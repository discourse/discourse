--- conflicted
+++ resolved
@@ -488,10 +488,6 @@
   pm_reached_recipients_limit: "Entschuldige, du kannst nicht mehr als %{recipients_limit} Empfänger in einer Nachricht haben."
   removed_direct_reply_full_quotes: "Automatisch entferntes Zitat des gesamten vorherigen Beitrags."
   watched_words_auto_tag: "Thema automatisch mit Schlagwort versehen"
-<<<<<<< HEAD
-  secure_upload_not_allowed_in_public_topic: "Entschuldige, die folgenden sicheren Uploads können nicht in einem öffentlichen Thema verwendet werden: %{upload_filenames}."
-=======
->>>>>>> f4cbf025
   create_pm_on_existing_topic: "Entschuldige, du kannst keine persönliche Nachricht zu einem bestehenden Thema erstellen."
   slow_mode_enabled: "Dieses Thema befindet sich im langsamen Modus."
   just_posted_that: "ist einer vor Kurzem von dir geschriebenen Nachricht zu ähnlich"
@@ -1546,39 +1542,6 @@
         total_views: Gesamt
       description: "Die 100 meistgesehenen Themen in einem Zeitraum, basierend auf Aufrufen durch angemeldete und anonyme Benutzer. Kann nach Kategorie gefiltert werden."
   dashboard:
-<<<<<<< HEAD
-    group_email_credentials_warning: 'Es gab ein Problem mit den E-Mail-Anmeldedaten für die Gruppe <a href="%{base_path}/g/%{group_name}/manage/email">%{group_full_name}</a>. Bis dieses Problem behoben ist, werden keine E-Mails aus dem Posteingang der Gruppe versendet. %{error}'
-    rails_env_warning: "Dein Server läuft im %{env}-Modus."
-    host_names_warning: "Deine config/database.yml-Datei verwendet localhost als Hostnamen. Trage hier den Hostnamen deiner Website ein."
-    sidekiq_warning: 'Sidekiq läuft nicht. Viele Aufgaben – wie zum Beispiel das Versenden von E-Mails – werden asynchron durch Sidekiq ausgeführt. Bitte stell sicher, dass mindestens ein Sidekiq-Prozess läuft. <a href="https://github.com/mperham/sidekiq" target="_blank">Mehr über Sidekiq erfährst du hier</a>.'
-    queue_size_warning: "Eine hohe Anzahl an Aufgaben (%{queue_size}) befindet sich in der Warteschlange. Dies könnte auf ein Problem mit Sidekiq hinweisen oder du musst zusätzliche Sidekiq Worker starten."
-    memory_warning: "Dein Server läuft mit weniger als 1 GB Hauptspeicher. Mindestens 1 GB Hauptspeicher werden empfohlen."
-    google_oauth2_config_warning: 'Der Server ist so konfiguriert, dass er die Registrierung und die Anmeldung mit Google OAuth2 erlaubt (enable_google_oauth2_logins), aber die Client-ID und die Client-Geheimnis-Werte sind nicht festgelegt. Gehe zu <a href="%{base_path}/admin/site_settings">den Website-Einstellungen</a> und aktualisiere sie. <a href="https://meta.discourse.org/t/configuring-google-login-for-discourse/15858" target="_blank">Erfahre in dieser Anleitung mehr dazu</a>.'
-    facebook_config_warning: 'Der Server ist so konfiguriert, dass er die Registrierung und die Anmeldung mit Facebook erlaubt (enable_facebook_logins), aber die App-ID und die Geheimnis-Werte der App sind nicht festgelegt. Gehe zu <a href="%{base_path}/admin/site_settings">den Website-Einstellungen</a> und aktualisiere sie. <a href="https://meta.discourse.org/t/configuring-facebook-login-for-discourse/13394" target="_blank">Erfahre in dieser Anleitung mehr dazu</a>.'
-    twitter_config_warning: 'Der Server ist so konfiguriert, dass er die Registrierung und die Anmeldung mit Twitter erlaubt (enable_twitter_logins), aber der Schlüssel und die Geheimnis-Werte sind nicht festgelegt. Gehe zu <a href="%{base_path}/admin/site_settings">den Website-Einstellungen</a> und aktualisiere sie. <a href="https://meta.discourse.org/t/configuring-twitter-login-for-discourse/13395" target="_blank">Erfahre in dieser Anleitung mehr dazu</a>.'
-    github_config_warning: 'Der Server ist so konfiguriert, dass er die Registrierung und die Anmeldung mit GitHub erlaubt (enable_github_logins), aber die Client-ID und die Geheimnis-Werte sind nicht festgelegt. Gehe zu <a href="%{base_path}/admin/site_settings">den Website-Einstellungen</a> und aktualisiere sie. <a href="https://meta.discourse.org/t/configuring-github-login-for-discourse/13745" target="_blank">Erfahre in dieser Anleitung mehr dazu</a>.'
-    s3_config_warning: 'Der Server ist so konfiguriert, dass Dateien auf S3 hochgeladen werden, aber mindestens eine der folgenden Einstellungen ist nicht festgelegt: s3_access_key_id, s3_secret_access_key, s3_use_iam_profile oder s3_upload_bucket. Gehe zu <a href="%{base_path}/admin/site_settings">den Website-Einstellungen</a> und aktualisiere die Einstellungen. <a href="https://meta.discourse.org/t/how-to-set-up-image-uploads-to-s3/7229" target="_blank">Unter „Wie richte ich Bilder-Uploads zu S3 ein?“ erfährst du mehr</a>.'
-    s3_backup_config_warning: 'Der Server ist so konfiguriert, dass Backups auf S3 hochgeladen werden, aber mindestens eine der folgenden Einstellungen ist nicht festgelegt: s3_access_key_id, s3_secret_access_key, s3_use_iam_profile oder s3_backup_bucket. Gehe zu <a href="%{base_path}/admin/site_settings">den Website-Einstellungen</a> und aktualisiere die Einstellungen. <a href="https://meta.discourse.org/t/how-to-set-up-image-uploads-to-s3/7229" target="_blank">Unter „Wie richte ich Bilder-Uploads zu S3 ein?“ erfährst du mehr</a>.'
-    s3_cdn_warning: 'Der Server ist so konfiguriert, dass Dateien auf S3 hochgeladen werden, aber es ist kein S3-CDN konfiguriert. Dies kann zu teuren S3-Kosten und einer langsameren Performance der Website führen. <a href="https://meta.discourse.org/t/-/148916" target="_blank">Unter „Objektspeicher für Uploads verwenden“ erfährst du mehr</a>.'
-    image_magick_warning: 'Der Server ist so konfiguriert, dass er Vorschaubilder von großen Bildern erstellt, aber ImageMagick ist nicht installiert. Installiere ImageMagick mit deinem bevorzugten Paketmanager oder <a href="https://www.imagemagick.org/script/download.php" target="_blank">lade die aktuelle Version herunter</a>.'
-    failing_emails_warning: '%{num_failed_jobs} E-Mail-Jobs sind fehlgeschlagen. Überprüfe deine app.yml und stelle sicher, dass die Mailservereinstellungen korrekt sind. <a href="%{base_path}/sidekiq/retries" target="_blank">Fehlgeschlagene Jobs in Sidekiq anzeigen</a>.'
-    subfolder_ends_in_slash: "Deine Unterordner-Konfiguration ist fehlerhaft; DISCOURSE_RELATIVE_URL_ROOT endet mit einem Schrägstrich."
-    outdated_translations_warning: "Einige deiner Übersetzungsüberschreibungen sind nicht mehr aktuell. Bitte überprüfe deine <a href='%{base_path}/admin/customize/site_texts?outdated=true'>Textanpassungen</a>."
-    email_polling_errored_recently:
-      one: "Beim Abrufen von E-Mails ist in den letzten 24 Stunden ein Fehler aufgetreten. Weitere Informationen findest du <a href='%{base_path}/logs' target='_blank'>in den Protokollen</a>."
-      other: "Beim Abrufen von E-Mails sind in den letzten 24 Stunden %{count} Fehler aufgetreten. Weitere Informationen findest du <a href='%{base_path}/logs' target='_blank'>in den Protokollen</a>."
-    missing_mailgun_api_key: "Der Server ist so konfiguriert, dass E-Mails über Mailgun versendet werden, aber du hast keinen API-Schlüssel angegeben, mit dem die Webhook-Nachrichten verifiziert werden können."
-    bad_favicon_url: "Das Favicon lässt sich nicht laden. Prüfe die Favicon-Einstellung in den <a href='%{base_path}/admin/site_settings'>Einstellungen</a>."
-    poll_pop3_timeout: "Die Verbindung zum POP3-Server schlägt mit einer Zeitüberschreitung fehl. Eingehende E-Mails konnten nicht abgerufen werden. Überprüfe deine <a href='%{base_path}/admin/site_settings/category/email'>POP3-Einstellungen</a>."
-    poll_pop3_auth_error: "Die Verbindung zum POP3-Server schlägt mit einem Authentifizierungsfehler fehl. Überprüfe deine <a href='%{base_path}/admin/site_settings/category/email'>POP3-Einstellungen</a>."
-    force_https_warning: "Deine Website verwendet SSL, aber `<a href='%{base_path}/admin/site_settings/category/all_results?filter=force_https'>force_https</a>` ist in deinen Website-Einstellungen noch nicht aktiviert."
-    out_of_date_themes: "Updates sind für die folgenden Themes verfügbar:"
-    unreachable_themes: "Wir konnten die folgenden Themes nicht auf Updates prüfen:"
-    watched_word_regexp_error: "Der reguläre Ausdruck für „%{action}“ überwachte Wörter ist ungültig. Bitte überprüfe deine <a href='%{base_path}/admin/customize/watched_words'>Einstellungen für überwachte Wörter</a> oder deaktiviere die Website-Einstellung „watched words regular expressions“."
-    v3_analytics_deprecated: "Dein Discourse verwendet derzeit Google Analytics 3, das ab Juli 2023 nicht mehr unterstützt wird. <a href='https://meta.discourse.org/t/260498'>Aktualisiere jetzt auf Google Analytics 4</a>, um weiterhin wertvolle Einblicke und Analysen zur Leistung deiner Website zu erhalten."
-    category_style_deprecated: "Dein Discourse verwendet zurzeit einen veralteten Kategoriestil, der vor der endgültigen Beta-Version von Discourse 3.2 entfernt wird. Wie du deinen gewählten Kategoriestil beibehalten kannst, erfährst du unter <a href='https://meta.discourse.org/t/282441'>Umstellung auf einen einzigen Kategoriestil (Website-Einstellung)</a> ."
-    ember_version_warning: "Deine Website läuft mit der nicht unterstützten Konfiguration EMBER_VERSION=3. Dies kann zu unerwarteten Problemen mit Themes/Plug-ins führen. Bitte entferne die EMBER_VERSION-Konfiguration aus deiner app.yml-Datei und erstelle sie neu. Siehe <a href='https://meta.discourse.org/t/287211'>https://meta.discourse.org/t/287211</a> für weitere Informationen."
-=======
     problem:
       twitter_login: 'Die Anmeldung über Twitter scheint im Moment nicht zu funktionieren. Überprüfe die Anmeldedaten in <a href="%{base_path}/admin/site_settings/category/login?filter=twitter">den Website-Einstellungen</a>.'
       group_email_credentials: 'Es gab ein Problem mit den E-Mail-Anmeldedaten für die Gruppe <a href="%{base_path}/g/%{group_name}/manage/email">%{group_full_name}</a>. Bis dieses Problem behoben ist, werden keine E-Mails aus dem Posteingang der Gruppe versendet. %{error}'
@@ -1613,7 +1576,6 @@
       category_style_deprecated: "Dein Discourse verwendet zurzeit einen veralteten Kategoriestil, der vor der endgültigen Beta-Version von Discourse 3.2 entfernt wird. Wie du deinen gewählten Kategoriestil beibehalten kannst, erfährst du unter <a href='https://meta.discourse.org/t/282441'>Umstellung auf einen einzigen Kategoriestil (Website-Einstellung)</a>."
       maxmind_db_configuration: 'Der Server wurde so konfiguriert, dass er MaxMind-Datenbanken für Reverse-IP-Lookups verwendet, aber es wurde keine gültige MaxMind-Konto-ID konfiguriert, was dazu führen kann, dass MaxMind-Datenbanken in Zukunft nicht mehr heruntergeladen werden können. <a href="https://meta.discourse.org/t/configure-maxmind-for-reverse-ip-lookups/173941" target="_blank">In diesem Leitfaden erfährst du mehr</a>.'
     back_from_logster_text: "Zurück zur Website"
->>>>>>> f4cbf025
   site_settings:
     allow_bulk_invite: "Erlaube Masseneinladungen durch Hochladen einer CSV-Datei"
     disabled: "deaktiviert"
@@ -1965,11 +1927,7 @@
     recompress_original_jpg_quality: "Qualität der hochgeladenen Bilddateien (1 ist die niedrigste Qualität, 99 ist die beste Qualität, 100 zum Deaktivieren)."
     image_preview_jpg_quality: "Qualität der skalierten Bilddateien (1 ist die niedrigste Qualität, 99 ist die beste Qualität, 100 zum Deaktivieren)."
     allow_staff_to_upload_any_file_in_pm: "Erlaube Team-Mitgliedern, in persönlichen Nachrichten alle Dateien hochzuladen."
-<<<<<<< HEAD
-    strip_image_metadata: "Bild-Metadaten entfernen."
-=======
     strip_image_metadata: "Aktiviere diese Einstellung, um alle zusätzlichen Informationen aus den auf der Website hochgeladenen Bildern zu entfernen. Dazu gehören Daten wie das Kameramodell, der Standort, das Erstellungsdatum usw. Dies kann aus Gründen des Datenschutzes nützlich sein, da es verhindert, dass Benutzer ungewollt sensible Informationen weitergeben."
->>>>>>> f4cbf025
     composer_media_optimization_image_enabled: "Aktiviert die clientseitige Medienoptimierung hochgeladener Bilddateien."
     composer_media_optimization_image_bytes_optimization_threshold: "Mindestgröße der Bilddatei, um die clientseitige Optimierung auszulösen"
     composer_media_optimization_image_resize_dimensions_threshold: "Mindestbreite des Bildes, um die clientseitige Skalierung auszulösen"
@@ -2316,11 +2274,7 @@
     code_formatting_style: "Code-Schaltfläche im Editor wird standardmäßig diesen Formatierungsstil anwenden"
     max_allowed_message_recipients: "Maximale Anzahl von Empfängern in einer Nachricht."
     disable_watched_word_checking_in_user_fields: "deaktiviere die Prüfung überwachter Wörter in Benutzerfeldern"
-<<<<<<< HEAD
-    watched_words_regular_expressions: "Beobachtete Wörter sind reguläre Ausdrücke."
-=======
     watched_words_regular_expressions: "Erlaubt die Verwendung von regulären Ausdrücken zum Filtern von Wörtern. Wenn diese Funktion aktiviert ist, gruppiert sie sensible Wörter nach ihrer Groß- und Kleinschreibung. Anschließend werden alle ausgewählten Wörter in einem einzigen regulären Ausdruck zusammengefasst, wobei Wortgrenzen für regulär überwachte Wörter hinzugefügt werden. Diese Regex-basierte Filtermethode fügt also eine zusätzliche Kontrollebene für die Inhaltsmoderation hinzu, indem sie komplexere Wortmuster unterstützt. Die Einstellung ermöglicht es außerdem, den ursprünglichen Text einfach durch die Ersetzung deiner Wahl zu ersetzen."
->>>>>>> f4cbf025
     enable_diffhtml_preview: "Experimentelle Funktion, die diffHTML verwendet, um die Vorschau zu synchronisieren, anstatt sie vollständig neu zu rendern"
     enable_fast_edit: "Fügt dem Beitragsauswahlmenü eine Schaltfläche hinzu, um eine kleine Auswahl inline zu bearbeiten."
     enable_quote_copy: "Fügt dem Beitragsauswahlmenü eine Schaltfläche hinzu, um die Auswahl als Markdown-Zitat in die Zwischenablage zu kopieren."
@@ -2329,11 +2283,7 @@
     returning_user_notice_tl: "Minimale Vertrauensstufe, die für das Sehen von Beitragsnotizen wiederkehrender Benutzer erforderlich ist."
     returning_users_days: "Wie viele Tage vergehen sollten, bevor ein Benutzer als wiederkehrend betrachtet wird."
     review_media_unless_trust_level: "Das Team wird Beiträge von Benutzern mit niedrigeren Vertrauensstufen überprüfen, wenn sie eingebettete Medien enthalten."
-<<<<<<< HEAD
-    skip_review_media_groups: "Wenn Benutzer keiner dieser Gruppen angehören und der Beitrag eingebettete Medien enthält, werden ihre Beiträge zur Überprüfung ans Team gesendet."
-=======
     skip_review_media_groups: "Beiträge von Benutzern, die keiner dieser Gruppen angehören, werden zur Überprüfung an das Team weitergeleitet, wenn der Beitrag eingebettete Medien enthält. Beiträge, die von Administratoren und Moderatoren erstellt werden, sind immer erlaubt."
->>>>>>> f4cbf025
     blur_tl0_flagged_posts_media: "Bilder von gemeldeten Beiträgen mit Unschärfe versehen, um potenzielle NSFW-Inhalte auszublenden."
     enable_page_publishing: "Erlaube Team-Mitgliedern, Themen unter neuen URLs mit eigenem Styling zu veröffentlichen."
     show_published_pages_login_required: "Anonyme Benutzer können veröffentlichte Seiten sehen, auch wenn eine Anmeldung erforderlich ist."
@@ -2405,11 +2355,7 @@
     tag_style: "Lege das visuelle Erscheinungsbild der Schlagwort-Abzeichen auf der Website fest. Mit dieser Einstellung kannst du die visuelle Darstellung der Schlagwörter in allen Bereichen der Website anpassen und so die Konsistenz des Layouts und die Barrierefreiheit für die Benutzer verbessern."
     pm_tags_allowed_for_groups: "Mitgliedern der einbezogenen Gruppen erlauben, jede persönliche Nachricht mit einem Schlagwort zu versehen"
     min_trust_level_to_tag_topics: "Minimale Vertrauensstufe, um Schlagwörter zu Themen hinzuzufügen."
-<<<<<<< HEAD
-    tag_topic_allowed_groups: "Gruppen, die Schlagwörter zu Themen hinzufügen dürfen."
-=======
     tag_topic_allowed_groups: "Gruppen, die Schlagwörter zu Themen hinzufügen dürfen. Administratoren und Moderatoren können immer Schlagwörter zu Themen hinzufügen."
->>>>>>> f4cbf025
     suppress_overlapping_tags_in_list: "Schlagwort nicht zeigen, wenn es genauso im Thementitel vorkommt"
     remove_muted_tags_from_latest: "Themen, die nur mit stummgeschalteten Tags versehen sind, nicht in der Liste der aktuellen Themen anzeigen"
     force_lowercase_tags: "Kleinschreibung für alle neuen Schlagwörter erzwingen."
@@ -2458,11 +2404,7 @@
     glimmer_header_mode: "Legt fest, ob die neue „glimmer“-Kopfzeilen-Implementierung verwendet wird. Der Standardwert ist „auto“, sodass die Implementierung automatisch aktiviert wird, sobald alle deine Themes und Plug-ins bereit sind. https://meta.discourse.org/t/296544"
     experimental_glimmer_topic_list_groups: "EXPERIMENTELL: Aktiviert die neue Implementierung der „glimmer“-Themenliste. Diese Implementierung befindet sich in der aktiven Entwicklung und ist nicht für den Einsatz in Produktionsumgebungen vorgesehen. Entwickle keine Themes/Plug-ins dafür, bis die Implementierung abgeschlossen und angekündigt ist."
     experimental_form_templates: "EXPERIMENTELL: Aktiviere die Funktion „Formularvorlagen“. <b>Nachdem du sie aktiviert hast, verwalte</b> die Vorlagen unter <a href='%{base_path}/admin/customize/form-templates'>Anpassen / Vorlagen</a>."
-<<<<<<< HEAD
-    admin_sidebar_enabled_groups: "EXPERIMENTELL: Aktiviere die Seitenleistennavigation für die Administrator-Benutzeroberfläche für die angegebenen Gruppen, wodurch die Administrator-Navigationsschaltflächen der obersten Ebene ersetzt werden."
-=======
     admin_sidebar_enabled_groups: "Aktiviere die Seitenleistennavigation für die Administrator-Benutzeroberfläche für die angegebenen Gruppen, wodurch die Administrator-Navigationsschaltflächen der obersten Ebene ersetzt werden."
->>>>>>> f4cbf025
     lazy_load_categories_groups: "EXPERIMENTELL: Lazy Loading von Kategorieinformationen nur für Benutzer dieser Gruppen. Dies verbessert die Leistung auf Websites mit vielen Kategorien."
     page_loading_indicator: "Die Ladeanzeige konfigurieren, die bei der Seitennavigation in Discourse erscheint. „Spinner“ ist ein ganzseitiger Indikator. „Slider“ zeigt einen schmalen Balken am oberen Rand des Bildschirms an."
     show_user_menu_avatars: "Benutzeravatare im Benutzermenü anzeigen"
@@ -4249,50 +4191,29 @@
 
       Bitte behandle dieses Diskussionsforum mit demselben Respekt wie einen öffentlichen Park. Auch wir sind eine gemeinschaftliche Community-Ressource &mdash; ein Ort, um Fähigkeiten, Wissen und Interessen durch einen fortlaufenden Dialog zu teilen.
 
-<<<<<<< HEAD
-      Dies sind keine harten oder festen Regeln, sondern vielmehr Hilfen für die menschliche Einschätzung unserer Community. Sie sind Richtlinien, die das menschliche Urteilsvermögen unserer Community fördern und dafür sorgen sollen, dass dies ein freundlicher Ort für einen zivilisierten, öffentlichen Diskurs bleibt.
-=======
       Dies sind keine strikten Regeln, sondern Richtlinien, die das menschliche Urteilsvermögen unserer Community fördern und dafür sorgen sollen, dass dies ein freundlicher Ort für einen zivilisierten, öffentlichen Diskurs bleibt.
->>>>>>> f4cbf025
 
 
       <a name="improve"></a>
 
       ## [Verbessere die Diskussion](#improve)
 
-<<<<<<< HEAD
-      Hilf uns, dies zu einem großartigen Ort für Diskussionen zu machen, indem du stets daran arbeitest, die Diskussion in irgendeiner Art zu verbessern, egal wie geringfügig. Wenn du dir nicht sicher bist, ob dein Beitrag zum Dialog beiträgt, überlege dir, was du sagen möchtest und probiere es später noch einmal.
-
-      Ein Weg, die Diskussion zu verbessern, besteht darin zu entdecken, was schon passiert ist. Wenn du dir die Zeit nimmst, die Themen hier zu durchstöbern, bevor du antwortest oder deine eigenen startest, hast du eine bessere Chance andere zu treffen, die deine Interessen teilen.
-
-      Die hier diskutierten Themen sind uns wichtig und wir möchten, dass du dich so verhältst, als wären sie dir genauso wichtig. Sei respektvoll gegenüber den Themen und den Personen, die diese diskutieren, auch wenn du einigen Aussagen nicht einverstanden bist.
-=======
       Hilf uns, dies zu einem großartigen Ort für Diskussionen zu machen, indem du stets daran arbeitest, die Diskussion in irgendeiner Art zu verbessern, egal wie geringfügig. Wenn du dir nicht sicher bist, ob dein Beitrag zum Dialog beiträgt, überlege dir, was du sagen möchtest, und probiere es später noch einmal.
 
       Ein Weg, die Diskussion zu verbessern, besteht darin, zu entdecken, was schon passiert ist. Wenn du dir die Zeit nimmst, die Themen hier zu durchstöbern, bevor du antwortest oder dein eigenes startest, hast du eine bessere Chance, andere zu treffen, die deine Interessen teilen.
 
       Die hier diskutierten Themen sind uns wichtig und wir möchten, dass du dich so verhältst, als wären sie dir genauso wichtig. Sei respektvoll gegenüber den Themen und den Personen, die diese diskutieren, auch wenn du mit einigen Aussagen nicht einverstanden bist.
->>>>>>> f4cbf025
 
       <a name="agreeable"></a>
 
       ## [Sei nett, auch wenn du anderer Meinung bist](#agreeable)
 
-<<<<<<< HEAD
-      Du magst antworten möchten, indem du widersprichst. Das ist in Ordnung. Aber denke daran, _Ideen zu kritisieren, nicht Personen_. Bitte vermeide:
-
-      * Beschimpfungen
-      * Persönliche Angriffe
-      * Antworten auf den Tonfall eines Beitrags statt auf dessen Inhalt
-      * Reflexartiges Widersprechen
-=======
       Du möchtest vielleicht einem Vorredner widersprechen. Das ist in Ordnung. Aber denke daran, _Ideen zu kritisieren, nicht Personen_. Bitte vermeide:
 
       * Beschimpfungen
       * persönliche Angriffe
       * Eingehen auf den Tonfall eines Beitrags statt auf dessen Inhalt
       * reflexartiges Widersprechen
->>>>>>> f4cbf025
 
       Biete stattdessen durchdachte Einblicke, die den Dialog verbessern.
 
@@ -4300,15 +4221,9 @@
 
       ## [Deine Beteiligung zählt](#participate)
 
-<<<<<<< HEAD
-      Die hier geführten Dialoge geben den Ton für alle an. Hilf uns dabei, die Zukunft dieser Community zu beeinflussen, indem wir uns bewusst für Dialoge entscheiden, die dieses Forum zu einem interessanten Ort machen &mdash; und jene vermeiden, die das nicht tun.
-
-      Discourse bietet Werkzeuge, die der Community ermöglichen, gemeinsam die besten (und schlechtesten) Beiträge zu identifizieren: Lesezeichen, „Gefällt mir“-Angaben, Meldungen, Antworten, Bearbeitungen, Beobachten, Stummschalten und so weiter. Benutze diese Werkzeuge, um deine eigene Erfahrung zu verbessern, und die von allen anderen ebenso.
-=======
       Die hier geführten Dialoge geben den Ton für alle an. Hilf uns dabei, die Zukunft dieser Community zu beeinflussen, indem du dich bewusst für Dialoge entscheidest, die dieses Forum zu einem interessanten Ort machen &mdash; und vermeide jene, die das nicht tun.
 
       Discourse bietet Werkzeuge, die der Community ermöglichen, gemeinsam die besten (und schlechtesten) Beiträge zu identifizieren: Lesezeichen, „Gefällt mir“-Angaben, Meldungen, Antworten, Bearbeitungen, Beobachten, Stummschalten und so weiter. Verwende diese Werkzeuge, um deine eigene Erfahrung und die aller anderen zu verbessern.
->>>>>>> f4cbf025
 
       Lass uns versuchen, die Community besser zu verlassen, als wir sie vorgefunden haben.
 
@@ -4320,11 +4235,7 @@
 
       Wenn du schlechtes Verhalten siehst, antworte nicht. Antworten fördert schlechtes Verhalten, indem es bestätigt wird, es verbraucht deine Energie und verschwendet die Zeit von allen. _Melde es einfach_. Wenn genügend Meldungen zusammenkommen, werden Maßnahmen ergriffen, entweder automatisch oder durch das Eingreifen eines Moderators.
 
-<<<<<<< HEAD
-      Um unsere Community aufrechtzuerhalten, behalten sich Moderatoren das Recht vor, jeden Inhalt und jedes Benutzerkonto jederzeit aus irgendeinem Grund zu entfernen. Moderatoren sehen neue Beiträge in keiner Weise früher; die Moderatoren und die Betreiber der Seite übernehmen keine Verantwortung für Inhalte, die von der Community gepostet werden.
-=======
       Um unsere Community aufrechtzuerhalten, behalten sich Moderatoren das Recht vor, jeden Inhalt und jedes Benutzerkonto jederzeit aus irgendeinem Grund zu entfernen. Moderatoren sehen neue Beiträge in keiner Weise früher; die Moderatoren und die Betreiber der Website übernehmen keine Verantwortung für Inhalte, die von der Community gepostet werden.
->>>>>>> f4cbf025
 
       <a name="be-civil"></a>
 
@@ -4333,35 +4244,16 @@
       Nichts sabotiert einen gesunden Dialog so sehr wie Unhöflichkeit:
 
       * Sei höflich. Poste nichts, was eine vernünftige Person als anstößig, beleidigend oder als Hassrede ansehen würde.
-<<<<<<< HEAD
-      * Halte den Ort sauber. Poste nichts, was obszön oder sexuell explizit ist.
-      * Respektiert euch gegenseitig. Belästige niemanden, füge niemandem Kummer zu, gib dich nicht als jemand anderes aus und veröffentliche niemandes persönliche Informationen.
-      * Respektiere unser Forum. Poste keinen Spam und verschandle das Forum nicht.
-
-      Dies sind keine konkreten Bedingungen mit präzisen Definitionen &mdash; vermeide sogar den _Anschein_ von jedem dieser Dinge. Wenn du dir nicht sicher bist, frage dich selbst, wie du dich fühlen würdest, wenn dein Beitrag auf der Titelseite einer großen Nachrichtenseite erscheinen würde.
-=======
       * Halte die Community sauber. Poste nichts, was obszön oder sexuell explizit ist.
       * Respektiert euch gegenseitig. Belästige niemanden, füge niemandem Kummer zu, gib dich nicht als jemand anderes aus und veröffentliche niemandes persönliche Informationen.
       * Respektiere unser Forum. Poste keinen Spam und verschandle das Forum nicht.
 
       Dies sind keine konkreten Bedingungen mit präzisen Definitionen &mdash; vermeide den bloßen _Anschein_ all dieser Punkte. Wenn du dir nicht sicher bist, frage dich selbst, wie du dich fühlen würdest, wenn dein Beitrag auf der Titelseite einer großen Nachrichten-Website erscheinen würde.
->>>>>>> f4cbf025
 
       Dies ist ein öffentliches Forum und Suchmaschinen indexieren diese Diskussionen. Achte darauf, dass die Sprache, Links und Bilder für deine Familie und Freunde sicher sind.
 
       <a name="keep-tidy"></a>
 
-<<<<<<< HEAD
-      ## [Halte den Ort sauber](#keep-tidy)
-
-      Bemühe dich, die Dinge an der richtigen Stelle zu platzieren, damit wir mehr Zeit mit Diskussionen und weniger mit Aufräumen verbringen können. Daher:
-
-      * Erstelle keine Themen in der falschen Kategorie; lies die Kategoriebeschreibungen.
-      * Poste Beiträge nicht gleichzeitig in mehreren Themen.
-      * Poste keine leeren Antworten.
-      * Lenke nicht vom Thema ab, indem du es mitten drin änderst.
-      * Signiere deine Beiträge nicht &mdash; Jeder Beitrag ist mit deinen Profilinformationen versehen.
-=======
       ## [Halte die Community sauber](#keep-tidy)
 
       Bemühe dich, die Dinge an der richtigen Stelle zu platzieren, damit wir mehr Zeit mit Diskussionen und weniger mit Aufräumen verbringen können. Halte dich also an folgende Punkte:
@@ -4371,7 +4263,6 @@
       * Poste keine inhaltsleeren Antworten.
       * Lenke nicht vom Thema ab, indem du es mitten drin änderst.
       * Signiere deine Beiträge nicht &mdash; jeder Beitrag ist mit deinen Profilinformationen versehen.
->>>>>>> f4cbf025
 
       Verwende die „Gefällt mir“-Schaltfläche statt „+1“ oder „Einverstanden“ zu schreiben. Statt ein bestehendes Thema in eine völlig andere Richtung zu lenken, verwende die Funktion „Mit verknüpftem Thema antworten“.
 
@@ -4383,21 +4274,9 @@
 
       <a name="power"></a>
 
-<<<<<<< HEAD
-      ## [Betrieben von Euch](#power)
-
-      Diese Seite wird von eurem [freundlichen Team](%{base_path}/about) und *euch*, der Community, betrieben. Wenn du weitere Fragen dazu hast, wie die Dinge hier funktionieren sollen, eröffne ein neues Thema in %{feedback_category_hashtag} und lass es uns diskutieren! Wenn es ein kritisches oder dringendes Problem gibt, das nicht mit einem Meta-Thema oder einer Meldung behandelt werden kann, kontaktiere uns über die [Team-Seite](%{base_path}/about).
-
-      <a name="tos"></a>
-
-      ## [Nutzungsbedingungen](#tos)
-
-      Ja, die rechtliche Seite ist langweilig, aber wir müssen uns selbst &ndash; und damit auch dich und deine Daten &ndash; vor unfreundlichen Leuten schützen. Wir haben [Nutzungsbedingungen](%{base_path}/tos), die deines (und unser) Verhalten und deine Rechte in Bezug auf Inhalte, Datenschutz und Gesetze beschreiben. Um diesen Dienst nutzen zu können, musst du dich mit unseren [Nutzungsbedingungen](%{base_path}/tos) einverstanden erklären.
-=======
       ## [Es liegt an euch](#power)
 
       Diese Website wird von eurem [freundlichen Moderations-Team](%{base_path}/about) und *euch*, der Community, betrieben. Wenn du weitere Fragen dazu hast, wie die Dinge hier laufen sollen, eröffne ein neues Thema in %{feedback_category} und lass es uns diskutieren! Falls es ein kritisches oder dringendes Problem gibt, das nicht mit einem Meta-Thema oder einer Meldung behandelt werden kann, [kontaktiere das Team](%{base_path}/about).
->>>>>>> f4cbf025
   tos_topic:
     title: "Nutzungsbedingungen"
     body: |
@@ -5119,10 +4998,7 @@
       comment_by: "Kommentar von"
       review_by: "Überprüfung durch"
       pr_summary: "%{commits} Commits haben %{changed_files} Dateien durch %{additions} Ergänzungen und %{deletions} Löschungen geändert"
-<<<<<<< HEAD
-=======
       no_description: "Trage zur Entwicklung von %{repo} bei, indem du ein Konto bei GitHub erstellst."
->>>>>>> f4cbf025
   discourse_push_notifications:
     popup:
       mentioned: '%{username} hat dich erwähnt in „%{topic}“ – %{site_title}'
