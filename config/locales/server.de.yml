# WARNING: Never edit this file.
# It will be overwritten when translations are pulled from Crowdin.
#
# To work with us on translations, join this project:
# https://translate.discourse.org/

de:
  dates:
    short_date_no_year: "D. MMM"
    short_date: "D. MMM YYYY"
    long_date: "D. MMMM YYYY [um] HH:mm"
  datetime_formats: &datetime_formats
    formats:
      short: "%d.%m.%Y"
      short_no_year: "%-d. %B"
      date_only: "%-d. %B %Y"
      long: "%-d. %B %Y um %H:%M"
      no_day: "%B %Y"
      calendar_ics: "%Y%m%dT%H%M%SZ"
  date:
    month_names:
    - null
    - Januar
    - Februar
    - März
    - April
    - Mai
    - Juni
    - Juli
    - August
    - September
    - Oktober
    - November
    - Dezember
    <<: *datetime_formats
  time:
    am: "vormittags"
    pm: "nachmittags"
    <<: *datetime_formats
  title: "Discourse"
  topics: "Themen"
  posts: "Beiträge"
  views: "Aufrufe"
  loading: "Wird geladen"
  powered_by_html: 'Angetrieben von <a href="https://www.discourse.org">Discourse</a>, beste Erfahrung mit aktiviertem JavaScript'
  sign_up: "Registrieren"
  log_in: "Anmelden"
  submit: "Absenden"
  purge_reason: "Verlassenes, deaktiviertes Konto automatisch gelöscht"
  disable_remote_images_download_reason: "Download von Remote-Bildern wurde deaktiviert, da nicht genügend Speicherplatz zur Verfügung stand."
  anonymous: "Anonym"
  remove_posts_deleted_by_author: "Gelöscht vom Verfasser"
  redirect_warning: "Wir konnten nicht überprüfen, dass der ausgewählte Link tatsächlich im Forum geteilt wurde. Wenn du trotzdem fortfahren möchtest, wähle den Link unten aus."
  on_another_topic: "Zu einem anderen Thema"
  topic_category_changed: "Von %{from} bis %{to}"
  topic_tag_changed:
    added_and_removed: "%{added} hinzugefügt und %{removed} entfernt"
    added: "%{added} hinzugefügt"
    removed: "%{removed} entfernt"
  inline_oneboxer:
    topic_page_title_post_number: "#%{post_number}"
    topic_page_title_post_number_by_user: "#%{post_number} von %{username}"
  themes:
    bad_color_scheme: "Kann Theme nicht aktualisieren, weil die Farbpalette ungültig ist"
    other_error: "Beim Aktualisieren des Themes ist ein Fehler aufgetreten"
    ember_selector_error: "Tut uns leid, die Verwendung von #ember- oder .ember-view-CSS-Selektoren ist nicht zulässig, da diese zur Laufzeit dynamisch generiert werden und sich im Laufe der Zeit ändern werden, was schließlich zu defektem CSS führt. Probiere einen anderen Selektor."
    import_error:
      generic: Beim Importieren dieses Themes ist ein Fehler aufgetreten
      upload: "Fehler beim Erstellen des Upload-Assets: %{name}. %{errors}"
      about_json: "Importfehler: about.json existiert nicht oder ist ungültig. Bist du dir sicher, dass dies ein Discourse-Theme ist?"
      about_json_values: "about.json enthält ungültige Werte: %{errors}"
      modifier_values: "about.json-Modifikatoren enthalten ungültige Werte: %{errors}"
      git: "Fehler beim Klonen des Git-Repository, Zugriff verweigert oder Repository nicht gefunden."
      git_ref_not_found: "Git-Referenz kann nicht ausgecheckt werden: %{ref}"
      git_unsupported_scheme: "Git-Repo kann nicht geklont werden: Schema wird nicht unterstützt"
      unpack_failed: "Fehler beim Entpacken der Datei"
      file_too_big: "Die unkomprimierte Datei ist zu groß."
      unknown_file_type: "Die Datei, die du hochgeladen hast, scheint kein gültiges Discourse-Theme zu sein."
      not_allowed_theme: "`%{repo}` ist nicht in der Liste der zulässigen Themes (überprüfe die globale Einstellung `allowed_theme_repos`)."
      ssh_key_gone: "Du hast zu lange mit der Installation des Themes gewartet und der SSH-Schlüssel ist abgelaufen. Bitte versuche es noch einmal."
    errors:
      component_no_user_selectable: "Theme-Komponenten können nicht vom Benutzer auswählbar sein"
      component_no_default: "Theme-Komponenten können nicht Standard-Theme sein"
      component_no_color_scheme: "Theme-Komponenten können keine Farbpalette haben"
      no_multilevels_components: "Themes mit Unter-Themes können nicht selber Unter-Themes sein"
      optimized_link: Optimierte Bildlinks sind flüchtig und sollten nicht in den Theme-Quellcode eingebunden werden.
    settings_errors:
      invalid_yaml: "Der YAML-Code ist ungültig."
      data_type_not_a_number: "Typ der Einstellung `%{name}` wird nicht unterstützt. Unterstützte Typen sind `integer`, `bool`, `list`, `enum` und `upload`"
      name_too_long: "Es gibt eine Einstellung mit einem zu langen Namen. Die maximale Länge beträgt 255 Zeichen."
      default_value_missing: "Einstellung `%{name}` hat keinen Standardwert."
      default_not_match_type: "Bei der Einstellung `%{name}` stimmt der Datentyp des Standardwerts nicht mit dem Datentyp der Einstellung überein."
      default_out_range: "Bei der Einstellung `%{name}` liegt der Standardwert außerhalb des Wertebereichs."
      enum_value_not_valid: "Ausgewählter Wert ist nicht eine der „enum“-Auswahlmöglichkeiten."
      number_value_not_valid: "Der neue Wert liegt außerhalb des erlaubten Wertebereichs."
      number_value_not_valid_min_max: "Er muss zwischen %{min} und %{max} liegen."
      number_value_not_valid_min: "Er muss größer oder gleich %{min} sein."
      number_value_not_valid_max: "Er muss kleiner oder gleich %{max} sein."
      string_value_not_valid: "Die Länge des neuen Werts liegt außerhalb des erlaubten Bereichs."
      string_value_not_valid_min_max: "Er muss zwischen %{min} und %{max} Zeichen lang sein."
      string_value_not_valid_min: "Er muss mindestens %{min} Zeichen lang sein."
      string_value_not_valid_max: "Er darf maximal %{max} Zeichen lang sein."
    locale_errors:
      top_level_locale: "Der Top-Level-Schlüssel in einer Locale-Datei muss mit dem Locale-Namen übereinstimmen"
      invalid_yaml: "Das YAML der Übersetzung ist ungültig."
  emails:
    incoming:
      default_subject: "Dieses Thema benötigt einen Titel"
      show_trimmed_content: "Zeige gekürzten Inhalt"
      maximum_staged_user_per_email_reached: "Maximale Anzahl vorbereiteter Benutzer erreicht, die per E-Mail erstellt wurden."
      no_subject: "(kein Betreff)"
      no_body: "(kein Inhalt)"
      missing_attachment: "(Anhang %{filename} fehlt)"
      continuing_old_discussion:
        one: "Fortsetzung der Diskussion von [%{title}](%{url}), da vor mehr als %{count} Tag erstellt."
        other: "Fortsetzung der Diskussion von [%{title}](%{url}), da vor mehr als %{count} Tagen erstellt."
      errors:
        empty_email_error: "Passiert, wenn die empfangene E-Mail leer war."
        no_message_id_error: "Passiert, wenn die E-Mail keinen „Message-Id“-Header hat."
        auto_generated_email_error: "Passiert, wenn der „precedence“-Header auf list, junk, bulk oder auto_reply gesetzt ist oder wenn irgendein anderer Header auto-submitted, auto-replied oder auto-generated enthält."
        no_body_detected_error: "Passiert, wenn wir keinen Textkörper extrahieren konnten und keine Anhänge gefunden wurden."
        no_sender_detected_error: "Passiert, wenn wir keine gültige E-Mail-Adresse im From-Header finden konnten."
        from_reply_by_address_error: "Passiert, wenn der From-Header mit der Antwort-E-Mail-Adresse übereinstimmt."
        inactive_user_error: "Passiert, wenn der Sender nicht aktiv ist."
        silenced_user_error: "Passiert, wenn der Absender stummgeschaltet wurde."
        bad_destination_address: "Passiert, wenn keine der E-Mail-Adressen in den An-/Cc-Feldern mit einer konfigurierten eingehenden E-Mail-Adresse übereinstimmt."
        strangers_not_allowed_error: "Passiert, wenn ein Benutzer versucht, ein neues Thema in einer Kategorie zu erstellen, in der er nicht Mitglied ist."
        insufficient_trust_level_error: "Passiert, wenn ein Benutzer versucht, ein neues Thema in einer Kategorie zu erstellen, für die er nicht die erforderliche Vertrauensstufe hat."
        reply_user_not_matching_error: "Passiert, wenn die E-Mail-Adresse der Antwort von der Adresse abweicht, an welche die Benachrichtigung gesendet wurde."
        topic_not_found_error: "Passiert, wenn eine Antwort eingeht, aber das zugehörige Thema gelöscht wurde."
        topic_closed_error: "Passiert, wenn eine Antwort eingeht, aber das zugehörige Thema geschlossen wurde."
        bounced_email_error: "E-Mail ist ein Bericht über eine unzustellbare E-Mail."
        screened_email_error: "Passiert, wenn die Absenderadresse schon einmal gefiltert wurde."
        unsubscribe_not_allowed: "Passiert, wenn die Abbestellung per E-Mail für diesen Benutzer nicht erlaubt ist."
        email_not_allowed: "Passiert, wenn die E-Mail-Adresse nicht auf der Positivliste oder auf der Negativliste ist."
      unrecognized_error: "Unbekannter Fehler"
    secure_uploads_placeholder: "Redigiert: Auf dieser Website sind sichere Uploads aktiviert, besuche das Thema oder klicke auf „Medien anzeigen“, um die angehängten Uploads zu sehen."
    view_redacted_media: "Medien anzeigen"
  errors: &errors
    format: ! "%{attribute} %{message}"
    format_with_full_message: "<b>%{attribute}</b>: %{message}"
    messages:
      too_long_validation: "darf höchstens %{max} Zeichen lang sein; du hast %{length} eingegeben."
      invalid_boolean: "Ungültiger boolescher Wert."
      taken: "wird bereits verwendet"
      accepted: muss akzeptiert werden
      blank: darf nicht leer sein
      present: muss leer sein
      confirmation: ! "stimmt nicht mit %{attribute} überein"
      empty: darf nicht leer sein
      equal_to: muss gleich %{count} sein
      even: muss gerade sein
      exclusion: ist reserviert
      greater_than: muss größer als %{count} sein
      greater_than_or_equal_to: muss größer oder gleich %{count} sein
      has_already_been_used: "wird bereits verwendet"
      inclusion: ist nicht in der Liste enthalten
      invalid: ist ungültig
      is_invalid: "scheint unklar zu sein, ist das ein ganzer Satz?"
      is_invalid_meaningful: "scheint unklar zu sein, die meisten Wörter enthalten immer wieder die gleichen Buchstaben."
      is_invalid_unpretentious: "scheint unklar zu sein, eines oder mehrere Wörter sind sehr lang."
      is_invalid_quiet: "scheint unklar zu sein, wolltest du das in GROSSBUCHSTABEN eingeben?"
      invalid_timezone: "„%{tz}“ ist keine gültige Zeitzone"
      contains_censored_words: "enthält die folgenden nicht erlaubten Wörter: %{censored_words}"
      less_than: muss weniger als %{count} sein
      less_than_or_equal_to: muss weniger oder gleich %{count} sein
      not_a_number: ist keine Zahl
      not_an_integer: muss eine Ganzzahl sein
      odd: muss ungerade sein
      record_invalid: ! "Validierung gescheitert: %{errors}"
      max_emojis: "kann nicht mehr als %{max_emojis_count} Emojis beinhalten"
      emojis_disabled: "kann keine Emojis beinhalten"
      ip_address_already_screened: "wird bereits von einer bestehenden Regel abgedeckt"
      restrict_dependent_destroy:
        one: "Eintrag kann nicht gelöscht werden, da noch ein davon abhängiger %{record} existiert"
        other: "Eintrag kann nicht gelöscht werden, da noch davon abhängige %{record} existieren"
      too_long:
        one: ist zu lang (Maximum ist %{count} Zeichen)
        other: ist zu lang (Maximum sind %{count} Zeichen)
      too_short:
        one: ist zu kurz (Minimum ist %{count} Zeichen)
        other: ist zu kurz (Minimum sind %{count} Zeichen)
      wrong_length:
        one: hat die falsche Länge (sollte %{count} Zeichen lang sein)
        other: hat die falsche Länge (sollte %{count} Zeichen lang sein)
      other_than: "darf nicht %{count} sein"
      auth_overrides_username: "Benutzername muss auf der Authentifizierungsanbieterseite aktualisiert werden, da die Einstellung `auth_overrides_username` aktiviert ist."
    template:
      body: ! "Es gab Probleme mit diesen Feldern:"
      header:
        one: "%{count} Fehler verhindert, dass %{model} gespeichert wird"
        other: ! "%{count} Fehler verhindern, dass %{model} gespeichert wird"
    embed:
      load_from_remote: "Beim Laden des Beitrags ist ein Fehler aufgetreten."
    site_settings:
      invalid_site_setting: "Es ist keine Einstellung mit dem Namen „%{name}“ vorhanden"
      invalid_category_id: "Du hast eine Kategorie angegeben, die nicht existiert"
      invalid_choice:
        one: "„%{name}“ ist eine ungültige Option."
        other: "„%{name}“ sind ungültige Optionen."
      default_categories_already_selected: "Du kannst keine Kategorie auswählen, welche bereits in einer anderen Liste benutzt wird."
      default_tags_already_selected: "Du kannst kein Schlagwort wählen, das in einer anderen Liste verwendet wird."
      s3_upload_bucket_is_required: "Uploads auf S3 können nicht aktiviert werden, bevor der „s3_upload_bucket“ eingetragen wurde."
      enable_s3_uploads_is_required: "Die Verwendung des S3-Bestands setzt voraus, dass S3-Uploads aktiviert sind."
      page_publishing_requirements: "Die Veröffentlichung von Seiten kann nicht aktiviert werden, wenn sichere Medien aktiviert sind."
      s3_backup_requires_s3_settings: "Du kannst S3 nicht als Backup-Ort verwenden, solange du „%{setting_name}“ nicht festgelegt hast."
      s3_bucket_reused: "Du kannst nicht denselben Bucket für „s3_upload_bucket“ und „s3_backup_bucket“ verwenden. Bitte verwende einen anderen Bucket oder verwende für jeden Bucket einen anderen Pfad."
      secure_uploads_requirements: "S3-Uploads und S3-ACLs müssen aktiviert sein, bevor du sichere Uploads aktivieren kannst."
      s3_use_acls_requirements: "Du musst S3-ACLs aktiviert haben, wenn sichere Uploads aktiviert sind."
      share_quote_facebook_requirements: "Du musst eine Facebook-App-ID festlegen, um das Teilen von Zitaten für Facebook zu aktivieren."
      second_factor_cannot_enforce_with_socials: "Du kannst 2FA nicht erzwingen, wenn die Anmeldung über soziale Netzwerke aktiviert ist. Du musst zuerst die Anmeldung über %{auth_provider_names} deaktivieren"
      second_factor_cannot_be_enforced_with_disabled_local_login: "Du kannst 2FA nicht erzwingen, wenn lokale Anmeldungen deaktiviert sind."
      second_factor_cannot_be_enforced_with_discourse_connect_enabled: "Du kannst 2FA nicht erzwingen, wenn DiscourseConnect aktiviert ist."
      local_login_cannot_be_disabled_if_second_factor_enforced: "Du kannst die lokale Anmeldung nicht deaktivieren, wenn 2FA erzwungen wird. Deaktiviere die erzwungene 2FA vor dem Deaktivieren lokaler Anmeldungen."
      cannot_enable_s3_uploads_when_s3_enabled_globally: "Du kannst S3-Uploads nicht aktivieren, weil S3-Uploads bereits global aktiviert sind. Aktivieren auf Website-Ebene kann zu kritischen Problemen mit Uploads führen"
      cors_origins_should_not_have_trailing_slash: "Du solltest den abschließenden Schrägstrich (/) nicht zu CORS-Ursprüngen hinzufügen."
      slow_down_crawler_user_agent_must_be_at_least_3_characters: "Browserkennungen müssen mindestens 3 Zeichen lang sein, um zu verhindern, dass menschliche Benutzer fälschlicherweise einer Durchsatzratenbegrenzung unterworfen werden."
      slow_down_crawler_user_agent_cannot_be_popular_browsers: "Du kannst keinen der folgenden Werte zu der Einstellung hinzufügen: %{values}."
      strip_image_metadata_cannot_be_disabled_if_composer_media_optimization_image_enabled: "Du kannst das Entfernen der Bild-Metadaten nicht deaktivieren, wenn „composer media optimization image enabled“ aktiviert ist. Deaktiviere „composer media optimization image enabled“, bevor du das Entfernen der Bild-Metadaten deaktivierst."
      twitter_summary_large_image_no_svg: "Twitter-Zusammenfassungsbilder, die für twitter:image-Metadaten verwendet werden, können keine .svg-Bilder sein."
    conflicting_google_user_id: 'Die Google-Konto-ID für dieses Konto hat sich geändert; das Einschreiten des Teams ist aus Sicherheitsgründen erforderlich. Bitte kontaktiere das Team und verweise es auf <br><a href="https://meta.discourse.org/t/76575">https://meta.discourse.org/t/76575</a>'
    onebox:
      invalid_address: "Leider konnten wir keine Vorschau für diese Webseite erstellen, da der Server „%{hostname}“ nicht gefunden werden konnte. Statt einer Vorschau erscheint nur ein Link in deinem Beitrag. :cry:"
      error_response: "Leider konnten wir keine Vorschau für diese Webseite erstellen, weil der Webserver den Fehlercode %{status_code} zurückgegeben hat. Statt einer Vorschau erscheint nur ein Link in deinem Beitrag. :cry:"
      missing_data:
        one: "Leider konnten wir keine Vorschau für diese Webseite erstellen, da das folgende oEmbed-/OpenGraph-Tag nicht gefunden werden konnte: %{missing_attributes}"
        other: "Leider konnten wir keine Vorschau für diese Webseite erstellen, da die folgenden oEmbed-/OpenGraph-Tags nicht gefunden werden konnten: %{missing_attributes}"
  word_connector:
    comma: ", "
  custom_fields:
    validations:
      max_items: "Die maximale Anzahl der benutzerdefinierten Felder für diese Entität wurde erreicht (%{max_items_number})"
      max_value_length: "Die maximale Länge für einen benutzerdefinierten Feldwert wurde erreicht (%{max_value_length})"
  invite:
    expired: "Dein Einladungstoken ist abgelaufen. Bitte <a href='%{base_url}/about'>kontaktiere das Team</a>."
    not_found: "Dein Einladungstoken ist ungültig. Bitte <a href='%{base_url}/about'>kontaktiere das Team</a>."
    not_found_json: "Dein Einladungstoken ist ungültig. Bitte kontaktiere das Team."
    not_matching_email: "Deine E-Mail-Adresse und die mit dem Einladungstoken verknüpfte E-Mail-Adresse stimmen nicht überein. Bitte kontaktiere das Team."
    not_found_template: |
      <p>Deine Einladung zu <a href="%{base_url}">%{site_name}</a> wurde bereits angenommen.</p>

      <p>Wenn du dein Passwort noch weißt, kannst du dich <a href="%{base_url}/login">anmelden</a>.</p>

      <p>Ansonsten kannst du <a href="%{base_url}/password-reset">dein Passwort zurücksetzen</a>.</p>
    not_found_template_link: |
      <p>Diese Einladung zu <a href="%{base_url}">%{site_name}</a> kann nicht mehr eingelöst werden. Bitte die Person, die dich eingeladen hat, dir eine neue Einladung zu schicken.</p>
    existing_user_cannot_redeem: "Diese Einladung kann nicht eingelöst werden. Bitte die Person, die dich eingeladen hat, darum, dir eine neue Einladung zu schicken."
    existing_user_already_redemeed: "Du hast diesen Einladungslink bereits eingelöst."
    user_exists: "Es ist nicht nötig, <b>%{email}</b> einzuladen. Die Person hat bereits ein Konto!"
    invite_exists: "Du hast <b>%{email}</b> bereits eingeladen."
    invalid_email: "%{email} ist keine gültige E-Mail-Adresse."
    generic_error_response: "Es gab ein Problem mit deiner Anfrage."
    rate_limit:
      one: "Du hast in den letzten 24 Stunden bereits %{count} Einladung verschickt, bitte warte %{time_left}, bevor du es erneut versuchst."
      other: "Du hast in den letzten 24 Stunden bereits %{count} Einladungen verschickt, bitte warte %{time_left}, bevor du es erneut versuchst."
    confirm_email: "<p>Du bist fast fertig! Wir haben eine Aktivierungs-E-Mail an deine E-Mail-Adresse geschickt. Bitte folge den Anweisungen in der E-Mail, um dein Konto zu aktivieren.</p><p>Wenn keine E-Mail ankommt, überprüfe bitte deinen Spam-Ordner.</p>"
    cant_invite_to_group: "Du darfst keine Benutzer in die angegebene(n) Gruppe(n) einladen. Vergewissere dich, dass du der Eigentümer der Gruppe(n) bist, in die du einladen möchtest."
    disabled_errors:
      discourse_connect_enabled: "Einladungen sind deaktiviert, da DiscourseConnect aktiviert ist."
      invalid_access: "Du bist nicht berechtigt, die angeforderte Ressource anzuzeigen."
    requires_groups: "Die Einladung wurde nicht gespeichert, weil auf das angegebene Thema nicht zugegriffen werden kann. Füge eine der folgenden Gruppen hinzu: %{groups}."
    domain_not_allowed: "Deine E-Mail-Adresse kann nicht verwendet werden, um diese Einladung anzunehmen."
    max_redemptions_allowed_one: "für E-Mail-Einladungen sollte es 1 sein."
    redemption_count_less_than_max: "sollte weniger als %{max_redemptions_allowed} sein."
    email_xor_domain: "E-Mail- und Domain-Felder sind nicht gleichzeitig erlaubt"
    existing_user_success: "Einladung erfolgreich eingelöst"
  bulk_invite:
    file_should_be_csv: "Die hochgeladene Datei sollte im CSV-Format vorliegen."
    max_rows: "Die ersten %{max_bulk_invites} Einladungen wurden versandt. Versuche, die Datei in kleinere Teile aufzuteilen."
    error: "Es gab einen Fehler beim Hochladen dieser Datei. Bitte versuche es später noch einmal."
  invite_link:
    email_taken: "Diese E-Mail-Adresse wird schon verwendet. Falls du bereits ein Konto hast, melde dich bitte an oder setze dein Passwort zurück."
    max_redemptions_limit: "sollte zwischen 2 und %{max_limit} sein."
  topic_invite:
    failed_to_invite: "Der Benutzer kann nicht in dieses Thema eingeladen werden, ohne Mitglied in einer der folgenden Gruppen zu sein: %{group_names}"
    not_pm: "Du kannst nur zu privaten Nachrichten einladen."
    user_exists: "Entschuldige, dieser Benutzer ist bereits eingeladen worden. Du kannst einen Benutzer nur einmal zu einem Thema einladen."
    muted_topic: "Entschuldige, dieser Benutzer hat dieses Thema stummgeschaltet."
    receiver_does_not_allow_pm: "Entschuldige, dieser Benutzer erlaubt es dir nicht, ihm private Nachrichten zu senden."
    sender_does_not_allow_pm: "Entschuldige, du erlaubst diesem Benutzer nicht, dir private Nachrichten zu senden."
    user_cannot_see_topic: "%{username} kann das Thema nicht sehen."
  backup:
    operation_already_running: "Ein Arbeitsschritt wird momentan bearbeitet. Im Moment kann kein neuer Vorgang gestartet werden."
    backup_file_should_be_tar_gz: "Die Backup-Datei sollte ein .tar.gz-Archiv sein."
    not_enough_space_on_disk: "Es ist nicht genug Speicherplatz auf der Festplatte frei, um dieses Backup hochzuladen."
    invalid_filename: "Der Dateiname für das Backup enthält ungültige Zeichen. Gültig sind: a–z 0–9 . - _."
    file_exists: "Die Datei, die du hochzuladen versuchst, existiert bereits."
  invalid_params: "Du hast bei der Anfrage ungültige Parameter angegeben: %{message}"
  not_logged_in: "Dazu musst du angemeldet sein."
  not_found: "Die angeforderte URL oder Ressource konnte nicht gefunden werden."
  invalid_access: "Du bist nicht berechtigt, die angeforderte Ressource anzuzeigen."
  authenticator_not_found: "Authentifizierungsmethode existiert nicht oder wurde deaktiviert."
  authenticator_no_connect: "Dieser Authentifizierungsanbieter lässt keine Verbindung zu einem bestehenden Forenkonto zu."
  invalid_api_credentials: "Du bist nicht berechtigt, die angeforderte Ressource anzuzeigen. Der API-Benutzername oder -Schlüssel ist ungültig."
  provider_not_enabled: "Du bist nicht berechtigt, die angeforderte Ressource anzuzeigen. Der Authentifizierungsanbieter ist nicht aktiviert."
  provider_not_found: "Du bist nicht berechtigt, die angeforderte Ressource anzuzeigen. Der Authentifizierungsanbieter existiert nicht."
  read_only_mode_enabled: "Die Website befindet sich im Nur-Lesen-Modus. Änderungen sind deaktiviert."
  invalid_grant_badge_reason_link: "Externe oder ungültige Discourse-Links sind in der Abzeichen-Begründung nicht erlaubt."
  email_template_cant_be_modified: "Diese E-Mail-Vorlage kann nicht bearbeitet werden."
  invalid_whisper_access: "Entweder sind geflüsterte Beiträge nicht aktiviert oder du hast keinen Zugang, um geflüsterte Beiträge zu erstellen"
  not_in_group:
    title_topic: "Um dieses Thema zu sehen, musst du die Mitgliedschaft in der Gruppe „%{group}“ anfordern."
    title_category: "Um diese Kategorie zu sehen, musst du die Mitgliedschaft in der Gruppe „%{group}“ anfordern."
    request_membership: "Mitgliedschaft anfordern"
    join_group: "Gruppe beitreten"
  deleted_topic: "Ups! Dieses Thema wurde gelöscht und ist nicht mehr verfügbar."
  delete_topic_failed: "Es kam zu einem Fehler beim Löschen des Themas. Bitte kontaktiere den Administrator der Website."
  reading_time: "Lesezeit"
  likes: "„Gefällt mir“"
  too_many_replies:
    one: "Entschuldigung, aber neue Benutzer sind vorübergehend auf %{count} Antwort pro Thema beschränkt."
    other: "Entschuldigung, aber neue Benutzer sind vorübergehend auf %{count} Antworten pro Thema beschränkt."
  max_consecutive_replies:
    one: "Es sind keine aufeinanderfolgenden Antworten erlaubt. Bitte bearbeite stattdessen deine letzte Antwort oder warte, bis dir jemand antwortet."
    other: "Es sind nicht mehr als %{count} aufeinanderfolgende Antworten erlaubt. Bitte bearbeite stattdessen deine letzte Antwort oder warte, bis dir jemand antwortet."
  embed:
    start_discussion: "Diskussion beginnen"
    continue: "Diskussion fortsetzen"
    error: "Fehler bei der Einbettung"
    referer: "Referrer:"
    error_topics: "Die Website-Einstellung `embed topics list` war nicht aktiviert"
    mismatch: "Der Referrer wurde entweder nicht mitgesendet oder entsprach keinem der folgenden Hostnamen:"
    no_hosts: "Es wurden keine Hostnamen für die Einbettung konfiguriert."
    configure: "Einbettung konfigurieren"
    more_replies:
      one: "%{count} weitere Antwort"
      other: "%{count} weitere Antworten"
    loading: "Lade Diskussion …"
    permalink: "Permalink"
    imported_from: "Dies ist ein Begleitthema zum ursprünglichen Beitrag unter %{link}"
    in_reply_to: "▶ %{username}"
    replies:
      one: "%{count} Antwort"
      other: "%{count} Antworten"
    likes:
      one: "%{count} „Gefällt mir“"
      other: "%{count} „Gefällt mir“"
    last_reply: "Letzte Antwort"
    created: "Erstellt"
    new_topic: "Erstelle neues Thema"
  no_mentions_allowed: "Entschuldige, du kannst keine anderen Benutzer erwähnen."
  too_many_mentions:
    one: "Entschuldige, du kannst nur einen anderen Benutzer in einem Beitrag erwähnen."
    other: "Entschuldige, du kannst nur %{count} Benutzer in einem Beitrag erwähnen."
  no_mentions_allowed_newuser: "Entschuldige, neue Benutzer können andere Benutzer nicht erwähnen."
  too_many_mentions_newuser:
    one: "Entschuldige, neue Benutzer können nur einen anderen Benutzer in einem Beitrag erwähnen."
    other: "Entschuldige, neue Benutzer können nur %{count} Benutzer in einem Beitrag erwähnen."
  no_embedded_media_allowed_trust: "Entschuldige, du kannst keine Medienelemente in einen Beitrag einbetten."
  no_embedded_media_allowed: "Entschuldige, neue Benutzer können keine Medienelemente in Beiträge einbetten."
  too_many_embedded_media:
    one: "Entschuldige, neue Benutzer können leider nur ein eingebettetes Medienelement in einen Beitrag einfügen."
    other: "Entschuldige, neue Benutzer können leider nur %{count} eingebettete Medienelemente in einen Beitrag einfügen."
  no_attachments_allowed: "Entschuldige, neue Benutzer können Beiträgen keine Dateien hinzufügen."
  too_many_attachments:
    one: "Entschuldige, neue Benutzer können Beiträgen höchstens eine Datei hinzufügen."
    other: "Entschuldige, neue Benutzer können Beiträgen höchstens %{count} Dateien hinzufügen."
  no_links_allowed: "Entschuldige, neue Benutzer können Beiträgen keine Links hinzufügen."
  links_require_trust: "Entschuldige, du kannst keine Links in deinen Beiträgen einfügen."
  too_many_links:
    one: "Entschuldige, neue Benutzer können Beiträgen höchstens einen Link hinzufügen."
    other: "Entschuldige, neue Benutzer können Beiträgen höchstens %{count} Links hinzufügen."
  contains_blocked_word: "Du kannst das Wort „%{word}“ leider nicht posten; es ist nicht erlaubt."
  contains_blocked_words: "Leider kannst du das nicht posten. Nicht erlaubt: %{words}."
  spamming_host: "Entschuldige, leider kannst du keinen Link zu diesem Host posten."
  user_is_suspended: "Gesperrte Benutzer dürfen keine Beiträge schreiben."
  topic_not_found: "Etwas ist schiefgelaufen. Wurde das Thema eventuell geschlossen oder gelöscht, während du es angeschaut hast?"
  not_accepting_pms: "Entschuldige, %{username} akzeptiert gerade keine Nachrichten."
  max_pm_recipients: "Entschuldige, du kannst eine Nachricht nur an maximal %{recipients_limit} Empfänger senden."
  pm_reached_recipients_limit: "Entschuldige, du kannst nicht mehr als %{recipients_limit} Empfänger in einer Nachricht haben."
  removed_direct_reply_full_quotes: "Automatisch entferntes Zitat des gesamten vorherigen Beitrags."
  watched_words_auto_tag: "Thema automatisch mit Schlagwort versehen"
  secure_upload_not_allowed_in_public_topic: "Entschuldige, die folgenden sicheren Uploads können nicht in einem öffentlichen Thema verwendet werden: %{upload_filenames}."
  create_pm_on_existing_topic: "Entschuldige, du kannst keine private Nachricht zu einem bestehenden Thema erstellen."
  slow_mode_enabled: "Dieses Thema befindet sich im langsamen Modus."
  just_posted_that: "ist einer vor Kurzem von dir geschriebenen Nachricht zu ähnlich"
  invalid_characters: "enthält ungültige Zeichen"
  is_invalid: "scheint unklar zu sein, ist das ein ganzer Satz?"
  next_page: "nächste Seite →"
  prev_page: "← vorherige Seite"
  page_num: "Seite %{num}"
  home_title: "Startseite"
  topics_in_category: "Themen in der Kategorie „%{category}“"
  rss_posts_in_topic: "RSS-Feed von „%{topic}“"
  rss_topics_in_category: "RSS-Feed von Themen in der Kategorie „%{category}“"
  rss_num_posts:
    one: "%{count} Beitrag"
    other: "%{count} Beiträge"
  rss_num_participants:
    one: "%{count} Teilnehmer"
    other: "%{count} Teilnehmer"
  read_full_topic: "Vollständiges Thema lesen"
  private_message_abbrev: "Nachricht"
  rss_description:
    latest: "Aktuelle Themen"
    top: "Angesagte Themen"
    top_all: "Angesagte Themen (gesamt)"
    top_yearly: "Angesagte Themen (Jahr)"
    top_quarterly: "Angesagte Themen (Quartal)"
    top_monthly: "Angesagte Themen (Monat)"
    top_weekly: "Angesagte Themen (Woche)"
    top_daily: "Angesagte Themen (Tag)"
    posts: "Letzte Beiträge"
    private_posts: "Neueste persönliche Nachrichten"
    group_posts: "Neueste Beiträge von %{group_name}"
    group_mentions: "Neueste Erwähnungen von %{group_name}"
    user_posts: "Neueste Beiträge von @%{username}"
    user_topics: "Neueste Themen von @%{username}"
    tag: "Themen mit Schlagwörtern"
    badge: "„%{display_name}“-Abzeichen auf %{site_title}"
  too_late_to_edit: "Dieser Beitrag wurde vor zu langer Zeit erstellt. Er kann nicht mehr bearbeitet oder gelöscht werden."
  edit_conflict: "Dieser Beitrag wurde von einem anderen Benutzer bearbeitet und deine Änderungen können nicht länger gespeichert werden."
  revert_version_same: "Die aktuelle Version entspricht der Version, zu der du zurückkehren möchtest."
  reverted_to_version: "auf Version #%{version} zurückgesetzt"
  cannot_edit_on_slow_mode: "Dieses Thema befindet sich im langsamen Modus. Um durchdachte, überlegte Diskussionen anzuregen, ist das Bearbeiten alter Beiträge in diesem Thema während des langsamen Modus nicht zulässig."
  excerpt_image: "Bild"
  bookmarks:
    errors:
      already_bookmarked_post: "Du kannst denselben Beitrag nicht zweimal zu deinen Lesezeichen hinzufügen."
      already_bookmarked: "Du kannst denselben %{type} nicht zweimal mit einem Lesezeichen versehen."
      too_many: "Entschuldige, leider kannst du nicht mehr als %{limit} Lesezeichen hinzufügen. Besuche <a href='%{user_bookmarks_url}'>%{user_bookmarks_url}</a>, um welche zu entfernen."
      cannot_set_past_reminder: "Du kannst keine Lesezeichen-Erinnerung in der Vergangenheit setzen."
      cannot_set_reminder_in_distant_future: "Du kannst keine Lesezeichen-Erinnerung einstellen, die mehr als 10 Jahre in der Zukunft liegt."
      time_must_be_provided: "Die Zeit muss für alle Erinnerungen angegeben werden"
      for_topic_must_use_first_post: "Du kannst nur den ersten Beitrag verwenden, um das Thema mit einem Lesezeichen zu versehen."
      bookmarkable_id_type_required: "Der Name und Typ des Eintrags, für den ein Lesezeichen erstellt werden soll, ist erforderlich."
      invalid_bookmarkable: "Ein %{type} kann nicht mit einem Lesezeichen versehen werden."
    reminders:
      at_desktop: "Nächstes Mal, wenn ich an meinem PC bin"
      later_today: "Im Laufe des Tages"
      next_business_day: "Nächster Arbeitstag"
      tomorrow: "Morgen"
      next_week: "Nächste Woche"
      next_month: "Nächster Monat"
      custom: "Eigenes Datum und Zeit"
  groups:
    success:
      bulk_add:
        one: "%{count} Benutzer wurde zur Gruppe hinzugefügt."
        other: "%{count} Benutzer wurden zur Gruppe hinzugefügt."
    errors:
      grant_trust_level_not_valid: "„%{trust_level}“ ist keine gültige Vertrauensstufe."
      can_not_modify_automatic: "Du kannst eine automatische Gruppe nicht bearbeiten"
      member_already_exist:
        one: "„%{username}“ ist bereits Mitglied dieser Gruppe."
        other: "Die folgenden Benutzer sind bereits Mitglieder dieser Gruppe: %{username}"
      invalid_domain: "„%{domain}“ ist keine gültige Domain."
      invalid_incoming_email: "„%{email}“ ist keine gültige E-Mail-Adresse."
      email_already_used_in_group: "„%{email}“ wird bereits von der Gruppe „%{group_name}“ verwendet."
      email_already_used_in_category: "„%{email}“ wird bereits von der Kategorie „%{category_name}“ verwendet."
      cant_allow_membership_requests: "Du kannst Mitgliedschaftsanfragen nicht für eine Gruppe ohne Eigentümer erlauben."
      already_requested_membership: "Du hast die Mitgliedschaft für diese Gruppe bereits angefragt."
      adding_too_many_users:
        one: "Maximal %{count} Benutzer kann auf einmal hinzugefügt werden"
        other: "Maximal %{count} Benutzer können auf einmal hinzugefügt werden"
      usernames_or_emails_required: "Benutzernamen oder E-Mails müssen vorhanden sein"
      no_invites_with_discourse_connect: "Du kannst nur registrierte Benutzer einladen, wenn DiscourseConnect aktiviert ist"
      no_invites_without_local_logins: "Du kannst nur registrierte Benutzer einladen, wenn lokale Anmeldungen deaktiviert sind"
    default_names:
      everyone: "jeder"
      admins: "Administratoren"
      moderators: "Moderatoren"
      staff: "Team"
      trust_level_0: "Vertrauensstufe_0"
      trust_level_1: "Vertrauensstufe_1"
      trust_level_2: "Vertrauensstufe_2"
      trust_level_3: "Vertrauensstufe_3"
      trust_level_4: "Vertrauensstufe_4"
    request_membership_pm:
      title: "Mitgliedschaftsanfrage für @%{group_name}"
    request_accepted_pm:
      title: "Du wurdest in @%{group_name} aufgenommen"
      body: |
        Deine Anfrage, @%{group_name} beizutreten, wurde angenommen und du bist nun Mitglied.
  education:
    until_posts:
      one: "%{count} Beitrag"
      other: "%{count} Beiträge"
    "new-topic": |
      Willkommen bei %{site_name} &mdash; **danke für das Erstellen eines neuen Themas!**

      - Klingt der Titel interessant, wenn du ihn laut liest? Ist er eine gute Zusammenfassung?

      - Wer würde sich für dieses Thema interessieren? Warum ist es wichtig? Welche Art von Antworten wünschst du dir?

      - Verwende gebräuchliche Wörter, damit andere das Thema *finden* können. Wähle eine Kategorie (oder ein Schlagwort), um es mit ähnlichen Themen zu gruppieren.

      Mehr Tipps findest du in [unseren Community-Richtlinien](%{base_path}/guidelines). Dieses Panel wird nur bei deinen ersten %{education_posts_text} angezeigt.
    "new-reply": |
      Willkommen bei %{site_name} &mdash; **danke für deinen Beitrag!**

      - Sei nett zu deinen Community-Mitgliedern.

      - Verbessert dein Beitrag das Gespräch?

      - Konstruktive Kritik ist erwünscht, aber kritisiere *Ideen*, nicht Menschen.

      Beachte bitte auch [unsere Community-Richtlinien](%{base_path}/guidelines). Dieser Hilfetext wird nur bei deinen ersten %{education_posts_text} angezeigt.
    avatar: |
      ### Wie wärs mit einem Bild für dein Konto?

      Du hast schon ein paar Themen und Antworten geschrieben, aber dein Profilbild ist noch nicht so einzigartig wie du – es ist nur ein Buchstabe.

      Hast du schon darüber nachgedacht, **[dein Benutzerprofil zu besuchen](%{profile_path})** und ein Bild hochzuladen, das dich repräsentiert?

      Es ist einfacher, Diskussionen zu folgen und in Unterhaltungen interessante Personen zu finden, wenn jeder ein einzigartiges Profilbild hat!
    sequential_replies: |
      ### Denke darüber nach, auf mehrere Beiträge gleichzeitig zu antworten

      Statt mehrere aufeinanderfolgende Antworten zu einem Thema zu schreiben, denke bitte darüber nach, eine einzige Antwort zu schreiben, die Zitate mehrerer vorheriger Beiträge oder mehrere Erwähnungen von Benutzernamen mit @ enthält.

      Du kannst deine letzte Antwort bearbeiten, um ein Zitat hinzuzufügen, indem du den Text auswählst und auf die erscheinende Schaltfläche <b>Zitat</b> klickst.

      Es ist für alle einfacher, Themen zu lesen, die wenige umfassende Antworten statt viele kleine und einzelne Antworten haben.
    dominating_topic: Du hast in diesem Thema schon eine Menge gepostet! Gib doch auch anderen die Möglichkeit, hier zu antworten und miteinander zu diskutieren.
    get_a_room: Du hast @%{reply_username} %{count} Mal geantwortet. Wusstest du, dass du der Person stattdessen eine persönliche Nachricht schicken kannst?
    dont_feed_the_trolls: Dieser Beitrag wurde bereits für die Moderation markiert. Bist du sicher, dass du darauf antworten möchtest? Antworten auf negative Inhalte ermutigen eher zu noch mehr negativem Verhalten.
    too_many_replies: |
      ### Du hast das Antwort-Limit für dieses Thema erreicht

      Entschuldige, aber neue Benutzer sind vorübergehend auf %{newuser_max_replies_per_topic} Antworten im selben Thema beschränkt.

      Anstatt eine weitere Antwort hinzuzufügen, denke darüber nach, deine vorherigen Antworten zu bearbeiten oder andere Themen zu besuchen.
    reviving_old_topic: |
      ### Thema neu beleben?

      Die letzte Antwort in diesem Thema war **%{time_ago}**. Deine Antwort wird das Thema wieder an den Anfang der Liste schieben und jeden benachrichtigen, der sich zuvor an der Unterhaltung beteiligt hat.

      Bist du dir sicher, dass du diese alte Unterhaltung fortsetzen möchtest?
  activerecord:
    attributes:
      category:
        name: "Name der Kategorie"
      topic:
        title: "Titel"
        featured_link: "Hervorgehobener Link"
        category_id: "Kategorie"
      post:
        raw: "Hauptteil"
      user_profile:
        bio_raw: "Über mich"
    errors:
      models:
        topic:
          attributes:
            base:
              warning_requires_pm: "Du kannst Warnungen nur an persönliche Nachrichten anhängen."
              too_many_users: "Du kannst immer nur an einen Benutzer gleichzeitig Warnungen senden."
              cant_send_pm: "Entschuldige, du kannst keine persönliche Nachricht an diesen Benutzer verschicken."
              no_user_selected: "Du musst einen gültigen Benutzer auswählen."
              reply_by_email_disabled: "Antwort per E-Mail ist deaktiviert."
              send_to_email_disabled: "Entschuldige, du kannst leider keine persönlichen Nachrichten per E-Mail versenden."
              target_user_not_found: "Einer der Empfänger dieser Nachricht konnte nicht gefunden werden."
              unable_to_update: "Beim Aktualisieren dieses Themas ist ein Fehler aufgetreten."
              unable_to_tag: "Beim Versehen des Themas mit einem Schlagwort ist ein Fehler aufgetreten."
              unable_to_unlist: "Du kannst kein unsichtbares Thema erstellen."
            featured_link:
              invalid: "ist ungültig. URL sollte http:// oder https:// enthalten."
        user:
          attributes:
            password:
              common: "ist eines der 10.000 am meisten verwendeten Passwörter. Bitte verwende ein sichereres Passwort."
              same_as_username: "ist mit deinem Benutzernamen identisch. Bitte verwende ein sichereres Passwort."
              same_as_email: "ist mit deiner E-Mail-Adresse identisch. Bitte verwende ein sichereres Passwort."
              same_as_current: "ist mit deinem aktuellen Passwort identisch."
              same_as_name: "ist mit deinem Namen identisch."
              unique_characters: "hat zu viele sich wiederholende Zeichen. Bitte verwende ein sichereres Passwort."
            username:
              same_as_password: "ist mit deinem Passwort identisch."
            name:
              same_as_password: "ist mit deinem Passwort identisch."
            ip_address:
              signup_not_allowed: "Eine Registrierung ist von diesem Konto nicht erlaubt."
        user_profile:
          attributes:
            featured_topic_id:
              invalid: "Dieses Thema kann nicht in deinem Profil hervorgehoben werden."
        user_email:
          attributes:
            user_id:
              reassigning_primary_email: "Das Zuordnen einer primären E-Mail-Adresse an einen anderen Benutzer ist nicht erlaubt."
        color_scheme_color:
          attributes:
            hex:
              invalid: "ist keine gültige Farbe"
        post_reply:
          base:
            different_topic: "Beitrag und Antwort müssen zum selben Thema gehören."
        web_hook:
          attributes:
            payload_url:
              invalid: "URL ist ungültig. URL sollte http:// oder https:// enthalten, Leerzeichen sind nicht erlaubt."
        custom_emoji:
          attributes:
            name:
              taken: wird schon von einem anderen Emoji verwendet
        topic_timer:
          attributes:
            execute_at:
              in_the_past: "muss in der Zukunft liegen."
            duration_minutes:
              cannot_be_zero: "muss größer als 0 sein."
              exceeds_maximum: "darf nicht mehr als 20 Jahre betragen."
        translation_overrides:
          attributes:
            value:
              invalid_interpolation_keys:
                one: "Der folgende Variablenname ist ungültig: %{keys}"
                other: "Die folgenden Variablennamen sind ungültig: %{keys}"
        watched_word:
          attributes:
            word:
              too_many: "Zu viele Wörter für diese Aktion"
            base:
              invalid_url: "Ersatz-URL ist ungültig"
              invalid_tag_list: "Ersatz-Schlagwort-Liste ist ungültig"
        sidebar_section_link:
          attributes:
            linkable_type:
              invalid: "ist nicht gültig"
      <<: *errors
  uncategorized_category_name: "Nicht kategorisiert"
  general_category_name: "Allgemein"
  general_category_description: "Erstelle hier Themen, die in keine andere bestehende Kategorie passen."
  meta_category_name: "Feedback"
  meta_category_description: "Diskussionen über dieses Forum, seine Organisation, wie es funktioniert und wie wir es verbessern können."
  staff_category_name: "Team"
  staff_category_description: "Private Kategorie für Team-Diskussionen. Themen sind nur für Administratoren und Moderatoren sichtbar."
  discourse_welcome_topic:
    title: "Willkommen bei %{site_title}! :wave:"
    body: |
      Wir freuen uns sehr, dass du dabei bist.

      %{site_info_quote}

      Hier sind einige Dinge, die du tun kannst, um loszulegen:

      :speaking_head: **Stelle dich vor**, indem du dein Bild und Informationen über dich und deine Interessen in [dein Profil](%{base_path}/my/preferences/account) einstellst. Worüber würdest du gerne befragt werden?

      :open_book: **Lerne die Community** kennen, indem du [in den Diskussionen stöberst](%{base_path}/top), die hier bereits stattfinden. Wenn du einen Beitrag interessant, informativ oder unterhaltsam findest, benutze :heart:, um deine Wertschätzung oder Unterstützung zu zeigen!

      :handshake: **Trage zur Diskussion bei**, indem du kommentierst, deine eigene Sichtweise teilst, Fragen stellst oder Feedback gibst. Bevor du antwortest oder neue Themen beginnst, lies bitte die [Community-Richtlinien](%{base_path}/faq).

      > Wenn du Hilfe brauchst oder einen Vorschlag hast, kannst du unter [#feedback](%{base_path}/c/site-feedback) fragen oder [die Administratoren kontaktiern](%{base_path}/about).
  admin_quick_start_title: "Administratorhandbuch: Erste Schritte"
  category:
    topic_prefix: "Über die Kategorie %{category}"
    replace_paragraph: "(Ersetze diesen ersten Absatz mit einer kurzen Beschreibung deiner neuen Kategorie. Diese Orientierung wird in der Kategorienauswahl angezeigt, versuche also, weniger als 200 Zeichen zu benutzen.)"
    post_template: "%{replace_paragraph}\n\nBenutze die folgenden Abschnitte für eine ausführlichere Beschreibung oder um Richtlinien oder Regeln für diese Kategorie festzulegen:\n\n- Warum sollten Benutzer diese Kategorie nutzen? Wofür ist sie gedacht?\n\n- Wie genau unterscheidet sie sich von den Kategorien, die es bereits gibt?\n\n- Was sollten Themen in dieser Kategorie generell beinhalten?\n\n- Brauchen wir diese Kategorie? Können wir sie mit einer anderen Kategorie oder Unter-Kategorie zusammenführen?\n"
    errors:
      not_found: "Kategorie nicht gefunden!"
      uncategorized_parent: "„Nicht kategorisiert“ kann keine übergeordnete Kategorie haben."
      self_parent: "Eine Kategorie kann nicht sich selbst untergeordnet werden."
      depth: "Unterkategorien können nicht ineinander verschachtelt werden."
      invalid_email_in: "„%{email}“ ist keine gültige E-Mail-Adresse."
      email_already_used_in_group: "„%{email}“ wird bereits von der Gruppe „%{group_name}“ verwendet."
      email_already_used_in_category: "„%{email}“ wird bereits von der Kategorie „%{category_name}“ verwendet."
      description_incomplete: "Die Kategorie-Beschreibung muss mindestens einen Absatz enthalten."
      permission_conflict: "Jede Gruppe, die Zugriff auf eine Unterkategorie hat, muss auch Zugriff auf die übergeordnete Kategorie erhalten. Folgende Gruppen haben Zugriff auf eine der Unterkategorien, aber keinen Zugriff auf die übergeordnete Kategorie: %{group_names}."
      disallowed_topic_tags: "Dieses Thema hat Schlagwörter, die in dieser Kategorie nicht erlaubt sind: „%{tags}“"
      disallowed_tags_generic: "Dieses Thema hat unerlaubte Schlagwörter."
      slug_contains_non_ascii_chars: "enthält Nicht-ASCII-Zeichen"
      is_already_in_use: "wird bereits verwendet"
      move_topic_to_category_disallowed: "Du kannst dieses Thema nicht in eine Kategorie verschieben, in der du keine Berechtigung hast, neue Themen zu erstellen."
    cannot_delete:
      uncategorized: "Diese Kategorie ist etwas Spezielles. Sie dient als Bereich für Themen, die keine Kategorie haben, und kann nicht gelöscht werden."
      has_subcategories: "Diese Kategorie kann nicht gelöscht werden, weil sie Unterkategorien enthält."
      topic_exists:
        one: "Diese Kategorie kann nicht gelöscht werden, weil sie %{count} Thema enthält. Das älteste Thema ist %{topic_link}."
        other: "Diese Kategorie kann nicht gelöscht werden, weil sie %{count} Themen enthält. Das älteste Thema ist %{topic_link}."
      topic_exists_no_oldest: "Diese Kategorie kann nicht gelöscht werden, da die Anzahl der Themen %{count} beträgt."
    uncategorized_description: "Themen, welche keine Kategorie benötigen oder in keine existierende Kategorie passen."
  trust_levels:
    admin: "Administrator"
    staff: "Team"
    change_failed_explanation: "Du wolltest %{user_name} auf „%{new_trust_level}“ zurückstufen. Die Vertrauensstufe ist jedoch bereits „%{current_trust_level}“. %{user_name} verbleibt auf „%{current_trust_level}“. Wenn du den Benutzer zurückstufen möchtest, musst du zuerst die Vertrauensstufe sperren."
  post:
    image_placeholder:
      broken: "Dieses Bild ist beschädigt"
      blocked_hotlinked_title: "Das Bild wird auf einer anderen Website gehostet. Anklicken, um es in einer neuen Registerkarte zu öffnen."
      blocked_hotlinked: "Externes Bild"
    media_placeholder:
      blocked_hotlinked_title: "Die Medien werden auf einer anderen Website gehostet. Anklicken, um sie in einer neuen Registerkarte zu öffnen."
      blocked_hotlinked: "Externe Medien"
    hidden_bidi_character: "Bidirektionale Zeichen können die Reihenfolge ändern, in der der Text gerendert wird. Dies könnte dazu genutzt werden, bösartigen Code zu verschleiern."
    has_likes:
      one: "%{count} „Gefällt mir“"
      other: "%{count} „Gefällt mir“"
    cannot_permanently_delete:
      many_posts: "Dieses Thema hat wiederhergestellte Beiträge. Bitte lösche sie endgültig, bevor du das Thema endgültig löschst."
      wait_or_different_admin: "Du musst %{time_left} warten, bevor du diesen Beitrag endgültig löschen kannst, oder ein anderer Administrator muss dies tun."
  rate_limiter:
    slow_down: "Du hast diese Aktion zu oft durchgeführt. Bitte versuche es später noch einmal."
    too_many_requests: "Du hast diese Aktion zu oft durchgeführt. Bitte warte %{time_left}, ehe du es erneut versuchst."
    by_type:
      first_day_replies_per_day: "Wir schätzen deinen Enthusiasmus, mach weiter so! Um die Sicherheit unserer Community zu gewährleisten, haben wir jedoch ein Limit festgelegt – du hast die maximale Anzahl an Antworten erreicht, die ein neuer Benutzer an seinem ersten Tag erstellen kann. Bitte warte %{time_left}, dann kannst du weitere Antworten verfassen."
      first_day_topics_per_day: "Wir schätzen deinen Enthusiasmus! Um die Sicherheit unserer Community zu gewährleisten, haben wir jedoch ein Limit festgelegt – du hast die maximale Anzahl an Themen erreicht, die ein neuer Benutzer an seinem ersten Tag erstellen kann. Bitte warte %{time_left}, dann kannst du weitere Themen verfassen."
      create_topic: "Du erstellst etwas zu schnell zu viele Themen hintereinander. Bitte warte %{time_left}, bevor du es erneut versuchst."
      create_post: "Du antwortest etwas zu schnell. Bitte warte %{time_left}, bevor du es erneut versuchst."
      delete_post: "Du löschst etwas zu schnell Beiträge. Bitte warte %{time_left}, bevor du es erneut versuchst."
      public_group_membership: "Du wechselst die Gruppenzugehörigkeit etwas zu häufig. Bitte warte %{time_left}, bevor du es erneut versuchst."
      topics_per_day: "Du hast die maximal erlaubte Anzahl an neuen Themen pro Tag erreicht. Du kannst mehr neue Themen in %{time_left} erstellen."
      pms_per_day: "Du hast die maximal erlaubte Anzahl an neuen Nachrichten pro Tag erreicht. Du kannst mehr neue Nachrichten in %{time_left} erstellen."
      create_like: "Wow! Du hast eine Menge Liebe geteilt! Du hast die maximale Anzahl an „Gefällt mir“ innerhalb von 24 Stunden erreicht, aber je höher deine Vertrauensstufe, desto mehr „Gefällt mir“ stehen dir täglich zur Verfügung. In %{time_left} kannst du wieder Beiträge mit „Gefällt mir“ markieren."
      create_bookmark: "Du hast die maximale Anzahl an täglichen Lesezeichen erreicht. Du kannst mehr Lesezeichen in %{time_left} erstellen."
      edit_post: "Du hast die maximale Anzahl an täglichen Bearbeitungen erreicht. Du kannst in %{time_left} mehr Bearbeitungen einreichen."
      live_post_counts: "Du forderst die Live-Anzahl der Antworten zu schnell neu an. Bitte warte %{time_left}, ehe du es erneut versuchst."
      unsubscribe_via_email: "Du hast die maximale Anzahl an Abbestellungen per E-Mail erreicht. Bitte warte %{time_left}, ehe du es erneut versuchst."
      topic_invitations_per_day: "Du hast die maximale Anzahl an Themeneinladungen erreicht. Du kannst in %{time_left} mehr Einladungen versenden."
    hours:
      one: "%{count} Stunde"
      other: "%{count} Stunden"
    minutes:
      one: "%{count} Minute"
      other: "%{count} Minuten"
    seconds:
      one: "%{count} Sekunde"
      other: "%{count} Sekunden"
    short_time: "ein paar Sekunden"
  datetime:
    distance_in_words:
      half_a_minute: "< 1 Min."
      less_than_x_seconds:
        one: "< %{count} s"
        other: "< %{count} s"
      x_seconds:
        one: "%{count} s"
        other: "%{count} s"
      less_than_x_minutes:
        one: "< %{count} min"
        other: "< %{count} min"
      x_minutes:
        one: "%{count} min"
        other: "%{count} min"
      about_x_hours:
        one: "%{count} h"
        other: "%{count} h"
      x_days:
        one: "%{count} d"
        other: "%{count} d"
      about_x_months:
        one: "%{count} Monat"
        other: "%{count} Monate"
      x_months:
        one: "%{count} Monat"
        other: "%{count} Monate"
      about_x_years:
        one: "%{count} a"
        other: "%{count} a"
      over_x_years:
        one: "> %{count} a"
        other: "> %{count} a"
      almost_x_years:
        one: "%{count} a"
        other: "%{count} a"
    distance_in_words_verbose:
      half_a_minute: "gerade eben"
      less_than_x_seconds: "gerade eben"
      x_seconds:
        one: "vor %{count} Sekunde"
        other: "vor %{count} Sekunden"
      less_than_x_minutes:
        one: "vor weniger als %{count} Minute"
        other: "vor weniger als %{count} Minuten"
      x_minutes:
        one: "vor %{count} Minute"
        other: "vor %{count} Minuten"
      about_x_hours:
        one: "vor %{count} Stunde"
        other: "vor %{count} Stunden"
      x_days:
        one: "vor %{count} Tag"
        other: "vor %{count} Tagen"
      about_x_months:
        one: "vor etwa %{count} Monat"
        other: "vor etwa %{count} Monaten"
      x_months:
        one: "vor %{count} Monat"
        other: "vor %{count} Monaten"
      about_x_years:
        one: "vor etwa %{count} Jahr"
        other: "vor etwa %{count} Jahren"
      over_x_years:
        one: "vor über %{count} Jahr"
        other: "vor über %{count} Jahren"
      almost_x_years:
        one: "vor fast %{count} Jahr"
        other: "vor fast %{count} Jahren"
  password_reset:
    no_token: 'Ups! Der Link, den du benutzt hast, funktioniert nicht mehr. Du kannst dich jetzt <a href="%{base_url}/login">anmelden</a>. Falls du dein Passwort vergessen hast, kannst du <a href="%{base_url}/password-reset">einen Link anfordern</a>, um es zurückzusetzen.'
    title: "Passwort zurücksetzen"
    success: "Dein Passwort wurde erfolgreich geändert und du bist nun angemeldet."
    success_unapproved: "Dein Passwort wurde erfolgreich geändert."
  email_login:
    invalid_token: 'Ups! Der Link, den du benutzt hast, funktioniert nicht mehr. Du kannst dich jetzt <a href="%{base_url}/login">anmelden</a>. Falls du dein Passwort vergessen hast, kannst du <a href="%{base_url}/password-reset">einen Link anfordern</a>, um es zurückzusetzen.'
    title: "E-Mail-Anmeldung"
  user_auth_tokens:
    browser:
      chrome: "Google Chrome"
      discoursehub: "DiscourseHub-App"
      edge: "Microsoft Edge"
      firefox: "Firefox"
      ie: "Internet Explorer"
      opera: "Opera"
      safari: "Safari"
      unknown: "unbekannter Browser"
    device:
      android: "Android-Gerät"
      chromebook: "Chrome OS"
      ipad: "iPad"
      iphone: "iPhone"
      ipod: "iPod"
      linux: "GNU/Linux-Computer"
      mac: "Mac"
      mobile: "Mobilgerät"
      windows: "Windows-Computer"
      unknown: "unbekanntes Gerät"
    os:
      android: "Android"
      chromeos: "Chrome OS"
      ios: "iOS"
      linux: "Linux"
      macos: "macOS"
      windows: "Microsoft Windows"
      unknown: "unbekanntes Betriebssystem"
  change_email:
    wrong_account_error: "Du bist mit dem falschen Konto angemeldet. Bitte melde dich ab und versuche es noch einmal."
    confirmed: "Deine E-Mail-Adresse wurde aktualisiert."
    please_continue: "Weiter zu %{site_name}"
    error: "Es gab einen Fehler beim Ändern deiner E-Mail-Adresse. Wird vielleicht diese Adresse bereits verwendet?"
    doesnt_exist: "Diese E-Mail-Adresse ist nicht mit deinem Konto verknüpft."
    error_staged: "Es gab einen Fehler beim Ändern deiner E-Mail-Adresse. Die Adresse wird bereits von einem vorbereiteten Benutzer verwendet."
    already_done: "Entschuldige, dieser Bestätigungs-Link ist nicht mehr gültig. Wurde vielleicht die E-Mail-Adresse bereits geändert?"
    confirm: "Bestätigen"
    max_secondary_emails_error: "Du hast das maximal erlaubte Limit für sekundäre E-Mails erreicht."
    authorizing_new:
      title: "Bestätige deine neue E-Mail-Adresse"
      description: "Bitte bestätige, dass du deine E-Mail-Adresse ändern möchtest in:"
      description_add: "Bitte bestätige, dass du eine alternative E-Mail-Adresse hinzufügen möchtest:"
    authorizing_old:
      title: "Ändere deine E-Mail-Adresse"
      description: "Bitte bestätige die Änderung deiner E-Mail-Adresse"
      description_add: "Bitte bestätige, dass du eine alternative E-Mail-Adresse hinzufügen möchtest:"
      old_email: "Alte Adresse: %{email}"
      new_email: "Neue Adresse: %{email}"
      almost_done_title: "Bestätige neue E-Mail-Adresse"
      almost_done_description: "Wir haben eine E-Mail an deine neue Adresse gesendet, um die Änderung zu bestätigen!"
  associated_accounts:
    revoke_failed: "Das Widerrufen deines Kontos bei %{provider_name} ist fehlgeschlagen."
    connected: "(verbunden)"
  activation:
    action: "Klicke hier, um dein Konto zu aktivieren"
    already_done: "Entschuldige, dieser Link zur Aktivierung des Benutzerkontos ist nicht mehr gültig. Ist dein Konto schon aktiviert?"
    please_continue: "Dein neues Konto ist jetzt bestätigt; du wirst auf die Startseite weitergeleitet."
    continue_button: "Weiter zu %{site_name}"
    welcome_to: "Willkommen bei %{site_name}!"
    approval_required: "Bevor du auf das Forum zugreifen kannst, muss dein neues Konto noch von einem Moderator genehmigt werden. Du erhältst eine E-Mail, sobald dies geschehen ist!"
    missing_session: "Wir können nicht feststellen, ob dein Konto erstellt wurde. Bitte stelle sicher, dass du Cookies aktiviert hast."
    activated: "Entschuldige, dieses Konto wurde bereits aktiviert."
    admin_confirm:
      title: "Administrator-Konto bestätigen"
      description: "Soll <b>%{target_username} (%{target_email})</b> wirklich ein Administrator werden?"
      grant: "Administrationsrechte vergeben"
      complete: "<b>%{target_username}</b> ist jetzt ein Administrator."
      back_to: "Zurück zu %{title}"
  reviewable_score_types:
    needs_approval:
      title: "Benötigt Genehmigung"
  post_action_types:
    off_topic:
      title: "Am Thema vorbei"
      description: "Dieser Beitrag ist nicht relevant für die aktuelle Diskussion im Sinne des Titels und des ersten Beitrags und sollte wohl verschoben werden."
      short_description: "Nicht relevant für die Diskussion"
    spam:
      title: "Spam"
      description: "Dieser Beitrag stellt Werbung oder Vandalismus dar. Er ist für das aktuelle Thema weder nützlich noch relevant."
      short_description: "Dies ist Werbung oder Vandalismus."
      email_title: '„%{title}“ wurde als Spam markiert'
      email_body: "%{link}\n\n%{message}"
    inappropriate:
      title: "Unangemessen"
      description: 'Dieser Beitrag enthält Inhalte, die eine vernünftige Person als anstößig, beleidigend, hasserfüllt oder <a href="%{base_path}/guidelines">unsere Community-Richtlinien verletzend</a> auffassen würde.'
      short_description: 'Ein Verstoß gegen <a href="%{base_path}/guidelines">unsere Community-Richtlinien</a>'
    notify_user:
      title: "Schreibe @%{username} eine Nachricht"
      description: "Ich möchte mit dieser Person direkt und privat über ihren Beitrag reden."
      short_description: "Ich möchte mit dieser Person direkt und privat über ihren Beitrag reden."
      email_title: 'Dein Beitrag in „%{title}“'
      email_body: "%{link}\n\n%{message}"
    notify_moderators:
      title: "Sonstiges"
      description: "Dieser Beitrag erfordert die Aufmerksamkeit des Teams aus einem anderen Grund, der oben nicht aufgeführt ist."
      short_description: "Erfordert aus einem anderen Grund die Aufmerksamkeit des Teams"
      email_title: 'Ein Beitrag in „%{title}“ erfordert die Aufmerksamkeit des Teams'
      email_body: "%{link}\n\n%{message}"
    bookmark:
      title: "Lesezeichen"
      description: "Diesen Beitrag mit Lesezeichen versehen"
      short_description: "Diesen Beitrag mit Lesezeichen versehen"
    like:
      title: "Gefällt mir"
      description: "Dieser Beitrag gefällt mir"
      short_description: "Dieser Beitrag gefällt mir"
  draft:
    sequence_conflict_error:
      title: "Fehler beim Entwurf"
      description: "Der Entwurf wird in einem anderen Fenster bearbeitet. Bitte lade diese Seite neu."
  draft_backup:
    pm_title: "Sichere Entwürfe aus laufenden Themen"
    pm_body: "Thema enthält gesicherte Entwürfe"
  user_activity:
    no_log_search_queries: "Suchprotokollabfragen sind derzeit deaktiviert (ein Administrator kann sie in den Website-Einstellungen aktivieren)."
  email_settings:
    pop3_authentication_error: "Es gab ein Problem mit den bereitgestellten POP3-Anmeldedaten, überprüfe bitte den Benutzernamen und das Passwort und versuche es erneut."
    imap_authentication_error: "Es gab ein Problem mit den bereitgestellten IMAP-Anmeldedaten, überprüfe bitte den Benutzernamen und das Passwort und versuche es erneut."
    imap_no_response_error: "Bei der Kommunikation mit dem IMAP-Server ist ein Fehler aufgetreten. %{message}"
    smtp_authentication_error: "Es gab ein Problem mit den bereitgestellten SMTP-Anmeldedaten, überprüfe bitte den Benutzernamen und das Passwort und versuche es erneut."
    authentication_error_gmail_app_password: 'Anwendungsspezifisches Passwort erforderlich. Erfahre mehr in <a target="_blank" href="https://support.google.com/accounts/answer/185833">diesem Google-Hilfeartikel</a>'
    smtp_server_busy_error: "Der SMTP-Server ist derzeit ausgelastet, versuche es später erneut."
    smtp_unhandled_error: "Es gab einen unbehandelten Fehler bei der Kommunikation mit dem SMTP-Server. %{message}"
    imap_unhandled_error: "Es gab einen unbehandelten Fehler bei der Kommunikation mit dem IMAP-Server. %{message}"
    connection_error: "Es gab ein Problem beim Verbinden mit dem Server, überprüfe den Servernamen und den Port und versuche es erneut."
    timeout_error: "Zeitüberschreitung bei der Verbindung zum Server, überprüfe den Servernamen und den Port und versuche es erneut."
    unhandled_error: "Unbehandelter Fehler beim Testen der E-Mail-Einstellungen. %{message}"
  webauthn:
    validation:
      invalid_type_error: "Der angegebene webauthn-Typ war ungültig. Gültige Typen sind webauthn.get und webauthn.create."
      challenge_mismatch_error: "Die angegebene Aufforderung stimmt nicht mit der vom Authentifizierungsserver generierten Aufforderung überein."
      invalid_origin_error: "Die Herkunft der Authentifizierungsanfrage entspricht nicht der Server-Herkunft."
      malformed_attestation_error: "Beim Decodieren der Attestierungsdaten ist ein Fehler aufgetreten."
      invalid_relying_party_id_error: "Die ID der vertrauenden Partei der Authentifizierungsanforderung stimmt nicht mit der ID der vertrauenden Partei des Servers überein."
      user_verification_error: "Benutzerüberprüfung erforderlich."
      unsupported_public_key_algorithm_error: "Der angegebene Algorithmus des öffentlichen Schlüssels wird vom Server nicht unterstützt."
      unsupported_attestation_format_error: "Das Attestierungsformat wird vom Server nicht unterstützt."
      credential_id_in_use_error: "Die angegebene Anmelde-ID wird bereits benutzt."
      public_key_error: "Die Überprüfung des öffentlichen Schlüssels für diese Anmeldedaten ist fehlgeschlagen."
      ownership_error: "Der Sicherheitsschlüssel gehört dem Benutzer nicht."
      not_found_error: "Ein Sicherheitsschlüssel mit der bereitgestellten Zugangs-ID konnte nicht gefunden werden."
      unknown_cose_algorithm_error: "Der Algorithmus, der für den Sicherheitsschlüssel verwendet wird, konnte nicht erkannt werden."
  topic_flag_types:
    spam:
      title: "Spam"
      description: "Dieses Thema besteht effektiv nur aus Werbung, die nicht als solche ausgewiesen ist. Es trägt nichts zur Website bei."
      long_form: "als Spam gemeldet"
      short_description: "Dies ist Werbung"
    inappropriate:
      title: "Unangemessen"
      description: 'Dieses Thema enthält Inhalte, die eine vernünftige Person als anstößig, beleidigend, hasserfüllt oder <a href="%{base_path}/guidelines">unsere Community-Richtlinien verletzend</a> auffassen würde.'
      long_form: "als unangemessen gemeldet"
      short_description: 'Ein Verstoß gegen <a href="%{base_path}/guidelines">unsere Community-Richtlinien</a>'
    notify_moderators:
      title: "Sonstiges"
      description: 'Dieses Thema erfordert die allgemeine Aufmerksamkeit des Teams, da es entweder nicht mit den <a href="%{base_path}/guidelines">Richtlinien</a> oder den <a href="%{tos_url}">Nutzungsbedingungen</a> in Einklang zu bringen ist oder aus anderen Gründen.'
      long_form: "hast dies den Moderatoren gemeldet"
      short_description: "Erfordert aus einem anderen Grund die Aufmerksamkeit des Teams"
      email_title: 'Das Thema „%{title}“ erfordert die Aufmerksamkeit eines Moderators'
      email_body: "%{link}\n\n%{message}"
  flagging:
    you_must_edit: '<p>Dein Beitrag wurde von der Community gemeldet. Bitte <a href="%{path}">überprüfe deine Nachrichten</a>.</p>'
    user_must_edit: "<p>Dieser Beitrag wurde von der Community gemeldet und ist vorübergehend ausgeblendet.</p>"
  ignored:
    hidden_content: "<p>Ignorierter Inhalt</p>"
  archetypes:
    regular:
      title: "Normales Thema"
    banner:
      title: "Thema des Ankündigungsbanners"
      message:
        make: "Dieses Thema ist jetzt ein Banner. Es wird auf jeder Seite ganz oben angezeigt, bis es vom Benutzer ausgeblendet wird."
        remove: "Dieses Thema ist jetzt kein Banner mehr. Es wird nicht mehr auf jeder Seite ganz oben angezeigt."
  unsubscribed:
    title: "E-Mail-Einstellungen aktualisiert!"
    description: "E-Mail-Einstellungen für <b>%{email}</b> wurden aktualisiert. Um deine E-Mail-Einstellungen zu ändern, rufe <a href='%{url}'>deine Benutzereinstellungen</a> auf."
    topic_description: "Um %{link} wieder zu abonnieren, verwende die Benachrichtigungseinstellungen unten oder rechts vom Thema."
    private_topic_description: "Um das Thema wieder zu abonnieren, verwende die Benachrichtigungseinstellungen unten oder rechts vom Thema."
  uploads:
    marked_insecure_from_theme_component_reason: "in Theme-Komponente verwendeter Upload"
  unsubscribe:
    title: "Abbestellen"
    stop_watching_topic: "Thema nicht mehr beobachten, %{link}"
    mute_topic: "Alle Benachrichtigungen für dieses Thema stummschalten, %{link}"
    unwatch_category: "Themen in %{category} nicht mehr beobachten"
    mailing_list_mode: "Mailinglisten-Modus ausschalten"
    all: "Sende mir keine E-Mail mehr von %{sitename}"
    different_user_description: "Du bist derzeit als ein anderer Benutzer angemeldet als der, dem wir die E-Mail geschickt haben. Bitte melde dich ab oder gehe in den anonymen Modus und versuche es erneut."
    not_found_description: "Wir konnten dieses Abonnement leider nicht finden. Möglicherweise ist der Link in deiner E-Mail zu alt und abgelaufen?"
    user_not_found_description: "Leider konnten wir keinen Benutzer für dieses Abonnement finden. Du versuchst wahrscheinlich, ein Konto abzumelden, das nicht mehr existiert."
    log_out: "Abmelden"
    submit: "Einstellungen speichern"
    digest_frequency:
      title: "Du erhältst E-Mail-Zusammenfassungen %{frequency}"
      never_title: "Du erhältst keine E-Mail-Zusammenfassungen"
      select_title: "Setze die Frequenz für E-Mail-Zusammenfassungen auf:"
      never: "nie"
      every_30_minutes: "alle 30 Minuten"
      every_hour: "stündlich"
      daily: "täglich"
      weekly: "wöchentlich"
      every_month: "jeden Monat"
      every_six_months: "alle sechs Monate"
  user_api_key:
    title: "Genehmige Zugriff für Anwendung"
    authorize: "Genehmigen"
    read: "Lesen"
    read_write: "Lesen/Schreiben"
    description: '„%{application_name}“ fordert den folgenden Zugriff auf dein Konto:'
    instructions: 'Wir haben gerade einen neuen Benutzer-API-Schlüssel für dich generiert zur Verwendung mit „%{application_name}“, bitte füge den folgenden Schlüssel in deine Anwendung ein:'
    otp_description: 'Möchtest du „%{application_name}“ erlauben, auf diese Website zuzugreifen?'
    otp_confirmation:
      confirm_title: Weiter zu %{site_name}
      logging_in_as: Anmeldung als %{username}
      confirm_button: Anmeldung fertigstellen
    no_trust_level: "Entschuldige, du hast nicht die erforderliche Vertrauensstufe, um die Benutzer-API zu nutzen."
    generic_error: "Entschuldige, leider können wir keine Benutzer-API-Schlüssel ausgeben. Diese Funktion wurde unter Umständen vom Website-Administrator deaktiviert."
    scopes:
      message_bus: "Live-Aktualisierungen"
      notifications: "Benachrichtigungen lesen und leeren"
      push: "Push-Benachrichtigungen an externe Dienste"
      session_info: "Informationen zur Benutzersitzung lesen"
      read: "Alles lesen"
      write: "Alles schreiben"
      one_time_password: "Erstelle ein Einmal-Anmelde-Token"
      bookmarks_calendar: "Lesezeichen-Erinnerungen lesen"
      user_status: "Benutzerstatus lesen und aktualisieren"
    invalid_public_key: "Entschuldige, der öffentliche Schlüssel ist ungültig."
    invalid_auth_redirect: "Entschuldige, dieser „auth_redirect“-Host ist nicht erlaubt."
    invalid_token: "Fehlendes, ungültiges oder abgelaufenes Token."
  flags:
    errors:
      already_handled: "Die Meldung wurde bereits bearbeitet"
  reports:
    default:
      labels:
        count: Anzahl
        percent: Prozent
        day: Tag
    post_edits:
      title: "Beitragsbearbeitungen"
      labels:
        edited_at: Datum
        post: Beitrag
        editor: Bearbeiter
        author: Verfasser
        edit_reason: Grund
      description: "Anzahl neuer Beitragsbearbeitungen."
    user_flagging_ratio:
      title: "Benutzermeldungsverhältnis"
      labels:
        user: Benutzer
        agreed_flags: Akzeptierte Meldungen
        disagreed_flags: Abgelehnte Meldungen
        ignored_flags: Ignorierte Meldungen
        score: Score
      description: "Benutzer sortiert nach dem Verhältnis der Team-Reaktionen auf Meldungen (abgelehnt zu angenommen)"
    moderators_activity:
      title: "Moderator-Aktivität"
      labels:
        moderator: Moderator
        flag_count: Überprüfte Meldungen
        time_read: Lesezeit
        topic_count: Erstellte Themen
        post_count: Erstellte Beiträge
        pm_count: Erstellte private Nachrichten
        revision_count: Überarbeitungen
      description: Liste der Moderator-Aktivität einschließlich gesichteter Meldungen, Lesezeit, erstellter Themen, erstellter Beiträge, erstellter persönlicher Nachrichten und Überarbeitungen.
    flags_status:
      title: "Meldungsstatus"
      values:
        agreed: Zugestimmt
        disagreed: Abgelehnt
        deferred: Aufgeschoben
        no_action: Keine Aktion
      labels:
        flag: Typ
        assigned: Zugeordnet
        poster: Beitragsersteller
        flagger: Meldungsersteller
        time_to_resolution: Lösungszeit
      description: "Liste der Meldungszustände einschließlich Art der Meldung, Beitragsersteller, Meldungsersteller und Zeit bis zur Lösung."
    visits:
      title: "Nutzerbesuche"
      xaxis: "Tag"
      yaxis: "Anzahl der Besuche"
      description: "Anzahl aller Besuche."
    signups:
      title: "Neue Benutzer"
      xaxis: "Tag"
      yaxis: "Anzahl neuer Benutzer"
      description: "Neue Registrierungen in dieser Zeit"
    new_contributors:
      title: "Neue Mitwirkende"
      xaxis: "Tag"
      yaxis: "Anzahl neuer Mitwirkender"
      description: "Anzahl der Benutzer, die ihren ersten Beitrag in dieser Zeit erstellt haben."
    trust_level_growth:
      title: "Wachstum der Vertrauensstufen"
      xaxis:
        tl1_reached: "VS1 erreicht"
        tl2_reached: "VS2 erreicht"
        tl3_reached: "VS3 erreicht"
        tl4_reached: "VS4 erreicht"
      yaxis: "Tag"
      description: "Anzahl der Benutzer, die in dieser Zeit eine höhere Vertrauensstufe erreicht haben."
    consolidated_page_views:
      title: "Zusammengefasste Seitenaufrufe"
      xaxis:
        page_view_crawler: "Crawler"
        page_view_anon: "Anonyme Benutzer"
        page_view_logged_in: "Angemeldete Benutzer"
      yaxis: "Tag"
      description: "Seitenaufrufe von angemeldeten Benutzern, anonymen Benutzern und Crawlern."
      labels:
        post: Beitrag
        editor: Bearbeiter
        author: Verfasser
        edit_reason: Grund
    consolidated_api_requests:
      title: "Konsolidierte API-Anfragen"
      xaxis:
        api: "API-Schnittstelle"
        user_api: "Benutzer-API"
      yaxis: "Tag"
      description: "API-Anfragen für reguläre API-Schlüssel und Benutzer-API-Schlüssel."
    dau_by_mau:
      title: "TAB/MAB"
      xaxis: "Tag"
      yaxis: "TAB/MAB"
      description: "Anzahl der Mitglieder, die sich innerhalb des letzten Tages angemeldet haben, geteilt durch die Anzahl der Mitglieder, die sich im letzten Monat angemeldet haben – liefert eine Prozentzahl, welche die „Bindung“ der Community angibt. Erstrebenswert sind 20 % oder mehr."
    daily_engaged_users:
      title: "Täglich engagierte Benutzer"
      xaxis: "Tag"
      yaxis: "Engagierte Benutzer"
      description: "Anzahl der Benutzer, die innerhalb des letzten Tages einen Beitrag geschrieben oder mit einem „Gefällt mir“ versehen haben."
    profile_views:
      title: "Profilaufrufe"
      xaxis: "Tag"
      yaxis: "Anzahl der angezeigten Benutzerprofile"
      description: "Gesamtzahl neuer Ansichten von Benutzerprofilen."
    topics:
      title: "Themen"
      xaxis: "Tag"
      yaxis: "Anzahl neuer Themen"
      description: "Neue Themen, die in dieser Zeit erstellt wurden."
    posts:
      title: "Beiträge"
      xaxis: "Tag"
      yaxis: "Anzahl neuer Beiträge"
      description: "Neue Beiträge, die in dieser Zeit erstellt wurden"
    likes:
      title: "„Gefällt mir“"
      xaxis: "Tag"
      yaxis: "Anzahl neuer „Gefällt mir“"
      description: "Anzahl neuer „Gefällt mir“."
    flags:
      title: "Meldungen"
      xaxis: "Tag"
      yaxis: "Anzahl der Meldungen"
      description: "Anzahl neuer Meldungen."
    bookmarks:
      title: "Lesezeichen"
      xaxis: "Tag"
      yaxis: "Anzahl der neuen Lesezeichen"
      description: "Anzahl neuer Lesezeichen für Themen und Beiträge."
    users_by_trust_level:
      title: "Benutzer nach Vertrauensstufe"
      xaxis: "Vertrauensstufe"
      yaxis: "Anzahl der Benutzer"
      labels:
        level: Stufe
      description: "Anzahl der Benutzer, gruppiert nach Vertrauensstufe."
      description_link: "https://blog.discourse.org/2018/06/understanding-discourse-trust-levels/"
    users_by_type:
      title: "Benutzer nach Art"
      xaxis: "Art"
      yaxis: "Anzahl der Benutzer"
      labels:
        type: Typ
      xaxis_labels:
        admin: Administrator
        moderator: Moderator
        suspended: Gesperrt
        silenced: Stummgeschaltet
      description: "Anzahl der Benutzer, gruppiert nach Administrator, Moderator, gesperrt und stummgeschaltet."
    trending_search:
      title: Angesagte Suchbegriffe
      labels:
        term: Begriff
        searches: Suchen
        click_through: Klickrate
      description: "Beliebteste Suchbegriffe mit ihren Klickraten."
    emails:
      title: "Gesendete E-Mails"
      xaxis: "Tag"
      yaxis: "Anzahl der E-Mails"
      description: "Anzahl verschickter neuer E-Mails."
    user_to_user_private_messages:
      title: "Benutzer-an-Benutzer (ohne Antworten)"
      xaxis: "Tag"
      yaxis: "Anzahl der Nachrichten"
      description: "Anzahl neu angefangener persönlicher Nachrichten."
    user_to_user_private_messages_with_replies:
      title: "Benutzer-an-Benutzer (mit Antworten)"
      xaxis: "Tag"
      yaxis: "Anzahl der Nachrichten"
      description: "Anzahl aller neuen persönlichen Nachrichten und Antworten."
    system_private_messages:
      title: "System"
      xaxis: "Tag"
      yaxis: "Anzahl der Nachrichten"
      description: "Anzahl der persönlichen Nachrichten, die automatisch vom System gesendet werden."
    moderator_warning_private_messages:
      title: "Moderatorwarnung"
      xaxis: "Tag"
      yaxis: "Anzahl der Nachrichten"
      description: "Anzahl der Warnungen, die von Moderatoren als persönliche Nachrichten verschickt wurden."
    notify_moderators_private_messages:
      title: "Moderatoren benachrichtigen"
      xaxis: "Tag"
      yaxis: "Anzahl der Nachrichten"
      description: "Anzahl, wie häufig Moderatoren persönlich über eine Meldung informiert wurden."
    notify_user_private_messages:
      title: "Benutzer benachrichtigen"
      xaxis: "Tag"
      yaxis: "Anzahl der Nachrichten"
      description: "Anzahl, wie häufig Benutzer persönlich über eine Meldung informiert wurden."
    top_referrers:
      title: "Top-Referrer"
      xaxis: "Benutzer"
      num_clicks: "Klicks"
      num_topics: "Themen"
      labels:
        user: "Benutzer"
        num_clicks: "Klicks"
        num_topics: "Themen"
      description: "Benutzer nach Anzahl von Klicks auf Links, die sie geteilt haben."
    top_traffic_sources:
      title: "Top-Traffic-Quellen"
      xaxis: "Domain"
      num_clicks: "Klicks"
      num_topics: "Themen"
      num_users: "Benutzer"
      labels:
        domain: Domain
        num_clicks: Klicks
        num_topics: Themen
      description: "Externe Quellen, die am meisten auf diese Website verweisen."
    top_referred_topics:
      title: "Top verwiesene Themen"
      labels:
        num_clicks: "Klicks"
        topic: "Thema"
      description: "Themen, die am meisten Klicks von externen Quellen erhalten haben."
    page_view_anon_reqs:
      title: "Anonym"
      xaxis: "Tag"
      yaxis: "Anonyme Seitenaufrufe"
      description: "Anzahl neuer Seitenaufrufe durch Besucher, die nicht angemeldet sind."
    page_view_logged_in_reqs:
      title: "Angemeldet"
      xaxis: "Tag"
      yaxis: "Seitenaufrufe durch angemeldete Benutzer"
      description: "Anzahl neuer Seitenaufrufe von angemeldeten Benutzern."
    page_view_crawler_reqs:
      title: "Seitenaufrufe durch Webcrawler"
      xaxis: "Tag"
      yaxis: "Seitenaufrufe durch Webcrawler"
      description: "Seitenaufrufe durch Webcrawler insgesamt im Zeitverlauf."
    page_view_total_reqs:
      title: "Seitenaufrufe"
      xaxis: "Tag"
      yaxis: "Seitenaufrufe insgesamt"
      description: "Anzahl neuer Seitenaufrufe aller Besucher."
    page_view_logged_in_mobile_reqs:
      title: "Seitenaufrufe durch angemeldete Benutzer"
      xaxis: "Tag"
      yaxis: "Seitenaufrufe durch angemeldete Benutzer (mobil)"
      description: "Anzahl neuer Seitenaufrufe von angemeldeten Benutzern auf mobilen Endgeräten."
    page_view_anon_mobile_reqs:
      title: "Anonyme Seitenaufrufe"
      xaxis: "Tag"
      yaxis: "Anonyme Seitenaufrufe (mobil)"
      description: "Anzahl neuer Seitenaufrufe von nicht angemeldeten Besuchern auf mobilen Endgeräten."
    http_background_reqs:
      title: "Hintergrund"
      xaxis: "Tag"
      yaxis: "Anfragen für Live-Updates und Tracking"
    http_2xx_reqs:
      title: "Status 2xx (OK)"
      xaxis: "Tag"
      yaxis: "Erfolgreiche Anfragen (Status 2xx)"
    http_3xx_reqs:
      title: "HTTP 3xx (Weiterleitung)"
      xaxis: "Tag"
      yaxis: "Anfragen mit Weiterleitung (Status 3xx)"
    http_4xx_reqs:
      title: "HTTP 4xx (Client-Fehler)"
      xaxis: "Tag"
      yaxis: "Client-Fehler (Status 4xx)"
    http_5xx_reqs:
      title: "HTTP 5xx (Server-Fehler)"
      xaxis: "Tag"
      yaxis: "Server-Fehler (Status 5xx)"
    http_total_reqs:
      title: "Gesamt"
      xaxis: "Tag"
      yaxis: "Gesamte Anfragen"
    time_to_first_response:
      title: "Zeit bis zur ersten Reaktion"
      xaxis: "Tag"
      yaxis: "Durchschnittliche Zeit (Stunden)"
      description: "Durchschnittliche Zeit (in Stunden) bis zur ersten Antwort auf neue Themen."
    topics_with_no_response:
      title: "Themen ohne Reaktionen"
      xaxis: "Tag"
      yaxis: "Gesamt"
      description: "Anzahl neu erstellter Themen, die keine Antwort erhalten haben."
    mobile_visits:
      title: "Benutzerbesuche (mobil)"
      xaxis: "Tag"
      yaxis: "Anzahl der Besuche"
      description: "Anzahl der eindeutigen Benutzer, welche die Website auf einem mobilen Endgerät besucht haben."
    web_crawlers:
      title: "Webcrawler-Browserkennungen"
      labels:
        user_agent: "Browserkennung"
        page_views: "Seitenaufrufe"
      description: "Liste von Webcrawler-Browserkennungen, sortiert nach Seitenaufrufen."
    suspicious_logins:
      title: "Verdächtige Anmeldungen"
      labels:
        user: Benutzer
        client_ip: Client-IP
        location: Ort
        browser: Browser
        device: Gerät
        os: Betriebssystem
        login_time: Anmeldezeitpunkt
      description: "Details neuer Anmeldungen, die verdächtig von vorherigen Anmeldungen abweichen."
    staff_logins:
      title: "Administrator-Anmeldungen"
      labels:
        user: Benutzer
        location: Standort
        login_at: Anmeldung um
      description: "Liste der Anmeldungen von Administratoren mit Standort."
    top_uploads:
      title: "Top-Uploads"
      labels:
        filename: Dateiname
        extension: Dateiendung
        author: Verfasser
        filesize: Dateigröße
      description: "Liste aller Uploads nach Dateiendung, Dateigröße und Verfasser."
    top_ignored_users:
      title: "Top ignorierte/stummgeschaltete Benutzer"
      labels:
        ignored_user: Ignorierte Benutzer
        ignores_count: Anzahl ignoriert
        mutes_count: Anzahl stummgeschaltet
      description: "Benutzer, die von vielen anderen Benutzern stummgeschaltet und/oder ignoriert wurden."
    top_users_by_likes_received:
      title: "Top-Benutzer nach erhaltenen „Gefällt mir“"
      labels:
        user: Benutzer
        qtt_like: Erhaltene „Gefällt mir“
      description: "Top-10-Benutzer, die „Gefällt mir“ erhalten haben."
    top_users_by_likes_received_from_inferior_trust_level:
      title: "Top-Benutzer nach „Gefällt mir“, die von einem Benutzer mit einer niedrigeren Vertrauensstufe erhalten wurden"
      labels:
        user: Benutzer
        trust_level: Vertrauensstufe
        qtt_like: Erhaltene „Gefällt mir“
      description: "Top-10-Benutzer mit einer höheren Vertrauensstufe, die „Gefällt mir“ von Personen mit einer niedrigeren Vertrauensstufe erhalten haben."
    top_users_by_likes_received_from_a_variety_of_people:
      title: "Top-Benutzer nach „Gefällt mir“, die von einer Vielzahl von Personen erhalten wurden"
      labels:
        user: Benutzer
        qtt_like: Erhaltene „Gefällt mir“
      description: "Top-10-Benutzer, die von einer Vielzahl von Personen „Gefällt mir“ erhalten haben."
  dashboard:
    group_email_credentials_warning: 'Es gab ein Problem mit den E-Mail-Anmeldedaten für die Gruppe <a href="%{base_path}/g/%{group_name}/manage/email">%{group_full_name}</a>. Bis dieses Problem behoben ist, werden keine E-Mails aus dem Posteingang der Gruppe versendet. %{error}'
    rails_env_warning: "Dein Server läuft im %{env}-Modus."
    host_names_warning: "Deine config/database.yml-Datei verwendet localhost als Hostnamen. Trage hier den Hostnamen deiner Website ein."
    sidekiq_warning: 'Sidekiq läuft nicht. Viele Aufgaben – wie zum Beispiel das Versenden von E-Mails – werden asynchron durch Sidekiq ausgeführt. Bitte stell sicher, dass mindestens ein Sidekiq-Prozess läuft. <a href="https://github.com/mperham/sidekiq" target="_blank">Mehr über Sidekiq erfährst du hier</a>.'
    queue_size_warning: "Eine hohe Anzahl an Aufgaben (%{queue_size}) befindet sich in der Warteschlange. Dies könnte auf ein Problem mit Sidekiq hinweisen oder du musst zusätzliche Sidekiq Worker starten."
    memory_warning: "Dein Server läuft mit weniger als 1 GB Hauptspeicher. Mindestens 1 GB Hauptspeicher werden empfohlen."
    google_oauth2_config_warning: 'Der Server ist so konfiguriert, dass er die Registrierung und die Anmeldung mit Google OAuth2 erlaubt (enable_google_oauth2_logins), aber die Client-ID und die Client-Geheimnis-Werte sind nicht festgelegt. Gehe zu <a href="%{base_path}/admin/site_settings">den Website-Einstellungen</a> und aktualisiere sie. <a href="https://meta.discourse.org/t/configuring-google-login-for-discourse/15858" target="_blank">Erfahre in dieser Anleitung mehr dazu</a>.'
    facebook_config_warning: 'Der Server ist so konfiguriert, dass er die Registrierung und die Anmeldung mit Facebook erlaubt (enable_facebook_logins), aber die App-ID und die Geheimnis-Werte der App sind nicht festgelegt. Gehe zu <a href="%{base_path}/admin/site_settings">den Website-Einstellungen</a> und aktualisiere sie. <a href="https://meta.discourse.org/t/configuring-facebook-login-for-discourse/13394" target="_blank">Erfahre in dieser Anleitung mehr dazu</a>.'
    twitter_config_warning: 'Der Server ist so konfiguriert, dass er die Registrierung und die Anmeldung mit Twitter erlaubt (enable_twitter_logins), aber der Schlüssel und die Geheimnis-Werte sind nicht festgelegt. Gehe zu <a href="%{base_path}/admin/site_settings">den Website-Einstellungen</a> und aktualisiere sie. <a href="https://meta.discourse.org/t/configuring-twitter-login-for-discourse/13395" target="_blank">Erfahre in dieser Anleitung mehr dazu</a>.'
    github_config_warning: 'Der Server ist so konfiguriert, dass er die Registrierung und die Anmeldung mit GitHub erlaubt (enable_github_logins), aber die Client-ID und die Geheimnis-Werte sind nicht festgelegt. Gehe zu <a href="%{base_path}/admin/site_settings">den Website-Einstellungen</a> und aktualisiere sie. <a href="https://meta.discourse.org/t/configuring-github-login-for-discourse/13745" target="_blank">Erfahre in dieser Anleitung mehr dazu</a>.'
    s3_config_warning: 'Der Server ist so konfiguriert, dass Dateien auf S3 hochgeladen werden, aber mindestens eine der folgenden Einstellungen ist nicht festgelegt: s3_access_key_id, s3_secret_access_key, s3_use_iam_profile oder s3_upload_bucket. Gehe zu <a href="%{base_path}/admin/site_settings">den Website-Einstellungen</a> und aktualisiere die Einstellungen. <a href="https://meta.discourse.org/t/how-to-set-up-image-uploads-to-s3/7229" target="_blank">Unter „Wie richte ich Bilder-Uploads zu S3 ein?“ erfährst du mehr</a>.'
    s3_backup_config_warning: 'Der Server ist so konfiguriert, dass Backups auf S3 hochgeladen werden, aber mindestens eine der folgenden Einstellungen ist nicht festgelegt: s3_access_key_id, s3_secret_access_key, s3_use_iam_profile oder s3_backup_bucket. Gehe zu <a href="%{base_path}/admin/site_settings">den Website-Einstellungen</a> und aktualisiere die Einstellungen. <a href="https://meta.discourse.org/t/how-to-set-up-image-uploads-to-s3/7229" target="_blank">Unter „Wie richte ich Bilder-Uploads zu S3 ein?“ erfährst du mehr</a>.'
    s3_cdn_warning: 'Der Server ist so konfiguriert, dass Dateien auf S3 hochgeladen werden, aber es ist kein S3-CDN konfiguriert. Dies kann zu teuren S3-Kosten und einer langsameren Performance der Website führen. <a href="https://meta.discourse.org/t/-/148916" target="_blank">Unter „Objektspeicher für Uploads verwenden“ erfährst du mehr</a>.'
    image_magick_warning: 'Der Server ist so konfiguriert, dass er Vorschaubilder von großen Bildern erstellt, aber ImageMagick ist nicht installiert. Installiere ImageMagick mit deinem bevorzugten Paketmanager oder <a href="https://www.imagemagick.org/script/download.php" target="_blank">lade die aktuelle Version herunter</a>.'
    failing_emails_warning: '%{num_failed_jobs} E-Mail-Jobs sind fehlgeschlagen. Überprüfe deine app.yml und stelle sicher, dass die Mailservereinstellungen korrekt sind. <a href="%{base_path}/sidekiq/retries" target="_blank">Fehlgeschlagene Jobs in Sidekiq anzeigen</a>.'
    subfolder_ends_in_slash: "Deine Unterordner-Konfiguration ist fehlerhaft; DISCOURSE_RELATIVE_URL_ROOT endet mit einem Schrägstrich."
    outdated_translations_warning: "Einige deiner Übersetzungsüberschreibungen sind nicht mehr aktuell. Bitte überprüfe deine <a href='%{base_path}/admin/customize/site_texts?outdated=true'>Textanpassungen</a>."
    email_polling_errored_recently:
      one: "Beim Abrufen von E-Mails ist in den letzten 24 Stunden ein Fehler aufgetreten. Weitere Informationen findest du <a href='%{base_path}/logs' target='_blank'>in den Protokollen</a>."
      other: "Beim Abrufen von E-Mails sind in den letzten 24 Stunden %{count} Fehler aufgetreten. Weitere Informationen findest du <a href='%{base_path}/logs' target='_blank'>in den Protokollen</a>."
    missing_mailgun_api_key: "Der Server ist so konfiguriert, dass E-Mails über Mailgun versendet werden, aber du hast keinen API-Schlüssel angegeben, mit dem die Webhook-Nachrichten verifiziert werden können."
    bad_favicon_url: "Das Favicon lässt sich nicht laden. Prüfe die Favicon-Einstellung in den <a href='%{base_path}/admin/site_settings'>Einstellungen</a>."
    poll_pop3_timeout: "Die Verbindung zum POP3-Server schlägt mit einer Zeitüberschreitung fehl. Eingehende E-Mails konnten nicht abgerufen werden. Überprüfe deine <a href='%{base_path}/admin/site_settings/category/email'>POP3-Einstellungen</a>."
    poll_pop3_auth_error: "Die Verbindung zum POP3-Server schlägt mit einem Authentifizierungsfehler fehl. Überprüfe deine <a href='%{base_path}/admin/site_settings/category/email'>POP3-Einstellungen</a>."
    force_https_warning: "Deine Website verwendet SSL, aber `<a href='%{base_path}/admin/site_settings/category/all_results?filter=force_https'>force_https</a>` ist in deinen Website-Einstellungen noch nicht aktiviert."
    out_of_date_themes: "Updates sind für die folgenden Themes verfügbar:"
    unreachable_themes: "Wir konnten die folgenden Themes nicht auf Updates prüfen:"
    watched_word_regexp_error: "Der reguläre Ausdruck für „%{action}“ überwachte Wörter ist ungültig. Bitte überprüfe deine <a href='%{base_path}/admin/customize/watched_words'>Einstellungen für überwachte Wörter</a> oder deaktiviere die Website-Einstellung „watched words regular expressions“."
    v3_analytics_deprecated: "Dein Discourse verwendet derzeit Google Analytics 3, das ab Juli 2023 nicht mehr unterstützt wird. <a href='https://meta.discourse.org/t/260498'>Aktualisiere jetzt auf Google Analytics 4</a>, um weiterhin wertvolle Einblicke und Analysen zur Leistung deiner Website zu erhalten."
    legacy_navigation_menu_deprecated: "Dein Discourse verwendet derzeit das „alte“ Navigationsmenü, das <a href='https://meta.discourse.org/t/removing-the-legacy-hamburger-navigation-menu-option/265274'>in der ersten Betaversion von Discourse 3.2</a> entfernt wird. Stelle auf das neue Navigationsmenü um, indem du deine <a href='%{base_path}/admin/site_settings/category/all_results?filter=navigation_menu'>Navigationsmenü-Website-Einstellung</a> auf „Seitenleiste“ oder „Kopfzeilen-Drop-down“ aktualisierst."
  site_settings:
    allow_bulk_invite: "Erlaube Masseneinladungen durch Hochladen einer CSV-Datei"
    disabled: "deaktiviert"
    display_local_time_in_user_card: "Zeigt die lokale Zeit basierend auf der Zeitzone eines Benutzers an, wenn die Benutzerkarte geöffnet wird."
    censored_words: "Wörter, die automatisch durch &#9632;&#9632;&#9632;&#9632; ersetzt werden"
    delete_old_hidden_posts: "Automatisch alle Beiträge löschen, die länger als 30 Tage versteckt bleiben."
    default_locale: "Die Standardsprache dieser Discourse-Instanz. Du kannst den Text der vom System generierten Kategorien und Themen unter <a href='%{base_path}/admin/customize/site_texts' target='_blank'>Anpassen/Text</a> ersetzen."
    allow_user_locale: "Erlaube Benutzern, ihre eigene Oberflächensprache zu wählen"
    set_locale_from_accept_language_header: "Oberflächensprache für anonyme Benutzer basierend auf den Sprach-Headern ihres Webbrowsers festlegen"
    support_mixed_text_direction: "Unterstütze die Vermischung von rechtsläufigem und linksläufigem Text"
    min_post_length: "Minimal zulässige Beitragslänge in Zeichen."
    min_first_post_length: "Minimal zulässige Länge des ersten Beitrags (eines Themas) in Zeichen"
    min_personal_message_post_length: "Minimal zulässige Beitragslänge in Zeichen für Nachrichten."
    max_post_length: "Maximal zulässige Beitragslänge in Zeichen."
    topic_featured_link_enabled: "Aktiviere das Posten eines Links mit Themen."
    show_topic_featured_link_in_digest: "Zeige den hervorgehobene Themen-Link in der E-Mail-Zusammenfassung."
    min_topic_views_for_delete_confirm: "Die Mindestanzahl an Aufrufen, die ein Thema haben muss, damit ein Bestätigungs-Pop-up angezeigt wird, wenn es gelöscht wird"
    min_topic_title_length: "Minimal zulässige Titellänge von Themen in Zeichen."
    max_topic_title_length: "Maximal zulässige Titellänge von Themen in Zeichen."
    min_personal_message_title_length: "Minimal zulässige Zeichenanzahl für den Titel von Nachrichten."
    max_emojis_in_title: "Maximal erlaubte Emoji-Anzahl in Thementiteln"
    min_search_term_length: "Minimal zulässige Länge eines Suchbegriffs in Zeichen."
    search_tokenize_chinese: "Tokenisierung von Chinesisch bei der Suche auch auf nicht chinesischen Websites erzwingen"
    search_tokenize_japanese: "Tokenisierung von Japanisch bei der Suche auch auf nicht japanischen Websites erzwingen"
    search_prefer_recent_posts: "Wenn das Durchsuchen deines großen Forums langsam ist, dann versucht es diese Option zuerst mit einem Index der letzten Beiträge."
    search_recent_posts_size: "Anzahl aktueller Beiträge im Index"
    log_search_queries: "Protokolliere Suchanfragen von Benutzern"
    search_query_log_max_size: "Maximale Anzahl von Suchanfragen, die vorgehalten werden"
    search_query_log_max_retention_days: "Maximale Aufbewahrungszeit für Suchanfragen, in Tagen."
    search_ignore_accents: "Ignoriere Akzente bei der Textsuche."
    category_search_priority_low_weight: "Gewichtung der Rangfolge für geringe Kategorie-Suchpriorität."
    category_search_priority_high_weight: "Gewichtung der Rangfolge für hohe Kategorie-Suchpriorität."
    default_composer_category: "Die Kategorie, die verwendet wird, um das Kategorie-Drop-down beim Erstellen eines neuen Themas vorab auszufüllen."
    allow_uncategorized_topics: "Erlaube, Themen ohne Kategorie zu erstellen. ACHTUNG: Falls es nicht kategorisierte Themen gibt, musst du sie neu kategorisieren, bevor du diese Option abschaltest."
    allow_duplicate_topic_titles: "Erlaube Themen mit identischen und doppelten Titeln."
    allow_duplicate_topic_titles_category: "Themen mit identischen, doppelten Titeln zulassen, wenn die Kategorie unterschiedlich ist. allow_duplicate_topic_titles muss deaktiviert sein."
    unique_posts_mins: "Minuten, nach denen ein Benutzer denselben Inhalt noch einmal schreiben kann."
    educate_until_posts: "Zeige das Hilfe-Panel im Editor, wenn ein Benutzer einen seiner ersten (n) Beiträge zu schreiben beginnt."
    title: "Der Name dieser Website. Sichtbar für alle Besucher, einschließlich anonymer Benutzer."
    site_description: "Beschreibe diese Website in einem Satz. Sichtbar für alle Besucher, auch für anonyme Benutzer."
    short_site_description: "Kurze Beschreibung in ein paar Worten. Sichtbar für alle Besucher, auch für anonyme Benutzer."
    contact_email: "E-Mail-Adresse einer verantwortlichen Person für diese Website. Wird verwendet für kritische Benachrichtigungen und unter <a href='%{base_path}/about' target='_blank'>/about</a> angezeigt. Sichtbar für anonyme Benutzer auf öffentlichen Websites."
    contact_url: "Kontakt-URL für diese Website. Wenn vorhanden, ersetzt sie die E-Mail-Adresse unter <a href='%{base_path}/about' target='_blank'>/about</a> und ist für anonyme Benutzer auf öffentlichen Websites sichtbar."
    crawl_images: "Lade Bilder von fremden URLs herunter, um ihre Höhe und Breite zu bestimmen."
    download_remote_images_to_local: "Externe (per Hotlink aufgerufene) Bilder in lokale Bilder konvertieren, indem sie heruntergeladen werden; so bleibt der Inhalt erhalten, auch wenn die Bilder in Zukunft von der externen Website entfernt werden."
    download_remote_images_threshold: "Minimal benötigter freier Festplattenspeicher, um externe Bilder lokal herunterzuladen (in Prozent)"
    disabled_image_download_domains: "Durch senkrechte Striche („|“) getrennte Liste von Domains, von denen verlinkte Bilder niemals heruntergeladen werden sollen."
    block_hotlinked_media: "Verhindert, dass Benutzer extrene (per Hotline aufgerufene) Medien in ihren Beiträgen einfügen. Externe Medien, die nicht über „download_remote_images_to_local“ heruntergeladen werden, werden durch einen Platzhalter-Link ersetzt."
    block_hotlinked_media_exceptions: "Eine Liste von Basis-URLs, die von der Einstellung block_hotlinked_media ausgenommen sind. Protokoll muss angegeben werden (z. B. https://example.com)."
    editing_grace_period: "Für (n) Sekunden nach dem Schreiben wird durch die Bearbeitung keine neue Version im Beitragsverlauf erstellt."
    editing_grace_period_max_diff: "Maximale Anzahl von Zeichenänderungen, die während der Bearbeitungsfrist erlaubt sind. Bei größeren Änderungen wird eine neue Beitragsversion gespeichert (Vertrauensstufe 0 und 1)"
    editing_grace_period_max_diff_high_trust: "Maximale Anzahl von Zeichenänderungen, die während der Bearbeitungsfrist erlaubt sind. Bei größeren Änderungen wird eine neue Beitragsversion gespeichert (Vertrauensstufe 2 und höher)"
    staff_edit_locks_post: "Beiträge werden für die Bearbeitung gesperrt, wenn sie von Team-Mitgliedern bearbeitet werden"
    post_edit_time_limit: "Verfasser der Vertrauensstufen 0 und 1 können ihre Beiträge (n) Minuten nach dem Schreiben noch ändern. 0 bedeutet immer."
    tl2_post_edit_time_limit: "Verfasser der Vertrauensstufen 2 und höher können ihre Beiträge (n) Minuten nach dem Schreiben noch ändern. 0 bedeutet immer."
    edit_history_visible_to_public: "Erlaube jedem, vorherige Versionen eines bearbeiteten Beitrags zu sehen. Wenn deaktiviert, sind diese nur für Team-Mitglieder sichtbar."
    delete_removed_posts_after: "Beiträge, die deren Verfasser selbst entfernt hat, werden nach (n) Stunden automatisch gelöscht. Die Beiträge werden sofort gelöscht, wenn dieser Wert auf 0 gesetzt wird."
    notify_users_after_responses_deleted_on_flagged_post: "Wenn ein Beitrag gemeldet und dann entfernt wird, werden alle Benutzer, die auf den Beitrag geantwortet haben und deren Antworten entfernt wurden, benachrichtigt."
    max_image_width: "Maximale Breite der Vorschaubilder in einem Beitrag. Bilder mit einer größeren Breite werden verkleinert und mit einem Lightbox versehen."
    max_image_height: "Maximale Höhe der Vorschaubilder in einem Beitrag. Bilder mit einer größeren Höhe werden verkleinert und mit einem Lightbox versehen."
    responsive_post_image_sizes: "Ändere die Größe der Lightbox-Vorschaubilder, um High-DPI-Bildschirme mit den folgenden Pixelverhältnissen zu ermöglichen. Entferne alle Werte, um responsive Bilder zu deaktivieren."
    fixed_category_positions: "Wenn diese Option aktiviert ist, können Kategorien in einer fest vorgegebenen Reihenfolge angeordnet werden. Andernfalls werden Kategorien nach Aktivität sortiert aufgelistet."
    fixed_category_positions_on_create: "Wenn diese Option aktiviert ist, wird die Reihenfolge der Kategorien im Dialog zur Themenerstellung beibehalten (erfordert fixed_category_positions)."
    add_rel_nofollow_to_user_content: 'Füge mit Ausnahme interner Links (schließt übergeordnete Domains ein) allen benutzergenerierten Inhalten „rel nofollow“ hinzu. Die Änderung dieser Einstellung erfordert, dass du sämtliche Beiträge aktualisierst: „rake posts:rebake“'
    exclude_rel_nofollow_domains: "Eine Liste von Domains, bei denen nofollow bei Links nicht hinzugefügt werden soll. example.com wird automatisch auch Subdomains wie sub.example.com erlauben. Zumindest solltest du die Domain dieser Website hinzufügen, um Webcrawlern zu helfen, alle Inhalte zu finden. Wenn andere Teile der Website auf anderen Domains liegen, füge auch diese hinzu."
    max_form_template_title_length: "Maximal zulässige Länge für Titel einer Formularvorlage."
    max_form_template_content_length: "Maximal zulässige Länge für den Inhalt einer Formularvorlage."
    post_excerpt_maxlength: "Maximale Länge eines Beitrags-Auszuges bzw. -Zusammfassung."
    topic_excerpt_maxlength: "Maximale Länge eines Themenauszugs/einer Zusammenfassung, generiert aus dem ersten Beitrag eines Themas."
    default_subcategory_on_read_only_category: "Aktiviert die Schaltfläche „Neues Thema“ und wählt eine Standard-Unterkategorie aus, um in Kategorien zu posten, in denen der Benutzer kein neues Thema erstellen darf."
    show_pinned_excerpt_mobile: "Zeige einen Auszug angehefteter Themen in der mobilen Ansicht."
    show_pinned_excerpt_desktop: "Zeige einen Auszug angehefteter Themen in der Desktop-Ansicht."
    post_onebox_maxlength: "Maximale Länge eines Onebox-Discourse-Beitrags in Zeichen."
    blocked_onebox_domains: "Eine Liste von Domains, die niemals in einer Onebox untergebracht werden, z. B. wikipedia.org\n(Wildcard-Symbole * ? werden nicht unterstützt)"
    block_onebox_on_redirect: "Onebox für weiterleitende URLs blockieren."
    allowed_inline_onebox_domains: "Eine Liste von Domains, die in verkleinerter Form in eine Onebox umgewandelt werden, wenn sie ohne Titel verlinkt werden"
    enable_inline_onebox_on_all_domains: "Ignoriere die Website-Einstellung `inline_onebox_domain_allowlist` und erlaube Inline-Oneboxen für alle Domains"
    force_custom_user_agent_hosts: "Hosts, bei denen der spezifische Onebox-Useragent für alle Anfragen genutzt wird. (Besonders hilfreich bei Hosts, die Zugriffe per Useragent limitieren.)"
    max_oneboxes_per_post: "Maximale Anzahl von Oneboxes in einem Beitrag."
    facebook_app_access_token: "Ein Token, das aus deiner Facebook-App-ID und deinem Geheimnis generiert wird. Wird verwendet, um Instagram-Oneboxes zu generieren."
    logo: "Das Logo oben links auf deiner Website. Verwende ein breites rechteckiges Bild mit einer Höhe von 120 Pixeln und einem Seitenverhältnis von mindestens 3:1. Wenn leer, wird die Website-Überschrift angezeigt."
    logo_small: "Kleine Logo-Grafik oben links auf der Website, die beim Herunterscrollen angezeigt wird. Verwende ein quadratisches Bild (120 × 120). Falls leer, wird ein „Home“-Zeichen angezeigt."
    digest_logo: "Das alternative Logo oben in den E-Mail-Zusammenfassungen deiner Website. Verwende ein breites rechteckiges Bild. Verwende kein SVG-Bild. Wenn leer, wird das Bild aus der `logo`-Einstellung verwendet."
    mobile_logo: "Das Logo auf der mobilen Ausgabe deiner Website. Verwende ein breites rechteckiges Bild mit einer Höhe von 120 Pixeln und einem Seitenverhältnis von mindestens 3:1. Wenn leer, wird das Bild aus der `logo`-Einstellung verwendet."
    logo_dark: "Alternative für dunkles Schema betreffend die Website-Einstellung „logo“."
    logo_small_dark: "Alternative für dunkles Schema betreffend die Website-Einstellung „logo small“."
    mobile_logo_dark: "Alternative für dunkles Schema betreffend die Website-Einstellung „mobile logo“."
    large_icon: "Das Bild, das als Basis für andere Metadaten-Icons genutzt wird. Es sollte idealerweise größer als 512 x 512 sein. Falls leer, wird logo_small genutzt."
    manifest_icon: "Das Bild, das als Logo/Splash-Bild auf Android benutzt wird. Es wird automatisch auf 512 x 512 gesetzt. Falls leer, wird large_icon genutzt."
    manifest_screenshots: "Screenshots, die die Merkmale und Funktionen deiner Instanz auf der Seite mit der Installationsaufforderung zeigen. Alle Bilder sollten lokal hochgeladen werden und die gleichen Abmessungen haben."
    favicon: "Ein Favicon für die Website, siehe <a href='https://de.wikipedia.org/wiki/Favicon' target='_blank'>https://de.wikipedia.org/wiki/Favicon</a>. Damit es auch über eine CDN richtig funktioniert, muss es ein PNG sein. Wird auf eine Größe von 32 x 32 gesetzt. Falls leer, wird large_icon verwendet."
    apple_touch_icon: "Symbol für Apple-Touch-Geräte. Ein transparenter Hintergrund ist nicht empfehlenswert. Die Größe wird automatisch auf 180 x 180 angepasst. Wenn du nichts angibst, wird large_icon verwendet."
    opengraph_image: "Standard-Opengraph-Bild. Wird verwendet, wenn die Seite kein anderes passendes Bild hat. Falls leer, wird large_icon verwendet."
    twitter_summary_large_image: "Twitter-Karte „summary large image“ (sollte mindestens 280 Pixel in der Breite und mindestens 150 Pixel in der Höhe sein, keine .svg-Datei). Wenn das Feld leer gelassen wird, werden die regulären Metadaten der Karte aus dem opengraph_image generiert, sofern es sich nicht ebenfalls um eine .svg-Datei handelt"
    notification_email: "Die E-Mail-Adresse, die als „from:“-Absender aller wichtigen System-E-Mails benutzt wird. Die angegebene Domain sollte über korrekte SPF-, DKIM- und Reverse-PTR-Einträge verfügen, damit E-Mails sicher zugestellt werden können."
    email_custom_headers: "Eine durch senkrechte Striche („|“) getrennte Liste von eigenen E-Mail-Headern"
    email_subject: "Anpassbares Betreff-Format für Standard-E-Mails. Siehe <a href='https://meta.discourse.org/t/customize-subject-format-for-standard-emails/20801' target='_blank'>https://meta.discourse.org/t/customize-subject-format-for-standard-emails/20801</a>"
    detailed_404: "Liefert mehr Details für Benutzer darüber, warum sie keinen Zugriff auf ein spezielles Thema haben. Hinweis: Dies ist weniger sicher, weil Benutzer so herausfinden, ob eine URL zu einem existierenden Thema führt."
    enforce_second_factor: "Zwingt die Benutzer, die Zwei-Faktor-Authentifizierung zu aktivieren. Wähle „all“, um sie für alle Benutzer zu erzwingen. Wähle „staff“, um sie nur für Team-Mitglieder zu erzwingen."
    force_https: "Erzwinge HTTPS für deine Website. ACHTUNG: Aktiviere dies NICHT, bevor HTTPS nicht vollständig eingerichtet ist und auf jeden Fall überall funktioniert! Hast du dein CDN, alle Anmeldungen über soziale Netzwerke, alle externe Logos/Abhängigkeiten geprüft, um sicherzustellen, dass sie auch HTTPS-kompatibel sind?"
    same_site_cookies: "Same-Site-Cookies verwenden, die alle Angriffsszenarien für Cross-Site-Request-Forgery in unterstützten Browsern verhindern („Lax“ oder „Strict“). Warnung: „Strict“ wird nur auf Websites funktionieren, die eine Anmeldung erzwingen und eine externe Authentifizierungsmethode verwenden."
    summary_score_threshold: "Mindestscore, den ein Beitrag benötigt, um in der „Dieses Thema zusammenfassen“-Ansicht zu erscheinen."
    summary_posts_required: "Mindestanzahl an Beiträgen in einem Thema, bevor „Dieses Thema zusammenfassen“ aktiviert wird. Änderungen dieser Einstellung werden rückwirkend innerhalb einer Woche angewendet."
    summary_likes_required: "Mindestanzahl an „Gefällt mir“ in einem Thema, bevor „Dieses Thema zusammenfassen“ aktiviert wird. Änderungen dieser Einstellung werden rückwirkend innerhalb einer Woche angewendet."
    summary_percent_filter: "Zeige die Top-% der Beiträge eines Themas in der „Dieses Thema zusammenfassen“-Ansicht."
    summary_max_results: "Maximale Anzahl der Beiträge in der „Dieses Thema zusammenfassen“-Ansicht"
    summary_timeline_button: "Schaltfläche „Zusammenfassen“ in der Zeitleiste anzeigen"
    summarization_strategy: "Zusätzliche Möglichkeiten, von Plug-ins registrierte Inhalte zusammenzufassen"
    custom_summarization_allowed_groups: "Gruppen, die Inhalte mit `summarization_strategy` zusammenfassen dürfen."
    enable_personal_messages: "VERALTET, stattdessen die Einstellung „personal message enabled groups“ verwenden. Benutzern mit Vertrauensstufe 1 erlauben (konfigurierbar über die minimale Vertrauensstufe zum Senden von Nachrichten), Nachrichten zu erstellen und auf Nachrichten zu antworten. Team-Mitglieder können immer Nachrichten senden."
    personal_message_enabled_groups: "Benutzern innerhalb dieser Gruppen erlauben, Nachrichten zu erstellen und auf Nachrichten zu antworten. Vertrauensstufengruppen umfassen alle Vertrauensstufen über dieser Nummer, zum Beispiel erlaubt die Wahl von trust_level_1 auch Benutzern mit trust_level_2, 3, 4 private Nachrichten zu senden. Team-Mitglieder können immer Nachrichten senden."
    enable_system_message_replies: "Erlaube Benutzern, auf Systemnachrichten zu antworten, auch wenn persönliche Nachrichten deaktiviert sind"
    enable_chunked_encoding: "Aktiviere „chunked encoding“-Antworten durch den Server. Diese Funktion ist mit den meisten Set-ups kompatibel, aber einige Proxys können puffern, wodurch die Antworten verzögert werden"
    long_polling_base_url: "Basis-URL für Long Polling (wenn zum Ausliefern von dynamischen Inhalten ein CDN verwendet wird, setze dies auf Origin-Pull), z. B. http://origin.site.com"
    polling_interval: "Polling-Intervall in Millisekunden für angemeldete Clients, wenn Long Polling nicht verwendet wird."
    anon_polling_interval: "Polling-Intervall in Millisekunden für anonyme Clients."
    background_polling_interval: "Polling-Intervall in Millisekunden für Clients, wenn sich das Browser-Fenster im Hintergrund befindet."
    hide_post_sensitivity: "Die Wahrscheinlichkeit, mit der ein gemeldeter Beitrag verborgen wird"
    silence_new_user_sensitivity: "Die Wahrscheinlichkeit, mit der ein neuer Benutzer wegen der Spam-Meldungen stummgeschaltet wird"
    auto_close_topic_sensitivity: "Die Wahrscheinlichkeit, mit der ein gemeldetes Thema automatisch geschlossen wird"
    cooldown_minutes_after_hiding_posts: "Minuten, die ein Benutzer warten muss, bevor ein Beitrag bearbeitet werden kann, der wegen Meldungen anderer Benutzer versteckt wurde"
    max_topics_in_first_day: "Maximale Anzahl an Themen, die ein Benutzer in den ersten 24 Stunden nach dem Schreiben seines ersten Beitrags erstellen kann."
    max_replies_in_first_day: "Maximale Anzahl an Beiträgen, die ein Benutzer in den ersten 24 Stunden nach dem Schreiben seines ersten Beitrags erstellen kann."
    tl2_additional_likes_per_day_multiplier: "Erhöhe das Limit der „Gefällt mir“ pro Tag für Benutzer mit Vertrauensstufe 2 (Mitglied) durch Multiplikation mit dieser Zahl"
    tl3_additional_likes_per_day_multiplier: "Erhöhe das Limit der „Gefällt mir“ pro Tag für Benutzer mit Vertrauensstufe 3 (Stammgast) durch Multiplikation mit dieser Zahl"
    tl4_additional_likes_per_day_multiplier: "Erhöhe das Limit der „Gefällt mir“ pro Tag für Benutzer mit Vertrauensstufe 4 (Anführer) durch Multiplikation mit dieser Zahl"
    tl2_additional_edits_per_day_multiplier: "Erhöhe das Limit der Bearbeitungen pro Tag für Benutzer mit Vertrauensstufe 2 (Mitglied) durch Multiplikation mit dieser Zahl"
    tl3_additional_edits_per_day_multiplier: "Erhöhe das Limit der Bearbeitungen pro Tag für Benutzer mit Vertrauensstufe 3 (Stammgast) durch Multiplikation mit dieser Zahl"
    tl4_additional_edits_per_day_multiplier: "Erhöhe das Limit der Bearbeitungen pro Tag für Benutzer mit Vertrauensstufe 4 (Anführer) durch Multiplikation mit dieser Zahl"
    tl2_additional_flags_per_day_multiplier: "Das Limit der „Meldungen“ pro Tag für Benutzer mit Vertrauensstufe 2 (Mitglied) durch Multiplikation mit dieser Zahl erhöhen"
    tl3_additional_flags_per_day_multiplier: "Das Limit der „Meldungen“ pro Tag für Benutzer mit Vertrauensstufe 3 (Stammgast) durch Multiplikation mit dieser Zahl erhöhen"
    tl4_additional_flags_per_day_multiplier: "Das Limit der „Meldungen“ pro Tag für Benutzer mit Vertrauensstufe 4 (Anführer) durch Multiplikation mit dieser Zahl erhöhen"
    num_users_to_silence_new_user: "Wenn die Beiträge eines neuen Benutzers num_spam_flags_to_silence_new_user Spam-Meldungen von so vielen verschiedenen Benutzern erhalten, werden alle Beiträge des Benutzers versteckt und zukünftige Beiträge verhindert. 0 zum Deaktivieren."
    num_tl3_flags_to_silence_new_user: "Wenn die Beiträge eines neuen Benutzers so viele Meldungen von num_tl3_users_to_silence_new_user verschiedenen Benutzern mit Vertrauensstufe 3 erhalten, werden alle Beiträge des Benutzers versteckt und zukünftige Beiträge verhindert. 0 zum Deaktivieren."
    num_tl3_users_to_silence_new_user: "Wenn die Beiträge eines neuen Benutzers num_tl3_flags_to_silence_new_user Meldungen von so vielen verschiedenen Benutzern mit Vertrauensstufe 3 erhalten, werden alle Beiträge des Benutzers versteckt und zukünftige Beiträge verhindert. 0 zum Deaktivieren."
    notify_mods_when_user_silenced: "Wenn ein Benutzer automatisch stummgeschaltet wird, sende eine Nachricht an alle Moderatoren."
    flag_sockpuppets: "Wenn ein neuer Benutzer auf ein Thema von derselben IP-Adresse antwortet wie der Benutzer, der das Thema begonnen hat, melde beide Beiträge als potenziellen Spam."
    traditional_markdown_linebreaks: "Traditionelle Zeilenumbrüche in Markdown, die zwei nachfolgende Leerzeichen für einen Zeilenumbruch benötigen."
    enable_markdown_typographer: "Verwende typografische Regeln, um die Lesbarkeit von Text zu erhöhen: Ersetze einfache Anführungszeichen ' durch geneigte Anführungszeichen ’, (c) (tm) durch Symbole, -- durch Gedankenstriche – usw."
    enable_markdown_linkify: "Text, der nach einem Link aussieht, automatisch als Link behandeln: www.example.com und https://example.com werden automatisch verlinkt"
    markdown_linkify_tlds: "Liste der Top-Level-Domains, die automatisch als Links behandelt werden"
    markdown_typographer_quotation_marks: "Liste von doppelten und einzelnen Ausführungszeichen-Paaren für die Ersetzung"
    post_undo_action_window_mins: "Minuten, die ein Benutzer hat, um Reaktionen auf einen Beitrag rückgängig zu machen („Gefällt mir“, Meldung usw.)."
    must_approve_users: "Team-Mitglieder müssen alle neuen Benutzerkonten genehmigen, bevor sie auf die Website zugreifen dürfen."
    invite_code: "Der Benutzer muss diesen Code eingeben, damit die Kontoregistrierung zugelassen wird. Wird ignoriert, wenn leer (Groß-/Kleinschreibung wird nicht beachtet)"
    approve_suspect_users: "Füge verdächtige Benutzer zur Warteschlange zur Überprüfung hinzu. Verdächtige Benutzer haben eine Bio/Website eingegeben, aber keine Leseaktivität."
    review_every_post: "Alle Beiträge müssen überprüft werden. WARNUNG! NICHT FÜR STARK FREQUENTIERTE WEBSITES EMPFOHLEN."
    pending_users_reminder_delay_minutes: "Benachrichtige die Moderatoren, falls neue Benutzer mehr als so viele Minuten auf ihre Genehmigung gewartet haben. Stelle -1 ein, um diese Benachrichtigungen zu deaktivieren."
    persistent_sessions: "Benutzer bleiben angemeldet, wenn der Webbrowser geschlossen wird"
    maximum_session_age: "Benutzer bleiben n Stunden nach ihrem letzten Besuch angemeldet"
    ga_version: "Zu verwendende Version von Google Universal Analytics: v3 (analytics.js), v4 (gtag)"
    ga_universal_tracking_code: "Google Universal Analytics Tracking-Code-ID, z. B.: UA-12345678-9; siehe <a href='https://google.com/analytics' target='_blank'>https://google.com/analytics</a>"
    ga_universal_domain_name: "Google Universal Analytics Domainname, z. B.: mysite.com; siehe <a href='https://google.com/analytics' target='_blank'>https://google.com/analytics</a>"
    ga_universal_auto_link_domains: "Aktiviere Cross-Domain-Tracking von Google Universal Analytics. Bei ausgehenden Links zu diesen Domains wird die Client-ID hinzugefügt. Siehe <a href='https://support.google.com/analytics/answer/1034342?hl=de' target='_blank'>Googles Cross-Domain-Tracking-Handbuch.</a>"
    gtm_container_id: "Google-Tag-Manager-Container-ID. Zum Beispiel: GTM-ABCDEF. <br/>Hinweis: Skripte von Drittanbietern, die von GTM geladen werden, müssen unter Umständen in der Liste „content security policy script src“ erlaubt werden (Positivliste)."
    enable_escaped_fragments: "Auf die Ajax-Crawling-API von Google zurückgreifen, wenn kein Webcrawler gefunden wird. Siehe <a href='https://developers.google.com/webmasters/ajax-crawling/docs/learn-more' target='_blank'>https://developers.google.com/webmasters/ajax-crawling/docs/learn-more</a>"
    moderators_manage_categories_and_groups: "Moderatoren erlauben, Kategorien und Gruppen zu erstellen und zu verwalten"
    moderators_change_post_ownership: "Moderatoren erlauben, die Eigentümerschaft des Beitrags zu ändern"
    cors_origins: "Erlaubte Adressen für Cross-Origin-Requests (CORS). Jede Adresse muss http:// oder https:// enthalten. Die Umgebungsvariable DISCOURSE_ENABLE_CORS muss gesetzt sein, um CORS zu aktivieren."
    use_admin_ip_allowlist: "Administratoren können sich nur anmelden, wenn sie eine IP-Adresse nutzen, die in der Liste der gefilterten IPs definiert ist (Administration > Protokolle > Gefilterte IPs)."
    blocked_ip_blocks: "Eine Liste von privaten IP-Blöcken, die nie von Discourse indiziert werden sollen"
    allowed_internal_hosts: "Eine Liste interner Hosts, die Discourse sicher indizieren kann (für Oneboxing und zu anderen Zwecken)"
    allowed_onebox_iframes: "Eine Liste von „iframe src“-Domains, die in Onebox-Einbettungen erlaubt sind. Mit `*` werden alle Standard-Onebox-Engines zugelassen."
    allowed_iframes: "Eine Liste von iframe-src-Domain-Präfixen, die Discourse in Beiträgen sicher erlauben kann."
    allowed_crawler_user_agents: "Browserkennungen von Webcrawlern, denen der Zugriff auf die Website erlaubt sein soll. WARNUNG! DIESE EINSTELLUNG BLOCKIERT ALLE HIER NICHT GELISTETEN CRAWLER!"
    blocked_crawler_user_agents: "Eindeutiges Wort unter Vernachlässigung der Groß- und Kleinschreibung in der Zeichenfolge der Browserkennung, das Webcrawler identifiziert, die nicht auf die Website zugreifen dürfen. Gilt nicht, wenn die Positivliste definiert ist."
    slow_down_crawler_user_agents: 'Browserkennungen von Webcrawlern, die wie in der Einstellung „slow down crawler rate“ konfiguriert, einer Durchsatzratenbegrenzung unterworfen werden sollen. Jeder Wert muss mindestens 3 Zeichen lang sein.'
    slow_down_crawler_rate: "Wenn slow_down_crawler_user_agents ausgewählt ist, wird diese Anfragenbegrenzung auf alle Crawler angewendet (Anzahl der Sekunden zwischen zwei Anfragen)"
    content_security_policy: "Aktiviere Content-Security-Policy"
    content_security_policy_report_only: "Aktiviere Content-Security-Policy-Report-Only"
    content_security_policy_collect_reports: "Aktiviere die Sammlung von Berichten zu CSP-Verstößen unter /csp_reports"
    content_security_policy_frame_ancestors: "Schränke ein, wer diese Website in iframes über CSP einbetten kann. Kontrolliere erlaubte Hosts unter <a href='%{base_path}/admin/customize/embedding'>Einbettung</a>"
    content_security_policy_script_src: "Zusätzlich erlaubte Skriptquellen (Positivliste). Der aktuelle Host und CDN sind standardmäßig enthalten. Siehe <a href='https://meta.discourse.org/t/mitigate-xss-attacks-with-content-security-policy/104243' target='_blank'>XSS-Attacken mit Content Security Policy entschärfen.</a>"
    invalidate_inactive_admin_email_after_days: "Administrator-Konten, die die Website in dieser Anzahl von Tagen nicht besucht haben, müssen ihre E-Mail-Adresse erneut bestätigen, bevor sie sich anmelden können. 0 zum Deaktivieren."
    include_secure_categories_in_tag_counts: "Wenn diese Option aktiviert ist, werden bei der Zählung der Themen für ein Schlagwort auch die Themen berücksichtigt, die sich in Kategorien mit Lesebeschränkung für alle Benutzer befinden. Wenn diese Option deaktiviert ist, wird normalen Benutzern nur die Anzahl der Themen für ein Schlagwort angezeigt, die sich in öffentlichen Kategorien befinden."
    display_personal_messages_tag_counts: "Wenn diese Option aktiviert ist, wird die Anzahl der persönlichen Nachrichten mit einem bestimmten Schlagwort angezeigt."
    top_menu: "Legt fest, welche Elemente in welcher Reihenfolge in der Navigationsleiste der Startseite auftauchen sollen. Beispiel: latest|new|unread|categories|top|read|posted|bookmarks"
    post_menu: "Legt fest, welche Funktionen in welcher Reihenfolge im Beitragsmenü auftauchen. Beispiel: like|edit|flag|delete|share|bookmark|reply"
    post_menu_hidden_items: "Die Einträge im Menü eines Beitrags, die standardmäßig hinter einer erweiterbaren Ellipse versteckt werden sollen."
    share_links: "Legt fest, welche Dienste in welcher Reihenfolge im Teilen-Dialog auftauchen."
    allow_username_in_share_links: "Benutzernamen in Freigabelinks erlauben. Dies ist nützlich, um Abzeichen für einzelne Besucher zu vergeben."
    site_contact_username: "Gültiger Benutzername eines Team-Mitglieds, in dessen Namen alle automatisch erzeugten Nachrichten versendet werden sollen. Falls leer, wird das Standard-System-Konto verwendet."
    site_contact_group_name: "Ein gültiger Name einer Gruppe, die zu allen automatisch versendeten privaten Nachrichten eingeladen wird."
    send_welcome_message: "Sende allen neuen Benutzern eine Begrüßungsnachricht mit einer Kurzanleitung."
    send_tl1_welcome_message: "Sende neuen Benutzern der Vertrauensstufe 1 eine Begrüßungsnachricht."
    send_tl2_promotion_message: "Sende neuen Benutzern der Vertrauensstufe 2 eine Nachricht über die Beförderung."
    suppress_reply_directly_below: "Zeige die erweiterbare Anzahl der Antworten auf einen Beitrag nicht, falls die einzige Antwort direkt darunter folgt."
    suppress_reply_directly_above: "Zeige das erweiterbare Element „In Antwort auf“ bei einem Beitrag nicht an, wenn es nur eine einzige Antwort direkt über diesem Beitrag gibt."
    remove_full_quote: "Zitat automatisch entfernen, wenn es (a) am Anfang eines Beitrags steht, (b) einen ganzen Beitrag umfasst und (c) aus dem unmittelbar vorangegangenen Beitrag stammt. Für Details, siehe <a href='https://meta.discourse.org/t/removal-of-full-quotes-from-direct-replies/106857' target='_blank'>Entfernung von vollständigen Zitaten aus direkten Antworten</a>"
    suppress_reply_when_quoting: "Zeige das erweiterbare Element „In Antwort auf“ bei einem Beitrag nicht an, wenn der Beitrag den beantworteten Beitrag zitiert."
    max_reply_history: "Maximale Anzahl an Antworten beim Ausklappen von „In Antwort auf“"
    topics_per_period_in_top_summary: "Anzahl der Themen, die in der Standard-Zusammenfassung der angesagten Themen angezeigt werden."
    topics_per_period_in_top_page: "Anzahl der Themen, die unter „Mehr anzeigen“ für angesagte Themen angezeigt werden."
    redirect_users_to_top_page: "Verweise neue und länger abwesende Benutzer automatisch zur Seite „Angesagt“."
    top_page_default_timeframe: "Standard-Zeitfenster für die Seite „Angesagt“."
    moderators_view_emails: "Erlaube Moderatoren, Benutzer-E-Mails einzusehen."
    prioritize_username_in_ux: "Zeige den Benutzernamen auf der Benutzerseite, der Benutzerkarte und in Beiträgen an erster Stelle (wenn deaktiviert, wird der Name an erster Stelle angezeigt)"
    enable_rich_text_paste: "Aktiviere automatische Umwandlung von HTML in Markdown beim Einfügen von Text in den Editor. (Experimentell)"
    send_old_credential_reminder_days: "An alte Anmeldedaten erinnern (nach Tagen)"
    email_token_valid_hours: "Tokens zur Passwort-Wiederherstellung/Aktivierung eines Kontos sind für (n) Stunden gültig."
    enable_badges: "Abzeichen aktivieren"
    max_favorite_badges: "Maximale Anzahl von Abzeichen, die der Benutzer auswählen kann"
    whispers_allowed_groups: "Private Kommunikation innerhalb von Themen für Mitglieder bestimmter Gruppen erlauben."
    hidden_post_visible_groups: "Erlaube Mitgliedern dieser Gruppen, ausgeblendete Beiträge aufzurufen. Team-Mitglieder können jederzeit ausgeblendete Beiträge aufrufen."
    allow_index_in_robots_txt: "Lege in der robots.txt fest, dass diese Website von Websuchmaschinen indiziert werden darf. In Ausnahmefällen kannst du die <a href='%{base_path}/admin/customize/robots'>robots.txt dauerhaft überschreiben</a>."
    blocked_email_domains: "Eine durch senkrechte Striche getrennte Liste von E-Mail-Domains, mit denen Benutzer keine Konten registrieren dürfen. Subdomains werden automatisch für die angegebenen Domains behandelt. Die Wildcard-Symbole * und ? werden nicht unterstützt. Beispiel: mailinator.com|trashmail.net"
    allowed_email_domains: "Eine durch senkrechte Striche getrennte Liste von E-Mail-Domains, mit denen Benutzer Konten registrieren MÜSSEN. Subdomains werden automatisch für die angegebenen Domains behandelt. Die Wildcard-Symbole * und ? werden nicht unterstützt. WARNUNG: Benutzer mit anderen als den aufgeführten E-Mail-Domains sind nicht zugelassen!"
    normalize_emails: "Überprüfen, ob normalisierte E-Mail-Adressen einzigartig sind. Bei normalisierten E-Mail-Adressen werden alle Punkte aus dem Benutzernamen und alles zwischen + und @ Symbolen entfernt."
    auto_approve_email_domains: "Benutzer mit E-Mail-Adressen aus dieser Liste von Domains werden automatisch genehmigt. Subdomains werden automatisch für die angegebenen Domains behandelt. Die Wildcard-Symbole * und ? werden nicht unterstützt."
    hide_email_address_taken: "Benutzer beim Registrieren oder Passwort-Zurücksetzen nicht über ein bereits bestehendes Konto mit dieser E-Mail-Adresse informieren. Erfordert die Angabe vollständiger E-Mail-Adressen zum Passwort-Zurücksetzen."
    log_out_strict: "Beim Abmelden ALLE Sitzungen des Benutzers auf allen Geräten beenden"
    version_checks: "Kontaktiere den Discourse Hub zur Überprüfung auf neue Versionen und zeige Benachrichtigungen über neue Versionen im <a href='%{base_path}/admin' target='_blank'>/admin</a>-Dashboard an."
    new_version_emails: "Sende eine E-Mail an die contact_email-Adresse, wenn eine neue Version von Discourse verfügbar ist."
    invite_expiry_days: "Gültigkeitsdauer von Benutzereinladungsschlüsseln in Tagen"
    invite_only: "Alle neuen Benutzer müssen explizit von vertrauenswürdigen Benutzern oder dem Team eingeladen werden. Die öffentliche Registrierung ist deaktiviert."
    login_required: "Nur angemeldete Benutzer dürfen Inhalte der Website lesen, anonyme Zugriffe sind verboten."
    min_username_length: "Minimale Zeichenlänge für Benutzernamen. WARNUNG: Wenn bestehende Benutzer oder Gruppen kürzere Namen haben, wird deine Website nicht mehr funktionieren!"
    max_username_length: "Maximale Zeichenlänge für Benutzernamen. WARNUNG: Wenn bestehende Benutzer oder Gruppen längere Namen haben, wird deine Website nicht mehr funktionieren!"
    unicode_usernames: "Erlaubt, dass Benutzer- und Gruppennamen Unicode-Zeichen und -Ziffern enthalten."
    allowed_unicode_username_characters: "Regulärer Ausdruck, der nur einige Unicode-Zeichen innerhalb von Benutzernamen erlaubt. ASCII-Buchstaben und -Ziffern sind immer erlaubt und brauchen nicht in die Positivliste aufgenommen zu werden."
    reserved_usernames: "Benutzernamen, die nicht registriert werden dürfen. Das Wildcard-Symbol * kann verwendet werden, um ein beliebige Zeichenfolge zu erlauben."
    min_password_length: "Minimale Länge des Passworts."
    min_admin_password_length: "Minimale Passwortlänge für Administratoren."
    password_unique_characters: "Minimale Anzahl unterschiedlicher Zeichen, die ein Passwort enthalten muss."
    block_common_passwords: "Erlaube keine Passwörter, die zu den 10.000 häufigsten Passwörtern zählen."
    auth_skip_create_confirm: Überspringe bei der Registrierung über externe Authentifizierung das „Konto erstellen“-Pop-up. Am besten verwendet neben auth_overrides_email, auth_overrides_username und auth_overrides_name.
    auth_immediately: "Automatische Weiterleitung zum externen Anmeldesystem ohne Benutzerinteraktion. Nur aktiv, wenn login_required auf „true“ gestellt ist und es nur eine externe Authentifizierungsmethode gibt"
    enable_discourse_connect: "Aktiviere die Anmeldung über DiscourseConnect (ehemals „Discourse SSO“) (WARNUNG: E-MAIL-ADRESSEN DER BENUTZER *MÜSSEN* VON DER EXTERNEN WEBSITE VALIDIERT WERDEN!)"
    verbose_discourse_connect_logging: "Protokolliere ausführliche DiscourseConnect-bezogene Diagnose in <a href='%{base_path}/logs' target='_blank'>/logs</a>"
    enable_discourse_connect_provider: "Implementiere das DiscourseConnect-Anbieter-Protokoll (früher „Discourse SSO“) am Endpunkt /session/sso_provider; discourse_connect_provider_secrets muss festgelegt sein"
    discourse_connect_url: "URL des DiscourseConnect-Endpunkts (muss http:// oder https:// enthalten und darf keinen abschließenden Schrägstrich aufweisen)"
    discourse_connect_secret: "Geheime Zeichenfolge zur kryptografischen Authentifizierung von DiscourseConnect-Informationen. Stelle sicher, dass sie 10 Zeichen oder länger ist"
    discourse_connect_provider_secrets: "Eine Liste von Domain-Geheimnis-Paaren, die DiscourseConnect verwenden. Stelle sicher, dass das DiscourseConnect-Geheimnis 10 Zeichen oder länger ist. Das Platzhaltersymbol * kann verwendet werden, um eine Domain oder nur einen Teil davon auszuwählen (z. B. * .example.com)."
    discourse_connect_overrides_bio: "Überschreibt die Benutzerbiografie im Benutzerprofil und verhindert, dass der Benutzer sie ändert"
    discourse_connect_overrides_groups: "Synchronisiert alle manuellen Gruppenmitgliedschaften mit den Gruppen, die im Attribut „groups“ angegeben sind (WARNUNG: Wenn du keine Gruppen angibst, werden alle manuellen Gruppenmitgliedschaften des Benutzers aufgehoben)"
    auth_overrides_email: "Überschreibt lokale E-Mail bei jeder Anmeldung mit externer Website-E-Mail und verhindert lokale Änderungen. Gilt für alle Authentifizierungsanbieter. (WARNUNG: Aufgrund der Normalisierung lokaler E-Mails können Abweichungen auftreten.)"
    auth_overrides_username: "Überschreibt den lokalen Benutzernamen bei jeder Anmeldung mit dem Benutzernamen der externen Website und verhindert lokale Änderungen. Gilt für alle Authentifizierungsanbieter. (WARNUNG: Abweichungen können aufgrund unterschiedlicher Länge/Anforderungen des Benutzernamens auftreten.)"
    auth_overrides_name: "Überschreibt bei jeder Anmeldung den lokalen vollständigen Namen mit dem vollständigen Namen der externen Website und verhindert lokale Änderungen. Gilt für alle Authentifizierungsanbieter."
    discourse_connect_overrides_avatar: "Überschreibt den Benutzeravatar mit dem Wert aus dem DiscourseConnect-Payload. Wenn diese Option aktiviert ist, dürfen Benutzer keine Avatare bei Discourse hochladen."
    discourse_connect_overrides_location: "Überschreibt den Benutzerstandort mit dem Wert aus dem DiscourseConnect-Payload und verhindert lokale Änderungen."
    discourse_connect_overrides_website: "Überschreibt die Benutzer-Website mit dem Wert aus dem DiscourseConnect-Payload und verhindert lokale Änderungen."
    discourse_connect_overrides_profile_background: "Überschreibt den Hintergrund des Benutzerprofils mit dem Wert aus dem DiscourseConnect-Payload."
    discourse_connect_overrides_card_background: "Überschreibt den Hintergrund der Benutzerkarte mit dem Wert aus dem DiscourseConnect-Payload."
    discourse_connect_not_approved_url: "Nicht genehmigte DiscourseConnect-Konten zu dieser URL weiterleiten"
    discourse_connect_allowed_redirect_domains: "Beschränke die von DiscourseConnect zur Verfügung gestellten return_paths auf diese Domains (standardmäßig muss der Rückgabepfad auf der aktuellen Website liegen). Verwende *, um jede beliebige Domain als Rückgabepfad zuzulassen. Wildcards für Subdomains (`*.foobar.com`) sind nicht erlaubt."
    enable_local_logins: "Aktiviert lokale Konten mit Anmeldung über Benutzername und Passwort. WARNUNG: Wenn deaktiviert, kannst du dich möglicherweise nicht mehr anmelden, wenn du nicht vorher mindestens eine alternative Anmeldemethode konfiguriert hast."
    enable_local_logins_via_email: "Erlaube Benutzern, einen Ein-Klick-Anmelde-Link anzufordern, der ihnen per E-Mail zugeschickt wird."
    allow_new_registrations: "Erlaube das Registrieren neuer Benutzerkonten. Wird dies deaktiviert, so kann niemand mehr ein neues Konto erstellen."
    enable_signup_cta: "Zeige einen Hinweis für wiederkehrende anonyme Benutzer an, der sie auffordert, sich für ein Konto zu registrieren."
    enable_google_oauth2_logins: "Google-OAuth2-Authentifizierung aktivieren. Dies ist der momentan von Google unterstützte Authentifizierungs-Mechanismus. Benötigt Schlüssel und Geheimnis. Siehe <a href='https://meta.discourse.org/t/15858' target='_blank'>Google-Anmeldung für Discourse konfigurieren</a>."
    google_oauth2_client_id: "Client-ID deiner Google-Anwendung."
    google_oauth2_client_secret: "Client-Geheimnis deiner Google-Anwendung."
    google_oauth2_prompt: "Eine optionale, durch Leerzeichen getrennte Liste von String-Werten, die angibt, ob der Autorisierungsserver den Benutzer zur erneuten Authentifizierung und Zustimmung auffordert. Siehe <a href='https://developers.google.com/identity/protocols/OpenIDConnect#prompt' target='_blank'>https://developers.google.com/identity/protocols/OpenIDConnect#prompt</a> für die möglichen Werte."
    google_oauth2_hd: "Eine optionale, bei Google Apps gehostete Domain, auf welche die Anmeldung beschränkt wird. Siehe <a href='https://developers.google.com/identity/protocols/OpenIDConnect#hd-param' target='_blank'>https://developers.google.com/identity/protocols/OpenIDConnect#hd-param</a> für weitere Details."
    google_oauth2_hd_groups: "(Experimentell) Google-Gruppen der Benutzer der gehosteten Domain bei der Authentifizierung abrufen. Die abgerufenen Google-Gruppen können verwendet werden, um die automatische Mitgliedschaft in Discourse-Gruppen zu gewähren (siehe Gruppeneinstellungen). Weitere Informationen unter https://meta.discourse.org/t/226850"
    google_oauth2_hd_groups_service_account_admin_email: "Eine E-Mail-Adresse, die zu einem Google-Workspace-Administratorkonto gehört. Wird zusammen mit den Anmeldedaten für das Dienstkonto verwendet, um Gruppeninformationen abzurufen."
    google_oauth2_hd_groups_service_account_json: "JSON-formatierte Schlüsselinformationen für das Dienstkonto. Wird verwendet, um Gruppeninformationen abzurufen."
    enable_twitter_logins: "Twitter-Authentifizierung aktivieren, erfordert twitter_consumer_key und twitter_consumer_secret. Siehe <a href='https://meta.discourse.org/t/13395' target='_blank'>Twitter-Anmeldung (und Rich Embeds) für Discourse konfigurieren</a>."
    twitter_consumer_key: "Consumer-Key für Twitter-Authentifizierung, registriert unter <a href='https://developer.twitter.com/apps' target='_blank'>https://developer.twitter.com/apps</a>"
    twitter_consumer_secret: "Consumer-Secret für Twitter-Authentifizierung, registriert unter <a href='https://developer.twitter.com/apps' target='_blank'>https://developer.twitter.com/apps</a>"
    enable_facebook_logins: "Facebook-Authentifizierung aktivieren, erfordert facebook_app_id und facebook_app_secret. Siehe <a href='https://meta.discourse.org/t/13394' target='_blank'>Facebook-Anmeldung für Discourse konfigurieren</a>."
    facebook_app_id: "App-ID für Facebook-Authentifizierung und -Freigabe, registriert unter <a href='https://developers.facebook.com/apps/' target='_blank'>https://developers.facebook.com/apps</a>"
    facebook_app_secret: "App-Secret für Facebook-Authentifizierung, registriert unter <a href='https://developers.facebook.com/apps/' target='_blank'>https://developers.facebook.com/apps</a>"
    enable_github_logins: "Aktiviere die GitHub-Authentifizierung, erfordert github_client_id und github_client_secret. Siehe <a href='https://meta.discourse.org/t/13745' target='_blank'>GitHub-Anmeldung für Discourse konfigurieren</a>."
    github_client_id: "Client-ID für die GitHub-Authentifizierung, registriert unter <a href='https://github.com/settings/developers/' target='_blank'>https://github.com/settings/developers</a>"
    github_client_secret: "Client-Geheimnis für die GitHub-Authentifizierung, registriert unter <a href='https://github.com/settings/developers/' target='_blank'>https://github.com/settings/developers</a>"
    enable_discord_logins: "Benutzern erlauben, sich mit Discord zu authentifizieren?"
    discord_client_id: 'Discord-Client-ID (Hast du noch keine? Besuche <a href="https://discordapp.com/developers/applications/me">das Discord-Entwickler-Portal</a>)'
    discord_secret: "Discord-Secret-Key"
    discord_trusted_guilds: 'Das Anmelden per Discord nur Mitgliedern dieser Discord-Gilden gestatten. Verwende die numerische ID der Gilde. Lies die Anleitung <a href="https://meta.discourse.org/t/configuring-discord-login-for-discourse/127129">hier</a>, um mehr zu erfahren. Leer lassen, um jede Gilde zuzulassen.'
    enable_backups: "Erlaube Administratoren, Backups des Forums zu erstellen"
    allow_restore: "Wiederherstellung zulassen, die ALLE Website-Daten ersetzen kann! Lasse dies deaktiviert, es sei denn, du möchtest ein Backup wiederherstellen"
    maximum_backups: "Die maximale Anzahl an Backups, die gespeichert werden. Ältere Backups werden automatisch gelöscht."
    automatic_backups_enabled: "Automatische Backups aktivieren. Die Backups werden im eingestellten Zeitintervall erstellt."
    backup_frequency: "Die Anzahl von Tagen zwischen Backups."
    s3_backup_bucket: "Der entfernte Bucket, in dem Backups gespeichert werden. WARNUNG: Achte darauf, dass es ein privater Bucket ist."
    s3_endpoint: "Der Endpunkt kann so angepasst werden, dass er das Backup an einen S3-kompatiblen Service wie DigitalOcean Spaces oder Minio überträgt. WARNUNG: Bei Verwendung von AWS S3 leer lassen."
    s3_configure_tombstone_policy: "Aktiviere die automatische Löschregel für Uploads im Papierkorb. WICHTIG: Wenn deaktiviert, wird kein Speicherplatz freigegeben, wenn Uploads gelöscht werden."
    s3_disable_cleanup: "Verhindere das Entfernen von alten Backups aus S3, wenn es mehr Backups als das erlaubte Maximum gibt."
    enable_s3_inventory: "Erstelle Berichte und überprüfe Uploads mit Amazon-S3-Bestand. WICHTIG: Benötigt gültige S3-Anmeldedaten (sowohl „access key id“ als auch „secret access key“)."
    s3_use_acls: "AWS empfiehlt, keine ACLs auf S3-Buckets zu verwenden; wenn du diesem Rat folgst, deaktiviere diese Option. Diese Option muss aktiviert sein, wenn du sichere Uploads verwendest."
    backup_time_of_day: "Uhrzeit in UTC, zu der Backups ausgeführt werden sollen."
    backup_with_uploads: "Hochgeladene Dateien bei geplanten Backups einschließen. Wenn diese Einstellung deaktiviert ist, wird nur die Datenbank gesichert."
    backup_location: "Ort, an dem die Backups abgelegt werden. WICHTIG: S3 erfordert gültige S3-Anmeldedaten in den Datei-Einstellungen."
    backup_gzip_compression_level_for_uploads: "Gzip-Komprimierungsstufe, die für die Komprimierung von Uploads verwendet wird."
    include_thumbnails_in_backups: "Generierte Vorschaubilder in Backups einschließen. Bei Deaktivierung werden Backups kleiner, aber nach einer Wiederherstellung müssen alle Posts überarbeitet werden."
    active_user_rate_limit_secs: "Anzahl der Sekunden, nach denen das „last_seen_at“-Feld aktualisiert wird."
    verbose_localization: "Erweiterte Lokalisierungstipps in der Benutzeroberfläche anzeigen"
    previous_visit_timeout_hours: "Anzahl der Stunden, die ein Besuch dauert, bevor er als „früherer“ Besuch gezählt wird."
    top_topics_formula_log_views_multiplier: "Wert des log-Ansichten-Multiplikators (n) in der Formel für angesagte Themen: `log(views_count) * (n) + op_likes_count * 0.5 + LEAST(likes_count / posts_count, 3) + 10 + log(posts_count)`"
    top_topics_formula_first_post_likes_multiplier: "Wert des Multiplikators (n) für die „Gefällt mir“-Angaben des ersten Beitrags in der Formel für angesagte Themen: `log(views_count) * 2 + op_likes_count * (n) + LEAST(likes_count / posts_count, 3) + 10 + log(posts_count)`"
    top_topics_formula_least_likes_per_post_multiplier: "Wert des Multiplikators (n) für die wenigsten „Gefällt mir“-Angaben pro Beitrag in der Formel für angesagte Themen: `log(views_count) * 2 + op_likes_count * 0.5 + LEAST(likes_count / posts_count, (n)) + 10 + log(posts_count)`"
    enable_safe_mode: "Erlaube Benutzern, den abgesicherten Modus zu betreten, um Plug-ins zu debuggen."
    rate_limit_create_topic: "Nach Erstellen eines Themas muss ein Benutzer (n) Sekunden warten, bevor ein weiteres Thema erstellt werden kann."
    rate_limit_create_post: "Nach Schreiben eines Beitrags muss ein Benutzer (n) Sekunden warten, bevor ein weiterer Beitrag erstellt werden kann."
    rate_limit_new_user_create_topic: "Nach Erstellen eines Themas muss ein neuer Benutzer (n) Sekunden warten, bevor ein weiteres Thema erstellt werden kann."
    rate_limit_new_user_create_post: "Nach Schreiben eines Beitrags muss ein neuer Benutzer (n) Sekunden warten, bevor ein weiterer Beitrag erstellt werden kann."
    max_likes_per_day: "Maximale Anzahl der „Gefällt mir“ pro Benutzer und Tag."
    max_flags_per_day: "Maximale Anzahl der Meldungen pro Benutzer und Tag."
    max_bookmarks_per_day: "Maximale Anzahl der Lesezeichen pro Benutzer und Tag."
    max_edits_per_day: "Maximale Anzahl der Bearbeitungen pro Benutzer und Tag."
    max_topics_per_day: "Maximale Anzahl der Themen, die ein Benutzer pro Tag erstellen kann."
    max_personal_messages_per_day: "Maximale Anzahl neuer persönlicher Nachrichtenthemen, die ein Benutzer pro Tag erstellen kann."
    max_invites_per_day: "Maximale Anzahl an Einladungen, die ein Benutzer pro Tag verschicken kann."
    max_topic_invitations_per_day: "Maximale Anzahl an Thema-Einladungen, die ein Benutzer pro Tag verschicken kann."
    max_topic_invitations_per_minute: "Maximale Anzahl an Thema-Einladungen, die ein Benutzer pro Minute verschicken kann."
    max_logins_per_ip_per_hour: "Maximale Anzahl der erlaubten Anmeldungen pro IP-Adresse und Stunde"
    max_logins_per_ip_per_minute: "Maximale Anzahl der erlaubten Anmeldungen pro IP-Adresse und Minute"
    max_post_deletions_per_minute: "Maximale Anzahl von Beiträgen, die ein Benutzer pro Minute löschen kann. Auf 0 setzen, um das Löschen von Beiträgen zu deaktivieren."
    max_post_deletions_per_day: "Maximale Anzahl von Beiträgen, die ein Benutzer pro Tag löschen kann. Auf 0 setzen, um das Löschen von Beiträgen zu deaktivieren."
    invite_link_max_redemptions_limit: "Die maximal zulässigen Einlösungen für Einladungslinks dürfen diesen Wert nicht überschreiten."
    invite_link_max_redemptions_limit_users: "Die maximal zulässigen Einlösungen für Einladungslinks, die von regulären Benutzern erstellt wurden, dürfen diesen Wert nicht überschreiten."
    alert_admins_if_errors_per_minute: "Anzahl der Fehler pro Minute, bei der ein Administrator benachrichtigt werden soll. Ein Wert von 0 deaktiviert diese Funktion. HINWEIS: Erfordert einen Neustart."
    alert_admins_if_errors_per_hour: "Anzahl der Fehler pro Stunde, bei der ein Administrator benachrichtigt werden soll. Ein Wert von 0 deaktiviert diese Funktion. HINWEIS: Erfordert einen Neustart."
    categories_topics: "Anzahl der Themen, die auf der Seite /categories angezeigt werden. Bei 0 wird automatisch versucht, einen Wert zu finden, um die beiden Spalten (Kategorien und Themen) symmetrisch zu halten."
    suggested_topics: "Anzahl der empfohlenen Themen am Ende eines Themas."
    limit_suggested_to_category: "Zeige nur Themen der aktuellen Kategorie in vorgeschlagenen Themen."
    suggested_topics_max_days_old: "Vorgeschlagene Themen sollten nicht älter als n Tage sein."
    suggested_topics_unread_max_days_old: "Vorgeschlagene ungelesene Themen sollten nicht älter als n Tage sein."
    clean_up_uploads: "Lösche verwaiste Uploads, um illegales Hosting zu vermeiden. ACHTUNG: Du solltest ein Backup deines /uploads-Verzeichnisses erstellen, bevor du diese Einstellung aktivierst."
    clean_orphan_uploads_grace_period_hours: "Schonfrist (in Stunden), bevor ein verwaister Upload entfernt wird."
    purge_deleted_uploads_grace_period_days: "Schonfrist (in Tagen), bevor ein entfernter Upload endgültig gelöscht wird."
    purge_unactivated_users_grace_period_days: "Schonfrist (in Tagen), bevor ein Benutzer gelöscht wird, der sein Konto nicht aktiviert hat. Auf 0 einstellen, um nicht aktivierte Benutzer nie zu löschen."
    enable_s3_uploads: "Speichere hochgeladene Dateien auf Amazon S3. WICHTIG: Benötigt gültige S3-Anmeldedaten (sowohl „access key id“ als auch „secret access key“)."
    s3_use_iam_profile: 'Verwende ein <a href="https://docs.aws.amazon.com/IAM/latest/UserGuide/id_roles_use_switch-role-ec2_instance-profiles.html">AWS-EC2-Instanz-Profil</a>, um Zugriff auf den S3-Bucket zu gewähren. BEACHTE: Das Aktivieren setzt voraus, dass Discourse in einer entsprechend konfigurierten EC2-Instanz läuft, und überschreibt die Einstellungen „s3 access key id“ und „s3 secret access key“.'
    s3_upload_bucket: "Der Name des Amazon-S3-Buckets, in dem hochgeladene Dateien gespeichert werden sollen. ACHTUNG: nur Kleinbuchstaben, keine Punkte, keine Unterstriche."
    s3_access_key_id: "Die „access key id“ für Amazon S3, die für den Upload von Bildern, Anhängen und Backups verwendet wird."
    s3_secret_access_key: "Der „secret access key“ für Amazon S3, der für den Upload von Bildern, Anhängen und Backups verwendet wird."
    s3_region: "Der Name der Amazon-S3-Region, die für das Hochladen von Bildern und Backups verwendet wird."
    s3_cdn_url: "Die CDN-URL für alle S3-Assets (bspw. https://cdn.somewhere.com). ACHTUNG: Nachdem diese Einstellung geändert wurde, musst du alle alten Beiträge neu generieren."
    s3_use_cdn_url_for_all_uploads: "Verwende die CDN-URL für alle Dateien, die auf s3 hochgeladen werden, anstatt nur für Bilder."
    avatar_sizes: "Liste der automatisch generierten Avatar-Größen."
    external_system_avatars_enabled: "Nutze einen externen System-Avatar-Dienst."
    external_system_avatars_url: "URL des externen System-Avatar-Dienstes. Erlaubte Platzhalter sind {username} {first_letter} {color} {size}"
    external_emoji_url: "URL des externen Dienstes für Emoji-Bilder. Lasse das Feld leer, um dies zu deaktivieren."
    use_site_small_logo_as_system_avatar: "Verwende das kleine Logo der Website anstelle des Avatars des Systembenutzers. Das Logo muss vorhanden sein."
    restrict_letter_avatar_colors: "Eine Liste von 6-stelligen hexadezimalen Farbwerten, die für den Buchstaben-Avatar-Hintergrund verwendet werden."
    enable_listing_suspended_users_on_search: "Normalen Benutzern ermöglichen, gesperrte Benutzer zu finden."
    selectable_avatars_mode: "Benutzern erlauben, einen Avatar aus der Liste selectable_avatars auszuwählen, und benutzerdefinierte Avatar-Uploads auf die ausgewählte Vertrauensstufe beschränken."
    selectable_avatars: "Liste der Avatare, aus denen Benutzer wählen können."
    allow_all_attachments_for_group_messages: "Erlaube alle E-Mail-Anhänge für Gruppen-Nachrichten."
    png_to_jpg_quality: "Qualität der umgewandelten JPG-Datei (1 ist die niedrigste, 99 die beste Qualität, 100 deaktiviert die Funktion)."
    recompress_original_jpg_quality: "Qualität der hochgeladenen Bilddateien (1 ist die niedrigste Qualität, 99 ist die beste Qualität, 100 zum Deaktivieren)."
    image_preview_jpg_quality: "Qualität der skalierten Bilddateien (1 ist die niedrigste Qualität, 99 ist die beste Qualität, 100 zum Deaktivieren)."
    allow_staff_to_upload_any_file_in_pm: "Erlaube Team-Mitgliedern, in privaten Nachrichten alle Dateien hochzuladen."
    strip_image_metadata: "Bild-Metadaten entfernen."
    composer_media_optimization_image_enabled: "Aktiviert die clientseitige Medienoptimierung hochgeladener Bilddateien."
    composer_media_optimization_image_bytes_optimization_threshold: "Mindestgröße der Bilddatei, um die clientseitige Optimierung auszulösen"
    composer_media_optimization_image_resize_dimensions_threshold: "Mindestbreite des Bildes, um die clientseitige Skalierung auszulösen"
    composer_media_optimization_image_resize_width_target: "Bilder, die breiter als `composer_media_optimization_image_dimensions_resize_threshold` sind, werden auf diese Breite angepasst. Muss >= `composer_media_optimization_image_dimensions_resize_threshold` sein."
    composer_media_optimization_image_encode_quality: "Qualität der JPG-Codierung, die bei der Neucodierung verwendet wird."
    min_ratio_to_crop: "Seitenverhältnis zum Ausschneiden hoher Bilder. Angabe als Ergebnis von Breite geteilt durch Höhe."
    simultaneous_uploads: "Maximale Anzahl an Dateien, die per Drag-and-drop in den Editor gezogen werden können."
    default_invitee_trust_level: "Standardwert für die Vertrauensstufe eines eingeladenen Benutzers (0–4)."
    default_trust_level: "Standardwert für die Vertrauensstufe für alle neuen Benutzer (0–4). ACHTUNG! Wenn du dies änderst, setzt du dich einem ernsthaften Risiko für Spam aus."
    tl1_requires_topics_entered: "Die Anzahl der Themen, die ein neuer Benutzer betrachten muss, bevor er auf Vertrauensstufe 1 befördert wird."
    tl1_requires_read_posts: "Die Anzahl der Beiträge, die ein neuer Benutzer lesen muss, bevor er auf Vertrauensstufe 1 befördert wird."
    tl1_requires_time_spent_mins: "Die Anzahl der Minuten, die ein neuer Benutzer mit dem Lesen von Beiträgen verbringen muss, bevor er auf Vertrauensstufe 1 befördert wird."
    tl2_requires_topics_entered: "Die Anzahl der Themen, die ein Benutzer betrachten muss, bevor er auf Vertrauensstufe 2 befördert wird."
    tl2_requires_read_posts: "Die Anzahl der Beiträge, die ein Benutzer lesen muss, bevor er auf Vertrauensstufe 2 befördert wird."
    tl2_requires_time_spent_mins: "Die Anzahl der Minuten, die ein Benutzer mit dem Lesen von Beiträgen verbringen muss, bevor er auf Vertrauensstufe 2 befördert wird."
    tl2_requires_days_visited: "Die Anzahl der Tage, die ein Benutzer die Website besuchen muss, bevor er auf Vertrauensstufe 2 befördert wird."
    tl2_requires_likes_received: "Die Anzahl der „Gefällt mir“, die ein Benutzer erhalten muss, bevor er auf Vertrauensstufe 2 befördert wird."
    tl2_requires_likes_given: "Die Anzahl der „Gefällt mir“, die ein Benutzer vergeben muss, bevor er auf Vertrauensstufe 2 befördert wird."
    tl2_requires_topic_reply_count: "Die Anzahl der Themen, auf die ein Benutzer antworten muss, bevor er auf Vertrauensstufe 2 befördert wird."
    tl3_time_period: "Zeitraum für die Bedingungen für Vertrauensstufe 3 (in Tagen)"
    tl3_requires_days_visited: "Die Mindestanzahl an Tagen, an denen ein Benutzer die Website in den letzten (tl3 time period) Tagen besucht haben muss, um sich für eine Beförderung auf Vertrauensstufe 3 zu qualifizieren. Setze den Wert höher als „tl3 time period“, um die Beförderung auf VS3 zu deaktivieren. (0 oder höher)"
    tl3_requires_topics_replied_to: "Die Mindestanzahl an Themen, auf die ein Benutzer in den letzten (tl3 time period) Tagen geantwortet haben muss, um sich für eine Beförderung auf Vertrauensstufe 3 zu qualifizieren. (0 oder höher)"
    tl3_requires_topics_viewed: "Prozentualer Anteil aller Themen der letzten (tl3 time period) Tage, die ein Benutzer mindestens gelesen haben muss, um die Vertrauensstufe 3 erreichen zu können. (0 bis 100)"
    tl3_requires_topics_viewed_cap: "Maximal erforderliche Anzahl betrachteter Themen in den letzten (tl3 time period) Tagen."
    tl3_requires_posts_read: "Prozentualer Anteil aller Beiträge der letzten (tl3 time period) Tage, die ein Benutzer mindestens gelesen haben muss, um die Vertrauensstufe 3 erreichen zu können. (0 bis 100)"
    tl3_requires_posts_read_cap: "Maximal erforderliche Anzahl gelesener Beiträge in den letzten (tl3 time period) Tagen."
    tl3_requires_topics_viewed_all_time: "Die Mindestanzahl an Themen, die ein Benutzer betrachtet haben muss, um sich für Vertrauensstufe 3 zu qualifizieren."
    tl3_requires_posts_read_all_time: "Die Mindestanzahl an Beiträgen, die ein Benutzer gelesen haben muss, um sich für Vertrauensstufe 3 zu qualifizieren."
    tl3_requires_max_flagged: "Der Benutzer darf in den letzten (tl3 time period) Tagen für nicht mehr als x Beiträge von x verschiedenen Benutzern gemeldet worden sein, um sich für die Beförderung auf Vertrauensstufe 3 zu qualifizieren, wobei x der Wert dieser Einstellung ist. (0 oder höher)"
    tl3_promotion_min_duration: "Die Mindestanzahl an Tagen, die eine Beförderung auf Vertrauensstufe 3 anhält, bevor ein Benutzer wieder auf Vertrauensstufe 2 zurückgestuft werden kann."
    tl3_requires_likes_given: "Die Mindestanzahl an „Gefällt mir“, die in den letzten (tl3 time period) Tagen vergeben werden muss, um sich für die Beförderung auf Vertrauensstufe 3 zu qualifizieren."
    tl3_requires_likes_received: "Die Mindestanzahl an „Gefällt mir“, die in den letzten (tl3 time period) Tagen eingehen muss, um sich für die Beförderung auf Vertrauensstufe 3 zu qualifizieren."
    tl3_links_no_follow: "rel=nofollow nicht von Links entfernen, die von Benutzern mit Vertrauensstufe 3 erstellt wurden."
    tl4_delete_posts_and_topics: "TL4-Benutzern erlauben, Beiträge und Themen zu löschen, die von anderen Benutzern erstellt wurden. TL4-Benutzer können auch gelöschte Themen und Beiträge sehen."
    edit_all_topic_groups: "Benutzern in dieser Gruppe erlauben, die Thementitel, -schlagwörter und -kategorien anderer Benutzer zu bearbeiten"
    edit_all_post_groups: "Benutzern in dieser Gruppe erlauben, die Beiträge anderer Nutzer zu bearbeiten"
    min_trust_to_create_topic: "Minimale Vertrauensstufe, um ein neues Thema zu erstellen."
    allow_flagging_staff: "Wenn aktiviert, können Benutzer auch Beiträge von Team-Konten melden."
    min_trust_to_edit_wiki_post: "Minimale Vertrauensstufe, um als Wiki markierte Beiträge bearbeiten zu können."
    min_trust_to_edit_post: "Minimale Vertrauensstufe, um Beiträge bearbeiten zu können."
    min_trust_to_allow_self_wiki: "Minimale Vertrauensstufe, die ein Benutzer haben muss, um einen eigenen Wiki-Eintrag zu erstellen."
    min_trust_to_send_messages: "VERALTET, stattdessen die Einstellung „personal message enabled groups“ verwenden. Die Mindestvertrauensstufe, die zum Erstellen neuer persönlicher Nachrichten erforderlich ist."
    min_trust_to_send_email_messages: "Minimale Vertrauensstufe, um persönliche Nachrichten per E-Mail zu versenden."
    min_trust_to_flag_posts: "Minimale Vertrauensstufe, um Beiträge melden zu können"
    min_trust_to_post_links: "Minimale Vertrauensstufe, um Links in Beiträge einzufügen"
    min_trust_to_post_embedded_media: "Minimale Vertrauensstufe, die zum Einbetten von Medienelementen in einen Beitrag erforderlich ist"
    min_trust_level_to_allow_profile_background: "Minimale Vertrauensstufe, die zum Hochladen eines Profilhintergrunds erforderlich ist"
    min_trust_level_to_allow_user_card_background: "Minimale Vertrauensstufe, die zum Hochladen eines Benutzerkartenhintergrunds erforderlich ist"
    min_trust_level_to_allow_invite: "Minimale Vertrauensstufe, die zum Einladen von Benutzern erforderlich ist"
    min_trust_level_to_allow_ignore: "Minimale Vertrauensstufe, um Benutzer ignorieren zu können"
    allowed_link_domains: "Domains, auf die Benutzer verlinken dürfen, auch wenn sie nicht die entsprechende Vertrauensstufe haben, um Links zu setzen."
    newuser_max_links: "Maximale Anzahl der Links, die neue Benutzer Beiträgen hinzufügen dürfen."
    newuser_max_embedded_media: "Maximale Anzahl der eingebetteten Medienelemente, die neue Benutzer Beiträgen hinzufügen dürfen."
    newuser_max_attachments: "Maximale Anzahl der Dateien, die neue Benutzer Beiträgen hinzufügen dürfen."
    newuser_max_mentions_per_post: "Maximale Anzahl der Namenserwähnungen mit @, die neue Benutzer in Beiträgen nutzen dürfen."
    newuser_max_replies_per_topic: "Maximale Anzahl an Antworten, die ein neuer Benutzer in einem einzigen Thema geben darf, bevor jemand auf diese antwortet."
    max_mentions_per_post: "Maximale Anzahl der Namenserwähnungen mit @, die Benutzer in Beiträgen nutzen dürfen."
    max_users_notified_per_group_mention: "Maximale Anzahl von Benutzern, die eine Benachrichtigung erhalten können, wenn eine Gruppe erwähnt wird (wenn der Schwellenwert erreicht ist, werden keine Benachrichtigungen ausgelöst)"
    enable_mentions: "Erlaube Benutzern, andere Benutzer zu erwähnen."
    here_mention: "Name, der für eine Erwähnung per @ verwendet wird, damit privilegierte Benutzer bis zu „max_here_mentioned“ Personen benachrichtigen können, die an dem Thema teilnehmen. Darf kein bestehender Benutzername sein."
    max_here_mentioned: "Maximale Anzahl der erwähnten Personen per @here."
    min_trust_level_for_here_mention: "Die Mindestvertrauensstufe, die erforderlich ist, um @here zu erwähnen."
    create_thumbnails: "Erzeuge ein Vorschaubild und eine Lightbox für Bilder, die zu groß sind, um in einem Beitrag angezeigt zu werden."
    email_time_window_mins: "Warte (n) Minuten, bevor eine E-Mail-Benachrichtigung geschickt wird, um Benutzern Gelegenheit zu geben, ihre Beiträge abschließend bearbeiten zu können."
    personal_email_time_window_seconds: "Warte (n) Sekunden, bevor E-Mail-Benachrichtigungen zu persönlichen Nachrichten verschickt werden, um Benutzern die Gelegenheit zu geben, ihre Nachrichten abschließend bearbeiten zu können."
    email_posts_context: "Anzahl der Antworten, welche als Kontext einer Benachrichtigungs-E-Mail hinzugefügt werden."
    flush_timings_secs: "Sekunden, nach denen Zeiteinstellungen auf den Server übertragen werden."
    title_max_word_length: "Maximal erlaubte Wortlänge in Thementiteln, in Zeichen."
    title_min_entropy: "Für Titel neuer Themen minimal erforderliche Entropie (einzigartige Zeichen)."
    body_min_entropy: "Für den Text neuer Beiträge minimal erforderliche Entropie (einzigartige Zeichen)."
    allow_uppercase_posts: "Beiträge oder Titel von Themen mit ausschließlich Großschreibweise erlauben."
    max_consecutive_replies: "Anzahl der Beiträge, die ein Benutzer in einem Thema hintereinander schreiben kann, bevor er keine weitere Antwort mehr hinzufügen darf. Dieses Limit gilt nicht für den Themeneigentümer, Team-Mitglieder oder die Moderatoren der Kategorie."
    enable_filtered_replies_view: 'Die Schaltfläche „(n) Antworten“ klappt alle anderen Beiträge zusammen und zeigt nur den aktuellen Beitrag und seine Antworten.'
    title_fancy_entities: "Konvertiere in Thementiteln gewöhnliche ASCII-Zeichen in schicke HTML-Entities gemäß SmartyPants <a href='https://daringfireball.net/projects/smartypants/' target='_blank'>https://daringfireball.net/projects/smartypants/</a>"
    min_title_similar_length: "Minimale Länge eines Titels, bevor nach ähnlichen Titeln gesucht wird."
    desktop_category_page_style: "Visueller Stil für die Seite /categories"
    category_colors: "Liste hexadezimaler Farbwerte, die als Kategoriefarben erlaubt sind."
    category_style: "Visueller Stil für Kategorie-Abzeichen."
    default_dark_mode_color_scheme_id: "Das Farbschema, das im dunklen Modus verwendet wird."
    dark_mode_none: "Keine"
    max_image_size_kb: "Die maximale Bild-Upload-Größe in kB. Sie muss in nginx (client_max_body_size)/Apache oder einem Proxy ebenfalls konfiguriert werden. Bilder, die größer als dieser Wert und kleiner als client_max_body_size sind, werden beim Upload in der Größe angepasst."
    max_attachment_size_kb: "Die maximale Datei-Upload-Größe für Anhänge in kB. Sie muss in nginx (client_max_body_size)/Apache oder einem Proxy ebenfalls konfiguriert werden."
    authorized_extensions: "Liste von erlaubten Dateiendungen für hochgeladene Dateien (verwende „*“, um alle Dateitypen zu erlauben)"
    authorized_extensions_for_staff: "Eine Liste von erlaubten Dateiendungen für den Upload von Dateien durch Team-Benutzer, zusätzlich zu der in der Website-Einstellung `authorized_extensions` definierten Liste. (Verwende „*“, um alle Dateitypen zu erlauben.)"
    theme_authorized_extensions: "Liste von erlaubten Dateiendungen für hochgeladene Themes (verwende „*“, um alle Dateitypen zu erlauben)"
    max_similar_results: "Anzahl ähnlicher Themen, die beim Erstellen eines neuen Themas über dem Editor angezeigt werden. Ähnlichkeit wird anhand des Titels und Inhalts bestimmt."
    max_image_megapixels: "Maximal zulässige Anzahl von Megapixeln für ein Bild. Bilder mit einer höheren Anzahl von Megapixeln werden abgelehnt."
    title_prettify: "Verhindert gängige Fehler im Titel, z. B. reine Großschreibung, Kleinbuchstaben am Anfang, mehrere ! und ?, überflüssiger . am Ende usw."
    title_remove_extraneous_space: "Entferne führende Leerzeichen vor dem Ende-Zeichen."
    automatic_topic_heat_values: 'Aktualisiere automatisch die Einstellungen „topic views heat“ und „topic post like heat“ basierend auf der Website-Aktivität.'
    topic_views_heat_low: "Aufrufe-Feld leicht hervorheben, sobald das Thema so oft gelesen wurde."
    topic_views_heat_medium: "Aufrufe-Feld mäßig hervorheben, sobald das Thema so oft gelesen wurde."
    topic_views_heat_high: "Aufrufe-Feld stark hervorheben, sobald das Thema so oft gelesen wurde."
    cold_age_days_low: "Datum der letzten Aktivität leicht ausgrauen, wenn das Thema so viele Tage alt ist."
    cold_age_days_medium: "Datum der letzten Aktivität etwas ausgrauen, wenn das Thema so viele Tage alt ist."
    cold_age_days_high: "Datum der letzten Aktivität stark ausgrauen, wenn das Thema so viele Tage alt ist."
    history_hours_low: "Bearbeitungs-Symbol leicht hervorheben, wenn der Beitrag innerhalb so vieler Stunden nach Erstellen bearbeitet wird."
    history_hours_medium: "Bearbeitungs-Symbol mäßig hervorheben, wenn der Beitrag innerhalb so vieler Stunden nach Erstellen bearbeitet wird."
    history_hours_high: "Bearbeitungs-Symbol stark hervorheben, wenn der Beitrag innerhalb so vieler Stunden nach Erstellen bearbeitet wird."
    topic_post_like_heat_low: "Feld für Anzahl der Antworten leicht hervorheben, wenn das Verhältnis von „Gefällt mir“ zu Antworten diesen Wert übersteigt."
    topic_post_like_heat_medium: "Feld für Anzahl der Antworten mäßig hervorheben, wenn das Verhältnis von „Gefällt mir“ zu Antworten diesen Wert übersteigt."
    topic_post_like_heat_high: "Feld für Anzahl der Antworten stark hervorheben, wenn das Verhältnis von „Gefällt mir“ zu Antworten diesen Wert übersteigt."
    faq_url: "Die vollständige URL zu deiner extern gehosteten FAQ, sofern vorhanden."
    tos_url: "Die vollständige URL zu deinen extern gehosteten Nutzungsbedingungen, sofern vorhanden."
    privacy_policy_url: "Die vollständige URL zu deiner extern gehosteten Datenschutzerklärung, sofern vorhanden."
    log_anonymizer_details: "Legt fest, ob die Daten eines Benutzers nach Anonymisierung im Log gespeichert werden sollen."
    newuser_spam_host_threshold: "Wie oft ein neuer Benutzer einen Link zum selben Host innerhalb seiner `newuser_spam_host_threshold` Beiträge veröffentlichen kann, bevor dies als Spam angesehen wird."
    allowed_spam_host_domains: "Liste von Domains, die keinem Spam-Host-Test unterzogen werden. Neue Benutzer werden niemals daran gehindert, Beiträge mit Links zu diesen Domains zu erstellen."
    staff_like_weight: "Wie viel Gewicht „Gefällt mir“-Angaben des Teams haben sollen („Gefällt mir“-Angaben von Nicht-Team-Mitgliedern haben ein Gewicht von 1.)"
    topic_view_duration_hours: "Zähle einen neuen Themenaufruf einmal pro IP/Benutzer alle N Stunden"
    user_profile_view_duration_hours: "Zähle einen neuen Profilaufruf einmal pro IP/Benutzer alle N Stunden"
    levenshtein_distance_spammer_emails: "E-Mail-Adressen, die sich um so viele Zeichen unterscheiden, werden beim Abgleich mit Adressen der Spammer dennoch als identisch betrachtet."
    max_new_accounts_per_registration_ip: "Keine neuen Registrierungen von einer IP-Adresse annehmen, wenn bereits (n) Benutzerkonten mit Vertrauensstufe 0 zugeordnet sind (und keines davon ein Team-Mitglied ist oder Vertrauensstufe 2 oder höher hat). 0 deaktiviert die Begrenzung."
    min_ban_entries_for_roll_up: "Wenn du auf die Schaltfläche „Zusammenfassen“ klickst, wird ein neuer Subnetz-Block-Eintrag erstellt, wenn es mindestens (N) Einträge gibt."
    max_age_unmatched_emails: "Gefilterte E-Mail-Adressen nach (N) Tagen ohne Treffer löschen."
    max_age_unmatched_ips: "Gefilterte IP-Adressen nach (N) Tagen ohne Treffer löschen."
    num_flaggers_to_close_topic: "Mindestzahl unabhängiger Mitglieder, die ein Thema melden, damit es automatisch für eine Prüfung pausiert wird."
    num_hours_to_close_topic: "Anzahl der Stunden, um ein Thema für eine Intervention zu pausieren."
    auto_respond_to_flag_actions: "Automatische Antwort auf abgearbeitete Meldungen aktivieren."
    min_first_post_typing_time: "Zeit, die ein Benutzer mindestens aufwenden muss, um einen Beitrag zu schreiben. Wenn diese Zeit unterschritten wird, wird der Beitrag automatisch in die Warteschlange für freizuschaltende Beiträge verschoben. Setze diesen Wert auf 0, um dieses Verhalten zu deaktivieren (nicht empfohlen)."
    auto_silence_fast_typers_on_first_post: "Benutzer automatisch stummschalten, die min_first_post_typing_time nicht erfüllen"
    auto_silence_fast_typers_max_trust_level: "Maximale Vertrauensstufe, um „Schnelltipper“ stummzuschalten."
    auto_silence_first_post_regex: "Regex ohne Berücksichtigung der Groß-/Kleinschreibung, die bei Erfolg dazu führt, dass der erste Beitrag des Benutzers stummgeschaltet und an die Genehmigungswarteschlange gesendet wird. Beispiel: wüten|a[bc]a wird dazu führen, dass alle Beiträge, die „wüten“ oder „aba“ oder „aca“ enthalten, stummgeschaltet werden. Gilt nur für den ersten Beitrag. VERALTET: Verwende stattdessen „Beobachtete Wörter stummschalten“."
    reviewable_claiming: "Muss überprüfbarer Inhalt reserviert werden, bevor er bearbeitet werden kann?"
    reviewable_default_topics: "Zeige überprüfbaren Inhalt standardmäßig nach Themen gruppiert."
    reviewable_default_visibility: "Zeige überprüfbare Elemente nicht, solange sie diese Priorität nicht haben"
    reviewable_low_priority_threshold: "Der Prioritätsfilter blendet überprüfbare Elemente aus, die diesem Score nicht entsprechen, es sei denn, der Filter „(any)“ wird verwendet."
    high_trust_flaggers_auto_hide_posts: "Beiträge von neuen Benutzern werden automatisch ausgeblendet, nachdem sie von einem Benutzer mit VS3+ als Spam gemeldet wurden"
    cooldown_hours_until_reflag: "Wie lange Benutzer warten müssen, bevor sie einen Beitrag erneut melden können"
    slow_mode_prevents_editing: "Verhindert der langsame Modus die Bearbeitung nach editing_grace_period?"
    reply_by_email_enabled: "Aktiviere Antworten auf Themen per E-Mail."
    reply_by_email_address: "Vorlage für Antwort per E-Mail (eingehende E-Mail-Adresse), zum Beispiel: %%{reply_key}@reply.example.com oder replies+%%{reply_key}@example.com"
    alternative_reply_by_email_addresses: "Liste der alternativen Vorlagen für die Beantwortung per E-Mail (eingehende E-Mail-Adressen). Beispiel: %%{reply_key}@reply.example.com|replies+%%{reply_key}@example.com"
    incoming_email_prefer_html: "Verwende HTML statt Text für eingehende E-Mails."
    strip_incoming_email_lines: "Entferne führende und folgende Leerzeichen von jeder Zeile eingehender E-Mails."
    disable_emails: "Discourse daran hindern, jegliche E-Mails zu versenden. Wähle „yes“, um E-Mails für alle Benutzer zu deaktivieren. Wähle „non-staff“, um E-Mails für alle Benutzer außer den Team-Mitgliedern zu deaktivieren."
    strip_images_from_short_emails: "Entferne Bilder aus E-Mails kleiner als 2800 Bytes."
    short_email_length: "Kurze E-Mail-Länge in Bytes"
    display_name_on_email_from: "Zeige vollständige Namen im Absender-Feld von E-Mails"
    unsubscribe_via_email: "Erlaube es Benutzern, eine E-Mail mit dem Betreff oder Text „unsubscribe“ zum Abbestellen der E-Mails zu senden."
    unsubscribe_via_email_footer: "Füge einen „mailto:“-Link zum Abbestellen per E-Mail in der Fußzeile ausgehender E-Mails hinzu"
    delete_email_logs_after_days: "Lösche E-Mail-Protokolle nach (N) Tagen. Wähle 0, um sie für immer zu behalten."
    disallow_reply_by_email_after_days: "Verbiete Antworten per E-Mail nach (N) Tagen. 0 für unbegrenzte Zeit"
    max_emails_per_day_per_user: "Maximale Anzahl von E-Mails, die den Benutzern pro Tag gesendet werden. 0 zum Deaktivieren des Limits"
    enable_staged_users: "Erstelle automatisch vorbereitete Benutzer, wenn eingehende E-Mails verarbeitet werden."
    maximum_staged_users_per_email: "Maximale Anzahl vorbereiteter Benutzer, wenn eine eingehende E-Mail bearbeitet wird."
    maximum_recipients_per_new_group_email: "Eingehende E-Mails mit zu vielen Empfängern blockieren."
    auto_generated_allowlist: "Liste von E-Mail-Adressen, die nicht auf automatisch generierte Inhalte überprüft werden. Beispiel: foo@bar.com|discourse@bar.com"
    block_auto_generated_emails: "Eingehende E-Mails blockieren, die als automatisch generiert erkannt werden."
    ignore_by_title: "Ignoriere eingehende E-Mails basierend auf ihrem Betreff."
    mailgun_api_key: "Geheimer Mailgun-API-Schlüssel, um Webhook-Nachrichten zu überprüfen."
    sendgrid_verification_key: "Sendgrid-Verifizierungsschlüssel, der zur Verifizierung von Webhook-Nachrichten verwendet wird."
    mailjet_webhook_token: "Token, das zur Verifizierung der Webhook-Payload verwendet wird. Es muss als „t“-Abfrageparameter des Webhooks übergeben werden, zum Beispiel: https://example.com/webhook/mailjet?t=supersecret"
    mandrill_authentication_key: "Mandrill-Authentifizierungsschlüssel, der zur Verifizierung von Webhook-Nachrichten verwendet wird."
    postmark_webhook_token: "Token, das zur Verifizierung der Webhook-Payload verwendet wird. Es muss als „t“-Abfrageparameter des Webhooks übergeben werden, zum Beispiel: https://example.com/webhook/postmark?t=supersecret"
    sparkpost_webhook_token: "Token, das zur Verifizierung der Webhook-Payload verwendet wird. Es muss als „t“-Abfrageparameter des Webhooks übergeben werden, zum Beispiel: https://example.com/webhook/sparkpost?t=supersecret"
    soft_bounce_score: "Der Bounce-Score des Benutzers wird um diesen Wert erhöht, wenn eine E-Mail vorübergehend nicht zugestellt werden kann."
    hard_bounce_score: "Der Bounce-Score des Benutzers wird um diesen Wert erhöht, wenn eine E-Mail dauerhaft nicht zugestellt werden konnte."
    bounce_score_threshold: "Bounce-Score, ab dem wir einem Benutzer keine E-Mails mehr senden."
    reset_bounce_score_after_days: "Bounce-Score automatisch nach X Tagen zurücksetzen."
    blocked_attachment_content_types: "Liste der Schlüsselwörter für die Ablehnung von Anhängen basierend auf Inhaltstypen."
    blocked_attachment_filenames: "Liste der Schlüsselwörter für die Ablehnung von Anhängen basierend auf dem Dateinamen."
    forwarded_emails_behaviour: "Wie an Discourse weitergeleitete E-Mails behandelt werden"
    always_show_trimmed_content: "Immer den gekürzten Teil von eingehenden E-Mails anzeigen. WARNUNG: Könnte E-Mail-Adressen preisgeben."
    trim_incoming_emails: "Schneide einen Teil der eingehenden E-Mails ab, der nicht relevant ist."
    private_email: "Füge keine Inhalte von Beiträgen oder Themen in den E-Mail-Titel oder den E-Mail-Text ein. HINWEIS: Deaktiviert auch die E-Mail-Zusammenfassungen."
    email_total_attachment_size_limit_kb: "Maximale Gesamtgröße der an ausgehende E-Mails angehängten Dateien in kB. Auf 0 setzen, um das Senden von Anhängen zu deaktivieren."
    post_excerpts_in_emails: "Sende in Benachrichtigungs-E-Mails immer Auszüge anstelle von ganzen Beiträgen"
    raw_email_max_length: "Wie viele Zeichen für eingehende E-Mails gespeichert werden sollen."
    raw_rejected_email_max_length: "Wie viele Zeichen für abgelehnte E-Mails gespeichert werden sollen."
    delete_rejected_email_after_days: "Lösche abgelehnte E-Mails, die älter als (n) Tage sind."
    require_change_email_confirmation: "Verlangt von Nicht-Team-Mitgliedern, dass sie ihre alte E-Mail-Adresse bestätigen, bevor sie sie ändern. Gilt nicht für Team-Mitglieder; diese müssen ihre alte E-Mail-Adresse immer bestätigen."
    manual_polling_enabled: "E-Mails über die API für E-Mail-Antworten verteilen."
    pop3_polling_enabled: "E-Mail-Antworten über POP3 abrufen."
    pop3_polling_ssl: "SSL für die Verbindung zum POP3-Server verwenden. (Empfohlen)"
    pop3_polling_openssl_verify: "Überprüfe TLS-Server-Zertifikat (Standard: aktiviert)"
    pop3_polling_period_mins: "Intervall in Minuten zum Abholen neuer E-Mails vom POP3-Konto. HINWEIS: Erfordert Neustart."
    pop3_polling_port: "Port für die POP3-Abfrage."
    pop3_polling_host: "Hostname für die POP3-Abfrage."
    pop3_polling_username: "Benutzername für die POP3-Abfrage."
    pop3_polling_password: "Passwort für die POP3-Abfrage."
    pop3_polling_delete_from_server: "E-Mails vom Server löschen. HINWEIS: Wenn du dies deaktivierst, solltest du deinen E-Mail-Posteingang manuell aufräumen"
    log_mail_processing_failures: "Protokolliere alle Fehler bei der E-Mail-Verarbeitung unter <a href='%{base_path}/logs' target='_blank'>/logs</a>"
    email_in: "Benutzern erlauben, neue Themen per E-Mail zu posten. Nachdem du diese Einstellung aktiviert hast, kannst du eingehende E-Mail-Adressen für Gruppen und Kategorien konfigurieren."
    email_in_min_trust: "Minimale Vertrauensstufe, um neue Themen per E-Mail erstellen zu können."
    email_in_authserv_id: "Die Kennung des Dienstes, der Authentifizierungsprüfungen für eingehende E-Mails durchführt. Siehe <a href='https://meta.discourse.org/t/134358'>https://meta.discourse.org/t/134358</a> für Hinweise zur Konfiguration."
    email_in_spam_header: "Die E-Mail-Kopfzeile, um Spam zu erkennen."
    enable_imap: "Aktiviere IMAP für die Synchronisation von Gruppen-Nachrichten."
    enable_imap_write: "Bidirektionale IMAP-Synchronisation aktivieren. Wenn diese Option deaktiviert ist, sind alle Schreibvorgänge auf IMAP-Konten deaktiviert."
    enable_imap_idle: "Verwende den IMAP-IDLE-Mechanismus, um auf neue E-Mails zu warten."
    enable_smtp: "Aktiviere SMTP für den Versand von Benachrichtigungen für Gruppen-Nachrichten."
    imap_polling_period_mins: "Der Zeitraum in Minuten zwischen der Überprüfung der IMAP-Konten auf E-Mails."
    imap_polling_old_emails: "Die maximale Anzahl alter E-Mails (verarbeitet), die jedes Mal aktualisiert werden sollen, wenn eine IMAP-Box abgefragt wird (0 für alle)."
    imap_polling_new_emails: "Die maximale Anzahl neuer E-Mails (unverarbeitet), die jedes Mal aktualisiert werden sollen, wenn eine IMAP-Box abgefragt wird."
    imap_batch_import_email: "Die Mindestanzahl neuer E-Mails, die den Importmodus auslösen (deaktiviert Beitragshinweise)."
    email_prefix: "Das [Präfix], das für den Betreff von E-Mails genutzt wird. Standardwert ist „title“, wenn nicht gesetzt."
    email_site_title: "Titel der Website, der als Absender beim Versand von E-Mails verwendet wird. Wenn nicht angegeben, wird „title“ verwendet. Nutze diese Einstellung, wenn „title“ spezielle Zeichen enthält, die im Absender-Feld einer E-Mail nicht verwendet werden dürfen."
    find_related_post_with_key: "Verwende nur den „Antwort-Schlüssel“, um den Beitrag zu finden, auf den geantwortet wurde. WARNUNG: Wenn dies deaktiviert wird, können Benutzer auf Grundlage der E-Mail-Adresse nachgeahmt werden."
    minimum_topics_similar: "Wie viele Themen existieren müssen, bevor beim Erstellen eines neuen Themas eine Liste ähnlicher Themen angezeigt wird."
    relative_date_duration: "Anzahl der Tage nach Veröffentlichung, nach der das Veröffentlichungsdatum relativ (7 Tage) statt absolut (20. Februar) dargestellt wird."
    delete_user_max_post_age: "Verhindere das Löschen von Benutzerkonten, deren erster Beitrag mehr als (x) Tage alt ist."
    delete_all_posts_max: "Die maximale Anzahl von Beiträgen, welche auf einmal gelöscht werden kann. Hat ein Benutzer mehr Beiträge, so können die Beiträge nicht auf einmal und der Benutzer nicht gelöscht werden."
    delete_user_self_max_post_count: "Die maximale Anzahl an Beiträgen, die ein Benutzer haben darf, um sein Konto eigenständig löschen zu können. Setze den Wert auf -1, um das eigenständige Löschen von Konten zu deaktivieren."
    username_change_period: "Die maximale Anzahl von Tagen nach der Registrierung, nach der Konten ihren Benutzernamen ändern können (0 verbietet die Änderung des Benutzernamen)."
    email_editable: "Erlaube Benutzern, ihre E-Mail-Adresse nach der Registrierung zu ändern."
    logout_redirect: "Adresse, auf die der Browser nach dem Abmelden weitergeleitet wird (z. B. https://example.com/logout)"
    allow_uploaded_avatars: "Benutzer können eigene Profilbilder hochladen."
    default_avatars: "URLs zu Avataren, die standardmäßig für neue Benutzer verwendet werden, bis sie diese ändern."
    automatically_download_gravatars: "Gravatars für Benutzer bei Kontoerstellung oder E-Mail-Änderung herunterladen."
    digest_topics: "Die maximale Anzahl von beliebten Themen, die in der E-Mail-Zusammenfassung angezeigt werden sollen."
    digest_posts: "Die maximale Anzahl von beliebten Beiträgen, die in der E-Mail-Zusammenfassung angezeigt werden sollen."
    digest_other_topics: "Die maximale Anzahl von Themen, die in dem Bereich „Neues in Themen und Kategorien, denen du folgst“ in der E-Mail-Zusammenfassung angezeigt werden sollen."
    digest_min_excerpt_length: "Minimale Zeichenlänge für Auszüge von Beiträgen in der E-Mail-Zusammenfassung."
    suppress_digest_email_after_days: "Unterdrücke E-Mail-Zusammenfassungen für Benutzer, die länger als (n) Tage nicht auf der Website gesehen wurden."
    digest_suppress_categories: "Unterdrücke diese Kategorien in E-Mail-Zusammenfassungen."
    disable_digest_emails: "Deaktiviere E-Mail-Zusammenfassungen für alle Benutzer."
    apply_custom_styles_to_digest: "Benutzerdefinierte E-Mail-Vorlage und CSS werden auf E-Mail-Zusammenfassungen angewendet."
    email_accent_bg_color: "Die Akzentfarbe, die als Hintergrund für einige Elemente in HTML-E-Mails verwendet werden soll. Gib einen Farbnamen („red“) oder einen Hex-Wert („#FF0000“) ein."
    email_accent_fg_color: "Die Farbe des Textes, der in HTML-E-Mails auf der Hintergrundfarbe dargestellt wird. Gib einen Farbnamen („white“) oder einen Hex-Wert („#FFFFFF“) ein."
    email_link_color: "Die Farbe von Links in HTML-E-Mails. Gib einen Farbnamen („blue“) oder einen Hex-Wert („#0000FF“) ein."
    detect_custom_avatars: "Aktiviere diese Option, um zu überprüfen, ob Benutzer eigene Profilbilder hochgeladen haben."
    max_daily_gravatar_crawls: "Maximale Anzahl, wie oft Discourse an einem Tag Gravatar auf benutzerdefinierte Avatare überprüft"
    public_user_custom_fields: "Eine Liste von benutzerdefinierten Feldern, die über die API abgerufen werden können."
    staff_user_custom_fields: "Eine Liste von benutzerdefinierten Feldern, die von Team-Mitgliedern über die API abgerufen werden können."
    enable_user_directory: "Aktiviert ein durchsuchbares Benutzerverzeichnis"
    enable_group_directory: "Aktiviert ein durchsuchbares Gruppenverzeichnis"
    enable_category_group_moderation: "Gruppen erlauben, Inhalte in bestimmten Kategorien zu moderieren"
    group_in_subject: "Setze %%{optional_pm} im E-Mail-Betreff auf den Namen der ersten Gruppe in der privaten Nachricht, siehe: <a href='https://meta.discourse.org/t/customize-specific-email-templates/88323' target='_blank'>Betreffformat für Standard-E-Mails anpassen</a>"
    allow_anonymous_posting: "Benutzern erlauben, in den anonymen Modus zu wechseln"
    allow_anonymous_likes: "Anonymen Benutzern erlauben, Beiträgen ein „Gefällt mir“ zu geben"
    anonymous_posting_min_trust_level: "Vertrauensstufe, ab der das Schreiben anonymer Beiträge erlaubt ist"
    anonymous_account_duration_minutes: "Erzeuge alle N Minuten ein neues anonymes Konto je Benutzer, um die Anonymität zu gewährleisten. Beispiel: Ein Wert von 600 sorgt dafür, dass ein neues anonymes Konto erzeugt wird, wenn ein Benutzer in den anonymen Modus wechselt UND mindestens 600 Minuten seit dem letzten Beitrag dieses Benutzers vergangen sind."
    hide_user_profiles_from_public: "Deaktiviert Benutzerkarten, Benutzerprofile und das Benutzerverzeichnis für anonyme Benutzer."
    allow_users_to_hide_profile: "Benutzern erlauben, ihr Profil und ihre Präsenz auszublenden"
    allow_featured_topic_on_user_profiles: "Erlaube Benutzern, ihrer Benutzerkarte und ihrem Profil einen Link zu einem Thema hinzuzufügen."
    show_inactive_accounts: "Erlaube angemeldeten Benutzern, die Profile inaktiver Benutzer anzuschauen."
    hide_suspension_reasons: "Zeige Sperrgründe nicht öffentlich auf Benutzerprofilen an."
    log_personal_messages_views: "Protokolliere Aufrufe persönlicher Nachrichten durch Administratoren für andere Benutzer/Gruppen."
    ignored_users_count_message_threshold: "Benachrichtige die Moderatoren, wenn ein bestimmter Benutzer von so vielen anderen Benutzern ignoriert wird."
    ignored_users_message_gap_days: "Wie lange gewartet werden soll, bevor die Moderatoren erneut über einen Benutzer informiert werden, der von vielen anderen ignoriert wird."
    clean_up_inactive_users_after_days: "Anzahl von Tagen, nach denen ein inaktiver Benutzer (Vertrauensstufe 0 ohne irgendwelche Beiträge) entfernt wird. Zum Deaktivieren auf 0 setzen."
    clean_up_unused_staged_users_after_days: "Anzahl der Tage, bevor ein inaktiver vorbereiteter Benutzer (ohne Beiträge) entfernt wird. Zum Deaktivieren der Bereinigung auf 0 setzen."
    user_selected_primary_groups: "Benutzern erlauben, ihre eigene primäre Gruppe festzulegen"
    max_notifications_per_user: "Maximale Anzahl an Benachrichtigungen pro Benutzer. Wenn diese Zahl überschritten wird, werden alte Benachrichtigungen gelöscht. Wird wöchentlich erzwungen. Zum Deaktivieren auf 0 setzen"
    allowed_user_website_domains: "Benutzer-Websites werden mit diesen Domains abgeglichen. Mehrere Domains können durch senkrechte Striche („|“) getrennt angegeben werden."
    allow_profile_backgrounds: "Benutzern erlauben, Profilhintergründe hochzuladen."
    sequential_replies_threshold: "Anzahl an aufeinanderfolgenden Beiträgen, die ein Benutzer in einem Thema schreiben kann, bevor er eine entsprechende Benachrichtigung diesbezüglich erhält."
    get_a_room_threshold: "Anzahl an Beiträgen, die ein Benutzer im selben Thema an dieselbe Person schreiben kann, bevor er gewarnt wird."
    dont_feed_the_trolls_threshold: "Anzahl der Meldungen von anderen Benutzern, bevor verwarnt wird."
    enable_mobile_theme: "Mobilgeräte verwenden eine mobile Darstellung mit der Möglichkeit, zur vollständigen Website zu wechseln. Deaktiviere diese Option, wenn du ein eigenes Fully-Responsive-Stylesheet verwenden möchtest."
    dominating_topic_minimum_percent: "Anteil der Beiträge eines Themas in Prozent, die ein einzelner Benutzer verfassen darf, bevor dieser Benutzer darauf hingewiesen wird, dass er dieses Thema dominiert."
    disable_avatar_education_message: "Deaktiviert den Hinweis für Benutzer, dass sie ihren Avatar ändern können."
    pm_warn_user_last_seen_months_ago: "Benutzer beim Erstellen einer neuen privaten Nachricht warnen, wenn der Empfänger seit mehr als n Monaten nicht gesehen wurde."
    suppress_uncategorized_badge: "Zeige kein Abzeichen für nicht kategorisierte Themen in der Themenliste."
    header_dropdown_category_count: "Wie viele Kategorien im Header-Drop-down-Menü angezeigt werden können."
    permalink_normalizations: "Diesen regulären Ausdruck anwenden, bevor Permalinks verarbeitet werden; Beispiel: /(topic.*)\\?.*/\\1 wird Query-Strings von Themen-Routen entfernen. Format: regulärer Ausdruck + String, benutze \\1 usw., um Teilausdrücke zu verwenden"
    global_notice: "Zeigt allen Besuchern eine DRINGENDE NOTFALL-Meldung in Form eines nicht ausblendbaren, global sichtbaren Banners an. Leere den Inhalt, um sie wieder auszublenden (HTML ist erlaubt)."
    disable_system_edit_notifications: "Unterdrückt Bearbeitungsbenachrichtigungen durch den System-Benutzer, wenn die „download_remote_images_to_local“-Einstellung aktiviert ist."
    disable_category_edit_notifications: "Benachrichtigungen für die Bearbeitung von Themenkategorien deaktivieren."
    disable_tags_edit_notifications: "Benachrichtigungen für die Bearbeitung von Themenschlagwörtern deaktivieren."
    notification_consolidation_threshold: "Anzahl von „Gefällt mir“- oder Mitgliedschaftsanfragen-Benachrichtigungen, bevor die Benachrichtigungen zu einer einzelnen zusammengefasst werden. Zum Deaktivieren auf 0 setzen."
    likes_notification_consolidation_window_mins: "Zeitfenster in Minuten, in dem mehrere „Gefällt mir“-Benachrichtigungen zu einer einzelnen Benachrichtigung zusammengefasst werden, sobald der Schwellenwert erreicht wird. Der Schwellenwert kann mittels `SiteSetting.notification_consolidation_threshold` eingestellt werden."
    automatically_unpin_topics: "Themen automatisch loslösen, wenn ein Benutzer das Ende erreicht."
    read_time_word_count: "Wörter pro Minute für die Berechnung der geschätzten Lesezeit."
    topic_page_title_includes_category: "<a href='https://developer.mozilla.org/en-US/docs/Web/HTML/Element/title' target='_blank'>„title“-Tag</a> der Themen-Seite enthält einen Kategorienamen."
    native_app_install_banner_ios: "Zeigt das DiscourseHub-App-Banner auf iOS-Geräten für Anwärter (Vertrauensstufe 1) und höher an."
    native_app_install_banner_android: "Zeigt das DiscourseHub-App-Banner auf Android-Geräten für Anwärter (Vertrauensstufe 1) und höher an."
    app_association_android: "Inhalte des Endpunkts <a href='%{base_path}/.well-known/assetlinks.json'>.well-known/assetlinks.json</a>, verwendet für die Digital Asset Links API von Google."
    app_association_ios: "Inhalt des Endpunkts <a href='%{base_path}/apple-app-site-association'>apple-app-site-association</a>, der verwendet wird, um Universal Links zwischen dieser Website und iOS-Apps zu erstellen."
    share_anonymized_statistics: "Anonymisierte Nutzungsdaten teilen."
    auto_handle_queued_age: "Bearbeite Einträge automatisch, die so viele Tage auf Überprüfung warten. Meldungen werden ignoriert. Beiträge und Benutzer in der Warteschlange werden zurückgewiesen. Setze den Wert auf 0, um diese Funktion zu deaktivieren."
    penalty_step_hours: "Standardstrafen für das Stummschalten oder Sperren von Benutzern in Stunden. Beim ersten Verstoß wird standardmäßig der erste Wert verwendet, beim zweiten Verstoß standardmäßig der zweite Wert usw."
    svg_icon_subset: "Füge zusätzliche „FontAwesome 5“-Symbole hinzu, die du in deine Assets einbinden möchtest. Verwende das Präfix „fa-“ für einfarbige Symbole, „far-“ für normale Symbole und „fab-“ für Markensymbole."
    max_prints_per_hour_per_user: "Maximale Anzahl von /print-Seitenaufrufen (auf 0 setzen, um das Drucken zu deaktivieren)"
    full_name_required: "Vollständiger Name ist ein Pflichtfeld des Benutzerprofils."
    enable_names: "Zeige den vollständigen Namen des Benutzers in seinem Profil, auf der Benutzerkarte und in E-Mails an. Deaktivieren, um den vollständigen Namen überall auszublenden."
    display_name_on_posts: "Zeige zusätzlich zum @Benutzernamen auch den vollständigen Namen des Benutzers bei seinen Beiträgen."
    show_time_gap_days: "Wenn zwei Beiträge so viele Tage auseinanderliegen, dann wird die Zeitspanne im Thema angezeigt."
    short_progress_text_threshold: "Sobald die Anzahl an Beiträgen in einem Thema diese Nummer übersteigt, zeigt der Fortschrittsbalken nur noch die aktuelle Beitragsnummer. Dieser Wert sollte angepasst werden, falls die Breite des Fortschrittsbalkens verändert wird."
    default_code_lang: "Standardmäßige Syntaxhervorhebung für Programmiersprachen, die auf Codeblöcke angewendet wird (auto, text, ruby, python usw.). Dieser Wert muss auch in der Website-Einstellung `highlighted languages` enthalten sein."
    warn_reviving_old_topic_age: "Wenn jemand beginnt, auf ein Thema zu antworten, dessen letzte Antwort älter als diese Anzahl an Tagen ist, wird eine Warnung angezeigt. Zum Deaktivieren auf 0 setzen."
    autohighlight_all_code: "Erzwinge Syntaxhervorhebung für alle Quellcode-Blöcke auch dann, wenn keine Sprache angegeben wurde."
    highlighted_languages: "Aktivierte Regeln für die Syntaxhervorhebung. (Warnung: Das Aktivieren zu vieler Sprachen kann die Leistung beeinträchtigen.) Siehe <a href='https://highlightjs.org/static/demo/' target='_blank'>https://highlightjs.org/static/demo</a> für eine Demonstration"
    show_copy_button_on_codeblocks: "Eine Schaltfläche zu Codeblöcken hinzufügen, um den Inhalt des Blocks in die Zwischenablage des Benutzers zu kopieren."
    embed_any_origin: "Einbettbare Inhalte unabhängig vom Ursprung erlauben. Dies ist für mobile Apps mit statischem HTML erforderlich."
    embed_topics_list: "HTML-Einbettung von Themenlisten unterstützen"
    embed_set_canonical_url: "Lege die kanonische URL für eingebettete Themen auf die URL des eingebetteten Inhalts fest."
    embed_truncate: "Kürze die eingebetteten Beiträge."
    embed_unlisted: "Importierte Themen sind unsichtbar, bis ein Benutzer antwortet."
    embed_support_markdown: "Markdown-Formatierung für eingebettete Beiträge unterstützen."
    allowed_embed_selectors: "Eine kommaseparierte Liste von CSS-Elementen, die in Einbettungen erlaubt sind."
    allowed_href_schemes: "URI-Schemas, die in Links zusätzlich zu http und https erlaubt sind."
    embed_post_limit: "Maximale Anzahl der Beiträge, die eingebettet werden."
    embed_username_required: "Der Benutzername ist für die Themenerstellung notwendig."
    notify_about_reviewable_item_after: "Falls es Elemente zur Überprüfung gibt, die nach so vielen Stunden noch nicht bearbeitet wurden, eine persönliche Nachricht an die Moderatoren senden. Zum Deaktivieren auf 0 setzen."
    delete_drafts_older_than_n_days: "Lösche Entwürfe, die älter als (n) Tage sind."
    delete_merged_stub_topics_after_days: "Anzahl der abzuwartenden Tage, bevor vollständig zusammengeführte Stub-Themen automatisch gelöscht werden. Auf 0 setzen, um Stub-Themen nie zu löschen."
    bootstrap_mode_min_users: "Mindestanzahl der Benutzer, die erforderlich ist, um den Starthilfe-Modus zu deaktivieren (zum Deaktivieren auf 0 setzen, kann bis zu 24 Stunden dauern)"
    prevent_anons_from_downloading_files: "Verhindern, dass anonyme Benutzer Anhänge herunterladen können."
    secure_uploads: 'Beschränkt den Zugriff auf ALLE Uploads (Bilder, Videos, Audio, Text, PDFs, ZIPs und andere). Wenn „Anmeldung erforderlich“ aktiviert ist, können nur angemeldete Benutzer auf Uploads zugreifen. Andernfalls ist der Zugriff nur für Medienuploads in privaten Nachrichten und privaten Kategorien beschränkt. WARNUNG: Diese Einstellung ist komplex und erfordert ein umfassendes administratives Verständnis. Siehe <a target="_blank" href="https://meta.discourse.org/t/-/140017">das Thema „Sichere Uploads“ auf Meta</a> für Details.'
    secure_uploads_allow_embed_images_in_emails: "Ermöglicht das Einbetten sicherer Bilder, die normalerweise in E-Mails geschwärzt werden würden, wenn ihre Größe kleiner ist als die Einstellung „secure uploads max email embed image size kb“."
    secure_uploads_max_email_embed_image_size_kb: "Der Größengrenzwert für sichere Bilder, die in E-Mails eingebettet werden, wenn die Einstellung „secure uploads allow embed in emails“ aktiviert ist. Anderweitig hat diese Einstellung keine Auswirkung."
    slug_generation_method: "Gib eine Methode an, wie Kürzel in URLs generiert werden sollen. „encoded“ erzeugt einen Prozent-encodierten String, bei „none“ wird kein Kürzel verwendet."
    enable_emoji: "Emoji aktivieren"
    enable_emoji_shortcuts: "Geläufige Text-Smileys wie :) :p :( werden in Emojis umgewandelt"
    emoji_set: "Welche Emojis sollen es sein?"
    emoji_autocomplete_min_chars: "Mindestanzahl von Zeichen, um das Pop-up-Fenster zur Emoji-Autovervollständigung zu öffnen."
    enable_inline_emoji_translation: "Aktiviert die Übersetzung von Inline-Emojis (ohne ein Leerzeichen oder Satzzeichen davor)"
    emoji_deny_list: "Diese Emoji können nicht in Menüs oder Shortcodes verwendet werden."
    approve_post_count: "Anzahl der Beiträge eines neuen Benutzers oder Anwärters, die genehmigt werden müssen"
    approve_unless_trust_level: "Beiträge von Benutzern unterhalb dieser Vertrauensstufe müssen genehmigt werden"
    approve_new_topics_unless_trust_level: "Neue Themen von Benutzern unterhalb dieser Vertrauensstufe müssen genehmigt werden"
    approve_unless_staged: "Neue Themen und Beiträge für vorbereitete Benutzer müssen genehmigt werden"
    notify_about_queued_posts_after: "Wenn es Beiträge gibt, die länger als diese Anzahl an Stunden auf ihre Überprüfung warten, sende eine Benachrichtigung an alle Moderatoren. Setze die Einstellung auf 0, um diese Benachrichtigungen zu deaktivieren."
    auto_close_messages_post_count: "Maximale Anzahl von Beiträgen, die in einer Nachricht erlaubt sind, bevor sie automatisch geschlossen wird (0 = ausgeschaltet)"
    auto_close_topics_post_count: "Maximale Anzahl von Beiträgen, die in einem Thema erlaubt sind, bevor es automatisch geschlossen wird (0 = ausgeschaltet)"
    auto_close_topics_create_linked_topic: "Erstelle ein neues verknüpftes Thema, wenn ein Thema basierend auf der Einstellung „auto close topics post count“ automatisch geschlossen wird"
    code_formatting_style: "Code-Schaltfläche im Editor wird standardmäßig diesen Formatierungsstil anwenden"
    max_allowed_message_recipients: "Maximale Anzahl von Empfängern in einer Nachricht."
    watched_words_regular_expressions: "Beobachtete Wörter sind reguläre Ausdrücke."
    enable_diffhtml_preview: "Experimentelle Funktion, die diffHTML verwendet, um die Vorschau zu synchronisieren, anstatt sie vollständig neu zu rendern"
    enable_fast_edit: "Ermöglicht die Inline-Bearbeitung einer kleinen Auswahl eines Beitragstexts."
    old_post_notice_days: "Anzahl Tage, bevor eine Beitragsnotiz alt wird"
    new_user_notice_tl: "Minimale Vertrauensstufe, die für das Sehen von Beitragsnotizen neuer Benutzer erforderlich ist."
    returning_user_notice_tl: "Minimale Vertrauensstufe, die für das Sehen von Beitragsnotizen wiederkehrender Benutzer erforderlich ist."
    returning_users_days: "Wie viele Tage vergehen sollten, bevor ein Benutzer als wiederkehrend betrachtet wird."
    review_media_unless_trust_level: "Das Team wird Beiträge von Benutzern mit niedrigeren Vertrauensstufen überprüfen, wenn sie eingebettete Medien enthalten."
    blur_tl0_flagged_posts_media: "Bilder von gemeldeten Beiträgen mit Unschärfe versehen, um potenzielle NSFW-Inhalte auszublenden."
    enable_page_publishing: "Erlaube Team-Mitgliedern, Themen unter neuen URLs mit eigenem Styling zu veröffentlichen."
    show_published_pages_login_required: "Anonyme Benutzer können veröffentlichte Seiten sehen, auch wenn eine Anmeldung erforderlich ist."
    skip_auto_delete_reply_likes: "Beim automatischen Löschen alter Antworten Beiträge mit mindestens dieser Anzahl von „Gefällt mir“ auslassen."
    default_email_digest_frequency: "Wie oft Benutzer standardmäßig E-Mail-Zusammenfassungen erhalten."
    default_include_tl0_in_digests: "Beiträge von neuen Benutzern in E-Mail-Zusammenfassungen standardmäßig anzeigen. Benutzer können dies in ihren Einstelllungen ändern."
    default_email_level: "Lege die Standard-E-Mail-Benachrichtigungsstufe für normale Themen fest."
    default_email_messages_level: "Lege die Standard-E-Mail-Benachrichtigungsstufe fest, wenn jemand einem Benutzer eine Nachricht sendet."
    default_email_mailing_list_mode: "Für jeden neuen Beitrag standardmäßig eine E-Mail senden."
    default_email_mailing_list_mode_frequency: "Benutzer, die den Mailinglisten-Modus einschalten, werden standardmäßig so häufig eine E-Mail erhalten."
    disable_mailing_list_mode: "Benutzern das Aktivieren des Mailinglisten-Modus verbieten (verhindert, dass E-Mails von Mailinglisten gesendet werden)."
    default_email_previous_replies: "Standardmäßig vorhergehende Antworten in E-Mails einschließen."
    default_email_in_reply_to: "Standardmäßig einen Auszug aus dem beantworteten Beitrag in E-Mails einfügen."
    default_hide_profile_and_presence: "Öffentliches Benutzerprofil und Präsenzfunktionen standardmäßig ausblenden."
    default_other_new_topic_duration_minutes: "Globale Standardbedingung, nach der ein Thema als neu gilt."
    default_other_auto_track_topics_after_msecs: "Globale Standardzeit, bevor ein Thema automatisch verfolgt wird."
    default_other_notification_level_when_replying: "Globale Standard-Benachrichtigungsstufe, wenn ein Benutzer auf ein Thema antwortet."
    default_other_external_links_in_new_tab: "Öffne externe Links standardmäßig in einer neuen Registerkarte."
    default_other_enable_quoting: "Aktiviere standardmäßig die Zitat-Antwort-Funktion für hervorgehobenen Text."
    default_other_enable_defer: "Aktiviere standardmäßig die Funktion zum Aufschieben von Themen."
    default_other_dynamic_favicon: "Zeige standardmäßig die Anzahl der neuen/aktualisierten Themen im Browser-Symbol an."
    default_other_skip_new_user_tips: "Überspringe Tipps und Abzeichen für das Onboarding neuer Benutzer."
    default_other_like_notification_frequency: "Benutzer standardmäßig bei erhaltenen „Gefällt mir“ benachrichtigen."
    default_topics_automatic_unpin: "Themen standardmäßig automatisch loslösen, wenn ein Benutzer das Ende erreicht."
    default_categories_watching: "Liste der standardmäßig beobachteten Kategorien."
    default_categories_tracking: "Liste der standardmäßig verfolgten Kategorien."
    default_categories_muted: "Liste der standardmäßig stummgeschalteten Kategorien."
    default_categories_watching_first_post: "Liste der Kategorien, deren erster Beitrag pro Thema standardmäßig beobachtet wird."
    default_categories_normal: "Liste der Kategorien, die nicht standardmäßig stummgeschaltet sind. Nützlich, wenn die Website-Einstellung `mute_all_categories_by_default` aktiviert ist."
    mute_all_categories_by_default: "Setze die Standard-Benachrichtigungsstufe für alle Kategorien auf stumm. Erfordere die Aktivierung der Kategorien durch die Benutzer, damit sie auf den Seiten „Aktuell“ und „Kategorien“ erscheinen. Wenn du die Standardeinstellungen für anonyme Benutzer ändern möchtest, bearbeite die „default_categories_“-Einstellungen."
    default_tags_watching: "Liste der Schlagwörter, die standardmäßig beobachtet werden."
    default_tags_tracking: "Liste der Schlagwörter, die standardmäßig verfolgt werden."
    default_tags_muted: "Liste der Schlagwörter, die standardmäßig stummgeschaltet werden."
    default_tags_watching_first_post: "Liste der Schlagwörter, deren erster Beitrag pro Thema standardmäßig beobachtet wird."
    default_text_size: "Schriftgröße, die standardmäßig ausgewählt ist"
    default_title_count_mode: "Standardmodus für den Seitentitel-Zähler"
    enable_offline_indicator: "Benutzern eine Nachricht anzeigen, wenn festgestellt wird, dass sie keine Netzwerkverbindung haben"
    default_sidebar_link_to_filtered_list: "Links im Navigationsmenü standardmäßig mit der gefilterten Liste verknüpfen."
    default_sidebar_show_count_of_new_items: "Links im Navigationsmenü zeigen standardmäßig die Anzahl der neuen Elemente anstelle von Abzeichen an."
    default_sidebar_switch_panel_position: "Position der Panel-Umschaltschaltflächen in der Seitenleiste"
    retain_web_hook_events_period_days: "Anzahl an Tagen, die Webhook-Ereigniseinträge aufbewahrt werden."
    retry_web_hook_events: "Fehlgeschlagene Webhook-Ereignisse automatisch 4 Mal erneut versuchen. Die Wartezeiten zwischen den Versuchen betragen eine, 5, 25 und 125 Minuten."
    revoke_api_keys_days: "Anzahl der Tage, bevor ein nicht verwendeter API-Schlüssel automatisch widerrufen wird (0 für niemals)"
    allow_user_api_keys: "Erlaube das Generieren von Benutzer-API-Schlüsseln"
    allow_user_api_key_scopes: "Liste erlaubter Bereiche für Benutzer-API-Schlüssel"
    min_trust_level_for_user_api_key: |
      Vertrauensstufe, die für die Generierung von Benutzer-API-Schlüsseln erforderlich ist.<br>
      <b>WARNUNG</b>: Die Änderung der Vertrauensstufe verhindert, dass sich Benutzer mit einer niedrigeren Vertrauensstufe über Discourse Hub anmelden können.
    allowed_user_api_auth_redirects: "Zulässige URL für Authentifizierungs-Umleitung für Benutzer-API-Schlüssel. Das Platzhaltersymbol * kann verwendet werden, um jeden Bestandteil der Adresse zu ersetzen (z. B. www.example.com/*)."
    allowed_user_api_push_urls: "Erlaubte URLs für Server-Push zur Benutzer-API"
    expire_user_api_keys_days: "Anzahl der Tage, bevor ein Benutzer-API-Schlüssel automatisch abläuft (0 für niemals)"
    tagging_enabled: "Schlagwörter für Themen aktivieren?"
    min_trust_to_create_tag: "Minimale Vertrauensstufe, um ein Schlagwort zu erstellen."
    max_tags_per_topic: "Maximale Anzahl an Schlagwörtern, die einem Thema hinzugefügt werden können."
    enable_max_tags_per_email_subject: "max_tags_per_email_subject beim Erstellen des Betreffs einer E-Mail verwenden"
    max_tags_per_email_subject: "Die maximale Anzahl von Schlagwörtern, die im Betreff einer E-Mail enthalten sein können"
    max_tag_length: "Die maximale Anzahl von Zeichen, die in einem Schlagwort verwendet werden kann."
    max_tag_search_results: "Maximale Ergebnisanzahl bei der Suche nach Schlagwörtern."
    max_tags_in_filter_list: "Maximale Anzahl von Schlagwörtern, die in der Filter-Drop-down-Liste angezeigt werden. Es werden die am häufigsten verwendeten Schlagwörter angezeigt."
    tags_sort_alphabetically: "Zeige Schlagwörter in alphabetischer Reihenfolge. Standardmäßig werden sie nach Beliebtheit sortiert."
    tags_listed_by_group: "Zeige Schlagwörter auf der <a href='%{base_path}/tags' target='_blank'>Schlagwort-Seite</a> geordnet nach Schlagwortgruppe an."
    tag_style: "Visueller Stil für Schlagwort-Abzeichen."
    pm_tags_allowed_for_groups: "Mitgliedern der einbezogenen Gruppe(n) erlauben, jede persönliche Nachricht zu markieren"
    min_trust_level_to_tag_topics: "Minimale Vertrauensstufe, um Schlagwörter zu Themen hinzuzufügen."
    suppress_overlapping_tags_in_list: "Schlagwort nicht zeigen, wenn es genauso im Thementitel vorkommt"
    remove_muted_tags_from_latest: "Themen, die nur mit stummgeschalteten Tags versehen sind, nicht in der Liste der aktuellen Themen anzeigen"
    force_lowercase_tags: "Kleinschreibung für alle neuen Schlagwörter erzwingen."
    create_post_for_category_and_tag_changes: "Einen kleinen Aktionsbeitrag erstellen, wenn sich die Kategorie oder die Schlagwörter eines Themas ändern"
    watched_precedence_over_muted: "Benachrichtige mich über Themen in Kategorien oder Schlagwörtern, die ich beobachte und die auch zu einem Thema gehören, das ich stummgeschaltet habe"
    company_name: "Firmenname"
    governing_law: "Anzuwendendes Recht"
    city_for_disputes: "Stadt für Rechtsstreitigkeiten"
    shared_drafts_category: "Aktiviere die Funktion „Gemeinsame Entwürfe“, indem du eine Kategorie für Themenentwürfe bestimmst. Themen in dieser Kategorie werden in den Themenlisten für Team-Mitglieder unterdrückt."
    shared_drafts_min_trust_level: "Erlaube Benutzern, gemeinsame Entwürfe einzusehen und zu bearbeiten."
    push_notifications_prompt: "Zeige eine Aufforderung zur Benutzerzustimmung an."
    push_notifications_icon: "Das Abzeichensymbol, das in der Benachrichtigungsecke angezeigt wird. Ein monochromatisches PNG mit Transparenz (96 × 96) wird empfohlen."
    enable_desktop_push_notifications: "Desktop-Push-Benachrichtigungen aktivieren"
    push_notification_time_window_mins: "(n) Minuten warten, bevor eine Push-Benachrichtigung gesendet wird. Hilft zu verhindern, dass Push-Benachrichtigungen an einen aktiven Online-Benutzer gesendet werden."
    base_font: "Basisschriftart für die meisten Texte auf der Website. Themes können diese Schriftart mit der benutzerdefinierten CSS-Eigenschaft `--font-family` überschreiben."
    heading_font: "Schriftart für Überschriften auf der Website. Themes können diese Schriftart mit der benutzerdefinierten CSS-Eigenschaft `--heading-font-family` überschreiben."
    enable_sitemap: "Generiere eine Sitemap für deine Website und füge sie in die robots.txt-Datei ein."
    sitemap_page_size: "Anzahl der URLs, die auf jeder Sitemap-Seite enthalten sein sollen. Max 50.000"
    enable_user_status: "(Experimentell) Erlaubt es Benutzern, eine eigene Statusnachricht (Emoji + Beschreibung) einzustellen."
    enable_user_tips: "Tipps für neue Benutzer aktivieren, die diesen die wichtigsten Funktionen näherbringen"
    short_title: "Der Kurztitel wird beim Benutzer auf dem Startbildschirm, im Startmenü oder an anderen Stellen mit begrenztem Platz verwendet. Er sollte auf 12 Zeichen begrenzt sein."
    dashboard_hidden_reports: "Erlaube das Ausblenden der angegebenen Berichte im Dashboard."
    dashboard_visible_tabs: "Wähle aus, welche Dashboard-Registerkarten sichtbar sind."
    dashboard_general_tab_activity_metrics: "Wähle Berichte aus, die als Aktivitätsmetrik in der Registerkarte „Allgemein“ angezeigt werden."
    gravatar_name: "Name des Gravatar-Anbieters"
    gravatar_base_url: "URL der API-Basis des Gravatar-Anbieters"
    gravatar_login_url: "URL relativ zu gravatar_base_url, die dem Benutzer die Anmeldung beim Gravatar-Dienst ermöglicht"
    share_quote_buttons: "Lege fest, welche Elemente im Widget zum Teilen von Zitaten erscheinen und in welcher Reihenfolge."
    share_quote_visibility: "Bestimme, wann die Schaltflächen zum Teilen von Zitaten angezeigt werden sollen: nie, nur für anonyme Benutzer oder für alle Benutzer. "
    create_revision_on_bulk_topic_moves: "Erstelle eine Überarbeitung für die ersten Beiträge, wenn Themen massenweise in eine neue Kategorie verschoben werden."
    allow_changing_staged_user_tracking: "Zulassen, dass die Kategorie- und Schlagwort-Benachrichtigungseinstellungen eines vorbereiteten Benutzers von einem Administratorbenutzer geändert werden."
    use_email_for_username_and_name_suggestions: "Den ersten Teil der E-Mail-Adressen für Vorschläge für Benutzernamen und Namen verwenden. Dies macht es für die Öffentlichkeit einfacher, die vollständigen E-Mail-Adressen der Benutzer zu erraten (da ein großer Teil der Menschen gängige Dienste wie `gmail.com` nutzt)."
    use_name_for_username_suggestions: "Beim Vorschlagen von Benutzernamen den vollen Namen eines Benutzers verwenden."
    suggest_weekends_in_date_pickers: "Wochenenden (Samstag und Sonntag) in die Datumsvorschläge einbeziehen (deaktiviere dies, wenn du Discourse nur an Wochentagen von Montag bis Freitag benutzt)."
    splash_screen: "Zeigt einen temporären Ladebildschirm an, während Website-Assets geladen werden"
    navigation_menu: "Legt fest, welches Navigationsmenü verwendet werden soll. Die Seitenleisten- und Kopfzeilennavigation kann von den Benutzern angepasst werden. Die Legacy-Option ist zur Abwärtskompatibilität verfügbar."
<<<<<<< HEAD
    default_sidebar_categories: "Ausgewählte Kategorien werden standardmäßig im Abschnitt „Kategorien“ der Seitenleiste angezeigt."
    default_sidebar_tags: "Ausgewählte Schlagwörter werden standardmäßig im Abschnitt „Schlagwörter“ der Seitenleiste angezeigt."
    enable_new_user_profile_nav_groups: "EXPERIMENTELL: Benutzern der ausgewählten Gruppen wird das neue Benutzerprofil-Navigationsmenü angezeigt"
    enable_experimental_topic_timeline_groups: "EXPERIMENTELL: Benutzern der ausgewählten Gruppen wird die umgestaltete Themenzeitleiste angezeigt"
    enable_experimental_hashtag_autocomplete: "EXPERIMENTELL: Das neue #hashtag-Autovervollständigungssystem für Kategorien und Schlagwörter, das das ausgewählte Element anders darstellt und eine bessere Suche aufweist, verwenden"
=======
    default_navigation_menu_categories: "Ausgewählte Kategorien werden standardmäßig im Abschnitt „Kategorien“ des Navigationsmenüs angezeigt."
    default_navigation_menu_tags: "Ausgewählte Schlagwörter werden standardmäßig im Abschnitt „Schlagwörter“ des Navigationsmenüs angezeigt."
    enable_experimental_hashtag_autocomplete: "EXPERIMENTELL: Das neue #hashtag-Autovervollständigungssystem für Kategorien und Schlagwörter, das das ausgewählte Element anders darstellt und eine bessere Suche aufweist, verwenden"
    experimental_new_new_view_groups: 'EXPERIMENTELL: Eine neue Themenliste aktivieren, die ungelesene und neue Themen kombiniert, und den Link „Alles“ in der Seitenleiste entsprechend verknüpfen.'
    enable_custom_sidebar_sections: "EXPERIMENTELL: Benutzerdefinierte Seitenleistenabschnitte aktivieren"
    experimental_topics_filter: "EXPERIMENTELL: Experimentelle Filterroute für Themen unter /filter aktivieren"
    experimental_search_menu_groups: "EXPERIMENTELL: Das neue Suchmenü aktivieren, das für die Verwendung von Glimmer aktualisiert wurde"
    enable_experimental_lightbox: "EXPERIMENTELL: Die Standard-Bild-Lightbox durch das überarbeitete Design ersetzen."
    page_loading_indicator: "Die Ladeanzeige konfigurieren, die bei der Seitennavigation in Discourse erscheint. „Spinner“ ist ein ganzseitiger Indikator. „Slider“ zeigt einen schmalen Balken am oberen Rand des Bildschirms an."
>>>>>>> 9b339bcd
    errors:
      invalid_css_color: "Ungültige Farbe. Gib einen Farbnamen oder einen Hexadezimalwert ein."
      invalid_email: "Ungültige E-Mail-Adresse."
      invalid_username: "Es gibt keinen Benutzer mit diesem Benutzernamen."
      valid_username: "Es gibt einen Benutzer mit diesem Benutzernamen."
      invalid_group: "Es gibt keine Gruppe mit diesem Namen."
      invalid_integer_min_max: "Der Wert muss zwischen %{min} und %{max} liegen."
      invalid_integer_min: "Der Wert muss %{min} oder größer sein."
      invalid_integer_max: "Der Wert kann nicht höher als %{max} sein."
      invalid_integer: "Der Wert muss eine Ganzzahl sein."
      regex_mismatch: "Wert entspricht nicht dem erforderlichen Muster."
      must_include_latest: "Das Menü oben muss die Registerkarte „Aktuell“ enthalten."
      invalid_string: "Ungültiger Wert."
      invalid_string_min_max: "Anzahl der Zeichen muss zwischen %{min} und %{max} liegen."
      invalid_string_min: "Muss mindestens %{min} Zeichen lang sein."
      invalid_string_max: "Darf nicht länger als %{max} Zeichen sein."
      invalid_json: "Ungültiges JSON."
      invalid_reply_by_email_address: "Wert muss „%{reply_key}“ enthalten und sich von der Benachrichtigungs-E-Mail unterscheiden."
      invalid_alternative_reply_by_email_addresses: "Alle Werte müssen „%{reply_key}“ enthalten und sich von der Benachrichtigungs-E-Mail unterscheiden."
      invalid_domain_hostname: "Darf kein * oder ? enthalten."
      pop3_polling_host_is_empty: "Du musst „pop3 polling host“ definieren, um POP3-Abfragen zu aktivieren."
      pop3_polling_username_is_empty: "Du musst „pop3 polling username“ definieren, um POP3-Abfragen zu aktivieren."
      pop3_polling_password_is_empty: "Du musst „pop3 polling password“ definieren, um POP3-Abfragen zu aktivieren."
      pop3_polling_authentication_failed: "POP3-Authentifizierung ist fehlgeschlagen. Bitte überprüfe die POP3-Anmeldedaten."
      reply_by_email_address_is_empty: "Du musst „reply by email address“ definieren, bevor Antworten per E-Mail aktiviert wird."
      email_polling_disabled: "Du musst entweder die manuelle Abfrage, die POP3-Abfrage oder eine benutzerdefinierte E-Mail-Abfrage aktivieren, bevor du die Antwort per E-Mail aktivieren kannst."
      user_locale_not_enabled: "Du musst erst „allow user locale“ aktivieren, bevor du diese Einstellung aktivierst."
      personal_message_enabled_groups_invalid: "Du musst mindestens eine Gruppe für diese Einstellung angeben. Wenn du nicht möchtest, dass jemand außer den Team-Mitgliedern private Nachrichten verschickt, wähle die Team-Gruppe aus."
      invalid_regex: "Regulärer Ausdruck ist ungültig oder nicht erlaubt."
      invalid_regex_with_message: "Die Regex „%{regex}“ hat einen Fehler: %{message}"
      email_editable_enabled: "Du musst „email editable“ deaktivieren, bevor du diese Einstellung aktivierst."
      staged_users_disabled: "Du musst erst „staged users“ aktivieren, bevor du diese Einstellung aktivierst."
      reply_by_email_disabled: "Du musst erst „reply by email“ aktivieren, bevor du diese Einstellung aktivierst."
      discourse_connect_url_is_empty: "Du musst eine „discourse connect url'“ festlegen, bevor du diese Einstellung aktivierst."
      enable_local_logins_disabled: "Du musst erst „enable local logins“ aktivieren, bevor du diese Einstellung aktivierst."
      min_username_length_exists: "Du kannst die Mindestlänge von Benutzernamen nicht über den kürzesten Benutzernamen (%{username}) setzen."
      min_username_length_range: "Du kannst das Minimum nicht über das Maximum setzen."
      max_username_length_exists: "Du kannst die maximale Länge von Benutzernamen nicht unter den längsten Benutzernamen (%{username}) setzen."
      max_username_length_range: "Du kannst das Maximum nicht unter das Minimum setzen."
      invalid_hex_value: "Farbwerte müssen als 6-stellige Hexadezimalcodes angegeben werden."
      empty_selectable_avatars: "Du musst zunächst mindestens zwei auswählbare Avatare hochladen, bevor du diese Einstellung aktivieren kannst."
      category_search_priority:
        low_weight_invalid: "Du kannst das Gewicht nicht auf größer oder gleich 1 setzen."
        high_weight_invalid: "Du kannst das Gewicht nicht auf kleiner oder gleich 1 festlegen."
      allowed_unicode_usernames:
        regex_invalid: "Der reguläre Ausdruck ist ungültig: %{error}"
        leading_trailing_slash: "Der reguläre Ausdruck darf nicht mit einem Schrägstrich beginnen und enden."
      unicode_usernames_avatars: "Die internen System-Avatare unterstützen keine Unicode-Benutzernamen."
      list_value_count: "Die Liste muss genau %{count} Werte enthalten."
      markdown_linkify_tlds: "Du kannst den Wert „*“ nicht angeben."
      google_oauth2_hd_groups: "Vor Aktivierung dieser Einstellung müssen zuerst alle „google oauth2 hd“-Einstellungen festgelegt werden."
      search_tokenize_chinese_enabled: "Du musst „search_tokenize_chinese“ deaktivieren, bevor du diese Einstellung aktivierst."
      search_tokenize_japanese_enabled: "Du musst „search_tokenize_japanese“ deaktivieren, bevor du diese Einstellung aktivierst."
      discourse_connect_cannot_be_enabled_if_second_factor_enforced: "Du kannst DiscourseConnect nicht aktivieren, wenn 2FA erzwungen wird."
      delete_rejected_email_after_days: "Diese Einstellung kann nicht niedriger als die Einstellung delete_email_logs_after_days oder höher als %{max} gesetzt werden"
      invalid_uncategorized_category_setting: 'Die Kategorie „Nicht kategorisiert“ kann nicht ausgewählt werden, wenn „Nicht kategorisierte Themen zulassen“ nicht aktiviert ist.'
      invalid_search_ranking_weights: "Der Wert für die Websiteeinstellung search_ranking_weights ist ungültig. Beispiel: „{0.1,0.2,0.3,1.0}“. Beachte, dass der Maximalwert für jede Gewichtung 1.0 beträgt."
    placeholder:
      discourse_connect_provider_secrets:
        key: "www.example.com"
        value: "DiscourseConnect-Geheimnis"
  search:
    extreme_load_error: "Website ist besonders stark ausgelastet, die Suche ist deaktiviert, versuche es später noch einmal"
    within_post: "#%{post_number} von %{username}"
    types:
      category: "Kategorien"
      topic: "Ergebnisse"
      user: "Benutzer"
    results_page: "Suchergebnisse für „%{term}“"
    audio: "[Audio]"
    video: "[Video]"
  discourse_connect:
    login_error: "Fehler bei der Anmeldung"
    not_found: "Dein Konto konnte nicht gefunden werden. Bitte wende dich an den Administrator der Website."
    account_not_approved: "Dein Konto wurde noch nicht genehmigt. Du erhältst eine E-Mail-Benachrichtigung, wenn du genehmigt wurdest."
    unknown_error: "Es liegt ein Problem mit deinem Konto vor. Bitte wende dich an den Administrator der Website."
    timeout_expired: "Zeitüberschreitung bei der Kontoanmeldung. Bitte versuche erneut, dich anzumelden."
    no_email: "Es wurde keine E-Mail-Adresse angegeben. Bitte wende dich an den Administrator der Website."
    blank_id_error: "Die `external_id` ist erforderlich, war aber leer"
    email_error: "Ein Konto konnte nicht mit der E-Mail-Adresse <b>%{email}</b> registriert werden. Bitte wende dich an den Administrator der Website."
    missing_secret: "Die Authentifizierung ist aufgrund des fehlenden Geheimnisses fehlgeschlagen. Kontaktiere die Website-Administratoren, um dieses Problem zu beheben."
    invite_redeem_failed: "Einlösung der Einladung fehlgeschlagen. Bitte kontaktiere den Administrator der Website."
  original_poster: "Autor des ersten Beitrags"
  most_recent_poster: "Autor des jüngsten Beitrags"
  frequent_poster: "Autor vieler Beiträge"
  poster_description_joiner: ", "
  redirected_to_top_reasons:
    new_user: "Willkommen in unserer Community! Dies sind die derzeit beliebtesten Themen."
    not_seen_in_a_month: "Willkommen zurück! Wir haben dich länger nicht gesehen. Während deiner Abwesenheit waren dies die beliebtesten Themen."
  merge_posts:
    edit_reason:
      one: "Ein Beitrag wurde von %{username} mit diesem zusammengeführt"
      other: "%{count} Beiträge wurden von %{username} zusammengeführt"
    errors:
      different_topics: "Beiträge unterschiedlicher Themen können nicht zusammengeführt werden."
      different_users: "Beiträge unterschiedlicher Benutzer können nicht zusammengeführt werden."
      max_post_length: "Beiträge können nicht zusammengeführt werden, da die Länge des kombinierten Beitrags länger als erlaubt ist."
  move_posts:
    new_topic_moderator_post:
      one: "Ein Beitrag wurde in ein neues Thema verschoben: %{topic_link}"
      other: "%{count} Beiträge wurden in ein neues Thema verschoben: %{topic_link}"
    new_message_moderator_post:
      one: "Ein Beitrag wurde in eine neue Nachricht verschoben: %{topic_link}"
      other: "%{count} Beiträge wurden in eine neue Nachricht verschoben: %{topic_link}"
    existing_topic_moderator_post:
      one: "Ein Beitrag wurde in ein existierendes Thema verschoben: %{topic_link}"
      other: "%{count} Beiträge wurden in ein existierendes Thema verschoben: %{topic_link}"
    existing_message_moderator_post:
      one: "Ein Beitrag wurde in eine existierende Nachricht verschoben: %{topic_link}"
      other: "%{count} Beiträge wurden in eine existierende Nachricht verschoben: %{topic_link}"
  change_owner:
    post_revision_text: "Eigentümer übertragen."
  publish_page:
    slug_errors:
      blank: "darf nicht leer sein"
      unavailable: "ist nicht verfügbar"
      invalid: "enthält ungültige Zeichen"
  topic_statuses:
    autoclosed_message_max_posts:
      one: "Diese Nachricht wurde automatisch geschlossen, nachdem die maximale Anzahl von %{count} Antwort erreicht wurde."
      other: "Diese Nachricht wurde automatisch geschlossen, nachdem die maximale Anzahl von %{count} Antworten erreicht wurde."
    autoclosed_topic_max_posts:
      one: "Dieses Thema wurde automatisch geschlossen, nachdem die maximale Anzahl von %{count} Antwort erreicht wurde."
      other: "Dieses Thema wurde automatisch geschlossen, nachdem die maximale Anzahl von %{count} Antworten erreicht wurde."
    autoclosed_enabled_days:
      one: "Dieses Thema wurde nach %{count} Tag automatisch geschlossen. Es sind keine neuen Antworten mehr erlaubt."
      other: "Dieses Thema wurde nach %{count} Tagen automatisch geschlossen. Es sind keine neuen Antworten mehr erlaubt."
    autoclosed_enabled_hours:
      one: "Dieses Thema wurde nach %{count} Stunde automatisch geschlossen. Es sind keine neuen Antworten mehr erlaubt."
      other: "Dieses Thema wurde nach %{count} Stunden automatisch geschlossen. Es sind keine neuen Antworten mehr erlaubt."
    autoclosed_enabled_minutes:
      one: "Dieses Thema wurde nach %{count} Minute automatisch geschlossen. Es sind keine neuen Antworten mehr erlaubt."
      other: "Dieses Thema wurde nach %{count} Minuten automatisch geschlossen. Es sind keine neuen Antworten mehr erlaubt."
    autoclosed_enabled_lastpost_days:
      one: "Dieses Thema wurde automatisch %{count} Tag nach der letzten Antwort geschlossen. Es sind keine neuen Antworten mehr erlaubt."
      other: "Dieses Thema wurde automatisch %{count} Tage nach der letzten Antwort geschlossen. Es sind keine neuen Antworten mehr erlaubt."
    autoclosed_enabled_lastpost_hours:
      one: "Dieses Thema wurde automatisch %{count} Stunde nach der letzten Antwort geschlossen. Es sind keine neuen Antworten mehr erlaubt."
      other: "Dieses Thema wurde automatisch %{count} Stunden nach der letzten Antwort geschlossen. Es sind keine neuen Antworten mehr erlaubt."
    autoclosed_enabled_lastpost_minutes:
      one: "Dieses Thema wurde automatisch %{count} Minute nach der letzten Antwort geschlossen. Es sind keine neuen Antworten mehr erlaubt."
      other: "Dieses Thema wurde automatisch %{count} Minuten nach der letzten Antwort geschlossen. Es sind keine neuen Antworten mehr erlaubt."
    autoclosed_disabled_days:
      one: "Dieses Thema wurde automatisch nach %{count} Tag geöffnet."
      other: "Dieses Thema wurde automatisch nach %{count} Tagen geöffnet."
    autoclosed_disabled_hours:
      one: "Dieses Thema wurde automatisch nach %{count} Stunde geöffnet."
      other: "Dieses Thema wurde automatisch nach %{count} Stunden geöffnet."
    autoclosed_disabled_minutes:
      one: "Dieses Thema wurde automatisch nach %{count} Minute geöffnet."
      other: "Dieses Thema wurde automatisch nach %{count} Minuten geöffnet."
    autoclosed_disabled_lastpost_days:
      one: "Dieses Thema wurde automatisch %{count} Tag nach der letzten Antwort geöffnet."
      other: "Dieses Thema wurde automatisch %{count} Tage nach der letzten Antwort geöffnet."
    autoclosed_disabled_lastpost_hours:
      one: "Dieses Thema wurde automatisch %{count} Stunde nach der letzten Antwort geöffnet."
      other: "Dieses Thema wurde automatisch %{count} Stunden nach der letzten Antwort geöffnet."
    autoclosed_disabled_lastpost_minutes:
      one: "Dieses Thema wurde automatisch %{count} Minute nach der letzten Antwort geöffnet."
      other: "Dieses Thema wurde automatisch %{count} Minuten nach der letzten Antwort geöffnet."
    autoclosed_disabled: "Dieses Thema ist jetzt geöffnet. Neue Antworten sind erlaubt."
    autoclosed_disabled_lastpost: "Dieses Thema ist jetzt geöffnet. Neue Antworten sind erlaubt."
    auto_deleted_by_timer: "Automatisch gelöscht durch Zeitschaltuhr."
  login:
    invalid_second_factor_method: "Die ausgewählte Methode zur Zwei-Faktor-Authentifizierung ist ungültig."
    not_enabled_second_factor_method: "Die ausgewählte Methode zur Zwei-Faktor-Authentifizierung ist für dich nicht aktiviert."
    security_key_description: "Wenn du deinen physischen Sicherheitsschlüssel vorbereitet hast, klicke unten auf die Schaltfläche „Mit Sicherheitsschlüssel authentifizieren“."
    security_key_alternative: "Versuche es anderweitig"
    security_key_authenticate: "Mit Sicherheitsschlüssel authentifizieren"
    security_key_not_allowed_error: "Der Authentifizierungsprozess für den Sicherheitsschlüssel ist abgelaufen oder wurde abgebrochen."
    security_key_no_matching_credential_error: "Im angegebenen Sicherheitsschlüssel wurden keine übereinstimmenden Anmeldedaten gefunden."
    security_key_support_missing_error: "Dein aktuelles Gerät oder Browser unterstützt die Verwendung von Sicherheitsschlüsseln nicht. Bitte verwende eine andere Methode."
    security_key_invalid: "Beim Überprüfen des Sicherheitsschlüssels ist ein Fehler aufgetreten."
    not_approved: "Dein Benutzerkonto wurde noch nicht genehmigt. Du wirst per E-Mail benachrichtigt, sobald du dich anmelden kannst."
    incorrect_username_email_or_password: "Benutzername, E-Mail-Adresse oder Passwort falsch"
    incorrect_password: "Falsches Passwort"
    wait_approval: "Danke fürs Registrieren. Wir werden dich benachrichtigen, sobald dein Benutzerkonto genehmigt wurde."
    active: "Dein Konto ist nun freigeschaltet und einsatzbereit."
    activate_email: "<p>Du bist fast fertig! Wir haben eine Aktivierungs-E-Mail an <b>%{email}</b> geschickt. Bitte folge den Anweisungen in der E-Mail, um dein Konto zu aktivieren.</p><p>Wenn keine E-Mail ankommt, überprüfe bitte deinen Spam-Ordner.</p>"
    not_activated: "Du kannst dich noch nicht anmelden. Wir haben dir eine Aktivierungs-E-Mail geschickt. Bitte folge zunächst den Anweisungen in dieser E-Mail, um dein Konto zu aktivieren."
    not_allowed_from_ip_address: "Du kannst dich von dieser IP-Adresse aus nicht als %{username} anmelden."
    admin_not_allowed_from_ip_address: "Von dieser IP-Adresse aus darfst du dich nicht als Administrator anmelden."
    reset_not_allowed_from_ip_address: "Du kannst keine Passwort-Zurücksetzung von dieser IP-Adresse aus anfordern."
    suspended: "Du kannst dich bis zum %{date} nicht anmelden."
    suspended_with_reason: "Konto gesperrt bis zum %{date}: %{reason}"
    suspended_with_reason_forever: "Konto gesperrt: %{reason}"
    errors: "%{errors}"
    not_available: "Nicht verfügbar. Wie wäre es mit %{suggestion}?"
    something_already_taken: "Etwas ist schiefgelaufen. Vielleicht ist dieser Benutzername oder diese E-Mail-Adresse bereits registriert. Versuche es mit dem „Passwort vergessen“-Link."
    omniauth_error:
      generic: "Entschuldige, bei der Authentifizierung deines Kontos ist ein Fehler aufgetreten. Versuche es bitte noch einmal."
      csrf_detected: "Authentifizierung abgelaufen oder Browser gewechselt. Versuche es bitte noch einmal."
      request_error: "Beim Start der Authentifizierung ist ein Fehler aufgetreten. Versuche es bitte noch einmal."
      invalid_iat: "Authentifizierungstoken kann wegen Differenzen der Server-Uhrzeit nicht geprüft werden. Versuch es bitte noch einmal."
    omniauth_error_unknown: "Bei der Verarbeitung deiner Anmeldung ist etwas schiefgelaufen, bitte versuche es noch einmal."
    omniauth_confirm_title: "Anmeldung per %{provider}"
    omniauth_confirm_button: "Weiter"
    authenticator_error_no_valid_email: "E-Mail-Adressen mit Bezug zu %{account} sind nicht erlaubt. Du musst möglicherweise dein Konto mit einer anderen E-Mail-Adresse einrichten."
    new_registrations_disabled: "Leider können derzeit keine neuen Konten registriert werden."
    password_too_long: "Passwörter sind beschränkt auf 200 Zeichen."
    email_too_long: "Die von dir eingegebene E-Mail-Adresse ist zu lang. Der Teil vor dem @ darf maximal 254 Zeichen lang sein und Domain-Namen maximal 253 Zeichen."
    wrong_invite_code: "Der von dir eingegebene Einladungscode war falsch."
    reserved_username: "Der Benutzername ist nicht erlaubt."
    missing_user_field: "Du hast nicht alle Benutzerangaben ausgefüllt"
    auth_complete: "Authentifizierung ist abgeschlossen."
    click_to_continue: "Klicke hier, um fortzufahren."
    already_logged_in: "Entschuldigung! Diese Einladung richtet sich an neue Benutzer, die noch kein bestehendes Konto haben."
    second_factor_title: "Zwei-Faktor-Authentifizierung"
    second_factor_description: "Bitte gib den erforderlichen Authentifizierungscode aus deiner App ein:"
    second_factor_backup_description: "Bitte gib einen deiner Wiederherstellungscodes ein:"
    second_factor_backup_title: "Wiederherstellungscode für Zwei-Faktor-Authentifizierung"
    invalid_second_factor_code: "Ungültiger Authentifizierungscode. Jeder Code kann nur einmal benutzt werden."
    invalid_security_key: "Ungültiger Sicherheitsschlüssel."
    missing_second_factor_name: "Bitte gib einen Namen an."
    missing_second_factor_code: "Bitte gib einen Code an."
    second_factor_toggle:
      totp: "Verwende stattdessen eine Authentifizierungs-App oder einen Sicherheitsschlüssel"
      backup_code: "Benutze stattdessen einen Wiederherstellungscode"
  second_factor_auth:
    challenge_not_found: "Es konnte keine 2FA-Herausforderung in deiner aktuellen Sitzung gefunden werden."
    challenge_expired: "Es ist zu viel Zeit vergangen, seit die 2FA-Herausforderung vorbereitet wurde, und sie ist nicht mehr gültig. Bitte versuche es erneut."
    challenge_not_completed: "Du hast die 2FA-Herausforderung nicht abgeschlossen, um diese Aktion durchzuführen. Bitte schließe die 2FA-Herausforderung ab und versuche es erneut."
    actions:
      grant_admin:
        description: "Für zusätzliche Sicherheitsmaßnahmen musst du deine 2FA bestätigen, bevor %{username} Administratorzugriff gewährt wird."
      discourse_connect_provider:
        description: "%{hostname} hat dich aufgefordert, deine 2FA zu bestätigen. Du wirst zur Website zurückgeleitet, sobald du deine 2FA bestätigt hast."
  admin:
    email:
      sent_test: "gesendet!"
    user:
      merge_user:
        updating_username: "Aktualisiere Benutzernamen …"
        changing_post_ownership: "Ändern des Beitragseigentümers …"
        merging_given_daily_likes: "Zusammenführen vergebener täglicher „Gefällt mir“ …"
        merging_post_timings: "Zusammenführen von Beitragszeiten …"
        merging_user_visits: "Zusammenführen von Benutzerbesuchen …"
        updating_site_settings: "Website-Einstellungen aktualisieren …"
        updating_user_stats: "Benutzerstatistik aktualisieren …"
        merging_user_attributes: "Zusammenführen von Benutzerattributen …"
        updating_user_ids: "Benutzer-IDs aktualisieren …"
        deleting_source_user: "Quellbenutzer löschen …"
  user:
    deactivated: "Wurde aufgrund zu vieler unzustellbarer E-Mails an „%{email}“ deaktiviert."
    deactivated_by_staff: "Deaktiviert vom Team"
    deactivated_by_inactivity:
      one: "Automatische Deaktivierung nach %{count} Tag Inaktivität"
      other: "Automatische Deaktivierung nach %{count} Tagen Inaktivität"
    activated_by_staff: "Aktiviert vom Team"
    new_user_typed_too_fast: "Neuer Benutzer hat zu schnell getippt"
    content_matches_auto_silence_regex: "Inhalt stimmt mit regulärem Ausdruck für Auto-Stummschaltung überein"
    username:
      short: "muss mindestens %{min} Zeichen lang sein"
      long: "darf nicht länger als %{max} Zeichen sein"
      too_long: "ist zu lang"
      characters: "darf nur Zahlen, Buchstaben, Bindestriche, Punkte und Unterstriche enthalten"
      unique: "muss eindeutig sein"
      blank: "muss angegeben werden"
      must_begin_with_alphanumeric_or_underscore: "muss mit einem Buchstaben, einer Zahl oder einem Unterstrich beginnen"
      must_end_with_alphanumeric: "muss mit einem Buchstaben oder einer Zahl abschließen"
      must_not_contain_two_special_chars_in_seq: "darf keine Folge von 2 oder mehr Sonderzeichen enthalten (.-_)"
      must_not_end_with_confusing_suffix: "darf nicht mit einem irritierenden Suffix wie .json oder .png usw. enden"
    email:
      blank: "darf nicht leer sein."
      invalid: "ist ungültig."
      not_allowed: "ist für diesen E-Mail-Anbieter nicht erlaubt. Bitte verwende eine andere E-Mail-Adresse."
      blocked: "ist nicht erlaubt."
      revoked: "Es werden bis zum %{date} keine E-Mails an „%{email}“ verschickt."
      does_not_exist: "N/A"
    ip_address:
      blocked: "Neue Registrierungen sind von deiner IP-Adresse aus nicht erlaubt."
      max_new_accounts_per_registration_ip: "Weitere Registrierungen sind von deiner IP-Adresse aus nicht gestattet (maximale Anzahl erreicht). Kontaktiere ein Team-Mitglied."
    website:
      domain_not_allowed: "Website ist ungültig. Erlaubte Domains sind: %{domains}"
    auto_rejected: "Automatisch abgelehnt aufgrund des Alters. Siehe Website-Einstellung auto_handle_queued_age."
    destroy_reasons:
      unused_staged_user: "Inaktives vorbereitetes Benutzerkonto"
      fixed_primary_email: "Primäre E-Mail-Adresse für vorbereitetes Benutzerkonto korrigiert"
      same_ip_address: "Gleiche IP-Adresse (%{ip_address}) wie andere Benutzer"
      inactive_user: "Deaktivierter Benutzer"
      reviewable_reject_auto: "Überprüfbare Elemente in der Warteschlange automatisch verarbeiten"
      reviewable_reject: "Überprüfbarer Benutzer abgelehnt"
    email_in_spam_header: "Die erste E-Mail des Benutzers wurde als Spam gekennzeichnet"
    already_silenced: "Benutzer wurde bereits von %{staff} %{time_ago} stummgeschaltet."
    already_suspended: "Benutzer wurde bereits von %{staff} %{time_ago} gesperrt."
    cannot_delete_has_posts:
      one: "Benutzer %{username} hat %{count} Beitrag in einem öffentlichen Thema oder einer persönlichen Nachricht verfasst. Löschen nicht möglich."
      other: "Benutzer %{username} hat %{count} Beiträge in öffentlichen Themen oder persönlichen Nachrichten verfasst. Löschen nicht möglich."
  unsubscribe_mailer:
    title: "Abbestellung von E-Mail-Updates"
    subject_template: "Bitte bestätige, dass du keine E-Mail-Updates mehr von %{site_title} erhalten möchtest."
    text_body_template: |
      Jemand (womöglich du?) hat angefordert, nicht mehr länger E-Mail-Updates von %{site_domain_name} unter dieser Adresse zu erhalten.
      Wenn du dies bestätigen möchtest, klicke bitte auf diesen Link:

      %{confirm_unsubscribe_link}


      Wenn du weiterhin E-Mail-Updates erhalten möchtest, kannst du diese E-Mail ignorieren.
  invite_mailer:
    title: "Einladung zu einem Thema"
    subject_template: "%{inviter_name} hat dich zum Thema „%{topic_title}“ auf %{site_domain_name} eingeladen"
    text_body_template: |
      %{inviter_name} hat dich eingeladen zur Diskussion

      > **%{topic_title}**
      >
      > %{topic_excerpt}

      auf

      > %{site_title} -- %{site_description}

      Wenn dich das interessiert, klicke auf den folgenden Link:

      %{invite_link}
  custom_invite_mailer:
    title: "Einladung zu einem Thema (mit Nachricht)"
    subject_template: "%{inviter_name} hat dich zum Thema „%{topic_title}“ auf %{site_domain_name} eingeladen"
    text_body_template: |
      %{inviter_name} hat dich eingeladen zur Diskussion

      > **%{topic_title}**
      >
      > %{topic_excerpt}

      auf

      > %{site_title} -- %{site_description}

      Mit dieser Anmerkung:

      > %{user_custom_message}

      Wenn dich das interessiert, klicke auf den folgenden Link:

      %{invite_link}
  invite_forum_mailer:
    title: "Einladung zur Teilnahme"
    subject_template: "%{inviter_name} hat dich eingeladen, %{site_domain_name} beizutreten"
    text_body_template: |
      %{inviter_name} hat dich eingeladen, der folgenden Website beizutreten:

      > **%{site_title}**
      >
      > %{site_description}

      Wenn dich das interessiert, klicke auf den folgenden Link:

      %{invite_link}
  custom_invite_forum_mailer:
    title: "Einladung zum Forum (mit Nachricht)"
    subject_template: "%{inviter_name} hat dich eingeladen, %{site_domain_name} beizutreten"
    text_body_template: |
      %{inviter_name} hat dich eingeladen, der folgenden Website beizutreten:

      > **%{site_title}**
      >
      > %{site_description}

      Mit dieser Anmerkung:

      > %{user_custom_message}

      Wenn dich das interessiert, klicke auf den folgenden Link:

      %{invite_link}
  invite_password_instructions:
    title: "Anweisungen zum Festlegen des Passworts im Anschluss an eine Einladung"
    subject_template: "Lege ein Passwort für dein %{site_name}-Konto fest"
    text_body_template: |
      Danke, dass du deine Einladung zu %{site_name} angenommen hast -- willkommen!

      Klicke auf diesen Link, um jetzt ein Passwort zu wählen:
      %{base_url}/u/password-reset/%{email_token}

      (Falls der Link abgelaufen ist, wähle „Ich habe mein Passwort vergessen“, wenn du dich mit deiner E-Mail-Adresse anmeldest.)
  download_backup_mailer:
    title: "Backup-Download-E-Mail"
    subject_template: "[%{email_prefix}] Backup der Website herunterladen"
    text_body_template: |
      Hier ist der von dir angeforderte [Download-Link für das Backup der Website](%{backup_file_path}).

      Aus Sicherheitsgründen haben wir diesen Link an deine überprüfte E-Mail-Adresse geschickt.

      (Wenn du diesen Download *nicht* angefordert hast, solltest du in Sorge sein -- jemand hat Administrationszugriff auf deine Website.)
    no_token: |
      Entschuldige, der Backup-Download-Link wurde schon verwendet oder ist abgelaufen.
  admin_confirmation_mailer:
    title: "Administrator-Bestätigung"
    subject_template: "[%{email_prefix}] Bestätige neues Administrator-Konto"
    text_body_template: |
      Bitte bestätige, dass du **%{target_username} (%{target_email})** als Administrator für dein Forum hinzufügen möchtest.

      [Administrator-Konto bestätigen](%{admin_confirm_url})
  test_mailer:
    title: "Test-E-Mail"
    subject_template: "[%{email_prefix}] Test der E-Mail-Zustellbarkeit"
    text_body_template: |
      Dies ist eine Test-E-Mail von

      [**%{base_url}**][0]

      Wir hoffen, du hast diese Test-E-Mail betreffend die Zustellbarkeit erhalten!

      Hier ist eine [praktische Checkliste zum Überprüfen der Konfiguration der E-Mail-Zustellung][1].

      Viel Erfolg!

      Deine Freunde bei [Discourse](https://www.discourse.org)

      [0]: %{base_url}
      [1]: https://meta.discourse.org/t/email-delivery-configuration-checklist/209839
  new_version_mailer:
    title: "Neue Version"
    subject_template: "[%{email_prefix}] Neue Discourse-Version, Update verfügbar"
    text_body_template: |
      Hurra, eine neue Version von [Discourse](https://www.discourse.org) ist verfügbar!

      Deine Version: %{installed_version}
      Neue Version: **%{new_version}**

      - Aktualisierung mit dem einfachen **[Ein-Klick-Browser-Upgrade](%{base_url}/admin/upgrade)** durchführen

      - Sieh dir die Neuerungen in den [Versionshinweisen](https://meta.discourse.org/tag/release-notes) an oder wirf einen Blick auf alle [Änderungen bei GitHub](https://github.com/discourse/discourse/commits/main)

      - Besuche [meta.discourse.org](https://meta.discourse.org) für Neuigkeiten, Diskussionen und Unterstützung rund um Discourse
  new_version_mailer_with_notes:
    title: "Neue Version mit Versionshinweisen"
    subject_template: "[%{email_prefix}] Update verfügbar"
    text_body_template: |
      Hurra, eine neue Version von [Discourse](https://www.discourse.org) ist verfügbar!

      Deine Version: %{installed_version}
      Neue Version: **%{new_version}**

      - Aktualisierung mit dem einfachen **[Ein-Klick-Browser-Upgrade](%{base_url}/admin/upgrade)** durchführen

      - Sieh dir die Neuerungen in den [Versionshinweisen](https://meta.discourse.org/tag/release-notes) an oder wirf einen Blick auf alle [Änderungen bei GitHub](https://github.com/discourse/discourse/commits/main)

      - Besuche [meta.discourse.org](https://meta.discourse.org) für Neuigkeiten, Diskussionen und Unterstützung rund um Discourse

      ### Versionshinweise

      %{notes}
  flag_reasons:
    off_topic: "Dein Beitrag wurde als **Thema verfehlt** gemeldet: Die Community denkt, dass er nicht zum Thema passt, wie es durch den Titel und den ersten Beitrag definiert wurde."
    inappropriate: "Dein Beitrag wurde als **unangemessen** gemeldet: Die Community denkt, dass er anstößig, beleidigend oder hasserfüllt ist oder einen Verstoß gegen [die Community-Richtlinien](%{base_path}/guidelines) darstellt."
    spam: "Dein Beitrag wurde als **Spam** gemeldet: Die Community denkt, dass es sich um Werbung handelt, zu werblich in seiner Art und nicht nützlich oder für das Diskussionsthema relevant ist."
    notify_moderators: "Dein Beitrag wurde **den Moderatoren gemeldet**: Die Community denkt, dass etwas an deinem Beitrag das Eingreifen eines Team-Mitglieds erfordert."
    responder:
      off_topic: "Der Beitrag wurde als **Thema verfehlt** gemeldet: Die Community denkt, dass er nicht zum Thema passt, wie es durch den Titel und den ersten Beitrag definiert wurde."
      inappropriate: "Der Beitrag wurde als **unangemessen** gemeldet: Die Community denkt, dass er anstößig, beleidigend oder hasserfüllt ist oder einen Verstoß gegen [die Community-Richtlinien](%{base_path}/guidelines) darstellt."
      spam: "Der Beitrag wurde als **Spam** gemeldet: Die Community denkt, dass es sich um Werbung handelt oder der Beitrag zu werblich in seiner Art und nicht nützlich oder für das Diskussionsthema relevant ist."
      notify_moderators: "Der Beitrag wurde **den Moderatoren gemeldet**: Die Community denkt, dass etwas an dem Beitrag das Eingreifen eines Team-Mitglieds erfordert."
  flags_dispositions:
    agreed: "Danke, dass du uns Bescheid gegeben hast. Wir sind auch der Meinung, dass es ein Problem gibt, und sehen uns das an."
    agreed_and_deleted: "Danke, dass du uns Bescheid gegeben hast. Wir sind auch der Meinung, dass es ein Problem gibt, und haben den Beitrag gelöscht."
    disagreed: "Danke für deine Meldung. Wir sehen uns das an."
    ignored: "Danke für deine Meldung. Wir sehen uns das an."
    ignored_and_deleted: "Danke für deine Meldung. Wir haben den Beitrag entfernt."
  temporarily_closed_due_to_flags:
    one: "Dieses Thema wurde aufgrund einer großen Anzahl an Community-Meldungen vorübergehend für mindestens %{count} Stunde geschlossen."
    other: "Dieses Thema wurde aufgrund einer großen Anzahl an Community-Meldungen vorübergehend für mindestens %{count} Stunden geschlossen."
  system_messages:
    reviewables_reminder:
      subject_template: "Es gibt Einträge in der Warteschlange zur Überprüfung, die überprüft werden müssen"
      text_body_template:
        one: "%{mentions} Elemente wurden vor über %{count} Stunde übermittelt. [Bitte überprüfe sie](%{base_url}/review)."
        other: "%{mentions} Elemente wurden vor über %{count} Stunden übermittelt. [Bitte überprüfe sie](%{base_url}/review)."
    private_topic_title: "Thema #%{id}"
    contents_hidden: "Bitte besuche den Beitrag, um die Inhalte zu sehen."
    post_hidden:
      title: "Beitrag versteckt"
      subject_template: "Beitrag versteckt wegen Community-Meldungen"
      text_body_template: |
        Hallo,

        dies ist eine automatische Benachrichtigung von %{site_name}, um dich zu informieren, dass dein Beitrag verborgen wurde.

        <%{base_url}%{url}>

        %{flag_reason}

        Dieser Beitrag wurde wegen Meldungen der Community verborgen, deshalb prüfe bitte, wie du ihn überarbeiten kannst, um ihrem Feedback zu entsprechen. **Du kannst deinen Beitrag nach %{edit_delay} Minuten bearbeiten und er wird automatisch wieder sichtbar.**

        Falls er jedoch noch einmal von der Community verborgen wird, bleibt er dies, bis ein Team-Mitglied ihn prüft.

        Weitere Informationen findest du in unseren [Community-Richtlinien](%{base_url}/guidelines).
    post_hidden_again:
      title: "Beitrag wieder ausgeblendet"
      subject_template: "Beitrag ausgeblendet wegen Community-Meldungen, Team wurde informiert"
      text_body_template: |
        Hallo,

        dies ist eine automatische Benachrichtigung von %{site_name}, um dich zu informieren, dass dein Beitrag erneut verborgen wurde.

        <%{base_url}%{url}>

        %{flag_reason}

        Die Community hat den Beitrag gemeldet und er ist nun verborgen. **Da er mehr als einmal verborgen wurde, wird er so verbleiben, bis ein Team-Mitglied ihn prüft.**

        Weitere Informationen findest du in unseren [Community-Richtlinien](%{base_url}/guidelines).
    queued_by_staff:
      title: "Beitrag muss genehmigt werden"
      subject_template: "Beitrag vom Team ausgeblendet, warte auf Genehmigung"
      text_body_template: |
        Hallo,

        dies ist eine automatisierte Nachricht von %{site_name}, um dich darüber zu informieren, dass dein Beitrag ausgeblendet wurde.

        <%{base_url}%{url}>

        Dein Beitrag bleibt verborgen, bis ein Team-Mitglied ihn überprüft.

        Weitere Informationen findest du in unseren [Community-Richtlinien](%{base_url}/guidelines).
    flags_disagreed:
      title: "Gemeldeter Beitrag vom Team wiederhergestellt"
      subject_template: "Gemeldeter Beitrag vom Team wiederhergestellt"
      text_body_template: |
        Hallo,

        dies ist eine automatische Nachricht von %{site_name}, um dich zu informieren, dass [dein Beitrag](%{base_url}%{url}) wiederhergestellt worden ist.

        Dieser Beitrag wurde von der Community gemeldet und ein Team-Mitglied hat entschieden, ihn wiederherzustellen.

        [details="Hier klicken, um wiederhergestellten Beitrag auszuklappen"]
        ``` markdown
        %{flagged_post_raw_content}
        ```
        [/details]
    flags_agreed_and_post_deleted:
      title: "Gemeldeter Beitrag von Team entfernt"
      subject_template: "Gemeldeter Beitrag von Team entfernt"
      text_body_template: |
        Hallo,

        dies ist eine automatische Nachricht von %{site_name}, um dich darüber zu informieren, dass [dein Beitrag](%{base_url}%{url}) entfernt wurde.

        %{flag_reason}

        Dieser Beitrag wurde von der Community gemeldet und ein Team-Mitglied hat entschieden, ihn zu entfernen.

        ``` markdown
        %{flagged_post_raw_content}
        ```

        Weitere Informationen findest du in unseren [Community-Richtlinien](%{base_url}/guidelines).
    flags_agreed_and_post_deleted_for_responders:
      title: "Antwort auf gemeldeten Beitrag wurde vom Team entfernt"
      subject_template: "Antwort auf gemeldeten Beitrag wurde vom Team entfernt"
      text_body_template: |
        Hallo,

        dies ist eine automatische Nachricht von %{site_name}, um dich zu informieren, dass ein [Beitrag](%{base_url}%{url}), auf den du geantwortet hast, entfernt wurde.

        %{flag_reason}

        Dieser Beitrag wurde von der Community gemeldet und ein Team-Mitglied hat sich entschieden, ihn zu entfernen.

        ``` markdown
        %{flagged_post_raw_content}
        ```

        Worauf du geantwortet hast

        ``` markdown
        %{flagged_post_response_raw_content}
        ```

        Für weitere Details zum Grund der Entfernung lies bitte unsere [Community-Richtlinien](%{base_url}/guidelines).
    usage_tips:
      text_body_template: |
        Für einige schnelle Tipps, um als neuer Benutzer loszulegen, [schaue einmal diesen Blog-Beitrag an](https://blog.discourse.org/2016/12/discourse-new-user-tips-and-tricks/).

        Während du hier teilnimmst, lernen wir dich besser kennen, und vorübergehende Einschränkungen für neue Benutzer werden aufgehoben. Über die Zeit wirst du [Vertrauenstufen](https://blog.discourse.org/2018/06/understanding-discourse-trust-levels/) erreichen, die besondere Fähigkeiten beinhalten, um uns dabei zu helfen, die Community gemeinsam zu verwalten.
    welcome_user:
      title: "Willkommen: Benutzer"
      subject_template: "Willkommen bei %{site_name}!"
      text_body_template: |
        Danke, dass du %{site_name} beigetreten bist – herzlich willkommen!

        %{new_user_tips}

        Wir glauben an [zivilisiertes Community-Verhalten](%{base_url}/guidelines) zu jeder Zeit.

        Genieße deinen Aufenthalt!
    welcome_tl1_user:
      title: "Willkommen: VS1-Benutzer"
      subject_template: "Danke, dass du deine Zeit mit uns verbringst"
      text_body_template: |
        Hey, du. Wir sehen, dass du mit Lesen beschäftigt warst, was fantastisch ist, daher haben wir dich auf eine höhere [Vertrauensstufe](https://blog.discourse.org/2018/06/understanding-discourse-trust-levels/) befördert!

        Wir sind sehr froh, dass du deine Zeit mit uns verbringst, und wir würden uns freuen, mehr über dich zu erfahren. Nimm dir etwas Zeit, um [dein Profil auszufüllen](%{base_url}/my/preferences/profile), oder zögere nicht, [ein neues Thema zu beginnen](%{base_url}/categories).
    welcome_staff:
      title: "Teambegrüßung"
      subject_template: "Herzlichen Glückwunsch, du hast den Status %{role} erhalten!"
      text_body_template: |
        Ein Team-Mitglied hat dir den Status „%{role}“ verliehen.

        Als Mitglied von „%{role}“ hast du jetzt Zugriff auf die <a href='%{base_url}/admin' target='_blank'>Administrator-Oberfläche</a>.

        Mit großer Kraft geht große Verantwortung einher. Wenn du mit dem Moderieren noch nicht vertraut bist, dann lies bitte den [Moderationsleitfaden](https://meta.discourse.org/t/discourse-moderation-guide/63116).
    welcome_invite:
      title: "Willkommen: Einladung"
      subject_template: "Willkommen bei %{site_name}!"
      text_body_template: |
        Danke, dass du die Einladung zu %{site_name} angenommen hast -- willkommen!

        - Wir haben dieses neue Benutzerkonto **%{username}** für dich erstellt. Ändere deinen Namen oder dein Passwort, indem du [dein Benutzerprofil][prefs] besuchst.

        - Wenn du dich anmeldest, **verwende bitte dieselbe E-Mail-Adresse von der ursprünglichen Einladung** – sonst wissen wir nicht, ob du es wirklich bist!

        %{new_user_tips}

        Wir glauben an [zivilisertes Community-Verhalten](%{base_url}/guidelines) zu allen Zeiten.

        Genieße deinen Aufenthalt!

        [prefs]: %{user_preferences_url}
    tl2_promotion_message:
      subject_template: "Herzlichen Glückwunsch zur Beförderung deiner Vertrauensstufe!"
      text_body_template: |
        Wir haben dich eine weitere [Vertrauensstufe](https://blog.discourse.org/2018/06/understanding-discourse-trust-levels/) aufsteigen lassen!

        Das Erreichen der Vertrauensstufe 2 bedeutet, dass du genug gelesen und aktiv mitgemacht hast, um als Mitglied dieser Community angesehen zu werden.

        Als erfahrener Benutzer wirst du [diese Liste mit praktischen Tipps und Tricks](https://blog.discourse.org/2016/12/discourse-new-user-tips-and-tricks/) zu schätzen wissen.

        Wir laden dich ein, dich weiterhin einzubringen – und wir freuen uns, dich hier zu haben.
    backup_succeeded:
      title: "Backup erfolgreich"
      subject_template: "Backup erfolgreich abgeschlossen"
      text_body_template: |
        Backup erfolgreich erstellt.

        Besuche [Administration > Backups](%{base_url}/admin/backups), um das neue Backup herunterzuladen.

        Hier ist das Protokoll:

        %{logs}
    backup_failed:
      title: "Backup fehlgeschlagen"
      subject_template: "Backup fehlgeschlagen"
      text_body_template: |
        Die Sicherung ist fehlgeschlagen.

        Hier ist das Protokoll:

        %{logs}
    restore_succeeded:
      title: "Wiederherstellung erfolgreich"
      subject_template: "Wiederherstellung erfolgreich abgeschlossen"
      text_body_template: |
        Die Wiederherstellung war erfolgreich.

        Hier ist das Protokoll:

        %{logs}
    restore_failed:
      title: "Wiederherstellung fehlgeschlagen"
      subject_template: "Wiederherstellung fehlgeschlagen"
      text_body_template: |
        Die Wiederherstellung ist fehlgeschlagen.

        Hier ist das Protokoll:

        %{logs}
    bulk_invite_succeeded:
      title: "Masseneinladung erfolgreich"
      subject_template: "Masseneinladung von Benutzern erfolgreich verarbeitet"
      text_body_template: |
        Deine Masseneinladungsdatei wurde verarbeitet. %{sent} Einladungen wurden verschickt, %{skipped} wurden übersprungen und es gab %{warnings} Warnung(en).

        ``` text
        %{logs}
        ```
    bulk_invite_failed:
      title: "Masseneinladung fehlgeschlagen"
      subject_template: "Bei der Verarbeitung der Masseneinladung von Benutzern sind Fehler aufgetreten"
      text_body_template: |
        Deine Masseneinladungsdatei wurde verarbeitet. %{sent} Einladungen wurden verschickt, %{skipped} wurden übersprungen und es gab %{warnings} Warnung(en) und %{failed} Fehler.

        Hier ist das Protokoll:

        ``` text
        %{logs}
        ```
    user_added_to_group_as_owner:
      title: "Als Eigentümer zur Gruppe hinzugefügt"
      subject_template: "Du wurdest als Eigentümer der Gruppe %{group_name} hinzugefügt"
      text_body_template: |
        Du wurdest als Eigentümer der Gruppe [%{group_name}](%{base_url}%{group_path}) hinzugefügt.
    user_added_to_group_as_member:
      title: "Als Mitglied zur Gruppe hinzugefügt"
      subject_template: "Du wurdest als Mitglied der Gruppe %{group_name} hinzugefügt"
      text_body_template: |
        Du wurdest als Mitglied der Gruppe [%{group_name}](%{base_url}%{group_path}) hinzugefügt.
    csv_export_succeeded:
      title: "CSV-Export erfolgreich"
      subject_template: "[%{export_title}] Datenexport abgeschlossen"
      text_body_template: |
        Dein Datenexport war erfolgreich! :dvd:

        %{download_link}

        Dieser Link wird 48 Stunden verfügbar sein.

        Die Daten sind in ein .zip-Archiv komprimiert. Sollte das Archiv sich nicht selbst extrahieren, wenn du es öffnest, benutze das hier empfohlene Tool: https://7-zip.de/
    csv_export_failed:
      title: "CSV-Export fehlgeschlagen"
      subject_template: "Datenexport fehlgeschlagen"
      text_body_template: "Es tut uns leid, aber dein Datenexport ist fehlgeschlagen. Bitte überprüfe die Protokolle oder [kontaktiere ein Team-Mitglied](%{base_url}/about)."
    email_reject_insufficient_trust_level:
      title: "E-Mail abgelehnt, weil Vertrauensstufe unzureichend"
      subject_template: "[%{email_prefix}] E-Mail-Problem -- Vertrauensstufe nicht ausreichend"
      text_body_template: |
        Entschuldige, aber deine E-Mail-Nachricht an %{destination} (Betreff: %{former_title}) konnte nicht zugestellt werden.

        Du hast nicht die erforderliche Vertrauensstufe, um neue Themen an diese E-Mail-Adresse zu schreiben. Wenn du denkst, dass dies ein Fehler ist, dann [kontaktiere ein Team-Mitglied](%{base_url}/about).
    email_reject_user_not_found:
      title: "E-Mail abgelehnt, weil Benutzer nicht gefunden"
      subject_template: "[%{email_prefix}] E-Mail-Problem -- Benutzer nicht gefunden"
      text_body_template: |
        Entschuldige, aber deine E-Mail-Nachricht an %{destination} (Betreff: %{former_title}) konnte nicht zugestellt werden.

        Deine Antwort wurde von einer unbekannten E-Mail-Adresse gesendet. Probiere eine andere Absende-Adresse oder [kontaktiere ein Team-Mitglied](%{base_url}/about).
    email_reject_screened_email:
      title: "E-Mail abgelehnt, weil E-Mail-Adresse gesperrt"
      subject_template: "[%{email_prefix}] E-Mail-Problem -- E-Mail blockiert"
      text_body_template: |
        Entschuldige, aber deine E-Mail-Nachricht an %{destination} (Betreff: %{former_title}) konnte nicht zugestellt werden.

        Deine Antwort wurde von einer blockierten E-Mail-Adresse gesendet. Probiere eine andere Absende-Adresse oder [kontaktiere ein Team-Mitglied](%{base_url}/about).
    email_reject_not_allowed_email:
      title: "E-Mail abgelehnt, weil E-Mail-Adresse nicht erlaubt"
      subject_template: "[%{email_prefix}] E-Mail-Problem -- E-Mail blockiert"
      text_body_template: |
        Entschuldige, aber deine E-Mail-Nachricht an %{destination} (Betreff: %{former_title}) konnte nicht zugestellt werden.

        Deine Antwort wurde von einer blockierten E-Mail-Adresse gesendet. Probiere eine andere Absende-Adresse oder [kontaktiere ein Team-Mitglied](%{base_url}/about).
    email_reject_inactive_user:
      title: "E-Mail abgelehnt, weil Benutzer inaktiv"
      subject_template: "[%{email_prefix}] E-Mail-Problem -- Benutzer inaktiv"
      text_body_template: |
        Entschuldige, aber deine E-Mail-Nachricht an %{destination} (Betreff: %{former_title}) konnte nicht zugestellt werden.

        Dein mit dieser E-Mail-Adresse verbundenes Benutzerkonto ist nicht aktiviert. Bitte aktiviere dein Konto, bevor du E-Mails sendest.
    email_reject_silenced_user:
      title: "E-Mail abgelehnt, weil Benutzer stummgeschaltet"
      subject_template: "[%{email_prefix}] E-Mail-Problem -- Benutzer stummgeschaltet"
      text_body_template: |
        Es tut uns leid, aber deine E-Mail-Nachricht an %{destination} (mit dem Betreff %{former_title}) hat nicht funktioniert.

        Dein mit dieser E-Mail-Adresse verbundenes Konto wurde stummgeschaltet.
    email_reject_reply_user_not_matching:
      title: "E-Mail abgelehnt, weil E-Mail-Adresse abweichend"
      subject_template: "[%{email_prefix}] E-Mail-Problem -- Antwortadresse unerwartet"
      text_body_template: |
        Entschuldige, aber deine E-Mail-Nachricht an %{destination} (Betreff: %{former_title}) konnte nicht zugestellt werden.

        Deine Antwort wurde von einer anderen E-Mail-Adresse als erwartet gesendet, sodass wir nicht sicher sind, ob dies die gleiche Person ist. Probiere eine andere Absende-Adresse oder [kontaktiere ein Team-Mitglied](%{base_url}/about).
    email_reject_empty:
      title: "E-Mail abgelehnt, weil kein Inhalt"
      subject_template: "[%{email_prefix}] E-Mail-Problem -- Kein Inhalt"
      text_body_template: |
        Entschuldige, aber deine E-Mail-Nachricht an %{destination} (Betreff: %{former_title}) konnte nicht zugestellt werden.

        Wir haben in deiner E-Mail keinen Inhalt feststellen können.

        Wenn du diese E-Mail bekommst, obwohl deine E-Mail Inhalt enthalten hat, versuche es erneut mit weniger Formatierung.
    email_reject_parsing:
      title: "E-Mail abgelehnt, weil Inhalt nicht erkannt"
      subject_template: "[%{email_prefix}] E-Mail-Problem -- Inhalt nicht erkannt"
      text_body_template: |
        Entschuldige, aber deine E-Mail-Nachricht an %{destination} (Betreff: %{former_title}) konnte nicht zugestellt werden.

        Wir konnten keine Antwort in deiner E-Mail finden. **Vergewissere dich, dass du die Antwort oberhalb der erhaltenen E-Mail eingegeben hast** -- Inline-Antworten können wir nicht verarbeiten.
    email_reject_invalid_access:
      title: "E-Mail abgelehnt, weil nicht erlaubt"
      subject_template: "[%{email_prefix}] E-Mail-Problem -- Zugriff ungültig"
      text_body_template: |
        Entschuldige, aber deine E-Mail-Nachricht an %{destination} (Betreff: %{former_title}) konnte nicht zugestellt werden.

        Dein Benutzerkonto hat nicht die erforderlichen Rechte, um neue Themen in dieser Kategorie zu erstellen. Wenn du denkst, dass dies ein Fehler ist, dann [kontaktiere ein Team-Mitglied](%{base_url}/about).
    email_reject_strangers_not_allowed:
      title: "E-Mail abgelehnt, weil Zugriff nicht erlaubt"
      subject_template: "[%{email_prefix}] E-Mail-Problem -- Zugriff ungültig"
      text_body_template: |
        Entschuldige, aber deine E-Mail-Nachricht an %{destination} (Betreff: %{former_title}) konnte nicht zugestellt werden.

        Die Kategorie, an die du diese E-Mail geschickt hast, erlaubt nur Antworten von Benutzern mit gültigen Benutzerkonten und bekannten E-Mail-Adressen. Wenn du denkst, dass dies ein Fehler ist, dann [kontaktiere ein Team-Mitglied](%{base_url}/about).
    email_reject_invalid_post:
      title: "E-Mail abgelehnt, weil ungültiger Beitrag"
      subject_template: "[%{email_prefix}] E-Mail-Problem -- Beitrag fehlerhaft"
      text_body_template: |
        Entschuldige, aber deine E-Mail-Nachricht an %{destination} (Betreff: %{former_title}) konnte nicht zugestellt werden.

        Mögliche Gründe sind komplizierte Formatierung und zu lange oder zu kurze Nachrichten. Bitte versuche es erneut oder veröffentliche deinen Beitrag über die Website.
    email_reject_invalid_post_specified:
      title: "E-Mail abgelehnt, weil ungültiger Beitrag"
      subject_template: "[%{email_prefix}] E-Mail-Problem -- Beitrag fehlerhaft"
      text_body_template: |
        Entschuldige, aber deine E-Mail-Nachricht an %{destination} (Betreff: %{former_title}) konnte nicht zugestellt werden.

        Grund:

        %{post_error}

        Bitte versuche es erneut, wenn du das Problem beheben kannst.
      date_invalid: "Kein Beitrag-Erstelldatum gefunden. Fehlt der E-Mail ein „Date:“-Header?"
    email_reject_post_too_short:
      title: "E-Mail abgelehnt, weil Beitrag zu kurz"
      subject_template: "[%{email_prefix}] E-Mail-Problem -- Beitrag zu kurz"
      text_body_template: |
        Entschuldige, aber deine E-Mail-Nachricht an %{destination} (Betreff: %{former_title}) konnte nicht zugestellt werden.

        Um eingehendere Unterhaltungen zu fördern, sind sehr kurze Antworten nicht erlaubt. Bitte antworte mit mindestens %{count} Zeichen. Alternativ kannst du auch einen Beitrag per E-Mail liken, indem du mit „+1“ antwortest.
    email_reject_invalid_post_action:
      title: "E-Mail abgelehnt, weil ungültige Beitragsaktion"
      subject_template: "[%{email_prefix}] E-Mail-Problem -- Beitragsaktion ungültig"
      text_body_template: |
        Entschuldige, aber deine E-Mail-Nachricht an %{destination} (Betreff: %{former_title}) konnte nicht zugestellt werden.

        Die Beitragsaktion wurde nicht erkannt. Bitte versuche es erneut oder erstelle deinen Beitrag auf der Website, wenn der Fehler weiterhin auftritt.
    email_reject_reply_key:
      title: "E-Mail abgelehnt, weil unbekannter Antwort-Schlüssel"
      subject_template: "[%{email_prefix}] E-Mail-Problem -- Antwortschlüssel unbekannt"
      text_body_template: |
        Entschuldige, aber deine E-Mail-Nachricht an %{destination} (Betreff: %{former_title}) konnte nicht zugestellt werden.

        Der Antwort-Schlüssel in der E-Mail ist ungültig oder unbekannt, sodass wir nicht ermitteln können, worauf diese E-Mail antwortet. [Kontaktiere ein Team-Mitglied](%{base_url}/about).
    email_reject_bad_destination_address:
      title: "E-Mail abgelehnt, weil unbekannte Empfänger-Adresse"
      subject_template: "[%{email_prefix}] E-Mail-Problem -- Empfängeradresse unbekannt"
      text_body_template: |
        Entschuldige, aber deine E-Mail-Nachricht an %{destination} (Betreff: %{former_title}) konnte nicht zugestellt werden.

        Überprüfe Folgendes:

          - Verwendest du mehr als eine E-Mail-Adresse? Hast du von einer anderen E-Mail-Adresse als der ursprünglich verwendeten geantwortet? E-Mail-Antworten erfordern, dass du dieselbe E-Mail-Adresse verwendest, wenn du antwortest.

          - Hat deine E-Mail-Software die „Antwort an:“-E-Mail-Adresse beim Beantworten richtig verwendet? Leider sendet manche E-Mail-Software fehlerhaft Antworten an die „Von:“-Adresse, was nicht funktioniert.

          - Wurde der Nachrichten-ID-Header in der E-Mail geändert? Die Nachrichten-ID muss konsistent und unverändert sein.

        Brauchst du weitere Hilfe? Kontaktiere uns über die Kontaktdetails unter %{base_url}/about
    email_reject_old_destination:
      title: "E-Mail abgelehnt, weil alter Empfänger"
      subject_template: "[%{email_prefix}] E-Mail-Problem -- du versuchst, auf eine alte Benachrichtigung zu antworten"
      text_body_template: |
        Entschuldige, aber deine E-Mail-Nachricht an %{destination} (Betreff: %{former_title}) konnte nicht zugestellt werden.

        Wir akzeptieren Antworten auf die Original-Nachrichten nur für %{number_of_days} Tage. Bitte [besuche das Thema](%{short_url}), um mit der Unterhaltung fortzufahren.
    email_reject_topic_not_found:
      title: "E-Mail abgelehnt, weil Thema nicht gefunden"
      subject_template: "[%{email_prefix}] E-Mail-Problem -- Thema nicht gefunden"
      text_body_template: |
        Entschuldige, aber deine E-Mail-Nachricht an %{destination} (Betreff: %{former_title}) konnte nicht zugestellt werden.

        Das Thema, auf das du geantwortet hast, gibt es nicht mehr -- vielleicht wurde es gelöscht? Wenn du glaubst, dass dies ein Irrtum ist, nimm bitte [Kontakt mit einem Team-Mitglied](%{base_url}/about) auf.
    email_reject_topic_closed:
      title: "E-Mail abgelehnt, weil Thema geschlossen"
      subject_template: "[%{email_prefix}] E-Mail-Problem -- Thema geschlossen"
      text_body_template: |
        Entschuldige, aber deine E-Mail-Nachricht an %{destination} (Betreff: %{former_title}) konnte nicht zugestellt werden.

        Das Thema, auf das du geantwortet hast, ist derzeit geschlossen und akzeptiert keine Antworten mehr. Wenn du glaubst, dass dies ein Irrtum ist, nimm bitte [Kontakt mit einem Team-Mitglied](%{base_url}/about) auf.
    email_reject_auto_generated:
      title: "E-Mail abgelehnt, weil automatisch generierte Antwort"
      subject_template: "[%{email_prefix}] E-Mail-Problem -- Antwort automatisch generiert"
      text_body_template: |
        Entschuldige, aber deine E-Mail-Nachricht an %{destination} (Betreff: %{former_title}) konnte nicht zugestellt werden.

        Deine E-Mail wurde als „automatisch generiert“ markiert, was bedeutet, dass sie automatisch von einem Computer erstellt und nicht von einem Menschen verfasst wurde; wir können diese Art von E-Mails nicht akzeptieren. Wenn du denkst, dass dies ein Fehler ist, dann [kontaktiere ein Team-Mitglied](%{base_url}/about).
    email_reject_unrecognized_error:
      title: "E-Mail abgelehnt, weil unbekannter Fehler"
      subject_template: "[%{email_prefix}] E-Mail-Problem -- unbekannter Fehler"
      text_body_template: |
        Entschuldige, aber deine E-Mail-Nachricht an %{destination} (Betreff: %{former_title}) konnte nicht zugestellt werden.

        Es gab einen unbekannten Fehler beim Bearbeiten deiner E-Mail und diese wurde nicht als Beitrag entgegengenommen. Du solltest es noch einmal probieren oder [ein Team-Mitglied kontaktieren](%{base_url}/about).
    email_reject_attachment:
      title: "E-Mail-Dateianhang abgelehnt"
      subject_template: "[%{email_prefix}] E-Mail-Problem -- Dateianhang abgelehnt"
      text_body_template: |
        Leider wurden einige Anhänge in deiner E-Mail-Nachricht an %{destination} (Betreff: %{former_title}) abgelehnt.

        Details:
        %{rejected_errors}

        Wenn du denkst, dass dies ein Fehler ist, [kontaktiere ein Team-Mitglied](%{base_url}/about).
    email_reject_reply_not_allowed:
      title: "E-Mail abgelehnt, weil Antwort nicht erlaubt"
      subject_template: "[%{email_prefix}] E-Mail-Problem -- Antwort nicht erlaubt"
      text_body_template: |
        Entschuldige, aber deine E-Mail-Nachricht an %{destination} (Betreff: %{former_title}) konnte nicht zugestellt werden.

        Du hast keine Berechtigung, auf das Thema zu antworten. Wenn du denkst, dass dies ein Fehler ist, [kontaktiere ein Team-Mitglied](%{base_url}/about).
    email_reject_reply_to_digest:
      title: "E-Mail abgelehnt, weil Antwort auf Zusammenfassung"
      subject_template: "[%{email_prefix}] E-Mail-Problem -- Antwort auf Zusammenfassung"
      text_body_template: |
        Entschuldige, aber deine E-Mail-Nachricht an %{destination} (Betreff: %{former_title}) konnte nicht zugestellt werden.

        Du hast auf eine E-Mail-Zusammenfassung geantwortet, was nicht zulässig ist.

        Wenn du denkst, dass dies ein Fehler ist, [kontaktiere ein Team-Mitglied](%{base_url}/about).
    email_reject_too_many_recipients:
      title: "E-Mail abgelehnt – zu viele Empfänger"
      subject_template: "[%{email_prefix}] E-Mail-Problem -- zu viele Empfänger"
      text_body_template: |
        Entschuldige, aber deine E-Mail-Nachricht an %{destination} (Betreff: %{former_title}) konnte nicht zugestellt werden.

        Du hast versucht, mehr als %{max_recipients_count} Personen anzuschreiben, und unser System hat deine E-Mail automatisch als Spam markiert.

        Wenn du denkst, dass dies ein Fehler ist, [kontaktiere ein Team-Mitglied](%{base_url}/about).
    email_error_notification:
      title: "Benachrichtigung zu E-Mail-Fehler"
      subject_template: "[%{email_prefix}] E-Mail-Problem -- POP-Authentifizierungsfehler"
      text_body_template: |
        Leider gab es einen Authentifizierungsfehler beim Abrufen von E-Mails vom POP-Server.

        Bitte stelle sicher, dass du die POP-Anmeldedaten in [den Website-Einstellungen](%{base_url}/admin/site_settings/category/email) korrekt konfiguriert hast.

        Wenn es eine Weboberfläche für das POP-E-Mail-Postfach gibt, möchtest du dich eventuell dort anmelden und die Einstellungen überprüfen.
    email_revoked:
      title: "E-Mail widerrufen"
      subject_template: "Ist deine E-Mail-Adresse korrekt?"
      text_body_template: |
        Entschuldige, aber wir haben Probleme, dich per E-Mail zu erreichen. Unsere letzten E-Mails an dich wurden alle als unzustellbar zurückgeschickt.

        Kannst du bitte sicherstellen, dass [deine E-Mail-Adresse](%{base_url}/my/preferences/email) gültig ist und funktioniert? Vielleicht möchtest du auch unsere E-Mail-Adresse zu deinem Adressbuch/deiner Kontaktliste hinzufügen, um die Zustellbarkeit zu verbessern.
    email_bounced: |
      Die Nachricht an %{email} konnte nicht zugestellt werden.

      ### Details

      ``` text
      %{raw}
      ```
    ignored_users_summary:
      title: "Ignorierter Benutzer hat Schwellenwert überschritten"
      subject_template: "Ein Benutzer wird von vielen anderen Benutzern ignoriert"
      text_body_template: |
        Hallo,

        dies ist eine automatische Nachricht von %{site_name}, um dich darüber zu informieren, dass @%{username} von %{ignores_threshold} Benutzern ignoriert wird. Dies könnte auf ein in deiner Community entstehendes Problem hindeuten.

        Eventuell möchtest du die [letzten Beiträge](%{base_url}/u/%{username}/summary) dieses Benutzers und weiterer Benutzer im [Bericht betreffend ignorierte und stummgeschaltete Benutzer](%{base_url}/admin/reports/top_ignored_users) prüfen.

        Weitere Hinweise findest du in unseren [Community-Richtlinien](%{base_url}/guidelines).
    too_many_spam_flags:
      title: "Zu viele Spam-Meldungen"
      subject_template: "Neues Konto vorübergehend gesperrt"
      text_body_template: |
        Hallo,

        dies ist eine automatische Nachricht von %{site_name}, um dich zu informieren, dass deine Beiträge vorübergehend ausgeblendet wurden, weil sie von der Community gemeldet wurden.

        Als Vorsichtsmaßnahme wurde dein neues Konto stummgeschaltet und du kannst keine Antworten oder Themen erstellen, bis ein Team-Mitglied dein Konto überprüft. Wir entschuldigen uns für die Unannehmlichkeiten.

        Weitere Hinweise findest du in unseren [Community-Richtlinien](%{base_url}/guidelines).
    too_many_tl3_flags:
      title: "Zu viele VS3-Meldungen"
      subject_template: "Neues Konto vorübergehend gesperrt"
      text_body_template: |
        Hallo,

        dies ist eine automatische Nachricht von %{site_name}, um dich zu informieren, dass dein Konto aufgrund einer großen Anzahl von Community-Meldungen vorübergehend gesperrt wurde.

        Als Vorsichtsmaßnahme wurde dein neues Konto stummgeschaltet und du kannst keine neuen Antworten oder Themen erstellen, bis ein Team-Mitglied dein Konto überprüft. Wir entschuldigen uns für die Unannehmlichkeiten.

        Weitere Hinweise findest du in unseren [Community-Richtlinien](%{base_url}/guidelines).
    silenced_by_staff:
      title: "Stummgeschaltet vom Team"
      subject_template: "Konto vorübergehend gesperrt"
      text_body_template: |
        Hallo,

        dies ist eine automatisch erzeugte Nachricht von %{site_name}, um dich darüber zu informieren, dass dein Konto als Vorsichtsmaßnahme vorübergehend gesperrt wurde.

        Bitte schaue dir weiter Inhalte an, aber du kannst zunächst keine Antworten oder Themen erstellen, bis ein [Team-Mitglied](%{base_url}/about) deine aktuellsten Beiträge überprüft hat. Wir bitten um Entschuldigung für die Unannehmlichkeiten.

        Weitere Hinweise findest du in unseren [Community-Richtlinien](%{base_url}/guidelines).
    user_automatically_silenced:
      title: "Benutzer automatisch stummgeschaltet"
      subject_template: "Neuer Benutzer %{username} wurde wegen Community-Meldungen stummgeschaltet"
      text_body_template: |
        Dies ist eine automatische Nachricht.

        Der neue Benutzer [%{username}](%{user_url}) wurde automatisch stummgeschaltet, weil mehrere Benutzer Beiträge von %{username} gemeldet haben.

        Bitte [überprüfe die Meldungen](%{base_url}/review). Wenn %{username} fälschlich stummgeschaltet wurde, so klicke die „Stummschaltung aufheben“-Schaltfläche auf der [Administrationsseite dieses Benutzers](%{user_url}).

        Der Schwellenwert kann über die Einstellung `silence_new_user` geändert werden.
    spam_post_blocked:
      title: "Spam-Beitrag blockiert"
      subject_template: "Beiträge des neuen Benutzers %{username} wegen mehrfacher Verlinkung blockiert"
      text_body_template: |
        Dies ist eine automatisierte Nachricht.

        Der neue Benutzer [%{username}](%{user_url}) hat versucht, mehrere Beiträge mit Links zu %{domains} zu erstellen, aber diese Beiträge wurden blockiert, um Spam zu vermeiden. Der Benutzer kann weiter neue Beiträge erstellen, die nicht auf %{domains} verlinken.

        Bitte [überprüfe den Benutzer](%{user_url}).

        Dies kann über die Website-Einstellungen `newuser_spam_host_threshold` und `allowed_spam_host_domains` geändert werden. Erwäge gegebenenfalls, %{domains} in die Positivliste aufzunehmen.
    unsilenced:
      title: "Stummschaltung aufgehoben"
      subject_template: "Konto nicht mehr gesperrt"
      text_body_template: |
        Hallo,

        dies ist eine automatische Nachricht von %{site_name}, um dich darüber zu informieren, dass dein Benutzerkonto nach der Überprüfung durch ein Team-Mitglied nicht mehr länger gesperrt ist.

        Du kannst nun wieder neue Antworten und Themen erstellen. Vielen Dank für deine Geduld.
    pending_users_reminder:
      title: "Erinnerung: Benutzer warten auf Genehmigung"
      subject_template:
        one: "%{count} Benutzer wartet auf Genehmigung"
        other: "%{count} Benutzer warten auf Genehmigung"
      text_body_template: |
        Neu registrierte Benutzer warten darauf, genehmigt (oder abgelehnt) zu werden, bevor sie auf dieses Forum zugreifen können.

        [Bitte überprüfe sie](%{base_url}/review).
    download_remote_images_disabled:
      title: "Download von externen Bildern deaktiviert"
      subject_template: "Download von externen Bildern deaktiviert"
      text_body_template: "Die Einstellung `download_remote_images_to_local` wurde deaktiviert, da das Speicherplatzlimit von `download_remote_images_threshold` erreicht wurde."
    new_user_of_the_month:
      title: "Du bist ein neuer Benutzer des Monats!"
      subject_template: "Du bist ein neuer Benutzer des Monats!"
      text_body_template: |
        Glückwunsch, du hast die Auszeichnung **Neuer Benutzer des Monats %{month_year}** erhalten. :trophy:

        Diese Auszeichnung wird nur zwei neuen Benutzern pro Monat verliehen und ist auf [deiner Abzeichen-Seite](%{url}) dauerhaft sichtbar.

        Du bist schnell ein wertvolles Mitglied unserer Community geworden. Danke, dass du da bist, und weiter so!
    queued_posts_reminder:
      title: "Erinnerung an Beiträge in Warteschlange"
      subject_template:
        one: "%{count} Beitrag wartet auf Überprüfung"
        other: "%{count} Beiträge warten auf Überprüfung"
      text_body_template: |
        Hallo,

        Beiträge von neuen Benutzern wurden zur Moderation aufgehalten und warten derzeit auf Überprüfung. [Akzeptiere sie oder lehne sie hier ab](%{base_url}/review?type=ReviewableQueuedPost).
  unsubscribe_link: |
    Um diese E-Mails abzubestellen, [klicke hier](%{unsubscribe_url}).
  unsubscribe_link_and_mail: |
    Um diese E-Mails abzubestellen, [klicke hier](%{unsubscribe_url}).
  unsubscribe_mailing_list: |
    Du erhältst diese E-Mails, weil du den Mailinglisten-Modus aktiviert hast.

    Um diese E-Mails abzubestellen, [klicke hier](%{unsubscribe_url}).
  subject_re: "Re: "
  subject_pm: "[PN] "
  email_from: "%{user_name} via %{site_name}"
  email_from_without_site: "%{group_name}"
  user_notifications:
    previous_discussion: "Vorherige Antworten"
    reached_limit:
      one: "Achtung: Wir senden maximal %{count} E-Mail pro Tag. Überprüfe die Website, um möglicherweise zurückgehaltene E-Mails zu sehen."
      other: "Achtung: Wir senden maximal %{count} E-Mails pro Tag. Überprüfe die Website, um möglicherweise zurückgehaltene E-Mails zu sehen. PS: Danke, dass du so beliebt bist!"
    in_reply_to: "Als Antwort auf"
    reply_by_email: "[Rufe das Thema auf](%{base_url}%{url}) oder antworte auf diese E-Mail, um zu antworten."
    reply_by_email_pm: "[Rufe die Nachricht auf](%{base_url}%{url}) oder antworte auf diese E-Mail, um %{participants} zu antworten."
    only_reply_by_email: "Antworte auf diese E-Mail, um zu antworten."
    only_reply_by_email_pm: "Antworte auf diese E-Mail, um %{participants} zu antworten."
    visit_link_to_respond: "[Rufe das Thema auf](%{base_url}%{url}), um zu antworten."
    visit_link_to_respond_pm: "[Rufe die Nachricht auf](%{base_url}%{url}), um %{participants} zu antworten."
    reply_above_line: "## Bitte gib deine Antwort oberhalb dieser Zeile ein. ##"
    posted_by: "Erstellt von %{username} am %{post_date}"
    pm_participants: "Teilnehmer: %{participants}"
    more_pm_participants:
      one: "%{participants} und %{count} anderer"
      other: "%{participants} und %{count} andere"
    invited_group_to_private_message_body: |
      %{username} hat @%{group_name} zu einer Unterhaltung eingeladen

      > **[%{topic_title}](%{topic_url})**
      >
      > %{topic_excerpt}

      bei

      > %{site_title} -- %{site_description}

      Um der Unterhaltung beizutreten, klicke auf den Link unten:

      %{topic_url}
    invited_to_private_message_body: |
      %{username} hat dich zu einer Unterhaltung eingeladen

      > **[%{topic_title}](%{topic_url})**
      >
      > %{topic_excerpt}

      bei

      > %{site_title} -- %{site_description}

      Um der Unterhaltung beizutreten, klicke auf den Link unten:

      %{topic_url}
    invited_to_topic_body: |
      %{username} hat dich zu einer Diskussion eingeladen

      > **[%{topic_title}](%{topic_url})**
      >
      > %{topic_excerpt}

      bei

      > %{site_title} -- %{site_description}

      Um der Diskussion beizutreten, klicke auf den Link unten:

      %{topic_url}
    user_invited_to_private_message_pm_group:
      title: "Benutzer hat Gruppe zu privater Nachricht eingeladen"
      subject_template: "[%{email_prefix}] %{username} hat @%{group_name} zu einer Unterhaltung „%{topic_title}“ eingeladen"
      text_body_template: |
        %{header_instructions}

        %{message}

        %{respond_instructions}
    user_invited_to_private_message_pm:
      title: "Benutzer zu privater Nachricht eingeladen"
      subject_template: "[%{email_prefix}] %{username} hat dich zu einer Unterhaltung „%{topic_title}“ eingeladen"
      text_body_template: |
        %{header_instructions}

        %{message}

        %{respond_instructions}
    user_invited_to_private_message_pm_staged:
      title: "Benutzer zu Nachricht eingeladen (vorbereitet)"
      subject_template: "[%{email_prefix}] %{username} hat dich zu einer Unterhaltung „%{topic_title}“ eingeladen"
      text_body_template: |
        %{header_instructions}

        %{message}

        %{respond_instructions}
    user_invited_to_topic:
      title: "Benutzer zu Thema eingeladen"
      subject_template: "[%{email_prefix}] %{username} hat dich eingeladen zu „%{topic_title}“"
      text_body_template: |
        %{header_instructions}

        %{message}

        %{respond_instructions}
    user_replied:
      title: "Benutzer hat geantwortet"
      subject_template: "[%{email_prefix}] %{topic_title}"
      text_body_template: |
        %{header_instructions}

        %{message}

        %{context}

        %{respond_instructions}
    user_replied_pm:
      title: "Benutzer hat auf private Nachricht geantwortet"
      subject_template: "[%{email_prefix}] [PN] %{topic_title}"
      text_body_template: |
        %{header_instructions}

        %{message}

        %{context}

        %{respond_instructions}
    user_quoted:
      title: "Benutzer wurde zitiert"
      subject_template: "[%{email_prefix}] %{topic_title}"
      text_body_template: |
        %{header_instructions}

        %{message}

        %{context}

        %{respond_instructions}
    user_linked:
      title: "Benutzer wurde verlinkt"
      subject_template: "[%{email_prefix}] %{topic_title}"
      text_body_template: |
        %{header_instructions}

        %{message}

        %{context}

        %{respond_instructions}
    user_mentioned:
      title: "Benutzer wurde erwähnt"
      subject_template: "[%{email_prefix}] %{topic_title}"
      text_body_template: |
        %{header_instructions}

        %{message}

        %{context}

        %{respond_instructions}
    user_mentioned_pm:
      title: "Benutzer wurde in privater Nachricht erwähnt"
      subject_template: "[%{email_prefix}] [PN] %{topic_title}"
      text_body_template: |
        %{header_instructions}

        %{message}

        %{context}

        %{respond_instructions}
    user_group_mentioned:
      title: "Gruppe wurde erwähnt"
      subject_template: "[%{email_prefix}] %{topic_title}"
      text_body_template: |
        %{header_instructions}

        %{message}

        %{context}

        %{respond_instructions}
    user_group_mentioned_pm:
      title: "Gruppe wurde in privater Nachricht erwähnt"
      subject_template: "[%{email_prefix}] [PN] %{topic_title}"
      text_body_template: |
        %{header_instructions}

        %{message}

        %{context}

        %{respond_instructions}
    user_group_mentioned_pm_group:
      title: "Gruppe wurde in privater Nachricht erwähnt"
      subject_template: "[%{email_prefix}] [PN] %{topic_title}"
      text_body_template: |
        %{header_instructions}

        %{message}

        %{context}

        %{respond_instructions}
    user_posted:
      title: "Benutzer hat einen Beitrag geschrieben"
      subject_template: "[%{email_prefix}] %{topic_title}"
      text_body_template: |
        %{header_instructions}

        %{message}

        %{context}

        %{respond_instructions}
    user_watching_category_or_tag:
      title: "Benutzer beobachtet Kategorie oder Schlagwort"
      subject_template: "[%{email_prefix}] %{topic_title}"
      text_body_template: |
        %{header_instructions}

        %{message}

        %{context}

        %{respond_instructions}
    user_watching_first_post:
      title: "Benutzer folgt erstem Beitrag"
      subject_template: "[%{email_prefix}] %{topic_title}"
      text_body_template: |
        %{header_instructions}

        %{message}

        %{context}

        %{respond_instructions}
    user_posted_pm:
      title: "Benutzer hat private Nachricht geschrieben"
      subject_template: "[%{email_prefix}] [PN] %{topic_title}"
      text_body_template: |
        %{header_instructions}

        %{message}

        %{context}

        %{respond_instructions}
    user_posted_pm_staged:
      title: "Benutzer hat Nachricht geschrieben (vorbereitet)"
      subject_template: "%{optional_re}%{topic_title}"
      text_body_template: |2

        %{message}
    account_suspended:
      title: "Konto gesperrt"
      subject_template: "[%{email_prefix}] Dein Konto wurde gesperrt"
      text_body_template: |
        Du wurdest im Forum bis zum %{suspended_till} gesperrt.

        Grund – %{reason}
    account_suspended_forever:
      title: "Konto gesperrt"
      subject_template: "[%{email_prefix}] Dein Konto wurde gesperrt"
      text_body_template: |
        Du wurdest im Forum gesperrt.

        Grund – %{reason}
    account_silenced:
      title: "Konto stummgeschaltet"
      subject_template: "[%{email_prefix}] Dein Konto wurde stummgeschaltet"
      text_body_template: |
        Du wurdest im Forum bis zum %{silenced_till} stummgeschaltet.

        Grund – %{reason}
    account_silenced_forever:
      title: "Konto stummgeschaltet"
      subject_template: "[%{email_prefix}] Dein Konto wurde stummgeschaltet"
      text_body_template: |
        Du wurdest im Forum stummgeschaltet.

        Grund – %{reason}
    account_exists:
      title: "Konto existiert bereits"
      subject_template: "[%{email_prefix}] Konto existiert bereits"
      text_body_template: |
        Du hast gerade versucht, ein Konto auf %{site_name} zu erstellen oder die E-Mail-Adresse eines Kontos auf %{email} zu ändern. Allerdings gibt es schon ein Konto für %{email}.

        Wenn du dein Passwort vergessen hast, [setze es jetzt zurück](%{base_url}/password-reset).

        Wenn du nicht versucht hast, ein Konto für %{email} zu erstellen oder deine E-Mail-Adresse zu ändern, mach dir keine Sorgen – du kannst diese Nachricht getrost ignorieren.

        Wenn du Fragen hast, [kontaktiere unser freundliches Team](%{base_url}/about).
    account_second_factor_disabled:
      title: "Zwei-Faktor-Authentifizierung deaktiviert"
      subject_template: "[%{email_prefix}] Zwei-Faktor-Authentifizierung deaktiviert"
      text_body_template: |
        Die Zwei-Faktor-Authentifizierung deines Benutzerkontos bei %{site_name} wurde deaktiviert. Du kannst dich nun allein mit deinem Passwort anmelden. Ein zusätzlicher Code ist nicht mehr erforderlich.

        Wenn du die Zwei-Faktor-Authentifizierung nicht selbst deaktiviert hast, hat jemand dein Benutzerkonto kompromittiert.

        Wenn du Fragen hast, [wende dich an unser freundliches Team](%{base_url}/about).
    digest:
      why: "Eine kurze Zusammenfassung von %{site_link} seit deinem letzten Besuch am %{last_seen_at}"
      since_last_visit: "Seit deinem letzten Besuch"
      new_topics: "Neue Themen"
      unread_notifications: "Ungelesene Benachrichtigungen"
      unread_high_priority: "Ungelesene Benachrichtigungen mit hoher Priorität"
      liked_received: "Erhaltene „Gefällt mir“"
      new_users: "Neue Benutzer"
      popular_topics: "Beliebte Themen"
      join_the_discussion: "Mehr lesen"
      popular_posts: "Beliebte Beiträge"
      more_new: "Neu für dich"
      subject_template: "[%{email_prefix}] Zusammenfassung"
      unsubscribe: "Diese Zusammenfassung wird von %{site_link} versendet, wenn wir dich einige Zeit lang nicht gesehen haben. Ändere %{email_preferences_link} oder %{unsubscribe_link} zum Abbestellen."
      your_email_settings: "deine E-Mail-Einstellungen"
      click_here: "klicke hier"
      from: "%{site_name}"
      preheader: "Eine kurze Zusammenfassung seit deinem letzten Besuch am %{last_seen_at}"
    forgot_password:
      title: "Passwort vergessen"
      subject_template: "[%{email_prefix}] Passwort zurücksetzen"
      text_body_template: |
        Jemand hat angefordert, dein Passwort auf [%{site_name}](%{base_url}) zurückzusetzen.

        Wenn du diese Anfrage nicht gestellt hast, kannst du diese E-Mail einfach ignorieren.

        Folge diesem Link, um ein neues Passwort zu wählen:
        %{base_url}/u/password-reset/%{email_token}
    email_login:
      title: "Anmeldung über Link"
      subject_template: "[%{email_prefix}] Anmeldung über Link"
      text_body_template: |
        Hier ist dein Link, um dich bei [%{site_name}](%{base_url}) anzumelden.

        Wenn du diesen Link nicht angefordert hast, kannst du diese E-Mail einfach ignorieren.

        Klicke auf den folgenden Link, um dich anzumelden:
        %{base_url}/session/email-login/%{email_token}
    set_password:
      title: "Passwort festlegen"
      subject_template: "[%{email_prefix}] Passwort festlegen"
      text_body_template: |
        Jemand hat angefordert, ein Passwort zu deinem Konto auf [%{site_name}](%{base_url}) hinzuzufügen. Alternativ kannst du dich mit jedem unterstützten Online-Service (Google, Facebook usw.) anmelden, der mit dieser validierten E-Mail-Adresse verknüpft ist.

        Wenn du diese Anfrage nicht gestellt hast, kannst du diese E-Mail einfach ignorieren.

        Folge diesem Link, um ein Passwort zu wählen:
        %{base_url}/u/password-reset/%{email_token}
    admin_login:
      title: "Administrator-Anmeldung"
      subject_template: "[%{email_prefix}] Anmeldung"
      text_body_template: |
        Jemand hat versucht, sich bei deinem Konto auf [%{site_name}](%{base_url}) anzumelden.

        Wenn du diese Anfrage nicht gestellt hast, kannst du diese E-Mail getrost ignorieren.

        Klicke auf den folgenden Link, um dich anzumelden:
        %{base_url}/session/email-login/%{email_token}
    account_created:
      title: "Konto erstellt"
      subject_template: "[%{email_prefix}] Dein neues Konto"
      text_body_template: |
        Ein neues Konto wurde für dich bei %{site_name} erstellt

        Klicke auf den folgenden Link, um ein Passwort für dein neues Konto zu wählen:
        %{base_url}/u/password-reset/%{email_token}
    confirm_new_email:
      title: "Bestätigung der neuen E-Mail-Adresse"
      subject_template: "[%{email_prefix}] Bestätige deine neue E-Mail-Adresse"
      text_body_template: |
        Bestätige deine neue E-Mail-Adresse für %{site_name}, indem du auf den folgenden Link klickst:

        %{base_url}/u/confirm-new-email/%{email_token}

        Falls du diese Änderung nicht angefordert hast, kontaktiere bitte einen [Website-Administrator](%{base_url}/about).
    confirm_new_email_via_admin:
      title: "Neue E-Mail-Adresse bestätigen"
      subject_template: "[%{email_prefix}] Bestätige deine neue E-Mail-Adresse"
      text_body_template: |
        Bestätige deine neue E-Mail-Adresse für %{site_name}, indem du auf den folgenden Link klickst:

        %{base_url}/u/confirm-new-email/%{email_token}

        Diese E-Mail-Änderung wurde von einem Website-Administrator angefordert. Falls du diese Änderung nicht angefordert hast, kontaktiere bitte einen [Website-Administrator](%{base_url}/about).
    confirm_old_email:
      title: "Bestätigung der alten E-Mail-Adresse"
      subject_template: "[%{email_prefix}] Bestätige deine aktuelle E-Mail-Adresse"
      text_body_template: |
        Bevor wir deine E-Mail-Adresse ändern können, benötigen wir deine Bestätigung, dass du das aktuelle E-Mail-Konto kontrollierst. Sobald du diesen Schritt erledigt hast, schicken wir dir eine Anfrage, die neue E-Mail-Adresse zu bestätigen.

        Bestätige deine aktuelle E-Mail-Adresse für %{site_name}, indem du auf den folgenden Link klickst:

        %{base_url}/u/confirm-old-email/%{email_token}
    confirm_old_email_add:
      title: "Bestätigung der alten E-Mail-Adresse (hinzufügen)"
      subject_template: "[%{email_prefix}] Bestätige deine aktuelle E-Mail-Adresse"
      text_body_template: |
        Bevor wir eine neue E-Mail-Adresse hinzufügen können, benötigen wir deine Bestätigung, dass du das aktuelle E-Mail-Konto kontrollierst. Sobald du diesen Schritt erledigt hast, schicken wir dir eine Anfrage, die neue E-Mail-Adresse zu bestätigen.

        Bestätige deine aktuelle E-Mail-Adresse für %{site_name}, indem du auf den folgenden Link klickst:

        %{base_url}/u/confirm-old-email/%{email_token}
    notify_old_email:
      title: "Benachrichtigung an alte E-Mail-Adresse"
      subject_template: "[%{email_prefix}] Deine E-Mail-Adresse wurde geändert"
      text_body_template: |
        Dies ist eine automatisierte Nachricht, um eine Änderung deiner E-Mail-Adresse für %{site_name} mitzuteilen. Bitte kontaktiere einen Website-Administrator, wenn du von einem Fehler ausgehst.

        Deine E-Mail-Adresse wurde geändert zu:

        %{new_email}
    notify_old_email_add:
      title: "Benachrichtigung an alte E-Mail-Adresse (hinzufügen)"
      subject_template: "[%{email_prefix}] Eine neue E-Mail-Adresse wurde hinzugefügt"
      text_body_template: |
        Dies ist eine automatische Nachricht, um dich zu informieren, dass eine E-Mail-Adresse für %{site_name} hinzugefügt wurde. Wenn dies aus Versehen geschehen ist, kontaktiere bitte einen Website-Administrator.

        Deine hinzugefügte E-Mail Adresse lautet:

        %{new_email}
    signup_after_approval:
      title: "Registrierung: nach Genehmigung"
      subject_template: "Dein Konto bei %{site_name} wurde genehmigt!"
      text_body_template: |
        Willkommen bei %{site_name}!

        Ein Team-Mitglied hat dein Benutzerkonto auf %{site_name} genehmigt.

        Du kannst dein neues Konto nun verwenden, indem du dich hier anmeldest:
        %{base_url}

        Wenn sich der oben stehende Link nicht anklicken lässt, versuche ihn zu kopieren und in die Adresszeile deines Browsers einzufügen.

        %{new_user_tips}

        Wir glauben an [zivilisiertes Community-Verhalten](%{base_url}/guidelines) zu jeder Zeit.

        Genieße deinen Aufenthalt!
    signup_after_reject:
      title: "Registrierung nach Ablehnung"
      subject_template: "Du wurdest bei %{site_name} abgelehnt"
      text_body_template: |
        Ein Team-Mitglied hat dein Konto bei %{site_name} abgelehnt.

        %{reject_reason}
    signup:
      title: "Registrierung"
      subject_template: "[%{email_prefix}] Bestätige dein neues Konto"
      text_body_template: |
        Willkommen bei %{site_name}!

        Klicke auf den folgenden Link, um dein neues Konto zu bestätigen und zu aktivieren:
        %{base_url}/u/activate-account/%{email_token}

        Wenn der obige Link nicht anklickbar ist, versuche ihn zu kopieren und in die Adresszeile deines Webbrowsers einzufügen.
    activation_reminder:
      title: "Aktivierungserinnerung"
      subject_template: "[%{email_prefix}] Erinnerung: Bestätige dein neues Konto"
      text_body_template: |
        Willkommen bei %{site_name}!

        Dies ist eine freundliche Erinnerung, dein Konto zu aktivieren.

        Klicke auf den folgenden Link, um dein neues Konto zu bestätigen und zu aktivieren:
        %{base_url}/u/activate-account/%{email_token}

        Wenn der obige Link nicht anklickbar ist, versuche ihn zu kopieren und in die Adresszeile deines Webbrowsers einzufügen.
    suspicious_login:
      title: "Warnung über neue Anmeldung"
      subject_template: "[%{site_name}] Neue Anmeldung von %{location}"
      text_body_template: |
        Hallo,

        wir haben festgestellt, dass du dich von einem anderen Gerät oder Ort als üblich angemeldet hast. Warst du das?

         - Ort: %{location} (%{client_ip})
         - Browser: %{browser}
         - Gerät: %{device} – %{os}

        Wenn du das warst – hervorragend! Du musst nichts weiter tun.

        Wenn du das nicht gewesen bist, [überprüfe bitte deine aktiven Sitzungen](%{base_url}/my/preferences/security) und erwäge, dein Passwort zu ändern.
    post_approved:
      title: "Dein Beitrag wurde genehmigt"
      subject_template: "[%{site_name}] Dein Beitrag wurde genehmigt"
      text_body_template: |
        Hallo,

        dies ist eine automatisierte Nachricht von %{site_name}, um dich darüber zu informieren, dass [dein Beitrag](%{base_url}%{post_url}) genehmigt wurde.
  page_forbidden:
    title: "Hoppla! Diese Seite ist privat."
  site_setting_missing: "Website-Einstellung `%{name}` muss festgelegt werden."
  page_not_found:
    page_title: "Seite nicht gefunden"
    title: "Hoppla! Diese Seite existiert nicht oder ist privat."
    popular_topics: "Beliebt"
    recent_topics: "Aktuell"
    see_more: "Mehr"
    search_title: "Diese Website durchsuchen"
    search_button: "Suche"
  offline:
    title: "App kann nicht geladen werden"
    offline_page_message: "Sieht so aus, als wärst du offline! Bitte überprüfe deine Netzwerkverbindung und probiere es noch einmal."
  login_required:
    welcome_message: "# [Willkommen bei %{title}](#welcome)"
  upload:
    edit_reason: "lokale Kopien von Bildern heruntergeladen"
    unauthorized: "Entschuldige, die Datei, die du hochladen möchtest, ist nicht erlaubt (erlaubte Dateiendungen sind: %{authorized_extensions})."
    pasted_image_filename: "Eingefügtes Bild"
    store_failure: "Hochladen von #%{upload_id} für Benutzer #%{user_id} ist fehlgeschlagen."
    file_missing: "Bitte wähle eine Datei zum Hochladen aus."
    empty: "Entschuldige, aber die angegebene Datei ist leer."
    failed: "Dein Upload ist leider fehlgeschlagen. Bitte versuche es erneut."
    png_to_jpg_conversion_failure_message: "Beim Konvertieren von PNG in JPG ist ein Fehler aufgetreten."
    optimize_failure_message: "Beim Optimieren des hochgeladenen Bildes ist ein Fehler aufgetreten."
    download_failure: "Herunterladen der Datei vom externen Anbieter fehlgeschlagen."
    size_mismatch_failure: "Die Größe der auf S3 hochgeladenen Datei stimmte nicht mit der beabsichtigten Größe des externen Uploads überein. %{additional_detail}"
    create_multipart_failure: "Fehler beim Erstellen eines mehrteiligen Uploads im externen Speicher."
    abort_multipart_failure: "Fehler beim Abbrechen des mehrteiligen Uploads im externen Speicher."
    complete_multipart_failure: "Der mehrteilige Upload im externen Speicher konnte nicht abgeschlossen werden."
    external_upload_not_found: "Der Upload wurde im externen Speicher nicht gefunden. %{additional_detail}"
    checksum_mismatch_failure: "Die Prüfsumme der hochgeladenen Datei stimmt nicht überein. Der Dateiinhalt könnte sich beim Hochladen geändert haben. Bitte versuche es erneut."
    cannot_promote_failure: "Der Upload kann nicht abgeschlossen werden. Er könnte bereits abgeschlossen oder zuvor gescheitert sein."
    size_zero_failure: "Entschuldigung, es sieht so aus, als ob etwas schiefgelaufen ist. Die Datei, die du hochladen möchtest, ist 0 Byte groß. Bitte versuche es erneut."
    attachments:
      too_large: "Entschuldige, die Datei, die du hochladen möchtest, ist zu groß (maximale Dateigröße: %{max_size_kb} KB)."
      too_large_humanized: "Entschuldige, die Datei, die du hochladen möchtest, ist zu groß (maximale Dateigröße: %{max_size})."
    images:
      too_large: "Entschuldige, das Bild, das du hochladen möchtest, ist zu groß (maximale Dateigröße: %{max_size_kb} KB). Bitte verkleinere es und versuche es erneut."
      too_large_humanized: "Entschuldige, das Bild, das du hochladen möchtest, ist zu groß (maximale Dateigröße: %{max_size}). Bitte verkleinere es und versuche es erneut."
      larger_than_x_megapixels: "Entschuldige, das Bild, das du hochladen möchtest, ist zu groß (maximale Auflösung: %{max_image_megapixels} Megapixel). Bitte verkleinere es und versuche es erneut."
      size_not_found: "Entschuldige, aber wir konnten die Größe des Bildes nicht bestimmen. Vielleicht ist das Bild beschädigt?"
    placeholders:
      too_large: "(Bild größer als %{max_size_kb} KB)"
      too_large_humanized: "(Bild größer als %{max_size})"
  avatar:
    missing: "Entschuldige, wir können keinen Avatar finden, der mit dieser E-Mail-Adresse verbunden ist. Kannst du versuchen, ihn erneut hochzuladen?"
  flag_reason:
    sockpuppet: "Ein neuer Benutzer hat ein Thema erstellt und ein anderer neuer Benutzer mit derselben IP-Adresse (%{ip_address}) hat darauf geantwortet. Beachte die Einstellung <a href='%{base_path}/admin/site_settings/category/spam'>`flag_sockpuppets`</a>."
    spam_hosts: "Dieser neue Benutzer hat versucht, mehrere Beiträge mit Links zu derselben Domain zu erstellen. Alle Beiträge dieses Benutzers, die Links enthalten, sollten überprüft werden. Siehe die Website-Einstellung <a href='%{base_path}/admin/site_settings/category/spam'>`newuser_spam_host_threshold`</a>."
  skipped_email_log:
    exceeded_emails_limit: "max_emails_per_day_per_user überschritten"
    exceeded_bounces_limit: "bounce_score_threshold wurde überschritten"
    mailing_list_no_echo_mode: "Mailinglisten-Benachrichtigungen für eigene Beiträge deaktiviert"
    user_email_no_user: "Kann Benutzer mit ID %{user_id} nicht finden"
    user_email_post_not_found: "Kann Beitrag mit ID %{post_id} nicht finden"
    user_email_anonymous_user: "Benutzer ist anonym"
    user_email_user_suspended_not_pm: "Benutzer ist gesperrt, keine Nachricht"
    user_email_seen_recently: "Benutzer war kürzlich online"
    user_email_notification_already_read: "Die Benachrichtigung zu dieser E-Mail wurde bereits gelesen"
    user_email_notification_topic_nil: "post.topic ist leer"
    user_email_post_user_deleted: "Der Ersteller dieses Beitrags wurde gelöscht."
    user_email_post_deleted: "Beitrag wurde vom Verfasser gelöscht"
    user_email_user_suspended: "Benutzer wurde gesperrt"
    user_email_already_read: "Benutzer hat diesen Beitrag bereits gelesen"
    user_email_access_denied: "Benutzer hat kein Recht, diesen Beitrag zu sehen"
    user_email_no_email: "Keine E-Mail mit Benutzer-ID %{user_id} verknüpft"
    sender_message_blank: "Nachricht ist leer"
    sender_message_to_blank: "message.to ist leer"
    sender_text_part_body_blank: "text_part.body ist leer"
    sender_body_blank: "Textkörper ist leer"
    sender_post_deleted: "Beitrag wurde gelöscht"
    sender_message_to_invalid: "Empfänger hat eine ungültige E-Mail-Adresse"
    sender_topic_deleted: "Thema wurde gelöscht"
    group_smtp_post_deleted: "Beitrag wurde gelöscht"
    group_smtp_topic_deleted: "Thema wurde gelöscht"
    group_smtp_disabled_for_group: "SMTP wurde für die Gruppe deaktiviert"
  color_schemes:
    base_theme_name: "Basis"
    light: "Hell"
    dark: "Dunkel"
    neutral: "Neutral"
    grey_amber: "Grauer Bernstein"
    shades_of_blue: "Blautöne"
    latte: "Latte"
    summer: "Sommer"
    dark_rose: "Dunkelrosa"
    wcag: "WCAG (hell)"
    wcag_theme_name: "WCAG (hell)"
    dracula: "Dracula"
    dracula_theme_name: "Dracula"
    solarized_light: "Solarized (hell)"
    solarized_light_theme_name: "Solarized (hell)"
    solarized_dark: "Solarized (dunkel)"
    solarized_dark_theme_name: "Solarized (dunkel)"
    wcag_dark: "WCAG (dunkel)"
    wcag_dark_theme_name: "WCAG (dunkel)"
    default_theme_name: "Standard"
    light_theme_name: "Hell"
    dark_theme_name: "Dunkel"
    neutral_theme_name: "Neutral"
    grey_amber_theme_name: "Grauer Bernstein"
    shades_of_blue_theme_name: "Blautöne"
    latte_theme_name: "Latte"
    summer_theme_name: "Sommer"
    dark_rose_theme_name: "Dunkelrosa"
  edit_this_page: "Diese Seite bearbeiten"
  csv_export:
    boolean_yes: "Ja"
    boolean_no: "Nein"
    rate_limit_error: "Beiträge können pro Tag nur einmal heruntergeladen werden. Bitte versuch es morgen wieder."
  static_topic_first_reply: |
    Bearbeite den ersten Beitrag in diesem Thema, um den Inhalt von %{page_name} zu ändern.
  guidelines_topic:
    title: "FAQ/Richtlinien"
    body: |
      <a name="civilized"></a>

      ## [Dies ist ein zivilisierter Ort für öffentliche Diskussionen](#civilized)

      Bitte behandle dieses Diskussionsforum mit demselben Respekt, den du auch einem öffentlichen Park entgegenbringen würdest. Auch wir sind eine gemeinschaftliche Ressource &mdash; ein Ort, um Fähigkeiten, Wissen und Interessen durch fortlaufende Konversation zu teilen.

      Dies sind keine verbindlichen Regeln. Sie sind Richtlinien, die das menschliche Urteilsvermögen unserer Gemeinschaft unterstützen und dafür sorgen, dass dies ein freundlicher Ort für einen zivilisierten öffentlichen Diskurs bleibt.

      <a name="improve"></a>

      ## [Verbessere die Diskussion](#improve)

      Hilf uns, dies zu einem großartigen Ort der Diskussion zu machen, indem du immer etwas Positives zur Diskussion beiträgst, wie klein auch immer der Beitrag sein mag. Wenn du dir nicht sicher bist, ob dein Beitrag zur Diskussion beiträgt, überlege dir, was du sagen willst, und versuche es später noch einmal.

      Eine Möglichkeit, die Diskussion zu verbessern, besteht darin, die Themen zu entdecken, die bereits im Gange sind. Verbringe Zeit damit, die Themen hier zu durchstöbern, bevor du antwortest oder einen eigenen Beitrag beginnst. Du hast dann eine bessere Chance, andere zu treffen, die deine Interessen teilen.

      Die Themen, die hier diskutiert werden, sind uns wichtig und wir möchten, dass du so handelst, als ob sie dir auch wichtig wären. Sei respektvoll gegenüber den Themen und den Personen, die sie diskutieren, auch wenn du mit einigen der Aussagen nicht einverstanden bist.

      <a name="agreeable"></a>

      ## [Verhalte dich umgänglich, auch wenn du nicht einverstanden bist](#agreeable)

      Vielleicht möchtest du deinen Dissens ausdrücken. Das ist in Ordnung. Aber denke daran, _Ideen zu kritisieren, nicht Personen_. Bitte vermeide Folgendes:

      * Beschimpfungen
      * Ad-hominem-Angriffe
      * Reagieren auf den Tonfall eines Beitrags anstatt auf den eigentlichen Inhalt
      * Widerspruch unter der Gürtellinie

      Stelle stattdessen durchdachte Erkenntnisse zur Verfügung, die die Unterhaltung verbessern.

      <a name="participate"></a>

      ## [Deine Teilnahme zählt](#participate)

      Die Unterhaltungen, die wir hier führen, geben den Ton für jeden Neuankömmling an. Hilf uns, die Zukunft dieser Gemeinschaft zu beeinflussen, indem du dich an Diskussionen beteiligst, die dieses Forum zu einem interessanten Ort machen &mdash; und diejenigen meidest, die das nicht tun.

      Discourse bietet Werkzeuge, die es der Gemeinschaft ermöglichen, gemeinsam die besten (und schlechtesten) Beiträge zu identifizieren: Lesezeichen, „Gefällt mir“, Meldungen, Antworten, Bearbeitungen, das Beobachten, das Stummschalten und so weiter. Nutze diese Werkzeuge, um deine eigene Erfahrung zu verbessern und die aller anderen auch.

      Verbessern wir gemeinsam unsere Community.

      <a name="flag-problems"></a>

      ## [Falls du ein Problem siehst, melde es](#flag-problems)

      Moderatoren haben besondere Befugnisse; sie sind für dieses Forum verantwortlich. Aber das bist du auch. Mit deiner Hilfe können die Moderatoren die Gemeinschaft fördern und sind nicht nur Hausmeister oder Polizisten.

      Wenn du schlechtes Verhalten siehst, antworte nicht. Antworten ermutigt schlechtes Verhalten, indem es bestätigt wird, verbraucht deine Energie und verschwendet die Zeit von allen. _Melde es einfach_. Wenn sich genug Meldungen ansammeln, werden Maßnahmen ergriffen, entweder automatisch oder durch das Eingreifen eines Moderators.

      Um unsere Gemeinschaft aufrechtzuerhalten, behalten sich die Moderatoren das Recht vor, jeden Inhalt und jedes Benutzerkonto aus irgendeinem Grund zu jeder Zeit zu entfernen. Die Moderatoren führen keine Vorabansicht neuer Beiträge durch; die Moderatoren und Websitebetreiber übernehmen keine Verantwortung für die von der Community eingestellten Inhalte.

      <a name="be-civil"></a>

      ## [Sei stets respektvoll](#be-civil)

      Nichts sabotiert eine gesunde Unterhaltung so sehr wie Unhöflichkeit:

      * Sei höflich. Veröffentliche nichts, was eine vernünftige Person als beleidigend, ausfallend oder als Hassrede ansehen würde.
      * Beherrsche dich. Poste nichts Obszönes oder sexuell Anzügliches.
      * Respektiert euch gegenseitig. Belästige niemanden, gib dich nicht als jemand anderes aus und gib keine privaten Informationen preis.
      * Respektiere unser Forum. Veröffentliche keinen Spam und verunstalte nicht das Forum.

      Dies sind keine konkreten Begriffe mit genauen Definitionen &mdash; vermeide auch nur den _Anschein_ eines dieser Dinge. Wenn du unsicher bist, frage dich, wie du dich fühlen würdest, wenn dein Beitrag auf der Titelseite einer großen Nachrichtenseite erscheinen würde.

      Dies ist ein öffentliches Forum und Suchmaschinen indizieren diese Diskussionen. Halte die Sprache, Links und Bilder angemessen für Familie und Freunde.

      <a name="keep-tidy"></a>

      ## [Sei ordentlich](#keep-tidy)

      Mach dir die Mühe, alles an den richtigen Platz zu packen, sodass wir mehr Zeit mit dem Diskutieren und weniger mit dem Aufräumen verbringen können:

      * Fange kein Thema in der falschen Kategorie an; lies bitte die Kategorie-Definitionen.
      * Poste nicht dieselben Inhalte in mehreren Themen.
      * Poste keine inhaltslosen Antworten.
      * Lenke nicht von einem Thema ab, indem du es mittendrin änderst.
      * Unterschreibe deine Beiträge nicht &mdash; jeder Beitrag ist mit deinen Profilinformationen versehen.

      Anstatt „+1“ oder „Einverstanden“ zu posten, verwende den Like-Button. Anstatt ein bestehendes Thema in eine radikal andere Richtung zu lenken, verwende „Antworten als verknüpftes Thema“.

      <a name="stealing"></a>

      ## [Poste nur eigene Inhalte](#stealing)

      Du darfst ohne Erlaubnis nichts Digitales posten, das jemand anderem gehört. Du darfst keine Beschreibungen, Links oder Methoden posten, die dem Diebstahl des geistigen Eigentums (Software, Video, Audio, Bilder) von jemandem dienen oder anderweitig illegales Verhalten beschreiben.

      <a name="power"></a>

      ## [Angetrieben von dir](#power)

      Diese Website wird von deinem [freundlichen Moderations-Team](%{base_path}/about) und von *euch*, der Community, betrieben. Wenn du weitere Fragen dazu hast, wie alles hier funktionieren soll, öffne ein neues Thema in der [Kategorie Website-Feedback](%{base_path}/c/site-feedback) und lass uns diskutieren! Wenn es ein kritisches oder dringendes Problem gibt, das nicht durch ein Meta-Thema oder eine Meldung behandelt werden kann, kontaktiere uns über die [Seite des Moderations-Teams](%{base_path}/about).

      <a name="tos"></a>

      ## [Nutzungsbedingungen](#tos)

      Ja, Juristensprache ist langweilig, aber wir müssen uns &ndash; und damit auch dich und deine Daten &ndash; vor unfreundlichen Leuten schützen. Wir haben [Nutzungsbedingungen](%{base_path}/tos), die dein (und unser) Verhalten und deine Rechte in Bezug auf Inhalte, Datenschutz und Gesetze beschreiben. Um diesen Dienst zu nutzen, musst du zustimmen, unsere [Nutzungsbedingungen](%{base_path}/tos) einzuhalten.
  tos_topic:
    title: "Nutzungsbedingungen"
    body: |
      <h2 id="heading--change-me"><a href="#heading--change-me">Ändere mich</a></h2>

      Unten findest du eine Beispielvorlage für eine Datenschutzerklärung, die du an die Bedürfnisse deiner Website anpassen solltest.

      Diese Bedingungen regeln nicht die Nutzung des Internetforums unter <%{base_url}>, könnten aber eines Tages in Kraft treten. In diesem Fall musst du, um das Forum nutzen zu können, diesen Bedingungen gegenüber %{company_name}, dem Betreiber dieses Forums, zustimmen.

      Der Betreiber kann andere Produkte und Dienstleistungen zu unterschiedlichen Bedingungen anbieten. Diese Bedingungen gelten nur für die Nutzung des Forums.

      Springe zu:

      - [Wichtige Bedingungen](#heading--important-terms)
      - [Erlaubnis zur Nutzung des Forums](#heading--permission)
      - [Bedingungen für die Nutzung des Forums](#heading--conditions)
      - [Zulässige Nutzung](#heading--acceptable-use)
      - [Zulässige Inhalte](#heading--content-standards)
      - [Rechtsdurchsetzung](#heading--enforcement)
      - [Dein Konto](#heading--your-account)
      - [Deine Inhalte](#heading--your-content)
      - [Deine Pflichten](#heading--responsibility)
      - [Haftungsausschlüsse](#heading--disclaimers)
      - [Haftungsbeschränkungen](#heading--liability)
      - [Feedback](#heading--feedback)
      - [Kündigung](#heading--termination)
      - [Streitigkeiten](#heading--disputes)
      - [Allgemeine Bedingungen](#heading--general)
      - [Kontakt](#heading--contact)
      - [Änderungen](#heading--changes)

      <h2 id="heading--important-terms"><a href="#heading--important-terms">Wichtige Bedingungen</a></h2>

      ***Diese Bedingungen beinhalten eine Reihe wichtiger Bestimmungen, die deine Rechte und Pflichten betreffen, z. B. [Haftungsausschlüsse](#heading--disclaimers), [Haftungsbeschränkungen](#heading--liability), dein Einverständnis, durch Missbrauch des Forums verursachte Schäden gegenüber dem Betreiber zu decken unter [Deine Pflichten](#heading--responsibility) und eine Vereinbarung zur Schlichtung von Streitfällen unter [Streitigkeiten](#heading--disputes).***

      <h2 id="heading--permission"><a href="#heading--permission">Erlaubnis zur Nutzung des Forums</a></h2>

      Vorbehaltlich dieser Bedingungen erteilt dir der Betreiber die Erlaubnis, das Forum zu nutzen. Jeder muss diesen Bedingungen zustimmen, um das Forum nutzen zu können.

      <h2 id="heading--conditions"><a href="#heading--conditions">Bedingungen für die Nutzung des Forums</a></h2>

      Deine Erlaubnis zur Nutzung des Forums unterliegt den folgenden Bedingungen:

      1. Du musst mindestens dreizehn Jahre alt sein.

      2. Du darfst das Forum nicht mehr nutzen, wenn sich der Betreiber direkt mit dir in Verbindung setzt, um dir mitzuteilen, dass du es nicht mehr nutzen darfst.

      3. Du musst das Forum in Übereinstimmung mit den Standards für [zulässige Nutzung](#heading--acceptable-use) und [zulässige Inhalte](#heading--content-standards) nutzen.

      <h2 id="heading--acceptable-use"><a href="#heading--acceptable-use">Zulässige Nutzung</a></h2>

      1. Du darfst nicht gegen das Gesetz verstoßen, wenn du das Forum benutzt.

      2. Du darfst das Konto eines anderen im Forum ohne dessen ausdrückliche Erlaubnis nicht nutzen oder versuchen, es zu nutzen.

      3. Du darfst keine Benutzernamen oder andere eindeutige Identifikatoren im Forum kaufen, verkaufen oder anderweitig handeln.

      4. Du darfst keine Werbung, Kettenbriefe oder andere Aufforderungen über das Forum senden oder das Forum nutzen, um Adressen oder andere persönliche Daten für kommerzielle Mailinglisten oder Datenbanken zu sammeln.

      5. Du darfst den Zugriff auf das Forum nicht automatisieren oder das Forum überwachen, z. B. mit einem Webcrawler, Browser-Plug-in oder -Add-on oder einem anderen Computerprogramm, das kein Webbrowser ist. Du darfst das Forum crawlen, um es für eine öffentlich zugängliche Suchmaschine zu indizieren, falls du eine solche betreibst.

      6. Du darfst das Forum nicht nutzen, um E-Mails an Verteilerlisten, Newsgroups oder Gruppenmail-Aliase zu senden.

      7. Du darfst nicht fälschlicherweise andeuten, dass du mit dem Betreiber verbunden bist oder von diesem unterstützt wirst.

      8. Du darfst keinen Hyperlink zu Bildern oder anderen nicht-hypertextuellen Inhalten im Forum auf anderen Webseiten setzen.

      9. Du darfst keine Marken entfernen, die Eigentum an Materialien zeigen, die du vom Forum herunterlädst.

      10. Du darfst keinen Teil des Forums auf anderen Websites mit `<iframe>` zeigen.

      11. Du darfst keine Sicherheits- oder Zugriffsbeschränkungen des Forums deaktivieren, vermeiden oder umgehen.

      12. Du darfst die Infrastruktur des Forums nicht mit einer unangemessenen Anzahl von Anfragen oder Anfragen belasten, die darauf abzielen, die dem Forum zugrunde liegenden Informationssysteme unangemessen zu belasten.

      13. Du darfst dich über das Forum nicht für andere ausgeben.

      14. Du darfst niemanden ermutigen oder dabei helfen, gegen diese Bedingungen zu verstoßen.

      <h2 id="heading--content-standards"><a href="#heading--content-standards">Zulässige Inhalte</a></h2>

      1. Du darfst keine Inhalte in das Forum einstellen, die illegal, anstößig oder anderweitig schädlich für andere sind. Dazu gehören auch Inhalte, die belästigend, unangemessen, beleidigend oder hasserfülltes Verhalten sind.

      2. Du darfst keine Inhalte an das Forum übermitteln, die gegen das Gesetz verstoßen, die Rechte an geistigem Eigentum Dritter verletzen, die Privatsphäre Dritter verletzen oder Vereinbarungen verletzen, die du mit anderen hast.

      3. Du darfst keine Inhalte an das Forum übermitteln, die bösartigen Computercode wie Computerviren oder Spyware enthalten.

      4. Du darfst keine Inhalte an das Forum als bloßen Platzhalter übermitteln, um eine bestimmte Adresse, einen bestimmten Benutzernamen oder eine andere eindeutige Kennung für dich zu sichern.

      5. Du darfst das Forum nicht nutzen, um Informationen offenzulegen, zu denen du nicht das Recht hast, sie offenzulegen, z. B. vertrauliche oder persönliche Informationen anderer.

      <h2 id="heading--enforcement"><a href="#heading--enforcement">Rechtsdurchsetzung</a></h2>

      Der Betreiber kann Verstöße gegen diese Bedingungen im vollen rechtlichen Umfang untersuchen und verfolgen. Der Betreiber kann die Strafverfolgungsbehörden bei der Verfolgung von Verstößen gegen das Gesetz und diese Bedingungen informieren und mit ihnen zusammenarbeiten.

      Der Betreiber behält sich das Recht vor, Inhalte im Forum aus einem beliebigen Grund zu ändern, zu bearbeiten und zu löschen. Wenn du glaubst, dass jemand Inhalte in das Forum gestellt hat, die gegen diese Bedingungen verstoßen, [kontaktiere uns sofort](#heading-contact).

      <h2 id="heading--your-account"><a href="#heading--your-account">Dein Konto</a></h2>

      Du musst ein Konto erstellen und dich damit anmelden, um einige Funktionen des Forums nutzen zu können.

      Um ein Konto zu erstellen, musst du einige Informationen über dich selbst angeben. Wenn du ein Konto einrichtest, stimmst du zu, mindestens eine gültige E-Mail-Adresse anzugeben und diese Adresse auf dem neuesten Stand zu halten. Du kannst dein Konto jederzeit per E-Mail an <%{contact_email}> schließen.

      Du stimmst zu, für alle Aktivitäten verantwortlich zu sein, die über dein Konto ergriffen werden, unabhängig davon, ob diese von dir autorisiert sind oder nicht, bis du entweder dein Konto schließt oder den Betreiber darüber informierst, dass dein Konto kompromittiert wurde. Du stimmst zu, den Betreiber unverzüglich zu informieren, wenn du den Verdacht hast, dass dein Konto kompromittiert wurde. Du stimmst zu, ein sicheres Passwort für dein Konto zu wählen und es geheim zu halten.

      Der Betreiber kann dein Konto im Forum gemäß seiner Richtlinie für die Bearbeitung von urheberrechtlichen Löschanträgen oder wenn der Betreiber der begründeten Annahme ist, dass du gegen eine Regel in diesen Bedingungen verstoßen hast, einschränken, sperren oder schließen.

      <h2 id="heading--your-content"><a href="#heading--your-content">Deine Inhalte</a></h2>

      Nichts in diesen Bedingungen gibt dem Betreiber Eigentumsrechte an geistigem Eigentum, das du mit dem Forum teilst, z. B. deine Kontoinformationen, Beiträge oder andere Inhalte, die du im Forum einreichst. Nichts in diesen Bedingungen gibt dir irgendwelche Eigentumsrechte an dem geistigen Eigentum des Betreibers.

      Zwischen dir und dem Betreiber bleibst du allein verantwortlich für die Inhalte, die du in das Forum einbringst. Du stimmst zu, nicht fälschlicherweise anzudeuten, dass Inhalte, die du in das Forum einbringst, vom Betreiber gesponsert oder genehmigt werden. Diese Bedingungen verpflichten den Betreiber nicht, die von dir übermittelten Inhalte zu speichern, zu pflegen oder zu kopieren und gemäß diesen Bedingungen zu ändern.

      Die Inhalte, die du im Forum einreichst, gehören dir und du entscheidest, welche Erlaubnis du anderen diesbezüglich erteilst. Aber zumindest lizenzierst du den Betreiber, Inhalte, die du im Forum einreichst, anderen Benutzern des Forums zur Verfügung zu stellen. Diese spezielle Lizenz erlaubt es dem Betreiber, Inhalte, die du an das Forum übermittelst, zu kopieren, zu veröffentlichen und zu analysieren.

      Wenn von dir eingereichte Inhalte aus dem Forum entfernt werden, sei es von dir oder vom Betreiber, endet die spezielle Lizenz des Betreibers, wenn die letzte Kopie aus den Backups, Caches und anderen Systemen des Betreibers verschwindet. Andere Lizenzen, die du auf Inhalte anwendest, die du einreichst, z. B. Lizenzen von [Creative Commons](https://creativecommons.org), können fortgesetzt werden, nachdem deine Inhalte entfernt wurden. Diese Lizenzen können anderen oder dem Betreiber selbst das Recht geben, deine Inhalte über das Forum erneut zu teilen.

      Andere, die Inhalte erhalten, die du in das Forum stellst, können gegen die Bedingungen verstoßen, unter denen du deine Inhalte lizenzierst. Du stimmst zu, dass der Betreiber dir gegenüber nicht für diese Verstöße oder deren Folgen haftet.

      <h2 id="heading--responsibility"><a href="#heading--responsibility">Deine Pflichten</a></h2>

      Du stimmst zu, den Betreiber von Rechtsansprüchen Dritter freizustellen, die mit deinem Verstoß gegen diese Bedingungen oder mit einem Verstoß gegen diese Bedingungen durch andere, die dein Konto im Forum nutzen, zusammenhängen. Sowohl du als auch der Betreiber verpflichten sich, die andere Partei über alle Rechtsansprüche zu informieren, für die du den Betreiber möglicherweise so schnell wie möglich entschädigen musst. Wenn der Betreiber dich nicht unverzüglich über einen Rechtsanspruch informiert, musst du den Betreiber nicht für Schäden entschädigen, die du rechtzeitig hättest abwenden oder mildern können. Du stimmst zu, dass der Betreiber die Untersuchung, Verteidigung und Beilegung von Rechtsansprüchen, für die du den Betreiber entschädigen müsstest, kontrollieren darf und du entsprechend kooperierst. Der Betreiber verpflichtet sich, ohne deine vorherige Zustimmung keinem Vergleich zuzustimmen, der dir ein Verschulden zuschreibt oder dir Verpflichtungen auferlegt.

      <h2 id="heading--disclaimers"><a href="#heading--disclaimers">Haftungsausschlüsse</a></h2>

      ***Du akzeptierst alle Risiken der Nutzung des Forums und der Inhalte im Forum. Soweit es das Gesetz zulässt, stellen der Betreiber und seine Lieferanten das Forum im vorliegenden Zustand ohne jegliche Gewährleistung zur Verfügung.***

      Das Forum kann Hyperlinks zu Foren und Diensten anderer Anbieter enthalten und einbinden. Der Betreiber übernimmt keine Garantie für Dienste, die von anderen betrieben werden, oder für Inhalte, die sie bereitstellen. Die Nutzung von Diensten, die von anderen betrieben werden, kann durch andere Bedingungen zwischen dir und dem entsprechenden Betreiber geregelt sein.

      <h2 id="heading--liability"><a href="#heading--liability">Haftungsbeschränkungen</a></h2>

      ***Weder der Betreiber noch seine Lieferanten haften dir gegenüber für Schäden aus Vertragsverletzungen, die ihr Personal nicht vorhersehen konnte, als du diesen Bedingungen zugestimmt hast.***

      ***Soweit es das Gesetz erlaubt, ist die Gesamthaftung dir gegenüber für Ansprüche jeglicher Art, die sich auf das Forum oder den Inhalt des Forums beziehen, auf $ 50 begrenzt.***

      <h2 id="heading--feedback"><a href="#heading--feedback">Feedback</a></h2>

      Der Betreiber freut sich über dein Feedback und deine Vorschläge für das Forum. Im Abschnitt [Kontakt](#heading--contact) unten findest du Möglichkeiten, mit uns in Kontakt zu treten.

      Du stimmst zu, dass es dem Betreiber freisteht, auf Feedback und Vorschläge, die du machst, zu reagieren und dass der Betreiber dich nicht darüber informieren muss, dass dein Feedback verwendet wurde, nicht deine Erlaubnis einholen muss, es zu verwenden, oder dich nicht dafür bezahlen muss. Du stimmst zu, kein Feedback oder Vorschläge, die deiner Meinung nach für dich oder andere vertraulich oder urheberrechtlich geschützt sind, zu übermitteln.

      <h2 id="heading--termination"><a href="#heading--termination">Kündigung</a></h2>

      Du oder der Betreiber können die in diesen Bedingungen ausgeführte Vereinbarung jederzeit kündigen. Wenn unsere Vereinbarung endet, endet auch deine Erlaubnis, das Forum zu nutzen.

      Die folgenden Bestimmungen gelten auch über das Ende unserer Vereinbarung hinaus: [Deine Inhalte](#heading--your-content), [Feedback](#heading--feedback), [Deine Pflichten](#heading--responsibility), [Haftungsausschlüsse](#heading--disclaimers), [Haftungsbeschränkungen](#heading--liability), und [Allgemeine Bedingungen](#heading--general).

      <h2 id="heading--disputes"><a href="#heading--disputes">Streitigkeiten</a></h2>

      %{governing_law} wird alle Streitigkeiten im Zusammenhang mit diesen Bedingungen oder deiner Nutzung des Forums regeln.

      Du und der Betreiber stimmen zu, Unterlassungsansprüche im Zusammenhang mit diesen Bedingungen nur vor einem staatlichen oder bundesstaatlichen Gericht in %{city_for_disputes} zu erheben. Weder du noch der Betreiber werden der Zuständigkeit, dem Gerichtsstand oder dem Gerichtsstand dieser Gerichte widersprechen.

      ***Abgesehen von der Erhebung von Unterlassungsansprüchen oder von Ansprüchen nach dem Computer Fraud and Abuse Act, werden du und der Betreiber alle Streitigkeiten durch ein verbindliches Schiedsverfahren der American Arbitration Association lösen. Das Schiedsverfahren folgt den Commercial Arbitration Rules und Supplementary Procedures for Consumer Related Disputes der AAA. Das Schiedsverfahren findet in %{city_for_disputes} statt. Du wirst alle Streitigkeiten als Einzelperson beilegen und nicht im Rahmen einer Sammelklage oder eines anderen repräsentativen Verfahrens, sei es als Kläger oder als Mitglied einer Sammelklage. Kein Schiedsrichter wird Streitigkeiten mit anderen Schiedsgerichten ohne die Erlaubnis des Betreibers konsolidieren.***

      Jeder Schiedsspruch beinhaltet die Kosten des Schiedsverfahrens, angemessene Anwaltskosten und angemessene Kosten für Zeugen. Du und der Betreiber können Schiedssprüche vor jedem zuständigen Gericht einreichen.

      <h2 id="heading--general"><a href="#heading--general">Allgemeine Bedingungen</a></h2>

      Wenn eine Bestimmung dieser Bedingungen nicht wie geschrieben durchsetzbar ist, aber geändert werden könnte, um sie durchsetzbar zu machen, sollte diese Bestimmung so weit wie nötig geändert werden, um sie durchsetzbar zu machen. Andernfalls sollte diese Bestimmung aufgehoben werden.

      Du darfst deine Vereinbarung mit dem Betreiber nicht abtreten. Der Betreiber kann deine Zustimmung an jedes verbundene Unternehmen des Betreibers, jedes andere Unternehmen, das die Kontrolle über den Betreiber erlangt, oder jedes andere Unternehmen, das Vermögenswerte des Betreibers im Zusammenhang mit dem Forum kauft, übertragen. Jede versuchte Abtretung gegen diese Bedingungen hat keine Rechtswirkung.

      Weder die Ausübung eines Rechts aus dieser Vereinbarung noch der Verzicht auf eine Verletzung dieser Vereinbarung bedeutet den Verzicht auf eine andere Verletzung dieser Vereinbarung.

      Diese Bedingungen stellen alle Bedingungen der Vereinbarung zwischen dir und dem Betreiber über die Nutzung des Forums dar. Diese Bedingungen ersetzen vollständig alle anderen Vereinbarungen über deine Nutzung des Forums, ob schriftlich oder anderweitig.

      <h2 id="heading--contact"><a href="#heading--contact">Kontakt</a></h2>

      Du kannst den Betreiber unter diesen Bedingungen informieren und Fragen an den Betreiber senden unter <%{contact_email}>.

      Der Betreiber kann dich unter diesen Bedingungen über die E-Mail-Adresse, die du für dein Konto im Forum angegeben hast, oder durch eine Nachricht auf der Homepage des Forums oder deiner Kontoseite informieren.

      <h2 id="heading--changes"><a href="#heading--changes">Änderungen</a></h2>

      Der Betreiber hat diese Bedingungen zuletzt am [DATUM DER LETZTEN ÄNDERUNG HIER EINFÜGEN] aktualisiert und kann diese Bedingungen erneut aktualisieren. Der Betreiber wird alle Aktualisierungen im Forum veröffentlichen. Bei Aktualisierungen, die wesentliche Änderungen enthalten, erklärt sich der Betreiber damit einverstanden, dir eine E-Mail zu senden, wenn du ein Konto erstellt und eine gültige E-Mail-Adresse angegeben hast. Der Betreiber kann auch Aktualisierungen mit speziellen Nachrichten oder Warnungen im Forum ankündigen.

      Sobald du von einer Aktualisierung dieser Bedingungen Kenntnis erlangst, musst du den neuen Bedingungen zustimmen, um das Forum weiterhin nutzen zu können.
  privacy_topic:
    title: "Datenschutzerklärung"
    body: |
      ## [Unten findest du eine Beispielvorlage für eine Datenschutzerklärung, die du an die Bedürfnisse deiner Website anpassen solltest.]

      <a name="collect"></a>

      ## [Welche Informationen sammeln wir?](#collect)

      Wir sammeln Informationen von dir, wenn du dich auf unserer Website registrierst, und wir erfassen Daten, wenn du dich hier am Forum durch Lesen, Schreiben und Bewertung der geteilten Inhalte beteiligst.

      Wenn du dich auf unserer Website registrierst, wirst du möglicherweise gebeten, deinen Namen und deine E-Mail-Adresse einzugeben. Du kannst unsere Website jedoch auch ohne Registrierung besuchen. Deine E-Mail-Adresse wird durch eine E-Mail verifiziert, die einen eindeutigen Link enthält. Wenn der Link aufgerufen wird, wissen wir, dass du die Kontrolle über die E-Mail-Adresse hast.

      Wenn du registrierst bist und etwas schreibst, erfassen wir die IP-Adresse, von der der Beitrag stammt. Wir speichern möglicherweise Serverprotokolle, die die IP-Adresse jeder Anfrage an unseren Server enthalten.

      <a name="use"></a>

      ## [Wofür nutzen wir deine Informationen?](#use)

      Jede der Informationen, die wir von dir sammeln, kann auf eine der folgenden Arten genutzt werden:

      * Um deine Erfahrung zu personalisieren &mdash; deine Information hilft uns dabei, besser auf deine individuellen Bedürfnisse einzugehen.
      * Um unsere Website zu verbessern &mdash; wir bemühen uns, das Angebot unserer Website auf Grundlage der Informationen und des Feedbacks zu verbessern, das wir von dir erhalten.
      * Um unseren Kundendienst zu verbessern &mdash; deine Information hilft uns, effizienter auf deine Anfragen an den Kundendienst und deine Hilfsbedürfnisse einzugehen.
      * Um wiederkehrende E-Mails zu senden &mdash; die E-Mail-Adresse, die du angibst, kann genutzt werden, um dir Informationen und Benachrichtigungen zu senden, die du zu Änderungen an Themen oder in Bezug auf deinen Benutzernamen angefordert hast, sowie um dir auf Nachfragen, Anfragen oder Fragen zu antworten.

      <a name="protect"></a>

      ## [Wie schützen wir deine Informationen?](#protect)

      Wir setzen eine Vielzahl von Sicherheitsmechanismen ein, um die Sicherheit deiner persönlichen Daten sicherzustellen, wenn du persönliche Daten eingibst, übermittelst oder darauf zugreifst.

      <a name="data-retention"></a>

      ## [Wie sehen unsere Bestimmungen zur Datenaufbewahrung aus?](#data-retention)

      Wir bemühen uns nach bestem Wissen und Gewissen:

      * Serverprotokolle, die IP-Adressen aller Anfragen an unseren Server enthalten, nicht länger als [ANZAHL TAGE] Tage zu speichern.

      <a name="cookies"></a>

      ## [Verwenden wir Cookies?](#cookies)

      Ja. Cookies sind kleine Dateien, die eine Website bzw. ihr Dienstleister über einen Browser auf die Festplatte deines Computers überträgt (sofern du zustimmst). Diese Cookies erlauben es der Website, deinen Browser wiederzuerkennen und, sofern du ein registriertes Konto hast, diesen deinem registrierten Konto zuzuordnen.

      Wir verwenden Cookies, um deine Einstellungen für deine nächsten Besuche zu verstehen und zu speichern und um aggregierte Daten über unseren Website-Traffic und Interaktionen auf der Website zu erfassen, damit wir in der Zukunft eine bessere Website-Erfahrung und bessere Werkzeuge anbieten können. Wir beauftragen möglicherweise Drittanbieter, die uns dabei unterstützen, unsere Website-Besucher besser zu verstehen. Diese Dienstleister sind nicht befugt, unsere gesammelten Informationen anders zu verwenden als zur Unterstützung und Verbesserung unseres Geschäfts.

      <a name="disclose"></a>

      ## [Geben wir irgendwelche Informationen an Dritte weiter?](#disclose)

      Weder verkaufen oder handeln wir deine personenbezogenen Daten noch übermitteln wir diese an Dritte. Dies schließt nicht Drittanbieter ein, die uns beim Betrieb unserer Website, bei der Durchführung unseres Geschäfts oder bei der Erbringung unserer Dienstleistungen für dich helfen, solange diese Parteien einwilligen, diese Informationen vertraulich zu behandeln. Wir geben deine Informationen möglicherweise frei, wenn wir glauben, dass die Freigabe zweckmäßig ist, um das Gesetz einzuhalten, unsere Nutzungsbedingungen durchzusetzen oder unsere oder fremde Rechte, Werte oder Sicherheit zu schützen. Nicht-personenbezogene Daten werden möglicherweise anderen Parteien für Marketing, Werbung und andere Zwecke zugänglich gemacht.

      <a name="third-party"></a>

      ## [Links auf fremde Websites](#third-party)

      Gelegentlich können wir Produkte oder Dienste von Dritten nach unserer Wahl auf unserer Website einbinden oder darauf bewerben. Diese Drittanbieter-Websites haben eigene und unabhängige Datenschutzerklärungen. Wir übernehmen daher keine Verantwortung oder Haftung für den Inhalt und die Aktivitäten dieser verlinkten Websites. Dennoch sind wir bemüht, die Integrität unserer Website zu schützen und freuen uns über jedes Feedback zu diesen Websites.

      <a name="coppa"></a>

      ## [Gesetz zum Schutz der Privatsphäre von Kindern im Internet](#coppa)

      Unsere Website, Produkte und Dienstleistungen richten sich alle an Menschen, die mindestens 13 Jahre oder älter sind. Wenn sich dieser Server in der USA befindet und du unter 13 Jahre alt bist, so benutze diese Website gemäß den Anforderungen von COPPA ([Children's Online Privacy Protection Act](https://de.wikipedia.org/wiki/Children%27s_Online_Privacy_Protection_Act)) nicht.

      <a name="online"></a>

      ## [Online-Datenschutzerklärung](#online)

      Diese Online-Datenschutzerklärung gilt nur für Informationen, die durch unsere Website gesammelt werden, und nicht für offline erfasste Informationen.

      <a name="consent"></a>

      ## [Deine Zustimmung](#consent)

      Indem du unsere Website benutzt, stimmst du der Datenschutzerklärung unserer Website zu.

      <a name="changes"></a>

      ## [Änderungen unserer Datenschutzerklärung](#changes)

      Wenn wir uns dazu entscheiden, unsere Datenschutzerklärung zu ändern, werden wir diese Änderungen auf dieser Seite veröffentlichen.

      Dieses Dokument ist als CC-BY-SA lizenziert. Es wurde zuletzt aktualisiert am [DATUM DER LETZTEN ÄNDERUNG HIER EINFÜGEN].
  badges:
    mass_award:
      errors:
        invalid_csv: Wir haben einen Fehler in Zeile %{line_number} festgestellt. Bitte stelle sicher, dass die CSV-Datei eine E-Mail-Adresse pro Zeile enthält.
        too_many_csv_entries: Zu viele Einträge in der CSV-Datei. Bitte gib eine CSV-Datei mit nicht mehr als %{count} Einträgen an.
        badge_disabled: Bitte aktiviere zunächst das Abzeichen „%{badge_name}“.
        cant_grant_multiple_times: Das %{badge_name}-Abzeichen kann einem einzelnen Benutzer nicht mehrfach verliehen werden.
    editor:
      name: Bearbeiter
      description: Hat den ersten Beitrag bearbeitet
      long_description: |
        Dieses Abzeichen wird verliehen, wenn du das erste Mal einen deiner Beiträge bearbeitest. Auch wenn du deine Beiträge nicht unbegrenzt ändern können wirst, sind Bearbeitungen willkommen – du kannst die Formatierung verbessern, kleine Fehler korrigieren oder irgendetwas ergänzen, was du bei deinem ursprünglichen Beitrag vergessen hast. Bearbeite, um deine Beiträge noch besser zu machen!
    wiki_editor:
      name: Wiki-Editor
      description: Erste Wiki-Bearbeitung
      long_description: |
        Dieses Abzeichen wird verliehen, wenn du das erste Mal einen Wiki-Beitrag bearbeitest.
    basic_user:
      name: Anwärter
      description: <a href="https://blog.discourse.org/2018/06/understanding-discourse-trust-levels/">Ermöglicht</a> das Nutzen aller wesentlichen Community-Funktionen
      long_description: |
        Dieses Abzeichen wird verliehen, wenn du Vertrauensstufe 1 erreichst. Danke, dass du dabeigeblieben bist und ein paar Themen gelesen hast, um zu lernen, worum es in unserer Community geht. Für dich gelten die Einschränkungen für neue Benutzer nicht mehr und du hast nun Zugriff auf alle wichtigen Funktionen, beispielsweise persönliche Nachrichten, die Melden-Funktion, das Bearbeiten von Wiki-Beiträgen und die Fähigkeit, mehrere Bilder und Links in Beiträgen zu verwenden.
    member:
      name: Mitglied
      description: <a href="https://blog.discourse.org/2018/06/understanding-discourse-trust-levels/">Ermöglicht</a> den Versand von Einladungen und Gruppen-Nachrichten sowie die Vergabe von mehr „Gefällt mir“
      long_description: |
        Dieses Abzeichen wird verliehen, wenn du Vertrauensstufe 2 erreichst. Danke, dass du einige Wochen mitgemacht hast, um unserer Community richtig beizutreten. Du kannst nun von deiner Benutzerseite und einzelnen Themen-Seiten aus Einladungen versenden, Gruppen-Nachrichten erstellen und mehr „Gefällt mir“ pro Tag vergeben.
    regular:
      name: Stammgast
      description: <a href="https://blog.discourse.org/2018/06/understanding-discourse-trust-levels/">Ermöglicht</a> das Verschieben und Umbenennen von Themen, die Veröffentlichung verfolgbarer Links, die Umwandlung eines Beitrags in ein Wiki sowie die Vergabe von mehr „Gefällt mir“
      long_description: |
        Dieses Abzeichen wird verliehen, wenn du Vertrauensstufe 3 erreichst. Danke, dass du in unserer Community über mehrere Monate ein Stammgast gewesen bist. Du bist nun einer unserer aktivsten Leser und ein zuverlässiges Mitglied, das diese Community großartig macht. Du kannst nun Themen neu kategorisieren und umbenennen, mächtigere Spam-Meldungen nutzen, eine private Lounge nutzen und kannst viel mehr „Gefällt mir“ pro Tag erhalten.
    leader:
      name: Anführer
      description: <a href="https://blog.discourse.org/2018/06/understanding-discourse-trust-levels/">Ermöglicht</a> das Bearbeiten aller Beiträge, das Anheften, Schließen, Archivieren, Aufteilen und Zusammenfügen von Themen sowie die Vergabe von mehr „Gefällt mir“
      long_description: |
        Dieses Abzeichen wird verliehen, wenn du Vertrauensstufe 4 erreichst. Du bist ein vom Team ausgezeichneter Anführer und hast durch deine Aktivität und Worte ein positives Beispiel für die übrige Community abgegeben. Du kannst alle Beiträge bearbeiten und Moderator-Aktionen wie das Anheften, Schließen, Ausblenden, Archivieren, Teilen und Zusammenführen von Themen durchführen.
    welcome:
      name: Willkommen
      description: Hat ein „Gefällt mir“ erhalten
      long_description: |
        Dieses Abzeichen wird verliehen, wenn du das erste „Gefällt mir“ bei einem Beitrag erhältst. Glückwunsch, du hast einen Beitrag geschrieben, den deine Mitbenutzer interessant, cool oder nützlich finden!
    autobiographer:
      name: Autobiograf
      description: Hat <a href="%{base_uri}/my/preferences/profile">Benutzerprofil</a> ausgefüllt
      long_description: |
        Dieses Abzeichen wird verliehen, wenn du dein <a href="%{base_uri}/my/preferences/profile">Benutzerprofil</a> ausfüllst und ein Profilbild auswählst. Die Community ein bisschen mehr wissen zu lassen über dich und darüber, was du gerne tust, macht die gesamte Community besser. Mach mit!
    anniversary:
      name: Jubiläum
      description: Ist ein aktives Mitglied für ein Jahr und hat mindestens einen Beitrag verfasst
      long_description: |
        Dieses Abzeichen wird verliehen, wenn du ein Jahr lang Mitglied warst und in diesem Jahr mindestens einen Beitrag geschrieben hast. Danke, dass du geblieben bist und zu unserer Community beiträgst. Ohne dich würde uns etwas fehlen.
    nice_post:
      name: Schöne Antwort
      description: Hat 10 „Gefällt mir“ für eine Antwort erhalten
      long_description: |
        Dieses Abzeichen wird verliehen, wenn eine deiner Antworten 10 „Gefällt mir“ erhält. Deine Antwort hat die Community beeindruckt und dabei geholfen, den Dialog voranzubringen!
    good_post:
      name: Gute Antwort
      description: Hat 25 „Gefällt mir“ für eine Antwort erhalten
      long_description: |
        Dieses Abzeichen wird verliehen, wenn eine deiner Antworten 25 „Gefällt mir“-Angaben erhält. Deine Antwort war außergewöhnlich und hat den Dialog viel interessanter gemacht.
    great_post:
      name: Großartige Antwort
      description: Hat 50 „Gefällt mir“ für eine Antwort erhalten
      long_description: |
        Dieses Abzeichen wird verliehen, wenn eine deiner Antworten 50 „Gefällt mir“-Angaben erhält. Wow! Deine Antwort war inspirierend, faszinierend, wahnsinnig komisch oder aufschlussreich und die Community hat sie geliebt.
    nice_topic:
      name: Schönes Thema
      description: Hat 10 „Gefällt mir“ für ein Thema erhalten
      long_description: |
        Dieses Abzeichen wird verliehen, wenn eines deiner Themen 10 „Gefällt mir“-Angaben erhält. Du hast einen interessanten Dialog begonnen, den die Community genossen hat!
    good_topic:
      name: Gutes Thema
      description: Hat 25 „Gefällt mir“ für ein Thema erhalten
      long_description: |
        Dieses Abzeichen wird verliehen, wenn eines deiner Themen 25 „Gefällt mir“-Angaben erhält. Du hast einen lebendigen Dialog gestartet, die die Community versammelt hat.
    great_topic:
      name: Großartiges Thema
      description: Hat 50 „Gefällt mir“ für ein Thema erhalten
      long_description: |
        Dieses Abzeichen wird verliehen, wenn eines deiner Themen 50 „Gefällt mir“-Angaben erhält. Du hast einen faszinierenden Dialog losgetreten und die Community hat die daraus entstandene, lebhafte Diskussion geliebt!
    nice_share:
      name: Schön geteilt
      description: Hat einen Beitrag mit 25 Besuchern geteilt
      long_description: |
        Dieses Abzeichen wird verliehen, wenn du einen Link teilst, der von 25 Besuchern angeklickt wurde. Danke, dass du dazu beigetragen hast, unsere Diskussionen und diese Community bekannt zu machen!
    good_share:
      name: Gut geteilt
      description: Hat einen Beitrag mit 300 Besuchern geteilt
      long_description: |
        Dieses Abzeichen wird verliehen, wenn du einen Link teilst, der von 300 Besuchern angeklickt wurde. Gute Arbeit! Du hast eine großartige Diskussion einer ganzen Reihe neuer Leute zur Schau gestellt und dieser Community geholfen zu wachsen.
    great_share:
      name: Großartig geteilt
      description: Hat einen Beitrag mit 1000 Besuchern geteilt
      long_description: |
        Dieses Abzeichen wird verliehen, wenn du einen Link teilst, der von 1000 Besuchern angeklickt wurde. Wow! Du hast eine interessante Diskussion einer riesigen Leserschaft nähergebracht und unserer Community sehr geholfen zu wachsen!
    first_like:
      name: Erstes „Gefällt mir“
      description: Hat einen Beitrag mit „Gefällt mir“ markiert
      long_description: |
        Dieses Abzeichen wird verliehen, wenn du das erste Mal auf die :heart:-Schaltfläche unter einem Beitrag klickst. Beiträge mit „Gefällt mir“ zu markieren ist eine tolle Art, um Mitglieder wissen zu lassen, dass ihr Beitrag interessant, nützlich, cool oder witzig war. Teile die Liebe!
    first_flag:
      name: Erste Meldung
      description: Hat einen Beitrag gemeldet
      long_description: |
        Dieses Abzeichen wird verliehen, wenn du das erste Mal einen Beitrag meldest. Mit Meldungen bewahren wir dies als netten Platz für alle. Wenn du einen Beitrag bemerkst, der aus irgendeinem Grund die Aufmerksamkeit eines Moderators erfordert, so zögere bitte nicht, ihn zu melden. Wenn du ein Problem siehst, :flag_black: melde es!
    promoter:
      name: Werber
      description: Hat einen Benutzer eingeladen
      long_description: |
        Das Abzeichen wird verliehen, wenn du jemanden mit der „Einladen“-Schaltfläche auf deiner Benutzerseite dazu einlädst, der Community beizutreten. Freunde einzuladen, die an bestimmten Diskussionen interessiert sind, ist eine großartige Art, neue Leute mit unserer Community vertraut zu machen, also danke!
    campaigner:
      name: Aktivist
      description: Hat 3 Anwärter eingeladen
      long_description: |
        Dieses Abzeichen wird verliehen, wenn du 3 Leute eingeladen hast, die daraufhin genug Zeit auf der Website verbracht haben, um Anwärter zu werden. Eine lebendige Community benötigt eine regelmäßige Infusion mit Neulingen, die sich regelmäßig beteiligen und neue Stimmen zum Dialog ergänzen.
    champion:
      name: Verfechter
      description: Hat 5 Mitglieder eingeladen
      long_description: |
        Dieses Abzeichen wird verliehen, wenn du 5 Leute eingeladen hast, die daraufhin genug Zeit auf der Website verbracht haben, um vollwertige Mitglieder zu werden. Wow! Danke dafür, dass du die Vielfalt unserer Community mit neuen Mitgliedern erweiterst!
    first_share:
      name: Erste Verbreitung
      description: Hat einen Beitrag geteilt
      long_description: |
        Das Abzeichen wird verliehen, wenn du das erste Mal einen Link zu einer Antwort oder einem Thema mit der „Teilen“-Schaltfläche teilst. Das Teilen von Links ist ein großartiger Weg, um interessanten Diskussionen dem Rest der Welt zur Schau zu stellen und die Community wachsen zu lassen.
    first_link:
      name: Erster Link
      description: Hat einen Link auf einen anderen Beitrag geteilt
      long_description: |
        Das Abzeichen wird verliehen, wenn du das erste Mal einen Link zu einem anderen Thema hinzufügst. Das Verknüpfen von Themen hilft Mitgliedern, interessante verwandte Dialoge zu finden, indem die Verbindung zwischen Themen in beiden Richtungen angezeigt wird. Verknüpfe munter weiter!
    first_quote:
      name: Erstes Zitat
      description: Hat einen Beitrag zitiert
      long_description: |
        Dieses Abzeichen wird verliehen, wenn du das erste Mal einen Beitrag in deiner Antwort zitierst. Das Zitieren relevanter Teile früherer Beiträge in deiner Antwort hilft dabei, Diskussionen verbunden zu halten und beim Thema zu bleiben. Der einfachste Weg zu zitieren besteht darin, den Abschnitt eines Beitrags zu markieren und dann die Antwort-Schaltfläche zu drücken. Zitiere weiter großzügig!
    read_guidelines:
      name: Richtlinien gelesen
      description: Hat die <a href="%{base_uri}/guidelines">Community-Richtlinien</a> gelesen
      long_description: |
        Dieses Abzeichen wird verliehen für das <a href="%{base_uri}/guidelines">Lesen der Community-Richtlinien</a>. Ein Befolgen und Teilen dieser einfachen Richtlinien hilft uns dabei, eine sichere, lustige und nachhaltige Gemeinschaft für alle zu schaffen. Denke immer daran, dass dort ein anderer Mensch, genauso wie du, auf der anderen Seite des Bildschirms ist. Sei nett!
    reader:
      name: Leser
      description: Hat in einem Thema mit mehr als 100 Beiträgen jeden Beitrag gelesen
      long_description: |
        Dieses Abzeichen wird verliehen, wenn du das erste Mal ein langes Thema mit mehr als 100 Antworten liest. Eine Unterhaltung genau zu lesen, hilft dir dabei, der Diskussion zu folgen sowie die verschiedenen Standpunkte zu verstehen und führt zu interessanteren Dialogen. Je mehr du liest, desto besser wird die Unterhaltung. Wie wir zu sagen pflegen: Lesen ist grundlegend! :slight_smile:
    popular_link:
      name: Beliebter Link
      description: Hat einen externen Link geteilt, welcher mindestens 50 Klicks erhalten hat
      long_description: |
        Dieses Abzeichen wird verliehen, wenn ein von dir geteilter Link 50 Klicks erhält. Danke, dass du einen nützlichen Link geteilt hast, der der Unterhaltung einen interessanten Kontext geliefert hat!
    hot_link:
      name: Angesagter Link
      description: Hat einen externen Link geteilt, welcher mindestens 300 Klicks erhalten hat
      long_description: |
        Dieses Abzeichen wird verliehen, wenn ein von dir geteilter Link 300 Klicks erhält. Danke, dass du einen faszinierenden Link geteilt hast, der die Unterhaltung vorwärtsgebracht und die Diskussion bereichert hat!
    famous_link:
      name: Berühmter Link
      description: Hat einen externen Link geteilt, welcher mindestens 1000 Klicks erhalten hat
      long_description: |
        Dieses Abzeichen wird verliehen, wenn ein von dir geteilter Link 1000 Klicks erhält. Wow! Du hast einen Link geteilt, der die Unterhaltung signifikant verbessert hat, indem er ein wesentliches Detail, Kontext und Informationen geliefert hat. Großartige Arbeit!
    appreciated:
      name: Geschätzt
      description: Hat je ein „Gefällt mir“ auf 20 Beiträge erhalten
      long_description: |
        Dieses Abzeichen wird verliehen, wenn du mindestens ein „Gefällt mir“ auf 20 verschiedene Beiträge erhältst. Die Community genießt deine Beiträge zu den Unterhaltungen!
    respected:
      name: Respektiert
      description: Hat je 2 „Gefällt mir“ auf 100 Beiträge erhalten
      long_description: |
        Dieses Abzeichen wird verliehen, wenn du mindestens 2 „Gefällt mir“ auf 100 verschiedene Beiträge erhältst. Die Community respektiert deine zahlreichen Beiträge zu den Unterhaltungen zunehmend!
    admired:
      name: Bewundert
      description: Hat je 5 „Gefällt mir“ auf 300 Beiträge erhalten
      long_description: |
        Dieses Abzeichen wird verliehen, wenn du mindestens 5 „Gefällt mir“ auf 300 verschiedene Beiträge erhältst. Wow! Die Community bewundert deine regelmäßigen, hochwertigen Beiträge zu den Unterhaltungen!
    out_of_love:
      name: Out of Love
      description: Hat an einem Tag %{max_likes_per_day} „Gefällt mir“ verwendet
      long_description: |
        Dieses Abzeichen wird verliehen, wenn du alle %{max_likes_per_day} deiner täglichen „Gefällt mir“ verwendest. Wenn du dir einen Moment Zeit nimmst und die Beiträge likest, die dir gefallen und die du schätzt, ermutigst du deine Community-Mitglieder, in Zukunft noch mehr tolle Diskussionen zu führen.
    higher_love:
      name: Higher Love
      description: Hat 5 Mal an einem Tag %{max_likes_per_day} „Gefällt mir“ verwendet
      long_description: |
        Dieses Abzeichen wird verliehen, wenn du alle %{max_likes_per_day} deiner täglichen „Gefällt mir“ an 5 Tagen verwendest. Danke, dass du dir die Zeit nimmst, jeden Tag aktiv die besten Unterhaltungen zu fördern!
    crazy_in_love:
      name: Crazy in Love
      description: Hat 20 Mal an einem Tag %{max_likes_per_day} „Gefällt mir“ verwendet
      long_description: |
        Dieses Abzeichen wird verliehen, wenn du alle %{max_likes_per_day} deiner täglichen „Gefällt mir“ an 20 Tagen verwendest. Wahnsinn! Du bist ein Vorbild darin, deine Community-Mitglieder zu ermutigen!
    thank_you:
      name: Dankeschön
      description: Hat 20 „Gefällt mir“ für Beiträge erhalten und 10 „Gefällt mir“ vergeben
      long_description: |
        Dieses Abzeichen wird verliehen, wenn du für 20 Beiträge ein „Gefällt mir“ erhalten und im Gegenzug mindestens 10 „Gefällt mir“ vergeben hast. Wenn jemand deine Beiträge mit „Gefällt mir“ markiert, findest du auch die Zeit, mit „Gefällt mir“ zu markieren, was andere schreiben.
    gives_back:
      name: Geben und nehmen
      description: Hat 100 „Gefällt mir“ für Beiträge erhalten und 100 „Gefällt mir“ vergeben
      long_description: |
        Dieses Abzeichen wird verliehen, wenn du für 100 Beiträge ein „Gefällt mir“ erhalten und im Gegenzug mindestens 100 „Gefällt mir“ vergeben hast. Danke für deine Selbstlosigkeit!
    empathetic:
      name: Empathisch
      description: Hat 500 „Gefällt mir“ für Beiträge erhalten und 1000 „Gefällt mir“ vergeben
      long_description: |
        Dieses Abzeichen wird verliehen, wenn du für 500 Beiträge ein „Gefällt mir“ erhalten und im Gegenzug mindestens 1000 „Gefällt mir“ vergeben hast. Wow! Du bist ein Vorbild für Großzügigkeit und gegenseitige Wertschätzung :two_hearts:.
    first_emoji:
      name: Erstes Emoji
      description: Hat ein Emoji in einem Beitrag verwendet
      long_description: |
        Dieses Abzeichen wird verliehen, wenn du das erste Mal ein Emoji zu deinem Beitrag hinzufügst. :thumbsup: Emojis lassen dich Emotionen in deinen Beiträgen vermitteln, von Glück :smiley: zu Trauer :anguished: zu Wut :angry: und allem dazwischen :sunglasses:. Gib einfach einen : (Doppelpunkt) ein oder drücke die Emoji-Schaltfläche im Editor, um aus Hunderten Auswahlmöglichkeiten zu wählen :ok_hand:
    first_mention:
      name: Erste Erwähnung
      description: Hat einen Benutzer in einem Beitrag erwähnt
      long_description: |
        Dieses Abzeichen wird verliehen, wenn du das erste Mal den Benutzernamen von jemandem mit @ in deinem Beitrag erwähnst. Jede Erwähnung erzeugt eine Benachrichtigung an die Person, sodass sie über deinen Beitrag informiert wird. Gib einfach ein @ (At-Zeichen) ein und erwähne einen beliebigen Benutzer oder, sofern erlaubt, eine Gruppe – es ist ein komfortabler Weg, die Aufmerksamkeit von jemandem auf etwas zu lenken.
    first_onebox:
      name: Erste Onebox
      description: Hat einen Link geteilt, der in eine Onebox umgewandelt wurde
      long_description: |
        Dieses Abzeichen wird verliehen, wenn du das erste Mal einen Link in eine eigene Zeile einfügst, der automatisch in eine Onebox umgewandelt wird – mit Zusammenfassung, Titel und Bild (falls verfügbar).
    first_reply_by_email:
      name: Erste Antwort per E-Mail
      description: Hat auf einen Beitrag per E-Mail geantwortet
      long_description: |
        Das Abzeichen wird verliehen, wenn du das erste Mal per E-Mail :e-mail: auf einen Beitrag antwortest.
    new_user_of_the_month:
      name: "Neuer Benutzer des Monats"
      description: Herausragende Beiträge im ersten Monat
      long_description: |
        Dieses Abzeichen wird verliehen, um monatlich zwei neuen Benutzern zu ihren insgesamt exzellenten Beiträgen zu gratulieren, was dadurch ermittelt wird, wie viele „Gefällt mir“ ihre Beiträge erhalten und von wem.
    enthusiast:
      name: Enthusiast
      description: Hat das Forum an 10 aufeinanderfolgenden Tagen besucht
      long_description: |
        Dieses Abzeichen wird verliehen für Besuche an 10 aufeinanderfolgenden Tagen. Danke, dass du über eine Woche bei uns geblieben bist!
    aficionado:
      name: Begeisterter Anhänger
      description: Hat das Forum an 100 aufeinanderfolgenden Tagen besucht
      long_description: |
        Dieses Abzeichen wird verliehen für Besuche an 100 aufeinanderfolgenden Tagen. Das sind mehr als drei Monate!
    devotee:
      name: Verehrer
      description: Hat das Forum an 365 aufeinanderfolgenden Tagen besucht
      long_description: |
        Dieses Abzeichen wird verliehen für Besuche an 365 aufeinanderfolgenden Tagen. Wow, ein ganzes Jahr!
    badge_title_metadata: "„%{display_name}“-Abzeichen auf %{site_title}"
  admin_login:
    success: "E-Mail gesendet"
    errors:
      unknown_email_address: "Unbekannte E-Mail-Adresse."
      invalid_token: "Ungültiges Token."
    email_input: "Administrator-E-Mail"
    submit_button: "E-Mail senden"
    safe_mode: "Abgesicherter Modus: Alle Themes/Plug-ins beim Anmelden deaktivieren"
  performance_report:
    initial_post_raw: Dieses Thema enthält tägliche Leistungsberichte für deine Website.
    initial_topic_title: Berichte zur Website-Leistung
  tags:
    title: "Schlagwörter"
    restricted_tag_disallowed: 'Du kannst das Schlagwort „%{tag}“ nicht anwenden.'
    restricted_tag_remove_disallowed: 'Du kannst das Schlagwort „%{tag}“ nicht entfernen.'
    minimum_required_tags:
      one: "Du muss mindestens %{count} Schlagwort auswählen."
      other: "Du musst mindestens %{count} Schlagwörter auswählen."
    upload_row_too_long: "Die CSV-Datei sollte ein Schlagwort pro Zeile haben. Optional kann das Schlagwort von einem Komma und dem Namen einer Schlagwortgruppe gefolgt sein."
    forbidden:
      invalid:
        one: "Das ausgewählte Schlagwort kann nicht genutzt werden."
        other: "Keines der ausgewählten Schlagwörter kann genutzt werden"
      in_this_category: '„%{tag_name}“ kann in dieser Kategorie nicht verwendet werden'
      restricted_to:
        one: '„%{tag_name}“ ist beschränkt auf die Kategorie „%{category_names}“'
        other: '„%{tag_name}“ ist beschränkt auf folgende Kategorien: %{category_names}'
      synonym: 'Synonyme sind nicht erlaubt. Verwende stattdessen „%{tag_name}“.'
      has_synonyms: 'Schlagwort „%{tag_name}“ kann nicht verwendet werden, da es Synonyme hat.'
      restricted_tags_cannot_be_used_in_category:
        one: 'Das Schlagwort „%{tags}“ kann nicht in der Kategorie „%{category}“ verwendet werden. Bitte entferne es.'
        other: 'Die folgenden Schlagwörter können nicht in der Kategorie „%{category}“ verwendet werden: %{tags}. Bitte entferne sie.'
      category_does_not_allow_tags:
        one: 'In der Kategorie „%{category}“ ist das Schlagwort „%{tags}“ nicht zulässig. Bitte entferne es.'
        other: 'In der Kategorie „%{category}“ sind die folgenden Schlagwörter nicht zulässig: „%{tags}“. Bitte entferne sie.'
    required_tags_from_group:
      one: "Du musst mindestens %{count} „%{tag_group_name}“-Schlagwort hinzufügen. Die Schlagwörter in dieser Gruppe sind: %{tags}."
      other: "Du musst mindestens %{count} „%{tag_group_name}“-Schlagwörter hinzufügen. Die Schlagwörter in dieser Gruppe sind: %{tags}."
    limited_to_one_tag_from_group: "Die Schlagwörter %{tags} können nicht gleichzeitig verwendet werden. Bitte füge nur eines von ihnen ein."
    invalid_target_tag: "kann kein Synonym für ein Synonym sein"
    synonyms_exist: "ist nicht erlaubt, solange Synonyme existieren"
  rss_by_tag: "Themen mit dem Schlagwort %{tag}"
  finish_installation:
    congratulations: "Glückwunsch, du hast Discourse installiert!"
    register:
      button: "Registrieren"
      title: "Administrator-Konto registrieren"
      help: "Registriere ein neues Konto, um loszulegen."
      no_emails: "Leider wurde bei der Einrichtung keine Administrator-E-Mail-Adresse festgelegt, sodass es schwer sein könnte, die Konfiguration abzuschließen. Bitte füge eine Entwickler-E-Mail-Adresse in der Konfigurationsdatei hinzu oder <a href='https://meta.discourse.org/t/create-admin-account-from-console/17274'>erstelle ein Administrator-Konto über die Konsole</a>."
    confirm_email:
      title: "Bestätige deine E-Mail-Adresse"
      message: "<p>Wir haben eine Aktivierungs-E-Mail an <b>%{email}</b> geschickt. Bitte folge den Anweisungen in der E-Mail, um dein Konto zu aktivieren. </p><p>Sollte sie nicht ankommen, prüfe deinen Spam-Ordner und <a href='https://meta.discourse.org/t/troubleshooting-email-on-a-new-discourse-install/16326'>stelle sicher, dass der E-Mail-Versand richtig eingerichtet ist</a>.</p>"
    resend_email:
      title: "Aktivierungs-E-Mail erneut senden"
      message: "<p>Wir haben die Aktivierungs-E-Mail noch einmal an <b>%{email}</b> gesendet"
  safe_mode:
    title: "Abgesicherten Modus betreten"
    description: "Im abgesicherten Modus kannst du deine Website testen, ohne Themes oder clientseitige Plug-in-Anpassungen zu laden. Server-seitige Plug-in-Anpassungen bleiben aktiviert."
    no_themes: "Themes und Theme-Komponente deaktivieren"
    no_unofficial_plugins: "Inoffizielle clientseitige Plug-in-Anpassungen deaktivieren"
    no_plugins: "Alle clientseitigen Plug-in-Anpassungen deaktivieren"
    enter: "Abgesicherten Modus betreten"
    must_select: "Du musst mindestens eine Option auswählen, um den abgesicherten Modus zu betreten."
  wizard:
    title: "Discourse einrichten"
    step:
      introduction:
        title: "Über deine Website"
        description: "Diese werden bei deiner Anmeldung und auf allen öffentlichen Seiten angezeigt. Du kannst sie später jederzeit ändern."
        fields:
          title:
            label: "Name der Community"
            placeholder: "Erikas Stammtisch"
          site_description:
            label: "Beschreibe deine Community in einem Satz"
            placeholder: "Ein Ort für Erika und ihre Bekannten, um coole Sachen zu besprechen"
          default_locale:
            label: "Sprache"
      privacy:
        title: "Mitgliedererfahrung"
        fields:
          login_required:
            placeholder: "Privat"
            extra_description: "Nur angemeldete Benutzer können auf diese Community zugreifen"
          invite_only:
            placeholder: "Nur auf Einladung"
            extra_description: "Benutzer müssen von vertrauenswürdigen Benutzern oder Team-Mitgliedern eingeladen werden, andernfalls können sich Benutzer selbst registrieren"
          must_approve_users:
            placeholder: "Genehmigung erfordern"
            extra_description: "Benutzer müssen von den Team-Mitgliedern genehmigt werden"
          chat_enabled:
            placeholder: "Chat aktivieren"
            extra_description: "Interagiere in Echtzeit mit deinen Mitgliedern"
          enable_sidebar:
            placeholder: "Seitenleiste aktivieren"
            extra_description: "Einfacher Zugriff auf deine Lieblingsplätze"
      ready:
        title: "Deine Website ist bereit!"
        description: "Das war's! Du hast die Grundlagen für die Einrichtung deiner Community geschaffen. Jetzt kannst du dich umsehen, ein Willkommensthema schreiben und Einladungen verschicken!<br><br>Viel Spaß!"
      styling:
        title: "Look and Feel"
        fields:
          color_scheme:
            label: "Farbschema"
          body_font:
            label: "Textkörper-Schriftart"
          heading_font:
            label: "Überschrift-Schriftart"
          styling_preview:
            label: "Vorschau"
          homepage_style:
            label: "Homepage-Stil"
            choices:
              latest:
                label: "Aktuelle Themen"
              categories_only:
                label: "Nur Kategorien"
              categories_with_featured_topics:
                label: "Kategorien mit hervorgehobenen Themen"
              categories_and_latest_topics:
                label: "Kategorien und aktuelle Themen"
              categories_and_latest_topics_created_date:
                label: "Kategorien und neueste Themen (sortiert nach Datum der Themenerstellung)"
              categories_and_top_topics:
                label: "Kategorien und angesagte Themen"
              categories_boxes:
                label: "Kategorie-Boxen"
              categories_boxes_with_topics:
                label: "Kategorie-Boxen mit Themen"
              subcategories_with_featured_topics:
                label: "Unterkategorien mit hervorgehobenen Themen"
      branding:
        title: "Website-Logo"
        fields:
          logo:
            label: "Hauptlogo"
            description: "Empfohlene Größe: 600 x 200"
          logo_small:
            label: "Quadratisches Logo"
            description: "Empfohlene Größe: 512 x 512. Wird auch als Favicon und App-Symbol für den Home-Bildschirm von Mobilgeräten verwendet."
      corporate:
        title: "Deine Organisation"
        description: "Die folgenden Informationen werden in deinen Nutzungsbedingungen und auf deinen „Über uns“-Seiten verwendet. Falls es keine Firma gibt, kannst du dies überspringen."
        fields:
          company_name:
            label: "Firmenname"
            placeholder: "Acme-Organisation"
          governing_law:
            label: "Anzuwendendes Recht"
            placeholder: "Deutsches Recht"
          contact_url:
            label: "Webseite"
            placeholder: "https://www.example.com/contact-us"
          city_for_disputes:
            label: "Stadt für Rechtsstreitigkeiten"
            placeholder: "Berlin"
          site_contact:
            label: "Automatische Nachrichten"
            description: "Alle automatischen persönlichen Discourse-Nachrichten werden von diesem Benutzer geschickt, z. B. Warnungen zu Meldungen und Benachrichtigungen über den Abschluss von Backups."
          contact_email:
            label: "Ansprechpartner"
            placeholder: "example@user.com"
            description: "E-Mail-Adresse einer verantwortlichen Person für diese Website. Wird verwendet für kritische Benachrichtigungen und auf <a href='%{base_path}/about' target='_blank'>deiner „Über uns“-Seite</a> für dringende Anfragen angezeigt."
      invites:
        title: "Team einladen"
        description: "Du hast es fast geschafft! Lass uns ein paar Leute einladen, die dabei helfen, <a href='https://blog.discourse.org/2014/08/building-a-discourse-community/' target='blank'>Diskussionen anzuregen</a> – mit interessanten Themen und Beiträgen, um deine Community in Schwung zu bringen."
        disabled: "Lokale Anmeldungen sind deaktiviert. Daher ist es nicht möglich, Einladungen zu verschicken. Bitte fahre mit dem nächsten Schritt fort."
      finished:
        title: "Dein Discourse ist bereit!"
        description: |
          <p>Wenn du jemals Lust hast, diese Einstellungen zu ändern, <b>führe diesen Assistenten jederzeit erneut aus</b> oder besuche <a href='%{base_path}/admin' target='_blank'>deinen Administrator-Bereich</a>; du findest ihn neben dem Schraubenschlüssel-Symbol im Website-Menü.</p>
          <p>Mit unserem leistungsstarken Theme-System kannst du Discourse noch weiter anpassen. Beispiele findest du unter <a href="https://meta.discourse.org/c/theme/61/l/top" target="_blank">Top-Themes und -Komponenten</a> auf <a href="https://meta.discourse.org/" target="_blank">meta.discourse.org</a>.</p>
          <p>Viel Spaß und viel Erfolg <a href='https://blog.discourse.org/2014/08/building-a-discourse-community/' target='_blank'>beim Aufbau deiner neuen Community!</a></p>
  search_logs:
    graph_title: "Anzahl Suchen"
  onebox:
    discourse:
      user_joined_community: "Beigetreten %{date}"
  discourse_push_notifications:
    popup:
      mentioned: '%{username} hat dich erwähnt in „%{topic}“ – %{site_title}'
      group_mentioned: '%{username} hat dich erwähnt in „%{topic}“ – %{site_title}'
      quoted: '%{username} hat dich zitiert in „%{topic}“ – %{site_title}'
      replied: '%{username} hat dir geantwortet in „%{topic}“ – %{site_title}'
      posted: '%{username} hat geschrieben in „%{topic}“ – %{site_title}'
      private_message: '%{username} hat dir eine private Nachricht geschickt in „%{topic}“ – %{site_title}'
      linked: '%{username} hat deinen Beitrag verlinkt in „%{topic}“ – %{site_title}'
      watching_first_post: '%{username} hat ein neues Thema „%{topic}“ erstellt – %{site_title}'
      confirm_title: "Benachrichtigungen aktiviert – %{site_title}"
      confirm_body: "Erfolgreich! Benachrichtigungen wurden aktiviert."
      custom: "Benachrichtigung von %{username} auf %{site_title}"
  staff_action_logs:
    not_found: "nicht gefunden"
    unknown: "unbekannt"
    user_merged: "%{username} wurde mit diesem Konto zusammengeführt"
    user_delete_self: "Selbst gelöscht von %{url}"
    webhook_deactivation_reason: "Dein Webhook wurde automatisch deaktiviert. Wir haben mehrere „%{status}“-HTTP-Statusfehlerantworten erhalten."
    api_key:
      automatic_revoked:
        one: "Automatisch widerrufen, letzte Aktivität vor mehr als %{count} Tag"
        other: "Automatisch widerrufen, letzte Aktivität vor mehr als %{count} Tagen"
      revoked: Widerrufen
      restored: Wiederhergestellt
  reviewables:
    already_handled: "Vielen Dank, aber wir haben diesen Beitrag bereits überprüft und festgestellt, dass er nicht erneut gemeldet werden muss."
    already_handled_and_user_not_exist: "Danke, aber jemand hat es bereits überprüft und dieser Benutzer existiert nicht mehr."
    priorities:
      low: "Niedrig"
      medium: "Mittel"
      high: "Hoch"
    sensitivity:
      disabled: "Deaktiviert"
      low: "Niedrig"
      medium: "Mittel"
      high: "Hoch"
    must_claim: "Du musst Elemente reservieren, bevor du sie bearbeiten kannst."
    user_claimed: "Dieses Element wurde von einem anderen Benutzer reserviert."
    missing_version: "Du musst eine Version angeben."
    conflict: "Es gab einen Update-Konflikt, der dich daran gehindert hat."
    reasons:
      post_count: "Die ersten paar Beiträge jedes Benutzers müssen von Team-Mitgliedern genehmigt werden. Siehe %{link}."
      trust_level: "Antworten von Benutzern auf niedrigen Vertrauensstufen müssen von Team-Mitgliedern genehmigt werden. Siehe %{link}."
      new_topics_unless_trust_level: "Themen von Benutzern auf niedrigen Vertrauensstufen müssen von Team-Mitgliedern genehmigt werden. Siehe %{link}."
      fast_typer: "Ein neuer Benutzer hat seinen ersten Beitrag verdächtig schnell getippt, Verdacht auf Bot oder Spammer-Verhalten. Siehe %{link}."
      auto_silence_regex: "Neuer Benutzer, dessen erster Beitrag mit der %{link}-Einstellung übereinstimmt."
      watched_word: "Dieser Beitrag enthielt ein beobachtetes Wort. Siehe %{link}."
      staged: "Neue Themen und Beiträge für vorbereitete Benutzer müssen von Team-Mitgliedern genehmigt werden. Siehe %{link}."
      category: "Beiträge in dieser Kategorie benötigen manuelle Genehmigung von Team-Mitgliedern. Siehe %{link}."
      must_approve_users: "Alle neuen Benutzer müssen von Team-Mitgliedern genehmigt werden. Siehe %{link}."
      invite_only: "Alle neuen Benutzer müssen eingeladen werden. Siehe %{link}."
      email_auth_res_enqueue: "Diese E-Mail hat eine DMARC-Prüfung nicht bestanden. Sie stammt höchstwahrscheinlich nicht von der Person, von der sie zu stammen scheint. Überprüfe die Roh-E-Mail-Header auf weitere Informationen."
      email_spam: "Diese E-Mail wurde durch den in %{link} definierten Header als Spam gekennzeichnet."
      suspect_user: "Dieser neue Benutzer hat Profilinformationen eingegeben, ohne irgendwelche Themen oder Beiträge zu lesen, was stark darauf hindeutet, dass er ein Spammer sein könnte. Siehe %{link}."
      contains_media: "Dieser Beitrag enthält eingebettete Medien. Siehe %{link}."
      queued_by_staff: "Ein Team-Mitglied ist der Meinung, dass dieser Beitrag überprüft werden muss. Bis dahin wird er versteckt bleiben."
      links:
        watched_word: Liste der beobachteten Wörter
        category: Kategorie-Einstellungen
    actions:
      agree:
        title: "Ja"
      agree_and_keep:
        title: "Beitrag behalten"
        description: "Meldung zustimmen, aber diesen Beitrag unbearbeitet lassen."
      agree_and_keep_hidden:
        title: "Beitrag ausgeblendet lassen"
        description: "Meldung zustimmen und den Beitrag ausgeblendet lassen."
      agree_and_suspend:
        title: "Benutzer sperren"
        description: "Meldung zustimmen und Benutzer sperren."
      agree_and_silence:
        title: "Benutzer stummschalten"
        description: "Meldung zustimmen und Benutzer stummschalten."
      agree_and_restore:
        title: "Beitrag wiederherstellen"
        description: "Beitrag wiederherstellen, sodass alle Benutzer ihn sehen können."
      agree_and_hide:
        title: "Beitrag ausblenden"
        description: "Der Meldung zustimmen, diesen Beitrag ausblenden und dem Benutzer automatisch eine Nachricht mit der Bitte schicken, ihn zu bearbeiten."
      delete_single:
        title: "Löschen"
      delete:
        title: "Löschen …"
      delete_and_ignore:
        title: "Meldung ignorieren und Beitrag löschen"
        description: "Ignoriere die Meldung, indem du sie aus der Warteschlange entfernst und den Beitrag löschst; wenn es der erste Beitrag ist, wird auch das Thema gelöscht. "
      delete_and_ignore_replies:
        title: "Meldung ignorieren, Beitrag und Antworten löschen"
        description: "Ignoriere die Meldung, indem du sie aus der Warteschlange entfernst und den Beitrag sowie alle seine Antworten löscht; wenn es der erste Beitrag ist, wird auch das Thema gelöscht"
        confirm: "Möchtest du wirklich auch die Antworten auf diesen Beitrag löschen?"
      delete_and_agree:
        title: "Beitrag löschen"
        description: "Stimme der Meldung zu und lösche diesen Beitrag; wenn es der erste Beitrag ist, wird auch das Thema gelöscht."
      delete_and_agree_replies:
        title: "Beitrag und Antworten löschen"
        description: "Stimme der Meldung zu und lösche diesen Beitrag sowie alle seine Antworten; wenn es der erste Beitrag ist, wird auch das Thema gelöscht."
        confirm: "Möchtest du wirklich auch die Antworten auf diesen Beitrag löschen?"
      disagree_and_restore:
        title: "Nein, Beitrag wiederherstellen"
        description: "Beitrag wiederherstellen, sodass alle Benutzer ihn sehen können."
      disagree:
        title: "Nein"
      ignore:
        title: "Ignorieren"
      ignore_and_do_nothing:
        title: "Nichts tun"
        description: "Ignoriere die Meldung, indem du sie aus der Warteschlange entfernst, ohne etwas zu unternehmen. Ausgeblendete Beiträge bleiben versteckt und werden von den Auto-Tools bearbeitet."
      approve:
        title: "Genehmigen"
      approve_post:
        title: "Beitrag genehmigen"
        confirm_closed: "Dieses Thema ist geschlossen. Willst du den Beitrag trotzdem erstellen?"
      reject_post:
        title: "Beitrag ablehnen"
      approve_user:
        title: "Benutzer genehmigen"
      reject_user:
        title: "Lösche Benutzer …"
        delete:
          title: "Benutzer löschen"
          description: "Der Benutzer wird aus dem Forum gelöscht."
        block:
          title: "Benutzer löschen und blockieren"
          description: "Der Benutzer wird gelöscht und wir blockieren seine IP- und E-Mail-Adresse."
      reject:
        title: "Ablehnen"
        bundle_title: "Ablehnen …"
      reject_and_suspend:
        title: "Benutzer ablehnen und sperren"
      reject_and_silence:
        title: "Benutzer ablehnen und stummschalten"
      reject_and_delete:
        title: "Den Beitrag ablehnen und löschen"
      reject_and_keep_deleted:
        title: "Beitrag gelöscht lassen"
      approve_and_restore:
        title: "Beitrag genehmigen und wiederherstellen"
      delete_user:
        reason: "Gelöscht via Warteschlange zur Überprüfung"
  email_style:
    html_missing_placeholder: "Die HTML-Vorlage muss %{placeholder} beinhalten"
  notification_level:
    ignore_error: "Entschuldige, du kannst diesen Benutzer nicht ignorieren."
    mute_error: "Entschuldige, du kannst diesen Benutzer nicht stummschalten."
    error: "Leider kannst du die Benachrichtigungsstufe für diesen Benutzer nicht ändern."
    invalid_value: '„%{value}“ ist keine gültige Benachrichtigungsstufe.'
  discord:
    not_in_allowed_guild: "Authentifizierung fehlgeschlagen. Du bist kein Mitglied einer erlaubten Discord-Gilde."
  old_keys_reminder:
    title: "Erinnerung an alte Anmeldedaten"
    body: |
      Hallo! Dies ist eine routinemäßige jährliche Sicherheitserinnerung von deiner Discourse-Instanz.

      Wir möchten dich freundlich darauf hinweisen, dass die folgenden Anmeldedaten für deine Discourse-Instanz seit mehr als zwei Jahren nicht aktualisiert wurden:

      %{keys}

      Derzeit ist keine Maßnahme erforderlich, jedoch wird es als gute Sicherheitspraxis betrachtet, alle wichtigen Anmeldedaten alle paar Jahre zu wechseln.
  create_linked_topic:
    topic_title_with_sequence:
      one: "%{topic_title} (Teil %{count})"
      other: "%{topic_title} (Teil %{count})"
    post_raw: "Fortsetzung der Diskussion von %{parent_url}.\n\nVorherige Diskussionen:\n\n%{previous_topics}"
    small_action_post_raw: "Setze die Diskussion bei %{new_title} fort."
  fallback_username: "Benutzer"
  user_status:
    errors:
      ends_at_should_be_greater_than_set_at: "ends_at sollte größer sein als set_at"
  webhooks:
    payload_url:
      blocked_or_internal: "Payload-URL kann nicht verwendet werden, da sie in eine blockierte oder interne IP aufgelöst wird"
      unsafe: "Payload-URL kann nicht verwendet werden, da sie unsicher ist"
  form_templates:
    errors:
      invalid_yaml: "ist keine gültige YAML-Zeichenfolge"
      invalid_type: "enthält einen ungültigen Vorlagentyp: %{type} (gültige Typen sind: %{valid_types})"
      missing_type: "fehlt ein Feldtyp"
  activemodel:
    errors:
      <<: *errors<|MERGE_RESOLUTION|>--- conflicted
+++ resolved
@@ -2181,13 +2181,6 @@
     suggest_weekends_in_date_pickers: "Wochenenden (Samstag und Sonntag) in die Datumsvorschläge einbeziehen (deaktiviere dies, wenn du Discourse nur an Wochentagen von Montag bis Freitag benutzt)."
     splash_screen: "Zeigt einen temporären Ladebildschirm an, während Website-Assets geladen werden"
     navigation_menu: "Legt fest, welches Navigationsmenü verwendet werden soll. Die Seitenleisten- und Kopfzeilennavigation kann von den Benutzern angepasst werden. Die Legacy-Option ist zur Abwärtskompatibilität verfügbar."
-<<<<<<< HEAD
-    default_sidebar_categories: "Ausgewählte Kategorien werden standardmäßig im Abschnitt „Kategorien“ der Seitenleiste angezeigt."
-    default_sidebar_tags: "Ausgewählte Schlagwörter werden standardmäßig im Abschnitt „Schlagwörter“ der Seitenleiste angezeigt."
-    enable_new_user_profile_nav_groups: "EXPERIMENTELL: Benutzern der ausgewählten Gruppen wird das neue Benutzerprofil-Navigationsmenü angezeigt"
-    enable_experimental_topic_timeline_groups: "EXPERIMENTELL: Benutzern der ausgewählten Gruppen wird die umgestaltete Themenzeitleiste angezeigt"
-    enable_experimental_hashtag_autocomplete: "EXPERIMENTELL: Das neue #hashtag-Autovervollständigungssystem für Kategorien und Schlagwörter, das das ausgewählte Element anders darstellt und eine bessere Suche aufweist, verwenden"
-=======
     default_navigation_menu_categories: "Ausgewählte Kategorien werden standardmäßig im Abschnitt „Kategorien“ des Navigationsmenüs angezeigt."
     default_navigation_menu_tags: "Ausgewählte Schlagwörter werden standardmäßig im Abschnitt „Schlagwörter“ des Navigationsmenüs angezeigt."
     enable_experimental_hashtag_autocomplete: "EXPERIMENTELL: Das neue #hashtag-Autovervollständigungssystem für Kategorien und Schlagwörter, das das ausgewählte Element anders darstellt und eine bessere Suche aufweist, verwenden"
@@ -2197,7 +2190,6 @@
     experimental_search_menu_groups: "EXPERIMENTELL: Das neue Suchmenü aktivieren, das für die Verwendung von Glimmer aktualisiert wurde"
     enable_experimental_lightbox: "EXPERIMENTELL: Die Standard-Bild-Lightbox durch das überarbeitete Design ersetzen."
     page_loading_indicator: "Die Ladeanzeige konfigurieren, die bei der Seitennavigation in Discourse erscheint. „Spinner“ ist ein ganzseitiger Indikator. „Slider“ zeigt einen schmalen Balken am oberen Rand des Bildschirms an."
->>>>>>> 9b339bcd
     errors:
       invalid_css_color: "Ungültige Farbe. Gib einen Farbnamen oder einen Hexadezimalwert ein."
       invalid_email: "Ungültige E-Mail-Adresse."
