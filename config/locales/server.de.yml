--- conflicted
+++ resolved
@@ -2233,11 +2233,7 @@
     enable_group_directory: "Aktiviert ein durchsuchbares Gruppenverzeichnis"
     enable_category_group_moderation: "Gruppen erlauben, Inhalte in bestimmten Kategorien zu moderieren"
     group_in_subject: "Setze %%{optional_pm} im E-Mail-Betreff auf den Namen der ersten Gruppe in der persönlichen Nachricht, siehe: <a href='https://meta.discourse.org/t/customize-specific-email-templates/88323' target='_blank'>Betreffformat für Standard-E-Mails anpassen</a>"
-<<<<<<< HEAD
-    allow_anonymous_posting: "Aktiviere die Option, dass Benutzer beim Posten in den anonymen Modus wechseln können. Wenn diese Option aktiviert ist, können die Benutzer ihre Identität verbergen, wenn sie Beiträge oder Themen auf der Website erstellen. Siehe auch `allow_anonymous_likes`."
-=======
     allow_anonymous_posting: "Aktiviere die Option, dass Benutzer beim Posten in den anonymen Modus wechseln können. Wenn diese Option aktiviert ist, können die Benutzer ihre Identität verbergen, wenn sie Beiträge oder Themen auf der Website erstellen. Siehe auch `allow anonymous likes`."
->>>>>>> 76e7f12a
     allow_anonymous_likes: "Aktiviere diese Einstellung, um Benutzern im anonymen Modus das Markieren von Beiträgen mit „Gefällt mir“ zu ermöglichen. Wenn diese Einstellung aktiviert ist, können die Benutzer ihre Identität verbergen, wenn sie Beiträge oder Themen auf der Website liken. Siehe auch `allow_anonymous_posting`."
     anonymous_posting_min_trust_level: "Vertrauensstufe, ab der das Schreiben anonymer Beiträge erlaubt ist"
     anonymous_posting_allowed_groups: "Gruppen, die anonyme Beiträge zulassen dürfen"
@@ -2479,10 +2475,6 @@
     about_page_hidden_groups: "Mitglieder bestimmter Gruppen nicht auf der /about-Seite anzeigen."
     adobe_analytics_tags_url: "„Adobe Analytics“-Schlagwort-URL (`https://assets.adobedtm.com/...`)"
     view_raw_email_allowed_groups: "Gruppen, die den unformatierten E-Mail-Inhalt eines Beitrags einsehen können, wenn dieser durch eine eingehende E-Mail erstellt wurde. Dazu gehören E-Mail-Kopfzeilen und andere technische Informationen."
-<<<<<<< HEAD
-    experimental_flags_admin_page_enabled_groups: "EXPERIMENTELL: Entferne den Link „Moderationsmeldungen“ aus der Administrator-Seitenleiste."
-=======
->>>>>>> 76e7f12a
     errors:
       invalid_css_color: "Ungültige Farbe. Gib einen Farbnamen oder einen Hexadezimalwert ein."
       invalid_email: "Ungültige E-Mail-Adresse."
