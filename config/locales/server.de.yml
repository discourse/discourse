# WARNING: Never edit this file.
# It will be overwritten when translations are pulled from Crowdin.
#
# To work with us on translations, join this project:
# https://translate.discourse.org/

de:
  dates:
    short_date_no_year: "D. MMM"
    short_date: "D. MMM YYYY"
    long_date: "D. MMMM YYYY [um] HH:mm"
  datetime_formats: &datetime_formats
    formats:
      short: "%d.%m.%Y"
      short_no_year: "%-d. %B"
      date_only: "%-d. %B %Y"
      long: "%-d. %B %Y um %H:%M"
      no_day: "%B %Y"
      calendar_ics: "%Y%m%dT%H%M%SZ"
  date:
    month_names:
    -
    - Januar
    - Februar
    - März
    - April
    - Mai
    - Juni
    - Juli
    - August
    - September
    - Oktober
    - November
    - Dezember
    <<: *datetime_formats
  time:
    am: "vormittags"
    pm: "nachmittags"
    <<: *datetime_formats
  title: "Discourse"
  topics: "Themen"
  posts: "Beiträge"
  views: "Aufrufe"
  loading: "Wird geladen"
  powered_by_html: 'Angetrieben von <a href="https://www.discourse.org">Discourse</a>, beste Erfahrung mit aktiviertem JavaScript'
  sign_up: "Registrieren"
  log_in: "Anmelden"
  submit: "Absenden"
  purge_reason: "Verlassenes, deaktiviertes Konto automatisch gelöscht"
  disable_remote_images_download_reason: "Download von Remote-Bildern wurde deaktiviert, da nicht genügend Speicherplatz zur Verfügung stand."
  anonymous: "Anonym"
  remove_posts_deleted_by_author: "Gelöscht vom Verfasser"
  redirect_warning: "Wir konnten nicht überprüfen, dass der ausgewählte Link tatsächlich im Forum geteilt wurde. Wenn du trotzdem fortfahren möchtest, wähle den Link unten aus."
  on_another_topic: "Zu einem anderen Thema"
  topic_category_changed: "Von %{from} bis %{to}"
  topic_tag_changed:
    added_and_removed: "%{added} hinzugefügt und %{removed} entfernt"
    added: "%{added} hinzugefügt"
    removed: "%{removed} entfernt"
  inline_oneboxer:
    topic_page_title_post_number: "#%{post_number}"
    topic_page_title_post_number_by_user: "#%{post_number} von %{username}"
  components:
    enabled_filter: "Aktiviert"
    disabled_filter: "Deaktiviert"
    updates_available_filter: "Updates verfügbar"
  themes:
    bad_color_scheme: "Kann Theme nicht aktualisieren, weil die Farbpalette ungültig ist"
    other_error: "Beim Aktualisieren des Themes ist ein Fehler aufgetreten"
    ember_selector_error: "Tut uns leid, die Verwendung von #ember- oder .ember-view-CSS-Selektoren ist nicht zulässig, da diese zur Laufzeit dynamisch generiert werden und sich im Laufe der Zeit ändern werden, was schließlich zu defektem CSS führt. Probiere einen anderen Selektor."
    import_error:
      generic: Beim Importieren dieses Themes ist ein Fehler aufgetreten
      upload: "Fehler beim Erstellen des Upload-Assets: %{name}. %{errors}"
      about_json: "Importfehler: about.json existiert nicht oder ist ungültig. Bist du dir sicher, dass dies ein Discourse-Theme ist?"
      about_json_too_big: "Importfehler: about.json ist größer als das Limit von %{limit} ."
      about_json_values: "about.json enthält ungültige Werte: %{errors}"
      modifier_values: "about.json-Modifikatoren enthalten ungültige Werte: %{errors}"
      asset_too_big: "Asset %{filename} ist größer als das Limit von %{limit}"
      theme_too_big: "Das Theme ist größer als das Limit von %{limit}"
      git: "Fehler beim Klonen des Git-Repository, Zugriff verweigert oder Repository nicht gefunden."
      git_ref_not_found: "Git-Referenz kann nicht ausgecheckt werden: %{ref}"
      git_unsupported_scheme: "Git-Repo kann nicht geklont werden: Schema wird nicht unterstützt"
      unpack_failed: "Fehler beim Entpacken der Datei"
      file_too_big: "Die unkomprimierte Datei ist zu groß."
      unknown_file_type: "Die Datei, die du hochgeladen hast, scheint kein gültiges Discourse-Theme zu sein."
      not_allowed_theme: "`%{repo}` ist nicht in der Liste der zulässigen Themes (überprüfe die globale Einstellung `allowed_theme_repos`)."
      ssh_key_gone: "Du hast zu lange mit der Installation des Themes gewartet und der SSH-Schlüssel ist abgelaufen. Bitte versuche es noch einmal."
      too_many_files: "Die Anzahl der Dateien (%{count}) im Theme hat die maximal zulässige Anzahl von Dateien (%{limit}) überschritten"
<<<<<<< HEAD
=======
      migrations:
        invalid_filename: "Ungültiger Dateiname für Migrationsdatei: %{filename}. Dateinamen müssen mit 4 Ziffern beginnen, gefolgt von einem Bindestrich und dann einem Namen, der nur alphanumerische Zeichen mit Bindestrichen enthält."
        name_too_long:
          one: "Der Migrationsname ist zu lang. Er sollte nicht länger als %{count} Zeichen sein."
          other: "Der Migrationsname ist zu lang. Er sollte nicht länger als %{count} Zeichen sein."
        too_many_pending_migrations: "Es gibt zu viele ausstehende Migrationen in diesem Theme. Themes dürfen nicht mehr als 100 Migrationen in einem einzigen Update einführen"
        out_of_sequence: "Die Migration „%{name}“ ist nicht in der richtigen Reihenfolge. Die letzte Migration für dieses Theme hatte die Versionsnummer %{current}, welche höher ist als die neue Migration"
        syntax_error: "Die Migration „%{name}“ konnte nicht ausgeführt werden, da sie einen Syntaxfehler aufweist: %{error}"
        exceeded_memory_limit: "Die Migration „%{name}“ ist fehlgeschlagen, da das Speicherlimit überschritten wurde"
        timed_out: "Zeitüberschreitung bei Migration „%{name}“"
        no_exported_function: "Migration „%{name}“ exportiert keine Funktion, um die Migration durchzuführen"
        default_export_not_a_function: "Die Migration „%{name}“ hat einen Standardexport, der keine Funktion ist. Der Standardexport muss die Funktion sein, die die Migration durchführt"
        no_returned_value: "Die Migration „%{name}“ hat keinen Wert zurückgegeben (oder null oder undefiniert). Sie muss ein Map-Objekt zurückgeben"
        wrong_return_type: "Die Migration „%{name}“ hat einen unbekannten Datentyp zurückgegeben. Sie muss ein Map-Objekt zurückgeben"
        runtime_error: "Die Migration „%{name}“ ist auf den folgenden Laufzeitfehler gestoßen: %{error}"
        unknown_setting_returned_by_migration: "Migrationen „%{name}“ haben eine Einstellung „%{setting_name}“ zurückgegeben, die nicht in der Datei settings.yml des Themes deklariert ist"
>>>>>>> b2b1e721
    errors:
      component_no_user_selectable: "Theme-Komponenten können nicht vom Benutzer auswählbar sein"
      component_no_default: "Theme-Komponenten können nicht Standard-Theme sein"
      component_no_color_scheme: "Theme-Komponenten können keine Farbpalette haben"
      no_multilevels_components: "Themes mit Unter-Themes können nicht selber Unter-Themes sein"
      optimized_link: Optimierte Bildlinks sind flüchtig und sollten nicht in den Theme-Quellcode eingebunden werden.
    settings_errors:
      invalid_yaml: "Der YAML-Code ist ungültig."
      data_type_not_a_number: "Typ der Einstellung `%{name}` wird nicht unterstützt. Unterstützte Typen sind `integer`, `bool`, `list`, `enum` und `upload`"
      name_too_long: "Es gibt eine Einstellung mit einem zu langen Namen. Die maximale Länge beträgt 255 Zeichen."
      default_value_missing: "Einstellung `%{name}` hat keinen Standardwert."
      default_not_match_type: "Bei der Einstellung `%{name}` stimmt der Datentyp des Standardwerts nicht mit dem Datentyp der Einstellung überein."
      default_out_range: "Bei der Einstellung `%{name}` liegt der Standardwert außerhalb des Wertebereichs."
      enum_value_not_valid: "Ausgewählter Wert ist nicht eine der „enum“-Auswahlmöglichkeiten."
      number_value_not_valid: "Der neue Wert liegt außerhalb des erlaubten Wertebereichs."
      number_value_not_valid_min_max: "Er muss zwischen %{min} und %{max} liegen."
      number_value_not_valid_min: "Er muss größer oder gleich %{min} sein."
      number_value_not_valid_max: "Er muss kleiner oder gleich %{max} sein."
      string_value_not_valid: "Die Länge des neuen Werts liegt außerhalb des erlaubten Bereichs."
      string_value_not_valid_min_max: "Er muss zwischen %{min} und %{max} Zeichen lang sein."
      string_value_not_valid_min: "Er muss mindestens %{min} Zeichen lang sein."
      string_value_not_valid_max: "Er darf maximal %{max} Zeichen lang sein."
    locale_errors:
      top_level_locale: "Der Top-Level-Schlüssel in einer Locale-Datei muss mit dem Locale-Namen übereinstimmen"
      invalid_yaml: "Das YAML der Übersetzung ist ungültig."
  emails:
    incoming:
      default_subject: "Dieses Thema benötigt einen Titel"
      show_trimmed_content: "Zeige gekürzten Inhalt"
      maximum_staged_user_per_email_reached: "Maximale Anzahl vorbereiteter Benutzer erreicht, die per E-Mail erstellt wurden."
      no_subject: "(kein Betreff)"
      no_body: "(kein Inhalt)"
      missing_attachment: "(Anhang %{filename} fehlt)"
      continuing_old_discussion:
        one: "Fortsetzung der Diskussion von [%{title}](%{url}), da vor mehr als %{count} Tag erstellt."
        other: "Fortsetzung der Diskussion von [%{title}](%{url}), da vor mehr als %{count} Tagen erstellt."
      errors:
        empty_email_error: "Passiert, wenn die empfangene E-Mail leer war."
        no_message_id_error: "Passiert, wenn die E-Mail keinen „Message-Id“-Header hat."
        auto_generated_email_error: "Passiert, wenn der „precedence“-Header auf list, junk, bulk oder auto_reply gesetzt ist oder wenn irgendein anderer Header auto-submitted, auto-replied oder auto-generated enthält."
        no_body_detected_error: "Passiert, wenn wir keinen Textkörper extrahieren konnten und keine Anhänge gefunden wurden."
        no_sender_detected_error: "Passiert, wenn wir keine gültige E-Mail-Adresse im From-Header finden konnten."
        from_reply_by_address_error: "Passiert, wenn der From-Header mit der Antwort-E-Mail-Adresse übereinstimmt."
        inactive_user_error: "Passiert, wenn der Sender nicht aktiv ist."
        silenced_user_error: "Passiert, wenn der Absender stummgeschaltet wurde."
        bad_destination_address: "Passiert, wenn keine der E-Mail-Adressen in den An-/Cc-Feldern mit einer konfigurierten eingehenden E-Mail-Adresse übereinstimmt."
        strangers_not_allowed_error: "Passiert, wenn ein Benutzer versucht, ein neues Thema in einer Kategorie zu erstellen, in der er nicht Mitglied ist."
        insufficient_trust_level_error: "Passiert, wenn ein Benutzer versucht, ein neues Thema in einer Kategorie zu erstellen, für die er nicht die erforderliche Vertrauensstufe hat."
        reply_user_not_matching_error: "Passiert, wenn die E-Mail-Adresse der Antwort von der Adresse abweicht, an welche die Benachrichtigung gesendet wurde."
        topic_not_found_error: "Passiert, wenn eine Antwort eingeht, aber das zugehörige Thema gelöscht wurde."
        topic_closed_error: "Passiert, wenn eine Antwort eingeht, aber das zugehörige Thema geschlossen wurde."
        bounced_email_error: "E-Mail ist ein Bericht über eine unzustellbare E-Mail."
        screened_email_error: "Passiert, wenn die Absenderadresse schon einmal gefiltert wurde."
        unsubscribe_not_allowed: "Passiert, wenn die Abbestellung per E-Mail für diesen Benutzer nicht erlaubt ist."
        email_not_allowed: "Passiert, wenn die E-Mail-Adresse nicht auf der Positivliste oder auf der Negativliste ist."
      unrecognized_error: "Unbekannter Fehler"
    secure_uploads_placeholder: "Redigiert: Auf dieser Website sind sichere Uploads aktiviert, besuche das Thema oder klicke auf „Medien anzeigen“, um die angehängten Uploads zu sehen."
    view_redacted_media: "Medien anzeigen"
  errors: &errors
    format: ! "%{attribute} %{message}"
    format_with_full_message: "<b>%{attribute}</b>: %{message}"
    messages:
      too_long_validation: "darf höchstens %{max} Zeichen lang sein; du hast %{length} eingegeben."
      invalid_boolean: "Ungültiger boolescher Wert."
      taken: "wird bereits verwendet"
      accepted: muss akzeptiert werden
      blank: darf nicht leer sein
      present: muss leer sein
      confirmation: ! "stimmt nicht mit %{attribute} überein"
      empty: darf nicht leer sein
      equal_to: muss gleich %{count} sein
      even: muss gerade sein
      exclusion: ist reserviert
      greater_than: muss größer als %{count} sein
      greater_than_or_equal_to: muss größer oder gleich %{count} sein
      has_already_been_used: "wird bereits verwendet"
      inclusion: ist nicht in der Liste enthalten
      invalid: ist ungültig
      is_invalid: "scheint unklar zu sein, ist das ein ganzer Satz?"
      is_invalid_meaningful: "scheint unklar zu sein, die meisten Wörter enthalten immer wieder die gleichen Buchstaben."
      is_invalid_unpretentious: "scheint unklar zu sein, eines oder mehrere Wörter sind sehr lang."
      is_invalid_quiet: "scheint unklar zu sein, wolltest du das in GROSSBUCHSTABEN eingeben?"
      invalid_timezone: "„%{tz}“ ist keine gültige Zeitzone"
      contains_censored_words: "enthält die folgenden nicht erlaubten Wörter: %{censored_words}"
      less_than: muss weniger als %{count} sein
      less_than_or_equal_to: muss weniger oder gleich %{count} sein
      not_a_number: ist keine Zahl
      not_an_integer: muss eine Ganzzahl sein
      odd: muss ungerade sein
      record_invalid: ! "Validierung gescheitert: %{errors}"
      max_emojis: "kann nicht mehr als %{max_emojis_count} Emojis beinhalten"
      emojis_disabled: "kann keine Emojis beinhalten"
      ip_address_already_screened: "wird bereits von einer bestehenden Regel abgedeckt"
      restrict_dependent_destroy:
        one: "Eintrag kann nicht gelöscht werden, da noch ein davon abhängiger %{record} existiert"
        other: "Eintrag kann nicht gelöscht werden, da noch davon abhängige %{record} existieren"
      too_long:
        one: ist zu lang (Maximum ist %{count} Zeichen)
        other: ist zu lang (Maximum sind %{count} Zeichen)
      too_short:
        one: ist zu kurz (Minimum ist %{count} Zeichen)
        other: ist zu kurz (Minimum sind %{count} Zeichen)
      wrong_length:
        one: hat die falsche Länge (sollte %{count} Zeichen lang sein)
        other: hat die falsche Länge (sollte %{count} Zeichen lang sein)
      other_than: "darf nicht %{count} sein"
      auth_overrides_username: "Benutzername muss auf der Authentifizierungsanbieterseite aktualisiert werden, da die Einstellung `auth_overrides_username` aktiviert ist."
    template:
      body: ! "Es gab Probleme mit diesen Feldern:"
      header:
        one: "%{count} Fehler verhindert, dass %{model} gespeichert wird"
        other: ! "%{count} Fehler verhindern, dass %{model} gespeichert wird"
    embed:
      load_from_remote: "Beim Laden des Beitrags ist ein Fehler aufgetreten."
    site_settings:
      invalid_site_setting: "Es ist keine Einstellung mit dem Namen „%{name}“ vorhanden"
      invalid_category_id: "Du hast eine Kategorie angegeben, die nicht existiert"
      invalid_choice:
        one: "„%{name}“ ist eine ungültige Option."
        other: "„%{name}“ sind ungültige Optionen."
      default_categories_already_selected: "Du kannst keine Kategorie auswählen, welche bereits in einer anderen Liste benutzt wird."
      default_tags_already_selected: "Du kannst kein Schlagwort wählen, das in einer anderen Liste verwendet wird."
      s3_upload_bucket_is_required: "Uploads auf S3 können nicht aktiviert werden, bevor der „s3_upload_bucket“ eingetragen wurde."
      enable_s3_uploads_is_required: "Die Verwendung des S3-Bestands setzt voraus, dass S3-Uploads aktiviert sind."
      page_publishing_requirements: "Die Seitenveröffentlichung kann nicht aktiviert werden, wenn sichere Uploads aktiviert sind."
      s3_backup_requires_s3_settings: "Du kannst S3 nicht als Backup-Ort verwenden, solange du „%{setting_name}“ nicht festgelegt hast."
      s3_bucket_reused: "Du kannst nicht denselben Bucket für „s3_upload_bucket“ und „s3_backup_bucket“ verwenden. Bitte verwende einen anderen Bucket oder verwende für jeden Bucket einen anderen Pfad."
      secure_uploads_requirements: "S3-Uploads und S3-ACLs müssen aktiviert sein, bevor du sichere Uploads aktivieren kannst."
      s3_use_acls_requirements: "Du musst S3-ACLs aktiviert haben, wenn sichere Uploads aktiviert sind."
      share_quote_facebook_requirements: "Du musst eine Facebook-App-ID festlegen, um das Teilen von Zitaten für Facebook zu aktivieren."
      second_factor_cannot_enforce_with_socials: "Du kannst 2FA nicht erzwingen, wenn die Anmeldung über soziale Netzwerke aktiviert ist. Du musst zuerst die Anmeldung über %{auth_provider_names} deaktivieren"
      second_factor_cannot_be_enforced_with_disabled_local_login: "Du kannst 2FA nicht erzwingen, wenn lokale Anmeldungen deaktiviert sind."
      second_factor_cannot_be_enforced_with_discourse_connect_enabled: "Du kannst 2FA nicht erzwingen, wenn DiscourseConnect aktiviert ist."
      local_login_cannot_be_disabled_if_second_factor_enforced: "Du kannst die lokale Anmeldung nicht deaktivieren, wenn 2FA erzwungen wird. Deaktiviere die erzwungene 2FA vor dem Deaktivieren lokaler Anmeldungen."
      cannot_enable_s3_uploads_when_s3_enabled_globally: "Du kannst S3-Uploads nicht aktivieren, weil S3-Uploads bereits global aktiviert sind. Aktivieren auf Website-Ebene kann zu kritischen Problemen mit Uploads führen"
      cors_origins_should_not_have_trailing_slash: "Du solltest den abschließenden Schrägstrich (/) nicht zu CORS-Ursprüngen hinzufügen."
      slow_down_crawler_user_agent_must_be_at_least_3_characters: "Browserkennungen müssen mindestens 3 Zeichen lang sein, um zu verhindern, dass legitime Benutzer versehentlich einer Durchsatzratenbegrenzung unterworfen werden."
      slow_down_crawler_user_agent_cannot_be_popular_browsers: "Du kannst keinen der folgenden Werte zu der Einstellung hinzufügen: %{values}."
      strip_image_metadata_cannot_be_disabled_if_composer_media_optimization_image_enabled: "Du kannst das Entfernen der Bild-Metadaten nicht deaktivieren, wenn „composer media optimization image enabled“ aktiviert ist. Deaktiviere „composer media optimization image enabled“, bevor du das Entfernen der Bild-Metadaten deaktivierst."
      twitter_summary_large_image_no_svg: "Twitter-Zusammenfassungsbilder, die für twitter:image-Metadaten verwendet werden, können keine .svg-Bilder sein."
    conflicting_google_user_id: 'Die Google-Konto-ID für dieses Konto hat sich geändert; das Einschreiten des Teams ist aus Sicherheitsgründen erforderlich. Bitte kontaktiere das Team und verweise es auf <br><a href="https://meta.discourse.org/t/76575">https://meta.discourse.org/t/76575</a>'
    onebox:
      invalid_address: "Leider konnten wir keine Vorschau für diese Webseite erstellen, da der Server „%{hostname}“ nicht gefunden werden konnte. Statt einer Vorschau erscheint nur ein Link in deinem Beitrag. :cry:"
      error_response: "Leider konnten wir keine Vorschau für diese Webseite erstellen, weil der Webserver den Fehlercode %{status_code} zurückgegeben hat. Statt einer Vorschau erscheint nur ein Link in deinem Beitrag. :cry:"
      missing_data:
        one: "Leider konnten wir keine Vorschau für diese Webseite erstellen, da das folgende oEmbed-/OpenGraph-Tag nicht gefunden werden konnte: %{missing_attributes}"
        other: "Leider konnten wir keine Vorschau für diese Webseite erstellen, da die folgenden oEmbed-/OpenGraph-Tags nicht gefunden werden konnten: %{missing_attributes}"
  word_connector:
    comma: ", "
  custom_fields:
    validations:
      max_items: "Die maximale Anzahl der benutzerdefinierten Felder für diese Entität wurde erreicht (%{max_items_number})"
      max_value_length: "Die maximale Länge für einen benutzerdefinierten Feldwert wurde erreicht (%{max_value_length})"
  invite:
    expired: "Dein Einladungstoken ist abgelaufen. Bitte <a href='%{base_url}/about'>kontaktiere das Team</a>."
    not_found: "Dein Einladungstoken ist ungültig. Bitte <a href='%{base_url}/about'>kontaktiere das Team</a>."
    not_found_json: "Dein Einladungstoken ist ungültig. Bitte kontaktiere das Team."
    not_matching_email: "Deine E-Mail-Adresse und die mit dem Einladungstoken verknüpfte E-Mail-Adresse stimmen nicht überein. Bitte kontaktiere das Team."
    not_found_template: |
      <p>Deine Einladung zu <a href="%{base_url}">%{site_name}</a> wurde bereits angenommen.</p>

      <p>Wenn du dein Passwort noch weißt, kannst du dich <a href="%{base_url}/login">anmelden</a>.</p>

      <p>Ansonsten kannst du <a href="%{base_url}/password-reset">dein Passwort zurücksetzen</a>.</p>
    not_found_template_link: |
      <p>Diese Einladung zu <a href="%{base_url}">%{site_name}</a> kann nicht mehr eingelöst werden. Bitte die Person, die dich eingeladen hat, dir eine neue Einladung zu schicken.</p>
    existing_user_cannot_redeem: "Diese Einladung kann nicht eingelöst werden. Bitte die Person, die dich eingeladen hat, darum, dir eine neue Einladung zu schicken."
    existing_user_already_redemeed: "Du hast diesen Einladungslink bereits eingelöst."
    user_exists: "Es ist nicht nötig, <b>%{email}</b> einzuladen. Die Person hat bereits ein Konto!"
    invite_exists: "Du hast <b>%{email}</b> bereits eingeladen."
    invalid_email: "%{email} ist keine gültige E-Mail-Adresse."
    generic_error_response: "Es gab ein Problem mit deiner Anfrage."
    rate_limit:
      one: "Du hast in den letzten 24 Stunden bereits %{count} Einladung verschickt, bitte warte %{time_left}, bevor du es erneut versuchst."
      other: "Du hast in den letzten 24 Stunden bereits %{count} Einladungen verschickt, bitte warte %{time_left}, bevor du es erneut versuchst."
    confirm_email: "<p>Du bist fast fertig! Wir haben eine Aktivierungs-E-Mail an deine E-Mail-Adresse geschickt. Bitte folge den Anweisungen in der E-Mail, um dein Konto zu aktivieren.</p><p>Wenn keine E-Mail ankommt, überprüfe bitte deinen Spam-Ordner.</p>"
    cant_invite_to_group: "Du darfst keine Benutzer in die angegebene(n) Gruppe(n) einladen. Vergewissere dich, dass du der Eigentümer der Gruppe(n) bist, in die du einladen möchtest."
    disabled_errors:
      discourse_connect_enabled: "Einladungen sind deaktiviert, da DiscourseConnect aktiviert ist."
      invalid_access: "Du bist nicht berechtigt, die angeforderte Ressource anzuzeigen."
    requires_groups: "Die Einladung wurde nicht gespeichert, weil auf das angegebene Thema nicht zugegriffen werden kann. Füge eine der folgenden Gruppen hinzu: %{groups}."
    max_invite_emails_limit_exceeded: "Anfrage fehlgeschlagen, weil die Anzahl der E-Mails das Maximum überschritten hat (%{max})."
    domain_not_allowed: "Deine E-Mail-Adresse kann nicht verwendet werden, um diese Einladung anzunehmen."
    max_redemptions_allowed_one: "für E-Mail-Einladungen sollte es 1 sein."
    redemption_count_less_than_max: "sollte weniger als %{max_redemptions_allowed} sein."
    email_xor_domain: "E-Mail- und Domain-Felder sind nicht gleichzeitig erlaubt"
    existing_user_success: "Einladung erfolgreich eingelöst"
  bulk_invite:
    file_should_be_csv: "Die hochgeladene Datei sollte im CSV-Format vorliegen."
    max_rows: "Die ersten %{max_bulk_invites} Einladungen wurden versandt. Versuche, die Datei in kleinere Teile aufzuteilen."
    error: "Es gab einen Fehler beim Hochladen dieser Datei. Bitte versuche es später noch einmal."
  invite_link:
    email_taken: "Diese E-Mail-Adresse wird schon verwendet. Falls du bereits ein Konto hast, melde dich bitte an oder setze dein Passwort zurück."
    max_redemptions_limit: "sollte zwischen 2 und %{max_limit} sein."
  topic_invite:
    failed_to_invite: "Der Benutzer kann nicht in dieses Thema eingeladen werden, ohne Mitglied in einer der folgenden Gruppen zu sein: %{group_names}"
    not_pm: "Du kannst nur zu privaten Nachrichten einladen."
    user_exists: "Entschuldige, dieser Benutzer ist bereits eingeladen worden. Du kannst einen Benutzer nur einmal zu einem Thema einladen."
    muted_topic: "Entschuldige, dieser Benutzer hat dieses Thema stummgeschaltet."
    receiver_does_not_allow_pm: "Entschuldige, dieser Benutzer erlaubt es dir nicht, ihm private Nachrichten zu senden."
    sender_does_not_allow_pm: "Entschuldige, du erlaubst diesem Benutzer nicht, dir private Nachrichten zu senden."
    user_cannot_see_topic: "%{username} kann das Thema nicht sehen."
  backup:
    operation_already_running: "Ein Arbeitsschritt wird momentan bearbeitet. Im Moment kann kein neuer Vorgang gestartet werden."
    backup_file_should_be_tar_gz: "Die Backup-Datei sollte ein .tar.gz-Archiv sein."
    not_enough_space_on_disk: "Es ist nicht genug Speicherplatz auf der Festplatte frei, um dieses Backup hochzuladen."
    invalid_filename: "Der Dateiname für das Backup enthält ungültige Zeichen. Gültig sind: a–z 0–9 . - _."
    file_exists: "Die Datei, die du hochzuladen versuchst, existiert bereits."
  invalid_params: "Du hast bei der Anfrage ungültige Parameter angegeben: %{message}"
  not_logged_in: "Dazu musst du angemeldet sein."
  not_found: "Die angeforderte URL oder Ressource konnte nicht gefunden werden."
  invalid_access: "Du bist nicht berechtigt, die angeforderte Ressource anzuzeigen."
  authenticator_not_found: "Authentifizierungsmethode existiert nicht oder wurde deaktiviert."
  authenticator_no_connect: "Dieser Authentifizierungsanbieter lässt keine Verbindung zu einem bestehenden Forenkonto zu."
  invalid_api_credentials: "Du bist nicht berechtigt, die angeforderte Ressource anzuzeigen. Der API-Benutzername oder -Schlüssel ist ungültig."
  provider_not_enabled: "Du bist nicht berechtigt, die angeforderte Ressource anzuzeigen. Der Authentifizierungsanbieter ist nicht aktiviert."
  provider_not_found: "Du bist nicht berechtigt, die angeforderte Ressource anzuzeigen. Der Authentifizierungsanbieter existiert nicht."
  read_only_mode_enabled: "Die Website befindet sich im Nur-Lesen-Modus. Änderungen sind deaktiviert."
  invalid_grant_badge_reason_link: "Externe oder ungültige Discourse-Links sind in der Abzeichen-Begründung nicht erlaubt."
  email_template_cant_be_modified: "Diese E-Mail-Vorlage kann nicht bearbeitet werden."
  invalid_whisper_access: "Entweder sind geflüsterte Beiträge nicht aktiviert oder du hast keinen Zugang, um geflüsterte Beiträge zu erstellen"
  not_in_group:
    title_topic: "Um dieses Thema zu sehen, musst du die Mitgliedschaft in der Gruppe „%{group}“ anfordern."
    title_category: "Um diese Kategorie zu sehen, musst du die Mitgliedschaft in der Gruppe „%{group}“ anfordern."
    request_membership: "Mitgliedschaft anfordern"
    join_group: "Gruppe beitreten"
  deleted_topic: "Ups! Dieses Thema wurde gelöscht und ist nicht mehr verfügbar."
  delete_topic_failed: "Es kam zu einem Fehler beim Löschen des Themas. Bitte kontaktiere den Administrator der Website."
  reading_time: "Lesezeit"
  likes: "„Gefällt mir“"
  action_already_performed: "Ups! Du hast diese Aktion bereits durchgeführt. Kannst du versuchen, die Seite zu aktualisieren?"
  too_many_replies:
    one: "Entschuldigung, aber neue Benutzer sind vorübergehend auf %{count} Antwort pro Thema beschränkt."
    other: "Entschuldigung, aber neue Benutzer sind vorübergehend auf %{count} Antworten pro Thema beschränkt."
  max_consecutive_replies:
    one: "Es sind keine aufeinanderfolgenden Antworten erlaubt. Bitte bearbeite stattdessen deine letzte Antwort oder warte, bis dir jemand antwortet."
    other: "Es sind nicht mehr als %{count} aufeinanderfolgende Antworten erlaubt. Bitte bearbeite stattdessen deine letzte Antwort oder warte, bis dir jemand antwortet."
  embed:
    start_discussion: "Diskussion beginnen"
    continue: "Diskussion fortsetzen"
    error: "Fehler bei der Einbettung"
    referer: "Referrer:"
    error_topics: "Die Website-Einstellung `embed topics list` war nicht aktiviert"
    mismatch: "Der Referrer wurde entweder nicht mitgesendet oder entsprach keinem der folgenden Hostnamen:"
    no_hosts: "Es wurden keine Hostnamen für die Einbettung konfiguriert."
    configure: "Einbettung konfigurieren"
    more_replies:
      one: "%{count} weitere Antwort"
      other: "%{count} weitere Antworten"
    loading: "Diskussion wird geladen …"
    permalink: "Permalink"
    imported_from: "Dies ist ein Begleitthema zum ursprünglichen Beitrag unter %{link}"
    in_reply_to: "▶ %{username}"
    replies:
      one: "%{count} Antwort"
      other: "%{count} Antworten"
    likes:
      one: "%{count} „Gefällt mir“"
      other: "%{count} „Gefällt mir“"
    last_reply: "Letzte Antwort"
    created: "Erstellt"
    new_topic: "Erstelle neues Thema"
  no_mentions_allowed: "Entschuldige, du kannst keine anderen Benutzer erwähnen."
  too_many_mentions:
    one: "Entschuldige, du kannst nur einen anderen Benutzer in einem Beitrag erwähnen."
    other: "Entschuldige, du kannst nur %{count} Benutzer in einem Beitrag erwähnen."
  no_mentions_allowed_newuser: "Entschuldige, neue Benutzer können andere Benutzer nicht erwähnen."
  too_many_mentions_newuser:
    one: "Entschuldige, neue Benutzer können nur einen anderen Benutzer in einem Beitrag erwähnen."
    other: "Entschuldige, neue Benutzer können nur %{count} Benutzer in einem Beitrag erwähnen."
  no_embedded_media_allowed_group: "Entschuldige, du kannst keine Medienelemente in einen Beitrag einbetten."
  no_embedded_media_allowed: "Entschuldige, neue Benutzer können keine Medienelemente in Beiträge einbetten."
  too_many_embedded_media:
    one: "Entschuldige, neue Benutzer können leider nur ein eingebettetes Medienelement in einen Beitrag einfügen."
    other: "Entschuldige, neue Benutzer können leider nur %{count} eingebettete Medienelemente in einen Beitrag einfügen."
  no_attachments_allowed: "Entschuldige, neue Benutzer können Beiträgen keine Dateien hinzufügen."
  too_many_attachments:
    one: "Entschuldige, neue Benutzer können Beiträgen höchstens eine Datei hinzufügen."
    other: "Entschuldige, neue Benutzer können Beiträgen höchstens %{count} Dateien hinzufügen."
  no_links_allowed: "Entschuldige, neue Benutzer können Beiträgen keine Links hinzufügen."
  links_require_trust: "Entschuldige, du kannst keine Links in deinen Beiträgen einfügen."
  too_many_links:
    one: "Entschuldige, neue Benutzer können Beiträgen höchstens einen Link hinzufügen."
    other: "Entschuldige, neue Benutzer können Beiträgen höchstens %{count} Links hinzufügen."
  contains_blocked_word: "Du kannst das Wort „%{word}“ leider nicht posten; es ist nicht erlaubt."
  contains_blocked_words: "Leider kannst du das nicht posten. Nicht erlaubt: %{words}."
  spamming_host: "Entschuldige, leider kannst du keinen Link zu diesem Host posten."
  user_is_suspended: "Gesperrte Benutzer dürfen keine Beiträge schreiben."
  topic_not_found: "Etwas ist schiefgelaufen. Wurde das Thema eventuell geschlossen oder gelöscht, während du es angeschaut hast?"
  not_accepting_pms: "Entschuldige, %{username} akzeptiert gerade keine Nachrichten."
  max_pm_recipients: "Entschuldige, du kannst eine Nachricht nur an maximal %{recipients_limit} Empfänger senden."
  pm_reached_recipients_limit: "Entschuldige, du kannst nicht mehr als %{recipients_limit} Empfänger in einer Nachricht haben."
  removed_direct_reply_full_quotes: "Automatisch entferntes Zitat des gesamten vorherigen Beitrags."
  watched_words_auto_tag: "Thema automatisch mit Schlagwort versehen"
  secure_upload_not_allowed_in_public_topic: "Entschuldige, die folgenden sicheren Uploads können nicht in einem öffentlichen Thema verwendet werden: %{upload_filenames}."
  create_pm_on_existing_topic: "Entschuldige, du kannst keine private Nachricht zu einem bestehenden Thema erstellen."
  slow_mode_enabled: "Dieses Thema befindet sich im langsamen Modus."
  just_posted_that: "ist einer vor Kurzem von dir geschriebenen Nachricht zu ähnlich"
  invalid_characters: "enthält ungültige Zeichen"
  is_invalid: "scheint unklar zu sein, ist das ein ganzer Satz?"
  next_page: "nächste Seite →"
  prev_page: "← vorherige Seite"
  page_num: "Seite %{num}"
  home_title: "Startseite"
  topics_in_category: "Themen in der Kategorie „%{category}“"
  rss_posts_in_topic: "RSS-Feed von „%{topic}“"
  rss_topics_in_category: "RSS-Feed von Themen in der Kategorie „%{category}“"
  rss_num_posts:
    one: "%{count} Beitrag"
    other: "%{count} Beiträge"
  rss_num_participants:
    one: "%{count} Teilnehmer"
    other: "%{count} Teilnehmer"
  read_full_topic: "Vollständiges Thema lesen"
  private_message_abbrev: "Nachricht"
  rss_description:
    latest: "Aktuelle Themen"
    top: "Angesagte Themen"
    top_all: "Angesagte Themen (gesamt)"
    top_yearly: "Angesagte Themen (Jahr)"
    top_quarterly: "Angesagte Themen (Quartal)"
    top_monthly: "Angesagte Themen (Monat)"
    top_weekly: "Angesagte Themen (Woche)"
    top_daily: "Angesagte Themen (Tag)"
    posts: "Letzte Beiträge"
    private_posts: "Neueste persönliche Nachrichten"
    group_posts: "Neueste Beiträge von %{group_name}"
    group_mentions: "Neueste Erwähnungen von %{group_name}"
    user_posts: "Neueste Beiträge von @%{username}"
    user_topics: "Neueste Themen von @%{username}"
    tag: "Themen mit Schlagwörtern"
    badge: "„%{display_name}“-Abzeichen auf %{site_title}"
  too_late_to_edit: "Dieser Beitrag wurde vor zu langer Zeit erstellt. Er kann nicht mehr bearbeitet oder gelöscht werden."
  edit_conflict: "Dieser Beitrag wurde von einem anderen Benutzer bearbeitet und deine Änderungen können nicht länger gespeichert werden."
  revert_version_same: "Die aktuelle Version entspricht der Version, zu der du zurückkehren möchtest."
  reverted_to_version: "auf Version #%{version} zurückgesetzt"
  cannot_edit_on_slow_mode: "Dieses Thema befindet sich im langsamen Modus. Um durchdachte, überlegte Diskussionen anzuregen, ist das Bearbeiten alter Beiträge in diesem Thema während des langsamen Modus nicht zulässig."
  excerpt_image: "Bild"
  bookmarks:
    errors:
      already_bookmarked_post: "Du kannst denselben Beitrag nicht zweimal zu deinen Lesezeichen hinzufügen."
      already_bookmarked: "Du kannst denselben %{type} nicht zweimal mit einem Lesezeichen versehen."
      too_many: "Entschuldige, leider kannst du nicht mehr als %{limit} Lesezeichen hinzufügen. Besuche <a href='%{user_bookmarks_url}'>%{user_bookmarks_url}</a>, um welche zu entfernen."
      cannot_set_past_reminder: "Du kannst keine Lesezeichen-Erinnerung in der Vergangenheit setzen."
      cannot_set_reminder_in_distant_future: "Du kannst keine Lesezeichen-Erinnerung einstellen, die mehr als 10 Jahre in der Zukunft liegt."
      time_must_be_provided: "Die Zeit muss für alle Erinnerungen angegeben werden"
      for_topic_must_use_first_post: "Du kannst nur den ersten Beitrag verwenden, um das Thema mit einem Lesezeichen zu versehen."
      bookmarkable_id_type_required: "Der Name und Typ des Eintrags, für den ein Lesezeichen erstellt werden soll, ist erforderlich."
      invalid_bookmarkable: "Ein %{type} kann nicht mit einem Lesezeichen versehen werden."
    reminders:
      at_desktop: "Nächstes Mal, wenn ich an meinem PC bin"
      later_today: "Im Laufe des Tages"
      next_business_day: "Nächster Arbeitstag"
      tomorrow: "Morgen"
      next_week: "Nächste Woche"
      next_month: "Nächster Monat"
      custom: "Eigenes Datum und Zeit"
  groups:
    success:
      bulk_add:
        one: "%{count} Benutzer wurde zur Gruppe hinzugefügt."
        other: "%{count} Benutzer wurden zur Gruppe hinzugefügt."
    errors:
      grant_trust_level_not_valid: "„%{trust_level}“ ist keine gültige Vertrauensstufe."
      can_not_modify_automatic: "Du kannst eine automatische Gruppe nicht bearbeiten"
      member_already_exist:
        one: "„%{username}“ ist bereits Mitglied dieser Gruppe."
        other: "Die folgenden Benutzer sind bereits Mitglieder dieser Gruppe: %{username}"
      invalid_domain: "„%{domain}“ ist keine gültige Domain."
      invalid_incoming_email: "„%{email}“ ist keine gültige E-Mail-Adresse."
      email_already_used_in_group: "„%{email}“ wird bereits von der Gruppe „%{group_name}“ verwendet."
      email_already_used_in_category: "„%{email}“ wird bereits von der Kategorie „%{category_name}“ verwendet."
      cant_allow_membership_requests: "Du kannst Mitgliedschaftsanfragen nicht für eine Gruppe ohne Eigentümer erlauben."
      already_requested_membership: "Du hast die Mitgliedschaft für diese Gruppe bereits angefragt."
      adding_too_many_users:
        one: "Maximal %{count} Benutzer kann auf einmal hinzugefügt werden"
        other: "Maximal %{count} Benutzer können auf einmal hinzugefügt werden"
      usernames_or_emails_required: "Benutzernamen oder E-Mails müssen vorhanden sein"
      no_invites_with_discourse_connect: "Du kannst nur registrierte Benutzer einladen, wenn DiscourseConnect aktiviert ist"
      no_invites_without_local_logins: "Du kannst nur registrierte Benutzer einladen, wenn lokale Anmeldungen deaktiviert sind"
    default_names:
      everyone: "jeder"
      admins: "Administratoren"
      moderators: "Moderatoren"
      staff: "Team"
      trust_level_0: "Vertrauensstufe_0"
      trust_level_1: "Vertrauensstufe_1"
      trust_level_2: "Vertrauensstufe_2"
      trust_level_3: "Vertrauensstufe_3"
      trust_level_4: "Vertrauensstufe_4"
    request_membership_pm:
      title: "Mitgliedschaftsanfrage für @%{group_name}"
    request_accepted_pm:
      title: "Du wurdest in @%{group_name} aufgenommen"
      body: |
        Deine Anfrage, @%{group_name} beizutreten, wurde angenommen und du bist nun Mitglied.
  education:
    until_posts:
      one: "%{count} Beitrag"
      other: "%{count} Beiträge"
    "new-topic": |
      Willkommen bei %{site_name} &mdash; **danke für das Erstellen eines neuen Themas!**

      - Klingt der Titel interessant, wenn du ihn laut liest? Ist er eine gute Zusammenfassung?

      - Wer würde sich für dieses Thema interessieren? Warum ist es wichtig? Welche Art von Antworten wünschst du dir?

      - Verwende gebräuchliche Wörter, damit andere das Thema *finden* können. Wähle eine Kategorie (oder ein Schlagwort), um es mit ähnlichen Themen zu gruppieren.

      Mehr Tipps findest du in [unseren Community-Richtlinien](%{base_path}/guidelines). Dieses Panel wird nur bei deinen ersten %{education_posts_text} angezeigt.
    "new-reply": |
      Willkommen bei %{site_name} &mdash; **danke für deinen Beitrag!**

      - Sei nett zu deinen Community-Mitgliedern.

      - Verbessert dein Beitrag das Gespräch?

      - Konstruktive Kritik ist erwünscht, aber kritisiere *Ideen*, nicht Menschen.

      Beachte bitte auch [unsere Community-Richtlinien](%{base_path}/guidelines). Dieser Hilfetext wird nur bei deinen ersten %{education_posts_text} angezeigt.
    avatar: |
      ### Wie wärs mit einem Bild für dein Konto?

      Du hast schon ein paar Themen und Antworten geschrieben, aber dein Profilbild ist noch nicht so einzigartig wie du – es ist nur ein Buchstabe.

      Hast du schon darüber nachgedacht, **[dein Benutzerprofil zu besuchen](%{profile_path})** und ein Bild hochzuladen, das dich repräsentiert?

      Es ist einfacher, Diskussionen zu folgen und in Unterhaltungen interessante Personen zu finden, wenn jeder ein einzigartiges Profilbild hat!
    sequential_replies: |
      ### Denke darüber nach, auf mehrere Beiträge gleichzeitig zu antworten

      Statt mehrere aufeinanderfolgende Antworten zu einem Thema zu schreiben, denke bitte darüber nach, eine einzige Antwort zu schreiben, die Zitate mehrerer vorheriger Beiträge oder mehrere Erwähnungen von Benutzernamen mit @ enthält.

      Du kannst deine letzte Antwort bearbeiten, um ein Zitat hinzuzufügen, indem du den Text auswählst und auf die erscheinende Schaltfläche <b>Zitat</b> klickst.

      Es ist für alle einfacher, Themen zu lesen, die wenige umfassende Antworten statt viele kleine und einzelne Antworten haben.
    dominating_topic: Du hast in diesem Thema schon eine Menge gepostet! Gib doch auch anderen die Möglichkeit, hier zu antworten und miteinander zu diskutieren.
    get_a_room: Du hast @%{reply_username} %{count} Mal geantwortet. Wusstest du, dass du der Person stattdessen eine persönliche Nachricht schicken kannst?
    dont_feed_the_trolls: Dieser Beitrag wurde bereits für die Moderation markiert. Bist du sicher, dass du darauf antworten möchtest? Antworten auf negative Inhalte ermutigen eher zu noch mehr negativem Verhalten.
    too_many_replies: |
      ### Du hast das Antwort-Limit für dieses Thema erreicht

      Entschuldige, aber neue Benutzer sind vorübergehend auf %{newuser_max_replies_per_topic} Antworten im selben Thema beschränkt.

      Anstatt eine weitere Antwort hinzuzufügen, denke darüber nach, deine vorherigen Antworten zu bearbeiten oder andere Themen zu besuchen.
    reviving_old_topic: |
      ### Thema neu beleben?

      Die letzte Antwort in diesem Thema war **%{time_ago}**. Deine Antwort wird das Thema wieder an den Anfang der Liste schieben und jeden benachrichtigen, der sich zuvor an der Unterhaltung beteiligt hat.

      Bist du dir sicher, dass du diese alte Unterhaltung fortsetzen möchtest?
  activerecord:
    attributes:
      category:
        name: "Name der Kategorie"
      topic:
        title: "Titel"
        featured_link: "Hervorgehobener Link"
        category_id: "Kategorie"
      post:
        raw: "Hauptteil"
      user_profile:
        bio_raw: "Über mich"
    errors:
      models:
        topic:
          attributes:
            base:
              warning_requires_pm: "Du kannst Warnungen nur an persönliche Nachrichten anhängen."
              too_many_users: "Du kannst immer nur an einen Benutzer gleichzeitig Warnungen senden."
              cant_send_pm: "Entschuldige, du kannst keine persönliche Nachricht an diesen Benutzer verschicken."
              no_user_selected: "Du musst einen gültigen Benutzer auswählen."
              reply_by_email_disabled: "Antwort per E-Mail ist deaktiviert."
              send_to_email_disabled: "Entschuldige, du kannst leider keine persönlichen Nachrichten per E-Mail versenden."
              target_user_not_found: "Einer der Empfänger dieser Nachricht konnte nicht gefunden werden."
              unable_to_update: "Beim Aktualisieren dieses Themas ist ein Fehler aufgetreten."
              unable_to_tag: "Beim Versehen des Themas mit einem Schlagwort ist ein Fehler aufgetreten."
              unable_to_unlist: "Du kannst kein unsichtbares Thema erstellen."
            featured_link:
              invalid: "ist ungültig. URL sollte http:// oder https:// enthalten."
        user:
          attributes:
            password:
              common: "ist eines der 10.000 am meisten verwendeten Passwörter. Bitte verwende ein sichereres Passwort."
              same_as_username: "ist mit deinem Benutzernamen identisch. Bitte verwende ein sichereres Passwort."
              same_as_email: "ist mit deiner E-Mail-Adresse identisch. Bitte verwende ein sichereres Passwort."
              same_as_current: "ist mit deinem aktuellen Passwort identisch."
              same_as_name: "ist mit deinem Namen identisch."
              unique_characters: "hat zu viele sich wiederholende Zeichen. Bitte verwende ein sichereres Passwort."
            username:
              same_as_password: "ist mit deinem Passwort identisch."
            name:
              same_as_password: "ist mit deinem Passwort identisch."
            ip_address:
              blocked: "Neue Registrierungen sind von deiner IP-Adresse aus nicht erlaubt."
              max_new_accounts_per_registration_ip: "Weitere Registrierungen sind von deiner IP-Adresse aus nicht gestattet (maximale Anzahl erreicht). Kontaktiere ein Team-Mitglied."
        user_profile:
          attributes:
            featured_topic_id:
              invalid: "Dieses Thema kann nicht in deinem Profil hervorgehoben werden."
        user_email:
          attributes:
            user_id:
              reassigning_primary_email: "Das Zuordnen einer primären E-Mail-Adresse an einen anderen Benutzer ist nicht erlaubt."
        color_scheme_color:
          attributes:
            hex:
              invalid: "ist keine gültige Farbe"
        post_reply:
          base:
            different_topic: "Beitrag und Antwort müssen zum selben Thema gehören."
        web_hook:
          attributes:
            payload_url:
              invalid: "URL ist ungültig. URL sollte http:// oder https:// enthalten, Leerzeichen sind nicht erlaubt."
        custom_emoji:
          attributes:
            name:
              taken: wird schon von einem anderen Emoji verwendet
        topic_timer:
          attributes:
            execute_at:
              in_the_past: "muss in der Zukunft liegen."
            duration_minutes:
              cannot_be_zero: "muss größer als 0 sein."
              exceeds_maximum: "darf nicht mehr als 20 Jahre betragen."
        translation_overrides:
          attributes:
            value:
              invalid_interpolation_keys:
                one: "Der folgende Variablenname ist ungültig: %{keys}"
                other: "Die folgenden Variablennamen sind ungültig: %{keys}"
        watched_word:
          attributes:
            word:
              too_many: "Zu viele Wörter für diese Aktion"
            base:
              invalid_url: "Ersatz-URL ist ungültig"
              invalid_tag_list: "Ersatz-Schlagwort-Liste ist ungültig"
        sidebar_section_link:
          attributes:
            linkable_type:
              invalid: "ist nicht gültig"
      <<: *errors
  uncategorized_category_name: "Nicht kategorisiert"
  general_category_name: "Allgemein"
  general_category_description: "Erstelle hier Themen, die in keine andere bestehende Kategorie passen."
  meta_category_name: "Feedback"
  meta_category_description: "Diskussionen über dieses Forum, seine Organisation, wie es funktioniert und wie wir es verbessern können."
  staff_category_name: "Team"
  staff_category_description: "Private Kategorie für Team-Diskussionen. Themen sind nur für Administratoren und Moderatoren sichtbar."
  discourse_welcome_topic:
    title: "Willkommen bei %{site_title}! :wave:"
    body: |
      Wir freuen uns sehr, dass du dabei bist.

      %{site_info_quote}

      Hier sind einige Dinge, die du tun kannst, um loszulegen:

      :speaking_head: **Stelle dich vor**, indem du dein Bild und Informationen über dich und deine Interessen in [dein Profil](%{base_path}/my/preferences/account) einstellst. Worüber würdest du gerne befragt werden?

      :open_book: **Lerne die Community** kennen, indem du [in den Diskussionen stöberst](%{base_path}/top), die hier bereits stattfinden. Wenn du einen Beitrag interessant, informativ oder unterhaltsam findest, benutze :heart:, um deine Wertschätzung oder Unterstützung zu zeigen!

      :handshake: **Trage zur Diskussion bei**, indem du kommentierst, deine eigene Sichtweise teilst, Fragen stellst oder Feedback gibst. Bevor du antwortest oder neue Themen beginnst, lies bitte die [Community-Richtlinien](%{base_path}/faq).

<<<<<<< HEAD
      > Wenn du Hilfe brauchst oder einen Vorschlag hast, kannst du unter [#feedback](%{base_path}/c/site-feedback) fragen oder [die Administratoren kontaktieren](%{base_path}/about).
=======
      > Wenn du Hilfe brauchst oder einen Vorschlag hast, kannst du unter %{feedback_category} fragen oder [die Administratoren kontaktieren](%{base_path}/about).
>>>>>>> b2b1e721
  admin_quick_start_title: "Administratorhandbuch: Erste Schritte"
  category:
    topic_prefix: "Über die Kategorie %{category}"
    replace_paragraph: "(Ersetze diesen ersten Absatz mit einer kurzen Beschreibung deiner neuen Kategorie. Diese Orientierung wird in der Kategorienauswahl angezeigt, versuche also, weniger als 200 Zeichen zu benutzen.)"
    post_template: "%{replace_paragraph}\n\nBenutze die folgenden Abschnitte für eine ausführlichere Beschreibung oder um Richtlinien oder Regeln für diese Kategorie festzulegen:\n\n- Warum sollten Benutzer diese Kategorie nutzen? Wofür ist sie gedacht?\n\n- Wie genau unterscheidet sie sich von den Kategorien, die es bereits gibt?\n\n- Was sollten Themen in dieser Kategorie generell beinhalten?\n\n- Brauchen wir diese Kategorie? Können wir sie mit einer anderen Kategorie oder Unter-Kategorie zusammenführen?\n"
    errors:
      not_found: "Kategorie nicht gefunden!"
      uncategorized_parent: "„Nicht kategorisiert“ kann keine übergeordnete Kategorie haben."
      self_parent: "Eine Kategorie kann nicht sich selbst untergeordnet werden."
      depth: "Unterkategorien können nicht ineinander verschachtelt werden."
      invalid_email_in: "„%{email}“ ist keine gültige E-Mail-Adresse."
      email_already_used_in_group: "„%{email}“ wird bereits von der Gruppe „%{group_name}“ verwendet."
      email_already_used_in_category: "„%{email}“ wird bereits von der Kategorie „%{category_name}“ verwendet."
      description_incomplete: "Die Kategorie-Beschreibung muss mindestens einen Absatz enthalten."
      permission_conflict: "Jede Gruppe, die Zugriff auf eine Unterkategorie hat, muss auch Zugriff auf die übergeordnete Kategorie erhalten. Folgende Gruppen haben Zugriff auf eine der Unterkategorien, aber keinen Zugriff auf die übergeordnete Kategorie: %{group_names}."
      disallowed_topic_tags: "Dieses Thema hat Schlagwörter, die in dieser Kategorie nicht erlaubt sind: „%{tags}“"
      disallowed_tags_generic: "Dieses Thema hat unerlaubte Schlagwörter."
      slug_contains_non_ascii_chars: "enthält Nicht-ASCII-Zeichen"
      is_already_in_use: "wird bereits verwendet"
      move_topic_to_category_disallowed: "Du kannst dieses Thema nicht in eine Kategorie verschieben, in der du keine Berechtigung hast, neue Themen zu erstellen."
    cannot_delete:
      uncategorized: "Diese Kategorie ist etwas Spezielles. Sie dient als Bereich für Themen, die keine Kategorie haben, und kann nicht gelöscht werden."
      has_subcategories: "Diese Kategorie kann nicht gelöscht werden, weil sie Unterkategorien enthält."
      topic_exists:
        one: "Diese Kategorie kann nicht gelöscht werden, weil sie %{count} Thema enthält. Das älteste Thema ist %{topic_link}."
        other: "Diese Kategorie kann nicht gelöscht werden, weil sie %{count} Themen enthält. Das älteste Thema ist %{topic_link}."
      topic_exists_no_oldest: "Diese Kategorie kann nicht gelöscht werden, da die Anzahl der Themen %{count} beträgt."
    uncategorized_description: "Themen, welche keine Kategorie benötigen oder in keine existierende Kategorie passen."
  trust_levels:
    admin: "Administrator"
    staff: "Team"
    change_failed_explanation: "Du wolltest %{user_name} auf „%{new_trust_level}“ zurückstufen. Die Vertrauensstufe ist jedoch bereits „%{current_trust_level}“. %{user_name} verbleibt auf „%{current_trust_level}“. Wenn du den Benutzer zurückstufen möchtest, musst du zuerst die Vertrauensstufe sperren."
  post:
    image_placeholder:
      broken: "Dieses Bild ist beschädigt"
      blocked_hotlinked_title: "Das Bild wird auf einer anderen Website gehostet. Anklicken, um es in einer neuen Registerkarte zu öffnen."
      blocked_hotlinked: "Externes Bild"
    media_placeholder:
      blocked_hotlinked_title: "Die Medien werden auf einer anderen Website gehostet. Anklicken, um sie in einer neuen Registerkarte zu öffnen."
      blocked_hotlinked: "Externe Medien"
    hidden_bidi_character: "Bidirektionale Kontrollzeichen können die Reihenfolge ändern, in der der Text gerendert wird. Dies könnte dazu genutzt werden, bösartigen Code zu verschleiern."
    has_likes:
      one: "%{count} „Gefällt mir“"
      other: "%{count} „Gefällt mir“"
    cannot_permanently_delete:
      many_posts: "Dieses Thema hat wiederhergestellte Beiträge. Bitte lösche sie endgültig, bevor du das Thema endgültig löschst."
      wait_or_different_admin: "Du musst %{time_left} warten, bevor du diesen Beitrag endgültig löschen kannst, oder ein anderer Administrator muss dies tun."
  rate_limiter:
    slow_down: "Du hast diese Aktion zu oft durchgeführt. Bitte versuche es später noch einmal."
    too_many_requests: "Du hast diese Aktion zu oft durchgeführt. Bitte warte %{time_left}, ehe du es erneut versuchst."
    by_type:
      first_day_replies_per_day: "Wir schätzen deinen Enthusiasmus, mach weiter so! Um die Sicherheit unserer Community zu gewährleisten, haben wir jedoch ein Limit festgelegt – du hast die maximale Anzahl an Antworten erreicht, die ein neuer Benutzer an seinem ersten Tag erstellen kann. Bitte warte %{time_left}, dann kannst du weitere Antworten verfassen."
      first_day_topics_per_day: "Wir schätzen deinen Enthusiasmus! Um die Sicherheit unserer Community zu gewährleisten, haben wir jedoch ein Limit festgelegt – du hast die maximale Anzahl an Themen erreicht, die ein neuer Benutzer an seinem ersten Tag erstellen kann. Bitte warte %{time_left}, dann kannst du weitere Themen verfassen."
      create_topic: "Du erstellst etwas zu schnell zu viele Themen hintereinander. Bitte warte %{time_left}, bevor du es erneut versuchst."
      create_post: "Du antwortest etwas zu schnell. Bitte warte %{time_left}, bevor du es erneut versuchst."
      delete_post: "Du löschst etwas zu schnell Beiträge. Bitte warte %{time_left}, bevor du es erneut versuchst."
      public_group_membership: "Du wechselst die Gruppenzugehörigkeit etwas zu häufig. Bitte warte %{time_left}, bevor du es erneut versuchst."
      topics_per_day: "Du hast die maximal erlaubte Anzahl an neuen Themen pro Tag erreicht. Du kannst mehr neue Themen in %{time_left} erstellen."
      pms_per_day: "Du hast die maximal erlaubte Anzahl an neuen Nachrichten pro Tag erreicht. Du kannst mehr neue Nachrichten in %{time_left} erstellen."
      create_like: "Wow! Du hast eine Menge Liebe geteilt! Du hast die maximale Anzahl an „Gefällt mir“ innerhalb von 24 Stunden erreicht, aber je höher deine Vertrauensstufe, desto mehr „Gefällt mir“ stehen dir täglich zur Verfügung. In %{time_left} kannst du wieder Beiträge mit „Gefällt mir“ markieren."
      create_bookmark: "Du hast die maximale Anzahl an täglichen Lesezeichen erreicht. Du kannst mehr Lesezeichen in %{time_left} erstellen."
      edit_post: "Du hast die maximale Anzahl an täglichen Bearbeitungen erreicht. Du kannst in %{time_left} mehr Bearbeitungen einreichen."
      live_post_counts: "Du forderst die Live-Anzahl der Antworten zu schnell neu an. Bitte warte %{time_left}, ehe du es erneut versuchst."
      unsubscribe_via_email: "Du hast die maximale Anzahl an Abbestellungen per E-Mail erreicht. Bitte warte %{time_left}, ehe du es erneut versuchst."
      topic_invitations_per_day: "Du hast die maximale Anzahl an Themeneinladungen erreicht. Du kannst in %{time_left} mehr Einladungen versenden."
    hours:
      one: "%{count} Stunde"
      other: "%{count} Stunden"
    minutes:
      one: "%{count} Minute"
      other: "%{count} Minuten"
    seconds:
      one: "%{count} Sekunde"
      other: "%{count} Sekunden"
    short_time: "ein paar Sekunden"
  datetime:
    distance_in_words:
      half_a_minute: "< 1 Min."
      less_than_x_seconds:
        one: "< %{count} s"
        other: "< %{count} s"
      x_seconds:
        one: "%{count} s"
        other: "%{count} s"
      less_than_x_minutes:
        one: "< %{count} min"
        other: "< %{count} min"
      x_minutes:
        one: "%{count} min"
        other: "%{count} min"
      about_x_hours:
        one: "%{count} h"
        other: "%{count} h"
      x_days:
        one: "%{count} d"
        other: "%{count} d"
      about_x_months:
        one: "%{count} Monat"
        other: "%{count} Monate"
      x_months:
        one: "%{count} Monat"
        other: "%{count} Monate"
      about_x_years:
        one: "%{count} a"
        other: "%{count} a"
      over_x_years:
        one: "> %{count} a"
        other: "> %{count} a"
      almost_x_years:
        one: "%{count} a"
        other: "%{count} a"
    distance_in_words_verbose:
      half_a_minute: "gerade eben"
      less_than_x_seconds: "gerade eben"
      x_seconds:
        one: "vor %{count} Sekunde"
        other: "vor %{count} Sekunden"
      less_than_x_minutes:
        one: "vor weniger als %{count} Minute"
        other: "vor weniger als %{count} Minuten"
      x_minutes:
        one: "vor %{count} Minute"
        other: "vor %{count} Minuten"
      about_x_hours:
        one: "vor %{count} Stunde"
        other: "vor %{count} Stunden"
      x_days:
        one: "vor %{count} Tag"
        other: "vor %{count} Tagen"
      about_x_months:
        one: "vor etwa %{count} Monat"
        other: "vor etwa %{count} Monaten"
      x_months:
        one: "vor %{count} Monat"
        other: "vor %{count} Monaten"
      about_x_years:
        one: "vor etwa %{count} Jahr"
        other: "vor etwa %{count} Jahren"
      over_x_years:
        one: "vor über %{count} Jahr"
        other: "vor über %{count} Jahren"
      almost_x_years:
        one: "vor fast %{count} Jahr"
        other: "vor fast %{count} Jahren"
  password_reset:
    no_token: 'Ups! Der Link, den du benutzt hast, funktioniert nicht mehr. Du kannst dich jetzt <a href="%{base_url}/login">anmelden</a>. Falls du dein Passwort vergessen hast, kannst du <a href="%{base_url}/password-reset">einen Link anfordern</a>, um es zurückzusetzen.'
    title: "Passwort zurücksetzen"
    success: "Dein Passwort wurde erfolgreich geändert und du bist nun angemeldet."
    success_unapproved: "Dein Passwort wurde erfolgreich geändert."
  email_login:
    invalid_token: 'Ups! Der Link, den du benutzt hast, funktioniert nicht mehr. Du kannst dich jetzt <a href="%{base_url}/login">anmelden</a>. Falls du dein Passwort vergessen hast, kannst du <a href="%{base_url}/password-reset">einen Link anfordern</a>, um es zurückzusetzen.'
    title: "E-Mail-Anmeldung"
  user_auth_tokens:
    browser:
      chrome: "Google Chrome"
      discoursehub: "DiscourseHub-App"
      edge: "Microsoft Edge"
      firefox: "Firefox"
      ie: "Internet Explorer"
      opera: "Opera"
      safari: "Safari"
      unknown: "unbekannter Browser"
    device:
      android: "Android-Gerät"
      chromebook: "Chrome OS"
      ipad: "iPad"
      iphone: "iPhone"
      ipod: "iPod"
      linux: "GNU/Linux-Computer"
      mac: "Mac"
      mobile: "Mobilgerät"
      windows: "Windows-Computer"
      unknown: "unbekanntes Gerät"
    os:
      android: "Android"
      chromeos: "Chrome OS"
      ios: "iOS"
      linux: "Linux"
      macos: "macOS"
      windows: "Microsoft Windows"
      unknown: "unbekanntes Betriebssystem"
  change_email:
    error: "Es gab einen Fehler beim Ändern deiner E-Mail-Adresse. Wird vielleicht diese Adresse bereits verwendet?"
    doesnt_exist: "Diese E-Mail-Adresse ist nicht mit deinem Konto verknüpft."
    error_staged: "Es gab einen Fehler beim Ändern deiner E-Mail-Adresse. Die Adresse wird bereits von einem vorbereiteten Benutzer verwendet."
    already_done: "Entschuldige, dieser Bestätigungs-Link ist nicht mehr gültig. Wurde vielleicht die E-Mail-Adresse bereits geändert?"
    confirm: "Bestätigen"
    max_secondary_emails_error: "Du hast das maximal erlaubte Limit für sekundäre E-Mails erreicht."
  associated_accounts:
    revoke_failed: "Das Widerrufen deines Kontos bei %{provider_name} ist fehlgeschlagen."
    connected: "(verbunden)"
  activation:
    action: "Klicke hier, um dein Konto zu aktivieren"
    already_done: "Entschuldige, dieser Link zur Aktivierung des Benutzerkontos ist nicht mehr gültig. Ist dein Konto schon aktiviert?"
    please_continue: "Dein neues Konto ist jetzt bestätigt; du wirst auf die Startseite weitergeleitet."
    continue_button: "Weiter zu %{site_name}"
    welcome_to: "Willkommen bei %{site_name}!"
    approval_required: "Bevor du auf das Forum zugreifen kannst, muss dein neues Konto noch von einem Moderator genehmigt werden. Du erhältst eine E-Mail, sobald dies geschehen ist!"
    missing_session: "Wir können nicht feststellen, ob dein Konto erstellt wurde. Bitte stelle sicher, dass du Cookies aktiviert hast."
    activated: "Entschuldige, dieses Konto wurde bereits aktiviert."
    admin_confirm:
      title: "Administrator-Konto bestätigen"
      description: "Soll <b>%{target_username} (%{target_email})</b> wirklich ein Administrator werden?"
      grant: "Administrationsrechte vergeben"
      complete: "<b>%{target_username}</b> ist jetzt ein Administrator."
      back_to: "Zurück zu %{title}"
  reviewable_score_types:
    needs_approval:
      title: "Benötigt Genehmigung"
  post_action_types:
    off_topic:
      title: "Am Thema vorbei"
      description: "Dieser Beitrag ist nicht relevant für die aktuelle Diskussion im Sinne des Titels und des ersten Beitrags und sollte wohl verschoben werden."
      short_description: "Nicht relevant für die Diskussion"
    spam:
      title: "Spam"
      description: "Dieser Beitrag stellt Werbung oder Vandalismus dar. Er ist für das aktuelle Thema weder nützlich noch relevant."
      short_description: "Dies ist Werbung oder Vandalismus."
      email_title: '„%{title}“ wurde als Spam markiert'
      email_body: "%{link}\n\n%{message}"
    inappropriate:
      title: "Unangemessen"
      description: 'Dieser Beitrag enthält Inhalte, die eine vernünftige Person als anstößig, beleidigend, hasserfüllt oder <a href="%{base_path}/guidelines">unsere Community-Richtlinien verletzend</a> auffassen würde.'
      short_description: 'Ein Verstoß gegen <a href="%{base_path}/guidelines">unsere Community-Richtlinien</a>'
    notify_user:
      title: "Schreibe @%{username} eine Nachricht"
      description: "Ich möchte mit dieser Person direkt und privat über ihren Beitrag reden."
      short_description: "Ich möchte mit dieser Person direkt und privat über ihren Beitrag reden."
      email_title: 'Dein Beitrag in „%{title}“'
      email_body: "%{link}\n\n%{message}"
    notify_moderators:
      title: "Sonstiges"
      description: "Dieser Beitrag erfordert die Aufmerksamkeit des Teams aus einem anderen Grund, der oben nicht aufgeführt ist."
      short_description: "Erfordert aus einem anderen Grund die Aufmerksamkeit des Teams"
      email_title: 'Ein Beitrag in „%{title}“ erfordert die Aufmerksamkeit des Teams'
      email_body: "%{link}\n\n%{message}"
    bookmark:
      title: "Lesezeichen"
      description: "Diesen Beitrag mit Lesezeichen versehen"
      short_description: "Diesen Beitrag mit Lesezeichen versehen"
    like:
      title: "Gefällt mir"
      description: "Dieser Beitrag gefällt mir"
      short_description: "Dieser Beitrag gefällt mir"
  draft:
    sequence_conflict_error:
      title: "Fehler beim Entwurf"
      description: "Der Entwurf wird in einem anderen Fenster bearbeitet. Bitte lade diese Seite neu."
    too_many_drafts:
      title: "Zu viele Entwürfe"
      description: "Du hast die maximale Anzahl der erlaubten Entwürfe erreicht. Bitte lösche einige [deiner Entwürfe](%{base_url}/my/activity/drafts) und versuche es erneut."
  draft_backup:
    pm_title: "Sichere Entwürfe aus laufenden Themen"
    pm_body: "Thema enthält gesicherte Entwürfe"
  user_activity:
    no_log_search_queries: "Suchprotokollabfragen sind derzeit deaktiviert (ein Administrator kann sie in den Website-Einstellungen aktivieren)."
  email_settings:
    pop3_authentication_error: "Es gab ein Problem mit den bereitgestellten POP3-Anmeldedaten, überprüfe bitte den Benutzernamen und das Passwort und versuche es erneut."
    imap_authentication_error: "Es gab ein Problem mit den bereitgestellten IMAP-Anmeldedaten, überprüfe bitte den Benutzernamen und das Passwort und versuche es erneut."
    imap_no_response_error: "Bei der Kommunikation mit dem IMAP-Server ist ein Fehler aufgetreten. %{message}"
    smtp_authentication_error: "Es gab ein Problem mit den bereitgestellten SMTP-Anmeldedaten, überprüfe bitte den Benutzernamen und das Passwort und versuche es erneut."
    authentication_error_gmail_app_password: 'Anwendungsspezifisches Passwort erforderlich. Erfahre mehr in <a target="_blank" href="https://support.google.com/accounts/answer/185833">diesem Google-Hilfeartikel</a>'
    smtp_server_busy_error: "Der SMTP-Server ist derzeit ausgelastet, versuche es später erneut."
    smtp_unhandled_error: "Es gab einen unbehandelten Fehler bei der Kommunikation mit dem SMTP-Server. %{message}"
    imap_unhandled_error: "Es gab einen unbehandelten Fehler bei der Kommunikation mit dem IMAP-Server. %{message}"
    connection_error: "Es gab ein Problem beim Verbinden mit dem Server, überprüfe den Servernamen und den Port und versuche es erneut."
    timeout_error: "Zeitüberschreitung bei der Verbindung zum Server, überprüfe den Servernamen und den Port und versuche es erneut."
    unhandled_error: "Unbehandelter Fehler beim Testen der E-Mail-Einstellungen. %{message}"
  webauthn:
    validation:
      invalid_type_error: "Der angegebene webauthn-Typ war ungültig. Gültige Typen sind webauthn.get und webauthn.create."
      challenge_mismatch_error: "Die angegebene Aufforderung stimmt nicht mit der vom Authentifizierungsserver generierten Aufforderung überein."
      invalid_origin_error: "Die Herkunft der Authentifizierungsanfrage entspricht nicht der Server-Herkunft."
      malformed_attestation_error: "Beim Decodieren der Attestierungsdaten ist ein Fehler aufgetreten."
      invalid_relying_party_id_error: "Die ID der vertrauenden Partei der Authentifizierungsanforderung stimmt nicht mit der ID der vertrauenden Partei des Servers überein."
      user_presence_error: "Die Anwesenheit des Benutzers ist erforderlich."
      user_verification_error: "Benutzerüberprüfung erforderlich."
      unsupported_public_key_algorithm_error: "Der angegebene Algorithmus des öffentlichen Schlüssels wird vom Server nicht unterstützt."
      unsupported_attestation_format_error: "Das Attestierungsformat wird vom Server nicht unterstützt."
      credential_id_in_use_error: "Die angegebene Anmelde-ID wird bereits benutzt."
      public_key_error: "Die Überprüfung des öffentlichen Schlüssels für diese Anmeldedaten ist fehlgeschlagen."
      ownership_error: "Der Sicherheitsschlüssel gehört dem Benutzer nicht."
      not_found_error: "Ein Sicherheitsschlüssel mit der bereitgestellten Zugangs-ID konnte nicht gefunden werden."
      unknown_cose_algorithm_error: "Der Algorithmus, der für den Sicherheitsschlüssel verwendet wird, konnte nicht erkannt werden."
      malformed_public_key_credential_error: "Der angegebene öffentliche Schlüssel ist ungültig."
  topic_flag_types:
    spam:
      title: "Spam"
      description: "Dieses Thema besteht effektiv nur aus Werbung, die nicht als solche ausgewiesen ist. Es trägt nichts zur Website bei."
      long_form: "als Spam gemeldet"
      short_description: "Dies ist Werbung"
    inappropriate:
      title: "Unangemessen"
      description: 'Dieses Thema enthält Inhalte, die eine vernünftige Person als anstößig, beleidigend, hasserfüllt oder <a href="%{base_path}/guidelines">unsere Community-Richtlinien verletzend</a> auffassen würde.'
      long_form: "als unangemessen gemeldet"
      short_description: 'Ein Verstoß gegen <a href="%{base_path}/guidelines">unsere Community-Richtlinien</a>'
    notify_moderators:
      title: "Sonstiges"
      description: 'Dieses Thema erfordert die allgemeine Aufmerksamkeit des Teams, da es entweder nicht mit den <a href="%{base_path}/guidelines">Richtlinien</a> oder den <a href="%{tos_url}">Nutzungsbedingungen</a> in Einklang zu bringen ist oder aus anderen Gründen.'
      long_form: "hast dies den Moderatoren gemeldet"
      short_description: "Erfordert aus einem anderen Grund die Aufmerksamkeit des Teams"
      email_title: 'Das Thema „%{title}“ erfordert die Aufmerksamkeit eines Moderators'
      email_body: "%{link}\n\n%{message}"
  flagging:
    you_must_edit: '<p>Dein Beitrag wurde von der Community gemeldet. Bitte <a href="%{path}">überprüfe deine Nachrichten</a>.</p>'
    user_must_edit: "<p>Dieser Beitrag wurde von der Community gemeldet und ist vorübergehend ausgeblendet.</p>"
  ignored:
    hidden_content: "<p>Ignorierter Inhalt</p>"
  archetypes:
    regular:
      title: "Normales Thema"
    banner:
      title: "Thema des Ankündigungsbanners"
      message:
        make: "Dieses Thema ist jetzt ein Banner. Es wird auf jeder Seite ganz oben angezeigt, bis es vom Benutzer ausgeblendet wird."
        remove: "Dieses Thema ist jetzt kein Banner mehr. Es wird nicht mehr auf jeder Seite ganz oben angezeigt."
  unsubscribed:
    title: "E-Mail-Einstellungen aktualisiert!"
    description: "E-Mail-Einstellungen für <b>%{email}</b> wurden aktualisiert. Um deine E-Mail-Einstellungen zu ändern, rufe <a href='%{url}'>deine Benutzereinstellungen</a> auf."
    topic_description: "Um %{link} wieder zu abonnieren, verwende die Benachrichtigungseinstellungen unten oder rechts vom Thema."
    private_topic_description: "Um das Thema wieder zu abonnieren, verwende die Benachrichtigungseinstellungen unten oder rechts vom Thema."
  uploads:
    marked_insecure_from_theme_component_reason: "in Theme-Komponente verwendeter Upload"
  unsubscribe:
    title: "Abbestellen"
    stop_watching_topic: "Thema nicht mehr beobachten, %{link}"
    mute_topic: "Alle Benachrichtigungen für dieses Thema stummschalten, %{link}"
    unwatch_category: "Themen in %{category} nicht mehr beobachten"
    mailing_list_mode: "Mailinglisten-Modus ausschalten"
    all: "Sende mir keine E-Mail mehr von %{sitename}"
    different_user_description: "Du bist derzeit als ein anderer Benutzer angemeldet als der, dem wir die E-Mail geschickt haben. Bitte melde dich ab oder gehe in den anonymen Modus und versuche es erneut."
    not_found_description: "Wir konnten dieses Abonnement leider nicht finden. Möglicherweise ist der Link in deiner E-Mail zu alt und abgelaufen?"
    user_not_found_description: "Leider konnten wir keinen Benutzer für dieses Abonnement finden. Du versuchst wahrscheinlich, ein Konto abzumelden, das nicht mehr existiert."
    log_out: "Abmelden"
    submit: "Einstellungen speichern"
    digest_frequency:
      title: "Du erhältst E-Mail-Zusammenfassungen %{frequency}"
      never_title: "Du erhältst keine E-Mail-Zusammenfassungen"
      select_title: "Setze die Frequenz für E-Mail-Zusammenfassungen auf:"
      never: "nie"
      every_30_minutes: "alle 30 Minuten"
      every_hour: "stündlich"
      daily: "täglich"
      weekly: "wöchentlich"
      every_month: "jeden Monat"
      every_six_months: "alle sechs Monate"
  user_api_key:
    title: "Genehmige Zugriff für Anwendung"
    authorize: "Genehmigen"
    read: "Lesen"
    read_write: "Lesen/Schreiben"
    description: '„%{application_name}“ fordert den folgenden Zugriff auf dein Konto:'
    instructions: 'Wir haben gerade einen neuen Benutzer-API-Schlüssel für dich generiert zur Verwendung mit „%{application_name}“, bitte füge den folgenden Schlüssel in deine Anwendung ein:'
    otp_description: 'Möchtest du „%{application_name}“ erlauben, auf diese Website zuzugreifen?'
    otp_confirmation:
      confirm_title: Weiter zu %{site_name}
      logging_in_as: Anmeldung als %{username}
      confirm_button: Anmeldung fertigstellen
    no_trust_level: "Entschuldige, du hast nicht die erforderliche Vertrauensstufe, um die Benutzer-API zu nutzen."
    generic_error: "Entschuldige, leider können wir keine Benutzer-API-Schlüssel ausgeben. Diese Funktion wurde unter Umständen vom Website-Administrator deaktiviert."
    scopes:
      message_bus: "Live-Aktualisierungen"
      notifications: "Benachrichtigungen lesen und leeren"
      push: "Push-Benachrichtigungen an externe Dienste"
      session_info: "Informationen zur Benutzersitzung lesen"
      read: "Alles lesen"
      write: "Alles schreiben"
      one_time_password: "Erstelle ein Einmal-Anmelde-Token"
      bookmarks_calendar: "Lesezeichen-Erinnerungen lesen"
      user_status: "Benutzerstatus lesen und aktualisieren"
    invalid_public_key: "Entschuldige, der öffentliche Schlüssel ist ungültig."
    invalid_auth_redirect: "Entschuldige, dieser „auth_redirect“-Host ist nicht erlaubt."
    invalid_token: "Fehlendes, ungültiges oder abgelaufenes Token."
  flags:
    errors:
      already_handled: "Die Meldung wurde bereits bearbeitet"
  reports:
    default:
      labels:
        count: Anzahl
        percent: Prozent
        day: Tag
    post_edits:
      title: "Beitragsbearbeitungen"
      labels:
        edited_at: Datum
        post: Beitrag
        editor: Bearbeiter
        author: Verfasser
        edit_reason: Grund
      description: "Anzahl neuer Beitragsbearbeitungen."
    user_flagging_ratio:
      title: "Benutzermeldungsverhältnis"
      labels:
        user: Benutzer
        agreed_flags: Akzeptierte Meldungen
        disagreed_flags: Abgelehnte Meldungen
        ignored_flags: Ignorierte Meldungen
        score: Score
      description: "Benutzer sortiert nach dem Verhältnis der Team-Reaktionen auf Meldungen (abgelehnt zu angenommen)"
    moderators_activity:
      title: "Moderator-Aktivität"
      labels:
        moderator: Moderator
        flag_count: Überprüfte Meldungen
        time_read: Lesezeit
        topic_count: Erstellte Themen
        post_count: Erstellte Beiträge
        pm_count: Erstellte private Nachrichten
        revision_count: Überarbeitungen
      description: Liste der Moderator-Aktivität einschließlich gesichteter Meldungen, Lesezeit, erstellter Themen, erstellter Beiträge, erstellter persönlicher Nachrichten und Überarbeitungen.
    flags_status:
      title: "Meldungsstatus"
      values:
        agreed: Zugestimmt
        disagreed: Abgelehnt
        deferred: Aufgeschoben
        no_action: Keine Aktion
      labels:
        flag: Typ
        assigned: Zugeordnet
        poster: Beitragsersteller
        flagger: Meldungsersteller
        time_to_resolution: Lösungszeit
      description: "Liste der Meldungszustände einschließlich Art der Meldung, Beitragsersteller, Meldungsersteller und Zeit bis zur Lösung."
    visits:
      title: "Nutzerbesuche"
      xaxis: "Tag"
      yaxis: "Anzahl der Besuche"
      description: "Anzahl aller Besuche."
    signups:
      title: "Neue Benutzer"
      xaxis: "Tag"
      yaxis: "Anzahl neuer Benutzer"
      description: "Neue Registrierungen in dieser Zeit"
    new_contributors:
      title: "Neue Mitwirkende"
      xaxis: "Tag"
      yaxis: "Anzahl neuer Mitwirkender"
      description: "Anzahl der Benutzer, die ihren ersten Beitrag in dieser Zeit erstellt haben."
    trust_level_growth:
      title: "Wachstum der Vertrauensstufen"
      xaxis:
        tl1_reached: "VS1 erreicht"
        tl2_reached: "VS2 erreicht"
        tl3_reached: "VS3 erreicht"
        tl4_reached: "VS4 erreicht"
      yaxis: "Tag"
      description: "Anzahl der Benutzer, die in dieser Zeit eine höhere Vertrauensstufe erreicht haben."
    consolidated_page_views:
      title: "Zusammengefasste Seitenaufrufe"
      xaxis:
        page_view_crawler: "Crawler"
        page_view_anon: "Anonyme Benutzer"
        page_view_logged_in: "Angemeldete Benutzer"
      yaxis: "Tag"
      description: "Seitenaufrufe von angemeldeten Benutzern, anonymen Benutzern und Crawlern."
      labels:
        post: Beitrag
        editor: Bearbeiter
        author: Verfasser
        edit_reason: Grund
    consolidated_api_requests:
      title: "Konsolidierte API-Anfragen"
      xaxis:
        api: "API-Schnittstelle"
        user_api: "Benutzer-API"
      yaxis: "Tag"
      description: "API-Anfragen für reguläre API-Schlüssel und Benutzer-API-Schlüssel."
    dau_by_mau:
      title: "TAB/MAB"
      xaxis: "Tag"
      yaxis: "TAB/MAB"
      description: "Anzahl der Mitglieder, die sich innerhalb des letzten Tages angemeldet haben, geteilt durch die Anzahl der Mitglieder, die sich im letzten Monat angemeldet haben – liefert eine Prozentzahl, welche die „Bindung“ der Community angibt. Erstrebenswert sind 20 % oder mehr."
    daily_engaged_users:
      title: "Täglich engagierte Benutzer"
      xaxis: "Tag"
      yaxis: "Engagierte Benutzer"
      description: "Anzahl der Benutzer, die innerhalb des letzten Tages einen Beitrag geschrieben oder mit einem „Gefällt mir“ versehen haben."
    profile_views:
      title: "Profilaufrufe"
      xaxis: "Tag"
      yaxis: "Anzahl der angezeigten Benutzerprofile"
      description: "Gesamtzahl neuer Ansichten von Benutzerprofilen."
    topics:
      title: "Themen"
      xaxis: "Tag"
      yaxis: "Anzahl neuer Themen"
      description: "Neue Themen, die in dieser Zeit erstellt wurden."
    posts:
      title: "Beiträge"
      xaxis: "Tag"
      yaxis: "Anzahl neuer Beiträge"
      description: "Neue Beiträge, die in dieser Zeit erstellt wurden"
    likes:
      title: "„Gefällt mir“"
      xaxis: "Tag"
      yaxis: "Anzahl neuer „Gefällt mir“"
      description: "Anzahl neuer „Gefällt mir“."
    flags:
      title: "Meldungen"
      xaxis: "Tag"
      yaxis: "Anzahl der Meldungen"
      description: "Anzahl neuer Meldungen."
    bookmarks:
      title: "Lesezeichen"
      xaxis: "Tag"
      yaxis: "Anzahl der neuen Lesezeichen"
      description: "Anzahl neuer Lesezeichen für Themen und Beiträge."
    users_by_trust_level:
      title: "Benutzer nach Vertrauensstufe"
      xaxis: "Vertrauensstufe"
      yaxis: "Anzahl der Benutzer"
      labels:
        level: Stufe
      description: "Anzahl der Benutzer, gruppiert nach Vertrauensstufe."
      description_link: "https://blog.discourse.org/2018/06/understanding-discourse-trust-levels/"
    users_by_type:
      title: "Benutzer nach Art"
      xaxis: "Art"
      yaxis: "Anzahl der Benutzer"
      labels:
        type: Typ
      xaxis_labels:
        admin: Administrator
        moderator: Moderator
        suspended: Gesperrt
        silenced: Stummgeschaltet
      description: "Anzahl der Benutzer, gruppiert nach Administrator, Moderator, gesperrt und stummgeschaltet."
    trending_search:
      title: Angesagte Suchbegriffe
      labels:
        term: Begriff
        searches: Suchen
        click_through: Klickrate
      description: "Beliebteste Suchbegriffe mit ihren Klickraten."
    emails:
      title: "Gesendete E-Mails"
      xaxis: "Tag"
      yaxis: "Anzahl der E-Mails"
      description: "Anzahl verschickter neuer E-Mails."
    user_to_user_private_messages:
      title: "Benutzer-an-Benutzer (ohne Antworten)"
      xaxis: "Tag"
      yaxis: "Anzahl der Nachrichten"
      description: "Anzahl neu angefangener persönlicher Nachrichten."
    user_to_user_private_messages_with_replies:
      title: "Benutzer-an-Benutzer (mit Antworten)"
      xaxis: "Tag"
      yaxis: "Anzahl der Nachrichten"
      description: "Anzahl aller neuen persönlichen Nachrichten und Antworten."
    system_private_messages:
      title: "System"
      xaxis: "Tag"
      yaxis: "Anzahl der Nachrichten"
      description: "Anzahl der persönlichen Nachrichten, die automatisch vom System gesendet werden."
    moderator_warning_private_messages:
      title: "Moderatorwarnung"
      xaxis: "Tag"
      yaxis: "Anzahl der Nachrichten"
      description: "Anzahl der Warnungen, die von Moderatoren als persönliche Nachrichten verschickt wurden."
    notify_moderators_private_messages:
      title: "Moderatoren benachrichtigen"
      xaxis: "Tag"
      yaxis: "Anzahl der Nachrichten"
      description: "Anzahl, wie häufig Moderatoren persönlich über eine Meldung informiert wurden."
    notify_user_private_messages:
      title: "Benutzer benachrichtigen"
      xaxis: "Tag"
      yaxis: "Anzahl der Nachrichten"
      description: "Anzahl, wie häufig Benutzer persönlich über eine Meldung informiert wurden."
    top_referrers:
      title: "Top-Referrer"
      xaxis: "Benutzer"
      num_clicks: "Klicks"
      num_topics: "Themen"
      labels:
        user: "Benutzer"
        num_clicks: "Klicks"
        num_topics: "Themen"
      description: "Benutzer nach Anzahl von Klicks auf Links, die sie geteilt haben."
    top_traffic_sources:
      title: "Top-Traffic-Quellen"
      xaxis: "Domain"
      num_clicks: "Klicks"
      num_topics: "Themen"
      num_users: "Benutzer"
      labels:
        domain: Domain
        num_clicks: Klicks
        num_topics: Themen
      description: "Externe Quellen, die am meisten auf diese Website verweisen."
    top_referred_topics:
      title: "Top verwiesene Themen"
      labels:
        num_clicks: "Klicks"
        topic: "Thema"
      description: "Themen, die am meisten Klicks von externen Quellen erhalten haben."
    page_view_anon_reqs:
      title: "Anonym"
      xaxis: "Tag"
      yaxis: "Anonyme Seitenaufrufe"
      description: "Anzahl neuer Seitenaufrufe durch Besucher, die nicht angemeldet sind."
    page_view_logged_in_reqs:
      title: "Angemeldet"
      xaxis: "Tag"
      yaxis: "Seitenaufrufe durch angemeldete Benutzer"
      description: "Anzahl neuer Seitenaufrufe von angemeldeten Benutzern."
    page_view_crawler_reqs:
      title: "Seitenaufrufe durch Webcrawler"
      xaxis: "Tag"
      yaxis: "Seitenaufrufe durch Webcrawler"
      description: "Seitenaufrufe durch Webcrawler insgesamt im Zeitverlauf."
    page_view_total_reqs:
      title: "Seitenaufrufe"
      xaxis: "Tag"
      yaxis: "Seitenaufrufe insgesamt"
      description: "Anzahl neuer Seitenaufrufe aller Besucher."
    page_view_logged_in_mobile_reqs:
      title: "Seitenaufrufe durch angemeldete Benutzer"
      xaxis: "Tag"
      yaxis: "Seitenaufrufe durch angemeldete Benutzer (mobil)"
      description: "Anzahl neuer Seitenaufrufe von angemeldeten Benutzern auf mobilen Endgeräten."
    page_view_anon_mobile_reqs:
      title: "Anonyme Seitenaufrufe"
      xaxis: "Tag"
      yaxis: "Anonyme Seitenaufrufe (mobil)"
      description: "Anzahl neuer Seitenaufrufe von nicht angemeldeten Besuchern auf mobilen Endgeräten."
    http_background_reqs:
      title: "Hintergrund"
      xaxis: "Tag"
      yaxis: "Anfragen für Live-Updates und Tracking"
    http_2xx_reqs:
      title: "Status 2xx (OK)"
      xaxis: "Tag"
      yaxis: "Erfolgreiche Anfragen (Status 2xx)"
    http_3xx_reqs:
      title: "HTTP 3xx (Weiterleitung)"
      xaxis: "Tag"
      yaxis: "Anfragen mit Weiterleitung (Status 3xx)"
    http_4xx_reqs:
      title: "HTTP 4xx (Client-Fehler)"
      xaxis: "Tag"
      yaxis: "Client-Fehler (Status 4xx)"
    http_5xx_reqs:
      title: "HTTP 5xx (Server-Fehler)"
      xaxis: "Tag"
      yaxis: "Server-Fehler (Status 5xx)"
    http_total_reqs:
      title: "Gesamt"
      xaxis: "Tag"
      yaxis: "Gesamte Anfragen"
    time_to_first_response:
      title: "Zeit bis zur ersten Reaktion"
      xaxis: "Tag"
      yaxis: "Durchschnittliche Zeit (Stunden)"
      description: "Durchschnittliche Zeit (in Stunden) bis zur ersten Antwort auf neue Themen."
    topics_with_no_response:
      title: "Themen ohne Reaktionen"
      xaxis: "Tag"
      yaxis: "Gesamt"
      description: "Anzahl neu erstellter Themen, die keine Antwort erhalten haben."
    mobile_visits:
      title: "Benutzerbesuche (mobil)"
      xaxis: "Tag"
      yaxis: "Anzahl der Besuche"
      description: "Anzahl der eindeutigen Benutzer, welche die Website auf einem mobilen Endgerät besucht haben."
    web_crawlers:
      title: "Webcrawler-Browserkennungen"
      labels:
        user_agent: "Browserkennung"
        page_views: "Seitenaufrufe"
      description: "Liste von Webcrawler-Browserkennungen, sortiert nach Seitenaufrufen."
    suspicious_logins:
      title: "Verdächtige Anmeldungen"
      labels:
        user: Benutzer
        client_ip: Client-IP
        location: Ort
        browser: Browser
        device: Gerät
        os: Betriebssystem
        login_time: Anmeldezeitpunkt
      description: "Details neuer Anmeldungen, die verdächtig von vorherigen Anmeldungen abweichen."
    staff_logins:
      title: "Administrator-Anmeldungen"
      labels:
        user: Benutzer
        location: Standort
        login_at: Anmeldung um
      description: "Liste der Anmeldungen von Administratoren mit Standort."
    top_uploads:
      title: "Top-Uploads"
      labels:
        filename: Dateiname
        extension: Dateiendung
        author: Verfasser
        filesize: Dateigröße
      description: "Liste aller Uploads nach Dateiendung, Dateigröße und Verfasser."
    top_ignored_users:
      title: "Top ignorierte/stummgeschaltete Benutzer"
      labels:
        ignored_user: Ignorierte Benutzer
        ignores_count: Anzahl ignoriert
        mutes_count: Anzahl stummgeschaltet
      description: "Benutzer, die von vielen anderen Benutzern stummgeschaltet und/oder ignoriert wurden."
    top_users_by_likes_received:
      title: "Top-Benutzer nach erhaltenen „Gefällt mir“"
      labels:
        user: Benutzer
        qtt_like: Erhaltene „Gefällt mir“
      description: "Top-10-Benutzer, die „Gefällt mir“ erhalten haben."
    top_users_by_likes_received_from_inferior_trust_level:
      title: "Top-Benutzer nach „Gefällt mir“, die von einem Benutzer mit einer niedrigeren Vertrauensstufe erhalten wurden"
      labels:
        user: Benutzer
        trust_level: Vertrauensstufe
        qtt_like: Erhaltene „Gefällt mir“
      description: "Top-10-Benutzer mit einer höheren Vertrauensstufe, die „Gefällt mir“ von Personen mit einer niedrigeren Vertrauensstufe erhalten haben."
    top_users_by_likes_received_from_a_variety_of_people:
      title: "Top-Benutzer nach „Gefällt mir“, die von einer Vielzahl von Personen erhalten wurden"
      labels:
        user: Benutzer
        qtt_like: Erhaltene „Gefällt mir“
      description: "Top-10-Benutzer, die von einer Vielzahl von Personen „Gefällt mir“ erhalten haben."
  dashboard:
    group_email_credentials_warning: 'Es gab ein Problem mit den E-Mail-Anmeldedaten für die Gruppe <a href="%{base_path}/g/%{group_name}/manage/email">%{group_full_name}</a>. Bis dieses Problem behoben ist, werden keine E-Mails aus dem Posteingang der Gruppe versendet. %{error}'
    rails_env_warning: "Dein Server läuft im %{env}-Modus."
    host_names_warning: "Deine config/database.yml-Datei verwendet localhost als Hostnamen. Trage hier den Hostnamen deiner Website ein."
    sidekiq_warning: 'Sidekiq läuft nicht. Viele Aufgaben – wie zum Beispiel das Versenden von E-Mails – werden asynchron durch Sidekiq ausgeführt. Bitte stell sicher, dass mindestens ein Sidekiq-Prozess läuft. <a href="https://github.com/mperham/sidekiq" target="_blank">Mehr über Sidekiq erfährst du hier</a>.'
    queue_size_warning: "Eine hohe Anzahl an Aufgaben (%{queue_size}) befindet sich in der Warteschlange. Dies könnte auf ein Problem mit Sidekiq hinweisen oder du musst zusätzliche Sidekiq Worker starten."
    memory_warning: "Dein Server läuft mit weniger als 1 GB Hauptspeicher. Mindestens 1 GB Hauptspeicher werden empfohlen."
    google_oauth2_config_warning: 'Der Server ist so konfiguriert, dass er die Registrierung und die Anmeldung mit Google OAuth2 erlaubt (enable_google_oauth2_logins), aber die Client-ID und die Client-Geheimnis-Werte sind nicht festgelegt. Gehe zu <a href="%{base_path}/admin/site_settings">den Website-Einstellungen</a> und aktualisiere sie. <a href="https://meta.discourse.org/t/configuring-google-login-for-discourse/15858" target="_blank">Erfahre in dieser Anleitung mehr dazu</a>.'
    facebook_config_warning: 'Der Server ist so konfiguriert, dass er die Registrierung und die Anmeldung mit Facebook erlaubt (enable_facebook_logins), aber die App-ID und die Geheimnis-Werte der App sind nicht festgelegt. Gehe zu <a href="%{base_path}/admin/site_settings">den Website-Einstellungen</a> und aktualisiere sie. <a href="https://meta.discourse.org/t/configuring-facebook-login-for-discourse/13394" target="_blank">Erfahre in dieser Anleitung mehr dazu</a>.'
    twitter_config_warning: 'Der Server ist so konfiguriert, dass er die Registrierung und die Anmeldung mit Twitter erlaubt (enable_twitter_logins), aber der Schlüssel und die Geheimnis-Werte sind nicht festgelegt. Gehe zu <a href="%{base_path}/admin/site_settings">den Website-Einstellungen</a> und aktualisiere sie. <a href="https://meta.discourse.org/t/configuring-twitter-login-for-discourse/13395" target="_blank">Erfahre in dieser Anleitung mehr dazu</a>.'
    github_config_warning: 'Der Server ist so konfiguriert, dass er die Registrierung und die Anmeldung mit GitHub erlaubt (enable_github_logins), aber die Client-ID und die Geheimnis-Werte sind nicht festgelegt. Gehe zu <a href="%{base_path}/admin/site_settings">den Website-Einstellungen</a> und aktualisiere sie. <a href="https://meta.discourse.org/t/configuring-github-login-for-discourse/13745" target="_blank">Erfahre in dieser Anleitung mehr dazu</a>.'
    s3_config_warning: 'Der Server ist so konfiguriert, dass Dateien auf S3 hochgeladen werden, aber mindestens eine der folgenden Einstellungen ist nicht festgelegt: s3_access_key_id, s3_secret_access_key, s3_use_iam_profile oder s3_upload_bucket. Gehe zu <a href="%{base_path}/admin/site_settings">den Website-Einstellungen</a> und aktualisiere die Einstellungen. <a href="https://meta.discourse.org/t/how-to-set-up-image-uploads-to-s3/7229" target="_blank">Unter „Wie richte ich Bilder-Uploads zu S3 ein?“ erfährst du mehr</a>.'
    s3_backup_config_warning: 'Der Server ist so konfiguriert, dass Backups auf S3 hochgeladen werden, aber mindestens eine der folgenden Einstellungen ist nicht festgelegt: s3_access_key_id, s3_secret_access_key, s3_use_iam_profile oder s3_backup_bucket. Gehe zu <a href="%{base_path}/admin/site_settings">den Website-Einstellungen</a> und aktualisiere die Einstellungen. <a href="https://meta.discourse.org/t/how-to-set-up-image-uploads-to-s3/7229" target="_blank">Unter „Wie richte ich Bilder-Uploads zu S3 ein?“ erfährst du mehr</a>.'
    s3_cdn_warning: 'Der Server ist so konfiguriert, dass Dateien auf S3 hochgeladen werden, aber es ist kein S3-CDN konfiguriert. Dies kann zu teuren S3-Kosten und einer langsameren Performance der Website führen. <a href="https://meta.discourse.org/t/-/148916" target="_blank">Unter „Objektspeicher für Uploads verwenden“ erfährst du mehr</a>.'
    image_magick_warning: 'Der Server ist so konfiguriert, dass er Vorschaubilder von großen Bildern erstellt, aber ImageMagick ist nicht installiert. Installiere ImageMagick mit deinem bevorzugten Paketmanager oder <a href="https://www.imagemagick.org/script/download.php" target="_blank">lade die aktuelle Version herunter</a>.'
    failing_emails_warning: '%{num_failed_jobs} E-Mail-Jobs sind fehlgeschlagen. Überprüfe deine app.yml und stelle sicher, dass die Mailservereinstellungen korrekt sind. <a href="%{base_path}/sidekiq/retries" target="_blank">Fehlgeschlagene Jobs in Sidekiq anzeigen</a>.'
    subfolder_ends_in_slash: "Deine Unterordner-Konfiguration ist fehlerhaft; DISCOURSE_RELATIVE_URL_ROOT endet mit einem Schrägstrich."
    outdated_translations_warning: "Einige deiner Übersetzungsüberschreibungen sind nicht mehr aktuell. Bitte überprüfe deine <a href='%{base_path}/admin/customize/site_texts?outdated=true'>Textanpassungen</a>."
    email_polling_errored_recently:
      one: "Beim Abrufen von E-Mails ist in den letzten 24 Stunden ein Fehler aufgetreten. Weitere Informationen findest du <a href='%{base_path}/logs' target='_blank'>in den Protokollen</a>."
      other: "Beim Abrufen von E-Mails sind in den letzten 24 Stunden %{count} Fehler aufgetreten. Weitere Informationen findest du <a href='%{base_path}/logs' target='_blank'>in den Protokollen</a>."
    missing_mailgun_api_key: "Der Server ist so konfiguriert, dass E-Mails über Mailgun versendet werden, aber du hast keinen API-Schlüssel angegeben, mit dem die Webhook-Nachrichten verifiziert werden können."
    bad_favicon_url: "Das Favicon lässt sich nicht laden. Prüfe die Favicon-Einstellung in den <a href='%{base_path}/admin/site_settings'>Einstellungen</a>."
    poll_pop3_timeout: "Die Verbindung zum POP3-Server schlägt mit einer Zeitüberschreitung fehl. Eingehende E-Mails konnten nicht abgerufen werden. Überprüfe deine <a href='%{base_path}/admin/site_settings/category/email'>POP3-Einstellungen</a>."
    poll_pop3_auth_error: "Die Verbindung zum POP3-Server schlägt mit einem Authentifizierungsfehler fehl. Überprüfe deine <a href='%{base_path}/admin/site_settings/category/email'>POP3-Einstellungen</a>."
    force_https_warning: "Deine Website verwendet SSL, aber `<a href='%{base_path}/admin/site_settings/category/all_results?filter=force_https'>force_https</a>` ist in deinen Website-Einstellungen noch nicht aktiviert."
    out_of_date_themes: "Updates sind für die folgenden Themes verfügbar:"
    unreachable_themes: "Wir konnten die folgenden Themes nicht auf Updates prüfen:"
    watched_word_regexp_error: "Der reguläre Ausdruck für „%{action}“ überwachte Wörter ist ungültig. Bitte überprüfe deine <a href='%{base_path}/admin/customize/watched_words'>Einstellungen für überwachte Wörter</a> oder deaktiviere die Website-Einstellung „watched words regular expressions“."
    v3_analytics_deprecated: "Dein Discourse verwendet derzeit Google Analytics 3, das ab Juli 2023 nicht mehr unterstützt wird. <a href='https://meta.discourse.org/t/260498'>Aktualisiere jetzt auf Google Analytics 4</a>, um weiterhin wertvolle Einblicke und Analysen zur Leistung deiner Website zu erhalten."
    category_style_deprecated: "Dein Discourse verwendet zurzeit einen veralteten Kategoriestil, der vor der endgültigen Beta-Version von Discourse 3.2 entfernt wird. Wie du deinen gewählten Kategoriestil beibehalten kannst, erfährst du unter <a href='https://meta.discourse.org/t/282441'>Umstellung auf einen einzigen Kategoriestil (Website-Einstellung)</a> ."
    ember_version_warning: "Deine Website läuft mit der nicht unterstützten Konfiguration EMBER_VERSION=3. Dies kann zu unerwarteten Problemen mit Themes/Plugins führen. Bitte entferne die EMBER_VERSION-Konfiguration aus deiner app.yml-Datei und erstelle sie neu. Siehe <a href='https://meta.discourse.org/t/287211'>https://meta.discourse.org/t/287211</a> für weitere Informationen."
  site_settings:
    allow_bulk_invite: "Erlaube Masseneinladungen durch Hochladen einer CSV-Datei"
    disabled: "deaktiviert"
    display_local_time_in_user_card: "Zeigt die lokale Zeit basierend auf der Zeitzone eines Benutzers an, wenn die Benutzerkarte geöffnet wird."
    censored_words: "Wörter, die automatisch durch &#9632;&#9632;&#9632;&#9632; ersetzt werden"
    delete_old_hidden_posts: "Automatisch alle Beiträge löschen, die länger als 30 Tage versteckt bleiben."
    default_locale: "Die Standardsprache dieser Discourse-Instanz. Du kannst den Text der vom System generierten Kategorien und Themen unter <a href='%{base_path}/admin/customize/site_texts' target='_blank'>Anpassen/Text</a> ersetzen."
    allow_user_locale: "Erlaube Benutzern, ihre eigene Oberflächensprache zu wählen"
    set_locale_from_accept_language_header: "Oberflächensprache für anonyme Benutzer basierend auf den Sprach-Headern ihres Webbrowsers festlegen"
    support_mixed_text_direction: "Unterstütze die Vermischung von rechtsläufigem und linksläufigem Text"
    min_post_length: "Minimal zulässige Beitragslänge in Zeichen (ohne persönliche Nachrichten)"
    min_first_post_length: "Zulässige Mindestlänge des ersten Beitrags (Thementext) (ohne persönliche Nachrichten)"
    min_personal_message_post_length: "Minimal zulässige Beitragslänge in Zeichen für Nachrichten (sowohl erster Beitrag als auch Antworten)"
    max_post_length: "Maximal zulässige Beitragslänge in Zeichen."
    topic_featured_link_enabled: "Aktiviere das Posten eines Links mit Themen."
    show_topic_featured_link_in_digest: "Zeige den hervorgehobene Themen-Link in der E-Mail-Zusammenfassung."
    min_topic_views_for_delete_confirm: "Die Mindestanzahl an Aufrufen, die ein Thema haben muss, damit ein Bestätigungs-Pop-up angezeigt wird, wenn es gelöscht wird"
    min_topic_title_length: "Minimal zulässige Titellänge von Themen in Zeichen."
    max_topic_title_length: "Maximal zulässige Titellänge von Themen in Zeichen."
    min_personal_message_title_length: "Minimal zulässige Zeichenanzahl für den Titel von Nachrichten."
    max_emojis_in_title: "Maximal erlaubte Emoji-Anzahl in Thementiteln"
    min_search_term_length: "Minimal zulässige Länge eines Suchbegriffs in Zeichen."
    search_tokenize_chinese: "Tokenisierung von Chinesisch bei der Suche auch auf nicht chinesischen Websites erzwingen"
    search_tokenize_japanese: "Tokenisierung von Japanisch bei der Suche auch auf nicht japanischen Websites erzwingen"
    search_prefer_recent_posts: "Wenn das Durchsuchen deines großen Forums langsam ist, dann versucht es diese Option zuerst mit einem Index der letzten Beiträge."
    search_recent_posts_size: "Anzahl aktueller Beiträge im Index"
    log_search_queries: "Protokolliere Suchanfragen von Benutzern"
    search_query_log_max_size: "Maximale Anzahl von Suchanfragen, die vorgehalten werden"
    search_query_log_max_retention_days: "Maximale Aufbewahrungszeit für Suchanfragen, in Tagen."
    search_ignore_accents: "Ignoriere Akzente bei der Textsuche."
    search_default_sort_order: "Standard-Sortierreihenfolge für die Ganzseiten-Suche"
    category_search_priority_low_weight: "Gewichtung der Rangfolge für geringe Kategorie-Suchpriorität."
    category_search_priority_high_weight: "Gewichtung der Rangfolge für hohe Kategorie-Suchpriorität."
    default_composer_category: "Die Kategorie, die verwendet wird, um das Kategorie-Drop-down beim Erstellen eines neuen Themas vorab auszufüllen."
    allow_uncategorized_topics: "Erlaube, Themen ohne Kategorie zu erstellen. ACHTUNG: Falls es nicht kategorisierte Themen gibt, musst du sie neu kategorisieren, bevor du diese Option abschaltest."
    allow_duplicate_topic_titles: "Erlaube Themen mit identischen und doppelten Titeln."
    allow_duplicate_topic_titles_category: "Themen mit identischen, doppelten Titeln zulassen, wenn die Kategorie unterschiedlich ist. allow_duplicate_topic_titles muss deaktiviert sein."
    unique_posts_mins: "Minuten, nach denen ein Benutzer denselben Inhalt noch einmal schreiben kann."
    educate_until_posts: "Zeige das Hilfe-Panel im Editor, wenn ein Benutzer einen seiner ersten (n) Beiträge zu schreiben beginnt."
    title: "Der Name dieser Website. Sichtbar für alle Besucher, einschließlich anonymer Benutzer."
    site_description: "Beschreibe diese Website in einem Satz. Sichtbar für alle Besucher, auch für anonyme Benutzer."
    short_site_description: "Kurze Beschreibung in ein paar Worten. Sichtbar für alle Besucher, auch für anonyme Benutzer."
    contact_email: "E-Mail-Adresse einer verantwortlichen Person für diese Website. Wird verwendet für kritische Benachrichtigungen und unter <a href='%{base_path}/about' target='_blank'>/about</a> angezeigt. Sichtbar für anonyme Benutzer auf öffentlichen Websites."
    contact_url: "Kontakt-URL für diese Website. Wenn vorhanden, ersetzt sie die E-Mail-Adresse unter <a href='%{base_path}/about' target='_blank'>/about</a> und ist für anonyme Benutzer auf öffentlichen Websites sichtbar."
    crawl_images: "Lade Bilder von fremden URLs herunter, um ihre Höhe und Breite zu bestimmen."
    download_remote_images_to_local: "Externe (per Hotlink aufgerufene) Bilder in lokale Bilder konvertieren, indem sie heruntergeladen werden; so bleibt der Inhalt erhalten, auch wenn die Bilder in Zukunft von der externen Website entfernt werden."
    download_remote_images_threshold: "Minimal benötigter freier Festplattenspeicher, um externe Bilder lokal herunterzuladen (in Prozent)"
    disabled_image_download_domains: "Durch senkrechte Striche („|“) getrennte Liste von Domains, von denen verlinkte Bilder niemals heruntergeladen werden sollen."
    block_hotlinked_media: "Verhindert, dass Benutzer extrene (per Hotline aufgerufene) Medien in ihren Beiträgen einfügen. Externe Medien, die nicht über „download_remote_images_to_local“ heruntergeladen werden, werden durch einen Platzhalter-Link ersetzt."
    block_hotlinked_media_exceptions: "Eine Liste von Basis-URLs, die von der Einstellung block_hotlinked_media ausgenommen sind. Protokoll muss angegeben werden (z. B. https://example.com)."
    editing_grace_period: "Für (n) Sekunden nach dem Schreiben wird durch die Bearbeitung keine neue Version im Beitragsverlauf erstellt."
    editing_grace_period_max_diff: "Maximale Anzahl von Zeichenänderungen, die während der Bearbeitungsfrist erlaubt sind. Bei größeren Änderungen wird eine neue Beitragsversion gespeichert (Vertrauensstufe 0 und 1)"
    editing_grace_period_max_diff_high_trust: "Maximale Anzahl von Zeichenänderungen, die während der Bearbeitungsfrist erlaubt sind. Bei größeren Änderungen wird eine neue Beitragsversion gespeichert (Vertrauensstufe 2 und höher)"
    staff_edit_locks_post: "Beiträge werden für die Bearbeitung gesperrt, wenn sie von Team-Mitgliedern bearbeitet werden"
    post_edit_time_limit: "Verfasser der Vertrauensstufen 0 und 1 können ihre Beiträge (n) Minuten nach dem Schreiben noch ändern. 0 bedeutet immer."
    tl2_post_edit_time_limit: "Verfasser der Vertrauensstufen 2 und höher können ihre Beiträge (n) Minuten nach dem Schreiben noch ändern. 0 bedeutet immer."
    edit_history_visible_to_public: "Erlaube jedem, vorherige Versionen eines bearbeiteten Beitrags zu sehen. Wenn deaktiviert, sind diese nur für Team-Mitglieder sichtbar."
    delete_removed_posts_after: "Beiträge, die deren Verfasser selbst entfernt hat, werden nach (n) Stunden automatisch gelöscht. Die Beiträge werden sofort gelöscht, wenn dieser Wert auf 0 gesetzt wird."
    notify_users_after_responses_deleted_on_flagged_post: "Wenn ein Beitrag gemeldet und dann entfernt wird, werden alle Benutzer, die auf den Beitrag geantwortet haben und deren Antworten entfernt wurden, benachrichtigt."
    max_image_width: "Maximale Breite der Vorschaubilder in einem Beitrag. Bilder mit einer größeren Breite werden verkleinert und mit einem Lightbox versehen."
    max_image_height: "Maximale Höhe der Vorschaubilder in einem Beitrag. Bilder mit einer größeren Höhe werden verkleinert und mit einem Lightbox versehen."
    responsive_post_image_sizes: "Ändere die Größe der Lightbox-Vorschaubilder, um High-DPI-Bildschirme mit den folgenden Pixelverhältnissen zu ermöglichen. Entferne alle Werte, um responsive Bilder zu deaktivieren."
    fixed_category_positions: "Wenn diese Option aktiviert ist, können Kategorien in einer fest vorgegebenen Reihenfolge angeordnet werden. Andernfalls werden Kategorien nach Aktivität sortiert aufgelistet."
    fixed_category_positions_on_create: "Wenn diese Option aktiviert ist, wird die Reihenfolge der Kategorien im Dialog zur Themenerstellung beibehalten (erfordert fixed_category_positions)."
    add_rel_nofollow_to_user_content: 'Füge mit Ausnahme interner Links (schließt übergeordnete Domains ein) allen benutzergenerierten Inhalten „rel nofollow“ hinzu. Die Änderung dieser Einstellung erfordert, dass du sämtliche Beiträge aktualisierst: „rake posts:rebake“'
    exclude_rel_nofollow_domains: "Eine Liste von Domains, bei denen nofollow bei Links nicht hinzugefügt werden soll. example.com wird automatisch auch Subdomains wie sub.example.com erlauben. Zumindest solltest du die Domain dieser Website hinzufügen, um Webcrawlern zu helfen, alle Inhalte zu finden. Wenn andere Teile der Website auf anderen Domains liegen, füge auch diese hinzu."
    max_form_template_title_length: "Maximal zulässige Länge für Titel einer Formularvorlage."
    max_form_template_content_length: "Maximal zulässige Länge für den Inhalt einer Formularvorlage."
    post_excerpt_maxlength: "Maximale Länge eines Beitrags-Auszuges bzw. -Zusammfassung."
    topic_excerpt_maxlength: "Maximale Länge eines Themenauszugs/einer Zusammenfassung, generiert aus dem ersten Beitrag eines Themas."
    default_subcategory_on_read_only_category: "Aktiviert die Schaltfläche „Neues Thema“ und wählt eine Standard-Unterkategorie aus, um in Kategorien zu posten, in denen der Benutzer kein neues Thema erstellen darf."
    show_pinned_excerpt_mobile: "Zeige einen Auszug angehefteter Themen in der mobilen Ansicht."
    show_pinned_excerpt_desktop: "Zeige einen Auszug angehefteter Themen in der Desktop-Ansicht."
    post_onebox_maxlength: "Maximale Länge eines Onebox-Discourse-Beitrags in Zeichen."
    blocked_onebox_domains: "Eine Liste von Domains, die niemals in einer Onebox untergebracht werden, z. B. wikipedia.org\n(Wildcard-Symbole * ? werden nicht unterstützt)"
    block_onebox_on_redirect: "Onebox für weiterleitende URLs blockieren."
    allowed_inline_onebox_domains: "Eine Liste von Domains, die in verkleinerter Form in eine Onebox umgewandelt werden, wenn sie ohne Titel verlinkt werden"
    enable_inline_onebox_on_all_domains: "Ignoriere die Website-Einstellung allowed_inline_onebox_domains und erlaube Inline-Onebox auf allen Domains."
    force_custom_user_agent_hosts: "Hosts, bei denen der spezifische Onebox-Useragent für alle Anfragen genutzt wird. (Besonders hilfreich bei Hosts, die Zugriffe per Useragent limitieren.)"
    max_oneboxes_per_post: "Maximale Anzahl von Oneboxes in einem Beitrag."
    facebook_app_access_token: "Ein Token, das aus deiner Facebook-App-ID und deinem Geheimnis generiert wird. Wird verwendet, um Instagram-Oneboxes zu generieren."
    logo: "Das Logo oben links auf deiner Website. Verwende ein breites rechteckiges Bild mit einer Höhe von 120 Pixeln und einem Seitenverhältnis von mindestens 3:1. Wenn leer, wird die Website-Überschrift angezeigt."
    logo_small: "Kleine Logo-Grafik oben links auf der Website, die beim Herunterscrollen angezeigt wird. Verwende ein quadratisches Bild (120 × 120). Falls leer, wird ein „Home“-Zeichen angezeigt."
    digest_logo: "Das alternative Logo oben in den E-Mail-Zusammenfassungen deiner Website. Verwende ein breites rechteckiges Bild. Verwende kein SVG-Bild. Wenn leer, wird das Bild aus der `logo`-Einstellung verwendet."
    mobile_logo: "Das Logo auf der mobilen Ausgabe deiner Website. Verwende ein breites rechteckiges Bild mit einer Höhe von 120 Pixeln und einem Seitenverhältnis von mindestens 3:1. Wenn leer, wird das Bild aus der `logo`-Einstellung verwendet."
    logo_dark: "Alternative für dunkles Schema betreffend die Website-Einstellung „logo“."
    logo_small_dark: "Alternative für dunkles Schema betreffend die Website-Einstellung „logo small“."
    mobile_logo_dark: "Alternative für dunkles Schema betreffend die Website-Einstellung „mobile logo“."
    large_icon: "Das Bild, das als Basis für andere Metadaten-Icons genutzt wird. Es sollte idealerweise größer als 512 x 512 sein. Falls leer, wird logo_small genutzt."
    manifest_icon: "Das Bild, das als Logo/Splash-Bild auf Android benutzt wird. Es wird automatisch auf 512 x 512 gesetzt. Falls leer, wird large_icon genutzt."
    manifest_screenshots: "Screenshots, die die Merkmale und Funktionen deiner Instanz auf der Seite mit der Installationsaufforderung zeigen. Alle Bilder sollten lokal hochgeladen werden und die gleichen Abmessungen haben."
    favicon: "Ein Favicon für die Website, siehe <a href='https://de.wikipedia.org/wiki/Favicon' target='_blank'>https://de.wikipedia.org/wiki/Favicon</a>. Damit es auch über eine CDN richtig funktioniert, muss es ein PNG sein. Wird auf eine Größe von 32 x 32 gesetzt. Falls leer, wird large_icon verwendet."
    apple_touch_icon: "Symbol für Apple-Touch-Geräte. Ein transparenter Hintergrund ist nicht empfehlenswert. Die Größe wird automatisch auf 180 x 180 angepasst. Wenn du nichts angibst, wird large_icon verwendet."
    opengraph_image: "Standard-Opengraph-Bild. Wird verwendet, wenn die Seite kein anderes passendes Bild hat. Falls leer, wird large_icon verwendet."
    twitter_summary_large_image: "Twitter-Karte „summary large image“ (sollte mindestens 280 Pixel in der Breite und mindestens 150 Pixel in der Höhe sein, keine .svg-Datei). Wenn das Feld leer gelassen wird, werden die regulären Metadaten der Karte aus dem opengraph_image generiert, sofern es sich nicht ebenfalls um eine .svg-Datei handelt"
    notification_email: "Die E-Mail-Adresse, die als „from:“-Absender aller wichtigen System-E-Mails benutzt wird. Die angegebene Domain sollte über korrekte SPF-, DKIM- und Reverse-PTR-Einträge verfügen, damit E-Mails sicher zugestellt werden können."
    email_custom_headers: "Eine durch senkrechte Striche („|“) getrennte Liste von eigenen E-Mail-Headern"
    email_subject: "Anpassbares Betreff-Format für Standard-E-Mails. Siehe <a href='https://meta.discourse.org/t/customize-subject-format-for-standard-emails/20801' target='_blank'>https://meta.discourse.org/t/customize-subject-format-for-standard-emails/20801</a>"
    detailed_404: "Liefert mehr Details für Benutzer darüber, warum sie keinen Zugriff auf ein spezielles Thema haben. Hinweis: Dies ist weniger sicher, weil Benutzer so herausfinden, ob eine URL zu einem existierenden Thema führt."
    enforce_second_factor: "Verlangt von den Benutzern, dass sie die Zwei-Faktor-Authentifizierung aktivieren, bevor sie auf die Discourse-Benutzeroberfläche zugreifen können. Wähle „alle“, um dies für alle Benutzer zu erzwingen. Wähle „Team“, um dies nur für Team-Mitglieder zu erzwingen. Diese Einstellung wirkt sich nicht auf die API- oder DiscourseConnect-Anbieter-Authentifizierung aus."
    force_https: "Erzwinge HTTPS für deine Website. ACHTUNG: Aktiviere dies NICHT, bevor HTTPS nicht vollständig eingerichtet ist und auf jeden Fall überall funktioniert! Hast du dein CDN, alle Anmeldungen über soziale Netzwerke, alle externe Logos/Abhängigkeiten geprüft, um sicherzustellen, dass sie auch HTTPS-kompatibel sind?"
    same_site_cookies: "Same-Site-Cookies verwenden, die alle Angriffsszenarien für Cross-Site-Request-Forgery in unterstützten Browsern verhindern („Lax“ oder „Strict“). Warnung: „Strict“ wird nur auf Websites funktionieren, die eine Anmeldung erzwingen und eine externe Authentifizierungsmethode verwenden."
    summary_score_threshold: "Mindestscore, den ein Beitrag benötigt, um in der „Dieses Thema zusammenfassen“-Ansicht zu erscheinen."
    summary_posts_required: "Mindestanzahl an Beiträgen in einem Thema, bevor „Dieses Thema zusammenfassen“ aktiviert wird. Änderungen dieser Einstellung werden rückwirkend innerhalb einer Woche angewendet."
    summary_likes_required: "Mindestanzahl an „Gefällt mir“ in einem Thema, bevor „Dieses Thema zusammenfassen“ aktiviert wird. Änderungen dieser Einstellung werden rückwirkend innerhalb einer Woche angewendet."
    summary_percent_filter: "Zeige die Top-% der Beiträge eines Themas in der „Dieses Thema zusammenfassen“-Ansicht."
    summary_max_results: "Maximale Anzahl der Beiträge in der „Dieses Thema zusammenfassen“-Ansicht"
    summary_timeline_button: "Schaltfläche „Zusammenfassen“ in der Zeitleiste anzeigen"
    summarization_strategy: "Zusätzliche Möglichkeiten, von Plug-ins registrierte Inhalte zusammenzufassen"
    custom_summarization_allowed_groups: "Gruppen, die Inhalte mit `summarization_strategy` zusammenfassen dürfen."
    enable_personal_messages: "VERALTET, stattdessen die Einstellung „personal message enabled groups“ verwenden. Benutzern mit Vertrauensstufe 1 erlauben (konfigurierbar über die minimale Vertrauensstufe zum Senden von Nachrichten), Nachrichten zu erstellen und auf Nachrichten zu antworten. Team-Mitglieder können immer Nachrichten senden."
    personal_message_enabled_groups: "Benutzern innerhalb dieser Gruppen erlauben, Nachrichten zu erstellen und auf Nachrichten zu antworten. Vertrauensstufengruppen umfassen alle Vertrauensstufen über dieser Nummer, zum Beispiel erlaubt die Wahl von trust_level_1 auch Benutzern mit trust_level_2, 3, 4 private Nachrichten zu senden. Team-Mitglieder können immer Nachrichten senden."
    enable_system_message_replies: "Erlaube Benutzern, auf Systemnachrichten zu antworten, auch wenn persönliche Nachrichten deaktiviert sind"
    enable_chunked_encoding: "Aktiviere „chunked encoding“-Antworten durch den Server. Diese Funktion ist mit den meisten Set-ups kompatibel, aber einige Proxys können puffern, wodurch die Antworten verzögert werden"
    long_polling_base_url: "Basis-URL für Long Polling (wenn zum Ausliefern von dynamischen Inhalten ein CDN verwendet wird, setze dies auf Origin-Pull), z. B. http://origin.site.com"
    polling_interval: "Polling-Intervall in Millisekunden für angemeldete Clients, wenn Long Polling nicht verwendet wird."
    anon_polling_interval: "Polling-Intervall in Millisekunden für anonyme Clients."
    background_polling_interval: "Polling-Intervall in Millisekunden für Clients, wenn sich das Browser-Fenster im Hintergrund befindet."
    hide_post_sensitivity: "Die Wahrscheinlichkeit, mit der ein gemeldeter Beitrag verborgen wird"
    silence_new_user_sensitivity: "Die Wahrscheinlichkeit, mit der ein neuer Benutzer wegen der Spam-Meldungen stummgeschaltet wird"
    auto_close_topic_sensitivity: "Die Wahrscheinlichkeit, mit der ein gemeldetes Thema automatisch geschlossen wird"
    cooldown_minutes_after_hiding_posts: "Minuten, die ein Benutzer warten muss, bevor ein Beitrag bearbeitet werden kann, der wegen Meldungen anderer Benutzer versteckt wurde"
    max_topics_in_first_day: "Maximale Anzahl an Themen, die ein Benutzer in den ersten 24 Stunden nach dem Schreiben seines ersten Beitrags erstellen kann."
    max_replies_in_first_day: "Maximale Anzahl an Beiträgen, die ein Benutzer in den ersten 24 Stunden nach dem Schreiben seines ersten Beitrags erstellen kann."
    tl2_additional_likes_per_day_multiplier: "Erhöhe das Limit der „Gefällt mir“ pro Tag für Benutzer mit Vertrauensstufe 2 (Mitglied) durch Multiplikation mit dieser Zahl"
    tl3_additional_likes_per_day_multiplier: "Erhöhe das Limit der „Gefällt mir“ pro Tag für Benutzer mit Vertrauensstufe 3 (Stammgast) durch Multiplikation mit dieser Zahl"
    tl4_additional_likes_per_day_multiplier: "Erhöhe das Limit der „Gefällt mir“ pro Tag für Benutzer mit Vertrauensstufe 4 (Anführer) durch Multiplikation mit dieser Zahl"
    tl2_additional_edits_per_day_multiplier: "Erhöhe das Limit der Bearbeitungen pro Tag für Benutzer mit Vertrauensstufe 2 (Mitglied) durch Multiplikation mit dieser Zahl"
    tl3_additional_edits_per_day_multiplier: "Erhöhe das Limit der Bearbeitungen pro Tag für Benutzer mit Vertrauensstufe 3 (Stammgast) durch Multiplikation mit dieser Zahl"
    tl4_additional_edits_per_day_multiplier: "Erhöhe das Limit der Bearbeitungen pro Tag für Benutzer mit Vertrauensstufe 4 (Anführer) durch Multiplikation mit dieser Zahl"
    tl2_additional_flags_per_day_multiplier: "Das Limit der „Meldungen“ pro Tag für Benutzer mit Vertrauensstufe 2 (Mitglied) durch Multiplikation mit dieser Zahl erhöhen"
    tl3_additional_flags_per_day_multiplier: "Das Limit der „Meldungen“ pro Tag für Benutzer mit Vertrauensstufe 3 (Stammgast) durch Multiplikation mit dieser Zahl erhöhen"
    tl4_additional_flags_per_day_multiplier: "Das Limit der „Meldungen“ pro Tag für Benutzer mit Vertrauensstufe 4 (Anführer) durch Multiplikation mit dieser Zahl erhöhen"
    num_users_to_silence_new_user: "Wenn die Beiträge eines neuen Benutzers die hide_post_sensitivity-Einstellung überschreiten und Spam-Meldungen von so vielen verschiedenen Benutzern haben, werden alle seine Beiträge ausgeblendet und zukünftige Beiträge verhindert. 0 zum Deaktivieren."
    num_tl3_flags_to_silence_new_user: "Wenn die Beiträge eines neuen Benutzers so viele Meldungen von num_tl3_users_to_silence_new_user verschiedenen Benutzern mit Vertrauensstufe 3 erhalten, werden alle Beiträge des Benutzers versteckt und zukünftige Beiträge verhindert. 0 zum Deaktivieren."
    num_tl3_users_to_silence_new_user: "Wenn die Beiträge eines neuen Benutzers num_tl3_flags_to_silence_new_user Meldungen von so vielen verschiedenen Benutzern mit Vertrauensstufe 3 erhalten, werden alle Beiträge des Benutzers versteckt und zukünftige Beiträge verhindert. 0 zum Deaktivieren."
    notify_mods_when_user_silenced: "Wenn ein Benutzer automatisch stummgeschaltet wird, sende eine Nachricht an alle Moderatoren."
    flag_sockpuppets: "Wenn ein neuer Benutzer auf ein Thema von derselben IP-Adresse antwortet wie der Benutzer, der das Thema begonnen hat, melde beide Beiträge als potenziellen Spam."
    traditional_markdown_linebreaks: "Traditionelle Zeilenumbrüche in Markdown, die zwei nachfolgende Leerzeichen für einen Zeilenumbruch benötigen."
    enable_markdown_typographer: "Verwende typografische Regeln, um die Lesbarkeit von Text zu erhöhen: Ersetze einfache Anführungszeichen ' durch geneigte Anführungszeichen ’, (c) (tm) durch Symbole, -- durch Gedankenstriche – usw."
    enable_markdown_linkify: "Text, der nach einem Link aussieht, automatisch als Link behandeln: www.example.com und https://example.com werden automatisch verlinkt"
    markdown_linkify_tlds: "Liste der Top-Level-Domains, die automatisch als Links behandelt werden"
    markdown_typographer_quotation_marks: "Liste von doppelten und einzelnen Ausführungszeichen-Paaren für die Ersetzung"
    post_undo_action_window_mins: "Minuten, die ein Benutzer hat, um Reaktionen auf einen Beitrag rückgängig zu machen („Gefällt mir“, Meldung usw.)."
    must_approve_users: "Team-Mitglieder müssen alle neuen Benutzerkonten genehmigen, bevor sie auf die Website zugreifen dürfen."
    invite_code: "Der Benutzer muss diesen Code eingeben, damit die Kontoregistrierung zugelassen wird. Wird ignoriert, wenn leer (Groß-/Kleinschreibung wird nicht beachtet)"
    approve_suspect_users: "Füge verdächtige Benutzer zur Warteschlange zur Überprüfung hinzu. Verdächtige Benutzer haben eine Bio/Website eingegeben, aber keine Leseaktivität."
    review_every_post: "Sende jeden neuen Beitrag zur Moderation an die Warteschlange für die Überprüfung. Die Beiträge werden trotzdem sofort veröffentlicht und sind für alle Nutzer sichtbar. WARNUNG! Nicht empfohlen für Websites mit hohem Besucheraufkommen, da die Anzahl der zu prüfenden Beiträge sehr hoch sein kann."
    pending_users_reminder_delay_minutes: "Benachrichtige die Moderatoren, falls neue Benutzer mehr als so viele Minuten auf ihre Genehmigung gewartet haben. Stelle -1 ein, um diese Benachrichtigungen zu deaktivieren."
    persistent_sessions: "Benutzer bleiben angemeldet, wenn der Webbrowser geschlossen wird"
    maximum_session_age: "Benutzer bleiben n Stunden nach ihrem letzten Besuch angemeldet"
    ga_version: "Zu verwendende Version von Google Universal Analytics: v3 (analytics.js), v4 (gtag)"
    ga_universal_tracking_code: "Google Universal Analytics Tracking-Code-ID, z. B.: UA-12345678-9; siehe <a href='https://google.com/analytics' target='_blank'>https://google.com/analytics</a>"
    ga_universal_domain_name: "Google Universal Analytics Domainname, z. B.: mysite.com; siehe <a href='https://google.com/analytics' target='_blank'>https://google.com/analytics</a>"
    ga_universal_auto_link_domains: "Aktiviere Cross-Domain-Tracking von Google Universal Analytics. Bei ausgehenden Links zu diesen Domains wird die Client-ID hinzugefügt. Siehe <a href='https://support.google.com/analytics/answer/1034342?hl=de' target='_blank'>Googles Cross-Domain-Tracking-Handbuch.</a>"
    gtm_container_id: "Google-Tag-Manager-Container-ID, z. B.: GTM-ABCD12E. <br/>Hinweis: Um GTM zu verwenden, wenn die Content Security Policy (CSP) aktiviert ist, siehe die Dokumentation bei Meta: <a href='https://meta.discourse.org/t/use-nonces-in-google-tag-manager-scripts/188296' target='_blank'>Nonces in Google-Tag-Manager-Skripten verwenden</a>."
    enable_escaped_fragments: "Auf die Ajax-Crawling-API von Google zurückgreifen, wenn kein Webcrawler gefunden wird. Siehe <a href='https://developers.google.com/webmasters/ajax-crawling/docs/learn-more' target='_blank'>https://developers.google.com/webmasters/ajax-crawling/docs/learn-more</a>"
    moderators_manage_categories_and_groups: "Moderatoren erlauben, Kategorien und Gruppen zu erstellen und zu verwalten"
    moderators_change_post_ownership: "Moderatoren erlauben, die Eigentümerschaft des Beitrags zu ändern"
    cors_origins: "Erlaubte Adressen für Cross-Origin-Requests (CORS). Jede Adresse muss http:// oder https:// enthalten. Die Umgebungsvariable DISCOURSE_ENABLE_CORS muss gesetzt sein, um CORS zu aktivieren."
    use_admin_ip_allowlist: "Administratoren können sich nur anmelden, wenn sie eine IP-Adresse nutzen, die in der Liste der gefilterten IPs definiert ist (Administration > Protokolle > Gefilterte IPs)."
    blocked_ip_blocks: "Eine Liste von privaten IP-Blöcken, die nie von Discourse indiziert werden sollen"
    allowed_internal_hosts: "Eine Liste interner Hosts, die Discourse sicher indizieren kann (für Oneboxing und zu anderen Zwecken)"
    allowed_onebox_iframes: "Eine Liste von „iframe src“-Domains, die in Onebox-Einbettungen erlaubt sind. Mit `*` werden alle Standard-Onebox-Engines zugelassen."
    allowed_iframes: "Eine Liste von iframe-src-Domain-Präfixen, die Discourse in Beiträgen sicher erlauben kann."
    allowed_crawler_user_agents: "Browserkennungen von Webcrawlern, denen der Zugriff auf die Website erlaubt sein soll. WARNUNG! DIESE EINSTELLUNG BLOCKIERT ALLE HIER NICHT GELISTETEN CRAWLER!"
    blocked_crawler_user_agents: "Eindeutiges Wort unter Vernachlässigung der Groß- und Kleinschreibung in der Zeichenfolge der Browserkennung, das Webcrawler identifiziert, die nicht auf die Website zugreifen dürfen. Gilt nicht, wenn die Positivliste definiert ist."
    slow_down_crawler_user_agents: 'Browserkennungen von Webcrawlern, die wie in der Einstellung „slow down crawler rate“ konfiguriert, einer Durchsatzratenbegrenzung unterworfen werden sollen. Jeder Wert muss mindestens 3 Zeichen lang sein.'
    slow_down_crawler_rate: "Wenn slow_down_crawler_user_agents ausgewählt ist, wird diese Anfragenbegrenzung auf alle Crawler angewendet (Anzahl der Sekunden zwischen zwei Anfragen)"
    content_security_policy: "Content-Security-Policy (CSP) aktivieren"
    content_security_policy_report_only: "Content-Security-Policy-Report-Only (CSP) aktivieren"
    content_security_policy_collect_reports: "Aktiviere die Sammlung von Berichten zu CSP-Verstößen unter /csp_reports"
    content_security_policy_frame_ancestors: "Schränke ein, wer diese Website in iframes über CSP einbetten kann. Kontrolliere erlaubte Hosts unter <a href='%{base_path}/admin/customize/embedding'>Einbettung</a>"
    content_security_policy_script_src: "Zusätzlich erlaubte Skriptquellen (Positivliste). Der aktuelle Host und CDN sind standardmäßig enthalten. Siehe <a href='https://meta.discourse.org/t/mitigate-xss-attacks-with-content-security-policy/104243' target='_blank'>XSS-Attacken mit Content Security Policy entschärfen</a> (CSP)."
    invalidate_inactive_admin_email_after_days: "Administrator-Konten, die die Website in dieser Anzahl von Tagen nicht besucht haben, müssen ihre E-Mail-Adresse erneut bestätigen, bevor sie sich anmelden können. 0 zum Deaktivieren."
    include_secure_categories_in_tag_counts: "Wenn diese Option aktiviert ist, werden bei der Zählung der Themen für ein Schlagwort auch die Themen berücksichtigt, die sich in Kategorien mit Lesebeschränkung für alle Benutzer befinden. Wenn diese Option deaktiviert ist, wird normalen Benutzern nur die Anzahl der Themen für ein Schlagwort angezeigt, die sich in öffentlichen Kategorien befinden."
    display_personal_messages_tag_counts: "Wenn diese Option aktiviert ist, wird die Anzahl der persönlichen Nachrichten mit einem bestimmten Schlagwort angezeigt."
    top_menu: "Lege fest, welche Elemente in der Homepage-Navigation erscheinen und in welcher Reihenfolge."
    post_menu: "Lege fest, welche Elemente im Beitragsmenü erscheinen und in welcher Reihenfolge."
    post_menu_hidden_items: "Die Einträge im Menü eines Beitrags, die standardmäßig hinter einer erweiterbaren Ellipse versteckt werden sollen."
    share_links: "Legt fest, welche Dienste in welcher Reihenfolge im Teilen-Dialog auftauchen."
    allow_username_in_share_links: "Benutzernamen in Freigabelinks erlauben. Dies ist nützlich, um Abzeichen für einzelne Besucher zu vergeben."
    site_contact_username: "Gültiger Benutzername eines Team-Mitglieds, in dessen Namen alle automatisch erzeugten Nachrichten versendet werden sollen. Falls leer, wird das Standard-System-Konto verwendet."
    site_contact_group_name: "Ein gültiger Name einer Gruppe, die zu allen automatisch versendeten privaten Nachrichten eingeladen wird."
    send_welcome_message: "Sende allen neuen Benutzern eine Begrüßungsnachricht mit einer Kurzanleitung."
    send_tl1_welcome_message: "Sende neuen Benutzern der Vertrauensstufe 1 eine Begrüßungsnachricht."
    send_tl2_promotion_message: "Sende neuen Benutzern der Vertrauensstufe 2 eine Nachricht über die Beförderung."
    suppress_reply_directly_below: "Zeige die erweiterbare Anzahl der Antworten auf einen Beitrag nicht, falls die einzige Antwort direkt darunter folgt."
    suppress_reply_directly_above: "Zeige das erweiterbare Element „In Antwort auf“ bei einem Beitrag nicht an, wenn es nur eine einzige Antwort direkt über diesem Beitrag gibt."
    remove_full_quote: "Zitat automatisch entfernen, wenn es (a) am Anfang eines Beitrags steht, (b) einen ganzen Beitrag umfasst und (c) aus dem unmittelbar vorangegangenen Beitrag stammt. Für Details, siehe <a href='https://meta.discourse.org/t/removal-of-full-quotes-from-direct-replies/106857' target='_blank'>Entfernung von vollständigen Zitaten aus direkten Antworten</a>"
    suppress_reply_when_quoting: "Zeige das erweiterbare Element „In Antwort auf“ bei einem Beitrag nicht an, wenn der Beitrag den beantworteten Beitrag zitiert."
    max_reply_history: "Maximale Anzahl an Antworten beim Ausklappen von „In Antwort auf“"
    topics_per_period_in_top_summary: "Anzahl der Themen, die in der Standard-Zusammenfassung der angesagten Themen angezeigt werden."
    topics_per_period_in_top_page: "Anzahl der Themen, die unter „Mehr anzeigen“ für angesagte Themen angezeigt werden."
    redirect_users_to_top_page: "Verweise neue und länger abwesende Benutzer automatisch zur Seite „Angesagt“."
    top_page_default_timeframe: "Standardzeitraum für die Startseite für anonyme Benutzer (passt sich automatisch für angemeldete Benutzer an, basierend auf ihrem letzten Besuch)."
    moderators_view_emails: "Erlaube Moderatoren, Benutzer-E-Mails einzusehen."
    prioritize_username_in_ux: "Zeige den Benutzernamen auf der Benutzerseite, der Benutzerkarte und in Beiträgen an erster Stelle (wenn deaktiviert, wird der Name an erster Stelle angezeigt)"
    enable_rich_text_paste: "Aktiviere automatische Umwandlung von HTML in Markdown beim Einfügen von Text in den Editor. (Experimentell)"
    send_old_credential_reminder_days: "An alte Anmeldedaten erinnern (nach Tagen)"
    email_token_valid_hours: "Tokens zur Passwort-Wiederherstellung/Aktivierung eines Kontos sind für (n) Stunden gültig."
    enable_badges: "Abzeichen aktivieren"
    max_favorite_badges: "Maximale Anzahl von Abzeichen, die der Benutzer auswählen kann"
    whispers_allowed_groups: "Private Kommunikation innerhalb von Themen für Mitglieder bestimmter Gruppen erlauben."
    hidden_post_visible_groups: "Erlaube Mitgliedern dieser Gruppen, ausgeblendete Beiträge aufzurufen. Team-Mitglieder können jederzeit ausgeblendete Beiträge aufrufen."
    allow_index_in_robots_txt: "Lege in der robots.txt fest, dass diese Website von Websuchmaschinen indiziert werden darf. In Ausnahmefällen kannst du die <a href='%{base_path}/admin/customize/robots'>robots.txt dauerhaft überschreiben</a>."
    blocked_email_domains: "Eine durch senkrechte Striche getrennte Liste von E-Mail-Domains, mit denen Benutzer keine Konten registrieren dürfen. Subdomains werden automatisch für die angegebenen Domains behandelt. Die Wildcard-Symbole * und ? werden nicht unterstützt. Beispiel: mailinator.com|trashmail.net"
    allowed_email_domains: "Eine durch senkrechte Striche getrennte Liste von E-Mail-Domains, mit denen Benutzer Konten registrieren MÜSSEN. Subdomains werden automatisch für die angegebenen Domains behandelt. Die Wildcard-Symbole * und ? werden nicht unterstützt. WARNUNG: Benutzer mit anderen als den aufgeführten E-Mail-Domains sind nicht zugelassen!"
    normalize_emails: "Überprüfen, ob normalisierte E-Mail-Adressen einzigartig sind. Bei normalisierten E-Mail-Adressen werden alle Punkte aus dem Benutzernamen und alles zwischen + und @ Symbolen entfernt."
    auto_approve_email_domains: "Benutzer mit E-Mail-Adressen aus dieser Liste von Domains werden automatisch genehmigt. Subdomains werden automatisch für die angegebenen Domains behandelt. Die Wildcard-Symbole * und ? werden nicht unterstützt."
    hide_email_address_taken: "Benutzer beim Registrieren oder Passwort-Zurücksetzen nicht über ein bereits bestehendes Konto mit dieser E-Mail-Adresse informieren. Erfordert die Angabe vollständiger E-Mail-Adressen zum Passwort-Zurücksetzen."
    log_out_strict: "Beim Abmelden ALLE Sitzungen des Benutzers auf allen Geräten beenden"
    version_checks: "Kontaktiere den Discourse Hub zur Überprüfung auf neue Versionen und zeige Benachrichtigungen über neue Versionen im <a href='%{base_path}/admin' target='_blank'>/admin</a>-Dashboard an."
    new_version_emails: "Sende eine E-Mail an die contact_email-Adresse, wenn eine neue Version von Discourse verfügbar ist."
    include_in_discourse_discover: "Lasse CDCK, Inc. („Discourse“) diese Community auf der <a href='https://www.discourse.org/discover'>Discover-Seite</a> und in den Marketingmaterialien von Discourse vorstellen. Auf diese Weise teilst Du Community-Metadaten und anonymisierte Nutzungsstatistiken mit Discourse. Bitte beachte, dass die Förderung von Communities im Ermessen von Discourse liegt."
    invite_expiry_days: "Gültigkeitsdauer von Benutzereinladungsschlüsseln in Tagen"
    invite_only: "Alle neuen Benutzer müssen explizit von vertrauenswürdigen Benutzern oder dem Team eingeladen werden. Die öffentliche Registrierung ist deaktiviert."
    login_required: "Nur angemeldete Benutzer dürfen Inhalte der Website lesen, anonyme Zugriffe sind verboten."
    min_username_length: "Minimale Zeichenlänge für Benutzernamen. WARNUNG: Wenn bestehende Benutzer oder Gruppen kürzere Namen haben, wird deine Website nicht mehr funktionieren!"
    max_username_length: "Maximale Zeichenlänge für Benutzernamen. WARNUNG: Wenn bestehende Benutzer oder Gruppen längere Namen haben, wird deine Website nicht mehr funktionieren!"
    unicode_usernames: "Erlaubt, dass Benutzer- und Gruppennamen Unicode-Zeichen und -Ziffern enthalten."
    allowed_unicode_username_characters: "Regulärer Ausdruck, der nur einige Unicode-Zeichen innerhalb von Benutzernamen erlaubt. ASCII-Buchstaben und -Ziffern sind immer erlaubt und brauchen nicht in die Positivliste aufgenommen zu werden."
    reserved_usernames: "Benutzernamen, die nicht registriert werden dürfen. Das Wildcard-Symbol * kann verwendet werden, um ein beliebige Zeichenfolge zu erlauben."
    min_password_length: "Minimale Länge des Passworts."
    min_admin_password_length: "Minimale Passwortlänge für Administratoren."
    password_unique_characters: "Minimale Anzahl unterschiedlicher Zeichen, die ein Passwort enthalten muss."
    block_common_passwords: "Erlaube keine Passwörter, die zu den 10.000 häufigsten Passwörtern zählen."
    auth_skip_create_confirm: Überspringe bei der Registrierung über externe Authentifizierung das „Konto erstellen“-Pop-up. Am besten verwendet neben auth_overrides_email, auth_overrides_username und auth_overrides_name.
    auth_immediately: "Automatische Weiterleitung zum externen Anmeldesystem ohne Benutzerinteraktion. Nur aktiv, wenn login_required auf „true“ gestellt ist und es nur eine externe Authentifizierungsmethode gibt"
    enable_discourse_connect: "Aktiviere die Anmeldung über DiscourseConnect (ehemals „Discourse SSO“) (WARNUNG: E-MAIL-ADRESSEN DER BENUTZER *MÜSSEN* VON DER EXTERNEN WEBSITE VALIDIERT WERDEN!)"
    verbose_discourse_connect_logging: "Protokolliere ausführliche DiscourseConnect-bezogene Diagnose in <a href='%{base_path}/logs' target='_blank'>/logs</a>"
    enable_discourse_connect_provider: "Implementiere das DiscourseConnect-Anbieter-Protokoll (früher „Discourse SSO“) am Endpunkt /session/sso_provider; discourse_connect_provider_secrets muss festgelegt sein"
    discourse_connect_url: "URL des DiscourseConnect-Endpunkts (muss http:// oder https:// enthalten und darf keinen abschließenden Schrägstrich aufweisen)"
    discourse_connect_secret: "Geheime Zeichenfolge zur kryptografischen Authentifizierung von DiscourseConnect-Informationen. Stelle sicher, dass sie 10 Zeichen oder länger ist"
    discourse_connect_provider_secrets: "Eine Liste von Domain-Geheimnis-Paaren, die DiscourseConnect verwenden. Stelle sicher, dass das DiscourseConnect-Geheimnis 10 Zeichen oder länger ist. Das Platzhaltersymbol * kann verwendet werden, um eine Domain oder nur einen Teil davon auszuwählen (z. B. * .example.com)."
    discourse_connect_overrides_bio: "Überschreibt die Benutzerbiografie im Benutzerprofil und verhindert, dass der Benutzer sie ändert"
    discourse_connect_overrides_groups: "Synchronisiert alle manuellen Gruppenmitgliedschaften mit den Gruppen, die im Attribut „groups“ angegeben sind (WARNUNG: Wenn du keine Gruppen angibst, werden alle manuellen Gruppenmitgliedschaften des Benutzers aufgehoben)"
    auth_overrides_email: "Überschreibt lokale E-Mail bei jeder Anmeldung mit externer Website-E-Mail und verhindert lokale Änderungen. Gilt für alle Authentifizierungsanbieter. (WARNUNG: Aufgrund der Normalisierung lokaler E-Mails können Abweichungen auftreten.)"
    auth_overrides_username: "Überschreibt den lokalen Benutzernamen bei jeder Anmeldung mit dem Benutzernamen der externen Website und verhindert lokale Änderungen. Gilt für alle Authentifizierungsanbieter. (WARNUNG: Abweichungen können aufgrund unterschiedlicher Länge/Anforderungen des Benutzernamens auftreten.)"
    auth_overrides_name: "Überschreibt bei jeder Anmeldung den lokalen vollständigen Namen mit dem vollständigen Namen der externen Website und verhindert lokale Änderungen. Gilt für alle Authentifizierungsanbieter."
    discourse_connect_overrides_avatar: "Überschreibt den Benutzeravatar mit dem Wert aus dem DiscourseConnect-Payload. Wenn diese Option aktiviert ist, dürfen Benutzer keine Avatare bei Discourse hochladen."
    discourse_connect_overrides_location: "Überschreibt den Benutzerstandort mit dem Wert aus dem DiscourseConnect-Payload und verhindert lokale Änderungen."
    discourse_connect_overrides_website: "Überschreibt die Benutzer-Website mit dem Wert aus dem DiscourseConnect-Payload und verhindert lokale Änderungen."
    discourse_connect_overrides_profile_background: "Überschreibt den Hintergrund des Benutzerprofils mit dem Wert aus dem DiscourseConnect-Payload."
    discourse_connect_overrides_card_background: "Überschreibt den Hintergrund der Benutzerkarte mit dem Wert aus dem DiscourseConnect-Payload."
    discourse_connect_not_approved_url: "Nicht genehmigte DiscourseConnect-Konten zu dieser URL weiterleiten"
    discourse_connect_allowed_redirect_domains: "Beschränke die von DiscourseConnect zur Verfügung gestellten return_paths auf diese Domains (standardmäßig muss der Rückgabepfad auf der aktuellen Website liegen). Verwende *, um jede beliebige Domain als Rückgabepfad zuzulassen. Wildcards für Subdomains (`*.foobar.com`) sind nicht erlaubt."
    enable_local_logins: "Aktiviert lokale Konten mit Anmeldung über Benutzername und Passwort. WARNUNG: Wenn deaktiviert, kannst du dich möglicherweise nicht mehr anmelden, wenn du nicht vorher mindestens eine alternative Anmeldemethode konfiguriert hast."
    enable_local_logins_via_email: "Erlaube Benutzern, einen Ein-Klick-Anmelde-Link anzufordern, der ihnen per E-Mail zugeschickt wird."
    allow_new_registrations: "Erlaube das Registrieren neuer Benutzerkonten. Wird dies deaktiviert, so kann niemand mehr ein neues Konto erstellen."
    enable_signup_cta: "Zeige einen Hinweis für wiederkehrende anonyme Benutzer an, der sie auffordert, sich für ein Konto zu registrieren."
    enable_google_oauth2_logins: "Google-OAuth2-Authentifizierung aktivieren. Dies ist der momentan von Google unterstützte Authentifizierungs-Mechanismus. Benötigt Schlüssel und Geheimnis. Siehe <a href='https://meta.discourse.org/t/15858' target='_blank'>Google-Anmeldung für Discourse konfigurieren</a>."
    google_oauth2_client_id: "Client-ID deiner Google-Anwendung."
    google_oauth2_client_secret: "Client-Geheimnis deiner Google-Anwendung."
    google_oauth2_prompt: "Eine optionale, durch Leerzeichen getrennte Liste von String-Werten, die angibt, ob der Autorisierungsserver den Benutzer zur erneuten Authentifizierung und Zustimmung auffordert. Siehe <a href='https://developers.google.com/identity/protocols/OpenIDConnect#prompt' target='_blank'>https://developers.google.com/identity/protocols/OpenIDConnect#prompt</a> für die möglichen Werte."
    google_oauth2_hd: "Eine optionale, bei Google Apps gehostete Domain, auf welche die Anmeldung beschränkt wird. Siehe <a href='https://developers.google.com/identity/protocols/OpenIDConnect#hd-param' target='_blank'>https://developers.google.com/identity/protocols/OpenIDConnect#hd-param</a> für weitere Details."
    google_oauth2_hd_groups: "(Experimentell) Google-Gruppen der Benutzer der gehosteten Domain bei der Authentifizierung abrufen. Die abgerufenen Google-Gruppen können verwendet werden, um die automatische Mitgliedschaft in Discourse-Gruppen zu gewähren (siehe Gruppeneinstellungen). Weitere Informationen unter https://meta.discourse.org/t/226850"
    google_oauth2_hd_groups_service_account_admin_email: "Eine E-Mail-Adresse, die zu einem Google-Workspace-Administratorkonto gehört. Wird zusammen mit den Anmeldedaten für das Dienstkonto verwendet, um Gruppeninformationen abzurufen."
    google_oauth2_hd_groups_service_account_json: "JSON-formatierte Schlüsselinformationen für das Dienstkonto. Wird verwendet, um Gruppeninformationen abzurufen."
    enable_twitter_logins: "Twitter-Authentifizierung aktivieren, erfordert twitter_consumer_key und twitter_consumer_secret. Siehe <a href='https://meta.discourse.org/t/13395' target='_blank'>Twitter-Anmeldung (und Rich Embeds) für Discourse konfigurieren</a>."
    twitter_consumer_key: "Consumer-Key für Twitter-Authentifizierung, registriert unter <a href='https://developer.twitter.com/apps' target='_blank'>https://developer.twitter.com/apps</a>"
    twitter_consumer_secret: "Consumer-Secret für Twitter-Authentifizierung, registriert unter <a href='https://developer.twitter.com/apps' target='_blank'>https://developer.twitter.com/apps</a>"
    enable_facebook_logins: "Facebook-Authentifizierung aktivieren, erfordert facebook_app_id und facebook_app_secret. Siehe <a href='https://meta.discourse.org/t/13394' target='_blank'>Facebook-Anmeldung für Discourse konfigurieren</a>."
    facebook_app_id: "App-ID für Facebook-Authentifizierung und -Freigabe, registriert unter <a href='https://developers.facebook.com/apps/' target='_blank'>https://developers.facebook.com/apps</a>"
    facebook_app_secret: "App-Secret für Facebook-Authentifizierung, registriert unter <a href='https://developers.facebook.com/apps/' target='_blank'>https://developers.facebook.com/apps</a>"
    enable_github_logins: "Aktiviere die GitHub-Authentifizierung, erfordert github_client_id und github_client_secret. Siehe <a href='https://meta.discourse.org/t/13745' target='_blank'>GitHub-Anmeldung für Discourse konfigurieren</a>."
    github_client_id: "Client-ID für die GitHub-Authentifizierung, registriert unter <a href='https://github.com/settings/developers/' target='_blank'>https://github.com/settings/developers</a>"
    github_client_secret: "Client-Geheimnis für die GitHub-Authentifizierung, registriert unter <a href='https://github.com/settings/developers/' target='_blank'>https://github.com/settings/developers</a>"
    enable_discord_logins: "Benutzern erlauben, sich mit Discord zu authentifizieren?"
    discord_client_id: 'Discord-Client-ID (Hast du noch keine? Besuche <a href="https://discordapp.com/developers/applications/me">das Discord-Entwickler-Portal</a>)'
    discord_secret: "Discord-Secret-Key"
    discord_trusted_guilds: 'Das Anmelden per Discord nur Mitgliedern dieser Discord-Gilden gestatten. Verwende die numerische ID der Gilde. Lies die Anleitung <a href="https://meta.discourse.org/t/configuring-discord-login-for-discourse/127129">hier</a>, um mehr zu erfahren. Leer lassen, um jede Gilde zuzulassen.'
    enable_backups: "Erlaube Administratoren, Backups des Forums zu erstellen"
    allow_restore: "Wiederherstellung zulassen, die ALLE Website-Daten ersetzen kann! Lasse dies deaktiviert, es sei denn, du möchtest ein Backup wiederherstellen"
    maximum_backups: "Die maximale Anzahl an Backups, die gespeichert werden. Ältere Backups werden automatisch gelöscht."
    remove_older_backups: "Löscht Backups, die älter als die angegebene Anzahl von Tagen sind. Feld leer lassen, um dies zu deaktivieren."
    automatic_backups_enabled: "Automatische Backups aktivieren. Die Backups werden im eingestellten Zeitintervall erstellt."
    backup_frequency: "Die Anzahl von Tagen zwischen Backups."
    s3_backup_bucket: "Der entfernte Bucket, in dem Backups gespeichert werden. WARNUNG: Achte darauf, dass es ein privater Bucket ist."
    s3_endpoint: "Der Endpunkt kann so angepasst werden, dass er das Backup an einen S3-kompatiblen Service wie DigitalOcean Spaces oder Minio überträgt. WARNUNG: Bei Verwendung von AWS S3 leer lassen."
    s3_configure_tombstone_policy: "Aktiviere die automatische Löschregel für Uploads im Papierkorb. WICHTIG: Wenn deaktiviert, wird kein Speicherplatz freigegeben, wenn Uploads gelöscht werden."
    s3_disable_cleanup: "Verhindere das Entfernen von alten Backups aus S3, wenn es mehr Backups als das erlaubte Maximum gibt."
    enable_s3_inventory: "Erstelle Berichte und überprüfe Uploads mit Amazon-S3-Bestand. WICHTIG: Benötigt gültige S3-Anmeldedaten (sowohl „access key id“ als auch „secret access key“)."
    s3_use_acls: "AWS empfiehlt, keine ACLs auf S3-Buckets zu verwenden; wenn du diesem Rat folgst, deaktiviere diese Option. Diese Option muss aktiviert sein, wenn du sichere Uploads verwendest."
    backup_time_of_day: "Uhrzeit in UTC, zu der Backups ausgeführt werden sollen."
    backup_with_uploads: "Hochgeladene Dateien bei geplanten Backups einschließen. Wenn diese Einstellung deaktiviert ist, wird nur die Datenbank gesichert."
    backup_location: "Ort, an dem die Backups abgelegt werden. WICHTIG: S3 erfordert gültige S3-Anmeldedaten in den Datei-Einstellungen."
    backup_gzip_compression_level_for_uploads: "Gzip-Komprimierungsstufe, die für die Komprimierung von Uploads verwendet wird."
    include_thumbnails_in_backups: "Generierte Vorschaubilder in Backups einschließen. Bei Deaktivierung werden Backups kleiner, aber nach einer Wiederherstellung müssen alle Posts überarbeitet werden."
    active_user_rate_limit_secs: "Anzahl der Sekunden, nach denen das „last_seen_at“-Feld aktualisiert wird."
    verbose_localization: "Erweiterte Lokalisierungstipps in der Benutzeroberfläche anzeigen"
    previous_visit_timeout_hours: "Anzahl der Stunden, die ein Besuch dauert, bevor er als „früherer“ Besuch gezählt wird."
    top_topics_formula_log_views_multiplier: "Wert des log-Ansichten-Multiplikators (n) in der Formel für angesagte Themen: `log(views_count) * (n) + op_likes_count * 0.5 + LEAST(likes_count / posts_count, 3) + 10 + log(posts_count)`"
    top_topics_formula_first_post_likes_multiplier: "Wert des Multiplikators (n) für die „Gefällt mir“-Angaben des ersten Beitrags in der Formel für angesagte Themen: `log(views_count) * 2 + op_likes_count * (n) + LEAST(likes_count / posts_count, 3) + 10 + log(posts_count)`"
    top_topics_formula_least_likes_per_post_multiplier: "Wert des Multiplikators (n) für die wenigsten „Gefällt mir“-Angaben pro Beitrag in der Formel für angesagte Themen: `log(views_count) * 2 + op_likes_count * 0.5 + LEAST(likes_count / posts_count, (n)) + 10 + log(posts_count)`"
    enable_safe_mode: "Erlaube Benutzern, den abgesicherten Modus zu betreten, um Plug-ins zu debuggen."
    rate_limit_create_topic: "Nach Erstellen eines Themas muss ein Benutzer (n) Sekunden warten, bevor ein weiteres Thema erstellt werden kann."
    rate_limit_create_post: "Nach Schreiben eines Beitrags muss ein Benutzer (n) Sekunden warten, bevor ein weiterer Beitrag erstellt werden kann."
    rate_limit_new_user_create_post: "Nach Schreiben eines Beitrags muss ein neuer Benutzer (n) Sekunden warten, bevor ein weiterer Beitrag erstellt werden kann."
    max_likes_per_day: "Maximale Anzahl der „Gefällt mir“ pro Benutzer und Tag."
    max_flags_per_day: "Maximale Anzahl der Meldungen pro Benutzer und Tag."
    max_bookmarks_per_day: "Maximale Anzahl der Lesezeichen pro Benutzer und Tag."
    max_edits_per_day: "Maximale Anzahl der Bearbeitungen pro Benutzer und Tag."
    max_topics_per_day: "Maximale Anzahl der Themen, die ein Benutzer pro Tag erstellen kann."
    max_personal_messages_per_day: "Maximale Anzahl neuer persönlicher Nachrichtenthemen, die ein Benutzer pro Tag erstellen kann."
    max_invites_per_day: "Maximale Anzahl an Einladungen, die ein Benutzer pro Tag verschicken kann."
    max_topic_invitations_per_day: "Maximale Anzahl an Thema-Einladungen, die ein Benutzer pro Tag verschicken kann."
    max_topic_invitations_per_minute: "Maximale Anzahl an Thema-Einladungen, die ein Benutzer pro Minute verschicken kann."
    max_logins_per_ip_per_hour: "Maximale Anzahl der erlaubten Anmeldungen pro IP-Adresse und Stunde"
    max_logins_per_ip_per_minute: "Maximale Anzahl der erlaubten Anmeldungen pro IP-Adresse und Minute"
    max_post_deletions_per_minute: "Maximale Anzahl von Beiträgen, die ein Benutzer pro Minute löschen kann. Auf 0 setzen, um das Löschen von Beiträgen zu deaktivieren."
    max_post_deletions_per_day: "Maximale Anzahl von Beiträgen, die ein Benutzer pro Tag löschen kann. Auf 0 setzen, um das Löschen von Beiträgen zu deaktivieren."
    invite_link_max_redemptions_limit: "Die maximal zulässigen Einlösungen für Einladungslinks dürfen diesen Wert nicht überschreiten."
    invite_link_max_redemptions_limit_users: "Die maximal zulässigen Einlösungen für Einladungslinks, die von regulären Benutzern erstellt wurden, dürfen diesen Wert nicht überschreiten."
    alert_admins_if_errors_per_minute: "Anzahl der Fehler pro Minute, bei der ein Administrator benachrichtigt werden soll. Ein Wert von 0 deaktiviert diese Funktion. HINWEIS: Erfordert einen Neustart."
    alert_admins_if_errors_per_hour: "Anzahl der Fehler pro Stunde, bei der ein Administrator benachrichtigt werden soll. Ein Wert von 0 deaktiviert diese Funktion. HINWEIS: Erfordert einen Neustart."
    categories_topics: "Anzahl der Themen, die auf der Seite /categories angezeigt werden. Bei 0 wird automatisch versucht, einen Wert zu finden, um die beiden Spalten (Kategorien und Themen) symmetrisch zu halten."
    suggested_topics: "Anzahl der empfohlenen Themen am Ende eines Themas."
    limit_suggested_to_category: "Zeige nur Themen der aktuellen Kategorie in vorgeschlagenen Themen."
    suggested_topics_max_days_old: "Vorgeschlagene Themen sollten nicht älter als n Tage sein."
    suggested_topics_unread_max_days_old: "Vorgeschlagene ungelesene Themen sollten nicht älter als n Tage sein."
    clean_up_uploads: "Lösche verwaiste Uploads, um illegales Hosting zu vermeiden. ACHTUNG: Du solltest ein Backup deines /uploads-Verzeichnisses erstellen, bevor du diese Einstellung aktivierst."
    clean_orphan_uploads_grace_period_hours: "Schonfrist (in Stunden), bevor ein verwaister Upload entfernt wird."
    purge_deleted_uploads_grace_period_days: "Schonfrist (in Tagen), bevor ein entfernter Upload endgültig gelöscht wird."
    purge_unactivated_users_grace_period_days: "Schonfrist (in Tagen), bevor ein Benutzer gelöscht wird, der sein Konto nicht aktiviert hat. Auf 0 einstellen, um nicht aktivierte Benutzer nie zu löschen."
    enable_s3_uploads: "Speichere hochgeladene Dateien auf Amazon S3. WICHTIG: Benötigt gültige S3-Anmeldedaten (sowohl „access key id“ als auch „secret access key“)."
    s3_use_iam_profile: 'Verwende ein <a href="https://docs.aws.amazon.com/IAM/latest/UserGuide/id_roles_use_switch-role-ec2_instance-profiles.html">AWS-EC2-Instanz-Profil</a>, um Zugriff auf den S3-Bucket zu gewähren. BEACHTE: Das Aktivieren setzt voraus, dass Discourse in einer entsprechend konfigurierten EC2-Instanz läuft, und überschreibt die Einstellungen „s3 access key id“ und „s3 secret access key“.'
    s3_upload_bucket: "Der Name des Amazon-S3-Buckets, in dem hochgeladene Dateien gespeichert werden sollen. ACHTUNG: nur Kleinbuchstaben, keine Punkte, keine Unterstriche."
    s3_access_key_id: "Die „access key id“ für Amazon S3, die für den Upload von Bildern, Anhängen und Backups verwendet wird."
    s3_secret_access_key: "Der „secret access key“ für Amazon S3, der für den Upload von Bildern, Anhängen und Backups verwendet wird."
    s3_region: "Der Name der Amazon-S3-Region, die für das Hochladen von Bildern und Backups verwendet wird."
    s3_cdn_url: "Die CDN-URL für alle S3-Assets (bspw. https://cdn.somewhere.com). ACHTUNG: Nachdem diese Einstellung geändert wurde, musst du alle alten Beiträge neu generieren."
    s3_use_cdn_url_for_all_uploads: "Verwende die CDN-URL für alle Dateien, die auf s3 hochgeladen werden, anstatt nur für Bilder."
    avatar_sizes: "Liste der automatisch generierten Avatar-Größen."
    external_system_avatars_enabled: "Nutze einen externen System-Avatar-Dienst."
    external_system_avatars_url: "URL des externen System-Avatar-Dienstes. Erlaubte Platzhalter sind {username} {first_letter} {color} {size}"
    external_emoji_url: "URL des externen Dienstes für Emoji-Bilder. Lasse das Feld leer, um dies zu deaktivieren."
    use_site_small_logo_as_system_avatar: "Verwende das kleine Logo der Website anstelle des Avatars des Systembenutzers. Das Logo muss vorhanden sein."
    restrict_letter_avatar_colors: "Eine Liste von 6-stelligen hexadezimalen Farbwerten, die für den Buchstaben-Avatar-Hintergrund verwendet werden."
    enable_listing_suspended_users_on_search: "Normalen Benutzern ermöglichen, gesperrte Benutzer zu finden."
    selectable_avatars_mode: "Benutzern erlauben, einen Avatar aus der Liste selectable_avatars auszuwählen, und benutzerdefinierte Avatar-Uploads auf die ausgewählte Vertrauensstufe beschränken."
    selectable_avatars: "Liste der Avatare, aus denen Benutzer wählen können."
    allow_all_attachments_for_group_messages: "Erlaube alle E-Mail-Anhänge für Gruppen-Nachrichten."
    png_to_jpg_quality: "Qualität der umgewandelten JPG-Datei (1 ist die niedrigste, 99 die beste Qualität, 100 deaktiviert die Funktion)."
    recompress_original_jpg_quality: "Qualität der hochgeladenen Bilddateien (1 ist die niedrigste Qualität, 99 ist die beste Qualität, 100 zum Deaktivieren)."
    image_preview_jpg_quality: "Qualität der skalierten Bilddateien (1 ist die niedrigste Qualität, 99 ist die beste Qualität, 100 zum Deaktivieren)."
    allow_staff_to_upload_any_file_in_pm: "Erlaube Team-Mitgliedern, in privaten Nachrichten alle Dateien hochzuladen."
    strip_image_metadata: "Bild-Metadaten entfernen."
    composer_media_optimization_image_enabled: "Aktiviert die clientseitige Medienoptimierung hochgeladener Bilddateien."
    composer_media_optimization_image_bytes_optimization_threshold: "Mindestgröße der Bilddatei, um die clientseitige Optimierung auszulösen"
    composer_media_optimization_image_resize_dimensions_threshold: "Mindestbreite des Bildes, um die clientseitige Skalierung auszulösen"
    composer_media_optimization_image_resize_width_target: "Bilder, die breiter als `composer_media_optimization_image_dimensions_resize_threshold` sind, werden auf diese Breite angepasst. Muss >= `composer_media_optimization_image_dimensions_resize_threshold` sein."
    composer_media_optimization_image_encode_quality: "Qualität der JPG-Codierung, die bei der Neucodierung verwendet wird."
    min_ratio_to_crop: "Seitenverhältnis zum Ausschneiden hoher Bilder. Angabe als Ergebnis von Breite geteilt durch Höhe."
    simultaneous_uploads: "Maximale Anzahl an Dateien, die per Drag-and-drop in den Editor gezogen werden können."
    default_invitee_trust_level: "Standardwert für die Vertrauensstufe eines eingeladenen Benutzers (0–4)."
    default_trust_level: "Standardwert für die Vertrauensstufe für alle neuen Benutzer (0–4). ACHTUNG! Wenn du dies änderst, setzt du dich einem ernsthaften Risiko für Spam aus."
    tl1_requires_topics_entered: "Die Anzahl der Themen, die ein neuer Benutzer betrachten muss, bevor er auf Vertrauensstufe 1 befördert wird."
    tl1_requires_read_posts: "Die Anzahl der Beiträge, die ein neuer Benutzer lesen muss, bevor er auf Vertrauensstufe 1 befördert wird."
    tl1_requires_time_spent_mins: "Die Anzahl der Minuten, die ein neuer Benutzer mit dem Lesen von Beiträgen verbringen muss, bevor er auf Vertrauensstufe 1 befördert wird."
    tl2_requires_topics_entered: "Die Anzahl der Themen, die ein Benutzer betrachten muss, bevor er auf Vertrauensstufe 2 befördert wird."
    tl2_requires_read_posts: "Die Anzahl der Beiträge, die ein Benutzer lesen muss, bevor er auf Vertrauensstufe 2 befördert wird."
    tl2_requires_time_spent_mins: "Die Anzahl der Minuten, die ein Benutzer mit dem Lesen von Beiträgen verbringen muss, bevor er auf Vertrauensstufe 2 befördert wird."
    tl2_requires_days_visited: "Die Anzahl der Tage, die ein Benutzer die Website besuchen muss, bevor er auf Vertrauensstufe 2 befördert wird."
    tl2_requires_likes_received: "Die Anzahl der „Gefällt mir“, die ein Benutzer erhalten muss, bevor er auf Vertrauensstufe 2 befördert wird."
    tl2_requires_likes_given: "Die Anzahl der „Gefällt mir“, die ein Benutzer vergeben muss, bevor er auf Vertrauensstufe 2 befördert wird."
    tl2_requires_topic_reply_count: "Die Anzahl der Themen, auf die ein Benutzer antworten muss, bevor er auf Vertrauensstufe 2 befördert wird."
    tl3_time_period: "Zeitraum für die Bedingungen für Vertrauensstufe 3 (in Tagen)"
    tl3_requires_days_visited: "Die Mindestanzahl an Tagen, an denen ein Benutzer die Website in den letzten (tl3 time period) Tagen besucht haben muss, um sich für eine Beförderung auf Vertrauensstufe 3 zu qualifizieren. Setze den Wert höher als „tl3 time period“, um die Beförderung auf VS3 zu deaktivieren. (0 oder höher)"
    tl3_requires_topics_replied_to: "Die Mindestanzahl an Themen, auf die ein Benutzer in den letzten (tl3 time period) Tagen geantwortet haben muss, um sich für eine Beförderung auf Vertrauensstufe 3 zu qualifizieren. (0 oder höher)"
    tl3_requires_topics_viewed: "Prozentualer Anteil aller Themen der letzten (tl3 time period) Tage, die ein Benutzer mindestens gelesen haben muss, um die Vertrauensstufe 3 erreichen zu können. (0 bis 100)"
    tl3_requires_topics_viewed_cap: "Maximal erforderliche Anzahl betrachteter Themen in den letzten (tl3 time period) Tagen."
    tl3_requires_posts_read: "Prozentualer Anteil aller Beiträge der letzten (tl3 time period) Tage, die ein Benutzer mindestens gelesen haben muss, um die Vertrauensstufe 3 erreichen zu können. (0 bis 100)"
    tl3_requires_posts_read_cap: "Maximal erforderliche Anzahl gelesener Beiträge in den letzten (tl3 time period) Tagen."
    tl3_requires_topics_viewed_all_time: "Die Mindestanzahl an Themen, die ein Benutzer betrachtet haben muss, um sich für Vertrauensstufe 3 zu qualifizieren."
    tl3_requires_posts_read_all_time: "Die Mindestanzahl an Beiträgen, die ein Benutzer gelesen haben muss, um sich für Vertrauensstufe 3 zu qualifizieren."
    tl3_requires_max_flagged: "Der Benutzer darf in den letzten (tl3 time period) Tagen für nicht mehr als x Beiträge von x verschiedenen Benutzern gemeldet worden sein, um sich für die Beförderung auf Vertrauensstufe 3 zu qualifizieren, wobei x der Wert dieser Einstellung ist. (0 oder höher)"
    tl3_promotion_min_duration: "Die Mindestanzahl an Tagen, die eine Beförderung auf Vertrauensstufe 3 anhält, bevor ein Benutzer wieder auf Vertrauensstufe 2 zurückgestuft werden kann."
    tl3_requires_likes_given: "Die Mindestanzahl an „Gefällt mir“, die in den letzten (tl3 time period) Tagen vergeben werden muss, um sich für die Beförderung auf Vertrauensstufe 3 zu qualifizieren."
    tl3_requires_likes_received: "Die Mindestanzahl an „Gefällt mir“, die in den letzten (tl3 time period) Tagen eingehen muss, um sich für die Beförderung auf Vertrauensstufe 3 zu qualifizieren."
    tl3_links_no_follow: "rel=nofollow nicht von Links entfernen, die von Benutzern mit Vertrauensstufe 3 erstellt wurden."
    tl4_delete_posts_and_topics: "TL4-Benutzern erlauben, Beiträge und Themen zu löschen, die von anderen Benutzern erstellt wurden. TL4-Benutzer können auch gelöschte Themen und Beiträge sehen."
    delete_all_posts_and_topics_allowed_groups: "Gruppen, die Beiträge und Themen löschen dürfen, die von anderen Benutzern erstellt wurden. Diese Gruppen können auch gelöschte Themen und Beiträge sehen."
    edit_all_topic_groups: "Benutzern in dieser Gruppe erlauben, die Thementitel, -schlagwörter und -kategorien anderer Benutzer zu bearbeiten"
    edit_all_post_groups: "Benutzern in dieser Gruppe erlauben, die Beiträge anderer Nutzer zu bearbeiten"
    min_trust_to_create_topic: "Minimale Vertrauensstufe, um ein neues Thema zu erstellen."
    create_topic_allowed_groups: "Gruppen, denen es erlaubt ist, neue Themen zu erstellen."
    allow_flagging_staff: "Wenn aktiviert, können Benutzer auch Beiträge von Team-Konten melden."
    min_trust_to_edit_wiki_post: "Minimale Vertrauensstufe, um als Wiki markierte Beiträge bearbeiten zu können."
    edit_wiki_post_allowed_groups: "Gruppen, die als Wiki markierte Beiträge bearbeiten dürfen."
    min_trust_to_edit_post: "Minimale Vertrauensstufe, um Beiträge bearbeiten zu können."
    edit_post_allowed_groups: "Gruppen, die Beiträge bearbeiten dürfen."
    min_trust_to_allow_self_wiki: "Minimale Vertrauensstufe, die ein Benutzer haben muss, um einen eigenen Wiki-Eintrag zu erstellen."
    self_wiki_allowed_groups: "Gruppen, in denen Benutzer ihr eigenes Posting-Wiki erstellen können."
    min_trust_to_send_messages: "VERALTET, stattdessen die Einstellung „personal message enabled groups“ verwenden. Die Mindestvertrauensstufe, die zum Erstellen neuer persönlicher Nachrichten erforderlich ist."
    min_trust_to_send_email_messages: "Minimale Vertrauensstufe, um persönliche Nachrichten per E-Mail zu versenden."
    send_email_messages_allowed_groups: "Gruppen, denen es erlaubt ist, persönliche Nachrichten per E-Mail zu versenden."
    min_trust_to_flag_posts: "Minimale Vertrauensstufe, um Beiträge melden zu können"
    flag_post_allowed_groups: "Gruppen, die Beiträge melden dürfen."
    min_trust_to_post_links: "Minimale Vertrauensstufe, um Links in Beiträge einzufügen"
    post_links_allowed_groups: "Gruppen, die Links in Beiträge einfügen dürfen."
    min_trust_to_post_embedded_media: "Minimale Vertrauensstufe, die zum Einbetten von Medienelementen in einen Beitrag erforderlich ist"
    embedded_media_post_allowed_groups: "Die Benutzer in diesen Gruppen dürfen Medienelemente in einen Beitrag einbetten"
    min_trust_level_to_allow_profile_background: "Minimale Vertrauensstufe, die zum Hochladen eines Profilhintergrunds erforderlich ist"
    min_trust_level_to_allow_user_card_background: "Minimale Vertrauensstufe, die zum Hochladen eines Benutzerkartenhintergrunds erforderlich ist"
    user_card_background_allowed_groups: "Gruppen, die einen Benutzerkartenhintergrund hochladen dürfen."
    min_trust_level_to_allow_invite: "Minimale Vertrauensstufe, die zum Einladen von Benutzern erforderlich ist"
    invite_allowed_groups: "Gruppen, die Benutzer einladen dürfen."
    min_trust_level_to_allow_ignore: "Minimale Vertrauensstufe, um Benutzer ignorieren zu können"
    ignore_allowed_groups: "Gruppen, die andere Benutzer ignorieren dürfen."
    allowed_link_domains: "Domains, auf die Benutzer verlinken dürfen, auch wenn sie nicht die entsprechende Vertrauensstufe haben, um Links zu setzen."
    newuser_max_links: "Maximale Anzahl der Links, die neue Benutzer Beiträgen hinzufügen dürfen."
    newuser_max_embedded_media: "Maximale Anzahl der eingebetteten Medienelemente, die neue Benutzer Beiträgen hinzufügen dürfen."
    newuser_max_attachments: "Maximale Anzahl der Dateien, die neue Benutzer Beiträgen hinzufügen dürfen."
    newuser_max_mentions_per_post: "Maximale Anzahl der Namenserwähnungen mit @, die neue Benutzer in Beiträgen nutzen dürfen."
    newuser_max_replies_per_topic: "Maximale Anzahl an Antworten, die ein neuer Benutzer in einem einzigen Thema geben darf, bevor jemand auf diese antwortet."
    max_mentions_per_post: "Maximale Anzahl der Namenserwähnungen mit @, die Benutzer in Beiträgen nutzen dürfen."
    max_users_notified_per_group_mention: "Maximale Anzahl von Benutzern, die eine Benachrichtigung erhalten können, wenn eine Gruppe erwähnt wird (wenn der Schwellenwert erreicht ist, werden keine Benachrichtigungen ausgelöst)"
    enable_mentions: "Erlaube Benutzern, andere Benutzer zu erwähnen."
    here_mention: "Name, der für eine Erwähnung per @ verwendet wird, damit privilegierte Benutzer bis zu „max_here_mentioned“ Personen benachrichtigen können, die an dem Thema teilnehmen. Darf kein bestehender Benutzername sein."
    max_here_mentioned: "Maximale Anzahl der erwähnten Personen per @here."
    min_trust_level_for_here_mention: "Die Mindestvertrauensstufe, die erforderlich ist, um @here zu erwähnen."
    here_mention_allowed_groups: "Gruppen, die @here erwähnen dürfen."
    create_thumbnails: "Erzeuge ein Vorschaubild und eine Lightbox für Bilder, die zu groß sind, um in einem Beitrag angezeigt zu werden."
    email_time_window_mins: "Warte (n) Minuten, bevor eine E-Mail-Benachrichtigung geschickt wird, um Benutzern Gelegenheit zu geben, ihre Beiträge abschließend bearbeiten zu können."
    personal_email_time_window_seconds: "Warte (n) Sekunden, bevor E-Mail-Benachrichtigungen zu persönlichen Nachrichten verschickt werden, um Benutzern die Gelegenheit zu geben, ihre Nachrichten abschließend bearbeiten zu können."
    email_posts_context: "Anzahl der Antworten, welche als Kontext einer Benachrichtigungs-E-Mail hinzugefügt werden."
    flush_timings_secs: "Sekunden, nach denen Zeiteinstellungen auf den Server übertragen werden."
    title_max_word_length: "Maximal erlaubte Wortlänge in Thementiteln, in Zeichen."
    title_min_entropy: "Für Titel neuer Themen minimal erforderliche Entropie (einzigartige Zeichen)."
    body_min_entropy: "Für den Text neuer Beiträge minimal erforderliche Entropie (einzigartige Zeichen)."
    allow_uppercase_posts: "Beiträge oder Titel von Themen mit ausschließlich Großschreibweise erlauben."
    max_consecutive_replies: "Anzahl der Beiträge, die ein Benutzer in einem Thema hintereinander schreiben kann, bevor er keine weitere Antwort mehr hinzufügen darf. Dieses Limit gilt nicht für den Themeneigentümer, Team-Mitglieder oder die Moderatoren der Kategorie."
    enable_filtered_replies_view: 'Die Schaltfläche „(n) Antworten“ klappt alle anderen Beiträge zusammen und zeigt nur den aktuellen Beitrag und seine Antworten.'
    title_fancy_entities: "Konvertiere in Thementiteln gewöhnliche ASCII-Zeichen in schicke HTML-Entities gemäß SmartyPants <a href='https://daringfireball.net/projects/smartypants/' target='_blank'>https://daringfireball.net/projects/smartypants/</a>"
    min_title_similar_length: "Minimale Länge eines Titels, bevor nach ähnlichen Titeln gesucht wird."
    desktop_category_page_style: "Visueller Stil für die Seite /categories"
    category_colors: "Liste hexadezimaler Farbwerte, die als Kategoriefarben erlaubt sind."
    default_dark_mode_color_scheme_id: "Das Farbschema, das im dunklen Modus verwendet wird."
    dark_mode_none: "Keine"
    max_image_size_kb: "Die maximale Bild-Upload-Größe. Diese muss in nginx (client_max_body_size) / apache oder proxy ebenfalls konfiguriert werden. Bilder, die größer als dieser Wert und kleiner als client_max_body_size sind, werden beim Hochladen in der Größe angepasst."
    max_attachment_size_kb: "Die maximale Größe der hochgeladenen Anhänge. Dies muss in nginx (client_max_body_size) / apache oder proxy ebenfalls konfiguriert werden."
    authorized_extensions: "Eine Liste der zulässigen Dateierweiterungen für Uploads"
    authorized_extensions_for_staff: "Eine Liste der Dateierweiterungen, die für Uploads von Team-Mitgliedern zulässig sind (gilt zusätzlich zu der in der Website-Einstellung `authorized_extensions` definierten Liste)."
    theme_authorized_extensions: "Eine Liste der erlaubten Dateierweiterungen für Themen-Uploads"
    max_similar_results: "Anzahl ähnlicher Themen, die beim Erstellen eines neuen Themas über dem Editor angezeigt werden. Ähnlichkeit wird anhand des Titels und Inhalts bestimmt."
    max_image_megapixels: "Maximal zulässige Anzahl von Megapixeln für ein Bild. Bilder mit einer höheren Anzahl von Megapixeln werden abgelehnt."
    title_prettify: "Verhindert gängige Fehler im Titel, z. B. reine Großschreibung, Kleinbuchstaben am Anfang, mehrere ! und ?, überflüssiger . am Ende usw."
    title_remove_extraneous_space: "Entferne führende Leerzeichen vor dem Ende-Zeichen."
    automatic_topic_heat_values: 'Aktualisiere automatisch die Einstellungen „topic views heat“ und „topic post like heat“ basierend auf der Website-Aktivität.'
    topic_views_heat_low: "Aufrufe-Feld leicht hervorheben, sobald das Thema so oft gelesen wurde."
    topic_views_heat_medium: "Aufrufe-Feld mäßig hervorheben, sobald das Thema so oft gelesen wurde."
    topic_views_heat_high: "Aufrufe-Feld stark hervorheben, sobald das Thema so oft gelesen wurde."
    cold_age_days_low: "Datum der letzten Aktivität leicht ausgrauen, wenn das Thema so viele Tage alt ist."
    cold_age_days_medium: "Datum der letzten Aktivität etwas ausgrauen, wenn das Thema so viele Tage alt ist."
    cold_age_days_high: "Datum der letzten Aktivität stark ausgrauen, wenn das Thema so viele Tage alt ist."
    history_hours_low: "Bearbeitungs-Symbol leicht hervorheben, wenn der Beitrag innerhalb so vieler Stunden nach Erstellen bearbeitet wird."
    history_hours_medium: "Bearbeitungs-Symbol mäßig hervorheben, wenn der Beitrag innerhalb so vieler Stunden nach Erstellen bearbeitet wird."
    history_hours_high: "Bearbeitungs-Symbol stark hervorheben, wenn der Beitrag innerhalb so vieler Stunden nach Erstellen bearbeitet wird."
    topic_post_like_heat_low: "Feld für Anzahl der Antworten leicht hervorheben, wenn das Verhältnis von „Gefällt mir“ zu Antworten diesen Wert übersteigt."
    topic_post_like_heat_medium: "Feld für Anzahl der Antworten mäßig hervorheben, wenn das Verhältnis von „Gefällt mir“ zu Antworten diesen Wert übersteigt."
    topic_post_like_heat_high: "Feld für Anzahl der Antworten stark hervorheben, wenn das Verhältnis von „Gefällt mir“ zu Antworten diesen Wert übersteigt."
    faq_url: "Die vollständige URL zu deiner extern gehosteten FAQ, sofern vorhanden."
    tos_url: "Die vollständige URL zu deinen extern gehosteten Nutzungsbedingungen, sofern vorhanden."
    privacy_policy_url: "Die vollständige URL zu deiner extern gehosteten Datenschutzerklärung, sofern vorhanden."
    log_anonymizer_details: "Legt fest, ob die Daten eines Benutzers nach Anonymisierung im Log gespeichert werden sollen."
    newuser_spam_host_threshold: "Wie oft ein neuer Benutzer einen Link zum selben Host innerhalb seiner `newuser_spam_host_threshold` Beiträge veröffentlichen kann, bevor dies als Spam angesehen wird."
    allowed_spam_host_domains: "Liste von Domains, die keinem Spam-Host-Test unterzogen werden. Neue Benutzer werden niemals daran gehindert, Beiträge mit Links zu diesen Domains zu erstellen."
    staff_like_weight: "Wie viel Gewicht „Gefällt mir“-Angaben des Teams haben sollen („Gefällt mir“-Angaben von Nicht-Team-Mitgliedern haben ein Gewicht von 1.)"
    topic_view_duration_hours: "Zähle einen neuen Themenaufruf einmal pro IP/Benutzer alle N Stunden"
    user_profile_view_duration_hours: "Zähle einen neuen Profilaufruf einmal pro IP/Benutzer alle N Stunden"
    levenshtein_distance_spammer_emails: "E-Mail-Adressen, die sich um so viele Zeichen unterscheiden, werden beim Abgleich mit Adressen der Spammer dennoch als identisch betrachtet."
    max_new_accounts_per_registration_ip: "Keine neuen Registrierungen von einer IP-Adresse annehmen, wenn bereits (n) Benutzerkonten mit Vertrauensstufe 0 zugeordnet sind (und keines davon ein Team-Mitglied ist oder Vertrauensstufe 2 oder höher hat). 0 deaktiviert die Begrenzung."
    min_ban_entries_for_roll_up: "Wenn du auf die Schaltfläche „Zusammenfassen“ klickst, wird ein neuer Subnetz-Block-Eintrag erstellt, wenn es mindestens (N) Einträge gibt."
    max_age_unmatched_emails: "Gefilterte E-Mail-Adressen nach (N) Tagen ohne Treffer löschen."
    max_age_unmatched_ips: "Gefilterte IP-Adressen nach (N) Tagen ohne Treffer löschen."
    num_flaggers_to_close_topic: "Mindestzahl unabhängiger Mitglieder, die ein Thema melden, damit es automatisch für eine Prüfung pausiert wird."
    num_hours_to_close_topic: "Anzahl der Stunden, um ein Thema für eine Intervention zu pausieren."
    auto_respond_to_flag_actions: "Automatische Antwort auf abgearbeitete Meldungen aktivieren."
    min_first_post_typing_time: "Zeit, die ein Benutzer mindestens aufwenden muss, um einen Beitrag zu schreiben. Wenn diese Zeit unterschritten wird, wird der Beitrag automatisch in die Warteschlange für freizuschaltende Beiträge verschoben. Setze diesen Wert auf 0, um dieses Verhalten zu deaktivieren (nicht empfohlen)."
    auto_silence_fast_typers_on_first_post: "Benutzer automatisch stummschalten, die min_first_post_typing_time nicht erfüllen"
    auto_silence_fast_typers_max_trust_level: "Maximale Vertrauensstufe, um „Schnelltipper“ stummzuschalten."
    auto_silence_first_post_regex: "Regex ohne Berücksichtigung der Groß-/Kleinschreibung, die bei Erfolg dazu führt, dass der erste Beitrag des Benutzers stummgeschaltet und an die Genehmigungswarteschlange gesendet wird. Beispiel: wüten|a[bc]a wird dazu führen, dass alle Beiträge, die „wüten“ oder „aba“ oder „aca“ enthalten, stummgeschaltet werden. Gilt nur für den ersten Beitrag. VERALTET: Verwende stattdessen „Beobachtete Wörter stummschalten“."
    reviewable_claiming: "Muss überprüfbarer Inhalt reserviert werden, bevor er bearbeitet werden kann?"
    reviewable_default_topics: "Zeige überprüfbaren Inhalt standardmäßig nach Themen gruppiert."
    reviewable_default_visibility: "Zeige überprüfbare Elemente nicht, solange sie diese Priorität nicht haben"
    reviewable_low_priority_threshold: "Der Prioritätsfilter blendet überprüfbare Elemente aus, die diesem Score nicht entsprechen, es sei denn, der Filter „(any)“ wird verwendet."
    high_trust_flaggers_auto_hide_posts: "Beiträge von neuen Benutzern werden automatisch ausgeblendet, nachdem sie von einem Benutzer mit VS3+ als Spam gemeldet wurden"
    cooldown_hours_until_reflag: "Wie lange Benutzer warten müssen, bevor sie einen Beitrag erneut melden können"
    slow_mode_prevents_editing: "Verhindert der langsame Modus die Bearbeitung nach editing_grace_period?"
    reply_by_email_enabled: "Aktiviere Antworten auf Themen per E-Mail."
    reply_by_email_address: "Vorlage für Antwort per E-Mail (eingehende E-Mail-Adresse), zum Beispiel: %%{reply_key}@reply.example.com oder replies+%%{reply_key}@example.com"
    alternative_reply_by_email_addresses: "Liste der alternativen Vorlagen für die Beantwortung per E-Mail (eingehende E-Mail-Adressen). Beispiel: %%{reply_key}@reply.example.com|replies+%%{reply_key}@example.com"
    incoming_email_prefer_html: "Verwende HTML statt Text für eingehende E-Mails."
    strip_incoming_email_lines: "Entferne führende und folgende Leerzeichen von jeder Zeile eingehender E-Mails."
    disable_emails: "Discourse daran hindern, jegliche E-Mails zu versenden. Wähle „yes“, um E-Mails für alle Benutzer zu deaktivieren. Wähle „non-staff“, um E-Mails für alle Benutzer außer den Team-Mitgliedern zu deaktivieren."
    strip_images_from_short_emails: "Entferne Bilder aus E-Mails kleiner als 2800 Bytes."
    short_email_length: "Kurze E-Mail-Länge in Bytes"
    display_name_on_email_from: "Zeige vollständige Namen im Absender-Feld von E-Mails"
    unsubscribe_via_email: "Erlaube es Benutzern, eine E-Mail mit dem Betreff oder Text „unsubscribe“ zum Abbestellen der E-Mails zu senden."
    unsubscribe_via_email_footer: "Füge einen „mailto:“-Link zum Abbestellen per E-Mail in der Fußzeile ausgehender E-Mails hinzu"
    delete_email_logs_after_days: "Lösche E-Mail-Protokolle nach (N) Tagen. Wähle 0, um sie für immer zu behalten."
    disallow_reply_by_email_after_days: "Verbiete Antworten per E-Mail nach (N) Tagen. 0 für unbegrenzte Zeit"
    max_emails_per_day_per_user: "Maximale Anzahl von E-Mails, die den Benutzern pro Tag gesendet werden. 0 zum Deaktivieren des Limits"
    enable_staged_users: "Erstelle automatisch vorbereitete Benutzer, wenn eingehende E-Mails verarbeitet werden."
    maximum_staged_users_per_email: "Maximale Anzahl vorbereiteter Benutzer, wenn eine eingehende E-Mail bearbeitet wird."
    maximum_recipients_per_new_group_email: "Eingehende E-Mails mit zu vielen Empfängern blockieren."
    auto_generated_allowlist: "Liste von E-Mail-Adressen, die nicht auf automatisch generierte Inhalte überprüft werden. Beispiel: foo@bar.com|discourse@bar.com"
    block_auto_generated_emails: "Eingehende E-Mails blockieren, die als automatisch generiert erkannt werden."
    ignore_by_title: "Ignoriere eingehende E-Mails basierend auf ihrem Betreff."
    mailgun_api_key: "Geheimer Mailgun-API-Schlüssel, um Webhook-Nachrichten zu überprüfen."
    sendgrid_verification_key: "Sendgrid-Verifizierungsschlüssel, der zur Verifizierung von Webhook-Nachrichten verwendet wird."
    mailjet_webhook_token: "Token, das zur Verifizierung der Webhook-Payload verwendet wird. Es muss als „t“-Abfrageparameter des Webhooks übergeben werden, zum Beispiel: https://example.com/webhook/mailjet?t=supersecret"
    mandrill_authentication_key: "Mandrill-Authentifizierungsschlüssel, der zur Verifizierung von Webhook-Nachrichten verwendet wird."
    postmark_webhook_token: "Token, das zur Verifizierung der Webhook-Payload verwendet wird. Es muss als „t“-Abfrageparameter des Webhooks übergeben werden, zum Beispiel: https://example.com/webhook/postmark?t=supersecret"
    sparkpost_webhook_token: "Token, das zur Verifizierung der Webhook-Payload verwendet wird. Es muss als „t“-Abfrageparameter des Webhooks übergeben werden, zum Beispiel: https://example.com/webhook/sparkpost?t=supersecret"
    soft_bounce_score: "Der Bounce-Score des Benutzers wird um diesen Wert erhöht, wenn eine E-Mail vorübergehend nicht zugestellt werden kann."
    hard_bounce_score: "Der Bounce-Score des Benutzers wird um diesen Wert erhöht, wenn eine E-Mail dauerhaft nicht zugestellt werden konnte."
    bounce_score_threshold: "Bounce-Score, ab dem wir einem Benutzer keine E-Mails mehr senden."
    reset_bounce_score_after_days: "Bounce-Score automatisch nach X Tagen zurücksetzen."
    blocked_attachment_content_types: "Liste der Schlüsselwörter für die Ablehnung von Anhängen basierend auf Inhaltstypen."
    blocked_attachment_filenames: "Liste der Schlüsselwörter für die Ablehnung von Anhängen basierend auf dem Dateinamen."
    forwarded_emails_behaviour: "Wie an Discourse weitergeleitete E-Mails behandelt werden"
    always_show_trimmed_content: "Immer den gekürzten Teil von eingehenden E-Mails anzeigen. WARNUNG: Könnte E-Mail-Adressen preisgeben."
    trim_incoming_emails: "Schneide einen Teil der eingehenden E-Mails ab, der nicht relevant ist."
    private_email: "Füge keine Inhalte von Beiträgen oder Themen in den E-Mail-Titel oder den E-Mail-Text ein. HINWEIS: Deaktiviert auch die E-Mail-Zusammenfassungen."
    email_total_attachment_size_limit_kb: "Maximale Gesamtgröße von Dateien, die an ausgehende E-Mails angehängt werden. Auf 0 setzen, um das Versenden von Dateianhängen zu deaktivieren."
    post_excerpts_in_emails: "Sende in Benachrichtigungs-E-Mails immer Auszüge anstelle von ganzen Beiträgen"
    raw_email_max_length: "Wie viele Zeichen für eingehende E-Mails gespeichert werden sollen."
    raw_rejected_email_max_length: "Wie viele Zeichen für abgelehnte E-Mails gespeichert werden sollen."
    delete_rejected_email_after_days: "Lösche abgelehnte E-Mails, die älter als (n) Tage sind."
    require_change_email_confirmation: "Verlangt von Nicht-Team-Mitgliedern, dass sie ihre alte E-Mail-Adresse bestätigen, bevor sie sie ändern. Gilt nicht für Team-Mitglieder; diese müssen ihre alte E-Mail-Adresse immer bestätigen."
    manual_polling_enabled: "E-Mails über die API für E-Mail-Antworten verteilen."
    pop3_polling_enabled: "E-Mail-Antworten über POP3 abrufen."
    pop3_polling_ssl: "SSL für die Verbindung zum POP3-Server verwenden. (Empfohlen)"
    pop3_polling_openssl_verify: "Überprüfe TLS-Server-Zertifikat (Standard: aktiviert)"
    pop3_polling_period_mins: "Intervall in Minuten zum Abholen neuer E-Mails vom POP3-Konto. HINWEIS: Erfordert Neustart."
    pop3_polling_port: "Port für die POP3-Abfrage."
    pop3_polling_host: "Hostname für die POP3-Abfrage."
    pop3_polling_username: "Benutzername für die POP3-Abfrage."
    pop3_polling_password: "Passwort für die POP3-Abfrage."
    pop3_polling_delete_from_server: "E-Mails vom Server löschen. HINWEIS: Wenn du dies deaktivierst, solltest du deinen E-Mail-Posteingang manuell aufräumen"
    log_mail_processing_failures: "Protokolliere alle Fehler bei der E-Mail-Verarbeitung unter <a href='%{base_path}/logs' target='_blank'>/logs</a>"
    email_in: "Benutzern erlauben, neue Themen per E-Mail zu posten. Nachdem du diese Einstellung aktiviert hast, kannst du eingehende E-Mail-Adressen für Gruppen und Kategorien konfigurieren."
    email_in_min_trust: "Minimale Vertrauensstufe, um neue Themen per E-Mail erstellen zu können."
    email_in_allowed_groups: "Gruppen, denen es erlaubt ist, neue Themen per E-Mail zu posten."
    email_in_authserv_id: "Die Kennung des Dienstes, der Authentifizierungsprüfungen für eingehende E-Mails durchführt. Siehe <a href='https://meta.discourse.org/t/134358'>https://meta.discourse.org/t/134358</a> für Hinweise zur Konfiguration."
    email_in_spam_header: "Die E-Mail-Kopfzeile, um Spam zu erkennen."
    enable_imap: "Aktiviere IMAP für die Synchronisation von Gruppen-Nachrichten."
    enable_imap_write: "Bidirektionale IMAP-Synchronisation aktivieren. Wenn diese Option deaktiviert ist, sind alle Schreibvorgänge auf IMAP-Konten deaktiviert."
    enable_imap_idle: "Verwende den IMAP-IDLE-Mechanismus, um auf neue E-Mails zu warten."
    enable_smtp: "Aktiviere SMTP für den Versand von Benachrichtigungen für Gruppen-Nachrichten."
    imap_polling_period_mins: "Der Zeitraum in Minuten zwischen der Überprüfung der IMAP-Konten auf E-Mails."
    imap_polling_old_emails: "Die maximale Anzahl alter E-Mails (verarbeitet), die jedes Mal aktualisiert werden sollen, wenn eine IMAP-Box abgefragt wird (0 für alle)."
    imap_polling_new_emails: "Die maximale Anzahl neuer E-Mails (unverarbeitet), die jedes Mal aktualisiert werden sollen, wenn eine IMAP-Box abgefragt wird."
    imap_batch_import_email: "Die Mindestanzahl neuer E-Mails, die den Importmodus auslösen (deaktiviert Beitragshinweise)."
    email_prefix: "Das [Präfix], das für den Betreff von E-Mails genutzt wird. Standardwert ist „title“, wenn nicht gesetzt."
    email_site_title: "Titel der Website, der als Absender beim Versand von E-Mails verwendet wird. Wenn nicht angegeben, wird „title“ verwendet. Nutze diese Einstellung, wenn „title“ spezielle Zeichen enthält, die im Absender-Feld einer E-Mail nicht verwendet werden dürfen."
    find_related_post_with_key: "Verwende nur den „Antwort-Schlüssel“, um den Beitrag zu finden, auf den geantwortet wurde. WARNUNG: Wenn dies deaktiviert wird, können Benutzer auf Grundlage der E-Mail-Adresse nachgeahmt werden."
    minimum_topics_similar: "Wie viele Themen existieren müssen, bevor beim Erstellen eines neuen Themas eine Liste ähnlicher Themen angezeigt wird."
    relative_date_duration: "Anzahl der Tage nach Veröffentlichung, nach der das Veröffentlichungsdatum relativ (7 Tage) statt absolut (20. Februar) dargestellt wird."
    delete_user_max_post_age: "Verhindere das Löschen von Benutzerkonten, deren erster Beitrag mehr als (x) Tage alt ist."
    delete_all_posts_max: "Die maximale Anzahl von Beiträgen, welche auf einmal gelöscht werden kann. Hat ein Benutzer mehr Beiträge, so können die Beiträge nicht auf einmal und der Benutzer nicht gelöscht werden."
    delete_user_self_max_post_count: "Die maximale Anzahl an Beiträgen, die ein Benutzer haben darf, um sein Konto eigenständig löschen zu können. Setze den Wert auf -1, um das eigenständige Löschen von Konten zu deaktivieren."
    username_change_period: "Die maximale Anzahl von Tagen nach der Registrierung, nach der Konten ihren Benutzernamen ändern können (0 verbietet die Änderung des Benutzernamen)."
    email_editable: "Erlaube Benutzern, ihre E-Mail-Adresse nach der Registrierung zu ändern."
    logout_redirect: "Adresse, auf die der Browser nach dem Abmelden weitergeleitet wird (z. B. https://example.com/logout)"
    allow_uploaded_avatars: "Benutzer können eigene Profilbilder hochladen."
    uploaded_avatars_allowed_groups: "Lege fest, welche Gruppen eigene Profilbilder hochladen dürfen."
    default_avatars: "URLs zu Avataren, die standardmäßig für neue Benutzer verwendet werden, bis sie diese ändern."
    automatically_download_gravatars: "Gravatars für Benutzer bei Kontoerstellung oder E-Mail-Änderung herunterladen."
    digest_topics: "Die maximale Anzahl von beliebten Themen, die in der E-Mail-Zusammenfassung angezeigt werden sollen."
    digest_posts: "Die maximale Anzahl von beliebten Beiträgen, die in der E-Mail-Zusammenfassung angezeigt werden sollen."
    digest_other_topics: "Die maximale Anzahl von Themen, die in dem Bereich „Neues in Themen und Kategorien, denen du folgst“ in der E-Mail-Zusammenfassung angezeigt werden sollen."
    digest_min_excerpt_length: "Minimale Zeichenlänge für Auszüge von Beiträgen in der E-Mail-Zusammenfassung."
    suppress_digest_email_after_days: "Unterdrücke E-Mail-Zusammenfassungen für Benutzer, die länger als (n) Tage nicht auf der Website gesehen wurden."
    digest_suppress_categories: "Unterdrücke diese Kategorien in E-Mail-Zusammenfassungen."
    digest_suppress_tags: "Unterdrücke diese Schlagwörter in den E-Mail-Zusammenfassungen."
    disable_digest_emails: "Deaktiviere E-Mail-Zusammenfassungen für alle Benutzer."
    apply_custom_styles_to_digest: "Benutzerdefinierte E-Mail-Vorlage und CSS werden auf E-Mail-Zusammenfassungen angewendet."
    email_accent_bg_color: "Die Akzentfarbe, die als Hintergrund für einige Elemente in HTML-E-Mails verwendet werden soll. Gib einen Farbnamen („red“) oder einen Hex-Wert („#FF0000“) ein."
    email_accent_fg_color: "Die Farbe des Textes, der in HTML-E-Mails auf der Hintergrundfarbe dargestellt wird. Gib einen Farbnamen („white“) oder einen Hex-Wert („#FFFFFF“) ein."
    email_link_color: "Die Farbe von Links in HTML-E-Mails. Gib einen Farbnamen („blue“) oder einen Hex-Wert („#0000FF“) ein."
    detect_custom_avatars: "Aktiviere diese Option, um zu überprüfen, ob Benutzer eigene Profilbilder hochgeladen haben."
    max_daily_gravatar_crawls: "Maximale Anzahl, wie oft Discourse an einem Tag Gravatar auf benutzerdefinierte Avatare überprüft"
    public_user_custom_fields: "Eine Liste von benutzerdefinierten Feldern, die über die API abgerufen werden können."
    staff_user_custom_fields: "Eine Liste von benutzerdefinierten Feldern, die von Team-Mitgliedern über die API abgerufen werden können."
    enable_user_directory: "Aktiviert ein durchsuchbares Benutzerverzeichnis"
    enable_group_directory: "Aktiviert ein durchsuchbares Gruppenverzeichnis"
    enable_category_group_moderation: "Gruppen erlauben, Inhalte in bestimmten Kategorien zu moderieren"
    group_in_subject: "Setze %%{optional_pm} im E-Mail-Betreff auf den Namen der ersten Gruppe in der privaten Nachricht, siehe: <a href='https://meta.discourse.org/t/customize-specific-email-templates/88323' target='_blank'>Betreffformat für Standard-E-Mails anpassen</a>"
    allow_anonymous_posting: "Benutzern erlauben, in den anonymen Modus zu wechseln"
    allow_anonymous_likes: "Anonymen Benutzern erlauben, Beiträgen ein „Gefällt mir“ zu geben"
    anonymous_posting_min_trust_level: "Vertrauensstufe, ab der das Schreiben anonymer Beiträge erlaubt ist"
    anonymous_posting_allowed_groups: "Gruppen, die anonyme Beiträge zulassen dürfen"
    anonymous_account_duration_minutes: "Erzeuge alle N Minuten ein neues anonymes Konto je Benutzer, um die Anonymität zu gewährleisten. Beispiel: Ein Wert von 600 sorgt dafür, dass ein neues anonymes Konto erzeugt wird, wenn ein Benutzer in den anonymen Modus wechselt UND mindestens 600 Minuten seit dem letzten Beitrag dieses Benutzers vergangen sind."
    hide_user_profiles_from_public: "Deaktiviert Benutzerkarten, Benutzerprofile und das Benutzerverzeichnis für anonyme Benutzer."
    allow_users_to_hide_profile: "Benutzern erlauben, ihr Profil und ihre Präsenz auszublenden"
    allow_featured_topic_on_user_profiles: "Erlaube Benutzern, ihrer Benutzerkarte und ihrem Profil einen Link zu einem Thema hinzuzufügen."
    show_inactive_accounts: "Erlaube angemeldeten Benutzern, die Profile inaktiver Benutzer anzuschauen."
    hide_suspension_reasons: "Zeige Sperrgründe nicht öffentlich auf Benutzerprofilen an."
    log_personal_messages_views: "Protokolliere Aufrufe persönlicher Nachrichten durch Administratoren für andere Benutzer/Gruppen."
    ignored_users_count_message_threshold: "Benachrichtige die Moderatoren, wenn ein bestimmter Benutzer von so vielen anderen Benutzern ignoriert wird."
    ignored_users_message_gap_days: "Wie lange gewartet werden soll, bevor die Moderatoren erneut über einen Benutzer informiert werden, der von vielen anderen ignoriert wird."
    clean_up_inactive_users_after_days: "Anzahl von Tagen, nach denen ein inaktiver Benutzer (Vertrauensstufe 0 ohne irgendwelche Beiträge) entfernt wird. Zum Deaktivieren auf 0 setzen."
    clean_up_unused_staged_users_after_days: "Anzahl der Tage, bevor ein inaktiver vorbereiteter Benutzer (ohne Beiträge) entfernt wird. Zum Deaktivieren der Bereinigung auf 0 setzen."
    user_selected_primary_groups: "Benutzern erlauben, ihre eigene primäre Gruppe festzulegen"
    max_notifications_per_user: "Maximale Anzahl an Benachrichtigungen pro Benutzer. Wenn diese Zahl überschritten wird, werden alte Benachrichtigungen gelöscht. Wird wöchentlich erzwungen. Zum Deaktivieren auf 0 setzen"
    allowed_user_website_domains: "Benutzer-Websites werden mit diesen Domains abgeglichen. Mehrere Domains können durch senkrechte Striche („|“) getrennt angegeben werden."
    allow_profile_backgrounds: "Benutzern erlauben, Profilhintergründe hochzuladen."
    sequential_replies_threshold: "Anzahl an aufeinanderfolgenden Beiträgen, die ein Benutzer in einem Thema schreiben kann, bevor er eine entsprechende Benachrichtigung diesbezüglich erhält."
    get_a_room_threshold: "Anzahl an Beiträgen, die ein Benutzer im selben Thema an dieselbe Person schreiben kann, bevor er gewarnt wird."
    dont_feed_the_trolls_threshold: "Anzahl der Meldungen von anderen Benutzern, bevor verwarnt wird."
    enable_mobile_theme: "Mobilgeräte verwenden eine mobile Darstellung mit der Möglichkeit, zur vollständigen Website zu wechseln. Deaktiviere diese Option, wenn du ein eigenes Fully-Responsive-Stylesheet verwenden möchtest."
    dominating_topic_minimum_percent: "Anteil der Beiträge eines Themas in Prozent, die ein einzelner Benutzer verfassen darf, bevor dieser Benutzer darauf hingewiesen wird, dass er dieses Thema dominiert."
    disable_avatar_education_message: "Deaktiviert den Hinweis für Benutzer, dass sie ihren Avatar ändern können."
    pm_warn_user_last_seen_months_ago: "Benutzer beim Erstellen einer neuen privaten Nachricht warnen, wenn der Empfänger seit mehr als n Monaten nicht gesehen wurde."
    suppress_uncategorized_badge: "Zeige kein Abzeichen für nicht kategorisierte Themen in der Themenliste."
    header_dropdown_category_count: "Wie viele Kategorien im Header-Drop-down-Menü angezeigt werden können."
    permalink_normalizations: "Diesen regulären Ausdruck anwenden, bevor Permalinks verarbeitet werden; Beispiel: /(topic.*)\\?.*/\\1 wird Query-Strings von Themen-Routen entfernen. Format: regulärer Ausdruck + String, benutze \\1 usw., um Teilausdrücke zu verwenden"
    global_notice: "Zeigt allen Besuchern eine DRINGENDE NOTFALL-Meldung in Form eines nicht ausblendbaren, global sichtbaren Banners an. Leere den Inhalt, um sie wieder auszublenden (HTML ist erlaubt)."
    disable_system_edit_notifications: "Unterdrückt Bearbeitungsbenachrichtigungen durch den System-Benutzer, wenn die „download_remote_images_to_local“-Einstellung aktiviert ist."
    disable_category_edit_notifications: "Deaktiviere Benachrichtigungen für Änderungen an Themenkategorien. Hierzu zählen auch Themen, die „veröffentlicht“ sind (z. B. geteilte Entwürfe)."
    disable_tags_edit_notifications: "Deaktiviere Benachrichtigungen für Änderungen an Themenschlagwörtern. Hierzu zählen auch Themen, die „veröffentlicht“ sind (z. B. geteilte Entwürfe)."
    notification_consolidation_threshold: "Anzahl von „Gefällt mir“- oder Mitgliedschaftsanfragen-Benachrichtigungen, bevor die Benachrichtigungen zu einer einzelnen zusammengefasst werden. Zum Deaktivieren auf 0 setzen."
    likes_notification_consolidation_window_mins: "Zeitfenster in Minuten, in dem mehrere „Gefällt mir“-Benachrichtigungen zu einer einzelnen Benachrichtigung zusammengefasst werden, sobald der Schwellenwert erreicht wird. Der Schwellenwert kann mittels `SiteSetting.notification_consolidation_threshold` eingestellt werden."
    automatically_unpin_topics: "Themen automatisch loslösen, wenn ein Benutzer das Ende erreicht."
    read_time_word_count: "Wörter pro Minute für die Berechnung der geschätzten Lesezeit."
    topic_page_title_includes_category: "<a href='https://developer.mozilla.org/en-US/docs/Web/HTML/Element/title' target='_blank'>„title“-Tag</a> der Themen-Seite enthält einen Kategorienamen."
    native_app_install_banner_ios: "Zeigt das DiscourseHub-App-Banner auf iOS-Geräten für Anwärter (Vertrauensstufe 1) und höher an."
    native_app_install_banner_android: "Zeigt das DiscourseHub-App-Banner auf Android-Geräten für Anwärter (Vertrauensstufe 1) und höher an."
    app_association_android: "Inhalte des Endpunkts <a href='%{base_path}/.well-known/assetlinks.json'>.well-known/assetlinks.json</a>, verwendet für die Digital Asset Links API von Google."
    app_association_ios: "Inhalt des Endpunkts <a href='%{base_path}/apple-app-site-association'>apple-app-site-association</a>, der verwendet wird, um Universal Links zwischen dieser Website und iOS-Apps zu erstellen."
    share_anonymized_statistics: "Anonymisierte Nutzungsdaten teilen."
    auto_handle_queued_age: "Bearbeite Einträge automatisch, die so viele Tage auf Überprüfung warten. Meldungen werden ignoriert. Beiträge und Benutzer in der Warteschlange werden zurückgewiesen. Setze den Wert auf 0, um diese Funktion zu deaktivieren."
    penalty_step_hours: "Standardstrafen für das Stummschalten oder Sperren von Benutzern in Stunden. Beim ersten Verstoß wird standardmäßig der erste Wert verwendet, beim zweiten Verstoß standardmäßig der zweite Wert usw."
    svg_icon_subset: "Füge zusätzliche „FontAwesome 5“-Symbole hinzu, die du in deine Assets einbinden möchtest. Verwende das Präfix „fa-“ für einfarbige Symbole, „far-“ für normale Symbole und „fab-“ für Markensymbole."
    max_prints_per_hour_per_user: "Maximale Anzahl von /print-Seitenaufrufen (auf 0 setzen, um das Drucken zu deaktivieren)"
    full_name_required: "Vollständiger Name ist ein Pflichtfeld des Benutzerprofils."
    enable_names: "Zeige den vollständigen Namen des Benutzers in seinem Profil, auf der Benutzerkarte und in E-Mails an. Deaktivieren, um den vollständigen Namen überall auszublenden."
    display_name_on_posts: "Zeige zusätzlich zum @Benutzernamen auch den vollständigen Namen des Benutzers bei seinen Beiträgen."
    show_time_gap_days: "Wenn zwei Beiträge so viele Tage auseinanderliegen, dann wird die Zeitspanne im Thema angezeigt."
    short_progress_text_threshold: "Sobald die Anzahl an Beiträgen in einem Thema diese Nummer übersteigt, zeigt der Fortschrittsbalken nur noch die aktuelle Beitragsnummer. Dieser Wert sollte angepasst werden, falls die Breite des Fortschrittsbalkens verändert wird."
    default_code_lang: "Standardmäßige Syntaxhervorhebung für Programmiersprachen, die auf Markdown-Codeblöcke angewendet wird (auto, text, ruby, python usw.). Dieser Wert muss auch in der Website-Einstellung `highlighted languages` enthalten sein."
    warn_reviving_old_topic_age: "Wenn jemand beginnt, auf ein Thema zu antworten, dessen letzte Antwort älter als diese Anzahl an Tagen ist, wird eine Warnung angezeigt. Zum Deaktivieren auf 0 setzen."
    autohighlight_all_code: "Wende die Syntaxhervorhebung auf HTML-&lt;code&gt;-Blöcke an, auch wenn keine Sprache angegeben ist. Um Markdown-Codeblöcke zu konfigurieren, verwende die Einstellung „default code lang“."
    highlighted_languages: "Aktivierte Regeln für die Syntaxhervorhebung. (Warnung: Das Aktivieren zu vieler Sprachen kann die Leistung beeinträchtigen.) Siehe <a href='https://highlightjs.org/static/demo/' target='_blank'>https://highlightjs.org/static/demo</a> für eine Demonstration"
    show_copy_button_on_codeblocks: "Eine Schaltfläche zu Codeblöcken hinzufügen, um den Inhalt des Blocks in die Zwischenablage des Benutzers zu kopieren."
    embed_any_origin: "Einbettbare Inhalte unabhängig vom Ursprung erlauben. Dies ist für mobile Apps mit statischem HTML erforderlich."
    embed_topics_list: "HTML-Einbettung von Themenlisten unterstützen"
    embed_set_canonical_url: "Lege die kanonische URL für eingebettete Themen auf die URL des eingebetteten Inhalts fest."
    embed_truncate: "Kürze die eingebetteten Beiträge."
    embed_unlisted: "Eingebettete Themen werden nicht aufgelistet, bis ein Benutzer antwortet."
    embed_support_markdown: "Markdown-Formatierung für eingebettete Beiträge unterstützen."
    allowed_embed_selectors: "Eine kommaseparierte Liste von CSS-Elementen, die in Einbettungen erlaubt sind."
    allowed_href_schemes: "URI-Schemas, die in Links zusätzlich zu http und https erlaubt sind."
    embed_post_limit: "Maximale Anzahl der Beiträge, die eingebettet werden."
    embed_username_required: "Der Benutzername ist für die Themenerstellung notwendig."
    notify_about_reviewable_item_after: "Falls es Elemente zur Überprüfung gibt, die nach so vielen Stunden noch nicht bearbeitet wurden, eine persönliche Nachricht an die Moderatoren senden. Zum Deaktivieren auf 0 setzen."
    delete_drafts_older_than_n_days: "Lösche Entwürfe, die älter als (n) Tage sind."
    delete_merged_stub_topics_after_days: "Anzahl der abzuwartenden Tage, bevor vollständig zusammengeführte Stub-Themen automatisch gelöscht werden. Auf 0 setzen, um Stub-Themen nie zu löschen."
    bootstrap_mode_min_users: "Mindestanzahl der Benutzer, die erforderlich ist, um den Starthilfe-Modus zu deaktivieren (zum Deaktivieren auf 0 setzen, kann bis zu 24 Stunden dauern)"
    prevent_anons_from_downloading_files: "Verhindern, dass anonyme Benutzer Anhänge herunterladen können."
    secure_uploads: 'Beschränkt den Zugriff auf ALLE Uploads (Bilder, Videos, Audio, Text, PDFs, ZIPs und andere). Wenn „Anmeldung erforderlich“ aktiviert ist, können nur angemeldete Benutzer auf Uploads zugreifen. Andernfalls ist der Zugriff nur für Medienuploads in privaten Nachrichten und privaten Kategorien beschränkt. WARNUNG: Diese Einstellung ist komplex und erfordert ein umfassendes administratives Verständnis. Siehe <a target="_blank" href="https://meta.discourse.org/t/-/140017">das Thema „Sichere Uploads“ auf Meta</a> für Details.'
    secure_uploads_allow_embed_images_in_emails: "Ermöglicht das Einbetten sicherer Bilder, die normalerweise in E-Mails geschwärzt werden würden, wenn ihre Größe kleiner ist als die Einstellung „secure uploads max email embed image size kb“."
    secure_uploads_max_email_embed_image_size_kb: "Der Größengrenzwert für sichere Bilder, die in E-Mails eingebettet werden, wenn die Einstellung „secure uploads allow embed in emails“ aktiviert ist. Anderweitig hat diese Einstellung keine Auswirkung."
    slug_generation_method: "Gib eine Methode an, wie Kürzel in URLs generiert werden sollen. „encoded“ erzeugt einen Prozent-encodierten String, bei „none“ wird kein Kürzel verwendet."
    enable_emoji: "Emoji aktivieren"
    enable_emoji_shortcuts: "Geläufige Text-Smileys wie :) :p :( werden in Emojis umgewandelt"
    emoji_set: "Welche Emojis sollen es sein?"
    emoji_autocomplete_min_chars: "Mindestanzahl von Zeichen, um das Pop-up-Fenster zur Emoji-Autovervollständigung zu öffnen."
    enable_inline_emoji_translation: "Aktiviert die Übersetzung von Inline-Emojis (ohne ein Leerzeichen oder Satzzeichen davor)"
    emoji_deny_list: "Diese Emoji können nicht in Menüs oder Shortcodes verwendet werden."
    approve_post_count: "Anzahl der Beiträge eines neuen Benutzers oder Anwärters, die genehmigt werden müssen"
    approve_unless_trust_level: "Beiträge, die von Benutzern unterhalb dieser Vertrauensstufe erstellt werden, müssen genehmigt werden"
    approve_unless_allowed_groups: "Beiträge von Benutzern, die nicht in diesen Gruppen sind, müssen genehmigt werden"
    approve_new_topics_unless_trust_level: "Neue Themen, die von Benutzern unterhalb dieser Vertrauensstufe erstellt werden, müssen genehmigt werden"
    approve_new_topics_unless_allowed_groups: "Neue Themen, die von Benutzern erstellt werden, die nicht in diesen Gruppen sind, müssen genehmigt werden"
    approve_unless_staged: "Neue Themen und Beiträge, die von vorbereiteten Benutzern erstellt werden, müssen genehmigt werden"
    notify_about_queued_posts_after: "Wenn es Beiträge gibt, die länger als diese Anzahl an Stunden auf ihre Überprüfung warten, sende eine Benachrichtigung an alle Moderatoren. Setze die Einstellung auf 0, um diese Benachrichtigungen zu deaktivieren."
    reviewable_revision_reasons: "Liste der Gründe, die ausgewählt werden können, wenn ein überprüfbarer Beitrag in der Warteschlange mit einer Überarbeitung abgelehnt wird. „Sonstiges“ ist auch immer verfügbar, damit ein benutzerdefinierter Grund eingegeben werden kann."
    auto_close_messages_post_count: "Maximale Anzahl von Beiträgen, die in einer Nachricht erlaubt sind, bevor sie automatisch geschlossen wird (0 = ausgeschaltet)"
    auto_close_topics_post_count: "Maximale Anzahl von Beiträgen, die in einem Thema erlaubt sind, bevor es automatisch geschlossen wird (0 = ausgeschaltet)"
    auto_close_topics_create_linked_topic: "Erstelle ein neues verknüpftes Thema, wenn ein Thema basierend auf der Einstellung „auto close topics post count“ automatisch geschlossen wird"
    code_formatting_style: "Code-Schaltfläche im Editor wird standardmäßig diesen Formatierungsstil anwenden"
    max_allowed_message_recipients: "Maximale Anzahl von Empfängern in einer Nachricht."
    watched_words_regular_expressions: "Beobachtete Wörter sind reguläre Ausdrücke."
    enable_diffhtml_preview: "Experimentelle Funktion, die diffHTML verwendet, um die Vorschau zu synchronisieren, anstatt sie vollständig neu zu rendern"
    enable_fast_edit: "Fügt dem Beitragsauswahlmenü eine Schaltfläche hinzu, um eine kleine Auswahl inline zu bearbeiten."
    enable_quote_copy: "Fügt dem Beitragsauswahlmenü eine Schaltfläche hinzu, um die Auswahl als Markdown-Zitat in die Zwischenablage zu kopieren."
    old_post_notice_days: "Anzahl Tage, bevor eine Beitragsnotiz alt wird"
    new_user_notice_tl: "Minimale Vertrauensstufe, die für das Sehen von Beitragsnotizen neuer Benutzer erforderlich ist."
    returning_user_notice_tl: "Minimale Vertrauensstufe, die für das Sehen von Beitragsnotizen wiederkehrender Benutzer erforderlich ist."
    returning_users_days: "Wie viele Tage vergehen sollten, bevor ein Benutzer als wiederkehrend betrachtet wird."
    review_media_unless_trust_level: "Das Team wird Beiträge von Benutzern mit niedrigeren Vertrauensstufen überprüfen, wenn sie eingebettete Medien enthalten."
    skip_review_media_groups: "Benutzer, die keiner dieser Gruppen angehören, werden ihre Beiträge zur Überprüfung an die Mitarbeiter gesendet, wenn der Beitrag eingebettete Medien enthält."
    blur_tl0_flagged_posts_media: "Bilder von gemeldeten Beiträgen mit Unschärfe versehen, um potenzielle NSFW-Inhalte auszublenden."
    enable_page_publishing: "Erlaube Team-Mitgliedern, Themen unter neuen URLs mit eigenem Styling zu veröffentlichen."
    show_published_pages_login_required: "Anonyme Benutzer können veröffentlichte Seiten sehen, auch wenn eine Anmeldung erforderlich ist."
    skip_auto_delete_reply_likes: "Beim automatischen Löschen alter Antworten Beiträge mit mindestens dieser Anzahl von „Gefällt mir“ auslassen."
    default_email_digest_frequency: "Wie oft Benutzer standardmäßig E-Mail-Zusammenfassungen erhalten."
    default_include_tl0_in_digests: "Beiträge von neuen Benutzern in E-Mail-Zusammenfassungen standardmäßig anzeigen. Benutzer können dies in ihren Einstelllungen ändern."
    default_email_level: "Lege die Standard-E-Mail-Benachrichtigungsstufe für normale Themen fest."
    default_email_messages_level: "Lege die Standard-E-Mail-Benachrichtigungsstufe fest, wenn jemand einem Benutzer eine Nachricht sendet."
    default_email_mailing_list_mode: "Für jeden neuen Beitrag standardmäßig eine E-Mail senden."
    default_email_mailing_list_mode_frequency: "Benutzer, die den Mailinglisten-Modus einschalten, werden standardmäßig so häufig eine E-Mail erhalten."
    disable_mailing_list_mode: "Benutzern das Aktivieren des Mailinglisten-Modus verbieten (verhindert, dass E-Mails von Mailinglisten gesendet werden)."
    default_email_previous_replies: "Standardmäßig vorhergehende Antworten in E-Mails einschließen."
    default_email_in_reply_to: "Standardmäßig einen Auszug aus dem beantworteten Beitrag in E-Mails einfügen."
    default_hide_profile_and_presence: "Öffentliches Benutzerprofil und Präsenzfunktionen standardmäßig ausblenden."
    default_other_new_topic_duration_minutes: "Globale Standardbedingung, nach der ein Thema als neu gilt."
    default_other_auto_track_topics_after_msecs: "Globale Standardzeit, bevor ein Thema automatisch verfolgt wird."
    default_other_notification_level_when_replying: "Globale Standard-Benachrichtigungsstufe, wenn ein Benutzer auf ein Thema antwortet."
    default_other_external_links_in_new_tab: "Öffne externe Links standardmäßig in einer neuen Registerkarte."
    default_other_enable_quoting: "Aktiviere standardmäßig die Zitat-Antwort-Funktion für hervorgehobenen Text."
    default_other_enable_defer: "Aktiviere standardmäßig die Funktion zum Aufschieben von Themen."
    default_other_dynamic_favicon: "Zeige standardmäßig die Anzahl der neuen/aktualisierten Themen im Browser-Symbol an."
    default_other_skip_new_user_tips: "Überspringe Tipps und Abzeichen für das Onboarding neuer Benutzer."
    default_other_like_notification_frequency: "Benutzer standardmäßig bei erhaltenen „Gefällt mir“ benachrichtigen."
    default_topics_automatic_unpin: "Themen standardmäßig automatisch loslösen, wenn ein Benutzer das Ende erreicht."
    default_categories_watching: "Liste der standardmäßig beobachteten Kategorien."
    default_categories_tracking: "Liste der standardmäßig verfolgten Kategorien."
    default_categories_muted: "Liste der standardmäßig stummgeschalteten Kategorien."
    default_categories_watching_first_post: "Liste der Kategorien, deren erster Beitrag pro Thema standardmäßig beobachtet wird."
    default_categories_normal: "Liste der Kategorien, die nicht standardmäßig stummgeschaltet sind. Nützlich, wenn die Website-Einstellung `mute_all_categories_by_default` aktiviert ist."
    mute_all_categories_by_default: "Setze die Standard-Benachrichtigungsstufe für alle Kategorien auf stumm. Erfordere die Aktivierung der Kategorien durch die Benutzer, damit sie auf den Seiten „Aktuell“ und „Kategorien“ erscheinen. Wenn du die Standardeinstellungen für anonyme Benutzer ändern möchtest, bearbeite die „default_categories_“-Einstellungen."
    default_tags_watching: "Liste der Schlagwörter, die standardmäßig beobachtet werden."
    default_tags_tracking: "Liste der Schlagwörter, die standardmäßig verfolgt werden."
    default_tags_muted: "Liste der Schlagwörter, die standardmäßig stummgeschaltet werden."
    default_tags_watching_first_post: "Liste der Schlagwörter, deren erster Beitrag pro Thema standardmäßig beobachtet wird."
    default_text_size: "Schriftgröße, die standardmäßig ausgewählt ist"
    default_title_count_mode: "Standardmodus für den Seitentitel-Zähler"
    enable_offline_indicator: "Benutzern eine Nachricht anzeigen, wenn festgestellt wird, dass sie keine Netzwerkverbindung haben"
    default_sidebar_link_to_filtered_list: "Links im Navigationsmenü standardmäßig mit der gefilterten Liste verknüpfen."
    default_sidebar_show_count_of_new_items: "Links im Navigationsmenü zeigen standardmäßig die Anzahl der neuen Elemente anstelle von Abzeichen an."
    default_sidebar_switch_panel_position: "Position der Panel-Umschaltschaltflächen in der Seitenleiste"
    retain_web_hook_events_period_days: "Anzahl an Tagen, die Webhook-Ereigniseinträge aufbewahrt werden."
    retry_web_hook_events: "Fehlgeschlagene Webhook-Ereignisse automatisch 4 Mal erneut versuchen. Die Wartezeiten zwischen den Versuchen betragen eine, 5, 25 und 125 Minuten."
    revoke_api_keys_unused_days: "Anzahl der Tage seit der letzten Verwendung eines API-Schlüssels, bevor er automatisch widerrufen wird (0 für nie)"
    revoke_api_keys_maxlife_days: "Anzahl der Tage, bevor ein API-Schlüssel automatisch widerrufen wird (0 für nie)"
    allow_user_api_key_scopes: "Liste erlaubter Bereiche für Benutzer-API-Schlüssel"
    min_trust_level_for_user_api_key: |
      Vertrauensstufe, die für die Generierung von Benutzer-API-Schlüsseln erforderlich ist.<br>
      <b>WARNUNG</b>: Die Änderung der Vertrauensstufe verhindert, dass sich Benutzer mit einer niedrigeren Vertrauensstufe über Discourse Hub anmelden können.
    user_api_key_allowed_groups: |
      Gruppenmitgliedschaft die für die Generierung von Benutzer-API-Schlüsseln erforderlich ist.<br>
      <b>WARNUNG</b>: Die Änderung der Vertrauensstufe verhindert, dass sich Benutzer mit einer niedrigeren Vertrauensstufe über Discourse Hub anmelden können.
    allowed_user_api_auth_redirects: "Zulässige URL für Authentifizierungs-Umleitung für Benutzer-API-Schlüssel. Das Platzhaltersymbol * kann verwendet werden, um jeden Bestandteil der Adresse zu ersetzen (z. B. www.example.com/*)."
    allowed_user_api_push_urls: "Erlaubte URLs für Server-Push zur Benutzer-API"
    revoke_user_api_keys_unused_days: "Anzahl der Tage seit der letzten Verwendung eines Benutzer-API-Schlüssels, bevor er automatisch widerrufen wird (0 für nie)"
    revoke_user_api_keys_maxlife_days: "Anzahl der Tage, bevor ein Benutzer-API-Schlüssel automatisch widerrufen wird (0 für nie)"
    tagging_enabled: "Schlagwörter für Themen aktivieren?"
    min_trust_to_create_tag: "Minimale Vertrauensstufe, um ein Schlagwort zu erstellen."
    create_tag_allowed_groups: "Gruppen, die Schlagwörter erstellen dürfen."
    max_tags_per_topic: "Maximale Anzahl an Schlagwörtern, die einem Thema hinzugefügt werden können."
    enable_max_tags_per_email_subject: "max_tags_per_email_subject beim Erstellen des Betreffs einer E-Mail verwenden"
    max_tags_per_email_subject: "Die maximale Anzahl von Schlagwörtern, die im Betreff einer E-Mail enthalten sein können"
    max_tag_length: "Die maximale Anzahl von Zeichen, die in einem Schlagwort verwendet werden kann."
    max_tag_search_results: "Maximale Ergebnisanzahl bei der Suche nach Schlagwörtern."
    max_tags_in_filter_list: "Maximale Anzahl von Schlagwörtern, die in der Filter-Drop-down-Liste angezeigt werden. Es werden die am häufigsten verwendeten Schlagwörter angezeigt."
    tags_sort_alphabetically: "Zeige Schlagwörter in alphabetischer Reihenfolge. Standardmäßig werden sie nach Beliebtheit sortiert."
    tags_listed_by_group: "Zeige Schlagwörter auf der <a href='%{base_path}/tags' target='_blank'>Schlagwort-Seite</a> geordnet nach Schlagwortgruppe an."
    tag_style: "Visueller Stil für Schlagwort-Abzeichen."
    pm_tags_allowed_for_groups: "Mitgliedern der einbezogenen Gruppe(n) erlauben, jede persönliche Nachricht zu markieren"
    min_trust_level_to_tag_topics: "Minimale Vertrauensstufe, um Schlagwörter zu Themen hinzuzufügen."
    tag_topic_allowed_groups: "Gruppen, die Themen mit Schlüsselwörtern versehen dürfen."
    suppress_overlapping_tags_in_list: "Schlagwort nicht zeigen, wenn es genauso im Thementitel vorkommt"
    remove_muted_tags_from_latest: "Themen, die nur mit stummgeschalteten Tags versehen sind, nicht in der Liste der aktuellen Themen anzeigen"
    force_lowercase_tags: "Kleinschreibung für alle neuen Schlagwörter erzwingen."
    create_post_for_category_and_tag_changes: "Einen kleinen Aktionsbeitrag erstellen, wenn sich die Kategorie oder die Schlagwörter eines Themas ändern"
    automatically_clean_unused_tags: "Lösche täglich automatisch Schlagwörter, die nicht in Themen oder privaten Nachrichten verwendet werden."
    watched_precedence_over_muted: "Benachrichtige mich über Themen in Kategorien oder Schlagwörtern, die ich beobachte und die auch zu einem Thema gehören, das ich stummgeschaltet habe"
    company_name: "Name deines Unternehmens oder deiner Organisation. Wenn du nichts angibst, werden keine vorgefertigten allgemeinen Geschäftsbedingungen oder Datenschutzhinweise bereitgestellt."
    governing_law: "Anzuwendendes Recht"
    city_for_disputes: "Stadt für Rechtsstreitigkeiten"
    shared_drafts_category: "Aktiviere die Funktion „Gemeinsame Entwürfe“, indem du eine Kategorie für Themenentwürfe bestimmst. Themen in dieser Kategorie werden in den Themenlisten für Team-Mitglieder unterdrückt."
    shared_drafts_min_trust_level: "Erlaube Benutzern, gemeinsame Entwürfe einzusehen und zu bearbeiten."
    shared_drafts_allowed_groups: "Erlaube Benutzern in diesen Gruppen, gemeinsame Entwürfe zu sehen und zu bearbeiten."
    push_notifications_prompt: "Zeige eine Aufforderung zur Benutzerzustimmung an."
    push_notifications_icon: "Das Abzeichensymbol, das in der Benachrichtigungsecke angezeigt wird. Ein monochromatisches PNG mit Transparenz (96 × 96) wird empfohlen."
    enable_desktop_push_notifications: "Desktop-Push-Benachrichtigungen aktivieren"
    push_notification_time_window_mins: "(n) Minuten warten, bevor eine Push-Benachrichtigung gesendet wird. Hilft zu verhindern, dass Push-Benachrichtigungen an einen aktiven Online-Benutzer gesendet werden."
    base_font: "Basisschriftart für die meisten Texte auf der Website. Themes können diese Schriftart mit der benutzerdefinierten CSS-Eigenschaft `--font-family` überschreiben."
    heading_font: "Schriftart für Überschriften auf der Website. Themes können diese Schriftart mit der benutzerdefinierten CSS-Eigenschaft `--heading-font-family` überschreiben."
    enable_sitemap: "Generiere eine Sitemap für deine Website und füge sie in die robots.txt-Datei ein."
    sitemap_page_size: "Anzahl der URLs, die auf jeder Sitemap-Seite enthalten sein sollen. Max 50.000"
    enable_user_status: "(Experimentell) Erlaubt es Benutzern, eine eigene Statusnachricht (Emoji + Beschreibung) einzustellen."
    enable_user_tips: "Tipps für neue Benutzer aktivieren, die diesen die wichtigsten Funktionen näherbringen"
    short_title: "Der Kurztitel wird beim Benutzer auf dem Startbildschirm, im Startmenü oder an anderen Stellen mit begrenztem Platz verwendet. Er sollte auf 12 Zeichen begrenzt sein."
    dashboard_hidden_reports: "Erlaube das Ausblenden der angegebenen Berichte im Dashboard."
    dashboard_visible_tabs: "Wähle aus, welche Dashboard-Registerkarten sichtbar sind."
    dashboard_general_tab_activity_metrics: "Wähle Berichte aus, die als Aktivitätsmetrik in der Registerkarte „Allgemein“ angezeigt werden."
    gravatar_name: "Name des Gravatar-Anbieters"
    gravatar_base_url: "URL der API-Basis des Gravatar-Anbieters"
    gravatar_login_url: "URL relativ zu gravatar_base_url, die dem Benutzer die Anmeldung beim Gravatar-Dienst ermöglicht"
    share_quote_buttons: "Lege fest, welche Elemente im Widget zum Teilen von Zitaten erscheinen und in welcher Reihenfolge."
    share_quote_visibility: "Bestimme, wann die Schaltflächen zum Teilen von Zitaten angezeigt werden sollen: nie, nur für anonyme Benutzer oder für alle Benutzer. "
    create_revision_on_bulk_topic_moves: "Erstelle eine Überarbeitung für die ersten Beiträge, wenn Themen massenweise in eine neue Kategorie verschoben werden."
    allow_changing_staged_user_tracking: "Zulassen, dass die Kategorie- und Schlagwort-Benachrichtigungseinstellungen eines vorbereiteten Benutzers von einem Administratorbenutzer geändert werden."
    use_email_for_username_and_name_suggestions: "Den ersten Teil der E-Mail-Adressen für Vorschläge für Benutzernamen und Namen verwenden. Dies macht es für die Öffentlichkeit einfacher, die vollständigen E-Mail-Adressen der Benutzer zu erraten (da ein großer Teil der Menschen gängige Dienste wie `gmail.com` nutzt)."
    use_name_for_username_suggestions: "Beim Vorschlagen von Benutzernamen den vollen Namen eines Benutzers verwenden."
    suggest_weekends_in_date_pickers: "Wochenenden (Samstag und Sonntag) in die Datumsvorschläge einbeziehen (deaktiviere dies, wenn du Discourse nur an Wochentagen von Montag bis Freitag benutzt)."
    splash_screen: "Zeigt einen temporären Ladebildschirm an, während Website-Assets geladen werden"
    navigation_menu: "Bestimme, welches Navigationsmenü du verwenden willst."
    default_navigation_menu_categories: "Ausgewählte Kategorien werden standardmäßig im Abschnitt „Kategorien“ des Navigationsmenüs angezeigt."
    default_navigation_menu_tags: "Ausgewählte Schlagwörter werden standardmäßig im Abschnitt „Schlagwörter“ des Navigationsmenüs angezeigt."
    experimental_new_new_view_groups: 'EXPERIMENTELL: Eine neue Themenliste aktivieren, die ungelesene und neue Themen kombiniert, und den Link „Alles“ in der Seitenleiste entsprechend verknüpfen.'
    enable_custom_sidebar_sections: "EXPERIMENTELL: Benutzerdefinierte Seitenleistenabschnitte aktivieren"
    experimental_topics_filter: "EXPERIMENTELL: Experimentelle Filterroute für Themen unter /filter aktivieren"
    enable_experimental_lightbox: "EXPERIMENTELL: Die Standard-Bild-Lightbox durch das überarbeitete Design ersetzen."
    experimental_form_templates: "EXPERIMENTELL: Aktiviere die Funktion „Formularvorlagen“. <b>Nachdem du sie aktiviert hast, verwalte</b> die Vorlagen unter <a href='%{base_path}/admin/customize/form-templates'>Anpassen / Vorlagen</a>."
    admin_sidebar_enabled_groups: "EXPERIMENTELL: Aktiviere die Seitenleistennavigation für die Administrator-Benutzeroberfläche für die angegebenen Gruppen, wodurch die Administrator-Navigationsschaltflächen der obersten Ebene ersetzt werden."
    lazy_load_categories_groups: "EXPERIMENTELL: Lazy-Load-Kategorieinformationen nur für Benutzer dieser Gruppen. Dies verbessert die Leistung auf Websites mit vielen Kategorien."
    page_loading_indicator: "Die Ladeanzeige konfigurieren, die bei der Seitennavigation in Discourse erscheint. „Spinner“ ist ein ganzseitiger Indikator. „Slider“ zeigt einen schmalen Balken am oberen Rand des Bildschirms an."
    show_user_menu_avatars: "Benutzeravatare im Benutzermenü anzeigen"
    errors:
      invalid_css_color: "Ungültige Farbe. Gib einen Farbnamen oder einen Hexadezimalwert ein."
      invalid_email: "Ungültige E-Mail-Adresse."
      invalid_username: "Es gibt keinen Benutzer mit diesem Benutzernamen."
      valid_username: "Es gibt einen Benutzer mit diesem Benutzernamen."
      invalid_group: "Es gibt keine Gruppe mit diesem Namen."
      invalid_integer_min_max: "Der Wert muss zwischen %{min} und %{max} liegen."
      invalid_integer_min: "Der Wert muss %{min} oder größer sein."
      invalid_integer_max: "Der Wert kann nicht höher als %{max} sein."
      invalid_integer: "Der Wert muss eine Ganzzahl sein."
      regex_mismatch: "Wert entspricht nicht dem erforderlichen Muster."
      must_include_latest: "Das Menü oben muss die Registerkarte „Aktuell“ enthalten."
      invalid_string: "Ungültiger Wert."
      invalid_string_min_max: "Anzahl der Zeichen muss zwischen %{min} und %{max} liegen."
      invalid_string_min: "Muss mindestens %{min} Zeichen lang sein."
      invalid_string_max: "Darf nicht länger als %{max} Zeichen sein."
      invalid_json: "Ungültiges JSON."
      invalid_reply_by_email_address: "Wert muss „%{reply_key}“ enthalten und sich von der Benachrichtigungs-E-Mail unterscheiden."
      invalid_alternative_reply_by_email_addresses: "Alle Werte müssen „%{reply_key}“ enthalten und sich von der Benachrichtigungs-E-Mail unterscheiden."
      invalid_domain_hostname: "Darf kein * oder ? enthalten."
      pop3_polling_host_is_empty: "Du musst „pop3 polling host“ definieren, um POP3-Abfragen zu aktivieren."
      pop3_polling_username_is_empty: "Du musst „pop3 polling username“ definieren, um POP3-Abfragen zu aktivieren."
      pop3_polling_password_is_empty: "Du musst „pop3 polling password“ definieren, um POP3-Abfragen zu aktivieren."
      pop3_polling_authentication_failed: "POP3-Authentifizierung ist fehlgeschlagen. Bitte überprüfe die POP3-Anmeldedaten."
      reply_by_email_address_is_empty: "Du musst „reply by email address“ definieren, bevor Antworten per E-Mail aktiviert wird."
      email_polling_disabled: "Du musst entweder die manuelle Abfrage, die POP3-Abfrage oder eine benutzerdefinierte E-Mail-Abfrage aktivieren, bevor du die Antwort per E-Mail aktivieren kannst."
      user_locale_not_enabled: "Du musst erst „allow user locale“ aktivieren, bevor du diese Einstellung aktivierst."
      at_least_one_group_required: "Du musst mindestens eine Gruppe für diese Einstellung angeben."
      invalid_regex: "Regulärer Ausdruck ist ungültig oder nicht erlaubt."
      invalid_regex_with_message: "Die Regex „%{regex}“ hat einen Fehler: %{message}"
      email_editable_enabled: "Du musst „email editable“ deaktivieren, bevor du diese Einstellung aktivierst."
      staged_users_disabled: "Du musst erst „staged users“ aktivieren, bevor du diese Einstellung aktivierst."
      reply_by_email_disabled: "Du musst erst „reply by email“ aktivieren, bevor du diese Einstellung aktivierst."
      discourse_connect_url_is_empty: "Du musst eine „discourse connect url'“ festlegen, bevor du diese Einstellung aktivierst."
      enable_local_logins_disabled: "Du musst erst „enable local logins“ aktivieren, bevor du diese Einstellung aktivierst."
      min_username_length_exists: "Du kannst die Mindestlänge von Benutzernamen nicht über den kürzesten Benutzernamen (%{username}) setzen."
      min_username_length_range: "Du kannst das Minimum nicht über das Maximum setzen."
      max_username_length_exists: "Du kannst die maximale Länge von Benutzernamen nicht unter den längsten Benutzernamen (%{username}) setzen."
      max_username_length_range: "Du kannst das Maximum nicht unter das Minimum setzen."
      invalid_hex_value: "Farbwerte müssen als 6-stellige Hexadezimalcodes angegeben werden."
      empty_selectable_avatars: "Du musst zunächst mindestens zwei auswählbare Avatare hochladen, bevor du diese Einstellung aktivieren kannst."
      category_search_priority:
        low_weight_invalid: "Du kannst das Gewicht nicht auf größer oder gleich 1 setzen."
        high_weight_invalid: "Du kannst das Gewicht nicht auf kleiner oder gleich 1 festlegen."
      allowed_unicode_usernames:
        regex_invalid: "Der reguläre Ausdruck ist ungültig: %{error}"
        leading_trailing_slash: "Der reguläre Ausdruck darf nicht mit einem Schrägstrich beginnen und enden."
      unicode_usernames_avatars: "Die internen System-Avatare unterstützen keine Unicode-Benutzernamen."
      list_value_count: "Die Liste muss genau %{count} Werte enthalten."
      markdown_linkify_tlds: "Du kannst den Wert „*“ nicht angeben."
      google_oauth2_hd_groups: "Vor Aktivierung dieser Einstellung müssen zuerst alle „google oauth2 hd“-Einstellungen festgelegt werden."
      search_tokenize_chinese_enabled: "Du musst „search_tokenize_chinese“ deaktivieren, bevor du diese Einstellung aktivierst."
      search_tokenize_japanese_enabled: "Du musst „search_tokenize_japanese“ deaktivieren, bevor du diese Einstellung aktivierst."
      discourse_connect_cannot_be_enabled_if_second_factor_enforced: "Du kannst DiscourseConnect nicht aktivieren, wenn 2FA erzwungen wird."
      delete_rejected_email_after_days: "Diese Einstellung kann nicht niedriger als die Einstellung delete_email_logs_after_days oder höher als %{max} gesetzt werden"
      invalid_uncategorized_category_setting: 'Die Kategorie „Nicht kategorisiert“ kann nicht ausgewählt werden, wenn „Nicht kategorisierte Themen zulassen“ nicht aktiviert ist.'
      invalid_search_ranking_weights: "Der Wert für die Websiteeinstellung search_ranking_weights ist ungültig. Beispiel: „{0.1,0.2,0.3,1.0}“. Beachte, dass der Maximalwert für jede Gewichtung 1.0 beträgt."
    keywords:
      anonymous_posting_allowed_groups: "anonymous_posting_min_trust_level"
      here_mention_allowed_groups: "min_trust_level_for_here_mention"
      shared_drafts_allowed_groups: "shared_drafts_min_trust_level"
      approve_unless_allowed_groups: "approve_unless_trust_level"
      approve_new_topics_unless_allowed_groups: "approve_new_topics_unless_trust_level"
      email_in_allowed_groups: "email_in_min_trust"
      edit_wiki_post_allowed_groups: "min_trust_to_edit_wiki_post"
      uploaded_avatars_allowed_groups: "allow_uploaded_avatars"
      create_topic_allowed_groups: "min_trust_to_create_topic"
      edit_post_allowed_groups: "min_trust_to_edit_post"
      flag_post_allowed_groups: "min_trust_to_flag_posts"
      delete_all_posts_and_topics_allowed_groups: "tl4_delete_posts_and_topics"
      user_card_background_allowed_groups: "min_trust_level_to_allow_user_card_background"
      invite_allowed_groups: "min_trust_level_to_allow_invite"
      ignore_allowed_groups: "min_trust_level_to_allow_ignore"
      self_wiki_allowed_groups: "min_trust_to_allow_self_wiki"
      create_tag_allowed_groups: "min_trust_to_create_tag"
      send_email_messages_allowed_groups: "min_trust_to_send_email_messages"
      skip_review_media_groups: "review_media_unless_trust_level"
      embedded_media_allowed_groups: "min_trust_to_post_embedded_media"
      post_links_allowed_groups: "min_trust_to_post_links"
      user_api_key_allowed_groups: "min_trust_level_for_user_api_key"
      tag_topic_allowed_groups: "min_trust_level_to_tag_topics"
    placeholder:
      discourse_connect_provider_secrets:
        key: "www.example.com"
        value: "DiscourseConnect-Geheimnis"
  search:
    extreme_load_error: "Website ist besonders stark ausgelastet, die Suche ist deaktiviert, versuche es später noch einmal"
    within_post: "#%{post_number} von %{username}"
    types:
      category: "Kategorien"
      topic: "Ergebnisse"
      user: "Benutzer"
    results_page: "Suchergebnisse für „%{term}“"
    audio: "[Audio]"
    video: "[Video]"
  discourse_connect:
    login_error: "Fehler bei der Anmeldung"
    not_found: "Dein Konto konnte nicht gefunden werden. Bitte wende dich an den Administrator der Website."
    account_not_approved: "Dein Konto wurde noch nicht genehmigt. Du erhältst eine E-Mail-Benachrichtigung, wenn du genehmigt wurdest."
    unknown_error: "Es liegt ein Problem mit deinem Konto vor. Bitte wende dich an den Administrator der Website."
    timeout_expired: "Zeitüberschreitung bei der Kontoanmeldung. Bitte versuche erneut, dich anzumelden."
    no_email: "Es wurde keine E-Mail-Adresse angegeben. Bitte wende dich an den Administrator der Website."
    blank_id_error: "Die `external_id` ist erforderlich, war aber leer"
    email_error: "Ein Konto konnte nicht mit der E-Mail-Adresse <b>%{email}</b> registriert werden. Bitte wende dich an den Administrator der Website."
    missing_secret: "Die Authentifizierung ist aufgrund des fehlenden Geheimnisses fehlgeschlagen. Kontaktiere die Website-Administratoren, um dieses Problem zu beheben."
    invite_redeem_failed: "Einlösung der Einladung fehlgeschlagen. Bitte kontaktiere den Administrator der Website."
    invalid_parameter_value: "Die Authentifizierung ist aufgrund eines ungültigen Wertes für den Parameter `%{param}` fehlgeschlagen. Wende dich an die Website-Administratoren, um dieses Problem zu beheben."
  original_poster: "Autor des ersten Beitrags"
  most_recent_poster: "Autor des jüngsten Beitrags"
  frequent_poster: "Autor vieler Beiträge"
  poster_description_joiner: ", "
  redirected_to_top_reasons:
    new_user: "Willkommen in unserer Community! Dies sind die derzeit beliebtesten Themen."
    not_seen_in_a_month: "Willkommen zurück! Wir haben dich länger nicht gesehen. Während deiner Abwesenheit waren dies die beliebtesten Themen."
  merge_posts:
    edit_reason:
      one: "Ein Beitrag wurde von %{username} mit diesem zusammengeführt"
      other: "%{count} Beiträge wurden von %{username} zusammengeführt"
    errors:
      different_topics: "Beiträge unterschiedlicher Themen können nicht zusammengeführt werden."
      different_users: "Beiträge unterschiedlicher Benutzer können nicht zusammengeführt werden."
      max_post_length: "Beiträge können nicht zusammengeführt werden, da die Länge des kombinierten Beitrags länger als erlaubt ist."
  move_posts:
    new_topic_moderator_post:
      one: "Ein Beitrag wurde in ein neues Thema verschoben: %{topic_link}"
      other: "%{count} Beiträge wurden in ein neues Thema verschoben: %{topic_link}"
    new_message_moderator_post:
      one: "Ein Beitrag wurde in eine neue Nachricht verschoben: %{topic_link}"
      other: "%{count} Beiträge wurden in eine neue Nachricht verschoben: %{topic_link}"
    existing_topic_moderator_post:
      one: "Ein Beitrag wurde in ein existierendes Thema verschoben: %{topic_link}"
      other: "%{count} Beiträge wurden in ein existierendes Thema verschoben: %{topic_link}"
    existing_message_moderator_post:
      one: "Ein Beitrag wurde in eine existierende Nachricht verschoben: %{topic_link}"
      other: "%{count} Beiträge wurden in eine existierende Nachricht verschoben: %{topic_link}"
  change_owner:
    post_revision_text: "Eigentümer übertragen."
  publish_page:
    slug_errors:
      blank: "darf nicht leer sein"
      unavailable: "ist nicht verfügbar"
      invalid: "enthält ungültige Zeichen"
  topic_statuses:
    autoclosed_message_max_posts:
      one: "Diese Nachricht wurde automatisch geschlossen, nachdem die maximale Anzahl von %{count} Antwort erreicht wurde."
      other: "Diese Nachricht wurde automatisch geschlossen, nachdem die maximale Anzahl von %{count} Antworten erreicht wurde."
    autoclosed_topic_max_posts:
      one: "Dieses Thema wurde automatisch geschlossen, nachdem die maximale Anzahl von %{count} Antwort erreicht wurde."
      other: "Dieses Thema wurde automatisch geschlossen, nachdem die maximale Anzahl von %{count} Antworten erreicht wurde."
    autoclosed_enabled_days:
      one: "Dieses Thema wurde nach %{count} Tag automatisch geschlossen. Es sind keine neuen Antworten mehr erlaubt."
      other: "Dieses Thema wurde nach %{count} Tagen automatisch geschlossen. Es sind keine neuen Antworten mehr erlaubt."
    autoclosed_enabled_hours:
      one: "Dieses Thema wurde nach %{count} Stunde automatisch geschlossen. Es sind keine neuen Antworten mehr erlaubt."
      other: "Dieses Thema wurde nach %{count} Stunden automatisch geschlossen. Es sind keine neuen Antworten mehr erlaubt."
    autoclosed_enabled_minutes:
      one: "Dieses Thema wurde nach %{count} Minute automatisch geschlossen. Es sind keine neuen Antworten mehr erlaubt."
      other: "Dieses Thema wurde nach %{count} Minuten automatisch geschlossen. Es sind keine neuen Antworten mehr erlaubt."
    autoclosed_enabled_lastpost_days:
      one: "Dieses Thema wurde automatisch %{count} Tag nach der letzten Antwort geschlossen. Es sind keine neuen Antworten mehr erlaubt."
      other: "Dieses Thema wurde automatisch %{count} Tage nach der letzten Antwort geschlossen. Es sind keine neuen Antworten mehr erlaubt."
    autoclosed_enabled_lastpost_hours:
      one: "Dieses Thema wurde automatisch %{count} Stunde nach der letzten Antwort geschlossen. Es sind keine neuen Antworten mehr erlaubt."
      other: "Dieses Thema wurde automatisch %{count} Stunden nach der letzten Antwort geschlossen. Es sind keine neuen Antworten mehr erlaubt."
    autoclosed_enabled_lastpost_minutes:
      one: "Dieses Thema wurde automatisch %{count} Minute nach der letzten Antwort geschlossen. Es sind keine neuen Antworten mehr erlaubt."
      other: "Dieses Thema wurde automatisch %{count} Minuten nach der letzten Antwort geschlossen. Es sind keine neuen Antworten mehr erlaubt."
    autoclosed_disabled_days:
      one: "Dieses Thema wurde automatisch nach %{count} Tag geöffnet."
      other: "Dieses Thema wurde automatisch nach %{count} Tagen geöffnet."
    autoclosed_disabled_hours:
      one: "Dieses Thema wurde automatisch nach %{count} Stunde geöffnet."
      other: "Dieses Thema wurde automatisch nach %{count} Stunden geöffnet."
    autoclosed_disabled_minutes:
      one: "Dieses Thema wurde automatisch nach %{count} Minute geöffnet."
      other: "Dieses Thema wurde automatisch nach %{count} Minuten geöffnet."
    autoclosed_disabled_lastpost_days:
      one: "Dieses Thema wurde automatisch %{count} Tag nach der letzten Antwort geöffnet."
      other: "Dieses Thema wurde automatisch %{count} Tage nach der letzten Antwort geöffnet."
    autoclosed_disabled_lastpost_hours:
      one: "Dieses Thema wurde automatisch %{count} Stunde nach der letzten Antwort geöffnet."
      other: "Dieses Thema wurde automatisch %{count} Stunden nach der letzten Antwort geöffnet."
    autoclosed_disabled_lastpost_minutes:
      one: "Dieses Thema wurde automatisch %{count} Minute nach der letzten Antwort geöffnet."
      other: "Dieses Thema wurde automatisch %{count} Minuten nach der letzten Antwort geöffnet."
    autoclosed_disabled: "Dieses Thema ist jetzt geöffnet. Neue Antworten sind erlaubt."
    autoclosed_disabled_lastpost: "Dieses Thema ist jetzt geöffnet. Neue Antworten sind erlaubt."
    auto_deleted_by_timer: "Automatisch gelöscht durch Zeitschaltuhr."
  login:
    invalid_second_factor_method: "Die ausgewählte Methode zur Zwei-Faktor-Authentifizierung ist ungültig."
    not_enabled_second_factor_method: "Die ausgewählte Methode zur Zwei-Faktor-Authentifizierung ist für dich nicht aktiviert."
    security_key_description: "Wenn du deinen physischen Sicherheitsschlüssel vorbereitet hast, klicke unten auf die Schaltfläche „Mit Sicherheitsschlüssel authentifizieren“."
    security_key_alternative: "Versuche es anderweitig"
    security_key_authenticate: "Mit Sicherheitsschlüssel authentifizieren"
    security_key_not_allowed_error: "Der Authentifizierungsprozess für den Sicherheitsschlüssel ist abgelaufen oder wurde abgebrochen."
    security_key_no_matching_credential_error: "Im angegebenen Sicherheitsschlüssel wurden keine übereinstimmenden Anmeldedaten gefunden."
    security_key_support_missing_error: "Dein aktuelles Gerät oder Browser unterstützt die Verwendung von Sicherheitsschlüsseln nicht. Bitte verwende eine andere Methode."
    security_key_invalid: "Beim Überprüfen des Sicherheitsschlüssels ist ein Fehler aufgetreten."
    not_approved: "Dein Benutzerkonto wurde noch nicht genehmigt. Du wirst per E-Mail benachrichtigt, sobald du dich anmelden kannst."
    incorrect_username_email_or_password: "Benutzername, E-Mail-Adresse oder Passwort falsch"
    incorrect_password: "Falsches Passwort"
    incorrect_password_or_passkey: "Falsches Passwort oder falscher Passkey"
    wait_approval: "Danke fürs Registrieren. Wir werden dich benachrichtigen, sobald dein Benutzerkonto genehmigt wurde."
    active: "Dein Konto ist nun freigeschaltet und einsatzbereit."
    activate_email: "<p>Du bist fast fertig! Wir haben eine Aktivierungs-E-Mail an <b>%{email}</b> geschickt. Bitte folge den Anweisungen in der E-Mail, um dein Konto zu aktivieren.</p><p>Wenn keine E-Mail ankommt, überprüfe bitte deinen Spam-Ordner.</p>"
    not_activated: "Du kannst dich noch nicht anmelden. Wir haben dir eine Aktivierungs-E-Mail geschickt. Bitte folge zunächst den Anweisungen in dieser E-Mail, um dein Konto zu aktivieren."
    not_allowed_from_ip_address: "Du kannst dich von dieser IP-Adresse aus nicht als %{username} anmelden."
    admin_not_allowed_from_ip_address: "Von dieser IP-Adresse aus darfst du dich nicht als Administrator anmelden."
    reset_not_allowed_from_ip_address: "Du kannst keine Passwort-Zurücksetzung von dieser IP-Adresse aus anfordern."
    suspended: "Du kannst dich bis zum %{date} nicht anmelden."
    suspended_with_reason: "Konto gesperrt bis zum %{date}: %{reason}"
    suspended_with_reason_forever: "Konto gesperrt: %{reason}"
    errors: "%{errors}"
    not_available: "Nicht verfügbar. Wie wäre es mit %{suggestion}?"
    something_already_taken: "Etwas ist schiefgelaufen. Vielleicht ist dieser Benutzername oder diese E-Mail-Adresse bereits registriert. Versuche es mit dem „Passwort vergessen“-Link."
    omniauth_error:
      generic: "Entschuldige, bei der Authentifizierung deines Kontos ist ein Fehler aufgetreten. Versuche es bitte noch einmal."
      csrf_detected: "Authentifizierung abgelaufen oder Browser gewechselt. Versuche es bitte noch einmal."
      request_error: "Beim Start der Authentifizierung ist ein Fehler aufgetreten. Versuche es bitte noch einmal."
      invalid_iat: "Authentifizierungstoken kann wegen Differenzen der Server-Uhrzeit nicht geprüft werden. Versuch es bitte noch einmal."
    omniauth_error_unknown: "Bei der Verarbeitung deiner Anmeldung ist etwas schiefgelaufen, bitte versuche es noch einmal."
    omniauth_confirm_title: "Anmeldung per %{provider}"
    omniauth_confirm_button: "Weiter"
    authenticator_error_no_valid_email: "E-Mail-Adressen mit Bezug zu %{account} sind nicht erlaubt. Du musst möglicherweise dein Konto mit einer anderen E-Mail-Adresse einrichten."
    new_registrations_disabled: "Leider können derzeit keine neuen Konten registriert werden."
    password_too_long: "Passwörter sind beschränkt auf 200 Zeichen."
    email_too_long: "Die von dir eingegebene E-Mail-Adresse ist zu lang. Der Teil vor dem @ darf maximal 254 Zeichen lang sein und Domain-Namen maximal 253 Zeichen."
    wrong_invite_code: "Der von dir eingegebene Einladungscode war falsch."
    reserved_username: "Der Benutzername ist nicht erlaubt."
    missing_user_field: "Du hast nicht alle Benutzerangaben ausgefüllt"
    auth_complete: "Authentifizierung ist abgeschlossen."
    click_to_continue: "Klicke hier, um fortzufahren."
    already_logged_in: "Entschuldigung! Diese Einladung richtet sich an neue Benutzer, die noch kein bestehendes Konto haben."
    second_factor_title: "Zwei-Faktor-Authentifizierung"
    second_factor_description: "Bitte gib den erforderlichen Authentifizierungscode aus deiner App ein:"
    second_factor_backup_description: "Bitte gib einen deiner Wiederherstellungscodes ein:"
    second_factor_backup_title: "Wiederherstellungscode für Zwei-Faktor-Authentifizierung"
    invalid_second_factor_code: "Ungültiger Authentifizierungscode. Jeder Code kann nur einmal benutzt werden."
    invalid_security_key: "Ungültiger Sicherheitsschlüssel."
    missing_second_factor_name: "Bitte gib einen Namen an."
    missing_second_factor_code: "Bitte gib einen Code an."
    too_many_authenticators: "Du kannst leider nicht mehr als 50 Authentifikatoren haben. Bitte entferne einen bestehenden und versuche es erneut."
    too_many_security_keys: "Du kannst leider nicht mehr als 50 Sicherheitsschlüssel haben. Bitte entferne einen bestehenden und versuche es erneut."
    second_factor_toggle:
      totp: "Verwende stattdessen eine Authentifizierungs-App oder einen Sicherheitsschlüssel"
      backup_code: "Benutze stattdessen einen Wiederherstellungscode"
  second_factor_auth:
    challenge_not_found: "Es konnte keine 2FA-Herausforderung in deiner aktuellen Sitzung gefunden werden."
    challenge_expired: "Es ist zu viel Zeit vergangen, seit die 2FA-Herausforderung vorbereitet wurde, und sie ist nicht mehr gültig. Bitte versuche es erneut."
    challenge_not_completed: "Du hast die 2FA-Herausforderung nicht abgeschlossen, um diese Aktion durchzuführen. Bitte schließe die 2FA-Herausforderung ab und versuche es erneut."
    actions:
      grant_admin:
        description: "Für zusätzliche Sicherheitsmaßnahmen musst du deine 2FA bestätigen, bevor %{username} Administratorzugriff gewährt wird."
      discourse_connect_provider:
        description: "%{hostname} hat dich aufgefordert, deine 2FA zu bestätigen. Du wirst zur Website zurückgeleitet, sobald du deine 2FA bestätigt hast."
  admin:
    email:
      sent_test: "gesendet!"
    user:
      merge_user:
        updating_username: "Aktualisiere Benutzernamen …"
        changing_post_ownership: "Ändern des Beitragseigentümers …"
        merging_given_daily_likes: "Zusammenführen vergebener täglicher „Gefällt mir“ …"
        merging_post_timings: "Zusammenführen von Beitragszeiten …"
        merging_user_visits: "Zusammenführen von Benutzerbesuchen …"
        updating_site_settings: "Website-Einstellungen aktualisieren …"
        updating_user_stats: "Benutzerstatistik aktualisieren …"
        merging_user_attributes: "Zusammenführen von Benutzerattributen …"
        updating_user_ids: "Benutzer-IDs aktualisieren …"
        deleting_source_user: "Quellbenutzer löschen …"
  user:
    deactivated: "Wurde aufgrund zu vieler unzustellbarer E-Mails an „%{email}“ deaktiviert."
    deactivated_by_staff: "Deaktiviert vom Team"
    deactivated_by_inactivity:
      one: "Automatische Deaktivierung nach %{count} Tag Inaktivität"
      other: "Automatische Deaktivierung nach %{count} Tagen Inaktivität"
    activated_by_staff: "Aktiviert vom Team"
    new_user_typed_too_fast: "Neuer Benutzer hat zu schnell getippt"
    content_matches_auto_silence_regex: "Inhalt stimmt mit regulärem Ausdruck für Auto-Stummschaltung überein"
    username:
      short: "muss mindestens %{min} Zeichen lang sein"
      long: "darf nicht länger als %{max} Zeichen sein"
      too_long: "ist zu lang"
      characters: "darf nur Zahlen, Buchstaben, Bindestriche, Punkte und Unterstriche enthalten"
      unique: "muss eindeutig sein"
      blank: "muss angegeben werden"
      must_begin_with_alphanumeric_or_underscore: "muss mit einem Buchstaben, einer Zahl oder einem Unterstrich beginnen"
      must_end_with_alphanumeric: "muss mit einem Buchstaben oder einer Zahl abschließen"
      must_not_contain_two_special_chars_in_seq: "darf keine Folge von 2 oder mehr Sonderzeichen enthalten (.-_)"
      must_not_end_with_confusing_suffix: "darf nicht mit einem irritierenden Suffix wie .json oder .png usw. enden"
    email:
      blank: "darf nicht leer sein."
      invalid: "ist ungültig."
      not_allowed: "ist für diesen E-Mail-Anbieter nicht erlaubt. Bitte verwende eine andere E-Mail-Adresse."
      blocked: "ist nicht erlaubt."
      revoked: "Es werden bis zum %{date} keine E-Mails an „%{email}“ verschickt."
      does_not_exist: "N/A"
    website:
      domain_not_allowed: "Website ist ungültig. Erlaubte Domains sind: %{domains}"
    auto_rejected: "Automatisch abgelehnt aufgrund des Alters. Siehe Website-Einstellung auto_handle_queued_age."
    destroy_reasons:
      unused_staged_user: "Inaktives vorbereitetes Benutzerkonto"
      fixed_primary_email: "Primäre E-Mail-Adresse für vorbereitetes Benutzerkonto korrigiert"
      same_ip_address: "Gleiche IP-Adresse (%{ip_address}) wie andere Benutzer"
      inactive_user: "Deaktivierter Benutzer"
      reviewable_reject_auto: "Überprüfbare Elemente in der Warteschlange automatisch verarbeiten"
      reviewable_reject: "Überprüfbarer Benutzer abgelehnt"
    email_in_spam_header: "Die erste E-Mail des Benutzers wurde als Spam gekennzeichnet"
    already_silenced: "Benutzer wurde bereits von %{staff} %{time_ago} stummgeschaltet."
    already_suspended: "Benutzer wurde bereits von %{staff} %{time_ago} gesperrt."
    cannot_delete_has_posts:
      one: "Benutzer %{username} hat %{count} Beitrag in einem öffentlichen Thema oder einer persönlichen Nachricht verfasst. Löschen nicht möglich."
      other: "Benutzer %{username} hat %{count} Beiträge in öffentlichen Themen oder persönlichen Nachrichten verfasst. Löschen nicht möglich."
  unsubscribe_mailer:
    title: "Abbestellung von E-Mail-Updates"
    subject_template: "Bitte bestätige, dass du keine E-Mail-Updates mehr von %{site_title} erhalten möchtest."
    text_body_template: |
      Jemand (womöglich du?) hat angefordert, nicht mehr länger E-Mail-Updates von %{site_domain_name} unter dieser Adresse zu erhalten.
      Wenn du dies bestätigen möchtest, klicke bitte auf diesen Link:

      %{confirm_unsubscribe_link}


      Wenn du weiterhin E-Mail-Updates erhalten möchtest, kannst du diese E-Mail ignorieren.
  invite_mailer:
    title: "Einladung zu einem Thema"
    subject_template: "%{inviter_name} hat dich zum Thema „%{topic_title}“ auf %{site_domain_name} eingeladen"
    text_body_template: |
      %{inviter_name} hat dich eingeladen zur Diskussion

      > **%{topic_title}**
      >
      > %{topic_excerpt}

      auf

      > %{site_title} -- %{site_description}

      Wenn dich das interessiert, klicke auf den folgenden Link:

      %{invite_link}
  custom_invite_mailer:
    title: "Einladung zu einem Thema (mit Nachricht)"
    subject_template: "%{inviter_name} hat dich zum Thema „%{topic_title}“ auf %{site_domain_name} eingeladen"
    text_body_template: |
      %{inviter_name} hat dich eingeladen zur Diskussion

      > **%{topic_title}**
      >
      > %{topic_excerpt}

      auf

      > %{site_title} -- %{site_description}

      Mit dieser Anmerkung:

      > %{user_custom_message}

      Wenn dich das interessiert, klicke auf den folgenden Link:

      %{invite_link}
  invite_forum_mailer:
    title: "Einladung zur Teilnahme"
    subject_template: "%{inviter_name} hat dich eingeladen, %{site_domain_name} beizutreten"
    text_body_template: |
      %{inviter_name} hat dich eingeladen, der folgenden Website beizutreten:

      > **%{site_title}**
      >
      > %{site_description}

      Wenn dich das interessiert, klicke auf den folgenden Link:

      %{invite_link}
  custom_invite_forum_mailer:
    title: "Einladung zum Forum (mit Nachricht)"
    subject_template: "%{inviter_name} hat dich eingeladen, %{site_domain_name} beizutreten"
    text_body_template: |
      %{inviter_name} hat dich eingeladen, der folgenden Website beizutreten:

      > **%{site_title}**
      >
      > %{site_description}

      Mit dieser Anmerkung:

      > %{user_custom_message}

      Wenn dich das interessiert, klicke auf den folgenden Link:

      %{invite_link}
  invite_password_instructions:
    title: "Anweisungen zum Festlegen des Passworts im Anschluss an eine Einladung"
    subject_template: "Lege ein Passwort für dein %{site_name}-Konto fest"
    text_body_template: |
      Danke, dass du deine Einladung zu %{site_name} angenommen hast -- willkommen!

      Klicke auf diesen Link, um jetzt ein Passwort zu wählen:
      %{base_url}/u/password-reset/%{email_token}

      (Falls der Link abgelaufen ist, wähle „Ich habe mein Passwort vergessen“, wenn du dich mit deiner E-Mail-Adresse anmeldest.)
  download_backup_mailer:
    title: "Backup-Download-E-Mail"
    subject_template: "[%{email_prefix}] Backup der Website herunterladen"
    text_body_template: |
      Hier ist der von dir angeforderte [Download-Link für das Backup der Website](%{backup_file_path}).

      Aus Sicherheitsgründen haben wir diesen Link an deine überprüfte E-Mail-Adresse geschickt.

      (Wenn du diesen Download *nicht* angefordert hast, solltest du in Sorge sein -- jemand hat Administrationszugriff auf deine Website.)
    no_token: |
      Entschuldige, der Backup-Download-Link wurde schon verwendet oder ist abgelaufen.
  admin_confirmation_mailer:
    title: "Administrator-Bestätigung"
    subject_template: "[%{email_prefix}] Bestätige neues Administrator-Konto"
    text_body_template: |
      Bitte bestätige, dass du **%{target_username} (%{target_email})** als Administrator für dein Forum hinzufügen möchtest.

      [Administrator-Konto bestätigen](%{admin_confirm_url})
  test_mailer:
    title: "Test-E-Mail"
    subject_template: "[%{email_prefix}] Test der E-Mail-Zustellbarkeit"
    text_body_template: |
      Dies ist eine Test-E-Mail von

      [**%{base_url}**][0]

      Wir hoffen, du hast diese Test-E-Mail betreffend die Zustellbarkeit erhalten!

      Hier ist eine [praktische Checkliste zum Überprüfen der Konfiguration der E-Mail-Zustellung][1].

      Viel Erfolg!

      Deine Freunde bei [Discourse](https://www.discourse.org)

      [0]: %{base_url}
      [1]: https://meta.discourse.org/t/email-delivery-configuration-checklist/209839
  new_version_mailer:
    title: "Neue Version"
    subject_template: "[%{email_prefix}] Neue Discourse-Version, Update verfügbar"
    text_body_template: |
      Hurra, eine neue Version von [Discourse](https://www.discourse.org) ist verfügbar!

      Deine Version: %{installed_version}
      Neue Version: **%{new_version}**

      - Aktualisierung mit dem einfachen **[Ein-Klick-Browser-Upgrade](%{base_url}/admin/upgrade)** durchführen

      - Sieh dir die Neuerungen in den [Versionshinweisen](https://meta.discourse.org/tag/release-notes) an oder wirf einen Blick auf alle [Änderungen bei GitHub](https://github.com/discourse/discourse/commits/main)

      - Besuche [meta.discourse.org](https://meta.discourse.org) für Neuigkeiten, Diskussionen und Unterstützung rund um Discourse
  new_version_mailer_with_notes:
    title: "Neue Version mit Versionshinweisen"
    subject_template: "[%{email_prefix}] Update verfügbar"
    text_body_template: |
      Hurra, eine neue Version von [Discourse](https://www.discourse.org) ist verfügbar!

      Deine Version: %{installed_version}
      Neue Version: **%{new_version}**

      - Aktualisierung mit dem einfachen **[Ein-Klick-Browser-Upgrade](%{base_url}/admin/upgrade)** durchführen

      - Sieh dir die Neuerungen in den [Versionshinweisen](https://meta.discourse.org/tag/release-notes) an oder wirf einen Blick auf alle [Änderungen bei GitHub](https://github.com/discourse/discourse/commits/main)

      - Besuche [meta.discourse.org](https://meta.discourse.org) für Neuigkeiten, Diskussionen und Unterstützung rund um Discourse

      ### Versionshinweise

      %{notes}
  flag_reasons:
    off_topic: "Dein Beitrag wurde als **Thema verfehlt** gemeldet: Die Community denkt, dass er nicht zum Thema passt, wie es durch den Titel und den ersten Beitrag definiert wurde."
    inappropriate: "Dein Beitrag wurde als **unangemessen** gemeldet: Die Community denkt, dass er anstößig, beleidigend oder hasserfüllt ist oder einen Verstoß gegen [die Community-Richtlinien](%{base_path}/guidelines) darstellt."
    spam: "Dein Beitrag wurde als **Spam** gemeldet: Die Community denkt, dass es sich um Werbung handelt, zu werblich in seiner Art und nicht nützlich oder für das Diskussionsthema relevant ist."
    notify_moderators: "Dein Beitrag wurde **den Moderatoren gemeldet**: Die Community denkt, dass etwas an deinem Beitrag das Eingreifen eines Team-Mitglieds erfordert."
    responder:
      off_topic: "Der Beitrag wurde als **Thema verfehlt** gemeldet: Die Community denkt, dass er nicht zum Thema passt, wie es durch den Titel und den ersten Beitrag definiert wurde."
      inappropriate: "Der Beitrag wurde als **unangemessen** gemeldet: Die Community denkt, dass er anstößig, beleidigend oder hasserfüllt ist oder einen Verstoß gegen [die Community-Richtlinien](%{base_path}/guidelines) darstellt."
      spam: "Der Beitrag wurde als **Spam** gemeldet: Die Community denkt, dass es sich um Werbung handelt oder der Beitrag zu werblich in seiner Art und nicht nützlich oder für das Diskussionsthema relevant ist."
      notify_moderators: "Der Beitrag wurde **den Moderatoren gemeldet**: Die Community denkt, dass etwas an dem Beitrag das Eingreifen eines Team-Mitglieds erfordert."
  flags_dispositions:
    agreed: "Danke, dass du uns Bescheid gegeben hast. Wir sind auch der Meinung, dass es ein Problem gibt, und sehen uns das an."
    agreed_and_deleted: "Danke, dass du uns Bescheid gegeben hast. Wir sind auch der Meinung, dass es ein Problem gibt, und haben den Beitrag gelöscht."
    disagreed: "Danke für deine Meldung. Wir sehen uns das an."
    ignored: "Danke für deine Meldung. Wir sehen uns das an."
    ignored_and_deleted: "Danke für deine Meldung. Wir haben den Beitrag entfernt."
  temporarily_closed_due_to_flags:
    one: "Dieses Thema wurde aufgrund einer großen Anzahl an Community-Meldungen vorübergehend für mindestens %{count} Stunde geschlossen."
    other: "Dieses Thema wurde aufgrund einer großen Anzahl an Community-Meldungen vorübergehend für mindestens %{count} Stunden geschlossen."
  system_messages:
    reviewables_reminder:
      subject_template: "Es gibt Einträge in der Warteschlange zur Überprüfung, die überprüft werden müssen"
      text_body_template:
        one: "%{mentions} Elemente wurden vor über %{count} Stunde übermittelt. [Bitte überprüfe sie](%{base_url}/review)."
        other: "%{mentions} Elemente wurden vor über %{count} Stunden übermittelt. [Bitte überprüfe sie](%{base_url}/review)."
    private_topic_title: "Thema #%{id}"
    contents_hidden: "Bitte besuche den Beitrag, um die Inhalte zu sehen."
    post_hidden:
      title: "Beitrag versteckt"
      subject_template: "Beitrag versteckt wegen Community-Meldungen"
      text_body_template: |
        Hallo,

        dies ist eine automatische Benachrichtigung von %{site_name}, um dich zu informieren, dass dein Beitrag verborgen wurde.

        <%{base_url}%{url}>

        %{flag_reason}

        Dieser Beitrag wurde wegen Meldungen der Community verborgen, deshalb prüfe bitte, wie du ihn überarbeiten kannst, um ihrem Feedback zu entsprechen. **Du kannst deinen Beitrag nach %{edit_delay} Minuten bearbeiten und er wird automatisch wieder sichtbar.**

        Falls er jedoch noch einmal von der Community verborgen wird, bleibt er dies, bis ein Team-Mitglied ihn prüft.

        Weitere Informationen findest du in unseren [Community-Richtlinien](%{base_url}/guidelines).
    reviewable_queued_post_revise_and_reject:
      title: "Feedback zu deinem Beitrag"
      subject_template: "Feedback zu deinem Beitrag in %{topic_title}"
      text_body_template: |
        Hallo, %{username}!

        Wir haben uns deinen Beitrag in [%{topic_title}](%{topic_url}) angesehen und haben Feedback für dich.

        Grund: %{reason}

        Feedback: %{feedback}

        Du kannst deinen ursprünglichen Beitrag unten bearbeiten und erneut abschicken, um die vorgeschlagenen Änderungen vorzunehmen, oder auf diese Nachricht antworten, wenn du Fragen hast.

        --------

        %{original_post}

        --------

        Danke!
        Die Moderatoren von %{site_name}
    reviewable_queued_post_revise_and_reject_new_topic:
      title: "Feedback zu deinem Thema"
      subject_template: 'Feedback zum neuen Thema „%{topic_title}“'
      text_body_template: |
        Hallo, %{username}!

        Wir haben dein neues Thema mit dem Titel „%{topic_title}“ überprüft und haben Feedback für dich.

        Grund: %{reason}

        Feedback: %{feedback}

        Du kannst den Originalbeitrag deines Themas unten bearbeiten und erneut einreichen, um die vorgeschlagenen Änderungen vorzunehmen, oder auf diese Nachricht antworten, wenn du Fragen hast.

        --------

        %{original_post}

        --------

        Danke!
        Die Moderatoren von %{site_name}
    post_hidden_again:
      title: "Beitrag wieder ausgeblendet"
      subject_template: "Beitrag ausgeblendet wegen Community-Meldungen, Team wurde informiert"
      text_body_template: |
        Hallo,

        dies ist eine automatische Benachrichtigung von %{site_name}, um dich zu informieren, dass dein Beitrag erneut verborgen wurde.

        <%{base_url}%{url}>

        %{flag_reason}

        Die Community hat den Beitrag gemeldet und er ist nun verborgen. **Da er mehr als einmal verborgen wurde, wird er so verbleiben, bis ein Team-Mitglied ihn prüft.**

        Weitere Informationen findest du in unseren [Community-Richtlinien](%{base_url}/guidelines).
    queued_by_staff:
      title: "Beitrag muss genehmigt werden"
      subject_template: "Beitrag vom Team ausgeblendet, warte auf Genehmigung"
      text_body_template: |
        Hallo,

        dies ist eine automatisierte Nachricht von %{site_name}, um dich darüber zu informieren, dass dein Beitrag ausgeblendet wurde.

        <%{base_url}%{url}>

        Dein Beitrag bleibt verborgen, bis ein Team-Mitglied ihn überprüft.

        Weitere Informationen findest du in unseren [Community-Richtlinien](%{base_url}/guidelines).
    flags_disagreed:
      title: "Gemeldeter Beitrag vom Team wiederhergestellt"
      subject_template: "Gemeldeter Beitrag vom Team wiederhergestellt"
      text_body_template: |
        Hallo,

        dies ist eine automatische Nachricht von %{site_name}, um dich zu informieren, dass [dein Beitrag](%{base_url}%{url}) wiederhergestellt worden ist.

        Dieser Beitrag wurde von der Community gemeldet und ein Team-Mitglied hat entschieden, ihn wiederherzustellen.

        [details="Hier klicken, um wiederhergestellten Beitrag auszuklappen"]
        ``` markdown
        %{flagged_post_raw_content}
        ```
        [/details]
    flags_agreed_and_post_deleted:
      title: "Gemeldeter Beitrag von Team entfernt"
      subject_template: "Gemeldeter Beitrag von Team entfernt"
      text_body_template: |
        Hallo,

        dies ist eine automatische Nachricht von %{site_name}, um dich darüber zu informieren, dass [dein Beitrag](%{base_url}%{url}) entfernt wurde.

        %{flag_reason}

        Dieser Beitrag wurde von der Community gemeldet und ein Team-Mitglied hat entschieden, ihn zu entfernen.

        ``` markdown
        %{flagged_post_raw_content}
        ```

        Weitere Informationen findest du in unseren [Community-Richtlinien](%{base_url}/guidelines).
    flags_agreed_and_post_deleted_for_responders:
      title: "Antwort auf gemeldeten Beitrag wurde vom Team entfernt"
      subject_template: "Antwort auf gemeldeten Beitrag wurde vom Team entfernt"
      text_body_template: |
        Hallo,

        dies ist eine automatische Nachricht von %{site_name}, um dich zu informieren, dass ein [Beitrag](%{base_url}%{url}), auf den du geantwortet hast, entfernt wurde.

        %{flag_reason}

        Dieser Beitrag wurde von der Community gemeldet und ein Team-Mitglied hat sich entschieden, ihn zu entfernen.

        ``` markdown
        %{flagged_post_raw_content}
        ```

        Worauf du geantwortet hast

        ``` markdown
        %{flagged_post_response_raw_content}
        ```

        Für weitere Details zum Grund der Entfernung lies bitte unsere [Community-Richtlinien](%{base_url}/guidelines).
    usage_tips:
      text_body_template: |
        Für einige schnelle Tipps, um als neuer Benutzer loszulegen, [schaue einmal diesen Blog-Beitrag an](https://blog.discourse.org/2016/12/discourse-new-user-tips-and-tricks/).

        Während du hier teilnimmst, lernen wir dich besser kennen, und vorübergehende Einschränkungen für neue Benutzer werden aufgehoben. Über die Zeit wirst du [Vertrauenstufen](https://blog.discourse.org/2018/06/understanding-discourse-trust-levels/) erreichen, die besondere Fähigkeiten beinhalten, um uns dabei zu helfen, die Community gemeinsam zu verwalten.
    welcome_user:
      title: "Willkommen: Benutzer"
      subject_template: "Willkommen bei %{site_name}!"
      text_body_template: |
        Danke, dass du %{site_name} beigetreten bist – herzlich willkommen!

        %{new_user_tips}

        Wir glauben an [zivilisiertes Community-Verhalten](%{base_url}/guidelines) zu jeder Zeit.

        Genieße deinen Aufenthalt!
    welcome_tl1_user:
      title: "Willkommen: VS1-Benutzer"
      subject_template: "Danke, dass du deine Zeit mit uns verbringst"
      text_body_template: |
        Hey, du. Wir sehen, dass du mit Lesen beschäftigt warst, was fantastisch ist, daher haben wir dich auf eine höhere [Vertrauensstufe](https://blog.discourse.org/2018/06/understanding-discourse-trust-levels/) befördert!

        Wir sind sehr froh, dass du deine Zeit mit uns verbringst, und wir würden uns freuen, mehr über dich zu erfahren. Nimm dir etwas Zeit, um [dein Profil auszufüllen](%{base_url}/my/preferences/profile), oder zögere nicht, [ein neues Thema zu beginnen](%{base_url}/categories).
    welcome_staff:
      title: "Teambegrüßung"
      subject_template: "Herzlichen Glückwunsch, du hast den Status %{role} erhalten!"
      text_body_template: |
        Ein Team-Mitglied hat dir den Status „%{role}“ verliehen.

        Als Mitglied von „%{role}“ hast du jetzt Zugriff auf die <a href='%{base_url}/admin' target='_blank'>Administrator-Oberfläche</a>.

        Mit großer Kraft geht große Verantwortung einher. Wenn du mit dem Moderieren noch nicht vertraut bist, dann lies bitte den [Moderationsleitfaden](https://meta.discourse.org/t/discourse-moderation-guide/63116).
    welcome_invite:
      title: "Willkommen: Einladung"
      subject_template: "Willkommen bei %{site_name}!"
      text_body_template: |
        Danke, dass du die Einladung zu %{site_name} angenommen hast -- willkommen!

        - Wir haben dieses neue Benutzerkonto **%{username}** für dich erstellt. Ändere deinen Namen oder dein Passwort, indem du [dein Benutzerprofil][prefs] besuchst.

        - Wenn du dich anmeldest, **verwende bitte dieselbe E-Mail-Adresse von der ursprünglichen Einladung** – sonst wissen wir nicht, ob du es wirklich bist!

        %{new_user_tips}

        Wir glauben an [zivilisertes Community-Verhalten](%{base_url}/guidelines) zu allen Zeiten.

        Genieße deinen Aufenthalt!

        [prefs]: %{user_preferences_url}
    tl2_promotion_message:
      subject_template: "Herzlichen Glückwunsch zur Beförderung deiner Vertrauensstufe!"
      text_body_template: |
        Wir haben dich eine weitere [Vertrauensstufe](https://blog.discourse.org/2018/06/understanding-discourse-trust-levels/) aufsteigen lassen!

        Das Erreichen der Vertrauensstufe 2 bedeutet, dass du genug gelesen und aktiv mitgemacht hast, um als Mitglied dieser Community angesehen zu werden.

        Als erfahrener Benutzer wirst du [diese Liste mit praktischen Tipps und Tricks](https://blog.discourse.org/2016/12/discourse-new-user-tips-and-tricks/) zu schätzen wissen.

        Wir laden dich ein, dich weiterhin einzubringen – und wir freuen uns, dich hier zu haben.
    backup_succeeded:
      title: "Backup erfolgreich"
      subject_template: "Backup erfolgreich abgeschlossen"
      text_body_template: |
        Backup erfolgreich erstellt.

        Besuche [Administration > Backups](%{base_url}/admin/backups), um das neue Backup herunterzuladen.

        Hier ist das Protokoll:

        %{logs}
    backup_failed:
      title: "Backup fehlgeschlagen"
      subject_template: "Backup fehlgeschlagen"
      text_body_template: |
        Die Sicherung ist fehlgeschlagen.

        Hier ist das Protokoll:

        %{logs}
    restore_succeeded:
      title: "Wiederherstellung erfolgreich"
      subject_template: "Wiederherstellung erfolgreich abgeschlossen"
      text_body_template: |
        Die Wiederherstellung war erfolgreich.

        Hier ist das Protokoll:

        %{logs}
    restore_failed:
      title: "Wiederherstellung fehlgeschlagen"
      subject_template: "Wiederherstellung fehlgeschlagen"
      text_body_template: |
        Die Wiederherstellung ist fehlgeschlagen.

        Hier ist das Protokoll:

        %{logs}
    bulk_invite_succeeded:
      title: "Masseneinladung erfolgreich"
      subject_template: "Masseneinladung von Benutzern erfolgreich verarbeitet"
      text_body_template: |
        Deine Masseneinladungsdatei wurde verarbeitet. %{sent} Einladungen wurden verschickt, %{skipped} wurden übersprungen und es gab %{warnings} Warnung(en).

        ``` text
        %{logs}
        ```
    bulk_invite_failed:
      title: "Masseneinladung fehlgeschlagen"
      subject_template: "Bei der Verarbeitung der Masseneinladung von Benutzern sind Fehler aufgetreten"
      text_body_template: |
        Deine Masseneinladungsdatei wurde verarbeitet. %{sent} Einladungen wurden verschickt, %{skipped} wurden übersprungen und es gab %{warnings} Warnung(en) und %{failed} Fehler.

        Hier ist das Protokoll:

        ``` text
        %{logs}
        ```
    user_added_to_group_as_owner:
      title: "Als Eigentümer zur Gruppe hinzugefügt"
      subject_template: "Du wurdest als Eigentümer der Gruppe %{group_name} hinzugefügt"
      text_body_template: |
        Du wurdest als Eigentümer der Gruppe [%{group_name}](%{base_url}%{group_path}) hinzugefügt.
    user_added_to_group_as_member:
      title: "Als Mitglied zur Gruppe hinzugefügt"
      subject_template: "Du wurdest als Mitglied der Gruppe %{group_name} hinzugefügt"
      text_body_template: |
        Du wurdest als Mitglied der Gruppe [%{group_name}](%{base_url}%{group_path}) hinzugefügt.
    csv_export_succeeded:
      title: "CSV-Export erfolgreich"
      subject_template: "[%{export_title}] Datenexport abgeschlossen"
      text_body_template: |
        Dein Datenexport war erfolgreich! :dvd:

        %{download_link}

        Dieser Link wird 48 Stunden verfügbar sein.

        Die Daten sind in ein .zip-Archiv komprimiert. Sollte das Archiv sich nicht selbst extrahieren, wenn du es öffnest, benutze das hier empfohlene Tool: https://7-zip.de/
    csv_export_failed:
      title: "CSV-Export fehlgeschlagen"
      subject_template: "Datenexport fehlgeschlagen"
      text_body_template: "Es tut uns leid, aber dein Datenexport ist fehlgeschlagen. Bitte überprüfe die Protokolle oder [kontaktiere ein Team-Mitglied](%{base_url}/about)."
    email_reject_insufficient_trust_level:
      title: "E-Mail abgelehnt, weil Vertrauensstufe unzureichend"
      subject_template: "[%{email_prefix}] E-Mail-Problem -- Vertrauensstufe nicht ausreichend"
      text_body_template: |
        Entschuldige, aber deine E-Mail-Nachricht an %{destination} (Betreff: %{former_title}) konnte nicht zugestellt werden.

        Du hast nicht die erforderliche Vertrauensstufe, um neue Themen an diese E-Mail-Adresse zu schreiben. Wenn du denkst, dass dies ein Fehler ist, dann [kontaktiere ein Team-Mitglied](%{base_url}/about).
    email_reject_user_not_found:
      title: "E-Mail abgelehnt, weil Benutzer nicht gefunden"
      subject_template: "[%{email_prefix}] E-Mail-Problem -- Benutzer nicht gefunden"
      text_body_template: |
        Entschuldige, aber deine E-Mail-Nachricht an %{destination} (Betreff: %{former_title}) konnte nicht zugestellt werden.

        Deine Antwort wurde von einer unbekannten E-Mail-Adresse gesendet. Probiere eine andere Absende-Adresse oder [kontaktiere ein Team-Mitglied](%{base_url}/about).
    email_reject_screened_email:
      title: "E-Mail abgelehnt, weil E-Mail-Adresse gesperrt"
      subject_template: "[%{email_prefix}] E-Mail-Problem -- E-Mail blockiert"
      text_body_template: |
        Entschuldige, aber deine E-Mail-Nachricht an %{destination} (Betreff: %{former_title}) konnte nicht zugestellt werden.

        Deine Antwort wurde von einer blockierten E-Mail-Adresse gesendet. Probiere eine andere Absende-Adresse oder [kontaktiere ein Team-Mitglied](%{base_url}/about).
    email_reject_not_allowed_email:
      title: "E-Mail abgelehnt, weil E-Mail-Adresse nicht erlaubt"
      subject_template: "[%{email_prefix}] E-Mail-Problem -- E-Mail blockiert"
      text_body_template: |
        Entschuldige, aber deine E-Mail-Nachricht an %{destination} (Betreff: %{former_title}) konnte nicht zugestellt werden.

        Deine Antwort wurde von einer blockierten E-Mail-Adresse gesendet. Probiere eine andere Absende-Adresse oder [kontaktiere ein Team-Mitglied](%{base_url}/about).
    email_reject_inactive_user:
      title: "E-Mail abgelehnt, weil Benutzer inaktiv"
      subject_template: "[%{email_prefix}] E-Mail-Problem -- Benutzer inaktiv"
      text_body_template: |
        Entschuldige, aber deine E-Mail-Nachricht an %{destination} (Betreff: %{former_title}) konnte nicht zugestellt werden.

        Dein mit dieser E-Mail-Adresse verbundenes Benutzerkonto ist nicht aktiviert. Bitte aktiviere dein Konto, bevor du E-Mails sendest.
    email_reject_silenced_user:
      title: "E-Mail abgelehnt, weil Benutzer stummgeschaltet"
      subject_template: "[%{email_prefix}] E-Mail-Problem -- Benutzer stummgeschaltet"
      text_body_template: |
        Es tut uns leid, aber deine E-Mail-Nachricht an %{destination} (mit dem Betreff %{former_title}) hat nicht funktioniert.

        Dein mit dieser E-Mail-Adresse verbundenes Konto wurde stummgeschaltet.
    email_reject_reply_user_not_matching:
      title: "E-Mail abgelehnt, weil E-Mail-Adresse abweichend"
      subject_template: "[%{email_prefix}] E-Mail-Problem -- Antwortadresse unerwartet"
      text_body_template: |
        Entschuldige, aber deine E-Mail-Nachricht an %{destination} (Betreff: %{former_title}) konnte nicht zugestellt werden.

        Deine Antwort wurde von einer anderen E-Mail-Adresse als erwartet gesendet, sodass wir nicht sicher sind, ob dies die gleiche Person ist. Probiere eine andere Absende-Adresse oder [kontaktiere ein Team-Mitglied](%{base_url}/about).
    email_reject_empty:
      title: "E-Mail abgelehnt, weil kein Inhalt"
      subject_template: "[%{email_prefix}] E-Mail-Problem -- Kein Inhalt"
      text_body_template: |
        Entschuldige, aber deine E-Mail-Nachricht an %{destination} (Betreff: %{former_title}) konnte nicht zugestellt werden.

        Wir haben in deiner E-Mail keinen Inhalt feststellen können.

        Wenn du diese E-Mail bekommst, obwohl deine E-Mail Inhalt enthalten hat, versuche es erneut mit weniger Formatierung.
    email_reject_parsing:
      title: "E-Mail abgelehnt, weil Inhalt nicht erkannt"
      subject_template: "[%{email_prefix}] E-Mail-Problem -- Inhalt nicht erkannt"
      text_body_template: |
        Entschuldige, aber deine E-Mail-Nachricht an %{destination} (Betreff: %{former_title}) konnte nicht zugestellt werden.

        Wir konnten keine Antwort in deiner E-Mail finden. **Vergewissere dich, dass du die Antwort oberhalb der erhaltenen E-Mail eingegeben hast** -- Inline-Antworten können wir nicht verarbeiten.
    email_reject_invalid_access:
      title: "E-Mail abgelehnt, weil nicht erlaubt"
      subject_template: "[%{email_prefix}] E-Mail-Problem -- Zugriff ungültig"
      text_body_template: |
        Entschuldige, aber deine E-Mail-Nachricht an %{destination} (Betreff: %{former_title}) konnte nicht zugestellt werden.

        Dein Benutzerkonto hat nicht die erforderlichen Rechte, um neue Themen in dieser Kategorie zu erstellen. Wenn du denkst, dass dies ein Fehler ist, dann [kontaktiere ein Team-Mitglied](%{base_url}/about).
    email_reject_strangers_not_allowed:
      title: "E-Mail abgelehnt, weil Zugriff nicht erlaubt"
      subject_template: "[%{email_prefix}] E-Mail-Problem -- Zugriff ungültig"
      text_body_template: |
        Entschuldige, aber deine E-Mail-Nachricht an %{destination} (Betreff: %{former_title}) konnte nicht zugestellt werden.

        Die Kategorie, an die du diese E-Mail geschickt hast, erlaubt nur Antworten von Benutzern mit gültigen Benutzerkonten und bekannten E-Mail-Adressen. Wenn du denkst, dass dies ein Fehler ist, dann [kontaktiere ein Team-Mitglied](%{base_url}/about).
    email_reject_invalid_post:
      title: "E-Mail abgelehnt, weil ungültiger Beitrag"
      subject_template: "[%{email_prefix}] E-Mail-Problem -- Beitrag fehlerhaft"
      text_body_template: |
        Entschuldige, aber deine E-Mail-Nachricht an %{destination} (Betreff: %{former_title}) konnte nicht zugestellt werden.

        Mögliche Gründe sind komplizierte Formatierung und zu lange oder zu kurze Nachrichten. Bitte versuche es erneut oder veröffentliche deinen Beitrag über die Website.
    email_reject_invalid_post_specified:
      title: "E-Mail abgelehnt, weil ungültiger Beitrag"
      subject_template: "[%{email_prefix}] E-Mail-Problem -- Beitrag fehlerhaft"
      text_body_template: |
        Entschuldige, aber deine E-Mail-Nachricht an %{destination} (Betreff: %{former_title}) konnte nicht zugestellt werden.

        Grund:

        %{post_error}

        Bitte versuche es erneut, wenn du das Problem beheben kannst.
      date_invalid: "Kein Beitrag-Erstelldatum gefunden. Fehlt der E-Mail ein „Date:“-Header?"
    email_reject_post_too_short:
      title: "E-Mail abgelehnt, weil Beitrag zu kurz"
      subject_template: "[%{email_prefix}] E-Mail-Problem -- Beitrag zu kurz"
      text_body_template: |
        Entschuldige, aber deine E-Mail-Nachricht an %{destination} (Betreff: %{former_title}) konnte nicht zugestellt werden.

        Um eingehendere Unterhaltungen zu fördern, sind sehr kurze Antworten nicht erlaubt. Bitte antworte mit mindestens %{count} Zeichen. Alternativ kannst du auch einen Beitrag per E-Mail liken, indem du mit „+1“ antwortest.
    email_reject_invalid_post_action:
      title: "E-Mail abgelehnt, weil ungültige Beitragsaktion"
      subject_template: "[%{email_prefix}] E-Mail-Problem -- Beitragsaktion ungültig"
      text_body_template: |
        Entschuldige, aber deine E-Mail-Nachricht an %{destination} (Betreff: %{former_title}) konnte nicht zugestellt werden.

        Die Beitragsaktion wurde nicht erkannt. Bitte versuche es erneut oder erstelle deinen Beitrag auf der Website, wenn der Fehler weiterhin auftritt.
    email_reject_reply_key:
      title: "E-Mail abgelehnt, weil unbekannter Antwort-Schlüssel"
      subject_template: "[%{email_prefix}] E-Mail-Problem -- Antwortschlüssel unbekannt"
      text_body_template: |
        Entschuldige, aber deine E-Mail-Nachricht an %{destination} (Betreff: %{former_title}) konnte nicht zugestellt werden.

        Der Antwort-Schlüssel in der E-Mail ist ungültig oder unbekannt, sodass wir nicht ermitteln können, worauf diese E-Mail antwortet. [Kontaktiere ein Team-Mitglied](%{base_url}/about).
    email_reject_bad_destination_address:
      title: "E-Mail abgelehnt, weil unbekannte Empfänger-Adresse"
      subject_template: "[%{email_prefix}] E-Mail-Problem -- Empfängeradresse unbekannt"
      text_body_template: |
        Entschuldige, aber deine E-Mail-Nachricht an %{destination} (Betreff: %{former_title}) konnte nicht zugestellt werden.

        Überprüfe Folgendes:

          - Verwendest du mehr als eine E-Mail-Adresse? Hast du von einer anderen E-Mail-Adresse als der ursprünglich verwendeten geantwortet? E-Mail-Antworten erfordern, dass du dieselbe E-Mail-Adresse verwendest, wenn du antwortest.

          - Hat deine E-Mail-Software die „Antwort an:“-E-Mail-Adresse beim Beantworten richtig verwendet? Leider sendet manche E-Mail-Software fehlerhaft Antworten an die „Von:“-Adresse, was nicht funktioniert.

          - Wurde der Nachrichten-ID-Header in der E-Mail geändert? Die Nachrichten-ID muss konsistent und unverändert sein.

        Brauchst du weitere Hilfe? Kontaktiere uns über die Kontaktdetails unter %{base_url}/about
    email_reject_old_destination:
      title: "E-Mail abgelehnt, weil alter Empfänger"
      subject_template: "[%{email_prefix}] E-Mail-Problem -- du versuchst, auf eine alte Benachrichtigung zu antworten"
      text_body_template: |
        Entschuldige, aber deine E-Mail-Nachricht an %{destination} (Betreff: %{former_title}) konnte nicht zugestellt werden.

        Wir akzeptieren Antworten auf die Original-Nachrichten nur für %{number_of_days} Tage. Bitte [besuche das Thema](%{short_url}), um mit der Unterhaltung fortzufahren.
    email_reject_topic_not_found:
      title: "E-Mail abgelehnt, weil Thema nicht gefunden"
      subject_template: "[%{email_prefix}] E-Mail-Problem -- Thema nicht gefunden"
      text_body_template: |
        Entschuldige, aber deine E-Mail-Nachricht an %{destination} (Betreff: %{former_title}) konnte nicht zugestellt werden.

        Das Thema, auf das du geantwortet hast, gibt es nicht mehr -- vielleicht wurde es gelöscht? Wenn du glaubst, dass dies ein Irrtum ist, nimm bitte [Kontakt mit einem Team-Mitglied](%{base_url}/about) auf.
    email_reject_topic_closed:
      title: "E-Mail abgelehnt, weil Thema geschlossen"
      subject_template: "[%{email_prefix}] E-Mail-Problem -- Thema geschlossen"
      text_body_template: |
        Entschuldige, aber deine E-Mail-Nachricht an %{destination} (Betreff: %{former_title}) konnte nicht zugestellt werden.

        Das Thema, auf das du geantwortet hast, ist derzeit geschlossen und akzeptiert keine Antworten mehr. Wenn du glaubst, dass dies ein Irrtum ist, nimm bitte [Kontakt mit einem Team-Mitglied](%{base_url}/about) auf.
    email_reject_auto_generated:
      title: "E-Mail abgelehnt, weil automatisch generierte Antwort"
      subject_template: "[%{email_prefix}] E-Mail-Problem -- Antwort automatisch generiert"
      text_body_template: |
        Entschuldige, aber deine E-Mail-Nachricht an %{destination} (Betreff: %{former_title}) konnte nicht zugestellt werden.

        Deine E-Mail wurde als „automatisch generiert“ markiert, was bedeutet, dass sie automatisch von einem Computer erstellt und nicht von einem Menschen verfasst wurde; wir können diese Art von E-Mails nicht akzeptieren. Wenn du denkst, dass dies ein Fehler ist, dann [kontaktiere ein Team-Mitglied](%{base_url}/about).
    email_reject_unrecognized_error:
      title: "E-Mail abgelehnt, weil unbekannter Fehler"
      subject_template: "[%{email_prefix}] E-Mail-Problem -- unbekannter Fehler"
      text_body_template: |
        Entschuldige, aber deine E-Mail-Nachricht an %{destination} (Betreff: %{former_title}) konnte nicht zugestellt werden.

        Es gab einen unbekannten Fehler beim Bearbeiten deiner E-Mail und diese wurde nicht als Beitrag entgegengenommen. Du solltest es noch einmal probieren oder [ein Team-Mitglied kontaktieren](%{base_url}/about).
    email_reject_attachment:
      title: "E-Mail-Dateianhang abgelehnt"
      subject_template: "[%{email_prefix}] E-Mail-Problem -- Dateianhang abgelehnt"
      text_body_template: |
        Leider wurden einige Anhänge in deiner E-Mail-Nachricht an %{destination} (Betreff: %{former_title}) abgelehnt.

        Details:
        %{rejected_errors}

        Wenn du denkst, dass dies ein Fehler ist, [kontaktiere ein Team-Mitglied](%{base_url}/about).
    email_reject_reply_not_allowed:
      title: "E-Mail abgelehnt, weil Antwort nicht erlaubt"
      subject_template: "[%{email_prefix}] E-Mail-Problem -- Antwort nicht erlaubt"
      text_body_template: |
        Entschuldige, aber deine E-Mail-Nachricht an %{destination} (Betreff: %{former_title}) konnte nicht zugestellt werden.

        Du hast keine Berechtigung, auf das Thema zu antworten. Wenn du denkst, dass dies ein Fehler ist, [kontaktiere ein Team-Mitglied](%{base_url}/about).
    email_reject_reply_to_digest:
      title: "E-Mail abgelehnt, weil Antwort auf Zusammenfassung"
      subject_template: "[%{email_prefix}] E-Mail-Problem -- Antwort auf Zusammenfassung"
      text_body_template: |
        Entschuldige, aber deine E-Mail-Nachricht an %{destination} (Betreff: %{former_title}) konnte nicht zugestellt werden.

        Du hast auf eine E-Mail-Zusammenfassung geantwortet, was nicht zulässig ist.

        Wenn du denkst, dass dies ein Fehler ist, [kontaktiere ein Team-Mitglied](%{base_url}/about).
    email_reject_too_many_recipients:
      title: "E-Mail abgelehnt – zu viele Empfänger"
      subject_template: "[%{email_prefix}] E-Mail-Problem -- zu viele Empfänger"
      text_body_template: |
        Entschuldige, aber deine E-Mail-Nachricht an %{destination} (Betreff: %{former_title}) konnte nicht zugestellt werden.

        Du hast versucht, mehr als %{max_recipients_count} Personen anzuschreiben, und unser System hat deine E-Mail automatisch als Spam markiert.

        Wenn du denkst, dass dies ein Fehler ist, [kontaktiere ein Team-Mitglied](%{base_url}/about).
    email_error_notification:
      title: "Benachrichtigung zu E-Mail-Fehler"
      subject_template: "[%{email_prefix}] E-Mail-Problem -- POP-Authentifizierungsfehler"
      text_body_template: |
        Leider gab es einen Authentifizierungsfehler beim Abrufen von E-Mails vom POP-Server.

        Bitte stelle sicher, dass du die POP-Anmeldedaten in [den Website-Einstellungen](%{base_url}/admin/site_settings/category/email) korrekt konfiguriert hast.

        Wenn es eine Weboberfläche für das POP-E-Mail-Postfach gibt, möchtest du dich eventuell dort anmelden und die Einstellungen überprüfen.
    email_revoked:
      title: "E-Mail widerrufen"
      subject_template: "Ist deine E-Mail-Adresse korrekt?"
      text_body_template: |
        Entschuldige, aber wir haben Probleme, dich per E-Mail zu erreichen. Unsere letzten E-Mails an dich wurden alle als unzustellbar zurückgeschickt.

        Kannst du bitte sicherstellen, dass [deine E-Mail-Adresse](%{base_url}/my/preferences/email) gültig ist und funktioniert? Vielleicht möchtest du auch unsere E-Mail-Adresse zu deinem Adressbuch/deiner Kontaktliste hinzufügen, um die Zustellbarkeit zu verbessern.
    email_bounced: |
      Die Nachricht an %{email} konnte nicht zugestellt werden.

      ### Details

      ``` text
      %{raw}
      ```
    ignored_users_summary:
      title: "Ignorierter Benutzer hat Schwellenwert überschritten"
      subject_template: "Ein Benutzer wird von vielen anderen Benutzern ignoriert"
      text_body_template: |
        Hallo,

        dies ist eine automatische Nachricht von %{site_name}, um dich darüber zu informieren, dass @%{username} von %{ignores_threshold} Benutzern ignoriert wird. Dies könnte auf ein in deiner Community entstehendes Problem hindeuten.

        Eventuell möchtest du die [letzten Beiträge](%{base_url}/u/%{username}/summary) dieses Benutzers und weiterer Benutzer im [Bericht betreffend ignorierte und stummgeschaltete Benutzer](%{base_url}/admin/reports/top_ignored_users) prüfen.

        Weitere Hinweise findest du in unseren [Community-Richtlinien](%{base_url}/guidelines).
    too_many_spam_flags:
      title: "Zu viele Spam-Meldungen"
      subject_template: "Neues Konto vorübergehend gesperrt"
      text_body_template: |
        Hallo,

        dies ist eine automatische Nachricht von %{site_name}, um dich zu informieren, dass deine Beiträge vorübergehend ausgeblendet wurden, weil sie von der Community gemeldet wurden.

        Als Vorsichtsmaßnahme wurde dein neues Konto stummgeschaltet und du kannst keine Antworten oder Themen erstellen, bis ein Team-Mitglied dein Konto überprüft. Wir entschuldigen uns für die Unannehmlichkeiten.

        Weitere Hinweise findest du in unseren [Community-Richtlinien](%{base_url}/guidelines).
    too_many_tl3_flags:
      title: "Zu viele VS3-Meldungen"
      subject_template: "Neues Konto vorübergehend gesperrt"
      text_body_template: |
        Hallo,

        dies ist eine automatische Nachricht von %{site_name}, um dich zu informieren, dass dein Konto aufgrund einer großen Anzahl von Community-Meldungen vorübergehend gesperrt wurde.

        Als Vorsichtsmaßnahme wurde dein neues Konto stummgeschaltet und du kannst keine neuen Antworten oder Themen erstellen, bis ein Team-Mitglied dein Konto überprüft. Wir entschuldigen uns für die Unannehmlichkeiten.

        Weitere Hinweise findest du in unseren [Community-Richtlinien](%{base_url}/guidelines).
    silenced_by_staff:
      title: "Stummgeschaltet vom Team"
      subject_template: "Konto vorübergehend gesperrt"
      text_body_template: |
        Hallo,

        dies ist eine automatisch erzeugte Nachricht von %{site_name}, um dich darüber zu informieren, dass dein Konto als Vorsichtsmaßnahme vorübergehend gesperrt wurde.

        Bitte schaue dir weiter Inhalte an, aber du kannst zunächst keine Antworten oder Themen erstellen, bis ein [Team-Mitglied](%{base_url}/about) deine aktuellsten Beiträge überprüft hat. Wir bitten um Entschuldigung für die Unannehmlichkeiten.

        Weitere Hinweise findest du in unseren [Community-Richtlinien](%{base_url}/guidelines).
    user_automatically_silenced:
      title: "Benutzer automatisch stummgeschaltet"
      subject_template: "Neuer Benutzer %{username} wurde wegen Community-Meldungen stummgeschaltet"
      text_body_template: |
        Dies ist eine automatische Nachricht.

        Der neue Benutzer [%{username}](%{user_url}) wurde automatisch stummgeschaltet, weil mehrere Benutzer Beiträge von %{username} gemeldet haben.

        Bitte [überprüfe die Meldungen](%{base_url}/review). Wenn %{username} fälschlich stummgeschaltet wurde, so klicke die „Stummschaltung aufheben“-Schaltfläche auf der [Administrationsseite dieses Benutzers](%{user_url}).

        Der Schwellenwert kann über die Einstellung `silence_new_user` geändert werden.
    spam_post_blocked:
      title: "Spam-Beitrag blockiert"
      subject_template: "Beiträge des neuen Benutzers %{username} wegen mehrfacher Verlinkung blockiert"
      text_body_template: |
        Dies ist eine automatisierte Nachricht.

        Der neue Benutzer [%{username}](%{user_url}) hat versucht, mehrere Beiträge mit Links zu %{domains} zu erstellen, aber diese Beiträge wurden blockiert, um Spam zu vermeiden. Der Benutzer kann weiter neue Beiträge erstellen, die nicht auf %{domains} verlinken.

        Bitte [überprüfe den Benutzer](%{user_url}).

        Dies kann über die Website-Einstellungen `newuser_spam_host_threshold` und `allowed_spam_host_domains` geändert werden. Erwäge gegebenenfalls, %{domains} in die Positivliste aufzunehmen.
    unsilenced:
      title: "Stummschaltung aufgehoben"
      subject_template: "Konto nicht mehr gesperrt"
      text_body_template: |
        Hallo,

        dies ist eine automatische Nachricht von %{site_name}, um dich darüber zu informieren, dass dein Benutzerkonto nach der Überprüfung durch ein Team-Mitglied nicht mehr länger gesperrt ist.

        Du kannst nun wieder neue Antworten und Themen erstellen. Vielen Dank für deine Geduld.
    pending_users_reminder:
      title: "Erinnerung: Benutzer warten auf Genehmigung"
      subject_template:
        one: "%{count} Benutzer wartet auf Genehmigung"
        other: "%{count} Benutzer warten auf Genehmigung"
      text_body_template: |
        Neu registrierte Benutzer warten darauf, genehmigt (oder abgelehnt) zu werden, bevor sie auf dieses Forum zugreifen können.

        [Bitte überprüfe sie](%{base_url}/review).
    download_remote_images_disabled:
      title: "Download von externen Bildern deaktiviert"
      subject_template: "Download von externen Bildern deaktiviert"
      text_body_template: "Die Einstellung `download_remote_images_to_local` wurde deaktiviert, da das Speicherplatzlimit von `download_remote_images_threshold` erreicht wurde."
    new_user_of_the_month:
      title: "Du bist ein neuer Benutzer des Monats!"
      subject_template: "Du bist ein neuer Benutzer des Monats!"
      text_body_template: |
        Glückwunsch, du hast die Auszeichnung **Neuer Benutzer des Monats %{month_year}** erhalten. :trophy:

        Diese Auszeichnung wird nur zwei neuen Benutzern pro Monat verliehen und ist auf [deiner Abzeichen-Seite](%{url}) dauerhaft sichtbar.

        Du bist schnell ein wertvolles Mitglied unserer Community geworden. Danke, dass du da bist, und weiter so!
    queued_posts_reminder:
      title: "Erinnerung an Beiträge in Warteschlange"
      subject_template:
        one: "%{count} Beitrag wartet auf Überprüfung"
        other: "%{count} Beiträge warten auf Überprüfung"
      text_body_template: |
        Hallo,

        Beiträge von neuen Benutzern wurden zur Moderation aufgehalten und warten derzeit auf Überprüfung. [Akzeptiere sie oder lehne sie hier ab](%{base_url}/review?type=ReviewableQueuedPost).
  unsubscribe_link: |
    Um diese E-Mails abzubestellen, [klicke hier](%{unsubscribe_url}).
  unsubscribe_link_and_mail: |
    Um diese E-Mails abzubestellen, [klicke hier](%{unsubscribe_url}).
  unsubscribe_mailing_list: |
    Du erhältst diese E-Mails, weil du den Mailinglisten-Modus aktiviert hast.

    Um diese E-Mails abzubestellen, [klicke hier](%{unsubscribe_url}).
  subject_re: "Re: "
  subject_pm: "[PN] "
  email_from: "%{user_name} via %{site_name}"
  email_from_without_site: "%{group_name}"
  user_notifications:
    previous_discussion: "Vorherige Antworten"
    reached_limit:
      one: "Achtung: Wir senden maximal %{count} E-Mail pro Tag. Überprüfe die Website, um möglicherweise zurückgehaltene E-Mails zu sehen."
      other: "Achtung: Wir senden maximal %{count} E-Mails pro Tag. Überprüfe die Website, um möglicherweise zurückgehaltene E-Mails zu sehen. PS: Danke, dass du so beliebt bist!"
    in_reply_to: "Als Antwort auf"
    reply_by_email: "[Rufe das Thema auf](%{base_url}%{url}) oder antworte auf diese E-Mail, um zu antworten."
    reply_by_email_pm: "[Rufe die Nachricht auf](%{base_url}%{url}) oder antworte auf diese E-Mail, um %{participants} zu antworten."
    only_reply_by_email: "Antworte auf diese E-Mail, um zu antworten."
    only_reply_by_email_pm: "Antworte auf diese E-Mail, um %{participants} zu antworten."
    visit_link_to_respond: "[Rufe das Thema auf](%{base_url}%{url}), um zu antworten."
    visit_link_to_respond_pm: "[Rufe die Nachricht auf](%{base_url}%{url}), um %{participants} zu antworten."
    reply_above_line: "## Bitte gib deine Antwort oberhalb dieser Zeile ein. ##"
    posted_by: "Erstellt von %{username} am %{post_date}"
    pm_participants: "Teilnehmer: %{participants}"
    more_pm_participants:
      one: "%{participants} und %{count} anderer"
      other: "%{participants} und %{count} andere"
    invited_group_to_private_message_body: |
      %{username} hat @%{group_name} zu einer Unterhaltung eingeladen

      > **[%{topic_title}](%{topic_url})**
      >
      > %{topic_excerpt}

      bei

      > %{site_title} -- %{site_description}

      Um der Unterhaltung beizutreten, klicke auf den Link unten:

      %{topic_url}
    invited_to_private_message_body: |
      %{username} hat dich zu einer Unterhaltung eingeladen

      > **[%{topic_title}](%{topic_url})**
      >
      > %{topic_excerpt}

      bei

      > %{site_title} -- %{site_description}

      Um der Unterhaltung beizutreten, klicke auf den Link unten:

      %{topic_url}
    invited_to_topic_body: |
      %{username} hat dich zu einer Diskussion eingeladen

      > **[%{topic_title}](%{topic_url})**
      >
      > %{topic_excerpt}

      bei

      > %{site_title} -- %{site_description}

      Um der Diskussion beizutreten, klicke auf den Link unten:

      %{topic_url}
    user_invited_to_private_message_pm_group:
      title: "Benutzer hat Gruppe zu privater Nachricht eingeladen"
      subject_template: "[%{email_prefix}] %{username} hat @%{group_name} zu einer Unterhaltung „%{topic_title}“ eingeladen"
      text_body_template: |
        %{header_instructions}

        %{message}

        %{respond_instructions}
    user_invited_to_private_message_pm:
      title: "Benutzer zu privater Nachricht eingeladen"
      subject_template: "[%{email_prefix}] %{username} hat dich zu einer Unterhaltung „%{topic_title}“ eingeladen"
      text_body_template: |
        %{header_instructions}

        %{message}

        %{respond_instructions}
    user_invited_to_private_message_pm_staged:
      title: "Benutzer zu Nachricht eingeladen (vorbereitet)"
      subject_template: "[%{email_prefix}] %{username} hat dich zu einer Unterhaltung „%{topic_title}“ eingeladen"
      text_body_template: |
        %{header_instructions}

        %{message}

        %{respond_instructions}
    user_invited_to_topic:
      title: "Benutzer zu Thema eingeladen"
      subject_template: "[%{email_prefix}] %{username} hat dich eingeladen zu „%{topic_title}“"
      text_body_template: |
        %{header_instructions}

        %{message}

        %{respond_instructions}
    user_replied:
      title: "Benutzer hat geantwortet"
      subject_template: "[%{email_prefix}] %{topic_title}"
      text_body_template: |
        %{header_instructions}

        %{message}

        %{context}

        %{respond_instructions}
    user_replied_pm:
      title: "Benutzer hat auf private Nachricht geantwortet"
      subject_template: "[%{email_prefix}] [PN] %{topic_title}"
      text_body_template: |
        %{header_instructions}

        %{message}

        %{context}

        %{respond_instructions}
    user_quoted:
      title: "Benutzer wurde zitiert"
      subject_template: "[%{email_prefix}] %{topic_title}"
      text_body_template: |
        %{header_instructions}

        %{message}

        %{context}

        %{respond_instructions}
    user_linked:
      title: "Benutzer wurde verlinkt"
      subject_template: "[%{email_prefix}] %{topic_title}"
      text_body_template: |
        %{header_instructions}

        %{message}

        %{context}

        %{respond_instructions}
    user_mentioned:
      title: "Benutzer wurde erwähnt"
      subject_template: "[%{email_prefix}] %{topic_title}"
      text_body_template: |
        %{header_instructions}

        %{message}

        %{context}

        %{respond_instructions}
    user_mentioned_pm:
      title: "Benutzer wurde in privater Nachricht erwähnt"
      subject_template: "[%{email_prefix}] [PN] %{topic_title}"
      text_body_template: |
        %{header_instructions}

        %{message}

        %{context}

        %{respond_instructions}
    user_group_mentioned:
      title: "Gruppe wurde erwähnt"
      subject_template: "[%{email_prefix}] %{topic_title}"
      text_body_template: |
        %{header_instructions}

        %{message}

        %{context}

        %{respond_instructions}
    user_group_mentioned_pm:
      title: "Gruppe wurde in privater Nachricht erwähnt"
      subject_template: "[%{email_prefix}] [PN] %{topic_title}"
      text_body_template: |
        %{header_instructions}

        %{message}

        %{context}

        %{respond_instructions}
    user_group_mentioned_pm_group:
      title: "Gruppe wurde in privater Nachricht erwähnt"
      subject_template: "[%{email_prefix}] [PN] %{topic_title}"
      text_body_template: |
        %{header_instructions}

        %{message}

        %{context}

        %{respond_instructions}
    user_posted:
      title: "Benutzer hat einen Beitrag geschrieben"
      subject_template: "[%{email_prefix}] %{topic_title}"
      text_body_template: |
        %{header_instructions}

        %{message}

        %{context}

        %{respond_instructions}
    user_watching_category_or_tag:
      title: "Benutzer beobachtet Kategorie oder Schlagwort"
      subject_template: "[%{email_prefix}] %{topic_title}"
      text_body_template: |
        %{header_instructions}

        %{message}

        %{context}

        %{respond_instructions}
    user_watching_first_post:
      title: "Benutzer folgt erstem Beitrag"
      subject_template: "[%{email_prefix}] %{topic_title}"
      text_body_template: |
        %{header_instructions}

        %{message}

        %{context}

        %{respond_instructions}
    user_posted_pm:
      title: "Benutzer hat private Nachricht geschrieben"
      subject_template: "[%{email_prefix}] [PN] %{topic_title}"
      text_body_template: |
        %{header_instructions}

        %{message}

        %{context}

        %{respond_instructions}
    user_posted_pm_staged:
      title: "Benutzer hat Nachricht geschrieben (vorbereitet)"
      subject_template: "%{optional_re}%{topic_title}"
      text_body_template: |2

        %{message}
    account_suspended:
      title: "Konto gesperrt"
      subject_template: "[%{email_prefix}] Dein Konto wurde gesperrt"
      text_body_template: |
        Du wurdest im Forum bis zum %{suspended_till} gesperrt.

        Grund – %{reason}
    account_suspended_forever:
      title: "Konto gesperrt"
      subject_template: "[%{email_prefix}] Dein Konto wurde gesperrt"
      text_body_template: |
        Du wurdest im Forum gesperrt.

        Grund – %{reason}
    account_silenced:
      title: "Konto stummgeschaltet"
      subject_template: "[%{email_prefix}] Dein Konto wurde stummgeschaltet"
      text_body_template: |
        Du wurdest im Forum bis zum %{silenced_till} stummgeschaltet.

        Grund – %{reason}
    account_silenced_forever:
      title: "Konto stummgeschaltet"
      subject_template: "[%{email_prefix}] Dein Konto wurde stummgeschaltet"
      text_body_template: |
        Du wurdest im Forum stummgeschaltet.

        Grund – %{reason}
    account_exists:
      title: "Konto existiert bereits"
      subject_template: "[%{email_prefix}] Konto existiert bereits"
      text_body_template: |
        Du hast gerade versucht, ein Konto auf %{site_name} zu erstellen oder die E-Mail-Adresse eines Kontos auf %{email} zu ändern. Allerdings gibt es schon ein Konto für %{email}.

        Wenn du dein Passwort vergessen hast, [setze es jetzt zurück](%{base_url}/password-reset).

        Wenn du nicht versucht hast, ein Konto für %{email} zu erstellen oder deine E-Mail-Adresse zu ändern, mach dir keine Sorgen – du kannst diese Nachricht getrost ignorieren.

        Wenn du Fragen hast, [kontaktiere unser freundliches Team](%{base_url}/about).
    account_second_factor_disabled:
      title: "Zwei-Faktor-Authentifizierung deaktiviert"
      subject_template: "[%{email_prefix}] Zwei-Faktor-Authentifizierung deaktiviert"
      text_body_template: |
        Die Zwei-Faktor-Authentifizierung deines Benutzerkontos bei %{site_name} wurde deaktiviert. Du kannst dich nun allein mit deinem Passwort anmelden. Ein zusätzlicher Code ist nicht mehr erforderlich.

        Wenn du die Zwei-Faktor-Authentifizierung nicht selbst deaktiviert hast, hat jemand dein Benutzerkonto kompromittiert.

        Wenn du Fragen hast, [wende dich an unser freundliches Team](%{base_url}/about).
    digest:
      why: "Eine kurze Zusammenfassung von %{site_link} seit deinem letzten Besuch am %{last_seen_at}"
      since_last_visit: "Seit deinem letzten Besuch"
      new_topics: "Neue Themen"
      unread_notifications: "Ungelesene Benachrichtigungen"
      unread_high_priority: "Ungelesene Benachrichtigungen mit hoher Priorität"
      liked_received: "Erhaltene „Gefällt mir“"
      new_users: "Neue Benutzer"
      popular_topics: "Beliebte Themen"
      join_the_discussion: "Mehr lesen"
      popular_posts: "Beliebte Beiträge"
      more_new: "Neu für dich"
      subject_template: "[%{email_prefix}] Zusammenfassung"
      unsubscribe: "Diese Zusammenfassung wird von %{site_link} versendet, wenn wir dich einige Zeit lang nicht gesehen haben. Ändere %{email_preferences_link} oder %{unsubscribe_link} zum Abbestellen."
      your_email_settings: "deine E-Mail-Einstellungen"
      click_here: "klicke hier"
      from: "%{site_name}"
      preheader: "Eine kurze Zusammenfassung seit deinem letzten Besuch am %{last_seen_at}"
    forgot_password:
      title: "Passwort vergessen"
      subject_template: "[%{email_prefix}] Passwort zurücksetzen"
      text_body_template: |
        Jemand hat angefordert, dein Passwort auf [%{site_name}](%{base_url}) zurückzusetzen.

        Wenn du diese Anfrage nicht gestellt hast, kannst du diese E-Mail einfach ignorieren.

        Folge diesem Link, um ein neues Passwort zu wählen:
        %{base_url}/u/password-reset/%{email_token}
    email_login:
      title: "Anmeldung über Link"
      subject_template: "[%{email_prefix}] Anmeldung über Link"
      text_body_template: |
        Hier ist dein Link, um dich bei [%{site_name}](%{base_url}) anzumelden.

        Wenn du diesen Link nicht angefordert hast, kannst du diese E-Mail einfach ignorieren.

        Klicke auf den folgenden Link, um dich anzumelden:
        %{base_url}/session/email-login/%{email_token}
    set_password:
      title: "Passwort festlegen"
      subject_template: "[%{email_prefix}] Passwort festlegen"
      text_body_template: |
        Jemand hat angefordert, ein Passwort zu deinem Konto auf [%{site_name}](%{base_url}) hinzuzufügen. Alternativ kannst du dich mit jedem unterstützten Online-Service (Google, Facebook usw.) anmelden, der mit dieser validierten E-Mail-Adresse verknüpft ist.

        Wenn du diese Anfrage nicht gestellt hast, kannst du diese E-Mail einfach ignorieren.

        Folge diesem Link, um ein Passwort zu wählen:
        %{base_url}/u/password-reset/%{email_token}
    admin_login:
      title: "Administrator-Anmeldung"
      subject_template: "[%{email_prefix}] Anmeldung"
      text_body_template: |
        Jemand hat versucht, sich bei deinem Konto auf [%{site_name}](%{base_url}) anzumelden.

        Wenn du diese Anfrage nicht gestellt hast, kannst du diese E-Mail getrost ignorieren.

        Klicke auf den folgenden Link, um dich anzumelden:
        %{base_url}/session/email-login/%{email_token}
    account_created:
      title: "Konto erstellt"
      subject_template: "[%{email_prefix}] Dein neues Konto"
      text_body_template: |
        Ein neues Konto wurde für dich bei %{site_name} erstellt

        Klicke auf den folgenden Link, um ein Passwort für dein neues Konto zu wählen:
        %{base_url}/u/password-reset/%{email_token}
    confirm_new_email:
      title: "Bestätigung der neuen E-Mail-Adresse"
      subject_template: "[%{email_prefix}] Bestätige deine neue E-Mail-Adresse"
      text_body_template: |
        Bestätige deine neue E-Mail-Adresse für %{site_name}, indem du auf den folgenden Link klickst:

        %{base_url}/u/confirm-new-email/%{email_token}

        Falls du diese Änderung nicht angefordert hast, kontaktiere bitte einen [Website-Administrator](%{base_url}/about).
    confirm_new_email_via_admin:
      title: "Neue E-Mail-Adresse bestätigen"
      subject_template: "[%{email_prefix}] Bestätige deine neue E-Mail-Adresse"
      text_body_template: |
        Bestätige deine neue E-Mail-Adresse für %{site_name}, indem du auf den folgenden Link klickst:

        %{base_url}/u/confirm-new-email/%{email_token}

        Diese E-Mail-Änderung wurde von einem Website-Administrator angefordert. Falls du diese Änderung nicht angefordert hast, kontaktiere bitte einen [Website-Administrator](%{base_url}/about).
    confirm_old_email:
      title: "Bestätigung der alten E-Mail-Adresse"
      subject_template: "[%{email_prefix}] Bestätige deine aktuelle E-Mail-Adresse"
      text_body_template: |
        Bevor wir deine E-Mail-Adresse ändern können, benötigen wir deine Bestätigung, dass du das aktuelle E-Mail-Konto kontrollierst. Sobald du diesen Schritt erledigt hast, schicken wir dir eine Anfrage, die neue E-Mail-Adresse zu bestätigen.

        Bestätige deine aktuelle E-Mail-Adresse für %{site_name}, indem du auf den folgenden Link klickst:

        %{base_url}/u/confirm-old-email/%{email_token}
    confirm_old_email_add:
      title: "Bestätigung der alten E-Mail-Adresse (hinzufügen)"
      subject_template: "[%{email_prefix}] Bestätige deine aktuelle E-Mail-Adresse"
      text_body_template: |
        Bevor wir eine neue E-Mail-Adresse hinzufügen können, benötigen wir deine Bestätigung, dass du das aktuelle E-Mail-Konto kontrollierst. Sobald du diesen Schritt erledigt hast, schicken wir dir eine Anfrage, die neue E-Mail-Adresse zu bestätigen.

        Bestätige deine aktuelle E-Mail-Adresse für %{site_name}, indem du auf den folgenden Link klickst:

        %{base_url}/u/confirm-old-email/%{email_token}
    notify_old_email:
      title: "Benachrichtigung an alte E-Mail-Adresse"
      subject_template: "[%{email_prefix}] Deine E-Mail-Adresse wurde geändert"
      text_body_template: |
        Dies ist eine automatisierte Nachricht, um eine Änderung deiner E-Mail-Adresse für %{site_name} mitzuteilen. Bitte kontaktiere einen Website-Administrator, wenn du von einem Fehler ausgehst.

        Deine E-Mail-Adresse wurde geändert zu:

        %{new_email}
    notify_old_email_add:
      title: "Benachrichtigung an alte E-Mail-Adresse (hinzufügen)"
      subject_template: "[%{email_prefix}] Eine neue E-Mail-Adresse wurde hinzugefügt"
      text_body_template: |
        Dies ist eine automatische Nachricht, um dich zu informieren, dass eine E-Mail-Adresse für %{site_name} hinzugefügt wurde. Wenn dies aus Versehen geschehen ist, kontaktiere bitte einen Website-Administrator.

        Deine hinzugefügte E-Mail Adresse lautet:

        %{new_email}
    signup_after_approval:
      title: "Registrierung: nach Genehmigung"
      subject_template: "Dein Konto bei %{site_name} wurde genehmigt!"
      text_body_template: |
        Willkommen bei %{site_name}!

        Ein Team-Mitglied hat dein Benutzerkonto auf %{site_name} genehmigt.

        Du kannst dein neues Konto nun verwenden, indem du dich hier anmeldest:
        %{base_url}

        Wenn sich der oben stehende Link nicht anklicken lässt, versuche ihn zu kopieren und in die Adresszeile deines Browsers einzufügen.

        %{new_user_tips}

        Wir glauben an [zivilisiertes Community-Verhalten](%{base_url}/guidelines) zu jeder Zeit.

        Genieße deinen Aufenthalt!
    signup_after_reject:
      title: "Registrierung nach Ablehnung"
      subject_template: "Du wurdest bei %{site_name} abgelehnt"
      text_body_template: |
        Ein Team-Mitglied hat dein Konto bei %{site_name} abgelehnt.

        %{reject_reason}
    signup:
      title: "Registrierung"
      subject_template: "[%{email_prefix}] Bestätige dein neues Konto"
      text_body_template: |
        Willkommen bei %{site_name}!

        Klicke auf den folgenden Link, um dein neues Konto zu bestätigen und zu aktivieren:
        %{base_url}/u/activate-account/%{email_token}

        Wenn der obige Link nicht anklickbar ist, versuche ihn zu kopieren und in die Adresszeile deines Webbrowsers einzufügen.
    activation_reminder:
      title: "Aktivierungserinnerung"
      subject_template: "[%{email_prefix}] Erinnerung: Bestätige dein neues Konto"
      text_body_template: |
        Willkommen bei %{site_name}!

        Dies ist eine freundliche Erinnerung, dein Konto zu aktivieren.

        Klicke auf den folgenden Link, um dein neues Konto zu bestätigen und zu aktivieren:
        %{base_url}/u/activate-account/%{email_token}

        Wenn der obige Link nicht anklickbar ist, versuche ihn zu kopieren und in die Adresszeile deines Webbrowsers einzufügen.
    suspicious_login:
      title: "Warnung über neue Anmeldung"
      subject_template: "[%{site_name}] Neue Anmeldung von %{location}"
      text_body_template: |
        Hallo,

        wir haben festgestellt, dass du dich von einem anderen Gerät oder Ort als üblich angemeldet hast. Warst du das?

         - Ort: %{location} (%{client_ip})
         - Browser: %{browser}
         - Gerät: %{device} – %{os}

        Wenn du das warst – hervorragend! Du musst nichts weiter tun.

        Wenn du das nicht gewesen bist, [überprüfe bitte deine aktiven Sitzungen](%{base_url}/my/preferences/security) und erwäge, dein Passwort zu ändern.
    post_approved:
      title: "Dein Beitrag wurde genehmigt"
      subject_template: "[%{site_name}] Dein Beitrag wurde genehmigt"
      text_body_template: |
        Hallo,

        dies ist eine automatisierte Nachricht von %{site_name}, um dich darüber zu informieren, dass [dein Beitrag](%{base_url}%{post_url}) genehmigt wurde.
  page_forbidden:
    title: "Hoppla! Diese Seite ist privat."
  site_setting_missing: "Website-Einstellung `%{name}` muss festgelegt werden."
  page_not_found:
    page_title: "Seite nicht gefunden"
    title: "Hoppla! Diese Seite existiert nicht oder ist privat."
    popular_topics: "Beliebt"
    recent_topics: "Aktuell"
    see_more: "Mehr"
    search_title: "Diese Website durchsuchen"
    search_button: "Suche"
  offline:
    title: "App kann nicht geladen werden"
    offline_page_message: "Sieht so aus, als wärst du offline! Bitte überprüfe deine Netzwerkverbindung und probiere es noch einmal."
  login_required:
    welcome_message: "# [Willkommen bei %{title}](#welcome)"
  upload:
    edit_reason: "lokale Kopien von Bildern heruntergeladen"
    unauthorized: "Entschuldige, die Datei, die du hochladen möchtest, ist nicht erlaubt (erlaubte Dateiendungen sind: %{authorized_extensions})."
    pasted_image_filename: "Eingefügtes Bild"
    store_failure: "Hochladen von #%{upload_id} für Benutzer #%{user_id} ist fehlgeschlagen."
    file_missing: "Bitte wähle eine Datei zum Hochladen aus."
    empty: "Entschuldige, aber die angegebene Datei ist leer."
    failed: "Dein Upload ist leider fehlgeschlagen. Bitte versuche es erneut."
    png_to_jpg_conversion_failure_message: "Beim Konvertieren von PNG in JPG ist ein Fehler aufgetreten."
    optimize_failure_message: "Beim Optimieren des hochgeladenen Bildes ist ein Fehler aufgetreten."
    download_failure: "Herunterladen der Datei vom externen Anbieter fehlgeschlagen."
    size_mismatch_failure: "Die Größe der auf S3 hochgeladenen Datei stimmte nicht mit der beabsichtigten Größe des externen Uploads überein. %{additional_detail}"
    create_multipart_failure: "Fehler beim Erstellen eines mehrteiligen Uploads im externen Speicher."
    abort_multipart_failure: "Fehler beim Abbrechen des mehrteiligen Uploads im externen Speicher."
    complete_multipart_failure: "Der mehrteilige Upload im externen Speicher konnte nicht abgeschlossen werden."
    external_upload_not_found: "Der Upload wurde im externen Speicher nicht gefunden. %{additional_detail}"
    checksum_mismatch_failure: "Die Prüfsumme der hochgeladenen Datei stimmt nicht überein. Der Dateiinhalt könnte sich beim Hochladen geändert haben. Bitte versuche es erneut."
    cannot_promote_failure: "Der Upload kann nicht abgeschlossen werden. Er könnte bereits abgeschlossen oder zuvor gescheitert sein."
    size_zero_failure: "Entschuldigung, es sieht so aus, als ob etwas schiefgelaufen ist. Die Datei, die du hochladen möchtest, ist 0 Byte groß. Bitte versuche es erneut."
    attachments:
      too_large: "Entschuldige, die Datei, die du hochladen möchtest, ist zu groß (maximale Dateigröße: %{max_size_kb} KB)."
      too_large_humanized: "Entschuldige, die Datei, die du hochladen möchtest, ist zu groß (maximale Dateigröße: %{max_size})."
    images:
      too_large: "Entschuldige, das Bild, das du hochladen möchtest, ist zu groß (maximale Dateigröße: %{max_size_kb} KB). Bitte verkleinere es und versuche es erneut."
      too_large_humanized: "Entschuldige, das Bild, das du hochladen möchtest, ist zu groß (maximale Dateigröße: %{max_size}). Bitte verkleinere es und versuche es erneut."
      larger_than_x_megapixels: "Entschuldige, das Bild, das du hochladen möchtest, ist zu groß (maximale Auflösung: %{max_image_megapixels} Megapixel). Bitte verkleinere es und versuche es erneut."
      size_not_found: "Entschuldige, aber wir konnten die Größe des Bildes nicht bestimmen. Vielleicht ist das Bild beschädigt?"
    placeholders:
      too_large: "(Bild größer als %{max_size_kb} KB)"
      too_large_humanized: "(Bild größer als %{max_size})"
  avatar:
    missing: "Entschuldige, wir können keinen Avatar finden, der mit dieser E-Mail-Adresse verbunden ist. Kannst du versuchen, ihn erneut hochzuladen?"
  flag_reason:
    sockpuppet: "Ein neuer Benutzer hat ein Thema erstellt und ein anderer neuer Benutzer mit derselben IP-Adresse (%{ip_address}) hat darauf geantwortet. Beachte die Einstellung <a href='%{base_path}/admin/site_settings/category/spam'>`flag_sockpuppets`</a>."
    spam_hosts: "Dieser neue Benutzer hat versucht, mehrere Beiträge mit Links zu derselben Domain zu erstellen. Alle Beiträge dieses Benutzers, die Links enthalten, sollten überprüft werden. Siehe die Website-Einstellung <a href='%{base_path}/admin/site_settings/category/spam'>`newuser_spam_host_threshold`</a>."
  skipped_email_log:
    exceeded_emails_limit: "max_emails_per_day_per_user überschritten"
    exceeded_bounces_limit: "bounce_score_threshold wurde überschritten"
    mailing_list_no_echo_mode: "Mailinglisten-Benachrichtigungen für eigene Beiträge deaktiviert"
    user_email_no_user: "Kann Benutzer mit ID %{user_id} nicht finden"
    user_email_post_not_found: "Kann Beitrag mit ID %{post_id} nicht finden"
    user_email_anonymous_user: "Benutzer ist anonym"
    user_email_user_suspended_not_pm: "Benutzer ist gesperrt, keine Nachricht"
    user_email_seen_recently: "Benutzer war kürzlich online"
    user_email_notification_already_read: "Die Benachrichtigung zu dieser E-Mail wurde bereits gelesen"
    user_email_notification_topic_nil: "post.topic ist leer"
    user_email_post_user_deleted: "Der Ersteller dieses Beitrags wurde gelöscht."
    user_email_post_deleted: "Beitrag wurde vom Verfasser gelöscht"
    user_email_user_suspended: "Benutzer wurde gesperrt"
    user_email_already_read: "Benutzer hat diesen Beitrag bereits gelesen"
    user_email_access_denied: "Benutzer hat kein Recht, diesen Beitrag zu sehen"
    user_email_no_email: "Keine E-Mail mit Benutzer-ID %{user_id} verknüpft"
    sender_message_blank: "Nachricht ist leer"
    sender_message_to_blank: "message.to ist leer"
    sender_text_part_body_blank: "text_part.body ist leer"
    sender_body_blank: "Textkörper ist leer"
    sender_post_deleted: "Beitrag wurde gelöscht"
    sender_message_to_invalid: "Empfänger hat eine ungültige E-Mail-Adresse"
    sender_topic_deleted: "Thema wurde gelöscht"
    group_smtp_post_deleted: "Beitrag wurde gelöscht"
    group_smtp_topic_deleted: "Thema wurde gelöscht"
    group_smtp_disabled_for_group: "SMTP wurde für die Gruppe deaktiviert"
  color_schemes:
    base_theme_name: "Basis"
    light: "Hell"
    dark: "Dunkel"
    neutral: "Neutral"
    grey_amber: "Grauer Bernstein"
    shades_of_blue: "Blautöne"
    latte: "Latte"
    summer: "Sommer"
    dark_rose: "Dunkelrosa"
    wcag: "WCAG (hell)"
    wcag_theme_name: "WCAG (hell)"
    dracula: "Dracula"
    dracula_theme_name: "Dracula"
    solarized_light: "Solarized (hell)"
    solarized_light_theme_name: "Solarized (hell)"
    solarized_dark: "Solarized (dunkel)"
    solarized_dark_theme_name: "Solarized (dunkel)"
    wcag_dark: "WCAG (dunkel)"
    wcag_dark_theme_name: "WCAG (dunkel)"
    default_theme_name: "Standard"
    light_theme_name: "Hell"
    dark_theme_name: "Dunkel"
    neutral_theme_name: "Neutral"
    grey_amber_theme_name: "Grauer Bernstein"
    shades_of_blue_theme_name: "Blautöne"
    latte_theme_name: "Latte"
    summer_theme_name: "Sommer"
    dark_rose_theme_name: "Dunkelrosa"
  edit_this_page: "Diese Seite bearbeiten"
  csv_export:
    boolean_yes: "Ja"
    boolean_no: "Nein"
    rate_limit_error: "Beiträge können pro Tag nur einmal heruntergeladen werden. Bitte versuch es morgen wieder."
  static_topic_first_reply: |
    Bearbeite den ersten Beitrag in diesem Thema, um den Inhalt von %{page_name} zu ändern.
  guidelines_topic:
    title: "FAQ/Richtlinien"
    body: |
      <a name="civilized"></a>

      ## [Dies ist ein zivilisierter Ort für öffentliche Diskussionen](#civilized)

      Bitte behandle dieses Diskussionsforum mit demselben Respekt, den du einem öffentlichen Park entgegenbringen würdest. Auch wir sind eine gemeinschaftliche Ressource &mdash; ein Ort, an dem du deine Fähigkeiten, dein Wissen und deine Interessen in Gesprächen mit anderen teilen kannst.

      Dies sind keine harten und festen Regeln. Sie sind Richtlinien, die das menschliche Urteilsvermögen unserer Gemeinschaft fördern und dafür sorgen sollen, dass dies ein freundlicher Ort für einen zivilisierten öffentlichen Diskurs bleibt.

      <a name="improve"></a>

      ## [Improve the Discussion](#improve)

      Hilf uns, dies zu einem großartigen Ort für Diskussionen zu machen, indem du immer etwas Positives zur Diskussion beiträgst, egal wie klein. Wenn du dir nicht sicher bist, ob dein Beitrag zur Diskussion beiträgt, überlege dir, was du sagen willst und versuche es später noch einmal.

      Eine Möglichkeit, die Diskussion zu verbessern, ist, die Themen zu entdecken, die bereits im Gange sind. Wenn du dir die Zeit nimmst, die Themen hier zu durchstöbern, bevor du antwortest oder ein eigenes Thema beginnst, hast du eine bessere Chance, andere zu treffen, die deine Interessen teilen.

      Die Themen, die hier diskutiert werden, sind uns wichtig, und wir möchten, dass du dich so verhältst, als ob sie dir auch wichtig wären. Sei respektvoll gegenüber den Themen und den Menschen, die sie diskutieren, auch wenn du mit einigen Aussagen nicht einverstanden bist.

      <a name="agreeable"></a>

      ## [Be Agreeable, Even When You Disagreeable](#agreeable)

      Vielleicht möchtest du mit einer Gegenstimme antworten. Das ist in Ordnung. Aber denke daran, _Ideen zu kritisieren, nicht Menschen_. Bitte vermeide:

      * Beschimpfungen
      * Ad-hominem-Angriffe
      * Reagiere auf den Tonfall eines Beitrags, anstatt auf den Inhalt
      * Kniescheiben-Widersprüche

      Stattdessen solltest du durchdachte Einsichten liefern, die das Gespräch verbessern.

      <a name="participate"></a>

      ## [Deine Teilnahme zählt](#participate)

      Die Unterhaltungen, die wir hier führen, geben den Ton für jeden Neuankömmling an. Hilf uns, die Zukunft dieser Gemeinschaft zu beeinflussen, indem du dich an Diskussionen beteiligst, die dieses Forum zu einem interessanten Ort machen &mdash; und solche meidest, die das nicht tun.

      Discourse bietet Werkzeuge, mit denen die Gemeinschaft gemeinsam die besten (und schlechtesten) Beiträge identifizieren kann: Lesezeichen, Likes, Flaggen, Antworten, Bearbeitungen, Beobachten, Stummschalten und so weiter. Nutze diese Werkzeuge, um deine eigene Erfahrung zu verbessern und die aller anderen auch.

      Lasst uns unsere Gemeinschaft besser verlassen, als wir sie vorgefunden haben.

      <a name="flag-problems"></a>

      ## [Wenn du ein Problem siehst, markiere es](#flag-problems)

      Moderatoren haben besondere Befugnisse; sie sind für dieses Forum verantwortlich. Aber das bist du auch. Mit deiner Hilfe können die Moderatoren die Gemeinschaft fördern und sind nicht nur Hausmeister oder Polizisten.

      Wenn du schlechtes Verhalten siehst, antworte nicht. Antworten ermutigt schlechtes Verhalten, indem es bestätigt wird, verbraucht deine Energie und verschwendet die Zeit aller. _Markiere es einfach_. Wenn sich genug Markierungen ansammeln, werden Maßnahmen ergriffen, entweder automatisch oder durch das Eingreifen eines Moderators.

      Um unsere Gemeinschaft aufrechtzuerhalten, behalten sich die Moderatoren das Recht vor, jederzeit Inhalte und Benutzerkonten zu löschen, egal aus welchem Grund. Die Moderatoren prüfen keine neuen Beiträge; die Moderatoren und Betreiber der Seite übernehmen keine Verantwortung für Inhalte, die von der Community gepostet werden.

      <a name="be-civil"></a>

      ## [Always Be Civil](#be-civil)

      Nichts sabotiert eine gesunde Unterhaltung so sehr wie Unhöflichkeit:

      * Sei höflich. Poste nichts, was eine vernünftige Person als beleidigend, ausfallend oder als Hassrede ansehen würde.
      * Bleib sauber. Poste nichts Obszönes oder sexuell Explizites.
      * Respektiert euch gegenseitig. Belästige oder betröste niemanden, gib dich nicht als jemand anderes aus oder gib private Informationen preis.
      * Respektiert unser Forum. Poste keinen Spam und verschandle das Forum nicht.

      Dies sind keine konkreten Begriffe mit genauen Definitionen &mdash; vermeide auch nur den _Anschein_ einer dieser Dinge. Wenn du dir unsicher bist, frage dich, wie du dich fühlen würdest, wenn dein Beitrag auf der Titelseite einer großen Nachrichtenseite erscheinen würde.

      Dies ist ein öffentliches Forum, und Suchmaschinen indexieren diese Diskussionen. Achte darauf, dass die Sprache, Links und Bilder für deine Familie und Freunde sicher sind.

      <a name="keep-tidy"></a>

      ## [Keep It Tidy](#keep-tidy)

      Bemühe dich, die Dinge an den richtigen Platz zu stellen, damit wir mehr Zeit mit Diskussionen und weniger mit Aufräumen verbringen können. Also:

      * Eröffne kein Thema in der falschen Kategorie; lies bitte die Definitionen der Kategorien.
      * Poste nicht das Gleiche in mehreren Themen.
      * Poste keine inhaltslosen Antworten.
      * Lenke nicht von einem Thema ab, indem du es mittendrin änderst.
      * Unterschreibe deine Beiträge nicht &mdash; Jeder Beitrag ist mit deinen Profilinformationen versehen.

      Anstatt "+1" oder "Zustimmung" zu posten, benutze den Like-Button. Anstatt ein bestehendes Thema in eine völlig andere Richtung zu lenken, verwende "Antworten" als verlinktes Thema.

      <a name="stealing"></a>

      ## [Post Only Your Own Stuff](#stealing)

      Du darfst ohne Erlaubnis keine digitalen Inhalte posten, die jemand anderem gehören. Du darfst keine Beschreibungen, Links oder Methoden posten, um das geistige Eigentum (Software, Video, Audio, Bilder) anderer zu stehlen oder gegen andere Gesetze zu verstoßen.

      <a name="power"></a>

      ## [Powered by You](#power)

      Diese Seite wird von deinem [freundlichen lokalen Personal](%{base_path}/about) und *dir*, der Community, betrieben. Wenn du weitere Fragen dazu hast, wie die Dinge hier funktionieren sollen, eröffne ein neues Thema in %{feedback_category} und lass uns diskutieren! Wenn es ein kritisches oder dringendes Problem gibt, das nicht durch ein Meta-Thema oder eine Flagge gelöst werden kann, kontaktiere uns über die [Personalseite](%{base_path}/about).

      <a name="tos"></a>

      ## [Terms of Service](#tos)

      Ja, Juristensprache ist langweilig, aber wir müssen uns &ndash; und damit auch dich und deine Daten &ndash; vor unfreundlichen Leuten schützen. Wir haben [Nutzungsbedingungen](%{base_path}/tos), die dein (und unser) Verhalten und deine Rechte in Bezug auf Inhalte, Datenschutz und Gesetze beschreiben. Um diesen Dienst nutzen zu können, musst du unseren [TOS](%{base_path}/tos) zustimmen.
  tos_topic:
    title: "Nutzungsbedingungen"
    body: |
      <h2 id="heading--change-me"><a href="#heading--change-me">Ändere mich</a></h2>

      Unten findest du eine Beispielvorlage für eine Datenschutzerklärung, die du an die Bedürfnisse deiner Website anpassen solltest.

      Diese Bedingungen regeln nicht die Nutzung des Internetforums unter <%{base_url}>, könnten aber eines Tages in Kraft treten. In diesem Fall musst du, um das Forum nutzen zu können, diesen Bedingungen gegenüber %{company_name}, dem Betreiber dieses Forums, zustimmen.

      Der Betreiber kann andere Produkte und Dienstleistungen zu unterschiedlichen Bedingungen anbieten. Diese Bedingungen gelten nur für die Nutzung des Forums.

      Springe zu:

      - [Wichtige Bedingungen](#heading--important-terms)
      - [Erlaubnis zur Nutzung des Forums](#heading--permission)
      - [Bedingungen für die Nutzung des Forums](#heading--conditions)
      - [Zulässige Nutzung](#heading--acceptable-use)
      - [Zulässige Inhalte](#heading--content-standards)
      - [Rechtsdurchsetzung](#heading--enforcement)
      - [Dein Konto](#heading--your-account)
      - [Deine Inhalte](#heading--your-content)
      - [Deine Pflichten](#heading--responsibility)
      - [Haftungsausschlüsse](#heading--disclaimers)
      - [Haftungsbeschränkungen](#heading--liability)
      - [Feedback](#heading--feedback)
      - [Kündigung](#heading--termination)
      - [Streitigkeiten](#heading--disputes)
      - [Allgemeine Bedingungen](#heading--general)
      - [Kontakt](#heading--contact)
      - [Änderungen](#heading--changes)

      <h2 id="heading--important-terms"><a href="#heading--important-terms">Wichtige Bedingungen</a></h2>

      ***Diese Bedingungen beinhalten eine Reihe wichtiger Bestimmungen, die deine Rechte und Pflichten betreffen, z. B. [Haftungsausschlüsse](#heading--disclaimers), [Haftungsbeschränkungen](#heading--liability), dein Einverständnis, durch Missbrauch des Forums verursachte Schäden gegenüber dem Betreiber zu decken unter [Deine Pflichten](#heading--responsibility) und eine Vereinbarung zur Schlichtung von Streitfällen unter [Streitigkeiten](#heading--disputes).***

      <h2 id="heading--permission"><a href="#heading--permission">Erlaubnis zur Nutzung des Forums</a></h2>

      Vorbehaltlich dieser Bedingungen erteilt dir der Betreiber die Erlaubnis, das Forum zu nutzen. Jeder muss diesen Bedingungen zustimmen, um das Forum nutzen zu können.

      <h2 id="heading--conditions"><a href="#heading--conditions">Bedingungen für die Nutzung des Forums</a></h2>

      Deine Erlaubnis zur Nutzung des Forums unterliegt den folgenden Bedingungen:

      1. Du musst mindestens dreizehn Jahre alt sein.

      2. Du darfst das Forum nicht mehr nutzen, wenn sich der Betreiber direkt mit dir in Verbindung setzt, um dir mitzuteilen, dass du es nicht mehr nutzen darfst.

      3. Du musst das Forum in Übereinstimmung mit den Standards für [zulässige Nutzung](#heading--acceptable-use) und [zulässige Inhalte](#heading--content-standards) nutzen.

      <h2 id="heading--acceptable-use"><a href="#heading--acceptable-use">Zulässige Nutzung</a></h2>

      1. Du darfst nicht gegen das Gesetz verstoßen, wenn du das Forum benutzt.

      2. Du darfst das Konto eines anderen im Forum ohne dessen ausdrückliche Erlaubnis nicht nutzen oder versuchen, es zu nutzen.

      3. Du darfst keine Benutzernamen oder andere eindeutige Identifikatoren im Forum kaufen, verkaufen oder anderweitig handeln.

      4. Du darfst keine Werbung, Kettenbriefe oder andere Aufforderungen über das Forum senden oder das Forum nutzen, um Adressen oder andere persönliche Daten für kommerzielle Mailinglisten oder Datenbanken zu sammeln.

      5. Du darfst den Zugriff auf das Forum nicht automatisieren oder das Forum überwachen, z. B. mit einem Webcrawler, Browser-Plug-in oder -Add-on oder einem anderen Computerprogramm, das kein Webbrowser ist. Du darfst das Forum crawlen, um es für eine öffentlich zugängliche Suchmaschine zu indizieren, falls du eine solche betreibst.

      6. Du darfst das Forum nicht nutzen, um E-Mails an Verteilerlisten, Newsgroups oder Gruppenmail-Aliase zu senden.

      7. Du darfst nicht fälschlicherweise andeuten, dass du mit dem Betreiber verbunden bist oder von diesem unterstützt wirst.

      8. Du darfst keinen Hyperlink zu Bildern oder anderen nicht-hypertextuellen Inhalten im Forum auf anderen Webseiten setzen.

      9. Du darfst keine Marken entfernen, die Eigentum an Materialien zeigen, die du vom Forum herunterlädst.

      10. Du darfst keinen Teil des Forums auf anderen Websites mit `<iframe>` zeigen.

      11. Du darfst keine Sicherheits- oder Zugriffsbeschränkungen des Forums deaktivieren, vermeiden oder umgehen.

      12. Du darfst die Infrastruktur des Forums nicht mit einer unangemessenen Anzahl von Anfragen oder Anfragen belasten, die darauf abzielen, die dem Forum zugrunde liegenden Informationssysteme unangemessen zu belasten.

      13. Du darfst dich über das Forum nicht für andere ausgeben.

      14. Du darfst niemanden ermutigen oder dabei helfen, gegen diese Bedingungen zu verstoßen.

      <h2 id="heading--content-standards"><a href="#heading--content-standards">Zulässige Inhalte</a></h2>

      1. Du darfst keine Inhalte in das Forum einstellen, die illegal, anstößig oder anderweitig schädlich für andere sind. Dazu gehören auch Inhalte, die belästigend, unangemessen, beleidigend oder hasserfülltes Verhalten sind.

      2. Du darfst keine Inhalte an das Forum übermitteln, die gegen das Gesetz verstoßen, die Rechte an geistigem Eigentum Dritter verletzen, die Privatsphäre Dritter verletzen oder Vereinbarungen verletzen, die du mit anderen hast.

      3. Du darfst keine Inhalte an das Forum übermitteln, die bösartigen Computercode wie Computerviren oder Spyware enthalten.

      4. Du darfst keine Inhalte an das Forum als bloßen Platzhalter übermitteln, um eine bestimmte Adresse, einen bestimmten Benutzernamen oder eine andere eindeutige Kennung für dich zu sichern.

      5. Du darfst das Forum nicht nutzen, um Informationen offenzulegen, zu denen du nicht das Recht hast, sie offenzulegen, z. B. vertrauliche oder persönliche Informationen anderer.

      <h2 id="heading--enforcement"><a href="#heading--enforcement">Rechtsdurchsetzung</a></h2>

      Der Betreiber kann Verstöße gegen diese Bedingungen im vollen rechtlichen Umfang untersuchen und verfolgen. Der Betreiber kann die Strafverfolgungsbehörden bei der Verfolgung von Verstößen gegen das Gesetz und diese Bedingungen informieren und mit ihnen zusammenarbeiten.

      Der Betreiber behält sich das Recht vor, Inhalte im Forum aus einem beliebigen Grund zu ändern, zu bearbeiten und zu löschen. Wenn du glaubst, dass jemand Inhalte in das Forum gestellt hat, die gegen diese Bedingungen verstoßen, [kontaktiere uns sofort](#heading-contact).

      <h2 id="heading--your-account"><a href="#heading--your-account">Dein Konto</a></h2>

      Du musst ein Konto erstellen und dich damit anmelden, um einige Funktionen des Forums nutzen zu können.

      Um ein Konto zu erstellen, musst du einige Informationen über dich selbst angeben. Wenn du ein Konto einrichtest, stimmst du zu, mindestens eine gültige E-Mail-Adresse anzugeben und diese Adresse auf dem neuesten Stand zu halten. Du kannst dein Konto jederzeit per E-Mail an <%{contact_email}> schließen.

      Du stimmst zu, für alle Aktivitäten verantwortlich zu sein, die über dein Konto ergriffen werden, unabhängig davon, ob diese von dir autorisiert sind oder nicht, bis du entweder dein Konto schließt oder den Betreiber darüber informierst, dass dein Konto kompromittiert wurde. Du stimmst zu, den Betreiber unverzüglich zu informieren, wenn du den Verdacht hast, dass dein Konto kompromittiert wurde. Du stimmst zu, ein sicheres Passwort für dein Konto zu wählen und es geheim zu halten.

      Der Betreiber kann dein Konto im Forum gemäß seiner Richtlinie für die Bearbeitung von urheberrechtlichen Löschanträgen oder wenn der Betreiber der begründeten Annahme ist, dass du gegen eine Regel in diesen Bedingungen verstoßen hast, einschränken, sperren oder schließen.

      <h2 id="heading--your-content"><a href="#heading--your-content">Deine Inhalte</a></h2>

      Nichts in diesen Bedingungen gibt dem Betreiber Eigentumsrechte an geistigem Eigentum, das du mit dem Forum teilst, z. B. deine Kontoinformationen, Beiträge oder andere Inhalte, die du im Forum einreichst. Nichts in diesen Bedingungen gibt dir irgendwelche Eigentumsrechte an dem geistigen Eigentum des Betreibers.

      Zwischen dir und dem Betreiber bleibst du allein verantwortlich für die Inhalte, die du in das Forum einbringst. Du stimmst zu, nicht fälschlicherweise anzudeuten, dass Inhalte, die du in das Forum einbringst, vom Betreiber gesponsert oder genehmigt werden. Diese Bedingungen verpflichten den Betreiber nicht, die von dir übermittelten Inhalte zu speichern, zu pflegen oder zu kopieren und gemäß diesen Bedingungen zu ändern.

      Die Inhalte, die du im Forum einreichst, gehören dir und du entscheidest, welche Erlaubnis du anderen diesbezüglich erteilst. Aber zumindest lizenzierst du den Betreiber, Inhalte, die du im Forum einreichst, anderen Benutzern des Forums zur Verfügung zu stellen. Diese spezielle Lizenz erlaubt es dem Betreiber, Inhalte, die du an das Forum übermittelst, zu kopieren, zu veröffentlichen und zu analysieren.

      Wenn von dir eingereichte Inhalte aus dem Forum entfernt werden, sei es von dir oder vom Betreiber, endet die spezielle Lizenz des Betreibers, wenn die letzte Kopie aus den Backups, Caches und anderen Systemen des Betreibers verschwindet. Andere Lizenzen, die du auf Inhalte anwendest, die du einreichst, z. B. Lizenzen von [Creative Commons](https://creativecommons.org), können fortgesetzt werden, nachdem deine Inhalte entfernt wurden. Diese Lizenzen können anderen oder dem Betreiber selbst das Recht geben, deine Inhalte über das Forum erneut zu teilen.

      Andere, die Inhalte erhalten, die du in das Forum stellst, können gegen die Bedingungen verstoßen, unter denen du deine Inhalte lizenzierst. Du stimmst zu, dass der Betreiber dir gegenüber nicht für diese Verstöße oder deren Folgen haftet.

      <h2 id="heading--responsibility"><a href="#heading--responsibility">Deine Pflichten</a></h2>

      Du stimmst zu, den Betreiber von Rechtsansprüchen Dritter freizustellen, die mit deinem Verstoß gegen diese Bedingungen oder mit einem Verstoß gegen diese Bedingungen durch andere, die dein Konto im Forum nutzen, zusammenhängen. Sowohl du als auch der Betreiber verpflichten sich, die andere Partei über alle Rechtsansprüche zu informieren, für die du den Betreiber möglicherweise so schnell wie möglich entschädigen musst. Wenn der Betreiber dich nicht unverzüglich über einen Rechtsanspruch informiert, musst du den Betreiber nicht für Schäden entschädigen, die du rechtzeitig hättest abwenden oder mildern können. Du stimmst zu, dass der Betreiber die Untersuchung, Verteidigung und Beilegung von Rechtsansprüchen, für die du den Betreiber entschädigen müsstest, kontrollieren darf und du entsprechend kooperierst. Der Betreiber verpflichtet sich, ohne deine vorherige Zustimmung keinem Vergleich zuzustimmen, der dir ein Verschulden zuschreibt oder dir Verpflichtungen auferlegt.

      <h2 id="heading--disclaimers"><a href="#heading--disclaimers">Haftungsausschlüsse</a></h2>

      ***Du akzeptierst alle Risiken der Nutzung des Forums und der Inhalte im Forum. Soweit es das Gesetz zulässt, stellen der Betreiber und seine Lieferanten das Forum im vorliegenden Zustand ohne jegliche Gewährleistung zur Verfügung.***

      Das Forum kann Hyperlinks zu Foren und Diensten anderer Anbieter enthalten und einbinden. Der Betreiber übernimmt keine Garantie für Dienste, die von anderen betrieben werden, oder für Inhalte, die sie bereitstellen. Die Nutzung von Diensten, die von anderen betrieben werden, kann durch andere Bedingungen zwischen dir und dem entsprechenden Betreiber geregelt sein.

      <h2 id="heading--liability"><a href="#heading--liability">Haftungsbeschränkungen</a></h2>

      ***Weder der Betreiber noch seine Lieferanten haften dir gegenüber für Schäden aus Vertragsverletzungen, die ihr Personal nicht vorhersehen konnte, als du diesen Bedingungen zugestimmt hast.***

      ***Soweit es das Gesetz erlaubt, ist die Gesamthaftung dir gegenüber für Ansprüche jeglicher Art, die sich auf das Forum oder den Inhalt des Forums beziehen, auf $ 50 begrenzt.***

      <h2 id="heading--feedback"><a href="#heading--feedback">Feedback</a></h2>

      Der Betreiber freut sich über dein Feedback und deine Vorschläge für das Forum. Im Abschnitt [Kontakt](#heading--contact) unten findest du Möglichkeiten, mit uns in Kontakt zu treten.

      Du stimmst zu, dass es dem Betreiber freisteht, auf Feedback und Vorschläge, die du machst, zu reagieren und dass der Betreiber dich nicht darüber informieren muss, dass dein Feedback verwendet wurde, nicht deine Erlaubnis einholen muss, es zu verwenden, oder dich nicht dafür bezahlen muss. Du stimmst zu, kein Feedback oder Vorschläge, die deiner Meinung nach für dich oder andere vertraulich oder urheberrechtlich geschützt sind, zu übermitteln.

      <h2 id="heading--termination"><a href="#heading--termination">Kündigung</a></h2>

      Du oder der Betreiber können die in diesen Bedingungen ausgeführte Vereinbarung jederzeit kündigen. Wenn unsere Vereinbarung endet, endet auch deine Erlaubnis, das Forum zu nutzen.

      Die folgenden Bestimmungen gelten auch über das Ende unserer Vereinbarung hinaus: [Deine Inhalte](#heading--your-content), [Feedback](#heading--feedback), [Deine Pflichten](#heading--responsibility), [Haftungsausschlüsse](#heading--disclaimers), [Haftungsbeschränkungen](#heading--liability), und [Allgemeine Bedingungen](#heading--general).

      <h2 id="heading--disputes"><a href="#heading--disputes">Streitigkeiten</a></h2>

      %{governing_law} wird alle Streitigkeiten im Zusammenhang mit diesen Bedingungen oder deiner Nutzung des Forums regeln.

      Du und der Betreiber stimmen zu, Unterlassungsansprüche im Zusammenhang mit diesen Bedingungen nur vor einem staatlichen oder bundesstaatlichen Gericht in %{city_for_disputes} zu erheben. Weder du noch der Betreiber werden der Zuständigkeit, dem Gerichtsstand oder dem Gerichtsstand dieser Gerichte widersprechen.

      ***Abgesehen von der Erhebung von Unterlassungsansprüchen oder von Ansprüchen nach dem Computer Fraud and Abuse Act, werden du und der Betreiber alle Streitigkeiten durch ein verbindliches Schiedsverfahren der American Arbitration Association lösen. Das Schiedsverfahren folgt den Commercial Arbitration Rules und Supplementary Procedures for Consumer Related Disputes der AAA. Das Schiedsverfahren findet in %{city_for_disputes} statt. Du wirst alle Streitigkeiten als Einzelperson beilegen und nicht im Rahmen einer Sammelklage oder eines anderen repräsentativen Verfahrens, sei es als Kläger oder als Mitglied einer Sammelklage. Kein Schiedsrichter wird Streitigkeiten mit anderen Schiedsgerichten ohne die Erlaubnis des Betreibers konsolidieren.***

      Jeder Schiedsspruch beinhaltet die Kosten des Schiedsverfahrens, angemessene Anwaltskosten und angemessene Kosten für Zeugen. Du und der Betreiber können Schiedssprüche vor jedem zuständigen Gericht einreichen.

      <h2 id="heading--general"><a href="#heading--general">Allgemeine Bedingungen</a></h2>

      Wenn eine Bestimmung dieser Bedingungen nicht wie geschrieben durchsetzbar ist, aber geändert werden könnte, um sie durchsetzbar zu machen, sollte diese Bestimmung so weit wie nötig geändert werden, um sie durchsetzbar zu machen. Andernfalls sollte diese Bestimmung aufgehoben werden.

      Du darfst deine Vereinbarung mit dem Betreiber nicht abtreten. Der Betreiber kann deine Zustimmung an jedes verbundene Unternehmen des Betreibers, jedes andere Unternehmen, das die Kontrolle über den Betreiber erlangt, oder jedes andere Unternehmen, das Vermögenswerte des Betreibers im Zusammenhang mit dem Forum kauft, übertragen. Jede versuchte Abtretung gegen diese Bedingungen hat keine Rechtswirkung.

      Weder die Ausübung eines Rechts aus dieser Vereinbarung noch der Verzicht auf eine Verletzung dieser Vereinbarung bedeutet den Verzicht auf eine andere Verletzung dieser Vereinbarung.

      Diese Bedingungen stellen alle Bedingungen der Vereinbarung zwischen dir und dem Betreiber über die Nutzung des Forums dar. Diese Bedingungen ersetzen vollständig alle anderen Vereinbarungen über deine Nutzung des Forums, ob schriftlich oder anderweitig.

      <h2 id="heading--contact"><a href="#heading--contact">Kontakt</a></h2>

      Du kannst den Betreiber unter diesen Bedingungen informieren und Fragen an den Betreiber senden unter <%{contact_email}>.

      Der Betreiber kann dich unter diesen Bedingungen über die E-Mail-Adresse, die du für dein Konto im Forum angegeben hast, oder durch eine Nachricht auf der Homepage des Forums oder deiner Kontoseite informieren.

      <h2 id="heading--changes"><a href="#heading--changes">Änderungen</a></h2>

      Der Betreiber hat diese Bedingungen zuletzt am [DATUM DER LETZTEN ÄNDERUNG HIER EINFÜGEN] aktualisiert und kann diese Bedingungen erneut aktualisieren. Der Betreiber wird alle Aktualisierungen im Forum veröffentlichen. Bei Aktualisierungen, die wesentliche Änderungen enthalten, erklärt sich der Betreiber damit einverstanden, dir eine E-Mail zu senden, wenn du ein Konto erstellt und eine gültige E-Mail-Adresse angegeben hast. Der Betreiber kann auch Aktualisierungen mit speziellen Nachrichten oder Warnungen im Forum ankündigen.

      Sobald du von einer Aktualisierung dieser Bedingungen Kenntnis erlangst, musst du den neuen Bedingungen zustimmen, um das Forum weiterhin nutzen zu können.
  privacy_topic:
    title: "Datenschutzerklärung"
    body: |
      ## [Unten findest du eine Beispielvorlage für eine Datenschutzerklärung, die du an die Bedürfnisse deiner Website anpassen solltest.]

      <a name="collect"></a>

      ## [Welche Informationen sammeln wir?](#collect)

      Wir sammeln Informationen von dir, wenn du dich auf unserer Website registrierst, und wir erfassen Daten, wenn du dich hier am Forum durch Lesen, Schreiben und Bewertung der geteilten Inhalte beteiligst.

      Wenn du dich auf unserer Website registrierst, wirst du möglicherweise gebeten, deinen Namen und deine E-Mail-Adresse einzugeben. Du kannst unsere Website jedoch auch ohne Registrierung besuchen. Deine E-Mail-Adresse wird durch eine E-Mail verifiziert, die einen eindeutigen Link enthält. Wenn der Link aufgerufen wird, wissen wir, dass du die Kontrolle über die E-Mail-Adresse hast.

      Wenn du registrierst bist und etwas schreibst, erfassen wir die IP-Adresse, von der der Beitrag stammt. Wir speichern möglicherweise Serverprotokolle, die die IP-Adresse jeder Anfrage an unseren Server enthalten.

      <a name="use"></a>

      ## [Wofür nutzen wir deine Informationen?](#use)

      Jede der Informationen, die wir von dir sammeln, kann auf eine der folgenden Arten genutzt werden:

      * Um deine Erfahrung zu personalisieren &mdash; deine Information hilft uns dabei, besser auf deine individuellen Bedürfnisse einzugehen.
      * Um unsere Website zu verbessern &mdash; wir bemühen uns, das Angebot unserer Website auf Grundlage der Informationen und des Feedbacks zu verbessern, das wir von dir erhalten.
      * Um unseren Kundendienst zu verbessern &mdash; deine Information hilft uns, effizienter auf deine Anfragen an den Kundendienst und deine Hilfsbedürfnisse einzugehen.
      * Um wiederkehrende E-Mails zu senden &mdash; die E-Mail-Adresse, die du angibst, kann genutzt werden, um dir Informationen und Benachrichtigungen zu senden, die du zu Änderungen an Themen oder in Bezug auf deinen Benutzernamen angefordert hast, sowie um dir auf Nachfragen, Anfragen oder Fragen zu antworten.

      <a name="protect"></a>

      ## [Wie schützen wir deine Informationen?](#protect)

      Wir setzen eine Vielzahl von Sicherheitsmechanismen ein, um die Sicherheit deiner persönlichen Daten sicherzustellen, wenn du persönliche Daten eingibst, übermittelst oder darauf zugreifst.

      <a name="data-retention"></a>

      ## [Wie sehen unsere Bestimmungen zur Datenaufbewahrung aus?](#data-retention)

      Wir bemühen uns nach bestem Wissen und Gewissen:

      * Serverprotokolle, die IP-Adressen aller Anfragen an unseren Server enthalten, nicht länger als [ANZAHL TAGE] Tage zu speichern.

      <a name="cookies"></a>

      ## [Verwenden wir Cookies?](#cookies)

      Ja. Cookies sind kleine Dateien, die eine Website bzw. ihr Dienstleister über einen Browser auf die Festplatte deines Computers überträgt (sofern du zustimmst). Diese Cookies erlauben es der Website, deinen Browser wiederzuerkennen und, sofern du ein registriertes Konto hast, diesen deinem registrierten Konto zuzuordnen.

      Wir verwenden Cookies, um deine Einstellungen für deine nächsten Besuche zu verstehen und zu speichern und um aggregierte Daten über unseren Website-Traffic und Interaktionen auf der Website zu erfassen, damit wir in der Zukunft eine bessere Website-Erfahrung und bessere Werkzeuge anbieten können. Wir beauftragen möglicherweise Drittanbieter, die uns dabei unterstützen, unsere Website-Besucher besser zu verstehen. Diese Dienstleister sind nicht befugt, unsere gesammelten Informationen anders zu verwenden als zur Unterstützung und Verbesserung unseres Geschäfts.

      <a name="disclose"></a>

      ## [Geben wir irgendwelche Informationen an Dritte weiter?](#disclose)

      Weder verkaufen oder handeln wir deine personenbezogenen Daten noch übermitteln wir diese an Dritte. Dies schließt nicht Drittanbieter ein, die uns beim Betrieb unserer Website, bei der Durchführung unseres Geschäfts oder bei der Erbringung unserer Dienstleistungen für dich helfen, solange diese Parteien einwilligen, diese Informationen vertraulich zu behandeln. Wir geben deine Informationen möglicherweise frei, wenn wir glauben, dass die Freigabe zweckmäßig ist, um das Gesetz einzuhalten, unsere Nutzungsbedingungen durchzusetzen oder unsere oder fremde Rechte, Werte oder Sicherheit zu schützen. Nicht-personenbezogene Daten werden möglicherweise anderen Parteien für Marketing, Werbung und andere Zwecke zugänglich gemacht.

      <a name="third-party"></a>

      ## [Links auf fremde Websites](#third-party)

      Gelegentlich können wir Produkte oder Dienste von Dritten nach unserer Wahl auf unserer Website einbinden oder darauf bewerben. Diese Drittanbieter-Websites haben eigene und unabhängige Datenschutzerklärungen. Wir übernehmen daher keine Verantwortung oder Haftung für den Inhalt und die Aktivitäten dieser verlinkten Websites. Dennoch sind wir bemüht, die Integrität unserer Website zu schützen und freuen uns über jedes Feedback zu diesen Websites.

      <a name="coppa"></a>

      ## [Gesetz zum Schutz der Privatsphäre von Kindern im Internet](#coppa)

      Unsere Website, Produkte und Dienstleistungen richten sich alle an Menschen, die mindestens 13 Jahre oder älter sind. Wenn sich dieser Server in der USA befindet und du unter 13 Jahre alt bist, so benutze diese Website gemäß den Anforderungen von COPPA ([Children's Online Privacy Protection Act](https://de.wikipedia.org/wiki/Children%27s_Online_Privacy_Protection_Act)) nicht.

      <a name="online"></a>

      ## [Online-Datenschutzerklärung](#online)

      Diese Online-Datenschutzerklärung gilt nur für Informationen, die durch unsere Website gesammelt werden, und nicht für offline erfasste Informationen.

      <a name="consent"></a>

      ## [Deine Zustimmung](#consent)

      Indem du unsere Website benutzt, stimmst du der Datenschutzerklärung unserer Website zu.

      <a name="changes"></a>

      ## [Änderungen unserer Datenschutzerklärung](#changes)

      Wenn wir uns dazu entscheiden, unsere Datenschutzerklärung zu ändern, werden wir diese Änderungen auf dieser Seite veröffentlichen.

      Dieses Dokument ist als CC-BY-SA lizenziert. Es wurde zuletzt aktualisiert am [DATUM DER LETZTEN ÄNDERUNG HIER EINFÜGEN].
  badges:
    mass_award:
      errors:
        invalid_csv: Wir haben einen Fehler in Zeile %{line_number} festgestellt. Bitte stelle sicher, dass die CSV-Datei eine E-Mail-Adresse pro Zeile enthält.
        too_many_csv_entries: Zu viele Einträge in der CSV-Datei. Bitte gib eine CSV-Datei mit nicht mehr als %{count} Einträgen an.
        badge_disabled: Bitte aktiviere zunächst das Abzeichen „%{badge_name}“.
        cant_grant_multiple_times: Das %{badge_name}-Abzeichen kann einem einzelnen Benutzer nicht mehrfach verliehen werden.
    editor:
      name: Bearbeiter
      description: Hat den ersten Beitrag bearbeitet
      long_description: |
        Dieses Abzeichen wird verliehen, wenn du das erste Mal einen deiner Beiträge bearbeitest. Auch wenn du deine Beiträge nicht unbegrenzt ändern können wirst, sind Bearbeitungen willkommen – du kannst die Formatierung verbessern, kleine Fehler korrigieren oder irgendetwas ergänzen, was du bei deinem ursprünglichen Beitrag vergessen hast. Bearbeite, um deine Beiträge noch besser zu machen!
    wiki_editor:
      name: Wiki-Editor
      description: Erste Wiki-Bearbeitung
      long_description: |
        Dieses Abzeichen wird verliehen, wenn du das erste Mal einen Wiki-Beitrag bearbeitest.
    basic_user:
      name: Anwärter
      description: <a href="https://blog.discourse.org/2018/06/understanding-discourse-trust-levels/">Ermöglicht</a> das Nutzen aller wesentlichen Community-Funktionen
      long_description: |
        Dieses Abzeichen wird verliehen, wenn du Vertrauensstufe 1 erreichst. Danke, dass du dabeigeblieben bist und ein paar Themen gelesen hast, um zu lernen, worum es in unserer Community geht. Für dich gelten die Einschränkungen für neue Benutzer nicht mehr und du hast nun Zugriff auf alle wichtigen Funktionen, beispielsweise persönliche Nachrichten, die Melden-Funktion, das Bearbeiten von Wiki-Beiträgen und die Fähigkeit, mehrere Bilder und Links in Beiträgen zu verwenden.
    member:
      name: Mitglied
      description: <a href="https://blog.discourse.org/2018/06/understanding-discourse-trust-levels/">Ermöglicht</a> den Versand von Einladungen und Gruppen-Nachrichten sowie die Vergabe von mehr „Gefällt mir“
      long_description: |
        Dieses Abzeichen wird verliehen, wenn du Vertrauensstufe 2 erreichst. Danke, dass du einige Wochen mitgemacht hast, um unserer Community richtig beizutreten. Du kannst nun von deiner Benutzerseite und einzelnen Themen-Seiten aus Einladungen versenden, Gruppen-Nachrichten erstellen und mehr „Gefällt mir“ pro Tag vergeben.
    regular:
      name: Stammgast
      description: <a href="https://blog.discourse.org/2018/06/understanding-discourse-trust-levels/">Ermöglicht</a> das Verschieben und Umbenennen von Themen, die Veröffentlichung verfolgbarer Links, die Umwandlung eines Beitrags in ein Wiki sowie die Vergabe von mehr „Gefällt mir“
      long_description: |
        Dieses Abzeichen wird verliehen, wenn du Vertrauensstufe 3 erreichst. Danke, dass du in unserer Community über mehrere Monate ein Stammgast gewesen bist. Du bist nun einer unserer aktivsten Leser und ein zuverlässiges Mitglied, das diese Community großartig macht. Du kannst nun Themen neu kategorisieren und umbenennen, mächtigere Spam-Meldungen nutzen, eine private Lounge nutzen und kannst viel mehr „Gefällt mir“ pro Tag erhalten.
    leader:
      name: Anführer
      description: <a href="https://blog.discourse.org/2018/06/understanding-discourse-trust-levels/">Ermöglicht</a> das Bearbeiten aller Beiträge, das Anheften, Schließen, Archivieren, Aufteilen und Zusammenfügen von Themen sowie die Vergabe von mehr „Gefällt mir“
      long_description: |
        Dieses Abzeichen wird verliehen, wenn du Vertrauensstufe 4 erreichst. Du bist ein vom Team ausgezeichneter Anführer und hast durch deine Aktivität und Worte ein positives Beispiel für die übrige Community abgegeben. Du kannst alle Beiträge bearbeiten und Moderator-Aktionen wie das Anheften, Schließen, Ausblenden, Archivieren, Teilen und Zusammenführen von Themen durchführen.
    welcome:
      name: Willkommen
      description: Hat ein „Gefällt mir“ erhalten
      long_description: |
        Dieses Abzeichen wird verliehen, wenn du das erste „Gefällt mir“ bei einem Beitrag erhältst. Glückwunsch, du hast einen Beitrag geschrieben, den deine Mitbenutzer interessant, cool oder nützlich finden!
    autobiographer:
      name: Autobiograf
      description: Hat <a href="%{base_uri}/my/preferences/profile">Benutzerprofil</a> ausgefüllt
      long_description: |
        Dieses Abzeichen wird verliehen, wenn du dein <a href="%{base_uri}/my/preferences/profile">Benutzerprofil</a> ausfüllst und ein Profilbild auswählst. Die Community ein bisschen mehr wissen zu lassen über dich und darüber, was du gerne tust, macht die gesamte Community besser. Mach mit!
    anniversary:
      name: Jubiläum
      description: Ist ein aktives Mitglied für ein Jahr und hat mindestens einen Beitrag verfasst
      long_description: |
        Dieses Abzeichen wird verliehen, wenn du ein Jahr lang Mitglied warst und in diesem Jahr mindestens einen Beitrag geschrieben hast. Danke, dass du geblieben bist und zu unserer Community beiträgst. Ohne dich würde uns etwas fehlen.
    nice_post:
      name: Schöne Antwort
      description: Hat 10 „Gefällt mir“ für eine Antwort erhalten
      long_description: |
        Dieses Abzeichen wird verliehen, wenn eine deiner Antworten 10 „Gefällt mir“ erhält. Deine Antwort hat die Community beeindruckt und dabei geholfen, den Dialog voranzubringen!
    good_post:
      name: Gute Antwort
      description: Hat 25 „Gefällt mir“ für eine Antwort erhalten
      long_description: |
        Dieses Abzeichen wird verliehen, wenn eine deiner Antworten 25 „Gefällt mir“-Angaben erhält. Deine Antwort war außergewöhnlich und hat den Dialog viel interessanter gemacht.
    great_post:
      name: Großartige Antwort
      description: Hat 50 „Gefällt mir“ für eine Antwort erhalten
      long_description: |
        Dieses Abzeichen wird verliehen, wenn eine deiner Antworten 50 „Gefällt mir“-Angaben erhält. Wow! Deine Antwort war inspirierend, faszinierend, wahnsinnig komisch oder aufschlussreich und die Community hat sie geliebt.
    nice_topic:
      name: Schönes Thema
      description: Hat 10 „Gefällt mir“ für ein Thema erhalten
      long_description: |
        Dieses Abzeichen wird verliehen, wenn eines deiner Themen 10 „Gefällt mir“-Angaben erhält. Du hast einen interessanten Dialog begonnen, den die Community genossen hat!
    good_topic:
      name: Gutes Thema
      description: Hat 25 „Gefällt mir“ für ein Thema erhalten
      long_description: |
        Dieses Abzeichen wird verliehen, wenn eines deiner Themen 25 „Gefällt mir“-Angaben erhält. Du hast einen lebendigen Dialog gestartet, die die Community versammelt hat.
    great_topic:
      name: Großartiges Thema
      description: Hat 50 „Gefällt mir“ für ein Thema erhalten
      long_description: |
        Dieses Abzeichen wird verliehen, wenn eines deiner Themen 50 „Gefällt mir“-Angaben erhält. Du hast einen faszinierenden Dialog losgetreten und die Community hat die daraus entstandene, lebhafte Diskussion geliebt!
    nice_share:
      name: Schön geteilt
      description: Hat einen Beitrag mit 25 Besuchern geteilt
      long_description: |
        Dieses Abzeichen wird verliehen, wenn du einen Link teilst, der von 25 Besuchern angeklickt wurde. Danke, dass du dazu beigetragen hast, unsere Diskussionen und diese Community bekannt zu machen!
    good_share:
      name: Gut geteilt
      description: Hat einen Beitrag mit 300 Besuchern geteilt
      long_description: |
        Dieses Abzeichen wird verliehen, wenn du einen Link teilst, der von 300 Besuchern angeklickt wurde. Gute Arbeit! Du hast eine großartige Diskussion einer ganzen Reihe neuer Leute zur Schau gestellt und dieser Community geholfen zu wachsen.
    great_share:
      name: Großartig geteilt
      description: Hat einen Beitrag mit 1000 Besuchern geteilt
      long_description: |
        Dieses Abzeichen wird verliehen, wenn du einen Link teilst, der von 1000 Besuchern angeklickt wurde. Wow! Du hast eine interessante Diskussion einer riesigen Leserschaft nähergebracht und unserer Community sehr geholfen zu wachsen!
    first_like:
      name: Erstes „Gefällt mir“
      description: Hat einen Beitrag mit „Gefällt mir“ markiert
      long_description: |
        Dieses Abzeichen wird verliehen, wenn du das erste Mal auf die :heart:-Schaltfläche unter einem Beitrag klickst. Beiträge mit „Gefällt mir“ zu markieren ist eine tolle Art, um Mitglieder wissen zu lassen, dass ihr Beitrag interessant, nützlich, cool oder witzig war. Teile die Liebe!
    first_flag:
      name: Erste Meldung
      description: Hat einen Beitrag gemeldet
      long_description: |
        Dieses Abzeichen wird verliehen, wenn du das erste Mal einen Beitrag meldest. Mit Meldungen bewahren wir dies als netten Platz für alle. Wenn du einen Beitrag bemerkst, der aus irgendeinem Grund die Aufmerksamkeit eines Moderators erfordert, so zögere bitte nicht, ihn zu melden. Wenn du ein Problem siehst, :flag_black: melde es!
    promoter:
      name: Werber
      description: Hat einen Benutzer eingeladen
      long_description: |
        Das Abzeichen wird verliehen, wenn du jemanden mit der „Einladen“-Schaltfläche auf deiner Benutzerseite dazu einlädst, der Community beizutreten. Freunde einzuladen, die an bestimmten Diskussionen interessiert sind, ist eine großartige Art, neue Leute mit unserer Community vertraut zu machen, also danke!
    campaigner:
      name: Aktivist
      description: Hat 3 Anwärter eingeladen
      long_description: |
        Dieses Abzeichen wird verliehen, wenn du 3 Leute eingeladen hast, die daraufhin genug Zeit auf der Website verbracht haben, um Anwärter zu werden. Eine lebendige Community benötigt eine regelmäßige Infusion mit Neulingen, die sich regelmäßig beteiligen und neue Stimmen zum Dialog ergänzen.
    champion:
      name: Verfechter
      description: Hat 5 Mitglieder eingeladen
      long_description: |
        Dieses Abzeichen wird verliehen, wenn du 5 Leute eingeladen hast, die daraufhin genug Zeit auf der Website verbracht haben, um vollwertige Mitglieder zu werden. Wow! Danke dafür, dass du die Vielfalt unserer Community mit neuen Mitgliedern erweiterst!
    first_share:
      name: Erste Verbreitung
      description: Hat einen Beitrag geteilt
      long_description: |
        Das Abzeichen wird verliehen, wenn du das erste Mal einen Link zu einer Antwort oder einem Thema mit der „Teilen“-Schaltfläche teilst. Das Teilen von Links ist ein großartiger Weg, um interessanten Diskussionen dem Rest der Welt zur Schau zu stellen und die Community wachsen zu lassen.
    first_link:
      name: Erster Link
      description: Hat einen Link auf einen anderen Beitrag geteilt
      long_description: |
        Das Abzeichen wird verliehen, wenn du das erste Mal einen Link zu einem anderen Thema hinzufügst. Das Verknüpfen von Themen hilft Mitgliedern, interessante verwandte Dialoge zu finden, indem die Verbindung zwischen Themen in beiden Richtungen angezeigt wird. Verknüpfe munter weiter!
    first_quote:
      name: Erstes Zitat
      description: Hat einen Beitrag zitiert
      long_description: |
        Dieses Abzeichen wird verliehen, wenn du das erste Mal einen Beitrag in deiner Antwort zitierst. Das Zitieren relevanter Teile früherer Beiträge in deiner Antwort hilft dabei, Diskussionen verbunden zu halten und beim Thema zu bleiben. Der einfachste Weg zu zitieren besteht darin, den Abschnitt eines Beitrags zu markieren und dann die Antwort-Schaltfläche zu drücken. Zitiere weiter großzügig!
    read_guidelines:
      name: Richtlinien gelesen
      description: Hat die <a href="%{base_uri}/guidelines">Community-Richtlinien</a> gelesen
      long_description: |
        Dieses Abzeichen wird verliehen für das <a href="%{base_uri}/guidelines">Lesen der Community-Richtlinien</a>. Ein Befolgen und Teilen dieser einfachen Richtlinien hilft uns dabei, eine sichere, lustige und nachhaltige Gemeinschaft für alle zu schaffen. Denke immer daran, dass dort ein anderer Mensch, genauso wie du, auf der anderen Seite des Bildschirms ist. Sei nett!
    reader:
      name: Leser
      description: Hat in einem Thema mit mehr als 100 Beiträgen jeden Beitrag gelesen
      long_description: |
        Dieses Abzeichen wird verliehen, wenn du das erste Mal ein langes Thema mit mehr als 100 Antworten liest. Eine Unterhaltung genau zu lesen, hilft dir dabei, der Diskussion zu folgen sowie die verschiedenen Standpunkte zu verstehen und führt zu interessanteren Dialogen. Je mehr du liest, desto besser wird die Unterhaltung. Wie wir zu sagen pflegen: Lesen ist grundlegend! :slight_smile:
    popular_link:
      name: Beliebter Link
      description: Hat einen externen Link geteilt, welcher mindestens 50 Klicks erhalten hat
      long_description: |
        Dieses Abzeichen wird verliehen, wenn ein von dir geteilter Link 50 Klicks erhält. Danke, dass du einen nützlichen Link geteilt hast, der der Unterhaltung einen interessanten Kontext geliefert hat!
    hot_link:
      name: Angesagter Link
      description: Hat einen externen Link geteilt, welcher mindestens 300 Klicks erhalten hat
      long_description: |
        Dieses Abzeichen wird verliehen, wenn ein von dir geteilter Link 300 Klicks erhält. Danke, dass du einen faszinierenden Link geteilt hast, der die Unterhaltung vorwärtsgebracht und die Diskussion bereichert hat!
    famous_link:
      name: Berühmter Link
      description: Hat einen externen Link geteilt, welcher mindestens 1000 Klicks erhalten hat
      long_description: |
        Dieses Abzeichen wird verliehen, wenn ein von dir geteilter Link 1000 Klicks erhält. Wow! Du hast einen Link geteilt, der die Unterhaltung signifikant verbessert hat, indem er ein wesentliches Detail, Kontext und Informationen geliefert hat. Großartige Arbeit!
    appreciated:
      name: Geschätzt
      description: Hat je ein „Gefällt mir“ auf 20 Beiträge erhalten
      long_description: |
        Dieses Abzeichen wird verliehen, wenn du mindestens ein „Gefällt mir“ auf 20 verschiedene Beiträge erhältst. Die Community genießt deine Beiträge zu den Unterhaltungen!
    respected:
      name: Respektiert
      description: Hat je 2 „Gefällt mir“ auf 100 Beiträge erhalten
      long_description: |
        Dieses Abzeichen wird verliehen, wenn du mindestens 2 „Gefällt mir“ auf 100 verschiedene Beiträge erhältst. Die Community respektiert deine zahlreichen Beiträge zu den Unterhaltungen zunehmend!
    admired:
      name: Bewundert
      description: Hat je 5 „Gefällt mir“ auf 300 Beiträge erhalten
      long_description: |
        Dieses Abzeichen wird verliehen, wenn du mindestens 5 „Gefällt mir“ auf 300 verschiedene Beiträge erhältst. Wow! Die Community bewundert deine regelmäßigen, hochwertigen Beiträge zu den Unterhaltungen!
    out_of_love:
      name: Out of Love
      description: Hat an einem Tag %{max_likes_per_day} „Gefällt mir“ verwendet
      long_description: |
        Dieses Abzeichen wird verliehen, wenn du alle %{max_likes_per_day} deiner täglichen „Gefällt mir“ verwendest. Wenn du dir einen Moment Zeit nimmst und die Beiträge likest, die dir gefallen und die du schätzt, ermutigst du deine Community-Mitglieder, in Zukunft noch mehr tolle Diskussionen zu führen.
    higher_love:
      name: Higher Love
      description: Hat 5 Mal an einem Tag %{max_likes_per_day} „Gefällt mir“ verwendet
      long_description: |
        Dieses Abzeichen wird verliehen, wenn du alle %{max_likes_per_day} deiner täglichen „Gefällt mir“ an 5 Tagen verwendest. Danke, dass du dir die Zeit nimmst, jeden Tag aktiv die besten Unterhaltungen zu fördern!
    crazy_in_love:
      name: Crazy in Love
      description: Hat 20 Mal an einem Tag %{max_likes_per_day} „Gefällt mir“ verwendet
      long_description: |
        Dieses Abzeichen wird verliehen, wenn du alle %{max_likes_per_day} deiner täglichen „Gefällt mir“ an 20 Tagen verwendest. Wahnsinn! Du bist ein Vorbild darin, deine Community-Mitglieder zu ermutigen!
    thank_you:
      name: Dankeschön
      description: Hat 20 „Gefällt mir“ für Beiträge erhalten und 10 „Gefällt mir“ vergeben
      long_description: |
        Dieses Abzeichen wird verliehen, wenn du für 20 Beiträge ein „Gefällt mir“ erhalten und im Gegenzug mindestens 10 „Gefällt mir“ vergeben hast. Wenn jemand deine Beiträge mit „Gefällt mir“ markiert, findest du auch die Zeit, mit „Gefällt mir“ zu markieren, was andere schreiben.
    gives_back:
      name: Geben und nehmen
      description: Hat 100 „Gefällt mir“ für Beiträge erhalten und 100 „Gefällt mir“ vergeben
      long_description: |
        Dieses Abzeichen wird verliehen, wenn du für 100 Beiträge ein „Gefällt mir“ erhalten und im Gegenzug mindestens 100 „Gefällt mir“ vergeben hast. Danke für deine Selbstlosigkeit!
    empathetic:
      name: Empathisch
      description: Hat 500 „Gefällt mir“ für Beiträge erhalten und 1000 „Gefällt mir“ vergeben
      long_description: |
        Dieses Abzeichen wird verliehen, wenn du für 500 Beiträge ein „Gefällt mir“ erhalten und im Gegenzug mindestens 1000 „Gefällt mir“ vergeben hast. Wow! Du bist ein Vorbild für Großzügigkeit und gegenseitige Wertschätzung :two_hearts:.
    first_emoji:
      name: Erstes Emoji
      description: Hat ein Emoji in einem Beitrag verwendet
      long_description: |
        Dieses Abzeichen wird verliehen, wenn du das erste Mal ein Emoji zu deinem Beitrag hinzufügst. :thumbsup: Emojis lassen dich Emotionen in deinen Beiträgen vermitteln, von Glück :smiley: zu Trauer :anguished: zu Wut :angry: und allem dazwischen :sunglasses:. Gib einfach einen : (Doppelpunkt) ein oder drücke die Emoji-Schaltfläche im Editor, um aus Hunderten Auswahlmöglichkeiten zu wählen :ok_hand:
    first_mention:
      name: Erste Erwähnung
      description: Hat einen Benutzer in einem Beitrag erwähnt
      long_description: |
        Dieses Abzeichen wird verliehen, wenn du das erste Mal den Benutzernamen von jemandem mit @ in deinem Beitrag erwähnst. Jede Erwähnung erzeugt eine Benachrichtigung an die Person, sodass sie über deinen Beitrag informiert wird. Gib einfach ein @ (At-Zeichen) ein und erwähne einen beliebigen Benutzer oder, sofern erlaubt, eine Gruppe – es ist ein komfortabler Weg, die Aufmerksamkeit von jemandem auf etwas zu lenken.
    first_onebox:
      name: Erste Onebox
      description: Hat einen Link geteilt, der in eine Onebox umgewandelt wurde
      long_description: |
        Dieses Abzeichen wird verliehen, wenn du das erste Mal einen Link in eine eigene Zeile einfügst, der automatisch in eine Onebox umgewandelt wird – mit Zusammenfassung, Titel und Bild (falls verfügbar).
    first_reply_by_email:
      name: Erste Antwort per E-Mail
      description: Hat auf einen Beitrag per E-Mail geantwortet
      long_description: |
        Das Abzeichen wird verliehen, wenn du das erste Mal per E-Mail :e-mail: auf einen Beitrag antwortest.
    new_user_of_the_month:
      name: "Neuer Benutzer des Monats"
      description: Herausragende Beiträge im ersten Monat
      long_description: |
        Dieses Abzeichen wird verliehen, um monatlich zwei neuen Benutzern zu ihren insgesamt exzellenten Beiträgen zu gratulieren, was dadurch ermittelt wird, wie viele „Gefällt mir“ ihre Beiträge erhalten und von wem.
    enthusiast:
      name: Enthusiast
      description: Hat das Forum an 10 aufeinanderfolgenden Tagen besucht
      long_description: |
        Dieses Abzeichen wird verliehen für Besuche an 10 aufeinanderfolgenden Tagen. Danke, dass du über eine Woche bei uns geblieben bist!
    aficionado:
      name: Begeisterter Anhänger
      description: Hat das Forum an 100 aufeinanderfolgenden Tagen besucht
      long_description: |
        Dieses Abzeichen wird verliehen für Besuche an 100 aufeinanderfolgenden Tagen. Das sind mehr als drei Monate!
    devotee:
      name: Verehrer
      description: Hat das Forum an 365 aufeinanderfolgenden Tagen besucht
      long_description: |
        Dieses Abzeichen wird verliehen für Besuche an 365 aufeinanderfolgenden Tagen. Wow, ein ganzes Jahr!
    badge_title_metadata: "„%{display_name}“-Abzeichen auf %{site_title}"
  admin_login:
    success: "E-Mail gesendet"
    errors:
      unknown_email_address: "Unbekannte E-Mail-Adresse."
      invalid_token: "Ungültiges Token."
    email_input: "Administrator-E-Mail"
    submit_button: "E-Mail senden"
    safe_mode: "Abgesicherter Modus: Alle Themes/Plug-ins beim Anmelden deaktivieren"
  performance_report:
    initial_post_raw: Dieses Thema enthält tägliche Leistungsberichte für deine Website.
    initial_topic_title: Berichte zur Website-Leistung
  tags:
    title: "Schlagwörter"
    restricted_tag_disallowed: 'Du kannst das Schlagwort „%{tag}“ nicht anwenden.'
    restricted_tag_remove_disallowed: 'Du kannst das Schlagwort „%{tag}“ nicht entfernen.'
    minimum_required_tags:
      one: "Du muss mindestens %{count} Schlagwort auswählen."
      other: "Du musst mindestens %{count} Schlagwörter auswählen."
    upload_row_too_long: "Die CSV-Datei sollte ein Schlagwort pro Zeile haben. Optional kann das Schlagwort von einem Komma und dem Namen einer Schlagwortgruppe gefolgt sein."
    forbidden:
      invalid:
        one: "Das ausgewählte Schlagwort kann nicht genutzt werden."
        other: "Keines der ausgewählten Schlagwörter kann genutzt werden"
      in_this_category: '„%{tag_name}“ kann in dieser Kategorie nicht verwendet werden'
      restricted_to:
        one: '„%{tag_name}“ ist beschränkt auf die Kategorie „%{category_names}“'
        other: '„%{tag_name}“ ist beschränkt auf folgende Kategorien: %{category_names}'
      synonym: 'Synonyme sind nicht erlaubt. Verwende stattdessen „%{tag_name}“.'
      has_synonyms: 'Schlagwort „%{tag_name}“ kann nicht verwendet werden, da es Synonyme hat.'
      restricted_tags_cannot_be_used_in_category:
        one: 'Das Schlagwort „%{tags}“ kann nicht in der Kategorie „%{category}“ verwendet werden. Bitte entferne es.'
        other: 'Die folgenden Schlagwörter können nicht in der Kategorie „%{category}“ verwendet werden: %{tags}. Bitte entferne sie.'
      category_does_not_allow_tags:
        one: 'In der Kategorie „%{category}“ ist das Schlagwort „%{tags}“ nicht zulässig. Bitte entferne es.'
        other: 'In der Kategorie „%{category}“ sind die folgenden Schlagwörter nicht zulässig: „%{tags}“. Bitte entferne sie.'
    required_tags_from_group:
      one: "Du musst mindestens %{count} „%{tag_group_name}“-Schlagwort hinzufügen. Die Schlagwörter in dieser Gruppe sind: %{tags}."
      other: "Du musst mindestens %{count} „%{tag_group_name}“-Schlagwörter hinzufügen. Die Schlagwörter in dieser Gruppe sind: %{tags}."
    limited_to_one_tag_from_group: "Die Schlagwörter %{tags} können nicht gleichzeitig verwendet werden. Bitte füge nur eines von ihnen ein."
    invalid_target_tag: "kann kein Synonym für ein Synonym sein"
    synonyms_exist: "ist nicht erlaubt, solange Synonyme existieren"
  rss_by_tag: "Themen mit dem Schlagwort %{tag}"
  finish_installation:
    congratulations: "Glückwunsch, du hast Discourse installiert!"
    register:
      button: "Registrieren"
      title: "Administrator-Konto registrieren"
      help: "Registriere ein neues Konto, um loszulegen."
      no_emails: "Leider wurde bei der Einrichtung keine Administrator-E-Mail-Adresse festgelegt, sodass es schwer sein könnte, die Konfiguration abzuschließen. Bitte füge eine Entwickler-E-Mail-Adresse in der Konfigurationsdatei hinzu oder <a href='https://meta.discourse.org/t/create-admin-account-from-console/17274'>erstelle ein Administrator-Konto über die Konsole</a>."
    confirm_email:
      title: "Bestätige deine E-Mail-Adresse"
      message: "<p>Wir haben eine Aktivierungs-E-Mail an <b>%{email}</b> geschickt. Bitte folge den Anweisungen in der E-Mail, um dein Konto zu aktivieren. </p><p>Sollte sie nicht ankommen, prüfe deinen Spam-Ordner und <a href='https://meta.discourse.org/t/troubleshooting-email-on-a-new-discourse-install/16326'>stelle sicher, dass der E-Mail-Versand richtig eingerichtet ist</a>.</p>"
    resend_email:
      title: "Aktivierungs-E-Mail erneut senden"
      message: "<p>Wir haben die Aktivierungs-E-Mail noch einmal an <b>%{email}</b> gesendet"
  safe_mode:
    title: "Abgesicherten Modus betreten"
    description: "Im abgesicherten Modus kannst du deine Website testen, ohne Themes oder clientseitige Plug-in-Anpassungen zu laden. Server-seitige Plug-in-Anpassungen bleiben aktiviert."
    no_themes: "Themes und Theme-Komponente deaktivieren"
    no_unofficial_plugins: "Inoffizielle clientseitige Plug-in-Anpassungen deaktivieren"
    no_plugins: "Alle clientseitigen Plug-in-Anpassungen deaktivieren"
    deprecation_error_description: "Um die Kompatibilität mit kommenden Discourse-Updates zu prüfen, kannst du dafür sorgen, dass veraltete Javascript-Funktionen einen Fehler auslösen:"
    deprecation_error_label: Veraltete Javascript-Funktionen einen Fehler auslösen lassen
    enter: "Abgesicherten Modus betreten"
    must_select: "Du musst mindestens eine Option auswählen, um den abgesicherten Modus zu betreten."
  wizard:
    title: "Discourse einrichten"
    step:
      introduction:
        title: "Über deine Website"
        description: "Diese werden bei deiner Anmeldung und auf allen öffentlichen Seiten angezeigt. Du kannst sie später jederzeit ändern."
        fields:
          title:
            label: "Name der Community"
            placeholder: "Erikas Stammtisch"
          site_description:
            label: "Beschreibe deine Community in einem Satz"
            placeholder: "Ein Ort für Erika und ihre Bekannten, um coole Sachen zu besprechen"
          default_locale:
            label: "Sprache"
      privacy:
        title: "Mitgliedererfahrung"
        fields:
          login_required:
            placeholder: "Privat"
            extra_description: "Nur angemeldete Benutzer können auf diese Community zugreifen"
          invite_only:
            placeholder: "Nur auf Einladung"
            extra_description: "Benutzer müssen von vertrauenswürdigen Benutzern oder Team-Mitgliedern eingeladen werden, andernfalls können sich Benutzer selbst registrieren"
          must_approve_users:
            placeholder: "Genehmigung erfordern"
            extra_description: "Benutzer müssen von den Team-Mitgliedern genehmigt werden"
          chat_enabled:
            placeholder: "Chat aktivieren"
            extra_description: "Interagiere in Echtzeit mit deinen Mitgliedern"
          enable_sidebar:
            placeholder: "Seitenleiste aktivieren"
            extra_description: "Einfacher Zugriff auf deine Lieblingsplätze"
      ready:
        title: "Deine Website ist bereit!"
        description: "Das war's! Du hast die Grundlagen für die Einrichtung deiner Community geschaffen. Jetzt kannst du dich umsehen, ein Willkommensthema schreiben und Einladungen verschicken!<br><br>Viel Spaß!"
      styling:
        title: "Look and Feel"
        fields:
          color_scheme:
            label: "Farbschema"
          body_font:
            label: "Textkörper-Schriftart"
          heading_font:
            label: "Überschrift-Schriftart"
          styling_preview:
            label: "Vorschau"
          homepage_style:
            label: "Homepage-Stil"
            choices:
              latest:
                label: "Aktuelle Themen"
              categories_only:
                label: "Nur Kategorien"
              categories_with_featured_topics:
                label: "Kategorien mit hervorgehobenen Themen"
              categories_and_latest_topics:
                label: "Kategorien und aktuelle Themen"
              categories_and_latest_topics_created_date:
                label: "Kategorien und neueste Themen (sortiert nach Datum der Themenerstellung)"
              categories_and_top_topics:
                label: "Kategorien und angesagte Themen"
              categories_boxes:
                label: "Kategorie-Boxen"
              categories_boxes_with_topics:
                label: "Kategorie-Boxen mit Themen"
              subcategories_with_featured_topics:
                label: "Unterkategorien mit hervorgehobenen Themen"
      branding:
        title: "Website-Logo"
        fields:
          logo:
            label: "Hauptlogo"
            description: "Empfohlene Größe: 600 x 200"
          logo_small:
            label: "Quadratisches Logo"
            description: "Empfohlene Größe: 512 x 512. Wird auch als Favicon und App-Symbol für den Home-Bildschirm von Mobilgeräten verwendet."
      corporate:
        title: "Deine Organisation"
        description: "Die folgenden Informationen werden in deinen Nutzungsbedingungen und auf deinen „Über uns“-Seiten verwendet. Falls es keine Firma gibt, kannst du dies überspringen."
        fields:
          company_name:
            label: "Firmenname"
            placeholder: "Acme-Organisation"
          governing_law:
            label: "Anzuwendendes Recht"
            placeholder: "Deutsches Recht"
          contact_url:
            label: "Webseite"
            placeholder: "https://www.example.com/contact-us"
          city_for_disputes:
            label: "Stadt für Rechtsstreitigkeiten"
            placeholder: "Berlin"
          site_contact:
            label: "Automatische Nachrichten"
            description: "Alle automatischen persönlichen Discourse-Nachrichten werden von diesem Benutzer geschickt, z. B. Warnungen zu Meldungen und Benachrichtigungen über den Abschluss von Backups."
          contact_email:
            label: "Ansprechpartner"
            placeholder: "example@user.com"
            description: "E-Mail-Adresse einer verantwortlichen Person für diese Website. Wird verwendet für kritische Benachrichtigungen und auf <a href='%{base_path}/about' target='_blank'>deiner „Über uns“-Seite</a> für dringende Anfragen angezeigt."
      invites:
        title: "Team einladen"
        description: "Du hast es fast geschafft! Lass uns ein paar Leute einladen, die dabei helfen, <a href='https://blog.discourse.org/2014/08/building-a-discourse-community/' target='blank'>Diskussionen anzuregen</a> – mit interessanten Themen und Beiträgen, um deine Community in Schwung zu bringen."
        disabled: "Lokale Anmeldungen sind deaktiviert. Daher ist es nicht möglich, Einladungen zu verschicken. Bitte fahre mit dem nächsten Schritt fort."
      finished:
        title: "Dein Discourse ist bereit!"
        description: |
          <p>Wenn du jemals Lust hast, diese Einstellungen zu ändern, <b>führe diesen Assistenten jederzeit erneut aus</b> oder besuche <a href='%{base_path}/admin' target='_blank'>deinen Administrator-Bereich</a>; du findest ihn neben dem Schraubenschlüssel-Symbol im Website-Menü.</p>
          <p>Mit unserem leistungsstarken Theme-System kannst du Discourse noch weiter anpassen. Beispiele findest du unter <a href="https://meta.discourse.org/c/theme/61/l/top" target="_blank">Top-Themes und -Komponenten</a> auf <a href="https://meta.discourse.org/" target="_blank">meta.discourse.org</a>.</p>
          <p>Viel Spaß und viel Erfolg <a href='https://blog.discourse.org/2014/08/building-a-discourse-community/' target='_blank'>beim Aufbau deiner neuen Community!</a></p>
  search_logs:
    graph_title: "Anzahl Suchen"
  onebox:
    discourse:
      user_joined_community: "Beigetreten %{date}"
    gitlab:
      truncated_file: "Diese Datei wurde abgeschnitten."
      show_original: "Original zeigen"
    github:
      binary_file: "Diese Datei ist binär."
      truncated_file: "Diese Datei wurde abgeschnitten."
      show_original: "Original zeigen"
      requires_iframe: "Der Viewer benötigt einen Iframe."
      committed: "übertragen"
      more_than_three_files: "Es gibt mehr als drei Dateien."
      opened: "offen"
      closed: "geschlossen"
      commit_by: "Übertragen von"
      comment_by: "Kommentar von"
      review_by: "Überprüft von"
      pr_summary: "%{commits} Ändert %{changed_files} Dateien mit %{additions} Ergänzungen und %{deletions} Löschungen"
  discourse_push_notifications:
    popup:
      mentioned: '%{username} hat dich erwähnt in „%{topic}“ – %{site_title}'
      group_mentioned: '%{username} hat dich erwähnt in „%{topic}“ – %{site_title}'
      quoted: '%{username} hat dich zitiert in „%{topic}“ – %{site_title}'
      replied: '%{username} hat dir geantwortet in „%{topic}“ – %{site_title}'
      posted: '%{username} hat geschrieben in „%{topic}“ – %{site_title}'
      private_message: '%{username} hat dir eine private Nachricht geschickt in „%{topic}“ – %{site_title}'
      linked: '%{username} hat deinen Beitrag verlinkt in „%{topic}“ – %{site_title}'
      watching_first_post: '%{username} hat ein neues Thema „%{topic}“ erstellt – %{site_title}'
      confirm_title: "Benachrichtigungen aktiviert – %{site_title}"
      confirm_body: "Erfolgreich! Benachrichtigungen wurden aktiviert."
      custom: "Benachrichtigung von %{username} auf %{site_title}"
  staff_action_logs:
    not_found: "nicht gefunden"
    unknown: "unbekannt"
    user_merged: "%{username} wurde mit diesem Konto zusammengeführt"
    user_delete_self: "Selbst gelöscht von %{url}"
    webhook_deactivation_reason: "Dein Webhook wurde automatisch deaktiviert. Wir haben mehrere „%{status}“-HTTP-Statusfehlerantworten erhalten."
    api_key:
      automatic_revoked:
        one: "Automatisch widerrufen, letzte Aktivität vor mehr als %{count} Tag"
        other: "Automatisch widerrufen, letzte Aktivität vor mehr als %{count} Tagen"
      automatic_revoked_max_life:
        one: "Automatisch widerrufen, erstellt vor mehr als %{count} Tag"
        other: "Automatisch widerrufen, erstellt vor mehr als %{count} Tagen"
      revoked: Widerrufen
      restored: Wiederhergestellt
  reviewables:
    already_handled: "Vielen Dank, aber wir haben diesen Beitrag bereits überprüft und festgestellt, dass er nicht erneut gemeldet werden muss."
    already_handled_and_user_not_exist: "Danke, aber jemand hat es bereits überprüft und dieser Benutzer existiert nicht mehr."
    priorities:
      low: "Niedrig"
      medium: "Mittel"
      high: "Hoch"
    sensitivity:
      disabled: "Deaktiviert"
      low: "Niedrig"
      medium: "Mittel"
      high: "Hoch"
    must_claim: "Du musst Elemente reservieren, bevor du sie bearbeiten kannst."
    user_claimed: "Dieses Element wurde von einem anderen Benutzer reserviert."
    missing_version: "Du musst eine Version angeben."
    conflict: "Es gab einen Update-Konflikt, der dich daran gehindert hat."
    reasons:
      post_count: "Die ersten paar Beiträge jedes Benutzers müssen von Team-Mitgliedern genehmigt werden. Siehe %{link}."
      trust_level: "Antworten von Benutzern auf niedrigen Vertrauensstufen müssen von Team-Mitgliedern genehmigt werden. Siehe %{link}."
      group: "Benutzer, die nicht zu den angegebenen Gruppen gehören, müssen ihre Antworten von Team-Mitgliedern genehmigen lassen. Siehe %{link}."
      new_topics_unless_trust_level: "Themen von Benutzern auf niedrigen Vertrauensstufen müssen von Team-Mitgliedern genehmigt werden. Siehe %{link}."
      fast_typer: "Ein neuer Benutzer hat seinen ersten Beitrag verdächtig schnell getippt, Verdacht auf Bot oder Spammer-Verhalten. Siehe %{link}."
      auto_silence_regex: "Neuer Benutzer, dessen erster Beitrag mit der %{link}-Einstellung übereinstimmt."
      watched_word: "Dieser Beitrag enthielt ein beobachtetes Wort. Siehe %{link}."
      staged: "Neue Themen und Beiträge für vorbereitete Benutzer müssen von Team-Mitgliedern genehmigt werden. Siehe %{link}."
      category: "Beiträge in dieser Kategorie benötigen manuelle Genehmigung von Team-Mitgliedern. Siehe %{link}."
      must_approve_users: "Alle neuen Benutzer müssen von Team-Mitgliedern genehmigt werden. Siehe %{link}."
      invite_only: "Alle neuen Benutzer müssen eingeladen werden. Siehe %{link}."
      email_auth_res_enqueue: "Diese E-Mail hat eine DMARC-Prüfung nicht bestanden. Sie stammt höchstwahrscheinlich nicht von der Person, von der sie zu stammen scheint. Überprüfe die Roh-E-Mail-Header auf weitere Informationen."
      email_spam: "Diese E-Mail wurde durch den in %{link} definierten Header als Spam gekennzeichnet."
      suspect_user: "Dieser neue Benutzer hat Profilinformationen eingegeben, ohne irgendwelche Themen oder Beiträge zu lesen, was stark darauf hindeutet, dass er ein Spammer sein könnte. Siehe %{link}."
      contains_media: "Dieser Beitrag enthält eingebettete Medien. Siehe %{link}."
      queued_by_staff: "Ein Team-Mitglied ist der Meinung, dass dieser Beitrag überprüft werden muss. Bis dahin wird er versteckt bleiben."
      links:
        watched_word: Liste der beobachteten Wörter
        category: Kategorie-Einstellungen
    actions:
      agree:
        title: "Ja"
      agree_and_keep:
        title: "Beitrag behalten"
        description: "Meldung zustimmen, aber diesen Beitrag unbearbeitet lassen."
      agree_and_keep_hidden:
        title: "Beitrag ausgeblendet lassen"
        description: "Meldung zustimmen und den Beitrag ausgeblendet lassen."
      agree_and_suspend:
        title: "Benutzer sperren"
        description: "Meldung zustimmen und Benutzer sperren."
      agree_and_silence:
        title: "Benutzer stummschalten"
        description: "Meldung zustimmen und Benutzer stummschalten."
      agree_and_restore:
        title: "Beitrag wiederherstellen"
        description: "Beitrag wiederherstellen, sodass alle Benutzer ihn sehen können."
      agree_and_hide:
        title: "Beitrag ausblenden"
        description: "Der Meldung zustimmen, diesen Beitrag ausblenden und dem Benutzer automatisch eine Nachricht mit der Bitte schicken, ihn zu bearbeiten."
      delete_single:
        title: "Löschen"
      delete:
        title: "Löschen …"
      delete_and_ignore:
        title: "Meldung ignorieren und Beitrag löschen"
        description: "Ignoriere die Meldung, indem du sie aus der Warteschlange entfernst und den Beitrag löschst; wenn es der erste Beitrag ist, wird auch das Thema gelöscht. "
      delete_and_ignore_replies:
        title: "Meldung ignorieren, Beitrag und Antworten löschen"
        description: "Ignoriere die Meldung, indem du sie aus der Warteschlange entfernst und den Beitrag sowie alle seine Antworten löscht; wenn es der erste Beitrag ist, wird auch das Thema gelöscht"
        confirm: "Möchtest du wirklich auch die Antworten auf diesen Beitrag löschen?"
      delete_and_agree:
        title: "Beitrag löschen"
        description: "Stimme der Meldung zu und lösche diesen Beitrag; wenn es der erste Beitrag ist, wird auch das Thema gelöscht."
      delete_and_agree_replies:
        title: "Beitrag und Antworten löschen"
        description: "Stimme der Meldung zu und lösche diesen Beitrag sowie alle seine Antworten; wenn es der erste Beitrag ist, wird auch das Thema gelöscht."
        confirm: "Möchtest du wirklich auch die Antworten auf diesen Beitrag löschen?"
      disagree_and_restore:
        title: "Nein, Beitrag wiederherstellen"
        description: "Beitrag wiederherstellen, sodass alle Benutzer ihn sehen können."
      disagree:
        title: "Nein"
      discard_post:
        title: "Beitrag verwerfen"
      revise_and_reject_post:
        title: "Beitrag überarbeiten …"
      ignore:
        title: "Ignorieren"
      ignore_and_do_nothing:
        title: "Nichts tun"
        description: "Ignoriere die Meldung, indem du sie aus der Warteschlange entfernst, ohne etwas zu unternehmen. Ausgeblendete Beiträge bleiben versteckt und werden von den Auto-Tools bearbeitet."
      approve:
        title: "Genehmigen"
      approve_post:
        title: "Beitrag genehmigen"
        confirm_closed: "Dieses Thema ist geschlossen. Willst du den Beitrag trotzdem erstellen?"
      reject_post:
        title: "Beitrag ablehnen"
      approve_user:
        title: "Benutzer genehmigen"
      reject_user:
        title: "Benutzer löschen …"
        delete:
          title: "Benutzer löschen"
          description: "Der Benutzer wird aus dem Forum gelöscht."
        block:
          title: "Benutzer löschen und blockieren"
          description: "Der Benutzer wird gelöscht und wir blockieren seine IP- und E-Mail-Adresse."
      reject:
        title: "Ablehnen"
        bundle_title: "Ablehnen …"
      reject_and_suspend:
        title: "Benutzer ablehnen und sperren"
      reject_and_silence:
        title: "Benutzer ablehnen und stummschalten"
      reject_and_delete:
        title: "Den Beitrag ablehnen und löschen"
      reject_and_keep_deleted:
        title: "Beitrag gelöscht lassen"
      approve_and_restore:
        title: "Beitrag genehmigen und wiederherstellen"
      delete_user:
        reason: "Gelöscht via Warteschlange zur Überprüfung"
  email_style:
    html_missing_placeholder: "Die HTML-Vorlage muss %{placeholder} beinhalten"
  notification_level:
    ignore_error: "Entschuldige, du kannst diesen Benutzer nicht ignorieren."
    mute_error: "Entschuldige, du kannst diesen Benutzer nicht stummschalten."
    error: "Leider kannst du die Benachrichtigungsstufe für diesen Benutzer nicht ändern."
    invalid_value: '„%{value}“ ist keine gültige Benachrichtigungsstufe.'
  discord:
    not_in_allowed_guild: "Authentifizierung fehlgeschlagen. Du bist kein Mitglied einer erlaubten Discord-Gilde."
  old_keys_reminder:
    title: "Erinnerung an alte Anmeldedaten"
    body: |
      Hallo! Dies ist eine routinemäßige jährliche Sicherheitserinnerung von deiner Discourse-Instanz.

      Wir möchten dich freundlich darauf hinweisen, dass die folgenden Anmeldedaten für deine Discourse-Instanz seit mehr als zwei Jahren nicht aktualisiert wurden:

      %{keys}

      Derzeit ist keine Maßnahme erforderlich, jedoch wird es als gute Sicherheitspraxis betrachtet, alle wichtigen Anmeldedaten alle paar Jahre zu wechseln.
  create_linked_topic:
    topic_title_with_sequence:
      one: "%{topic_title} (Teil %{count})"
      other: "%{topic_title} (Teil %{count})"
    post_raw: "Fortsetzung der Diskussion von %{parent_url}.\n\nVorherige Diskussionen:\n\n%{previous_topics}"
    small_action_post_raw: "Setze die Diskussion bei %{new_title} fort."
  fallback_username: "Benutzer"
  user_status:
    errors:
      ends_at_should_be_greater_than_set_at: "ends_at sollte größer sein als set_at"
  webhooks:
    payload_url:
      blocked_or_internal: "Payload-URL kann nicht verwendet werden, da sie in eine blockierte oder interne IP aufgelöst wird"
      unsafe: "Payload-URL kann nicht verwendet werden, da sie unsicher ist"
  form_templates:
    errors:
      invalid_yaml: "ist keine gültige YAML-Zeichenfolge"
      invalid_type: "enthält einen ungültigen Vorlagentyp: %{type} (gültige Typen sind: %{valid_types})"
      missing_type: "fehlt ein Feldtyp"
      missing_id: "fehlt eine Feld-ID"
      duplicate_ids: "hat doppelte IDs"
      reserved_id: "hat ein reserviertes Schlüsselwort als ID: %{id}"
      unsafe_description: "hat eine unsichere HTML-Beschreibung"
  activemodel:
    errors:
      <<: *errors<|MERGE_RESOLUTION|>--- conflicted
+++ resolved
@@ -86,8 +86,6 @@
       not_allowed_theme: "`%{repo}` ist nicht in der Liste der zulässigen Themes (überprüfe die globale Einstellung `allowed_theme_repos`)."
       ssh_key_gone: "Du hast zu lange mit der Installation des Themes gewartet und der SSH-Schlüssel ist abgelaufen. Bitte versuche es noch einmal."
       too_many_files: "Die Anzahl der Dateien (%{count}) im Theme hat die maximal zulässige Anzahl von Dateien (%{limit}) überschritten"
-<<<<<<< HEAD
-=======
       migrations:
         invalid_filename: "Ungültiger Dateiname für Migrationsdatei: %{filename}. Dateinamen müssen mit 4 Ziffern beginnen, gefolgt von einem Bindestrich und dann einem Namen, der nur alphanumerische Zeichen mit Bindestrichen enthält."
         name_too_long:
@@ -104,7 +102,6 @@
         wrong_return_type: "Die Migration „%{name}“ hat einen unbekannten Datentyp zurückgegeben. Sie muss ein Map-Objekt zurückgeben"
         runtime_error: "Die Migration „%{name}“ ist auf den folgenden Laufzeitfehler gestoßen: %{error}"
         unknown_setting_returned_by_migration: "Migrationen „%{name}“ haben eine Einstellung „%{setting_name}“ zurückgegeben, die nicht in der Datei settings.yml des Themes deklariert ist"
->>>>>>> b2b1e721
     errors:
       component_no_user_selectable: "Theme-Komponenten können nicht vom Benutzer auswählbar sein"
       component_no_default: "Theme-Komponenten können nicht Standard-Theme sein"
@@ -671,11 +668,7 @@
 
       :handshake: **Trage zur Diskussion bei**, indem du kommentierst, deine eigene Sichtweise teilst, Fragen stellst oder Feedback gibst. Bevor du antwortest oder neue Themen beginnst, lies bitte die [Community-Richtlinien](%{base_path}/faq).
 
-<<<<<<< HEAD
-      > Wenn du Hilfe brauchst oder einen Vorschlag hast, kannst du unter [#feedback](%{base_path}/c/site-feedback) fragen oder [die Administratoren kontaktieren](%{base_path}/about).
-=======
       > Wenn du Hilfe brauchst oder einen Vorschlag hast, kannst du unter %{feedback_category} fragen oder [die Administratoren kontaktieren](%{base_path}/about).
->>>>>>> b2b1e721
   admin_quick_start_title: "Administratorhandbuch: Erste Schritte"
   category:
     topic_prefix: "Über die Kategorie %{category}"
