# encoding: utf-8
#
# Never edit this file. It will be overwritten when translations are pulled from Transifex.
#
# To work with us on translations, join this project:
# https://www.transifex.com/projects/p/discourse-org/

sk:
  dates:
    short_date_no_year: "MMM D"
    short_date: "YYYY MMM D"
    long_date: "YYYY MMM D h:mma"
  datetime_formats: &datetime_formats
    formats:
      short: "%Y-%m-%d"
      short_no_year: "%B %-d"
      date_only: "%Y,  %B %-d"
  date:
    month_names: [~, Január, Február, Marec, Apríl, Máj, Jún, Júl, August, September, Október, November, December]
    <<: *datetime_formats
  time:
    <<: *datetime_formats
    am: "am"
    pm: "pm"
  title: "DIscourse"
  topics: "Témy"
  posts: "príspevky"
  loading: "Načítava sa"
  powered_by_html: 'Beží na <a href="https://www.discourse.org">Discourse</a>, najlepšie so zapnutým JavaScriptom'
  log_in: "Prihlásenie"
  submit: "odošli"
  purge_reason: "Automaticky zmazaný ako opustený, dezaktivovaný účet"
  disable_remote_images_download_reason: "Sťahovanie vzdialených obrázkov je vypnuté kvôli nedostatku diskového priestoru."
  anonymous: "Anonymný"
  remove_posts_deleted_by_author: "Zmazané autorom"
  redirect_warning: "Neboli sme schopní overiť, či vami vybraný link bol pridaný na fórum. Ak chcete aj tak pokračovať, vyberte link nižšie."
  themes:
    bad_color_scheme: "Nepodarilo sa aktualizovať tému, neplatná farebná schéma"
    other_error: "počas aktualizácie tému sa niečo nepodarilo"
    settings_errors:
      invalid_yaml: "Tento YAML nie je validný."
      data_type_not_a_number: "Hodnota nastavenia typu `%{name}` nie je podporovaná. Podporované typy sú `integer`, `bool`, `list` a `enum`"
  emails:
    incoming:
      default_subject: "Táto téma musí mať názov"
      show_trimmed_content: "Ukázať orezaný obsah"
      maximum_staged_user_per_email_reached: "Dosiahnutý maximálny počet dočasných používateľov vytvorených emailom."
      no_subject: "(bez predmetu)"
      no_body: "(bez tela)"
      errors:
        empty_email_error: "Nastane, keď prijmeme úplne prázdny mail."
        no_message_id_error: "Nastane, keď v maili chýba hlavička 'Message-Id'."
        inactive_user_error: "Nastane, keď odosielateľ nie je aktívny."
        silenced_user_error: "Nastane, keď odosielateľ bol stíšený."
        insufficient_trust_level_error: "Nastane, keď sa používateľ pokúsi vytvoriť novú tému v kategórii, na ktorú nemajú dostatočný stupeň dôvery."
        topic_closed_error: "Nastane, keď príde odpoveď na uzavretú tému."
        bounced_email_error: "Email report bol odoslaný emailom"
      unrecognized_error: "Chyba nebola rozpoznaná."
  errors: &errors
    format: "%{attribute} %{message}"
    messages:
      too_long_validation: "je obmedzený na %{max} znakov, zadali ste %{length}."
      invalid_boolean: "Neplatná logická hodnota."
      taken: "je už použité"
      accepted: sa musí akceptovať
      blank: nesmie byť prázdne
      present: musí byť prázdne
      confirmation: "sa nerovná %{attribute}"
      empty: nesmie byť prázdne
      equal_to: "sa musí rovnať %{count}"
      even: musí byť párne
      exclusion: je rezervované
      greater_than: "musí byť viac ako %{count}"
      greater_than_or_equal_to: "musí byť väčšie alebo rovné %{count}"
      has_already_been_used: "je už použité"
      inclusion: nie je v zozname
      invalid: je nesprávne
      is_invalid: "je to nejasné, je to kompletná veta?"
      contains_censored_words: "obsahuje nasledujúce cenzúrované slová %{censored_words}"
      less_than: "musí byť menej ako %{count}"
      less_than_or_equal_to: "musí byť menej alebo rovné %{count}"
      not_a_number: nie je číslo
      not_an_integer: musí byť číslo
      odd: musí byť nepárne
      record_invalid: "Validácia zlyhala s chybami: %{errors}"
      restrict_dependent_destroy:
        one: "Nedá sa zmazať záznam pretože existuje %{record} závislých záznamov"
        many: "Záznam nemôže byť zmazaný z dôvodu zavislosti na zázname: %{record} "
      too_long:
        one: príliš dlhé (maximálne 1 znak)
        few: príliiš dlhé (maximum je %{count} znaky)
        many: príliiš dlhé (maximum je %{count} znakov)
        other: príliiš dlhé (maximum je %{count} znakov)
      too_short:
        one: príliiš krátke (minimum je 1 znak)
        few: príliiš krátke (minimum je %{count} znaky)
        many: príliiš krátke (minimum je %{count} znakov)
        other: príliiš krátke (minimum je %{count} znakov)
      wrong_length:
        one: nesprávna dĺžka (musí byť 1 znak)
        few: nesprávna dĺžka (musí byť %{count} znaky)
        many: nesprávna dĺžka (musí byť %{count} znakov)
        other: nesprávna dĺžka (musí byť %{count} znakov)
      other_than: "musí byť iný než %{count}"
    template:
      body: "Nastal problém s nasledujúcimi položkami:"
      header:
        one: Uloženie  %{model} zlyhalo kôli chybe
        few: "Uloženie  %{model} zlyhalo kôli %{count} chybám"
        many: "Uloženie  %{model} zlyhalo kôli %{count} chybám "
        other: "Uloženie  %{model} zlyhalo kôli %{count} chybám "
    embed:
      load_from_remote: "Nastala chyba pri načítaní príspevku"
    site_settings:
      default_categories_already_selected: "Nemôžete vybrať kategóriu použitú v inom zozname."
      s3_upload_bucket_is_required: "Nemôžete nahrávať na S3 pokiaľ ste nezadali 's3_upload_bucket'."
  activemodel:
    errors:
      <<: *errors
  invite:
    not_found: "Tvoj pozívací token je nesprávny. Prosím, kontaktujte administrátora stránky."
  bulk_invite:
    file_should_be_csv: "Nahrávaný súbor by mal byť typu CSV."
    error: "Počas nahrávanie súboru sa vyskytla chyba. Prosím, vyskúšajte ho nahraď znovu neskôr."
  backup:
    operation_already_running: "Prebieha spracovanie inej operácie. Momentálne sa nová úloha nedá spustiť. "
    backup_file_should_be_tar_gz: "Záložný súbor musí byť archív .tar.gz"
    not_enough_space_on_disk: "Na disku nie je dosť miesta na uloženie zálohy"
  not_logged_in: "K tejto akcii musíte byť prihlásený."
  not_found: "Požadovaná URL alebo zdroj sa nenašiel"
  invalid_access: "Nemáte oprávnenie na zobrazenie požadovaných údajov!"
  read_only_mode_enabled: "Táto stránka je v móde na čítanie. Zapisovanie je vypnuté"
  reading_time: "Doba čítania"
  likes: "Páči sa mi"
  too_many_replies:
    one: "Ľutujeme, noví používatelia majú dočasne obmedzený počet príspevkov na jeden v rámci jednej témy."
    few: "Ľutujeme, noví používatelia majú dočasne obmedzený počet príspevkov na %{count} v rámci jednej témy."
    many: "Ľutujeme, noví používatelia majú dočasne obmedzený počet príspevkov na %{count} v rámci jednej témy."
    other: "Ľutujeme, noví používatelia majú dočasne obmedzený počet príspevkov na %{count} v rámci jednej témy."
  embed:
    start_discussion: "Začať diskusiu"
    continue: "Pokračovať v diskusii"
    more_replies:
      one: "1 ďalšia odpoveď"
      few: "%{count} ďalšie odpovede"
      many: "%{count} ďalších odpovedí"
      other: "%{count} ďalších odpovedí"
    loading: "Nahrávanie Diskusie ..."
    permalink: "Trvalý odkaz"
    imported_from: "Toto je sprievodná diskusia k pôvodnej téme na %{link}"
    in_reply_to: "▶ %{username}"
  no_mentions_allowed: "Ľutujeme, nesmiete zmieňovať iných používateľov"
  too_many_mentions:
    one: "Ľutujeme, v príspevku môžete zmieniť maximálne jedného používateľa."
    few: "Ľutujeme, v príspevku môžete zmieniť maximálne %{count} používatelov."
    many: "Ľutujeme, v príspevku môžete zmieniť maximálne %{count} používatelov."
    other: "Ľutujeme, v príspevku môžete zmieniť maximálne %{count} používatelov."
  no_mentions_allowed_newuser: "Ľutujeme, noví používatelia nesmú zmieňovať iných použivateľov"
  too_many_mentions_newuser:
    one: "Ľutujeme, noví používatelia môžu zmieniť v príspevku maximálne jedného používateľa."
    few: "Ľutujeme, noví používatelia môžu zmieniť v príspevku maximálne %{count} používatelov."
    many: "Ľutujeme, noví používatelia môžu zmieniť v príspevku maximálne %{count} používatelov."
    other: "Ľutujeme, noví používatelia môžu zmieniť v príspevku maximálne %{count} používatelov."
  no_images_allowed_trust: "Ľutujeme, do príspevku nemôžete vložiť obrázok"
  no_images_allowed: "Ľutujeme, noví používatelia nemôžu vkladať obrázky do príspevkov."
  too_many_images:
    one: "Ľutujeme, noví používatelia môžu vložiť maximálne jeden obrázok do príspevku."
    few: "Ľutujeme, noví používatelia môžu vložiť maximálne %{count}  obrázky do príspevku."
    many: "Ľutujeme, noví používatelia môžu vložiť maximálne %{count}  obrázkov do príspevku."
    other: "Ľutujeme, noví používatelia môžu vložiť maximálne %{count}  obrázkov do príspevku."
  no_attachments_allowed: "Ľutujeme, noví používatelia nemôžu vkladať prílohy do príspevkov."
  too_many_attachments:
    one: "Ľutujeme, noví používatelia môžu vložiť maximálne jednu prílohu do príspevku."
    few: "Ľutujeme, noví používatelia môžu vložiť maximálne %{count}  prílohy do príspevku."
    many: "Ľutujeme, noví používatelia môžu vložiť maximálne %{count}  príloh do príspevku."
    other: "Ľutujeme, noví používatelia môžu vložiť maximálne %{count}  príloh do príspevku."
  no_links_allowed: "Ľutujeme, noví používatelia nemôžu vkladať odkazy do príspevkov."
  too_many_links:
    one: "Ľutujeme, noví používatelia môžu vložiť maximálne jeden odkaz do príspevku."
    few: "Ľutujeme, noví používatelia môžu vložiť maximálne %{count} odkazy do príspevku."
    many: "Ľutujeme, noví používatelia môžu vložiť maximálne %{count} odkazov do príspevku."
    other: "Ľutujeme, noví používatelia môžu vložiť maximálne %{count} odkazov do príspevku."
  spamming_host: "Ľutujeme, nemôžete publikovať odkaz na tento zdroj"
  user_is_suspended: "Suspendovaní používatelia nemôžu vkladať príspevky"
  topic_not_found: "Niečo sa pokazilo. Téma mohla byť napríklad uzavretá, alebo zmazaná kým ste ju prezerali."
  just_posted_that: "je to príliš podobné Vášmu predchádzajúcemu príspevku"
  invalid_characters: "obsahuje neplatné znaky"
  next_page: "nasledujúca stránka →"
  prev_page: "← predchádzajúca stránka"
  page_num: "Stránka %{num}"
  home_title: "Domov"
  topics_in_category: " '%{category}' tém v tejto kategórii"
  rss_posts_in_topic: "RSS kanál témy '%{topic}'"
  rss_topics_in_category: "RSS kanál tém v kategórii '%{category}'"
  author_wrote: "%{author} napísal:"
  num_posts: "Príspevky:"
  num_participants: "Prispievatelia:"
  read_full_topic: "Čítať celý príspevok"
  private_message_abbrev: "Správa"
  rss_description:
    latest: "Najnovšie témy"
    hot: "Horúce témy"
    top: "Top témy"
    top_monthly: "Mesačné najčastejšie témy"
    top_weekly: "Týždenné najčastejšie témy"
    top_daily: "Denné najčastejšie témy"
    posts: "Najnovšie príspevky"
    private_posts: "Posledné osobné správy"
    group_posts: "Najnovšie príspevky od %{group_name}"
    group_mentions: "Najnovšie zmienky od %{group_name}"
    user_posts: "Najnovšie príspevky od @%{username}"
    user_topics: "Najnovšie témy od @%{username}"
    tag: "Oštítkované témy"
  too_late_to_edit: "Tento príspevok bol vytvorený príliš dávno. Už nemôže byť upravovaný či zmazaný"
  excerpt_image: "Obrázok"
  queue:
    delete_reason: "Zmazané moderátorom"
  groups:
    errors:
      can_not_modify_automatic: "Nemôžete upraviť automatickú skupinu"
      invalid_domain: "'%{domain}' nie je platnou doménou."
      invalid_incoming_email: "'%{email}' nie je platná emailová adresa."
      email_already_used_in_group: "'%{email}' už je použité skupinou '%{group_name}'."
    default_names:
      everyone: "všetci"
      admins: "administrátori"
      moderators: "moderátori"
      staff: "zamestnanci"
      trust_level_0: "stupen_dovery_0"
      trust_level_1: "stupen_dovery_1"
      trust_level_2: "stupen_dovery_2"
      trust_level_3: "stupen_dovery_3"
      trust_level_4: "stupen_dovery_4"
  education:
    until_posts:
      one: "jeden príspevok"
      few: "%{count} príspevky"
      many: "%{count} príspevkov"
      other: "%{count} príspevkov"
    "new-topic": |2

      Víitajte na %{site_name} &mdash; **Ďakujeme za založenie novej konverzácie!**

      - Znie titulok zaujímavo ak ho čítate nahlas ? Zodpovedá obsahu ?

      - Koho by to mohlo zaujímať ? Prečo je to dôležité ? Akú reakciu očakávate ?

      - Vložte často používane slová vo vašej téme aby ju ostatní vedeli "nájsť". Pre zlúčenie vašej témy so súvisiacimi témami vyberte kategóriu .

      Pre viac informácií, [pozri návody](%{base_path}/guidelines). Tento panel sa zobrazí iba raz %{education_posts_text}.
    "new-reply": |2

      Vitajte na %{site_name} &mdash; **Ďakujeme za príspevok!**

      - Vylepší vaša odpoveď nejakým spôsobom diskusiu ?

      - Buďte ohľaduplní k ostatným členom komunity.

      - Konštruktívna kritika je vítana, avšak kritizujte "nápady", nie ľudí.

      Pre viac informácií, [pozri návody](%{base_path}/guidelines). Tento panel sa zobrazí iba raz %{education_posts_text}.
    avatar: |2

      ### Čo takto nastaviť svoj profilový obrázok?

      Pridali ste niekoľko tém a odpovedí, ale Váš profilový obrázok nie je taký jedinečný ako Vy - je to len písmeno.

      Uvažovali ste **[návštíviť svoj používateľský profil](%{profile_path})** a nahrať obrázok, ktorý vás vystihuje?

      Je jednoduchšie sledovať diskusiu a nájsť zaujímavých ľudí v rozhovoroch, keď má každý jedinečný profilový obrázok!
  activerecord:
    attributes:
      category:
        name: "Názov kategórie"
      topic:
        title: "Názov"
      post:
        raw: "Telo"
      user_profile:
        bio_raw: "O mne"
    errors:
      <<: *errors
      models:
        topic:
          attributes:
            base:
              too_many_users: "Výstraha môže byť zaslaná len jednej osobe"
              no_user_selected: "Musíte zadať existujúceho používateľa"
        user:
          attributes:
            password:
              common: "Toto je jedno z 10000 najbežnejších hesiel. Prosím použite bezpečnejšie heslo"
              same_as_username: "je také isté ako vaše používateľské meno. Prosím použite bezpečnejšie heslo"
              same_as_email: "je také isté ako Váš email. Prosím použite bezpečnejšie heslo"
              same_as_current: "je také isté ako Vaše súčasné heslo"
            ip_address:
              signup_not_allowed: "Registrácia z tohto účtu nie je povolená-"
        color_scheme_color:
          attributes:
            hex:
              invalid: "nesprávna farba"
        watched_word:
          attributes:
            word:
              too_many: "Príliš veľa slov k tej akcii"
  vip_category_name: "Salón"
  vip_category_description: "Kategória výhradne pre členov so stupňom dôvery 3 a vyšším"
  meta_category_name: "Podnety pre tvorcov stránky"
  meta_category_description: "Diskusia o stránke, organizácii, ako funguje a ako ju môžme vylepšit"
  staff_category_name: "Zamestnanci"
  staff_category_description: "Súkromna kategória pre zamestnaneckú diskusiu. Témy su viditeľné len pre správcov a moderátorov diskusie"
  discourse_welcome_topic:
    title: "Vitajte v Discourse"
  lounge_welcome:
    title: "Vítajte v Salóne"
  category:
    topic_prefix: "O kategórii: %{category} "
    post_template: "%{replace_paragraph}\n\nDo tohoto odstavce dajte dlhší popis kategórie, alebo popíšte pokyny alebo pravidlá:\n\n- Prečo by ľudia mali použiť túto kategóriu? Na čo je určená?\n\n- V čom sa líši od ostatných existujúcich kategórií ktoré už máte?\n\n- Čo by vo všeobecnosti mala obsahovať téma v tejto kategórií?\n\n- Potrebujeme túto kategóriu? Môžeme ju spojiť s inóu kategóriou alebo pod-kategóriou?\n"
    errors:
      uncategorized_parent: "Nekategorizovaná nemôže mať nadradenú kategóriu"
      self_parent: "Podkategória si nemôže byť zároveň kategóriou "
      depth: "Nemôžete umiestniť podkategóriu pod inú podkategóriu"
      invalid_email_in: "'%{email}' nie je platná emailová adresa"
      email_already_used_in_group: "'%{email}' už je použité skupinou '%{group_name}'."
      email_already_used_in_category: "'%{email}' už je použité kategóriou '%{category_name}'."
    cannot_delete:
      uncategorized: "Nemôžete vymazať kategóriu nezaradených"
      has_subcategories: "Nemôžete vymazať kategóriu pretože obsahuje podkategórie."
      topic_exists_no_oldest: "Nemôžete vymazať túto kategóriu pretože obsahuje %{count} tém."
    uncategorized_description: "Témy, ktoré nepotrebujú kategóriu, alebo sa do žiadnej existujúcej nehodia."
  trust_levels:
    newuser:
      title: "nový používateľ"
    basic:
      title: "základný používateľ"
    member:
      title: "člen"
    regular:
      title: "bežný"
    leader:
      title: "vodca"
    change_failed_explanation: "Pokúsili  ste sa znížiť úroveň %{user_name} na '%{new_trust_level}'. Ale jeho/jej aktuálna úroveň už je '%{current_trust_level}'. %{user_name} zostane na úrovni '%{current_trust_level}' - Ak chcete znížiť úroveň používateľa, najskôr uzamknite úroveň"
  post:
    image_placeholder:
      broken: "Tento obrázok je poškodený"
  rate_limiter:
    hours:
      one: "1 hodina"
      few: "%{count} hodiny"
      many: "%{count} hodín"
      other: "%{count} hodín"
    minutes:
      one: "1 minútu"
      few: "%{count} minúty"
      many: "%{count} minút"
      other: "%{count} minút"
    seconds:
      one: " 1 sekundu"
      few: "%{count} sekundy"
      many: "%{count} sekúnd"
      other: "%{count} sekúnd"
  datetime:
    distance_in_words:
      half_a_minute: "< 1m"
      less_than_x_seconds:
        one: "< 1s"
        few: "< %{count}s"
        many: "< %{count}s"
        other: "< %{count}s"
      x_seconds:
        one: "1s"
        few: "%{count}s"
        many: "%{count}s"
        other: "%{count}s"
      less_than_x_minutes:
        one: "< 1m"
        few: "< %{count}m"
        many: "< %{count}m"
        other: "< %{count}m"
      x_minutes:
        one: "1m"
        few: "%{count}m"
        many: "%{count}m"
        other: "%{count}m"
      about_x_hours:
        one: "1h"
        few: "%{count}h"
        many: "%{count}h"
        other: "%{count}h"
      x_days:
        one: "1d"
        few: "%{count}d"
        many: "%{count}d"
        other: "%{count}d"
      about_x_months:
        one: " 1mes"
        few: "%{count}mes"
        many: "%{count}mes"
        other: "%{count}mes"
      x_months:
        one: "1mes"
        few: "%{count}mes"
        many: "%{count}mes"
        other: "%{count}mes"
      about_x_years:
        one: "1r"
        few: "%{count}r"
        many: "%{count}r"
        other: "%{count}r"
      over_x_years:
        one: "> 1r"
        few: "> %{count}r"
        many: "> %{count}r"
        other: "> %{count}r"
      almost_x_years:
        one: "1r"
        few: "%{count}r"
        many: "%{count}r"
        other: "%{count}r"
    distance_in_words_verbose:
      half_a_minute: "práve teraz"
      less_than_x_seconds:
        one: "práve teraz"
        few: "práve teraz"
        many: "práve teraz"
        other: "práve teraz"
      x_seconds:
        one: "pred sekundou"
        few: "pred %{count} sekundami"
        many: "pred %{count} sekundami"
        other: "pred %{count} sekundami"
      less_than_x_minutes:
        one: "menej ako pred minútou"
        few: "menej ako pred %{count} minútami"
        many: "menej ako pred %{count} minútami"
        other: "menej ako pred %{count} minútami"
      x_minutes:
        one: "pred minútou"
        few: "pred %{count} minútami"
        many: "pred %{count} minútami"
        other: "pred %{count} minútami"
      about_x_hours:
        one: "pred hodinou"
        few: "pred %{count} hodinami"
        many: "pred %{count} hodinami"
        other: "pred %{count} hodinami"
      x_days:
        one: "včera"
        few: "pred %{count} dňami"
        many: "pred %{count} dňami"
        other: "pred %{count} dňami"
      about_x_months:
        one: "približne pred mesiacom"
        few: "približne pred %{count} mesiacmi"
        many: "približne pred %{count} mesiacmi"
        other: "približne pred %{count} mesiacmi"
      x_months:
        one: "pred mesiacom"
        few: "pred %{count} mesiacmi"
        many: "pred %{count} mesiacmi"
        other: "pred %{count} mesiacmi"
      about_x_years:
        one: "približne pred rokom"
        few: "približne pred %{count} rokmi"
        many: "približne pred %{count} rokmi"
        other: "približne pred %{count} rokmi"
      over_x_years:
        one: "pred vyše rokom"
        few: "pred vyše %{count} rokmi"
        many: "pred vyše %{count} rokmi"
        other: "pred vyše %{count} rokmi"
      almost_x_years:
        one: "pred takmer rokom"
        few: "pred takmer %{count} rokmi"
        many: "pred takmer %{count} rokmi"
        other: "pred takmer %{count} rokmi"
  password_reset:
    no_token: "Ľutujeme, tento odkaz na zmenu hesla je už príliš starý. Stlačte tlačidlo Prihlásiť a použite \"Zabudol som heslo\" pre vytvorenie nového odkazu."
    choose_new: "Napíš nové heslo"
    choose: "Napíš heslo"
    update: "Aktualizujte heslo"
    save: "Nastavte heslo"
    title: "Obnoviť heslo"
    success: "Heslo bolo úspešne zmenené a ste prihlasený do systému. "
    success_unapproved: "Heslo bolo úspešne zmenené."
  change_email:
    confirmed: "Vaša emailova adresa bola aktualizovaná"
    please_continue: "Pokračujte na %{site_name}"
    error: "Nastala chyba pri aktualizácii emailu. Nieje už náhodou použitý?"
    already_done: "Ľutujeme, tento podvrdzovací odkaz je už neplatný. Nie je Váš email už zmenený?"
  activation:
    action: "Pre aktiváciu účtu kliknite sem"
    already_done: "Ľutujeme, tento podvrdzovací odkaz je už neplatný. Nie je Váš účet už aktivny?"
    please_continue: "Váš nový účet je potvrdený. Budete presmerovaní na domovskú stránku."
    continue_button: "Pokračujte na %{site_name}"
    welcome_to: "Vitajte na %{site_name}!"
    approval_required: "Moderátor musí manuálne povoliť Váš prístup na toto fórum.  O schválení prístupu budete upovedomení emailom."
    admin_confirm:
      title: "Potvrď admin účet"
      back_to: "Vráť sa na %{title}"
  post_action_types:
    off_topic:
      title: "Mimo témy"
      description: "Tento príspevok nesúvisí s danou témou popísanou v názve a prvom príspevku a pravdepodobne by mal byť presunutý niekam inam"
      long_form: "toto je označené ako \"Mimo témy\""
    spam:
      title: "Spam"
      long_form: "označiť toto ako spam"
      email_title: '"%{title}"  bol označený ako spam'
      email_body: "%{link}\n\n%{message}"
    inappropriate:
      title: "Nevhodné"
      long_form: "toto označ ako nevhodné"
    notify_user:
      title: "Poslať @{{username}} správu"
      long_form: "úživateľovi bola zaslaná správa"
      email_title: 'Váš príspevok v "%{title}"'
      email_body: "%{link}\n\n%{message}"
    notify_moderators:
      title: "Niečo iné"
      description: "Tento príspevok vyžaduje pozornosť obsluhy z iného dôvodu ako je uvedené vyššie."
      long_form: "označené do pozornosti obsluhy"
      email_title: 'Príspevok "%{title}" vyžaduje pozornosť obsluhy'
      email_body: "%{link}\n\n%{message}"
    bookmark:
      title: "Záložka"
      description: "Vytvor záložku na tento príspevok"
      long_form: "záložka na tento príspevok bola vytvorená "
    like:
      title: "Páči sa mi"
      description: "Páči sa  mi tento príspevok"
      long_form: "páčilo sa"
  user_activity:
    no_default:
      others: "Žiadna aktivita"
  topic_flag_types:
    spam:
      title: "Spam"
      description: "Tento príspevok je reklama. Nijako nesúvisí s danou stránkou, má propagačný charakter."
      long_form: "označiť toto ako spam"
    inappropriate:
      title: "Nevhodné"
      long_form: "toto označ ako nevhodné"
    notify_moderators:
      title: "Niečo iné"
      long_form: "označené do pozornosti moderátora"
      email_title: 'Téma "%{title}" vyžaduje pozornosť moderátora'
      email_body: "%{link}\n\n%{message}"
  flagging:
    user_must_edit: "<p>Tento príspevok bol označený komunitou a je dočasne skrytý</p>"
  archetypes:
    regular:
      title: "Bežná téma"
    banner:
      title: "Banerová téma"
      message:
        make: "Téma je odteraz baner. Bude sa zobrazovať navrchu každej stránky, pokiaľ ju používateľ nezavrie."
        remove: "Téma odteraz nie je baner. Už sa nebude viac zobrazovat navrchu každej stránky."
  unsubscribed:
    title: "Odhlásený!"
  unsubscribe:
    title: "Odhlásiť"
    stop_watching_topic: "Prestať pozerať túto tému, %{link}"
    mute_topic: "Stíšiť všetky upozornenia pre túto tému, %{link}"
    unwatch_category: "Prestať pozerať všetky témy v kategórii %{category}"
    mailing_list_mode: "Vypnúť režim mailing listu"
    disable_digest_emails: "Prestaňte mi posielať súhrnné emaily"
    all: "Neposielajte mi žiadne maily zo stránky %{sitename}"
    not_found_description: "Ľutujeme, nedokázali sme Vás odhlásiť. Je možné, že platnosť odkazu vo Vašom emaile vypršala."
    log_out: "Odhlásiť sa"
  user_api_key:
    title: "Autorizovať prístup aplikácie"
    authorize: "Autorizovať"
    read: "čítať"
    read_write: "čítať/zapisovať"
    no_trust_level: "Ľutujeme, nemáte dostatočný stupeň dôvery na prístup k používateľskému API"
    generic_error: "Ľutujeme, nie je možné vystaviť používateľský API kľúč, táto možnosť môže byť vypnutá administrátorom."
  reports:
    visits:
      title: "Používateľské návštevy"
      xaxis: "Deň"
      yaxis: "Počet návštev"
    signups:
      xaxis: "Deň"
    profile_views:
      title: "Prezreté používateľské profily"
      xaxis: "Deň"
      yaxis: "Počet prezretých používateľských profilov"
    topics:
      title: "Témy"
      xaxis: "Deň"
      yaxis: "Počet nových tém"
    posts:
      title: "Príspevky"
      xaxis: "Deň"
      yaxis: "Počet nových príspevkov"
    likes:
      title: "Páči sa mi"
      xaxis: "Deň"
      yaxis: "Počet nových páči sa mi"
    flags:
      title: "Označenia"
      xaxis: "Deň"
      yaxis: "Počet označení"
    bookmarks:
      title: "Záložky"
      xaxis: "Deň"
      yaxis: "Počet nových záložiek"
    users_by_trust_level:
      title: "Používatelia podľa stupňa dôvery"
      xaxis: "Stupeň dôvery"
      yaxis: "Počet použivateľov"
    emails:
      title: "Emaily odoslané"
      xaxis: "Deň"
      yaxis: "Počet emailov"
    user_to_user_private_messages:
      xaxis: "Deň"
      yaxis: "Počet správ"
    system_private_messages:
      title: "Systém"
      xaxis: "Deň"
      yaxis: "Počet správ"
    moderator_warning_private_messages:
      title: "Upozornenie od moderátora"
      xaxis: "Deň"
      yaxis: "Počet správ"
    notify_moderators_private_messages:
      title: "Upozorniť moderátora"
      xaxis: "Deň"
      yaxis: "Počet správ"
    notify_user_private_messages:
      title: "Upozorniť používateľa"
      xaxis: "Deň"
      yaxis: "Počet správ"
    top_referrers:
      title: "Najlepší referenti"
      xaxis: "Používateľ"
      num_clicks: "Klinutia"
      num_topics: "Témy"
    top_traffic_sources:
      title: "Najlepšie zdroje"
      xaxis: "Doména"
      num_clicks: "Klinutia"
      num_topics: "Témy"
      num_users: "Používatelia"
    top_referred_topics:
      title: "Najlepšie témy"
    page_view_anon_reqs:
      title: "Anonymný"
      xaxis: "Deň"
    page_view_logged_in_reqs:
      title: "Prihlásený"
      xaxis: "Deň"
    page_view_crawler_reqs:
      xaxis: "Deň"
    page_view_total_reqs:
      xaxis: "Deň"
    page_view_logged_in_mobile_reqs:
      xaxis: "Deň"
    page_view_anon_mobile_reqs:
      xaxis: "Deň"
    http_background_reqs:
      title: "Pozadie"
      xaxis: "Deň"
      yaxis: "Požiadavky použité na aktívne aktualizácie a sledovanie"
    http_2xx_reqs:
      title: "Status 2xx (OK)"
      xaxis: "Deň"
      yaxis: "Úspešné požiadavky (Status 2xx)"
    http_3xx_reqs:
      title: "HTTP 3xx (Presmerovanie)"
      xaxis: "Deň"
      yaxis: "Presmerované požiadavky (Status 3xx)"
    http_4xx_reqs:
      title: "HTTP 4xx (Chyba na strane klienta)"
      xaxis: "Deň"
      yaxis: "Chyby na strane klienta (Status 4xx)"
    http_5xx_reqs:
      title: "HTTP 5xx (Chyba na strane servera)"
      xaxis: "Deň"
      yaxis: "Chyby na strane servera (Status 5xx)"
    http_total_reqs:
      title: "Celkovo"
      xaxis: "Deň"
      yaxis: "celkový počet žiadostí"
    time_to_first_response:
      title: "Čas do prvej odpovede"
      xaxis: "Deň"
      yaxis: "Priemerný čas (hodiny)"
    topics_with_no_response:
      title: "Témy bez odozvy"
      xaxis: "Deň"
      yaxis: "Celkovo"
    mobile_visits:
      xaxis: "Deň"
      yaxis: "Počet návštev"
  dashboard:
    rails_env_warning: "Váš server beží v %{env} móde"
    host_names_warning: "Váš súbor config/database.yml používa lokálne meno hostiteľa. Aktualizujte ho menom Vašej stránky."
    sidekiq_warning: 'Sidekiq neni spustený. Množstvo úloh, ako napríklad posielanie emailov, je vykonávaných asynchrónne prostrednictvom sidekiq. Prosim zabezpečte aby bol spustený aspoň jeden proces sidekiq <a href="https://github.com/mperham/sidekiq" target="_blank">Viac o Sidekiq</a>.'
    queue_size_warning: "Počet úloh v zásobníku je %{queue_size}, čo je dosť veľa. To môže byť príznakom problému s procesom (procesmi) Sidekiq, alebo by ste mali spustiť viac Sidekiq procesov."
    memory_warning: "Váš server beží s menej než 1 GB pamäte. Odporúča sa minimálne 1GB. "
    subfolder_ends_in_slash: "Vaše nastavenie podadresára je chybné, DISCOURSE_RELATIVE_URL_ROOT je ukončené lomítkom."
  site_settings:
    censored_words: "Slová, ktoré budu automatický nahradené znakmi &#9632;&#9632;&#9632;&#9632;"
    delete_old_hidden_posts: "Automatické zmazanie príspevkov, ktoré ostali skryté viac ako 30 dní"
    allow_user_locale: "Povoliť používateľom zvoliť si vlastný jazyk"
    min_post_length: "Minimálny povolený počet znakov v príspevkoch"
    min_first_post_length: "Minimálny povolený počet znakov pre prvý príspevok (obsah témy)"
    max_post_length: "Maximálny povolený počet znakov v príspevkoch"
    min_topic_title_length: "Minimálny povolený počet znakov v názve témy"
    max_topic_title_length: "Maximálny povolený počet znakov v názve témy"
    min_search_term_length: "Minimálny povolený počet znakov vo vyhľadávaní"
    search_tokenize_chinese_japanese_korean: "Prinúť vyhľádávanie rozložiť Čínštinu/Japončinu/Kórejčinu dokonca i pre nie CJK stránky"
    allow_uncategorized_topics: "Pvoliť vytváranie tém bez kategórií. UPOZORNENIE: Pokiaľ existujú nekategorizované témy, musíte ich zaradiť do kategórii skôr než túto možnosť vypnete."
    allow_duplicate_topic_titles: "Povoliť témy s rovnakými, duplikovanými názvami"
    unique_posts_mins: "Koľko minút musí byť medzi dvomi rovnakými príspevkami od jedného používateľa."
    educate_until_posts: "Ked používateľ začne písať svojich prvých (n) príspevkov, zobraz sprievodcu vzdelávania pre nového užívateľa. "
    title: "Meno stránok, tak ako je použité v značke title."
    site_description: "Popíšte stránky v jednej vete, tak ako sa popisujú v tagu meta."
    crawl_images: "Načítať obrázky z URL pre vloženie správnej výšky a šírky."
    download_remote_images_to_local: "Stiahnuť obrázky zo vzdialených zdrojov na lokálne. Zabráni poškodeniu obrázkov. "
    download_remote_images_threshold: "Minimálne miesto na lokálnom disku potrebné na stiahnutie obrázkov zo vzdialených zdrojov (v percentách)"
    disabled_image_download_domains: "Nikdy nesťahovať obrázky z týchto domén. Zoznam oddeleny pipou \"|\"."
    editing_grace_period: "Nevytvárať nové verzie editovaných príspevkov do (n) sekúnd po odoslaní príspevku."
    edit_history_visible_to_public: "Povoliť všetkým zobrazenie predchádzajúcich verzií upraveného príspevku. Pokiaľ je to vypnuté, verzie vidí iba obslužný personál"
    delete_removed_posts_after: "Príspevky zmazané autorom budú automaticky zmazané po (n) hodinách. Pokiaľ je nastavená 0, príspevky budú zmazané okamžite."
    max_image_width: "Maximálna šírka náhľadu obrázkov v príspevku"
    max_image_height: "Maximálna výška náhľadu obrázkov v príspevku"
    fixed_category_positions: "Ak je to označené, budete môcť zoraďovať kategórie v pevnom poradí. Ak je neoznačené, kategórie budu zoradené podlľa aktivity."
    fixed_category_positions_on_create: "Ak je označené, triedenie kategórií bude spravované v dialógu na vytváranie témy (vyžaduje fixed_category_positions)."
    add_rel_nofollow_to_user_content: 'Pridať rel nofollow ku všetkému zaslanému používateľskému kontextu s výnimkou interných odkazov (zahrňuje rodičovskú doménu). Ak to zmeníte, musíte vykonať prípaz rebake na všetky príspevky pomocou: "rake posts:rebake"'
    post_excerpt_maxlength: "Maximálna dĺžka príspevku okrem zhrnutia."
    post_onebox_maxlength: "Maximálna dĺžka vloženého Discourse príspevku v znakoch."
    notification_email: "Odosieľateľ: email adresa použitá na zasielanie všetkých systémových emailov. Uvedená doména musí mať správne nastavené záznamy SPF, DKIM a opačný PTR aby email dorazil."
    email_custom_headers: "Zoznam voliteľných emailových hlavičiek oddelených |"
    summary_score_threshold: "Minimálne požadované skóre príspevku na to aby bol zahrnutý do 'Sumarizuj túto tému'"
    summary_posts_required: "Minimálny počet príspevkou predtým ako je zapnuté 'Sumarizuj túto tému'"
    summary_likes_required: "Minimálny počet páči sa mi predtým ako je zapnuté 'Sumarizuj túto tému'"
    summary_percent_filter: "Ak používateľ klikne na 'Sumarizuj túto tému', zobraz najlepších % príspevkov"
    summary_max_results: "Maximálny počet príspevkov vrátených pomocou 'Sumarizuj túto tému'"
    enable_long_polling: "Zbernica správ pre upozornenia môže používať techniku long-polling"
    long_polling_base_url: "Base URL used for long polling (when a CDN is serving dynamic content, be sure to set this to origin pull) eg: http://origin.site.com"
    long_polling_interval: "Ako dlho má server čakať pred odpovedaním klientom ak nie sú na zaslanie žiadne dáta  (iba pre prihlásených používateľov)"
    polling_interval: "Ak sa nepoužíva technika long-polling, ako často majú byť klienti dotazovaný v milisekundách"
    anon_polling_interval: "Ako často majú byť dotazovaný anonymný klienti v milisekundách"
    background_polling_interval: "Ako často majú byť dotazovaný klienti v milisekundách (ak je okno v pozadí)"
    cooldown_minutes_after_hiding_posts: "Počet minút koľko musí používateľ počkať pred tým než môže upraviť príspevok skytý pomocou komunitných značiek"
    tl2_additional_likes_per_day_multiplier: "Zvýšiť počet páči sa mi na deň pre úroveň dôvery 2 (člen) vynásobením týmto číslom"
    tl3_additional_likes_per_day_multiplier: "Zvýšiť počet páči sa mi na deň pre úroveň dôvery 3 (bežný) vynásobením týmto číslom"
    tl4_additional_likes_per_day_multiplier: "Zvýšiť počet páči sa mi na deň pre úroveň dôvery 4 (vedúci) vynásobením týmto číslom"
    traditional_markdown_linebreaks: "V Markdown použiť tradičné oddeľovače riadkov, čo vyžaduje dve koncové medzery ako oddeľovač riadku."
    post_undo_action_window_mins: "Počet minút počas ktorých môžu používatelia zrušiť poslednú akciu na príspevku (\"Páči sa\", označenie, atď..)."
    must_approve_users: "Obsluha musí povoliť účty všetkým novým používateľom skôr než im bude povolený prístup na stránku. UPOZORNENIE: zapnutie na živej stránke spôsobí zrušenie prístupu pre existujúcich používateľov, okrem obsluhy!"
    pending_users_reminder_delay: "Upozorni moderátora ak nový používateľ čaká na schválenie dlhšie ako tento počet hodín. Nastavte -1 pre vypnutie upozornenia."
    allow_moderators_to_create_categories: "Povoliť moderátorom vytváranie nových kategórií"
    cors_origins: "Povoľ prameňom/origins použitie cross-origin dotazov (CORS). Každý prameň/origin musí obsahovať http:// alebo https://. Aby ste umožnili CORS, systémové premenná DISCOURSE_ENABLE_CORS musí byť nastavená na true."
    use_admin_ip_whitelist: "Správcovia sa môťu prihlásiť iba pokiaľ pristupujú z adresy uvedenej v zozname kontrolovaných IP adries (Admin > Logs > Screened Ips)"
    top_menu: "Určuje, ktoré položky sa zobrazia na navigácií na domovskej stránke a v akom poradí. Napríklad posledné|neprečítané|kategórie|naj|prečítané|záložky"
    post_menu: "Určuje, ktoré položky sa objavia v menu príspevku a v akom poradí. Napríklad páči sa mi|upraviť|označiť|vymazať|zdieľať|záložka|odpovedať"
    post_menu_hidden_items: "Položky vo východzích nastaveniach menu schované pri príspevkovom menu, dokiaľ neni kliknuté na rozbaľovaciu elipsu."
    share_links: "Uveďte, ktoré položky sa maju zobraziť v zdieľacom dialógu a v akom poradí."
    site_contact_username: "Platné používateľské meno obsluhy, ktorá bude posielať automatizované správy. Pokiaľ je vynechané, použije sa východzí systémový účet. "
    send_welcome_message: "Poslať všetkým novým používateľom uvítaciu správu s návodom ako začať. "
    suppress_reply_directly_below: "Nezobrazovať rozbaľovacie tlačidlo s počtom odpovedí ak je k príspevku len jedna odpoveď priamo pod ním."
    suppress_reply_directly_above: "Nezobrazovať rozbaľovacie tlačidlo v-odpovedi-na ak je len jedna odpoveď priamo nad príspevkom."
    suppress_reply_when_quoting: "Nezobrazovať rozbaľovacie tlačidlo v-odpovedi-na ak príspevok cituje odpoveď."
    max_reply_history: "Maximálny počet odpovedí ktoré sa zobrazia po rozbalení v-odpovedi-na"
    topics_per_period_in_top_summary: "Zobrazovaný počet najlepších tém vo východzom zozname najlepších tém."
    topics_per_period_in_top_page: "Zobrazovaný počet najlepších tém vzozname po rozbalení 'Ukáž viac' najlepších tém."
    redirect_users_to_top_page: "Automaticky presmeruj nových a dlho neprihlásených používateľov na hlavnú stránku. "
    top_page_default_timeframe: "Východzí interval pre presmerovanie na hlavnú stránku."
    email_token_valid_hours: "Platnosť tokenov pre Zabudnuté heslo a aktiváciu účtu v (n) hodinách."
    enable_badges: "Povoliť systém odznakov"
    allow_index_in_robots_txt: "V súbore robots.txt nastaviť, že tieto stránky je povolené indexovať vyhľadávačmi."
    email_domains_blacklist: "Rúrou oddelený zoznam emailových domén, ktorých použitie nie je povolené pri registrácií. Napríklad: mailinator.com|trashmail.net"
    email_domains_whitelist: "Zoznam emailových domén oddelených zvislým oddelovačom \"|\", s použitím ktorých sa používateľ MUSÍ zaregistrovať. VAROVANIE: registrácia použivatelia s neuvedenými doménami nebude povolená!"
    log_out_strict: "Pri odhlasovaní odhlásiť VŠETKY sessiony používateľa, na všetkých zariadeniach."
    new_version_emails: "Poslať email na kontaktnú emailovú adresu ak je zistená nová verzia Discourse."
    invite_expiry_days: "Ako dlho je platná pozvánka pre používateľa, v dňoch"
    login_required: "Požadovať prihlásenie pre čítanie obshau tejto stránky, zakáž anonymný prístup. "
    min_password_length: "Minimálna dĺžka hesla."
    min_admin_password_length: "Minimálna dĺžka hesla pre Administrátora."
    block_common_passwords: "Nepovoliť heslá, ktoré sú v zozname 10 000 najbežnejších hesiel."
    enable_sso: "Povolit prihlasovanie pomocou externej stránky (VAROVANIE: POUŽÍVATEĽSKÉ EAMILOVÉ ADRESY *MUSIA* BYŤ OVERENÉ EXTERNOU STRÁNKOU)"
    sso_secret: "Tajný text, použitý na kryptografické overenie SSO informácie, uistite sa, že má 10 alebo viac znakov"
    sso_overrides_email: "Nahrádzať lokálne emaily pomocou emailov z externej stránky pomocou dát z SSO dotazu pri každom logine a zamedziť lokálnym zmenám. (VAROVANIE: z dôvodu normálizácie lokálnych emailov sa môžu objaviť nezrovnalosti)"
    sso_overrides_username: "Nahrádzať lokálne použivateľské mená pomocou použivateľských mien z externej stránky pomocou dát z SSO dotazu pri každom logine a zamedziť lokálnym zmenám. (VAROVANIE: z dôvodu rozdielov v požiadavkách na používateľské meno a jeho dĺžku sa môžu objaviť nezrovnalosti)"
    sso_overrides_name: "Nahrádzať lokálne plné mená pomocou plných mien z externej stránky pomocou dát z SSO dotazu pri každom logine a zamedziť lokálnym zmenám."
    sso_not_approved_url: "Presmeruj nepovolené SSO účty na URL"
    allow_new_registrations: "Povoliť registráciu nových používateľov. Odznačte to ak chcete zabrániť vytváraniu nových účtov. "
    enable_signup_cta: "Zobraz oznámenie pre navrátilých anonymných používateľov s výzvou na registráciu účtu. "
    enable_yahoo_logins: "Povoliť autentifikáciu pomocou Yahoo."
    google_oauth2_client_id: "Client ID Vašej Google aplikácie."
    google_oauth2_client_secret: "Client secret Vašej Google aplikácie."
    readonly_mode_during_backup: "Zapnúť režim len na čítanie počas vytvárania zálohy"
    allow_restore: "Umožniť obnovu, ktorá nahradí VŠETKY data na stránkach! Ponechajte prázdne okrem prípadu ak chcete obnoviť zo zálohy."
    maximum_backups: "Maximálny počet záloh udržiavaných na disku. Staršie zálohy budu automaticky vymazané"
    automatic_backups_enabled: "Spustiť automatické zálohy podľa nastavenia intervalu záloh"
    s3_backup_bucket: "Vzdialený S3 bucket na uloženie záloh. VAROVANIE: Uistite sa, že ide o súkromný S3 bucket."
    backup_time_of_day: "Čas v UTC, kedy sa má spustiť záloha."
    backup_with_uploads: "Do pravidelných záloh ulož i nahrané súbory. Pri vypnutej voľbe sa uloží iba záloha databázy."
    active_user_rate_limit_secs: "Ako často máme aktualizovať pole 'naposledy videný o', v sekundách"
    verbose_localization: "Zobraziť rozšírené lokalizačné tipy v rozhraní"
    previous_visit_timeout_hours: "Ako dlho trvá návšteva predtým, ako ju pokladáme za 'predchádzajúcu' návštevu, v hodinách"
    top_topics_formula_log_views_multiplier: "hodnota násobku (n) pre počet zobrazení v najznámejších témach: `log(views_count) * (n) + op_likes_count * 0.5 + LEAST(likes_count / posts_count, 3) + 10 + log(posts_count)`"
    top_topics_formula_first_post_likes_multiplier: "hodnota násobku (n) pre počet páči sa mi na prvom príspevku v najznámejších témach: `log(views_count) * 2 + op_likes_count * (n) + LEAST(likes_count / posts_count, 3) + 10 + log(posts_count)`"
    top_topics_formula_least_likes_per_post_multiplier: "hodnota násobku (n) pre najmenej páči sa mi pre prísprvok v najznámejších témach: `log(views_count) * 2 + op_likes_count * 0.5 + LEAST(likes_count / posts_count, (n)) + 10 + log(posts_count)`"
    rate_limit_create_topic: "Po vytvorení témy musí používateľ počkať (n) sekúnd pred vytvorením ďalšej témy."
    rate_limit_create_post: "Po odoslaní prísprevku používateľ počkať (n) sekúnd pred vytvorením ďalšieho príspevku."
    rate_limit_new_user_create_topic: "Po vytvorení témy musí používateľ počkať (n) sekúnd pred vytvorením ďalšej témy."
    rate_limit_new_user_create_post: "Po odoslaní príspevku používateľ počkať (n) sekúnd pred vytvorením ďalšieho príspevku."
    max_likes_per_day: "Maximálny počet páči sa mi používateľa denne."
    max_flags_per_day: "Maximálny počet príznakov používateľa denne."
    max_bookmarks_per_day: "Maximálny počet záložiek na jedného používateľa denne."
    max_edits_per_day: "Maximálny počet úprav používateľa denne."
    max_topics_per_day: "Maximálny počet tém používateľa denne."
    max_invites_per_day: "Maximálny počet pozvánok ktoré môže používateľ denne zaslať."
    max_topic_invitations_per_day: "Maximálny počet pozvánok do tém ktoré môže používateľ denne zaslať."
    suggested_topics: "Zobrazovaný počet navrhovaných tém na konci témy."
    limit_suggested_to_category: "V navrhovaných témach zobraziť iba témy z aktuálnej kategórie."
    clean_up_uploads: "Na zamedzenie nezákonného uloženia odstrániť opustené nahrané súbory na ktoré nevedie žiadny odkaz. VAROVANIE: pred zapnutím tohoto nastavenie možno chcete zálohovať Váš adresár s nahranými súbormi."
    clean_orphan_uploads_grace_period_hours: "Doba (v hodinách) pred odstránením opustených nahraných súborov."
    purge_deleted_uploads_grace_period_days: "Doba (v dňoch) pred úplným vymazaním odstráneného nahraného súboru."
    enable_s3_uploads: "Ukladať nahrávané súbory na úložište S3. DÔLEŽITÉ: vyžaduje platné prístupové údaje S3 (id prístupového kľúča (access key id) a tajný prístupový kľúč (secret access key))."
    s3_upload_bucket: "Amazon S3 bucket name, do ktorého budú nahraté súbory. POZOR: musí byť malými písmenami, žiadne bodky a žiadne podtržítka."
    s3_access_key_id: "Amazon S3 access key id, ktoré bude použité pre nahrávanie obrázkov."
    s3_secret_access_key: "Amazon S3 secret access key, ktorý bude použitý pre nahrávanie obrázkov."
    s3_region: "Amazon S3 region name, ktorý bude použitý pre nahrávanie súborov."
    s3_cdn_url: "CDN URL ktoré sa použije na všetky dáta v s3 (napríklad https://cdn.niekde.com). VAROVANIE: po zmene tohoto nastavenia musíte použiť príkaz rebake na všetky staré príspevky."
    avatar_sizes: "Zoznam automaticky generovaných veľkostí avatarov."
    external_system_avatars_enabled: "Použiť externú avatar službu."
    enable_flash_video_onebox: "Povolenia vkladania odkazov na swf a flv (Adobe Flash) v onebox. VAROVANIE: môže vniesť bezpečnostné riziká."
    default_invitee_trust_level: "Predvolená stupeň dôvery (0-4) pre pozvaných používateľov."
    default_trust_level: "Východzí stupeň dôvery (0-4) pre všekých nových používateľov. UPOZORNENIE: Zmena nastavenia Vás môže vystaviť riziku spamovania. "
    tl1_requires_topics_entered: "Koľko tém musí nový používateľ zadať pred povýšením na stupeň dôvery 1."
    tl1_requires_read_posts: "Koľko príspevkov musí nový používateľ prečítať pred povýšením na stupeň dôvery 1."
    tl1_requires_time_spent_mins: "Koľko minút musí nový používateľ čítať príspevky pred povýšením na stupeň dôvery 1."
    tl2_requires_topics_entered: "Koľko tém musí nový používateľ zadať pred povýšením na stupeň dôvery 2."
    tl2_requires_read_posts: "Koľko príspevkov musí nový používateľ prečítať pred povýšením na stupeň dôvery 2."
    tl2_requires_time_spent_mins: "Koľko minút musí nový používateľ čítať príspevky pred povýšením na stupeň dôvery 2."
    tl2_requires_days_visited: "Koľko dní musí nový používateľ navštevovať stránku pred povýšením na stupeň dôvery 2."
    tl2_requires_likes_received: "Koľko \"Páči sa\" musí nový používateľ dostať pred povýšením na stupeň dôvery 2."
    tl2_requires_likes_given: "Koľko \"Páči sa\" musí nový používateľ rozdať pred povýšením na stupeň dôvery 2."
    tl2_requires_topic_reply_count: "Na koľko tém musí nový používateľ odpovedať pred povýšením na stupeň dôvery 2."
    tl3_requires_topics_viewed_all_time: "Minimálny počet všetkých tém,  ktoré musí mať používateľ zhliadnuté pre kvalifikáciu na dosiahnute stupňa dôvery 3."
    tl3_requires_posts_read_all_time: "Minimálny počet všetkých príspevkov,  ktoré musí mať používateľ prečítané pre kvalifikáciu na stupeň dôvery 3."
    tl3_promotion_min_duration: "MInimálny počet dní po pridelení stupňa dôvery 3 kým môže byť používateľ degradovaný späť na stupeň dôvery 2."
    tl3_links_no_follow: "Neodstraňujte rel=nofollow z odkazov pridaných používateľmi so stupňom dôvery 3."
    min_trust_to_create_topic: "MInimálna úroveň dôvery na vytvorenie novej témy."
    min_trust_to_edit_wiki_post: "MInimálna úroveň dôvery na úpravu wiki príspevku."
    min_trust_to_allow_self_wiki: "MInimálna úroveň dôvery k tomu aby mohol používateľ svoje témy meniť na wiki."
    newuser_max_links: "Koľko odkazov môže nový používateľ pridať do príspevku."
    newuser_max_images: "Koľko obrázkov môže nový používateľ pridať do príspevku."
    newuser_max_attachments: "Koľko príloh môže nový používateľ pridať do príspevku."
    newuser_max_mentions_per_post: "Maximálny počet notifikácií typu @meno môže nový užívateľ použiť v príspevku."
    newuser_max_replies_per_topic: "Maximálny počet odpovedí ktoré môže nový používateľ pridať  do jednej témy pokiaľ na ne niekto neodpovie."
    max_mentions_per_post: "Maximálný počet notifikácií typu @meno, ktoré môže ktokoľvek použiť v rámci jedného príspevku."
    max_users_notified_per_group_mention: "Maximálny počet používateľov, ktorý môže dostať upozornenie ak je zmienená skupina (ak je dosiahnutá hranica, žiadne upozornenie nebude poslané)"
    create_thumbnails: "Vytvor náhľad a okraje pre obrázoky, ktoré sú príliš veľké aby sa zmestili do príspevku."
    email_time_window_mins: "Počkať (n) minút pred poslaním akýchkoľvek notifikačných emailov, aby mali používatelia čas úpraviť a dokončiť svoje príspevky."
    email_posts_context: "Koľko posledných odpovedí zahrnúť do obsahu v notifikačných emailoch."
    flush_timings_secs: "Ako často posielať časové dáta na server, v sekundách."
    title_max_word_length: "Maximálna povolená dĺžka slov v názve témy, v znakoch."
    title_min_entropy: "Minimálna entropia (unikátne znaky, znaky s diakritikou sa počítajú za dva) vyžadovaná na nadpis témy."
    body_min_entropy: "Minimálna entropia (unikátne znaky, znaky s diakritikou sa počítajú za dva) vyžadovaná pre telo príspevku."
    allow_uppercase_posts: "Povoliť kapitálky v názve témy, alebo tele príspevku."
    min_title_similar_length: "Minimálna dĺžka nadpisu na spustenie kontroly na podobné témy."
    category_colors: "Zoznam hexadecimálnych hodnôt farieb povolených pre kategórie."
    category_style: "Vizuálny štýl pre odznaky za kategórie."
    max_image_size_kb: "Mmaximálna veľkosť vloženého obrázku v kB. Rovnako musí byť nastavená v nginx (client_max_body_size) / apache alebo na proxy."
    max_attachment_size_kb: "Mmaximálna veľkosť vloženej prílohy v kB. Rovnako musí byť nastavená v nginx (client_max_body_size) / apache alebo na proxy."
    authorized_extensions: "Zoznam povolených príloh súborov ktoré je umožnené vkladať (použite '*' na vkladanie súborov všetkých typov)"
    max_similar_results: "Koľko podobných tém sa má zobraziť nad editorom ak vytvára novú tému. Porovnanie je založené na nadpise a tele správy."
    title_prettify: "Predchádzať bežným malým preklepom a chybám, zapnutým kapitálkam, malému prvému znaku, duplikácií  ! a ?, extra . na konci a podobne."
    topic_views_heat_low: "Počet zobrazení aby bolo pole zobrazení jemne zvýraznené."
    topic_views_heat_medium: "Počet zobrazení aby bolo pole zobrazení stredne zvýraznené."
    topic_views_heat_high: "Počet zobrazení aby bolo pole zobrazení výrazne zvýraznené."
    cold_age_days_low: "Po koľkých dňoch je dátum poslednej aktivity danej konverzácie jemne tlmený."
    cold_age_days_medium: "Po koľkých dňoch je dátum poslednej aktivity danej konverzácie stredne tlmený."
    cold_age_days_high: "Po koľkých dňoch je dátum poslednej aktivity danej konverzácie silne tlmený."
    history_hours_low: "Po koľkých hodinách od poslednej úpravy je ikona úprav príspevku jemne zvýraznená."
    history_hours_medium: "Po koľkých hodinách od poslednej úpravy je ikona úprav príspevku stredne zvýraznená."
    history_hours_high: "Po koľkých hodinách od poslednej úpravy je ikona úprav príspevku veľmi zvýraznená."
    topic_post_like_heat_low: "Po prekročení akého pomeru likes:post je pole počtu na príspevku jemne zvýraznené."
    topic_post_like_heat_medium: "Po prekročení akého pomeru likes:post je pole počtu na príspevku stredne zvýraznené."
    topic_post_like_heat_high: "Po prekročení akého pomeru likes:post je pole počtu na príspevku veľmi zvýraznené."
    faq_url: "Ak máte FAQ stránku uloženú na iných stránkach, napište sem plný odkaz na ňu."
    tos_url: "Ak máte stránku s Podmienkami uloženú na iných stránkach, napište sem plný odkaz na ne."
    privacy_policy_url: "Ak máte stránku s Podmienkami súkromia uloženú na iných stránkach, napište sem plný odkaz na ne."
    white_listed_spam_host_domains: "Zoznam domén vylúčených z testovania spamových zdrojov. Novým používateľom nebude nikdy zabránené vytvárať príspevky s odkazmi na tieto domény."
    staff_like_weight: "Koľkonásobne viac sa má dať zamestnaneckým páči sa mi."
    topic_view_duration_hours: "Započítaj nové pozretie témy raz za IP/používateľa každých N hodín."
    user_profile_view_duration_hours: "Započítaj nové pozretie používateľského profilu raz za IP/používateľa každých N hodín."
    levenshtein_distance_spammer_emails: "Počet rozdielnych znakov, ktoré stále umožnia fuzzy zhodu, keď sa hľadájú emaily od spammerov."
    max_new_accounts_per_registration_ip: "Neakceptovať ďalšie prihlásenia z IP adresy v prípade, ak už existuje (n) účtov s úrovňou dôvery 0 z danej IP adresy (a žiadny nie je zamestnancec alebo s úrovňou dôvery 2 a vyššou)."
    min_ban_entries_for_roll_up: "Ak existuje minimálne (N) položiek a kliknete na Zrolovať, vytvorí sa nový obmedzujúci záznam podsiete."
    max_age_unmatched_emails: "Zmazať nevyskytujúce sa kontrolované emailové adresy po (N) dňoch."
    max_age_unmatched_ips: "Zmazať nevyskytujúce sa kontrolované IP adresy po (N) dňoch."
    num_flaggers_to_close_topic: "Minimálny počet rôznych oznamovateľov potrebný na automatické pozastavenie témy pre intervenciu."
    num_flags_to_close_topic: "Minimálny počet aktívnych príznakov potrebný na automatické pozastavenie témy pre intervenciu."
    auto_respond_to_flag_actions: "Zapnúť automatickú odpoveď pri odstránení označenia."
    min_first_post_typing_time: "Minimalny čas písania prvého príspevku v milisekundách, ak je čas kratší ako je limit, príspevok bude automaticky zaradený do fronty na schválenie. Nastav 0 pre vypnutie (Neoporúča sa)"
    reply_by_email_enabled: "Povoliť odpoveď na tému prostredníctvom emailu."
    reply_by_email_address: "Šablóna pre príchodziu emailovú adresu emailových odpovedí. Napríklad : %%{reply_key}@reply.example.com or replies+%%{reply_key}@example.com"
    strip_images_from_short_emails: "Odobrať obrázky z e-mailov s veľkosťou menšou ako 2800 bajtov"
    short_email_length: "Dĺžka krátkeho emailu v bytoch."
    display_name_on_email_from: "V emailovom poli Od zobraziť plné mená"
    unsubscribe_via_email: "Umožniť používateľom odhlásiť sa z emailov pomocou zaslania emailu s textom 'unsubscribe' v predmete alebo v tele emailu"
    delete_email_logs_after_days: "Zmazať logy o emailoch po (N) dňoch. 0 pre neobmedzene. "
    pop3_polling_enabled: "Získavať emailové odpovede pomocou POP3"
    pop3_polling_ssl: "Na spojenie s POP3 serverom použiť SSL. (Doporučované)"
    pop3_polling_period_mins: "Doba v minutách medzi POP3 kontrolami emailov. POZNÁMKA: vyžaduje reštart."
    pop3_polling_port: "Port na ktorom kontrolovať POP3 účet."
    pop3_polling_host: "Adresa na ktorej kontrolovať POP3 účet."
    pop3_polling_username: "Používateľské meno na kontrolu emailového POP3 účtu."
    pop3_polling_password: "Heslo na kontrolu emailového POP3 účtu."
    email_in_min_trust: "MInimálna úroveň dôveru použivateľa, ktorý môže posielať nové príspevky pomocou emailu."
    email_prefix: "[Menovka], ktorá má byť použitá ako predmet emailov. Ak nie je nastavená bude nahradená 'nadpisom'."
    email_site_title: "Názov stránok, použitý ako odosieľateľ emailov zo stránok. Ak nie ne nastavený bude použitý 'nadpis'. Použite toto nastavenie, ak Váš nadpis obsahuje nepovolené znaky pre emailový reťazec odosieľateľ."
    minimum_topics_similar: "Koľko tém musí existovať predtým, ako sa začnú zobraznovať podobné témy pri zakladaní novej témy."
    relative_date_duration: "Počet dní, po uplynutí ktorých sa doba príspevkov začne zobrazovať relatívne (7d) miesto ablolútnej (20 Feb)."
    delete_user_max_post_age: "Neumožniť vymazanie použivateľov, ktorých prvý príspevok je starší ako (x) dní."
    delete_all_posts_max: "Maximálny počet príspevkov, ktoré môžu byť vymazané naraz pomocou tlačítka Vymaž všetky príspevky. Ak má používateľ viac ako uvedený počet, príspevky nemôžu byť vymazané naraz a používateľ nemôže byť vymazaný."
    email_editable: "Povoliť užívateľom zmenu ich emailovej adresy po registrácii."
    allow_uploaded_avatars: "Povoliť používateľom nahranie profilovej fotky."
    allow_animated_avatars: "Umožniť používateľom, použiť ako profilový obrázok animovaný gif. VAROVANE: na zmenu tohoto nastavenia spustite rake task avatars:refresh."
    allow_animated_thumbnails: "Generovať animované náhľady anomovaných gifov."
    default_avatars: "URL na avatara, ktorý bude štandardne použitý pre nových používateľov pokiaľ si ho nezmenia."
    automatically_download_gravatars: "Po vytvorení účtu alebo zmene heslo stiahnuť používateľov Gravatar."
    detect_custom_avatars: "Má alebo nemá sa kontrolovať nahratie vlastného profilového obrázka používateľa?"
    max_daily_gravatar_crawls: "Koľkokrát denne má Discourse kontrolovať Gravatar na zistenie vlastného avatara."
    enable_user_directory: "Povoliť prezeranie zoznamu používateľov."
    allow_anonymous_posting: "Povoliť používateľom prepnutie do anonymného režimu."
    anonymous_posting_min_trust_level: "Minimálna úroveň dôvery na zapnutie anonymného prispievania."
    anonymous_account_duration_minutes: "Každých N minút vytvor nový anonymný účet na ochranu používateľskej anonymity. Príklad: Ak je nastavené na 600, akonáhle uplynie 600 minút od posledného príspevku A používateľ prepne do anonymného režimu, vytvorí sa nový anonymný účet."
    hide_user_profiles_from_public: "Vypnúť používateľské karty, profily a adresár pre anonymných používateľov."
    allow_profile_backgrounds: "Povoliť používateľov nahranie pozadia do profilu."
    sequential_replies_threshold: "Po koľkých po sebe idúcich príspevkov v rade za sebou sa má používateľovi zobraziť varovanie o nadmernom množstve odpovedí?"
    enable_mobile_theme: "Mobilné zariadenia používajú tému pre mobilné zariadenia s možnosťou prepnutia na plnú verziu stránok. Vypnite, ak chcete použiť vlastný štýl, ktorý podporuje mobilné zariadenia."
    dominating_topic_minimum_percent: "Koľko percent príspevkov musí používateľ pridať do témy než sa mu zobrazí pripomienka o dominovaní témy."
    disable_avatar_education_message: "Vypnúť informatívnu hlášku na zmenu avatara."
    suppress_uncategorized_badge: "V zozname tém nezobrazuj odznak za nekategorizované príspevky."
    disable_edit_notifications: "Ak je premenná 'download_remote_images_to_local' aktívna, vypnúť notifikácie o úpravách systémového používateľa."
    automatically_unpin_topics: "Automaticky odopnúť témy ak používateľ dostanie posledný príspevok."
    read_time_word_count: "Počet slov za minútu určený na výpočet odkazovaného času čítania."
    full_name_required: "Na používateľskom profile je vyžadované plné meno."
    enable_names: "Na profile zobraziť plné používateľské meno, karty a emaily používateľa. Vypnite na schovanie plného mena všade."
    display_name_on_posts: "Na príspevkoch zobraziť okrem @loginpoužívateľa i plné meno používateľa."
    show_time_gap_days: "Koľko dní musí uplynúť medzi dvoma príspevkami v téme, aby sa medzi nimi zobrazila časová medzera."
    short_progress_text_threshold: "Ak počet príspevkov v téme presiahne toto číslo, ukazateľ priebehu zobrazí iba aktuálne číslo príspevku. Túto hodnotu možno budete potrebovať zmeniť, ak zmeníte šírku ukazateľa priebehu."
    default_code_lang: "Vysvietenie syntaxe pre štandardné programovacie jazyky, aplikované na GitHub bloky kódu (lang-auto, ruby, python etc.)"
    warn_reviving_old_topic_age: "Zobrazenie varovania, ak niekto začne odpovedať na tému, kde je posledná odpoveď staršia ako uvedený počet dní. Na vypnutie varozania zadajte 0."
    autohighlight_all_code: "Zapnúť vysvietenie syntaxe kódu na všetky formátované bloky kódu, i keď nie je explicitne zadaný jazyk."
    embed_truncate: "Orezať vkladané príspevky."
    embed_post_limit: "Maximálny počet príspevkov na vloženie."
    embed_username_required: "Na vytvorenie téme je vyžadované používateľské meno."
    show_create_topics_notice: "Zobraz výzvu žiadajúcu administrátorov o vytvorenie nejakých tém, ak majú stránky menej ako 5 verejných tém."
    delete_drafts_older_than_n_days: Vymazať návrhy staršie ako (n) dní.
    prevent_anons_from_downloading_files: "Zabrániť anonymným používateľom sťahovať prílohy. VAROVANIE: toto nastavenie zneprístupní akékoľvek neobrázkové súbory na stánkach uložené ako prílohy."
    slug_generation_method: "Vybrať metódu generovania koncovej časti adresy. 'encoded' vygeneruje percentami zakódovaní reťazec. 'none' vypne koncovú časť adresy úplne."
    enable_emoji: "Zapnúť emoji"
    emoji_set: "Aké emoji chcete mať?"
    approve_unless_trust_level: "Príspevky používateľov pod touto úrovňou důvery musia byť schválené"
    auto_close_messages_post_count: "Maximálny počet povolených príspevkov v správe kým je automaticky uzavretá (0 znamená vypnuté)"
    auto_close_topics_post_count: "Maximálny počet povolených príspevkov v téme kým je automaticky uzavretá (0 znamená vypnuté)"
    default_email_direct: "Štandardne poslať email ak niekto cituje/odpovedá na/zmieni alebo pozve používateľa."
    default_email_mailing_list_mode: "Štandardne poslať email pre každý nový príspevok."
    default_email_always: "Štandardne poslať emailovú správu dokonca i vtedy, ak je používateľ aktívny."
    default_other_new_topic_duration_minutes: "Globálna šandardná podmienka kedy sa téma považuje za novú."
    default_other_auto_track_topics_after_msecs: "Globálny šandardný čas pred tým ako je téma automaticky sledovaná."
    default_other_external_links_in_new_tab: "Štandardne otvárať externé odkazy v novej záložke."
    default_other_enable_quoting: "Štandardne na vybraný text zapnúť citované odpovede."
    default_other_dynamic_favicon: "Štandardne zobraziť počet nových/aktualizovaných tém v ikone prehliadača."
    default_other_disable_jump_reply: "Štandardne po odpovedi neskákať na používateľov príspevok."
    default_topics_automatic_unpin: "Štandardne automaticky odopnúť témy ak používateľ dosiahne posledný príspevok."
    default_categories_watching: "Štandardný zoznam kategórií, ktoré sú pozerané."
    default_categories_tracking: "Štandardný zoznam kategórií, ktoré sú sledované."
    default_categories_muted: "Štandardný zoznam kategórií, ktoré sú vypnuté."
    min_trust_level_for_user_api_key: "Stupeň dôvery potrebný na generovanie používateľských API kľúčov"
    min_trust_to_create_tag: "Minimálny stupeň dôvery potrebný na vytvorenie štítku"
    min_trust_level_to_tag_topics: "Minimálny stupeň dôvery potrebný na štítkovanie tém"
    errors:
      invalid_email: "Nesprávna emailová adresa."
      invalid_username: "S daným používateľským menom neexistuje žiadny používateľ."
      invalid_integer_min_max: "Hodnota musí byť medzi %{min} a %{max}."
      invalid_integer_min: "Hodnota musí byť %{min} alebo viac."
      invalid_integer_max: "Hodnota nemôže byť viac ako %{max}."
      invalid_integer: "Hodnota musí byť celé číslo."
      regex_mismatch: "Hodnota nevyhovuje požadovanému formátu."
      must_include_latest: "Horné menu musí obsahovať záložku 'posledné'."
      invalid_string: "Nesprávna hodnota."
      invalid_string_min_max: "Musí byť medzi %{min} a %{max} znakmi."
      invalid_string_min: "Musí byť minimálne %{min} znakov."
      invalid_string_max: "Nesmie byť viac ako %{max} znakov."
      invalid_reply_by_email_address: "Hodnota musí obsahovať '%%{reply_key}' a byť odlišná od notifikačného emailu."
      pop3_polling_host_is_empty: "Pred nastavením POP3 sťahovania musíte nastaviť 'pop3 adresu'."
      pop3_polling_username_is_empty: "Pred nastavením POP3 sťahovania musíte nastaviť 'pop3 používateľské meno'."
      pop3_polling_password_is_empty: "Pred nastavením POP3 sťahovania musíte nastaviť 'pop3 heslo'."
      pop3_polling_authentication_failed: "POP3 autentikácia zlyhala. Prosíme overte zadané pop3 nastavenia."
  search:
    within_post: "#%{post_number} od %{username}"
    types:
      category: "Kategórie"
      topic: "Výsledky"
      user: "Používatelia"
  original_poster: "Pôvodný autor"
  most_posts: "Najviac príspevkov"
  most_recent_poster: "Najaktuálnejší prispievateľ"
  frequent_poster: "Častý prispievateľ"
  redirected_to_top_reasons:
    new_user: "Vitajte v našej komunite! Toto sú najpopulárnejšie z posledných tém."
    not_seen_in_a_month: "Vitajte späť! Nevideli sme Vás už nejaký čas. Toto sú najpopulárnejšie témy odkedy ste boli preč."
  topic_statuses:
    autoclosed_message_max_posts:
      one: "Táto správa bola automaticky uzavretá po dosiahnutí maximálneho limitu 1 odpovede."
      few: "Táto správa bola automaticky uzavretá po dosiahnutí maximálneho limitu %{count} odpovedí."
      many: "Táto správa bola automaticky uzavretá po dosiahnutí maximálneho limitu %{count} odpovedí."
      other: "Táto správa bola automaticky uzavretá po dosiahnutí maximálneho limitu %{count} odpovedí."
    autoclosed_topic_max_posts:
      one: "Táto téma bola automaticky uzavretá po dosiahnutí maximálneho limitu 1 odpovede."
      few: "Táto téma bola automaticky uzavretá po dosiahnutí maximálneho limitu %{count} odpovedí."
      many: "Táto téma bola automaticky uzavretá po dosiahnutí maximálneho limitu %{count} odpovedí."
      other: "Táto téma bola automaticky uzavretá po dosiahnutí maximálneho limitu %{count} odpovedí."
    autoclosed_enabled_days:
      one: "Táto téma bola automaticky uzavretá po 1 dni . Nové odpovede už nie sú povolené."
      few: "Táto téma bola automaticky uzavretá po %{count} dňoch . Nové odpovede už nie sú povolené."
      many: "Táto téma bola automaticky uzavretá po %{count} dňoch . Nové odpovede už nie sú povolené."
      other: "Táto téma bola automaticky uzavretá po %{count} dňoch . Nové odpovede už nie sú povolené."
    autoclosed_enabled_hours:
      one: "Táto téma bola automaticky uzavretá po hodine. Nové odpovede už nie sú povolené."
      few: "Táto téma bola automaticky uzavretá po %{count} hodinách. Nové odpovede už nie sú povolené."
      many: "Táto téma bola automaticky uzavretá po %{count} hodinách. Nové odpovede už nie sú povolené."
      other: "Táto téma bola automaticky uzavretá po %{count} hodinách. Nové odpovede už nie sú povolené."
    autoclosed_enabled_minutes:
      one: "Táto téma bola automaticky uzavretá po minúte. Nové odpovede už nie sú povolené."
      few: "Táto téma bola automaticky uzavretá po %{count} minútach. Nové odpovede už nie sú povolené."
      many: "Táto téma bola automaticky uzavretá po %{count} minútach. Nové odpovede už nie sú povolené."
      other: "Táto téma bola automaticky uzavretá po %{count} minútach. Nové odpovede už nie sú povolené."
    autoclosed_enabled_lastpost_days:
      one: "Táto téma bola automaticky uzavretá po 1 dni od poslednej odpovede. Nové odpovede už nie sú povolené."
      few: "Táto téma bola automaticky uzavretá po %{count} dňoch od poslednej odpovede. Nové odpovede už nie sú povolené."
      many: "Táto téma bola automaticky uzavretá po %{count} dňoch od poslednej odpovede. Nové odpovede už nie sú povolené."
      other: "Táto téma bola automaticky uzavretá po %{count} dňoch od poslednej odpovede. Nové odpovede už nie sú povolené."
    autoclosed_enabled_lastpost_hours:
      one: "Táto téma bola automaticky uzavretá po1 hodine od poslednej odpovede. Nové odpovede už nie sú povolené."
      few: "Táto téma bola automaticky uzavretá po %{count} hodinách od poslednej odpovede. Nové odpovede už nie sú povolené."
      many: "Táto téma bola automaticky uzavretá po %{count} hodinách od poslednej odpovede. Nové odpovede už nie sú povolené."
      other: "Táto téma bola automaticky uzavretá po %{count} hodinách od poslednej odpovede. Nové odpovede už nie sú povolené."
    autoclosed_enabled_lastpost_minutes:
      one: "Táto téma bola automaticky uzavretá po 1 minúte od poslednej odpovede. Nové odpovede už nie sú povolené."
      few: "Táto téma bola automaticky uzavretá po %{count} minútach od poslednej odpovede. Nové odpovede už nie sú povolené."
      many: "Táto téma bola automaticky uzavretá po %{count} minútach od poslednej odpovede. Nové odpovede už nie sú povolené."
      other: "Táto téma bola automaticky uzavretá po %{count} minútach od poslednej odpovede. Nové odpovede už nie sú povolené."
    autoclosed_disabled: "Táto téma je teraz otvorená. Nové odpovede sú povolené."
    autoclosed_disabled_lastpost: "Táto téma je teraz otvorená. Nové odpovede sú povolené."
  login:
    not_approved: "Váš účet zatiaľ nebol schválený. Ak bude pripravený na prihlásenie, dostanete upozorňujúci email."
    incorrect_username_email_or_password: "Nesprávne meno, email, alebo heslo"
    wait_approval: "Ďakujeme za registráciu. O schválení účtu Vás budeme informovať."
    active: "Váš účet je aktivovaný a pripravený na používanie."
    not_activated: "Systém vás nemôže prihlásiť. Poslali sme vám aktivačný email. Prosím, postupujte podľa inštrukcií na aktiváciu účtu, ktoré sú uvedené v tomto emaile."
    not_allowed_from_ip_address: "Nie je možné prihlásenie ako %{username} z tejto IP adresy."
    admin_not_allowed_from_ip_address: "Nie je možné prihlásenie ako admin z tejto IP adresy."
    suspended: "Nemôžete sa prihlásiť do %{date}."
    suspended_with_reason: "Tento  účet je suspendovaný do %{date}: %{reason}"
    errors: "%{errors}"
    not_available: "Nie je k dispozícii. Skúste %{suggestion}?"
    something_already_taken: "Niečo sa pokazilo, možno je tento užívateľ, alebo e-mail už registrovaný, vyskúšajte odkaz pre zabudnuté heslo"
    omniauth_error: "Ľutujeme, nastala chyba pri autorizácii Vášho účtu. Povolili ste autorizáciu?"
    omniauth_error_unknown: "Niečo sa pokazilo počas prihlasovania, prosím skúste sa prihlásiť znova."
    new_registrations_disabled: "Registrácia nových účtov momentálne nie je povolená."
    password_too_long: "Dĺžka hesla je obmedzená na 200 znakov. "
    email_too_long: "Emailová adresa je príliš dlhá. Meno priečinka musí byť kratšie ako 254 znakov a meno domény musí byť kratšie ako 253 znakov."
    reserved_username: "Toto užívateľské meno nie je povolené."
    missing_user_field: "Nevyplnili ste všetky užívateľké polia."
  user:
    username:
      short: "musí mať minimálne %{min} znakov"
      long: "nesmie byť dlhší než %{max} znakov"
      unique: "musí byť jedinečné"
      blank: "musí existovať"
      must_not_contain_two_special_chars_in_seq: "nesmie obsahovať reťazec 2 alebo viac špeciálnych znakov po sebe (.-_)"
      must_not_end_with_confusing_suffix: "nesmie byť ukončené mätúcou príponou ako napríklad .json alebo .png a podobne."
    email:
      not_allowed: "nie je povolená od tohto poskytovateľa emailu. Prosím použite inú emailovú adresu. "
      blocked: "nie je povolená."
    ip_address:
      blocked: "Nové registrácie nie sú povolené z Vašej IP adresy."
      max_new_accounts_per_registration_ip: "Nové registrácie nie sú povolené z Vašej IP adresy (dosiahnutý limit). Kontaktujte člena obsluhy. "
  flags_reminder:
    subject_template:
      one: "1 značká čaká na zpracovanie"
      few: "%{count} značky čakajú na zpracovanie"
      many: "%{count} značiek čaká na zpracovanie"
      other: "%{count} značiek čaká na zpracovanie"
  unsubscribe_mailer:
    subject_template: "Potvrďte, že už ďalej nechcete dostávať aktualizácie z  %{site_title}"
  invite_password_instructions:
    subject_template: "Nastavte heslo pre účet na  %{site_name}"
  flag_reasons:
    off_topic: "Váš príspevok bol označený ako \"mimo-témy\": komunita cíti, že nie je vhodný do témy tak, ako je definovaná nadpisom a prvým príspevkom"
    inappropriate: "Váš príspevok bol označený ako **nevhodný**: komunita cíti, že je úrážlivý, nemiestny alebo porušuje [naše pravidlá komunity](%{base_path}/guidelines)."
    spam: "Váš príspevok bol označený ako **spam**: komunita cíti, že je to reklama, niečo čo je vo spojej podstate príliš propagačné, miesto toho, aby bolo užitočné alebo relevantné k danej téme, tak ako je očakávané."
    notify_moderators: "Váš príspevok bol označený **na kontrolu pre moderátora**: komunita cíti, že nečo v príspevku vyžaduje manuálny zásah niektorým zo zamestnancov."
  flags_dispositions:
    agreed: "Ďakujeme za upozornenie. Súhlasíme s tým, že je tam problém a pracujeme na ňom."
    agreed_and_deleted: "Ďakujeme za upozornenie. Súhlasíme s tým, že je tam problém a príspevok sme odstránili."
    disagreed: "Ďakujeme za upozornenie. Práve to riešime."
    deferred: "Ďakujeme za upozornenie. Práve to riešime."
    deferred_and_deleted: "Ďakujeme za upozornenie. Daný príspevok sme odstránili."
  system_messages:
    welcome_user:
      subject_template: "Vitajte na %{site_name}!"
    welcome_invite:
      subject_template: "Vitajte na %{site_name}!"
    backup_succeeded:
      subject_template: "Záloha skončila úspešne"
    backup_failed:
      subject_template: "Záloha sa nepodarila"
    restore_succeeded:
      subject_template: "Obnova skončila úspešne"
    restore_failed:
      subject_template: "Obnova zlyhala"
    bulk_invite_succeeded:
      subject_template: "Zpracovanie pozvania viacerých používateľov bolo úspešné"
      text_body_template: "Váš súbor na hromadné pozvanie používateľov bol zpracovaný, emailom bolo poslaných %{sent} prihlášok."
    bulk_invite_failed:
      subject_template: "Zpracovanie pozvania viacerých používateľov dopadlo s chybami"
    csv_export_failed:
      subject_template: "Export dát zlyhal"
    email_reject_inactive_user:
      text_body_template: |2

        Ľutujeme, ale Vaša emailová správa na %{destination} (titled %{former_title}) nefungovala.

        Váš účet asociovaný s touto emailovou adresou nie je aktivovaný. Prosím aktivujte svoj účet pred posielaním emailov.
    email_reject_empty:
      text_body_template: |2

        Ľutujeme, ale Vaša emailová správa na %{destination} (titled %{former_title}) nefungovala.

        Vo Vašom emaile sa nám nepodarilo nájsť žiadny pridávaný obsah.

        Ak ste si istý, že ste obsah pridali, pokúste sa znovu a použite jednoduchšie formátovanie.
    email_reject_parsing:
      text_body_template: |2

        Ľutujeme, ale Vaša emailová správa na %{destination} (titled %{former_title}) nefungovala.

        Vo Vašom emaile se nepodarilo nájsť pridávaný obsah. **Uistite sa, že ste odpoveď uviedli na začiatku emailu** -- nedokážeme spracovať vložené odpovede.
    email_reject_invalid_post:
      text_body_template: |2

        Ľutujeme, ale Vaša emailová správa na %{destination} (titled %{former_title}) nefungovala.

        Medzi možnými príčinami môže byť: komplexné formátovanie, správa je príliš veľká, správa je príliš krátka. Prosíme skúste znovu alebo, ak sa chovanie opakuje, uverejnite pomocou webstránky.
    email_reject_invalid_post_specified:
      text_body_template: |2

        Ľutujeme, ale Vaša emailová správa na %{destination} (titled %{former_title}) nefungovala.

        Dôvod:

        %{post_error}

        Ak tento problém dokážete odstrániť, prosíme pokus opakujte.
    email_reject_invalid_post_action:
      text_body_template: |2

        Ľutujeme, ale Vaša emailová správa na %{destination} (titled %{former_title}) nefungovala.

        Akcia uverejnenia nebola rozpoznaná. Prosíme skúste znovu alebo, ak sa chovanie opakuje, uverejnite pomocou webstránky.
    pending_users_reminder:
      subject_template:
        one: "1 užívateľ čaká na schválenie"
        few: "%{count} užívateľia čakajú na schválenie"
        many: "%{count} užívateľov čaká na schválenie"
        other: "%{count} užívateľov čaká na schválenie"
    download_remote_images_disabled:
      subject_template: "Sťahovanie vzdialených obrázkov je zablokované."
  subject_re: "Re:"
  subject_pm: "[PM]"
  user_notifications:
    previous_discussion: "Prechádzajúce odpovede"
    unsubscribe:
      title: "Odhlásiť"
      description: "Nezaujímajú Vás už tieto emaily? Žiadny problém! Pre okamžité odhlásenie kliknite nižšie: "
    posted_by: "Príspevok od %{username} dňa %{post_date}"
    user_posted_pm_staged:
      subject_template: "%{optional_re}%{topic_title}"
    digest:
      why: "Krátky súhrn zo stránky  %{site_link} od Vašej poslednej návštevy %{last_seen_at}"
      since_last_visit: "Od Vašej poslednej návštevy"
      click_here: "kliknite tu"
    signup_after_approval:
      subject_template: "Váš účet bol schválený na %{site_name}!"
  page_not_found:
    title: "Stránka neexistuje alebo je privátna."
    popular_topics: "Populárne"
    recent_topics: "Nedávne"
    see_more: "Viac"
    search_title: "Prehľadať tieto stránky"
  terms_of_service:
    title: "Podmienky používania"
  deleted: "vymazané"
  upload:
    edit_reason: "stiahnuté lokálne kópie obrázkov"
    unauthorized: "Ľutujeme, súbor, ktorý sa pokúšate nahrať nemá povolenú príponu  (povolené prípony sú: %{authorized_extensions})."
    pasted_image_filename: "Vložený obrázok"
    store_failure: "Zlyhalo uloženie #%{upload_id} pre užívateľa #%{user_id}."
    file_missing: "Ľutujeme, ale musíte poskytnúť súbor na nahranie."
    attachments:
      too_large: "Ľutujeme, súbor, ktorý sa pokúšate nahrať, je príliš veľký (maximálna veľkosť je %{max_size_kb}KB)."
    images:
      too_large: "Ľutujeme, obrázok, ktorý sa pokúšate nahrať, je príliš veľký (maximálna veľkosť je %{max_size_kb}KB), prosím zmenšite ho a skúste znovu. "
      size_not_found: "Ľutujeme, ale nepodarilo sa nám zistiť veľkosť obrázku. Nie je nahodou poškodený?"
  avatar:
    missing: "Ľutujeme, ale nemôžeme nájsť žiaden avatar asociovaný s touto emailovou adresou. Môžete ho skúsiť nahrať znova?"
  color_schemes:
    base_theme_name: "Základ"
  about: "O stránke"
  guidelines: "Pravidlá"
  privacy: "Súkromie"
  edit_this_page: "Upraviť túto stránku"
  csv_export:
    boolean_yes: "Áno"
    boolean_no: "Nie"
<<<<<<< HEAD
  static_topic_first_reply: |+
=======
  static_topic_first_reply: |2

>>>>>>> 6bfd2b6e
    Upravte prvý príspevok v téme pre zmenu obsahu %{page_name} stránky.
  guidelines_topic:
    title: "FAQ/Pravidlá"
    body: |2

      <a name="civilized"></a>

      ## [Toto je civilizované miesto na verejnú diskusiu](#civilized)

      Prosím, správajte sa k tomuto diskusnému fóru s rovnakým rešpektom ako k verejnému parku. Aj my sme spoločným zdrojom komunity – miesto, kde sa prostredníctvom neutíchajúcej diskusie delíme o zručnosti, vedomosti a záujmy.

      Tieto pravidlá nie sú presne dané a nemenné, sú to len usmernenia, ktoré majú pomôcť úsudku členov našej komunity a udržať toto miesto na civilizovanú verejnú diskusiu čisté a prehľadné.

      <a name="improve"></a>

      ## [Zlepšujte diskusiu](#improve)

      Pomôžte nám tu vytvoriť skvelé miesto na diskusiu tým, že sa vždy budete snažiť diskusiu posunúť k lepšiemu, aj keď len o málo. Ak si nie ste istí, či váš príspevok niečím prispeje k diskusii, premyslite si, čo chcete povedať a skúste to neskôr.

      Záleží nám na témach, o ktorých sa tu diskutuje, a chceme, aby ste sa správali tak, že na nich záleží aj vám. Rešpektujte témy a ľudí, ktorí o nich diskutujú, a to aj v prípade, že s niečím, čo niekto povedal, nesúhlasíte.

      Jedným zo spôsobov zlepšenia diskusie je objavovanie tých, ktoré prebiehajú. Skôr, než odpoviete alebo vytvoríte vlastnú tému, prezrite si témy, ktoré tu už sú, a budete mať lepšiu šancu nájsť iných ľudí s rovnakými záujmami.

      <a name="agreeable"></a>

      ## [Buďte milí, aj keď nesúhlasíte](#agreeable)

      Možno budete chcieť s ničím vyjadriť svoj nesúhlas. To je v poriadku. Ale majte na pamäti, že máte kritizovať myšlienky, nie ľudí. Prosím, vyhýbajte sa:

      * nadávkam

      * útokom ad hominem

      * odpovediam na tón príspevku a nie na jeho obsah

      * neuváženému oponovaniu

      Namiesto toho ponúknite podložené protiargumenty, ktoré konverzáciu posunú dopredu.

      <a name="participate"></a>

      ## [Na vašej účasti záleží](#participate)

      Konverzácie, ktoré tu máme, udávajú tón pre nových členov. Pomôžte nám ovplyvniť budúcnosť tejto komunity tým, že sa zapojíte do diskusií, ktoré robia toto fórum zaujímavým, a vyhnete sa tým, ktoré nie.

      V diskusii sú k dispozícii nástroje, ktoré umožňujú, aby komunita spoločne vybrala najlepšie (a najhoršie) príspevky: záložky, tlačidlá „Páči sa mi“, nahlásenie nevhodných príspevkov, odpovede, úprava príspevkov a tak ďalej. Používajte tieto nástroje na zlepšenie vlastného zážitku, ale aj zážitku ostatných.

      Zanechajme komunitu lepšiu, než sme ju našli.

      <a name="flag-problems"></a>

      ## [Ak uvidíte problém, nahláste ho.](#flag-problems)

      Moderátori diskusií majú špeciálne právomoci – sú za toto fórum zodpovední. No vy tiež. S vašou pomocou môžu byť moderátori v komunite sprostredkovateľmi, nie len správcami či políciou.

      Ak si všimnete zlé správanie, nereagujte naň. Odpoveď zlé správanie podporuje tým, že ho prijme za rovnocenné, a navyše vám berie energiu a ostatným čas. Jednoducho ho nahláste. Ak takéto správanie nahlásia viacerí, budú proti nemu podniknuté kroky, či už automaticky alebo zásahom moderátora.

      Aby bolo možné komunitu udržať, moderátori si vyhradzujú právo kedykoľvek a z akéhokoľvek dôvodu vymazať akýkoľvek obsah alebo účet. Moderátori nekontrolujú nové príspevky. Moderátori a prevádzkovatelia webovej lokality nenesú žiadnu zodpovednosť za akýkoľvek obsah pridaný komunitou.

      <a name="be-civil"></a>

      ## [Stále buďte zdvorilí](#be-civil)

      Nič nenarúša zdravú diskusiu tak ako hrubosť.

      * Buďte zdvorilí. Nepridávajte nič, čo môže rozumný človek považovať za urážlivé, hanlivé, alebo za prejav nenávisti.

      * Zachovávajte slušnosť. Nepridávajte nič nemravné či so sexuálnym podtónom.

      * Navzájom sa rešpektujte. Nikoho neobťažujte, nekritizujte, nenapodobňujte a nezverejňujte ich súkromné informácie.

      * Rešpektujte naše fórum. Neuverejňujte spam ani inak fórum úmyselne nepoškodzujte.

      Toto nie sú konkrétne výrazy s presnou definíciou – no vyhýbajte sa všetkému, čo takto môže čo i len pôsobiť. Ak si nie ste istí, opýtajte sa sami seba, ako by ste sa cítili, keby váš príspevok uverejnili na titulnej strane New York Times.

      Toto je verejné fórum a vyhľadávače naše diskusie indexujú. Používajte taký jazyk, prepojenia a obrázky, ktoré budú prístupné pre vašu rodinu a priateľov.

      <a name="keep-tidy"></a>

      ## [Udržujte poriadok](#keep-tidy)

      Usilujte sa umiestniť veci na správne miesto, aby sme mohli stráviť diskutovaním viac času než upratovaním. Preto:

      * Nezačínajte novú tému v nesprávnej kategórii.

      * Neuverejňujte rovnaké veci vo viacerých témach.

      * Neuverejňujte odpovede bez obsahu.

      * Neodkláňajte tému tým, že ju v strede zmeníte.

      * Príspevky nepodpisujte – ku každému príspevku sú pripojené informácie z vášho profilu.

      Nepridávajte príspevky s textom „+1“ či „súhlasím“. Radšej použite tlačidlo „Páči sa mi“. Nemeňte príliš smerovanie existujúcej témy, radšej použite možnosť odpovedať prostredníctvom súvisiacej témy.

      <a name="stealing"></a>

      ## [Uverejňujte len vlastné veci](#stealing)

      Bez povolenia nesmiete uverejňovať nič digitálne, čo patrí niekomu inému. Nesmiete uverejňovať opis a metódy krádeže duševného vlastníctva niekoho iného (softvéru, videí, audio nahrávok, obrázkov) alebo iného porušenia zákona, či na ne odkazovať.

      <a name="power"></a>

      ## [Poháňané Vami](#power)

      Túto webovú lokalitu spravuje [priateľský kolektív adminov a moderátorov](%{base_path}/about) spolu s *vami*, komunitou. Ak máte akékoľvek otázky o tom, ako by to tu malo fungovať, otvorte novú tému v kategórii [O tejto stránke](%{base_path}/c/site-feedback) a môžeme o tom podiskutovať! Ak sa vyskytne kritická alebo naliehavá záležitosť, ktorú nie je možné vyriešiť metatémou alebo nahlásením, kontaktujte nás prostredníctvom stránky [O fóre](%{base_path}/about).

      <a name="tos"></a>

      ## [Podmienky používania](#tos)

      Áno, právne záležitosti sú nudné, no my musíme chrániť seba a následne aj vás a vaše údaje proti „tým zlým“. Máme [Podmienky používania](%{base_path}/tos), ktoré opisujú vaše (a naše) správanie a práva súvisiace s obsahom, súkromím a právnymi predpismi. Aby ste mohli túto službu využívať, musíte súhlasiť s našimi [Podmienkami používania](%{base_path}/tos).
  tos_topic:
    title: "Podmienky používania"
  privacy_topic:
    title: "Ochrana súkromia"
    body: "<a name=\"collect\"></a>\n\n## [Aký druh údajov získavame?](#collect)\n\nPo tom, ako sa zaregistrujete na tejto webovej lokalite, získavame vaše údaje, keď sa zúčastňujete fóra čítaním, prispievaním, písaním a hodnotením zdieľaného obsahu. \nPri registrácií na našej webovej lokalite vás môžeme požiadať o zadanie vášho mena a e-mailovej adresy. Našu webovú lokalitu je možné navštevovať aj bez registrácie. Vaša e-mailová adresa bude overená potvrdzovacím e-mailom, ktorý bude obsahovať jednorazový odkaz. Kliknutím naň potvrdíte, že ste používateľom zadanej e-mailovej adresy. \nPri registrácií a uverejňovaní príspevkov zaznamenávame IP adresu, z ktorej bol príspevok odoslaný. Rovnako môžeme uchovať údaje zo serverov, ktoré obsahujú IP adresu pre každú žiadosť odoslanú na náš server.\n\n<a name=\"use\"></a>\n\n## [Na čo tieto údaje využívame?](#use)\n\nAkékoľvek údaje, ktoré o vás získame, môžu byť využité nasledovne:\n\n* Na personalizáciu obsahu – údaje o vás nám pomáhajú lepšie reagovať na vaše individuálne potreby\n* Na vylepšenie webovej lokality – neustále pracujeme na zlepšovaní ponuky našej webovej lokality na základe vašich údajov a spätnej väzby\n* Na zlepšenie zákazníckych služieb – vaše údaje nám pomáhajú efektívnejšie reagovať na používateľské požiadavky a prípadnú zákaznícku podporu\n* Na odosielanie pravidelných e-mailov – vami uvedená e-mailová adresa môže byť použitá na rozposielanie informácií, vami zvolených upozornení na zmeny v obsahu jednotlivých tém, prípadne na správy smerujúce na vaše používateľské konto, odpovede na vaše otázky alebo požiadavky. \n\n<a name=\"protect\"></a>\n\n## [Ako u nás funguje ochrana údajov?](#protect)\n\nVyužívame rôzne ochranné opatrenia, aby sme zaručili ochranu vašich osobných údajov po tom, ako ich uvediete alebo si k nim vyžiadate prístup.\n\n<a name=\"data-retention\"></a>\n\n## [Ako osobné údaje uchovávame?](#data-retention)\n\nBudeme sa snažiť: \nUchovať údaje zo servera, ktoré obsahujú IP adresu všetkých žiadostí na tento server, maximálne po dobu 90 dní.\nUchovať IP adresy spojené s registrovanými používateľmi a ich príspevkami maximálne po dobu 5 rokov. \n\n<a name=\"cookies\"></a>\n\n## [Používame cookies?](#cookies)\n\nÁno. Cookies sú malé súbory, ktoré webová lokalita alebo jej poskytovateľ služieb uloží na harddisk vášho počítača pomocou internetového prehliadača (pokiaľ to povolíte). Cookies umožňujú webovej lokalite rozpoznať váš prehliadač a pokiaľ máte založený účet, tak ho s ním prepoja. \nPoužívame cookies by sme mohli identifikovať a uložiť vaše preferencie pre budúce návštevy webovej lokality a zhromaždiť súbor údajov o návštevnosti a interakciách webovej lokality, aby sme v budúcnosti mohli zabezpečiť lepšiu používateľskú skúsenosť a nástroje. Môžeme tiež kontaktovať poskytovateľa služieb, ktorý nám ako tretia strana pomôže lepšie porozumieť preferenciám návštevníkom našej webovej lokality. Takýto poskytovateľ služieb má dovolené v našom mene narábať s nami získanými údajmi výhradne za účelom zlepšenia našich služieb. \n\n<a name=\"disclose\"></a>\n\n## [Sprístupňujeme informácie tretím stranám?](#disclose)\n\nNeobchodujeme, nevymieňame a žiadnym iným spôsobom neposúvame tretím stranám informácie, ktoré je možné priradiť k vašej osobe. Výnimkou sú dôverné tretie strany, ktoré nám pomáhajú s prevádzkovaním našej webovej aktivity, našimi aktivitami alebo s poskytovaním služieb používateľom a ktoré sa zaviazali, že s týmito údajmi budú zaobchádzať dôverne. Informácie môžeme uverejniť v prípadoch, keď je to v súlade so zákonom, vymáhaním pravidiel našich stránok, s ochranou našich práv alebo práv iných, ako aj s ochranou majetku a bezpečnosti. Údaje, ktoré nemožno spojiť s konkrétnou osobou môžu byť poskytnuté tretím stranám na marketingové, reklamné alebo iné účely. \n\n<a name=\"third-party\"></a>\n\n## [Prepojenia tretích strán](#third-party)\n\nPríležitostne a podľa nášho uváženia môžeme na našej webovej lokalite uverejňovať produkty a služby tretích strán. Tieto tretie strany majú svoje vlastné, nezávislé podmienky o ochrane údajov a preto nenesieme žiadnu zodpovednosť za obsah a aktivity týchto strán. V každom prípade nám však ide o ochranu integrity našej webovej lokality a preto uvítame akúkoľvek spätnú väzbu týkajúcu sa týchto strán. \n\n<a name=\"coppa\"></a>\n\n## [Rešpektovanie zákona o ochrane súkromia detí v rámci online režimov](#coppa)\n\nVšetky produkty a služby na našej webovej lokalite sú určené osobám vo veku minimálne 13 rokov. Pokiaľ je tento server v USA a vy máte menej ako 13 rokov, vzhľadom na [Zákon o ochrane súkromia detí v rámci online režimov](https://en.wikipedia.org/wiki/Children%27s_Online_Privacy_Protection_Act) nesmiete používať túto webovú lokalitu. \n\n<a name=\"online\"></a>\n\n## [Súkromie je chránené len online](#online)\n\nTieto pravidlá ochrany súkromia online platia iba pre informácie, ktoré zozbierala naša webová lokalita a nevzťahuje sa na informácie zozbierané v offline režime.\n\n<a name=\"consent\"></a>\n\n## [Váš súhlas](#consent)\n\nPoužívaním našich stránok súhlasíte s našimi pravidlami o ochrane súkromia. \n\n<a name=\"changes\"></a>\n\n## [Zmeny pravidiel o ochrane súkromia](#changes)\n\nAk sa rozhodneme zaviesť akékoľvek zmeny v oblasti ochrany súkromia, uverejníme túto informáciu na našej webovej lokalite. \nTento dokument je zverejnený s licenciou CC-BY-SA. Posledná úprava bola vykonaná dňa 31. mája 2013.\n"
  badges:
    first_mention:
      name: Prvá zmienka
  admin_login:
    success: "Email odoslaný"
    email_input: "Email administrátora"
    submit_button: "Poslať email"
  performance_report:
    initial_post_raw: Táto téma obsahuje denné reporty rýchlosti Vašich stránok.
    initial_topic_title: Reporty rýchlosti stránok
  wizard:
    step:
      invites:
        title: "Pozvite členov"<|MERGE_RESOLUTION|>--- conflicted
+++ resolved
@@ -1227,12 +1227,8 @@
   csv_export:
     boolean_yes: "Áno"
     boolean_no: "Nie"
-<<<<<<< HEAD
-  static_topic_first_reply: |+
-=======
   static_topic_first_reply: |2
 
->>>>>>> 6bfd2b6e
     Upravte prvý príspevok v téme pre zmenu obsahu %{page_name} stránky.
   guidelines_topic:
     title: "FAQ/Pravidlá"
