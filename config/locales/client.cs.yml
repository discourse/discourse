--- conflicted
+++ resolved
@@ -2899,11 +2899,7 @@
         unlist_topics: "Odebrat témata ze seznamu"
         relist_topics: "Znovunačíst seznam témat"
         reset_bump_dates: "Resetovat data pošťouchnutí"
-<<<<<<< HEAD
-        defer: "Odložit"
-=======
         defer: "Označit jako nepřečtené"
->>>>>>> f4cbf025
         delete: "Smazat témata"
         dismiss: "Označit jako přečtené"
         dismiss_read: "Označit všechno nepřečtené jako přečtené"
@@ -2978,11 +2974,8 @@
           many: "Průběh: <strong>%{count}</strong> témat"
           other: "Průběh: <strong>%{count}</strong> témat"
         silent: "Provést tuto akci potichu."
-<<<<<<< HEAD
-=======
         performing: "Provádíme hromadné operace, vyčkejte prosím…"
         completed: "Hromadné operace byly úspěšně dokončeny!"
->>>>>>> f4cbf025
       none:
         unread: "Nemáte žádná nepřečtená témata."
         unseen: "Nemáte žádná neshlédnutá témata."
@@ -3014,12 +3007,6 @@
         filter: "Nejsou zde žádná další témata."
     topic_bulk_actions:
       close_topics:
-<<<<<<< HEAD
-        name: "Zavřít téma"
-      update_category:
-        name: "Aktualizovat kategorii"
-        description: "Zvolte novou kategorii pro vybraná témata"
-=======
         name: "Zavřít"
         note: "Poznámka"
         optional: (volitelné)
@@ -3047,7 +3034,6 @@
       update_notifications:
         name: "Aktualizovat upozornění"
         description: "Změňte úroveň oznámení na Hlídané, Sledované, Normální nebo Ztišené"
->>>>>>> f4cbf025
     topic:
       filter_to:
         one: "%{count} příspěvek v tématu"
@@ -3160,10 +3146,7 @@
       suggest_create_topic: Jste připraveni <a href>zahájit novou konverzaci?</a>
       jump_reply: "Přejít na původní umístění příspěvku"
       jump_reply_aria: "Přejít na příspěvek uživatele @%{username} v původním umístění"
-<<<<<<< HEAD
-=======
       jump_reply_button: "Přejít na příspěvek"
->>>>>>> f4cbf025
       deleted: "Téma bylo smazáno"
       slow_mode_update:
         title: "Pomalý režim"
@@ -4048,22 +4031,7 @@
     pending_posts:
       label: "Čeká na schválení"
       label_with_count: "Nevyřízeno (%{count})"
-<<<<<<< HEAD
-    posts_likes_MF: |
-      Toto téma má { count, plural,
-          one {# odpověď}
-          few {# odpovědi}
-          many {# odpovědí}
-        other {# odpovědí}
-      } { ratio, select,
-          low {s vysokým poměrem lajků na odpověď}
-          med {s velmi vysokým poměrem lajků na odpověď}
-         high {s extrémně vysokým poměrem lajků na odpověď}
-        other {}
-      }
-=======
     posters: "Přispěvatelé"
->>>>>>> f4cbf025
     latest_poster_link: "Profil uživatele %{username}, nejnovější přispěvatel"
     original_post: "Původní příspěvek"
     views: "Zobrazení"
@@ -5047,10 +5015,7 @@
               recover: Obnovit téma.
             posts:
               delete: Odstranit příspěvek.
-<<<<<<< HEAD
-=======
               recover: Obnovit příspěvek.
->>>>>>> f4cbf025
               list: Seznam nejnovějších příspěvků a soukromých příspěvků. RSS je také podporován.
             tags:
               list: Seznam značek.
@@ -5469,15 +5434,11 @@
           theme_components: "Komponenty motivu"
           add_all_themes: "Přidat všechna témata"
           convert: "Převést"
-<<<<<<< HEAD
-          selected: "%{count} vybráno"
-=======
           selected:
             one: "%{count} vybráno"
             few: "%{count} vybráno"
             many: "%{count} vybráno"
             other: "%{count} vybráno"
->>>>>>> f4cbf025
           cancel: "Zrušit"
           collapse: Sbalit
           uploads: "Nahrané soubory"
