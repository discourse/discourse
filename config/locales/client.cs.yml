--- conflicted
+++ resolved
@@ -59,12 +59,8 @@
           one:   "1r"
           few:   "%{count}r"
           other: "%{count}let"
-<<<<<<< HEAD
-        date_year: "D MMM 'YY"
-=======
         date_month: "MMM D"
         date_year: "MMM 'YY"
->>>>>>> 5958e710
       medium:
         x_minutes:
           one: "1 minuta"
