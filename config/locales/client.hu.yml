# WARNING: Never edit this file.
# It will be overwritten when translations are pulled from Crowdin.
#
# To work with us on translations, join this project:
# https://translate.discourse.org/

hu:
  js:
    number:
      format:
        separator: ","
        delimiter: " "
      human:
        storage_units:
          format: "%n %u"
          units:
            byte:
              one: bájt
              other: bájt
            gb: GB
            kb: kB
            mb: MB
            tb: TB
      percent: "%{count}%"
      short:
        thousands: "%{number}e"
        millions: "%{number}m"
    dates:
      time: "HH:mm"
      time_short: "ó:pp"
      time_with_zone: "HH:mm (z)"
      time_short_day: "ddd, HH:mm"
      timeline_date: "YYYY. MMMM"
      long_no_year: "MMM D., HH:mm"
      long_no_year_no_time: "MMM D."
      full_no_year_no_time: "MMM D."
      long_with_year: "YYYY. MMM D., HH:mm"
      long_with_year_no_time: "YYYY. MMM D."
      full_with_year_no_time: "YYYY. MMMM D."
      long_date_with_year: "YYYY.MM.DD LT"
      long_date_without_year: "MMM D., HH:mm"
      long_date_with_year_without_time: "YYYY.MM.DD"
      long_date_without_year_with_linebreak: "MMM D.<br />HH:mm"
      long_date_with_year_with_linebreak: "YYYY.MM.DD <br/>LT"
      wrap_ago: "ennyi ideje: %{date}"
      wrap_on: "ekkor: %{date}"
      tiny:
        half_a_minute: "< 1p"
        less_than_x_seconds:
          one: "< %{count} mp"
          other: "< %{count} mp"
        x_seconds:
          one: "%{count} mp"
          other: "%{count} mp"
        less_than_x_minutes:
          one: "< %{count} p"
          other: "< %{count} p"
        x_minutes:
          one: "%{count} p"
          other: "%{count} p"
        about_x_hours:
          one: "%{count} ó"
          other: "%{count} ó"
        x_days:
          one: "%{count} n"
          other: "%{count} n"
        x_months:
          one: "%{count} hó"
          other: "%{count} hó"
        about_x_years:
          one: "%{count} é"
          other: "%{count} é"
        over_x_years:
          one: "> %{count} é"
          other: "> %{count} é"
        almost_x_years:
          one: "%{count} é"
          other: "%{count} é"
        date_month: "MMM D."
        date_year: "YYYY. MMMM"
      medium:
        less_than_x_minutes:
          one: "kevesebb mint %{count} perc"
          other: "kevesebb mint %{count} perc"
        x_minutes:
          one: "%{count} perc"
          other: "%{count} perc"
        x_hours:
          one: "%{count} óra"
          other: "%{count} óra"
        about_x_hours:
          one: "körülbelül %{count} óra"
          other: "körülbelül %{count} óra"
        x_days:
          one: "%{count} nap"
          other: "%{count} nap"
        x_months:
          one: "%{count} hónap"
          other: "%{count} hónap"
        about_x_years:
          one: "körülbelül %{count} év"
          other: "körülbelül %{count} év"
        over_x_years:
          one: "több mint %{count} év"
          other: "több mint %{count} év"
        almost_x_years:
          one: "majdnem %{count} év"
          other: "majdnem %{count} év"
        date_year: "YYYY.MM.DD"
      medium_with_ago:
        x_minutes:
          one: "%{count} perce"
          other: "%{count} perce"
        x_hours:
          one: "%{count} órája"
          other: "%{count} órája"
        x_days:
          one: "%{count} napja"
          other: "%{count} napja"
        x_months:
          one: "%{count} hónapja"
          other: "%{count} hónapja"
        x_years:
          one: "%{count} éve"
          other: "%{count} éve"
      later:
        x_days:
          one: "%{count} nappal később"
          other: "%{count} nappal később"
        x_months:
          one: "%{count} hónappal később"
          other: "%{count} hónappal később"
        x_years:
          one: "%{count} évvel később"
          other: "%{count} évvel később"
      previous_month: "Előző hónap"
      next_month: "Jövő hónap"
      placeholder: dátum
      from_placeholder: "ettől:"
      to_placeholder: "eddig:"
    share:
      topic_html: 'Téma: <span class="topic-title">%{topicTitle}</span>'
      post: "%{postNumber}. bejegyzés, szerző: %{username}"
      close: "bezárás"
      twitter: "Megosztás X-en"
      facebook: "Megosztás Facebookon"
      email: "Küldés e-mailben"
      url: "URL másolása és megosztása"
    word_connector:
      comma: ", "
      last_item: "és"
    action_codes:
      public_topic: "Téma nyilvánossá téve: %{when}"
      open_topic: "Témává alakította %{when}"
      private_topic: "Téma privát üzenetté alakítva: %{when}"
      split_topic: "Felosztotta a témát ekkor: %{when}"
      invited_user: "Meghívva: %{who} %{when}"
      invited_group: "Meghívva: %{who} %{when}"
      user_left: "%{who} eltávolította magát ebből az üzenetből ekkor: %{when}"
      removed_user: "Törölve: %{who} %{when}"
      removed_group: "Törölve: %{who} %{when}"
      autobumped: "Automatikusan előrehozva: %{when}"
      tags_changed: "A címkék frissítve %{when}"
      category_changed: "Kategória frissítve %{when}"
      autoclosed:
        enabled: "Lezárva: %{when}"
        disabled: "Megnyitva: %{when}"
      closed:
        enabled: "Lezárva: %{when}"
        disabled: "Megnyitva: %{when}"
      archived:
        enabled: "Archiválva: %{when}"
        disabled: "Visszahozva: %{when}"
      pinned:
        enabled: "Kitűzve: %{when}"
        disabled: "Kitűzés megszüntetve: %{when}"
      pinned_globally:
        enabled: "Globálisan kitűzve: %{when}"
        disabled: "Kitűzés megszüntetve: %{when}"
      visible:
        enabled: "Listázva: %{when}"
        disabled: "Listázás megszüntetve: %{when}"
      banner:
        enabled: "Kiemelve ekkor: %{when}. Minden oldal tetején megjelenik, amíg a felhasználó nem törli."
        disabled: "Kiemelés eltávolítva ekkor: %{when}. Többé nem jelenik meg minden oldal tetején."
      forwarded: "Továbbította a fenti e-mailt"
    topic_admin_menu: "témaműveletek"
    skip_to_main_content: "Ugrás a fő tartalomhoz"
    skip_user_nav: "Ugrás a profil tartalmára"
    emails_are_disabled: "Egy adminisztrátor letiltotta a kimenő e-maileket. Semmilyen értesítő e-mail nem lesz elküldve."
    emails_are_disabled_non_staff: "A kimenő e-mailek le vannak tiltva a nem stábtagok számára."
    software_update_prompt:
      message: "Frissítettük ezt az oldalt, <span>kérlek, frissíts</span> a zökkenőmentes működésért."
      dismiss: "Elvetés"
    bootstrap_mode: "Első lépések"
    back_button: "Vissza"
    themes:
      default_description: "Alapértelmezett"
      broken_theme_alert: "Lehet, hogy webhelye nem működik, mert a téma/összetevő hibába ütközött."
      error_caused_by: "A(z) „%{name}” okozta. <a target='blank' href='%{path}'>Kattintson ide</a> a frissítéshez, újrakonfiguráláshoz vagy letiltáshoz."
      only_admins: "(ez az üzenet csak a webhely rendszergazdáinak jelenik meg)"
    broken_decorator_alert: "Előfordulhat, hogy a bejegyzések nem jelennek meg megfelelően, mert a webhely egyik bejegyzéstartalmának dekorátora hibát dobott."
    broken_page_change_alert: "Egy onPageChange kezelő hibát jelzett. További információért nézze meg a böngésző fejlesztői eszközeit."
    broken_plugin_alert: "A '%{name}' bővítmény okozta."
    broken_transformer_alert: "Hiba történt. Előfordulhat, hogy webhelye nem működik megfelelően."
    critical_deprecation:
      notice: "<b>[Admin Értesítés]</b> Az egyik témád vagy bővítményed frissítésre szorul a Discourse magjának közelgő változásaival való kompatibilitás érdekében."
      id: "(azonosító<em>%{id}</em>)"
      linked_id: "(azonosító:<a href='%{url}' target='_blank'><em>%{id}</em></a>)"
      theme_source: "Azonosított téma: <a target='_blank' href='%{path}'>'%{name}'</a>."
      plugin_source: "Azonosított bővítmény: '%{name}'"
    s3:
      regions:
        ap_northeast_1: "Csendes-óceáni térség (Tokió)"
        ap_northeast_2: "Csendes-óceáni térség (Szöul)"
        ap_east_1: "Csendes-óceáni térség (Hongkong)"
        ap_south_1: "Csendes-óceáni térség (Mumbai)"
        ap_southeast_1: "Csendes-óceáni térség (Szingapúr)"
        ap_southeast_2: "Csendes-óceáni térség (Sydney)"
        ca_central_1: "Kanada (Közép)"
        cn_north_1: "Kína (Peking)"
        cn_northwest_1: "Kína (Ninghszia-Huj)"
        eu_central_1: "EU (Frankfurt)"
        eu_north_1: "EU (Stockholm)"
        eu_south_1: "EU (Milánó)"
        eu_west_1: "EU (Írország)"
        eu_west_2: "EU (London)"
        eu_west_3: "EU (Párizs)"
        sa_east_1: "Dél-Amerika (São Paulo)"
        us_east_1: "USA keleti része (Észak-Virginia)"
        us_east_2: "US Kelet (Ohio)"
        us_gov_east_1: "AWS GovCloud (USA keleti része)"
        us_gov_west_1: "AWS GovCloud (USA nyugati része)"
        us_west_1: "USA nyugati része (Észak-Kalifornia)"
        us_west_2: "USA nyugati része (Oregon)"
    clear_input: "A bevitel törlése"
    edit: "Szerkesztés"
    edit_topic: "a téma címének és kategóriájának szerkesztése"
    expand: "Kibontás"
    not_implemented: "Ez a funkció még nincs megvalósítva."
    no_value: "Nem"
    yes_value: "Igen"
    ok_value: "Rendben"
    cancel_value: "Mégse"
    submit: "Beküldés"
    delete: "Törlés"
    generic_error: "Sajnos hiba történt."
    generic_error_with_reason: "Hiba történt: %{error}"
    multiple_errors: "Több hiba történt: %{errors}"
    sign_up: "Regisztráció"
    log_in: "Bejelentkezés"
    age: "Életkor"
    joined: "Tagság kezdete"
    admin_title: "Adminisztrátor"
    show_more: "több megjelenítése"
    show_help: "beállítások"
    links: "Hivatkozások"
    links_lowercase:
      one: "hivatkozás"
      other: "hivatkozás"
    faq: "GYIK"
    guidelines: "Irányelvek"
    privacy_policy: "Adatvédelmi szabályzat"
    privacy: "Adatvédelem"
    tos: "Szolgáltatási feltételek"
    rules: "Szabályok"
    conduct: "Magatartási kódex"
    mobile_view: "Mobil nézet"
    desktop_view: "Asztali nézet"
    now: "épp most"
    read_more: "olvasás tovább"
    more: "Több"
    more_options: "További lehetőségek"
    x_more:
      one: "Még %{count}"
      other: "Még %{count}"
    never: "soha"
    every_30_minutes: "30 percenként"
    every_hour: "óránként"
    daily: "naponta"
    weekly: "hetente"
    every_month: "havonta"
    every_six_months: "hat havonta"
    max_of_count:
      one: "legfeljebb %{count}"
      other: "legfeljebb %{count}"
    character_count:
      one: "%{count} karakter"
      other: "%{count} karakter"
    period_chooser:
      aria_label: "Szűrés időszak szerint"
    related_messages:
      title: "Kapcsolódó üzenetek"
      pill: "Kapcsolódó üzenetek"
      see_all: 'Az <a href="%{path}">összes üzenet</a> megjelenítése @%{username} felhasználótól…'
    suggested_topics:
      title: "Új és olvasatlan témák"
      pill: "Ajánlott"
      pm_title: "Ajánlott üzenetek"
    about:
      edit: "Lap szerkesztése"
      simple_title: "Névjegy"
      title: "A(z) %{title} névjegye"
      stats: "Webhelystatisztika"
      our_admins: "Adminisztrátoraink"
      our_moderators: "Moderátoraink"
      moderators: "Moderátorok"
      stat:
        all_time: "Mindenkori"
        last_day: "24 óráig"
        last_7_days: "7 nap"
        last_30_days: "30 nap"
      like_count: "Kedvelés"
      topic_count: "Téma"
      post_count: "Bejegyzés"
      user_count: "Regisztrációk"
      active_user_count: "Aktív felhasználók"
      visitor_count: "Látogatók"
      eu_visitor_count: "Látogatók az Európai Unióból"
      traffic_info_footer_MF: |
        Az elmúlt 6 hónapban ez az oldal havonta mintegy { total_visitors, plural,
            one {# embernek}
          other {# embernek}
        } szolgáltatott tartalmat, becslések szerint { eu_visitors, plural,
            one {# ember}
          other {# ember}
        } az Európai Unióból valósi.
      contact: "Kapcsolatfelvétel"
      contact_info: "A webhellyel kapcsolatos sürgős vagy kritikus probléma esetén lépjen velünk kapcsolatba a következő elérhetőségen: %{contact_info}."
<<<<<<< HEAD
=======
      site_activity: "Oldal tevékenység"
      view_more: "Mutass többet"
      view_less: "Mutass kevesebbet"
      activities:
        topics:
          one: "%{formatted_number} téma"
          other: "%{formatted_number} témák"
        posts:
          one: "%{formatted_number} bejegyzés"
          other: "%{formatted_number} bejegyzés"
        active_users:
          one: "%{formatted_number} aktív felhasználó"
          other: "%{formatted_number} aktív felhasználó"
        sign_ups:
          one: "%{formatted_number} regisztráció"
          other: "%{formatted_number} regisztráció"
        likes:
          one: "%{formatted_number} kedvelés"
          other: "%{formatted_number} kedvelés"
        visitors_MF: |
          { total_count, plural,
              one {{total_formatted_number} látogató}
            other {{total_formatted_number} ~ látogató}
          }, körülbelül { eu_count, plural,
              one {{eu_formatted_number}}
            other {{eu_formatted_number}}
          } az EU-ból
        periods:
          last_7_days: "az elmúlt 7 napban"
          today: "ma"
          all_time: "mindenkori"
>>>>>>> 76e7f12a
      member_count:
        one: "%{formatted_number} Tag"
        other: "%{formatted_number} Tag"
      admin_count:
        one: "%{formatted_number} Adminisztrátor"
        other: "%{formatted_number} Adminisztrátor"
      moderator_count:
        one: "%{formatted_number} Moderátor"
        other: "%{formatted_number} Moderátor"
      report_inappropriate_content: "Ha bármilyen nem megfelelő tartalommal találkozik, ne habozzon kapcsolatba lépni moderátorainkkal és adminjainkkal. Ne felejtsen el bejelentkezni, mielőtt felvenné velünka a kapcsolatot."
<<<<<<< HEAD
=======
      site_age:
        less_than_one_month: "Létrehozva < 1 hónapja"
        month:
          one: "Létrehozva %{count} hónapja"
          other: "Létrehozva %{count} hónapja"
        year:
          one: "Létrehozva %{count} éve"
          other: "Létrehozva %{count} éve"
>>>>>>> 76e7f12a
    bookmarked:
      title: "Könyvjelző"
      edit_bookmark: "Könyvjelző szerkesztése"
      clear_bookmarks: "Könyvjelzők törlése"
      help:
        bookmark: "Kattintson a téma könyvjelzővé tételéhez"
        edit_bookmark: "Kattintson a témában lévő hozzászólás könyvjelzőjének szerkesztéséhez."
        edit_bookmark_for_topic: "Kattintson a témához tartozó könyvjelző szerkesztéséhez"
        unbookmark: "Kattintson a téma valamennyi könyvjelzőjének törléséhez"
        unbookmark_with_reminder: "Kattintson ide a téma összes könyvjelzőjének és emlékeztetőjének eltávolításához."
    bookmarks:
      also_set_reminder: "Beállít emlékeztetőt?"
      bookmarked_success: "könyvjelzőztem!"
      deleted_bookmark_success: "Könyvjelző törölve!"
      reminder_set_success: "Emlékeztető beállítva!"
      created: "Könyvjelzőzte ezt a bejegyzést. %{name}"
      created_generic: "Könyvjelzőzte ezt. %{name}"
      create: "Könyvjelző létrehozása"
      edit: "Könyvjelző szerkesztése"
      not_bookmarked: "bejegyzés könyvjelzőzése"
      remove_reminder_keep_bookmark: "Emlékeztető eltávolítása és könyvjelző megtartása"
      created_with_reminder: "Könyvjelzőzte ezt a bejegyzést, és emlékeztetőt állított be ekkorra: %{date}. %{name}"
      created_with_reminder_generic: "Könyvjelzőzte ezt, és emlékeztetőt állított be ekkorra: %{date}. %{name}"
      delete: "Könyvjelző törlése"
      confirm_delete: "Biztos, hogy törli ezt a könyvjelzőt? Az emlékeztető is törlődni fog."
      confirm_clear: "Biztos, hogy törli az összes könyvjelzőjét ebből a témából?"
      save: "Mentés"
      no_timezone: 'Még nem állított be időzónát, így nem állíthat be emlékeztetőket. Állítsa be az időzónáját a <a href="%{basePath}/my/preferences/profile">a profiljában</a>.'
      invalid_custom_datetime: "A megadott dátum és idő érvénytelen, próbálkozzon újra."
      list_permission_denied: "Nincs engedélye a felhasználó könyvjelzőinek megtekintéséhez."
      no_user_bookmarks: "Nincsenek könyvjelzőzött bejegyzései; a könyvjelzők segítségével gyorsan hivatkozhat bizonyos bejegyzésekre."
      auto_delete_preference:
        label: "Miután értesítést kapott"
        never: "Könyvjelző megtartása"
        when_reminder_sent: "Könyvjelző törlése"
        on_owner_reply: "Könyvjelző törlése, amint válaszolok"
        clear_reminder: "Könyvjelző megtartása és az emlékeztető törlése"
        after_reminder_label: "Miután emlékeztettünk, hogy..."
        after_reminder_checkbox: "Állítsd be ezt alapértelmezettként az összes jövőbeli könyvjelző emlékeztetőhöz."
      search_placeholder: "Könyvjelzők keresése név, téma címe vagy tartalom alapján"
      search: "Keresés"
      bookmark: "Könyvjelző"
      bulk:
        delete_completed: "Könyvjelzők sikerresen törölve."
        reminders_cleared: "Könyvjelző emlékeztetők sikeresen törölve."
        toggle: "kapcsolja be a könyvjelzők tömeges kiválasztását"
        select_all: "Összes kiválasztása"
        clear_all: "Összes törlése"
        selected_count:
          one: "%{count} kiválasztva"
          other: "%{count} kiválasztva"
      reminders:
        today_with_time: "ma %{time}-kor"
        tomorrow_with_time: "holnap %{time}-kor"
        at_time: "%{date_time}-kor"
        existing_reminder: "Beállított egy emlékeztetőt erre a könyvjelzőre, amely %{at_date_time}-kor lesz kiküldve."
    bookmark_bulk_actions:
      clear_reminders:
        name: "Emlékeztetők törlése"
        description:
          one: "Biztos, hogy törölni szeretné ennek a könyvjelzőnek az emlékeztetőjét?"
          other: "Biztos, hogy törölni szeretné <b>%{count}</b> könyvjelzőnek az emlékeztetőjét?"
      delete_bookmarks:
        name: "Könyvjelző törlése"
        description:
          one: "Biztos, hogy törli ezt a könyvjelzőt?"
          other: "Biztos, hogy törli ezt a <b>%{count}</b> könyvjelzőt?"
    copy_codeblock:
      copied: "másolva!"
      copy: "kód másolása a vágólapra"
      fullscreen: "kód megjelenítése teljes képernyőn"
      view_code: "Kód megtekintése"
    drafts:
      label: "Vázlatok"
      label_with_count: "Vázlatok (%{count})"
      resume: "Folytatás"
      remove: "Eltávolítás"
      remove_confirmation: "Biztos, hogy törli ezt a vázlatot?"
      new_topic: "Új témavázlat"
      new_private_message: "Új személyesüzenet-vázlat"
      abandon:
        confirm: "Már van egy folyamatban lévő piszkozata. Mit szeretne vele kezdeni?"
        yes_value: "Elvetés"
        no_value: "Szerkesztés folytatása"
      dropdown:
        title: "Legújabb piszkozatok menü megnyitása"
        untitled: "Névtelen vázlat"
        view_all: "mindent megtekint"
        other_drafts:
          one: "+%{count} egyéb piszkozat"
          other: "+%{count} egyéb piszkozat"
    topic_count_all:
      one: "Nézzen meg %{count} új témát"
      other: "Nézzen meg %{count} új témát"
    topic_count_categories:
      one: "Nézzen meg %{count} új vagy frissített témát"
      other: "Nézzen meg %{count} új vagy frissített témát"
    topic_count_latest:
      one: "Nézzen meg %{count} új vagy frissített témát"
      other: "Nézzen meg %{count} új vagy frissített témát"
    topic_count_unseen:
      one: "Nézzen meg %{count} új vagy frissített témát"
      other: "Nézzen meg %{count} új vagy frissített témát"
    topic_count_unread:
      one: "Nézzen meg %{count} olvasatlan témát"
      other: "Nézzen meg %{count} olvasatlan témát"
    topic_count_new:
      one: "Nézzen meg %{count} új témát"
      other: "Nézzen meg %{count} új témát"
    preview: "előnézet"
    cancel: "mégse"
    deleting: "Törlés"
    save: "Módosítások mentése"
    saving: "Mentés..."
    saved: "Mentve!"
    upload: "Feltöltés"
    uploading: "Feltöltés..."
    processing: "Feldolgozás…"
    uploading_filename: "Feltöltés: %{filename}…"
    processing_filename: "Feldolgozás: %{filename}…"
    clipboard: "vágólap"
    uploaded: "Feltöltve!"
    pasting: "Beillesztés…"
    enable: "Engedélyezés"
    disable: "Letiltás"
    continue: "Folytatás"
    switch_to_anon: "Anonim módba lépés"
    switch_from_anon: "Kilépés az anonim módból"
    select_placeholder: "Kiválaszt..."
    none_placeholder: "Egyik sem"
    banner:
      close: "Kiemelés eltávolítása"
      edit: "Szerkesztés"
    pwa:
      install_banner: "Biztos, hogy <a href>telepíti ezt az eszközére: %{title}</a>?"
    choose_topic:
      none_found: "Nem találhatók témák."
      title:
        search: "Téma keresése"
        placeholder: "írja ide a témakör címét, URL-jét vagy azonosítóját"
    choose_message:
      none_found: "Nem található üzenet."
      title:
        search: "Üzenet keresése"
        placeholder: "írja ide az üzenet címét, URL-jét vagy azonosítóját"
    review:
      show_more: "Mutass többet"
      show_less: "Mutass kevesebbet"
      order_by: "Rendezés:"
      date_filter: "Ezek közt közzétéve"
      in_reply_to: "válasz erre:"
      filtered_flagged_by: "Megjelölte"
      explain:
        why: "magyarázza el, miért került ez a tétel a sorba"
        title: "Ellenőrizhető pontozás"
        formula: "Képlet"
        subtotal: "Részösszeg"
        total: "Összesen"
        min_score_visibility: "Minimális pont a láthatósághoz"
        score_to_hide: "Pontszám a bejegyzés elrejtéséhez"
        take_action_bonus:
          name: "intézkedett"
          title: "Ha egy stábtag úgy dönt, hogy intézkedik, akkor a jelzés bónuszt kap."
        user_accuracy_bonus:
          name: "felhasználói pontosság"
          title: "Azok a felhasználók, akik előzőleg egyetértettek a jelzéssel, bónuszt kapnak."
        trust_level_bonus:
          name: "bizalmi szint"
          title: "A magasabb bizalmi szintű felhasználók által létrehozott felülvizsgálandó elemek magasabb pontszámmal rendelkeznek."
        type_bonus:
          name: "típusbónusz"
          title: "Bizonyos felülvizsgálandó típusokat a stáb bónuszban részesíthet, hogy magasabb prioritást kapjanak."
      revise_and_reject_post:
        title: "Felülvizsgál"
        reason: "Ok"
        send_pm: "PÜ küldése"
        feedback: "Visszajelzés"
        custom_reason: "Adj egyértelmű leírást az okról"
        other_reason: "Egyéb..."
        optional: "nem kötelező"
      stale_help: "Ezt a felülvizsgálandó elemet <b>%{username}</b> oldotta meg."
      claim_help:
        optional: "Zárolhatja ezt az elemet, hogy mások ne hagyhassák jóvá."
        required: "Zárolnia kell az elemeket, hogy jóvá tudja őket hagyni."
        claimed_by_you: "Zárolta ezt az elemet, és most már jóváhagyhatja."
        claimed_by_other: "Ezt az elemet csak <b>%{username}</b> hagyhatja jóvá."
      claim:
        title: "téma zárolása"
      unclaim:
        help: "zárolás eltávolítása"
      awaiting_approval: "Jóváhagyásra vár"
      delete: "Törlés"
      settings:
        saved: "Mentve"
        save_changes: "Módosítások mentése"
        title: "Beállítások"
        priorities:
          title: "Jóváhagyási prioritások"
      moderation_history: "Moderálási előzmények"
      view_all: "Összes megtekintése"
      grouped_by_topic: "Téma szerint csoportosítva"
      none: "Nincs jóváhagyandó elem."
      view_pending: "várakozók megtekintése"
      topic_has_pending:
        one: "Ebben a témában <b>%{count}</b> jóváhagyandó bejegyzés van."
        other: "Ebben a témában <b>%{count}</b> jóváhagyandó bejegyzés van."
      title: "Áttekintés"
      topic: "Téma:"
      filtered_topic: "A jóváhagyandó tartalmakra szűrt egyetlen témában."
      filtered_user: "Felhasználó"
      filtered_reviewed_by: "Jóváhagyta:"
      show_all_topics: "összes téma megjelenítése"
      deleted_post: "(bejegyzés törölve)"
      deleted_user: "(felhasználó törölve)"
      user:
        bio: "Életrajz"
        website: "Weboldal"
        username: "Felhasználónév"
        email: "E-mail"
        name: "Név"
        fields: "Mezők"
        reject_reason: "Ok"
      user_percentage:
        summary:
          one: "%{agreed}, %{disagreed}, %{ignored} (a legutóbbi megjelölés)"
          other: "%{agreed}, %{disagreed}, %{ignored} (a legutóbbi %{count} megjelölés)"
        agreed:
          one: "%{count}% egyetért"
          other: "%{count}% egyetért"
        disagreed:
          one: "%{count}% nem ért egyet"
          other: "%{count}% nem ért egyet"
        ignored:
          one: "%{count}% figyelmen kívül hagyja"
          other: "%{count}% figyelmen kívül hagyta"
      topics:
        topic: "Téma"
        reviewable_count: "Számláló"
        reported_by: "Jelentette"
        deleted: "[Téma törölve]"
        original: "(eredeti téma)"
        details: "részletek"
        unique_users:
          one: "%{count} felhasználó"
          other: "%{count} felhasználó"
      replies:
        one: "%{count} válasz"
        other: "%{count} válasz"
      edit: "Szerkesztés"
      save: "Mentés"
      cancel: "Mégse"
      new_topic: "Az elem jóváhagyása új témát hoz létre"
      filters:
        all_categories: "(összes kategória)"
        type:
          title: "Típus"
          all: "(összes típus)"
        minimum_score: "Legalacsonyabb pontszám:"
        refresh: "Frissítés"
        status: "Állapot"
        category: "Kategória"
        score_type:
          title: "Ok"
          all: "(minden ok)"
        orders:
          score: "Pontszám"
          score_asc: "Pontszám (fordított)"
          created_at: "Létrehozva"
          created_at_asc: "Létrehozva (fordított)"
        priority:
          title: "Legalacsonyabb prioritás"
          any: "(Bármely)"
          low: "Alacsony"
          medium: "Közepes"
          high: "Magas"
      conversation:
        view_full: "teljes beszélgetés megtekintése"
      scores:
        about: "Ez a pontszám a jelentő bizalmi szintje, a korábbi megjelöléseinek pontossága és a jelentett elem prioritása alapján számított."
        score: "Pontszám"
        date: "Jelentés dátuma"
        type: "Ok"
        status: "Állapot"
        submitted_by: "Jelentette:"
        reviewed_by: "Jóváhagyta:"
        reviewed_timestamp: "Jóváhagyás dátuma"
      statuses:
        pending:
          title: "Folyamatban"
        approved:
          title: "Jóváhagyva"
        approved_flag:
          title: "Megjelölés jóváhagyva"
        approved_user:
          title: "Felhasználó jóváhagyva"
        approved_post:
          title: "Hozzászólás jóváhagyva"
        rejected:
          title: "Elutasítva"
        rejected_flag:
          title: "Megjelölés elutasítva"
        rejected_user:
          title: "Felhasználó elutasítva"
        rejected_post:
          title: "A bejegyzés elutasítva"
        ignored:
          title: "Megjelölés figyelmen kívül hagyva"
        deleted:
          title: "Téma vagy bejegyzés törölve"
        reviewed:
          title: "Minden áttekintve"
        all:
          title: "Összes"
      context_question:
        is_this_post: "Ez a %{reviewable_type} %{reviewable_human_score_types}?"
        delimiter: "vagy"
        something_else_wrong: "Valami baj van ezzel a %{reviewable_type}?"
      types:
        reviewable_flagged_post:
          title: "Megjelölt bejegyzés"
          flagged_by: "Megjelölte"
          noun: "bejegyzéssel"
        reviewable_queued_topic:
          title: "Sorban álló téma"
          noun: "témával"
        reviewable_queued_post:
          title: "Sorban álló bejegyzés"
          noun: "bejegyzéssel"
        reviewable_user:
          title: "Felhasználó"
          noun: "felhasználóval"
        reviewable_post:
          title: "Bejegyzés"
          noun: "bejegyzéssel"
      approval:
        title: "A bejegyzés jóváhagyásra vár."
        description: "Fogadtuk a bejegyzését, de egy moderátornak jóvá kell hagynia, mielőtt megjelenne. Köszönjük a türelmét."
        pending_posts:
          one: "<strong>%{count}</strong> függőben lévő bejegyzése van."
          other: "<strong>%{count}</strong> függőben lévő bejegyzése van."
        ok: "Rendben"
      example_username: "felhasználónév"
      reject_reason:
        title: "Miért utasítja el ezt a felhasználót?"
        send_email: "Elutasító e-mail küldése"
    relative_time_picker:
      minutes:
        one: "perc"
        other: "perc"
      hours:
        one: "óra"
        other: "óra"
      days:
        one: "nap"
        other: "nap"
      months:
        one: "hónap"
        other: "hónap"
      years:
        one: "év"
        other: "év"
      relative: "Relatív"
    time_shortcut:
      now: "Most"
      in_one_hour: "Egy óra múlva"
      in_two_hours: "Két óra múlva"
      later_today: "Ma később"
      two_days: "Két nap múlva"
      three_days: "Három nap múlva"
      next_business_day: "Következő munkanap"
      tomorrow: "Holnap"
      post_local_date: "A bejegyzésben szereplő dátum"
      later_this_week: "Később ezen a héten"
      this_weekend: "Hétvégén"
      start_of_next_business_week: "Hétfő"
      start_of_next_business_week_alt: "Jövő hétfőn"
      next_week: "Jövő héten"
      two_weeks: "Két hét múlva"
      next_month: "Jövő hónapban"
      two_months: "Két hónap múlva"
      three_months: "Három hónap múlva"
      four_months: "Négy hónap múlva"
      six_months: "Hat hónap múlva"
      one_year: "Egy év múlva"
      forever: "Örökké"
      relative: "Relatív idő"
      none: "Nem szükséges"
      never: "Soha"
      last_custom: "Legutóbbi egyéni dátum/idő"
      custom: "Egyéni dátum és idő"
      more_options: "További lehetőségek..."
      select_timeframe: "Válasszon egy időkeretet"
    user_action:
      user_posted_topic: "<a href='%{userUrl}'>%{user}</a> közzétett <a href='%{topicUrl}'>egy témát</a>"
      you_posted_topic: "<a href='%{userUrl}'>Ön</a> közzétett <a href='%{topicUrl}'>egy témát</a>"
      user_replied_to_post: "<a href='%{userUrl}'>%{user}</a> válaszolt a következő bejegyzésre: <a href='%{postUrl}'>%{post_number}</a>"
      you_replied_to_post: "<a href='%{userUrl}'>Ön</a> válaszolt a következő bejegyzésre: <a href='%{postUrl}'>%{post_number}</a>"
      user_replied_to_topic: "<a href='%{userUrl}'>%{user}</a> válaszolt <a href='%{topicUrl}'>a témára</a>"
      you_replied_to_topic: "<a href='%{userUrl}'>Ön</a> válaszolt <a href='%{topicUrl}'>a témára</a>"
      user_mentioned_user: "<a href='%{user1Url}'>%{user}</a> megemlítette a következő felhasználót: <a href='%{user2Url}'>%{another_user}</a>"
      user_mentioned_you: "<a href='%{user1Url}'>%{user}</a> megemlítette <a href='%{user2Url}'>Önt</a>"
      you_mentioned_user: "<a href='%{user1Url}'>Ön</a> megemlítette a következő felhasználót: <a href='%{user2Url}'>%{another_user}</a>"
      posted_by_user: "<a href='%{userUrl}'>%{user}</a> bejegyzése"
      posted_by_you: "Az <a href='%{userUrl}'>Ön</a> bejegyzése"
      sent_by_user: "<a href='%{userUrl}'>%{user}</a> küldte"
      sent_by_you: "<a href='%{userUrl}'>Ön</a> küldte"
    directory:
      username: "Felhasználónév"
      filter_name: "szűrés felhasználónév alapján"
      title: "Felhasználók"
      likes_given: "Adott"
      likes_received: "Kapott"
      topics_entered: "Megtekintett"
      topics_entered_long: "Megtekintett téma"
      time_read: "Olvasással töltött idő"
      topic_count: "Téma"
      topic_count_long: "Létrehozott téma"
      post_count: "Válasz"
      post_count_long: "Közzétett válasz"
      no_results:
        body: "A közösségi tagok aktivitását bemutató lista itt jelenik meg. A lista egyelőre üres, mert a közösség még teljesen új!"
        extra_body: "Az adminisztrátorok és moderátorok a <a href='%{basePath}/admin/users/'>Felhasználók</a> oldalon láthatják és kezelhetik a felhasználókat."
      no_results_with_search: "Nincs találat."
      days_visited: "Látogatás"
      days_visited_long: "Látogatott nap"
      posts_read: "Olvasott"
      posts_read_long: "Olvasott bejegyzések"
      last_updated: "Legutóbb frissítve:"
      total_rows:
        one: "%{count} felhasználó"
        other: "%{count} felhasználó"
      edit_columns:
        title: "Címtár oszlopok szerkesztése"
        save: "Mentés"
        reset_to_default: "Alapértelmezés visszaállítása"
      group:
        all: "összes csoport"
      sort:
        label: "Rendezés %{criteria} szerint"
    group_histories:
      actions:
        change_group_setting: "Csoportbeállítások módosítása"
        add_user_to_group: "Felhasználó hozzáadása"
        remove_user_from_group: "Felhasználó eltávolítása"
        make_user_group_owner: "Tulajdonos létrehozása"
        remove_user_as_group_owner: "Tulajdonosi jog visszavonása"
    groups:
      member_added: "Hozzáadva"
      member_requested: "Kérve"
      add_members:
        title: "Felhasználók hozzáadása a(z) %{group_name} csoporthoz"
        description: "Adja meg azokat a felhasználókat, akiket meg akar hívni a csoportba, vagy illessze be azokat egy vesszővel elválasztott listaként:"
        usernames_placeholder: "felhasználónevek"
        usernames_or_emails_placeholder: "felhasználónevek vagy e-mail-címek"
        notify_users: "Felhasználók értesítése"
        set_owner: "Felhasználók beállítása a csoport tulajdonosaiként"
      requests:
        title: "Kérelmek"
        reason: "Indok"
        accept: "Elfogadás"
        accepted: "elfogadva"
        deny: "Tiltás"
        denied: "tiltva"
        undone: "kérés visszavonva"
        handle: "tagsági kérés kezelése"
        undo: "Visszavonás"
      manage:
        title: "Kezelés"
        name: "Név"
        full_name: "Teljes név"
        add_members: "Felhasználók hozzáadása"
        invite_members: "Meghívás"
        delete_member_confirm: "Eltávolítja „%{username}” felhasználót a(z) „%{group}” csoportból?"
        profile:
          title: Profil
        interaction:
          title: Interakció
          posting: Közzététel
          notification: Értesítés
        email:
          title: "E-mail-cím"
          status: "%{total_emails} / %{old_emails} e-mail szinkronizálva IMAP-on keresztül."
          enable_smtp: "SMTP engedélyezése"
          enable_imap: "IMAP engedélyezése"
          test_settings: "Tesztbeállítások"
          save_settings: "Beállítások mentése"
          last_updated: "Legutóbb frissítve:"
          last_updated_by: "általa:"
          settings_required: "Minden beállítás kötelező, ellenőrzés előtt töltse ki az összes mezőt."
          smtp_settings_valid: "Az SMTP beállítások érvényesek."
          smtp_title: "SMTP"
          smtp_instructions: "Ha engedélyezi az SMTP-t a csoport számára, akkor csoport postaládájából küldött összes kimenő e-mail az itt megadott SMTP-beállításokkal lesz elküldve, a fórum által küldött, más e-mailekhez beállított levelezőkiszolgáló helyett."
          imap_title: "IMAP"
          imap_additional_settings: "További beállítások"
          imap_instructions: 'Ha engedélyezi az IMAP-ot a csoport számára, akkor a levelek szinkronizálva lesznek a csoport postaládája és a megadott IMAP-kiszolgáló postaládája között. Az SMTP-t érvényes és kipróbált hitelesítő adatokkal kell engedélyezni, mielőtt az IMAP-ot engedélyezheti. Az SMTP-hez használt e-mail-fiók felhasználóneve és jelszava lesz használva az IMAP-hoz is. További információkért lásd a <a target="_blank" href="https://meta.discourse.org/t/imap-support-for-group-inboxes/160588">funkció bejelentését a Discourse Metán</a>.'
          imap_alpha_warning: "Figyelmeztetés: ez egy alfa fázisú funkció. Hivatalosan csak a Gmail támogatott. Saját felelősségre használja."
          imap_settings_valid: "Az IMAP beállítások érvényesek."
          smtp_disable_confirm: "Ha letiltja az SMTP-t, akkor az összes SMTP- és IMAP-beállítás visszaáll, és a kapcsolódó funkciók le lesznek tiltva. Biztos, hogy folytatni akarja?"
          imap_disable_confirm: "Ha letiltja az IMAP-ot, akkor az összes IMAP-beállítás visszaáll, és a kapcsolódó funkciók le lesznek tiltva. Biztos, hogy folytatni akarja?"
          imap_mailbox_not_selected: "Választani kell egy postaládát ehhez az IMAP-beállításhoz, különben egyetlen postafiók sem lesz szinkronizálva."
          prefill:
            title: "Beállítások előre kitöltése ehhez:"
            gmail: "Gmail"
            outlook: "Outlook.com"
            office365: "Microsoft 365"
          ssl_modes:
            none: "Egyik sem"
            ssl_tls: "SSL/TLS"
            starttls: "STARTTLS"
          credentials:
            title: "Hitelesítő adatok"
            smtp_server: "SMTP-kiszolgáló"
            smtp_port: "SMTP-port"
            smtp_ssl_mode: "SSL mód"
            imap_server: "IMAP-kiszolgáló"
            imap_port: "IMAP-port"
            imap_ssl: "SSL használata az IMAP-hoz"
            username: "Felhasználónév"
            password: "Jelszó"
          settings:
            title: "Beállítások"
            allow_unknown_sender_topic_replies: "Engedélyezze az ismeretlen feladóktól érkező témaválaszokat."
            allow_unknown_sender_topic_replies_hint: "Lehetővé teszi az ismeretlen feladók számára, hogy válaszoljanak a csoport témáira. Ha ez nincs engedélyezve, akkor az e-mail szálban még nem szereplő címekről érkező válaszok új témát hoznak létre."
            from_alias: "Álnévből"
            from_alias_hint: "A csoportos SMTP e-mailek küldésekor a „feladó” címként használandó álnév. Megjegyzés: ezt nem minden e-mail-szolgáltató támogatja, tekintse meg a szolgáltató dokumentációját."
          mailboxes:
            synchronized: "Szinkronizált postafiók"
            none_found: "Ebben az e-mail fiókban nem találhatók postaládák."
            disabled: "Kikapcsolt"
        membership:
          title: Tagság
          access: Hozzáférés
        categories:
          title: Kategóriák
          long_title: "Kategória alapértelmezett értesítései"
          description: "Amikor felhasználókat ad hozzá ehhez a csoporthoz, akkor a kategória értesítési beállításaik ezekre az alapértelmezett értékekre lesznek állítva. Utána megváltoztathatják őket."
          watched_categories_instructions: "Az összes ilyen kategóriában szereplő téma automatikus figyelése. A csoporttagok értesítést fognak kapni az összes új hozzászólásról és témáról, valamint az új bejegyzések száma megjelenik a téma mellett."
          tracked_categories_instructions: "Az összes ilyen kategóriájú téma automatikus követése. Az új bejegyzések száma megjelenik a téma mellett."
          watching_first_post_categories_instructions: "A felhasználók csak a legelső hozzászólásáról fognak értesítést kapni az ezekben a kategóriákban szereplő témákban."
          regular_categories_instructions: "Ha ezek a kategóriák némításra kerülnek, akkor a csoporttagok számára megszűnik a némításuk. A felhasználók értesítést fognak kapni, ha valaki megemlíti őket, vagy válaszol nekik."
          muted_categories_instructions: "A felhasználók semmilyen értesítést nem fognak kapni az ebben a kategóriában szereplő témákról, és nem fognak megjelenni a kategóriák és a legfrissebb témák között."
        tags:
          title: Címkék
          long_title: "Címke alapértelmezett értesítései"
          description: "Amikor felhasználókat ad hozzá ehhez a csoporthoz, akkor a címke értesítési beállításaik ezekre az alapértelmezett értékekre lesznek állítva. Utána megváltoztathatják őket."
          watched_tags_instructions: "Az összes ilyen címkével ellátott téma automatikus figyelése. A csoporttagok értesítést fognak kapni az összes új hozzászólásról és témáról, valamint az új bejegyzések száma megjelenik a téma mellett."
          tracked_tags_instructions: "Az összes ilyen címkéjű téma automatikus követése. Az új bejegyzések száma megjelenik a téma mellett."
          watching_first_post_tags_instructions: "A felhasználók csak a legelső hozzászólásáról fognak értesítést kapni az ezekkel a címkékkel rendelkező témákban."
          regular_tags_instructions: "Ha ezek a címkék némításra kerülnek, akkor a csoporttagok számára megszűnik a némításuk. A felhasználók értesítést fognak kapni, ha valaki megemlíti őket, vagy válaszol nekik."
          muted_tags_instructions: "A felhasználók semmilyen értesítést nem fognak kapni az ezzel a címkékkel rendelkező témákról, és nem fognak megjelenni a legfrissebbek között."
        logs:
          title: "Naplók"
          when: "Mikor"
          action: "Művelet"
          acting_user: "Cselekvő felhasználó"
          target_user: "Célzott felhasználó"
          subject: "Tárgy"
          details: "Részletek"
          from: "Feladó"
          to: "Címzett"
      permissions:
        title: "Jogok"
        none: "Ehhez a csoporthoz nem tartoznak kategóriák."
        description: "A csoport tagjai hozzáférhetnek ezekhez a kategóriákhoz"
      public_admission: "A felhasználók szabadon csatlakozhatnak a csoporthoz (Nyilvánosan látható csoport szükséges)"
      public_exit: "A felhasználók szabadon elhagyhatják a csoportot"
      empty:
        posts: "A csoport tagjai még nem írtak bejegyzést"
        members: "Nincsenek tagok ebben a csoportban"
        requests: "Nincsenek tagsági kérelmek ennél a csoportnál"
        mentions: "Nincsenek említések erről a csoportról"
        messages: "Nincsenek üzenetek ehhez a csoporthoz"
        topics: "A csoport tagjai még nem hoztak létre témát"
        logs: "Nincsenek ehhez a csoporthoz tartozó naplók"
      add: "Hozzáadás"
      join: "Belépés"
      leave: "Elhagyás"
      request: "Kérés"
      message: "Üzenet"
      confirm_leave: "Biztos, hogy elhagyja ezt a csoportot?"
      allow_membership_requests: "Engedélyezi a felhasználóknak, hogy tagsági kéréseket küldjenek a csoport tulajdonosainak (Nyilvánosan látható csoport szükséges)"
      membership_request_template: "A felhasználóknak megjelenítendő egyéni sablon a tagsági kéréseknél."
      membership_request:
        submit: "Kérés beküldése"
        title: "A(z) @%{group_name} csoporthoz csatlakozás kérése"
        reason: "Tudassa a csoport tulajdonosaival, hogy miért tartozik ebbe csoportba"
      membership: "Tagság"
      name: "Név"
      group_name: "Csoport neve"
      user_count: "Felhasználók"
      bio: "A csoport névjegye"
      selector_placeholder: "adja meg a felhasználónevet"
      owner: "tulajdonos"
      index:
        title: "Csoportok"
        all: "Minden csoport"
        empty: "Nincsenek látható csoportok."
        filter: "Szűrés csoportnév alapján"
        owner_groups: "Saját csoportjaim"
        close_groups: "Zárt csoportok"
        automatic_groups: "Automatikus csoportok"
        automatic: "Automatikus"
        closed: "Zárt"
        public: "Nyilvános"
        private: "Privát"
        public_groups: "Nyilvános csoportok"
        my_groups: "Saját csoportok"
        group_type: "Csoport típusa"
        is_group_user: "Tag"
        is_group_owner: "Tulajdonos"
        search_results: "A keresési eredmények lent jelennek meg."
      title:
        one: "Csoport"
        other: "Csoportok"
      activity: "Tevékenység"
      members:
        title: "Tagok"
        filter_placeholder_admin: "felhasználónév vagy e-mail-cím"
        filter_placeholder: "felhasználónév"
        remove_member: "Tag eltávolítása"
        remove_member_description: "<b>%{username}</b> eltávolítása a csoportból"
        make_owner: "Tulajdonossá tétel"
        make_owner_description: "<b>%{username}</b> csoporttulajdonossá tétele"
        remove_owner: "Eltávolítás tulajdonosként"
        remove_owner_description: "<b>%{username}</b> eltávolítása csoporttulajdonosként"
        make_primary: "Elsődlegessé tétel"
        make_primary_description: "Ez legyen <b>%{username}</b> elsődleges csoportja"
        remove_primary: "Eltávolítás, mint elsődleges"
        remove_primary_description: "Eltávolítás, mint <b>%{username}</b> elsődleges csoportja"
        remove_members: "Tagok eltávolítása"
        remove_members_description: "A kijelölt felhasználók eltávolítása ebből a csoportból"
        make_owners: "Tulajdonosokká tétel"
        make_owners_description: "A kijelölt felhasználók a csoport tulajdonosaivá tétele"
        remove_owners: "Tulajdonosok eltávolítása"
        remove_owners_description: "A kijelölt felhasználók eltávolítása, mint a csoport tulajdonosai"
        make_all_primary: "Összes elsődlegessé tétele"
        make_all_primary_description: "Ez legyen az összes kijelölt felhasználó elsődleges csoportja"
        remove_all_primary: "Eltávolítás, mint elsődleges"
        remove_all_primary_description: "Csoport eltávolítása, mint elsődleges"
        status: "Állapot"
        owner: "Tulajdonos"
        primary: "Elsődleges"
        forbidden: "Nem láthatja a tagokat."
        no_filter_matches: "Egyetlen tag sem felel meg a keresésnek."
      topics: "Témák"
      posts: "Bejegyzések"
      aria_post_number: "%{title} - %{postNumber} bejegyzés"
      mentions: "Említések"
      messages: "Üzenetek"
      notification_level: "Csoportos üzenetek alapértelmezett értesítési szintje"
      alias_levels:
        mentionable: "Ki @említheti meg ezt a csoportot?"
        messageable: "Ki üzenhet ennek a csoportnak?"
        nobody: "Senki"
        only_admins: "Csak az adminisztrátorok"
        mods_and_admins: "Csak a moderátorok és az adminisztrátorok"
        members_mods_and_admins: "Csak a csoporttagok, a moderátorok és az adminisztrátorok"
        owners_mods_and_admins: "Csak a csoporttulajdonosok, moderátorok és adminisztrátorok"
        everyone: "Mindenki"
      notifications:
        watching:
          title: "Figyelés"
          description: "Értesítést fog kapni az új bejegyzésekről minden egyes üzenetben, és megjelenik az új válaszok száma is."
        watching_first_post:
          title: "Első hozzászólás figyelése"
          description: "Értesítést fog kapni a csoport új üzeneteiről, de az azokra érkezett válaszokról nem."
        tracking:
          title: "Követés"
          description: "Csak akkor fog értesítést kapni, ha valaki megemlíti a @nevét vagy válaszol Önnek, és megjelenik az új válaszok száma is."
        regular:
          title: "Normál"
          description: "Csak akkor fog értesítést kapni, ha valaki megemlíti a @nevét vagy válaszol Önnek."
        muted:
          title: "Némítás"
          description: "A csoport üzeneteiről nem fog értesítést kapni."
      flair_url: "Profilkép színesítő kép"
      flair_upload_description: "Használjon 20×20 képpontosnál nem kisebb képeket."
      flair_bg_color: "Profilkép színesítő háttér"
      flair_bg_color_placeholder: "(Nem kötelező) Hexa színkód érték"
      flair_color: "Profilkép színesítő szín"
      flair_color_placeholder: "(Nem kötelező) Hexa színkód érték"
      flair_preview_icon: "Ikon előnézete"
      flair_preview_image: "Kép előnézete"
      flair_type:
        icon: "Válasszon ikont"
        image: "Kép feltöltése"
      default_notifications:
        modal_title: "Felhasználó alapértelmezett értesítései"
        modal_description:
          one: "Szeretné visszamenőleg alkalmazni ezt a változtatást? Ez %{count} felhasználó beállítását fogja módosítani."
          other: "Szeretné visszamenőleg alkalmazni ezt a változtatást? Ez %{count} felhasználó beállítását fogja módosítani."
        modal_yes: "Igen"
        modal_no: "Nem, csak mostantól alkalmazza a változtatást"
    user_action_groups:
      "1": "Adott kedvelések"
      "2": "Kapott kedvelések"
      "3": "Könyvjelzők"
      "4": "Témák"
      "5": "Válaszok"
      "6": "Válaszok"
      "7": "Említések"
      "9": "Idézések"
      "11": "Szerkesztések"
      "12": "Elküldött elemek"
      "13": "Beérkezett üzenetek"
      "14": "Folyamatban"
      "15": "Vázlatok"
      "17": "Hivatkozások"
    categories:
      categories_label: "kategóriák"
      subcategories_label: "alkategóriák"
      no_subcategories: "nincsenek alkategóriák"
      remove_filter: "szűrő eltávolítása"
      plus_more_count:
        one: "+még %{count}"
        other: "+még %{count}"
      view_all: "mindent megtekint"
      category: "Kategória"
      category_list: "Kategória lista megjelenítése"
      reorder:
        title: "Kategóriák átrendezése"
        title_long: "Kategória lista újrarendezése"
        save: "Sorrend mentése"
        apply_all: "Alkalmaz"
        position: "Pozíció"
      posts: "Bejegyzések"
      topics: "Témák"
      latest: "Legutóbbi"
      subcategories: "Alkategóriák"
      muted: "Némított kategóriák"
      topic_sentence:
        one: "%{count} téma"
        other: "%{count} téma"
      topic_stat:
        one: "%{number} / %{unit}"
        other: "%{number} / %{unit}"
      topic_stat_unit:
        week: "hét"
        month: "hónap"
      topic_stat_all_time:
        one: "összesen %{number}"
        other: "összesen %{number}"
      topic_stat_sentence_week:
        one: "%{count} új téma az elmúlt héten."
        other: "%{count} új téma az elmúlt héten."
      topic_stat_sentence_month:
        one: "%{count} új téma az elmúlt hónapban."
        other: "%{count} új téma az elmúlt hónapban."
      n_more:
        one: "Kategóriák (%{count} további)…"
        other: "Kategóriák (%{count} további)…"
    ip_lookup:
      title: IP-cím keresése
      hostname: Gépnév
      location: Hely
      location_not_found: (ismeretlen)
      organisation: Szervezet
      phone: Telefon
      other_accounts: "További fiókok ezzel az IP-címmel:"
      delete_other_accounts:
        one: "%{count} törlése"
        other: "%{count} törlése"
      username: "felhasználónév"
      trust_level: "bizalmi szint"
      read_time: "olvasási idő"
      topics_entered: "témákba lépett"
      post_count: "bejegyzések"
      confirm_delete_other_accounts: "Biztos, hogy törli ezeket a fiókokat?"
      powered_by: "<a href='https://maxmind.com'>MaxMindDB</a> használata"
      copied: "másolva"
    user_fields:
      none: "(válasszon egy lehetőséget)"
      required: 'Adja meg a(z) „%{name}” értékét'
      required_checkbox: 'A(z) "%{name}" mező kitöltése kötelező'
      same_as_password: "A jelszavát nem szabad megismételnie más mezőkben"
      optional: (nem kötelező)
    user:
      said: "%{username}:"
      profile: "Profil"
      profile_possessive: "%{username} profilja"
      account_possessive: "%{name} fiókja"
      mute: "Némítás"
      edit: "Beállítások szerkesztése"
      download_archive:
        title: "Adatok exportálása"
        description: "A fiókhoz tartozó tevékenységek és beállítások archívumának letöltése"
        button_text: "Archívum letöltése"
        confirm: "Szeretné letölteni a fiók tevékenységének és beállításainak archívumát?"
        success: "Megkezdtük az archívum összegyűjtését, üzenetet fog kapni, ha a folyamat befejeződik."
        rate_limit_error: "A fiókarchívumokat naponta egyszer lehet letölteni, kérjük, próbálja meg holnap újra."
      new_private_message: "Új üzenet"
      private_message: "Üzenet"
      private_messages: "Üzenetek"
      user_notifications:
        filters:
          filter_by: "Szűrés:"
          all: "Mind"
          read: "Olvasott"
          unread: "Olvasatlan"
          unseen: "Nem látott"
        ignore_duration_title: "Felhasználó figyelmen kívül hagyása"
        ignore_duration_username: "Felhasználónév"
        ignore_duration_when: "Időtartam:"
        ignore_duration_save: "Figyelmen kívül hagyás"
        ignore_duration_note: "A figyelmen kívül hagyások automatikusan törlődnek a figyelmen kívül hagyás időtartamának lejárta után."
        ignore_duration_time_frame_required: "Válasszon egy időkeretet"
        ignore_no_users: "Nincsenek figyelmen kívül hagyott felhasználók."
        ignore_option: "Figyelmen kívül hagyva"
        ignore_option_title: "Nem fog semmilyen értesítést kapni ezzel a felhasználóval kapcsolatban, és az összes tartalma el lesz rejtve."
        add_ignored_user: "Új..."
        mute_option: "Némított"
        mute_option_title: "Nem fog semmilyen értesítést, személyes üzenetet vagy közvetlen üzenetet kapni ettől a felhasználótól."
        normal_option: "Normál"
        normal_option_title: "Értesítést fog kapni, ha a felhasználó válaszol, idézi vagy megemlíti."
      notification_schedule:
        title: "Értesítési ütemterv"
        label: "Egyéni értesítési ütemterv engedélyezése"
        tip: "Ezeken az órákon kívül az értesítések szünetelnek."
        midnight: "Éjfél"
        none: "Egyik sem"
        monday: "Hétfő"
        tuesday: "Kedd"
        wednesday: "Szerda"
        thursday: "Csütörtök"
        friday: "Péntek"
        saturday: "Szombat"
        sunday: "Vasárnap"
        to: "–"
      activity_stream: "Tevékenység"
      read: "Olvasott"
      read_help: "Nemrég olvasott témák"
      preferences:
        title: "Beállítások"
        profile:
          enforced_required_fields: "Az oldal használatának folytatása előtt további információkat kell megadnia."
      feature_topic_on_profile:
        open_search: "Új téma kiválasztása"
        title: "Téma kiválasztása"
        search_label: "Téma keresése cím alapján"
        save: "Mentés"
        clear:
          title: "Törlés"
          warning: "Biztos, hogy törli a kiemelt témát?"
      use_current_timezone: "Jelenlegi időzóna használata"
      profile_hidden: "A felhasználó nyilvános profilja rejtett."
      login_to_view_profile: "A felhasználói profilok megtekintéséhez be kell jelentkezned"
      inactive_user: "Ez a felhasználó már nem aktív."
      expand_profile: "Kibontás"
      sr_expand_profile: "Profiladatok kibontása"
      collapse_profile: "Összecsukás"
      sr_collapse_profile: "Profiladatok összecsukása"
      bookmarks: "Könyvjelzők"
      bio: "Bemutatkozás"
      timezone: "Időzóna"
      invited_by: "Meghívta"
      trust_level: "Bizalmi szint"
      notifications: "Értesítések"
      statistics: "Statisztikák"
      desktop_notifications:
        label: "Elő értesítések"
        not_supported: "Az értesítések nem támogatottak ebben a böngészőben. Sajnáljuk."
        perm_default: "Értesítések bekapcsolása"
        perm_denied_btn: "Hozzáférés megtagadva"
        perm_denied_expl: "Letiltotta a figyelmeztetéseket. Engedélyezze őket a böngésző beállításaiban."
        disable: "Értesítések kikapcsolása"
        enable: "Értesítések bekapcsolása"
        each_browser_note: "Megjegyzés: Ezt a beállítást minden használt böngészőben módosítania kell. Ettől a beállítástól függetlenül minden értesítés le lesz tiltva, ha szünetelteti az értesítéseket a felhasználói menüből."
        consent_prompt: "Szeretne élő értesítéseket kapni, ha valaki válaszol a hozzászólásaira?"
      dismiss: "Elvetés"
      dismiss_notifications: "Összes elvetése"
      dismiss_notifications_tooltip: "Minden olvasatlan értesítés olvasottnak jelölése"
      dismiss_bookmarks_tooltip: "Az összes olvasatlan könyvjelző-emlékeztető megjelölése olvasottként"
      dismiss_messages_tooltip: "Jelölje olvasottnak az összes olvasatlan személyes üzenetről szóló értesítést"
      no_likes_title: "Még nem kaptál kedvelést"
      no_likes_body: >
        Itt értesítést kap, ha valaki kedveli valamelyik bejegyzését, így láthatja, hogy mások mit tartanak értékesnek. Mások is látni fogják, ha Ön kedveli az ő posztjaikat! <br><br> A kedvelésekről szóló értesítésekről soha nem küldünk Önnek e-mailt, de a <a href='%{preferencesUrl}'> értesítési beállítások között</a> beállíthatja, hogy miként kapjon értesítést a kedvelésekről az oldalon.
      no_messages_title: "Nincsenek üzenetei"
      no_messages_body: >
        Közvetlen személyes beszélgetésre van szüksége valakivel a szokásos beszélgetési folyamaton kívül? Üzenetet küldhet a profilképe kiválasztásával, és az %{icon} üzenet gombra kattintással.<br><br> Ha segítségre van szüksége, akkor <a href='%{aboutUrl}'>üzenjen egy stábtagnak</a>.
      no_bookmarks_title: "Még semmit sem könyvjelzőzött"
      no_bookmarks_body: >
        Kezdjen el bejegyzéseket könyvjelzőzni a %{icon} gombbal, és itt fognak megjelenni a könnyű elérés érdekében. Emlékeztetőt is beütemezhet.
      no_bookmarks_search: "Nem található könyvjelző a megadott kereséshez."
      no_notifications_title: "Még nincsenek értesítései"
      no_notifications_body: >
        Ebben a panelben fog értesítést kapni az Ön számára közvetlenül releváns tevékenységekről, köztük a témákra és bejegyzésekre adott válaszokról, arról ha valaki <b>@megemlíti</b> vagy idézi Önt, illetve az Ön által figyelt témákra adott válaszokról. Az értesítéseket e-mailben is meg fogja kapni, ha már egy ideje nem lépett be. <br><br>Keresse a %{icon} ikont, hogy eldöntse, mely témákról, kategóriákról és címkékről akar értesítést kapni. A továbbiakért tekintse meg az <a href='%{preferencesUrl}'>értesítési beállításait</a>.
      no_other_notifications_title: "Még nincsenek értesítései"
      no_other_notifications_body: >
        Ezen a panelen értesítést fog kapni az Önt érintő egyéb tevékenységekről - például ha valaki hivatkozik az Ön egyik bejegyzésére vagy szerkeszti azt.
      no_notifications_page_title: "Még nincsenek értesítései"
      no_notifications_page_body: >
        Értesítést fog kapni az Ön számára közvetlenül releváns tevékenységekről, köztük a témákra és bejegyzésekre adott válaszokról, arról ha valaki <b>@megemlíti</b> vagy idézi Önt, illetve az Ön által figyelt témákra adott válaszokról. Az értesítéseket e-mailben is meg fogja kapni, ha már egy ideje nem lépett be. <br><br>Keresse a %{icon} ikont, hogy eldöntse, mely témákról, kategóriákról és címkékről akar értesítést kapni. A továbbiakért tekintse meg az <a href='%{preferencesUrl}'>értesítési beállításait</a>.
      dynamic_favicon: "Számok megjelenítése a böngésző ikonján"
      skip_new_user_tips:
        description: "Új felhasználói belépési tippek és jelvények kihagyása"
      reset_seen_user_tips: "Felhasználói tippek ismételt megjelenítése"
      theme_default_on_all_devices: "Legyen ez az alapértelmezett téma az összes eszközén"
<<<<<<< HEAD
      color_scheme_default_on_all_devices: "Alapértelmezett színsémák beállítása az összes eszközömön"
      color_scheme: "Színséma"
=======
      color_scheme_default_on_all_devices: "Alapértelmezett színpaletta beállítása minden eszközömön"
      color_scheme: "Színpaletta"
>>>>>>> 76e7f12a
      color_schemes:
        default_description: "Téma alapértelmezése"
        disable_dark_scheme: "Ugyanaz, mint a szokásos"
        dark_instructions: "A sötét mód színpalettáját megtekintheti, ha átkapcsolja eszközét sötét módba."
        undo: "Visszaállítás"
        regular: "Átlagos"
        dark: "Sötét mód"
        default_dark_scheme: "(webhely alapértelmezése)"
      dark_mode: "Sötét mód"
      dark_mode_enable: "Automatikus sötét mód színpaletta engedélyezése"
      text_size_default_on_all_devices: "Legyen ez az alapértelmezett szövegméret az összes eszközén"
      allow_private_messages: "Engedélyezés a többi felhasználónak, hogy privát üzenetet küldjenek Önnek"
      external_links_in_new_tab: "Az összes külső hivatkozás megnyitása új lapon"
      enable_quoting: "A kijelölt szöveg idézése a válaszban"
      enable_smart_lists: "Intelligens listák engedélyezése a szerkesztőben való íráskor"
      enable_defer: "A témák olvasatlanként való megjelölésének engedélyezése"
      experimental_sidebar:
        enable: "Oldalsáv engedélyezése"
        options: "Beállítások"
        navigation_section: "Navigáció"
        navigation_section_instruction: "Amikor a navigációs menüben egy téma listában új vagy olvasatlan elemek vannak…"
        link_to_filtered_list_checkbox_description: "Link a szűrt listához"
        show_count_new_items_checkbox_description: "Az új elemek számának megjelenítése"
      change: "módosítás"
      featured_topic: "Kiemelt téma"
      moderator: "%{user} egy moderátor"
      admin: "%{user} egy adminisztrátor"
      moderator_tooltip: "Ez a felhasználó egy moderátor"
      admin_tooltip: "Ez a felhasználó egy adminisztrátor"
      silenced_tooltip: "Ez a felhasználó némítva van"
      suspended_notice: "Ez a felhasználó eddig felfüggesztett: %{date}."
      suspended_permanently: "Ez a felhasználó felfüggesztett."
      suspended_reason: "Ok: "
      github_profile: "GitHub"
      email_activity_summary: "Tevékenység-összefoglaló"
      mailing_list_mode:
        label: "Levelezőlista mód"
        enabled: "Levelezőlista mód bekapcsolása"
        instructions: |
          Ez a beállítás felülbírálja a tevékenység-összefoglalót.<br />

          A némított témák és kategóriák nem lesznek benne ezekben az e-mailekben.
        individual: "E-mail küldése az összes új hozzászólásról"
        individual_no_echo: "E-mail küldése az összes új hozzászólásról, kivéve a sajátokat"
        many_per_day: "E-mail küldése az összes új hozzászólásról (naponta kb. %{dailyEmailEstimate} db)"
        few_per_day: "E-mail küldése az összes új hozzászólásról (naponta kb. 2 db)"
        warning: "Levelezőlista üzemmód bekapcsolva. Az e-mail értesítések beállításai felülbírálva."
      tag_settings: "Címkék"
      watched_tags: "Figyelt"
      watched_tags_instructions: "Automatikusan figyelni fogja az összes ilyen címkével ellátott témát. Értesítést fog kapni az összes új hozzászólásról és témáról, valamint az új hozzászólások száma megjelenik a téma mellett."
      tracked_tags: "Követett"
      tracked_tags_instructions: "Automatikusan követni fogja az összes ilyen címkéjű témakört. Az új hozzászólások száma megjelenik a téma mellett."
      muted_tags: "Némított"
      muted_tags_instructions: "Semmilyen értesítést nem fog kapni a kategória témaköreiről, és a legújabbak között sem fog megjelenni."
      watched_categories: "Figyelt"
      watched_categories_instructions: "Automatikusan figyelni fogja az összes ebben a kategóriában lévő témát. Értesítést fog kapni az összes új hozzászólásról és témáról, valamint az új hozzászólások száma megjelenik a téma mellett."
      tracked_categories: "Követett"
      tracked_categories_instructions: "Automatikusan követni fogja az összes ebben a kategóriában lévő témát. Az új hozzászólások száma megjelenik a téma mellett."
      watched_first_post_categories: "Első bejegyzés figyelése"
      watched_first_post_categories_instructions: "Csak az új témakörök legelső hozzászólásáról fog értesítést kapni ezekben a kategóriákban."
      watched_first_post_tags: "Első bejegyzés figyelése"
      watched_first_post_tags_instructions: "Csak az új témakörök legelső hozzászólásáról fog értesítést kapni ezekben a címkékben."
      watched_precedence_over_muted: "Értesítést kérek az általam némított kategóriákba vagy címkékbe tartozó témákról, amelyek szintén egy olyanhoz tartoznak, amelyet elnémítottam"
      muted_categories: "Némított"
      muted_categories_instructions: "Semmilyen értesítést nem fog kapni a kategória témaköreiről, és a kategóriák vagy a legújabbak között sem fog megjelenni."
      muted_categories_instructions_dont_hide: "Nem fog értesítést kapni az új témákról ezekben a kategóriákban."
      regular_categories: "Normál"
      regular_categories_instructions: "Ezek a kategóriák a „Legújabb” és a „Legnépszerűbb” témák között lesznek láthatóak."
      no_category_access: "Moderátorként korlátozott kategória-hozzáférése van, a mentés tiltott."
      delete_account: "Saját fiók törlése"
      delete_account_confirm: "Biztos, hogy végleg törli a fiókját? Ez a művelet nem vonható vissza."
      deleted_yourself: "A fiókja törlése sikeres."
      delete_yourself_not_allowed: "Ha törölni akarja a fiókját, akkor vegye fel a kapcsolatot egy stábtaggal."
      unread_message_count: "Üzenetek"
      admin_delete: "Törlés"
      users: "Felhasználók"
      muted_users: "Némított"
      muted_users_instructions: "Letiltja az összes értesítést és PÜ-t ezektől a felhasználóktól."
      allowed_pm_users: "Engedélyezett"
      allowed_pm_users_instructions: "PÜ-k engedélyezése csak ezeknek a felhasználóknak."
      allow_private_messages_from_specific_users: "Személyes üzenetek küldésének engedélyezése kizárólag meghatározott felhasználók számára."
      ignored_users: "Figyelmen kívül hagyott"
      ignored_users_instructions: "Letiltja az összes bejegyzést, értesítést és PÜ-t ezektől a felhasználóktól."
      tracked_topics_link: "Megjelenítés"
      automatically_unpin_topics: "Automatikusan megszünteti a témák kitűzését, ha eléri az alját"
      apps: "Alkalmazások"
      revoke_access: "Hozzáférés visszavonása"
      undo_revoke_access: "Hozzáférés visszaállítása"
      api_approved: "Jóváhagyva:"
      api_last_used_at: "Utoljára használva:"
      theme: "Téma"
      save_to_change_theme: 'A téma a „%{save_text}” gombra kattintás után frissül'
      home: "Alapértelmezett főoldal"
      staged: "Lépcsőzetes"
      staff_counters:
        flags_given:
          one: '<span class="%{className}">%{count}</span> hasznos jelentés'
          other: '<span class="%{className}">%{count}</span> hasznos jelentés'
        flagged_posts:
          one: '<span class="%{className}">%{count}</span> jelentett bejegyzés'
          other: '<span class="%{className}">%{count}</span> jelentett bejegyzés'
        deleted_posts:
          one: '<span class="%{className}">%{count}</span> törölt bejegyzés'
          other: '<span class="%{className}">%{count}</span> törölt bejegyzés'
        suspensions:
          one: '<span class="%{className}">%{count}</span> felfüggesztés'
          other: '<span class="%{className}">%{count}</span> felfüggesztés'
        warnings_received:
          one: '<span class="%{className}">%{count}</span> figyelmeztetés'
          other: '<span class="%{className}">%{count}</span> figyelmeztetés'
        rejected_posts:
          one: '<span class="%{className}">%{count}</span> elutasított bejegyzés'
          other: '<span class="%{className}">%{count}</span> elutasított bejegyzés'
      messages:
        all: "összes bejövő postaláda"
        inbox: "Bejövő"
        personal: "Személyes"
        latest: "Legutóbbi"
        sent: "Elküldött"
        unread: "Olvasatlan"
        unread_with_count:
          one: "Olvasatlan (%{count})"
          other: "Olvasatlan (%{count})"
        new: "Új"
        new_with_count:
          one: "Új (%{count})"
          other: "Új (%{count})"
        archive: "Archívum"
        groups: "Saját csoportok"
        move_to_inbox: "Áthelyezés a bejövő üzenetek közé"
        move_to_archive: "Archiválás"
        failed_to_move: "A kijelölt üzenetek áthelyezése nem sikerült (lehet, hogy nincs hálózat)"
        tags: "Címkék"
        all_tags: "Összes címke"
        warnings: "Hivatalos figyelmeztetések"
        read_more_in_group: "Szeretne többet olvasni? Nézzen meg más témákat itt: %{groupLink}."
        read_more: "Szeretne többet olvasni? Böngésszen a többi üzenet között a <a href='%{basePath}/u/%{username}/messages'>személyes üzenetekben</a>."
        read_more_group_pm_MF: |
          { HAS_UNREAD_AND_NEW, select,
            true {
              { UNREAD, plural,
                   =0 {}
                  one {Van <a href="{basePath}/u/{username}/messages/group/{groupName}/unread"># olvasatlan</a>}
                other {Van <a href="{basePath}/u/{username}/messages/group/{groupName}/unread"># olvasatlan</a>}
              }
              { NEW, plural,
                   =0 {}
                  one { és <a href="{basePath}/u/{username}/messages/group/{groupName}/new"># új</a> üzenet maradt, vagy böngésszen más üzeneteket {groupLink}}
                other { és <a href="{basePath}/u/{username}/messages/group/{groupName}/new"># új</a> üzenet maradt, vagy böngésszen más üzeneteket {groupLink}}
              }
            }
            false {
              { UNREAD, plural,
                   =0 {}
                  one { <a href="{basePath}/u/{username}/messages/group/{groupName}/unread"># olvasatlan</a> üzenet maradt, vagy böngésszen más üzenetekben {groupLink}}
                other { <a href="{basePath}/u/{username}/messages/group/{groupName}/unread"># olvasatlan</a> üzenet maradt, vagy böngésszen más üzenetben {groupLink}}
              }
              { NEW, plural,
                   =0 {}
                  one { <a href="{basePath}/u/{username}/messages/group/{groupName}/new"># új</a> üzenet maradt, vagy böngésszen más üzenetekben {groupLink}}
                other { <a href="{basePath}/u/{username}/messages/group/{groupName}/new"># új</a> üzenet maradt, vagy böngésszen más üzenetben {groupLink}}
              }
            }
            other {}
          }
        read_more_personal_pm_MF: |
          { HAS_UNREAD_AND_NEW, select,
            true {
              { UNREAD, plural,
                   =0 {}
                  one {Van <a href="{basePath}/u/{username}/messages/unread"># olvasatlan</a>}
                other {Van <a href="{basePath}/u/{username}/messages/unread"># olvasatlan</a>}
              }
              { NEW, plural,
                   =0 {}
                  one { és <a href="{basePath}/u/{username}/messages/new"># új</a> üzenet maradt, vagy böngésszen más <a href="{basePath}/u/{username}/messages">személyes üzenetek között</a>}
                other { és <a href="{basePath}/u/{username}/messages/new"># új</a> üzenet maradt, vagy böngésszen más <a href="{basePath}/u/{username}/messages">személyes üzenetek között</a>}
              }
            }
            false {
              { UNREAD, plural,
                   =0 {}
                  one { <a href="{basePath}/u/{username}/messages/unread"># olvasatlan</a> üzenet maradt, vagy böngésszen más <a href="{basePath}/u/{username}/messages">személyes üzenetek között</a>}
                other { <a href="{basePath}/u/{username}/messages/unread"># olvasatlan</a> üzenet maradt, vagy böngésszen más <a href="{basePath}/u/{username}/messages">személyes üzenetek között</a>}
              }
              { NEW, plural,
                   =0 {}
                  one { <a href="{basePath}/u/{username}/messages/new"># új</a> üzenet maradt, vagy böngésszen más <a href="{basePath}/u/{username}/messages">személyes üzenetek között</a>}
                other { <a href="{basePath}/u/{username}/messages/new"># új</a> üzenet maradt, vagy böngésszen más <a href="{basePath}/u/{username}/messages">személyes üzenetek között</a>}
              }
            }
            other {}
          }
      preferences_nav:
        account: "Fiók"
        security: "Biztonság"
        profile: "Profil"
        emails: "E-mailek"
        notifications: "Értesítések"
        tracking: "Követés"
        categories: "Kategóriák"
        users: "Felhasználók"
        tags: "Címkék"
        interface: "Felület"
        apps: "Alkalmazások"
        navigation_menu: "Navigációs menü"
      change_password:
        success: "(az e-mail elküldve)"
        in_progress: "(az e-mail küldése folyamatban)"
        error: "(hiba)"
        action: "Jelszó-visszaállítási e-mail küldése"
        set_password: "Jelszó megadása"
        choose_new: "Válasszon új jelszót"
        choose: "Válasszon jelszót"
        verify_identity: "A folytatáshoz igazolja személyazonosságát."
        title: "Jelszó-visszaállítás"
      second_factor_backup:
        title: "Kétfaktoros biztonsági kódok"
        regenerate: "Újragenerálás"
        disable: "Letiltás"
        enable: "Biztonsági kódok létrehozása"
        enable_long: "Biztonsági kódok hozzáadása"
        not_enabled: "Még nem hoztál létre biztonsági kódokat."
        manage:
          one: "<strong>%{count}</strong> biztonsági kódja maradt."
          other: "<strong>%{count}</strong> biztonsági kódja maradt."
        copy_to_clipboard: "Vágólapra másolás"
        copy_to_clipboard_error: "Hiba az adatok vágólapra másolásakor"
        copied_to_clipboard: "Vágólapra másolva"
        download_backup_codes: "Biztonsági kódok letöltése"
        remaining_codes:
          one: "<strong>%{count}</strong> biztonsági kódja maradt."
          other: "<strong>%{count}</strong> biztonsági kódja maradt."
        use: "Biztonsági kód használata"
        enable_prerequisites: "A biztonsági kódok létrehozása előtt engedélyeznie kell egy elsődleges kétfaktoros módszert."
        codes:
          title: "Biztonsági kódok előállítva"
          description: "Mindegyik biztonsági kód csak egyszer használható. Tartsa őket biztonságos, de hozzáférhető helyen."
      second_factor:
        title: "Kétfaktoros hitelesítés"
        enable: "A kétfaktoros hitelesítés kezelése"
        disable_all: "Összes letiltása"
        name: "Név"
        label: "Kód"
        rate_limit: "Várjon, mielőtt egy másik hitelesítési kódot próbálna ki."
        enable_description: |
          Olvassa be ezt a QR-kódot egy támogatott alkalmazásban (<a href="https://www.google.com/search?q=authenticator+apps+for+android" target="_blank">Android</a> – <a href="https://www.google.com/search?q=authenticator+apps+for+ios" target="_blank">iOS</a>) és adja meg a hitelesítési kódját.
        disable_description: "Írja be az azonosító kódját az alkalmazásból"
        show_key_description: "Kézi beírás"
        short_description: |
          Védje fiókját egyszer használatos biztonsági kódokkal vagy fizikai biztonsági kulcsokkal.
        extended_description: |
          A kétfaktoros hitelesítés további biztonságot nyújt a fiókja számára, mert a jelszaván kívül még egy egyszer használatos token beírását is igényli. A tokenek <a href="https://www.google.com/search?q=authenticator+apps+for+android" target='_blank'>androidos</a> és <a href="https://www.google.com/search?q=authenticator+apps+for+ios">iOS-es</a> eszközökön egyaránt előállíthatók.
        oauth_enabled_warning: "Felhívjuk figyelmét, hogy a közösségi bejelentkezések letiltásra kerülnek, ha a fiókjában engedélyezi a kétfaktoros hitelesítést."
        use: "Hitelesítő alkalmazás használata"
        enforced_with_oauth_notice: "Engedélyeznie kell a kétfaktoros hitelesítést. Ezt csak jelszóval történő bejelentkezéskor kell használnia, külső hitelesítési vagy közösségi bejelentkezési módszereknél nem."
        enforced_notice: "A webhely elérése előtt engedélyeznie kell a kétfaktoros hitelesítést."
        disable: "Letiltás"
        disable_confirm: "Biztos, hogy ki akarja kapcsolni a kétfaktoros hitelesítést?"
        delete: "Törlés"
        delete_confirm_header: "Ezek a token-alapú hitelesítők és fizikai biztonsági kulcsok törlődnek:"
        delete_confirm_instruction: "A megerősítéshez írja be <strong>%{confirm}</strong> az alábbi mezőbe."
        delete_single_confirm_title: "Hitelesítő törlése"
        delete_single_confirm_message: "%{name} törlése. Ez a művelet nem vonható vissza. Ha meggondolja magát, újra regisztrálnia kell ezt a hitelesítőt."
        delete_backup_codes_confirm_title: "Biztonsági kódok törlése"
        delete_backup_codes_confirm_message: "Ön törli a biztonsági kódokat. Ez a művelet nem vonható vissza. Ha meggondolja magát, újra kell generálnia a biztonsági kódokat."
        save: "Mentés"
        edit: "Szerkesztés"
        edit_title: "Hitelesítő szerkesztése"
        edit_description: "Hitelesítő neve"
        enable_security_key_description: |
          Ha előkészítette <a href="https://www.google.com/search?q=hardware+security+key" target="_blank">hardveres biztonsági kulcsát</a> vagy kompatibilis mobileszközét, nyomja meg az alábbi Regisztráció gombot.
        totp:
          title: "Token alapú hitelesítők"
          add: "Hitelesítő hozzáadása"
          default_name: "Saját hitelesítő"
          name_and_code_required_error: "Meg kell adnia egy nevet, és egy kódot a hitelesítő alkalmazásból."
        security_key:
          register: "Regisztráció"
          title: "Fizikai biztonsági kulcsok"
          add: "Fizikai biztonsági kulcs hozzáadása"
          default_name: "Elsődleges biztonsági kulcs"
          iphone_default_name: "iPhone"
          android_default_name: "Android"
          not_allowed_error: "A biztonsági hardverkulcs regisztrációs folyamata során időtúllépés történt, vagy megszakították."
          already_added_error: "Már regisztrálta ezt a biztonsági kulcsot. Nem kell újraregisztrálnia."
          edit: "Fizikai biztonsági kulcs módosítása"
          save: "Mentés"
          edit_description: "Fizikai biztonsági kulcs neve"
          name_required_error: "Meg kell adnia a biztonsági kulcs nevét."
      passkeys:
        rename_passkey: "Passkey átnevezése"
        add_passkey: "Passkey hozzáadása"
        confirm_delete_passkey: "Biztos hogy törlöd ezt a passkey-t?"
        passkey_successfully_created: "Siker! Az új passkey létrehozva."
        rename_passkey_instructions: "Válasszon egy olyan passkey-t, amely könnyen azonosítható az Ön számára, például használja a jelszókezelőjének nevét."
        name:
          default: "Fő passkey"
        save: "Mentés"
        title: "Passkey"
        short_description: "A passkey olyan jelszóhelyettesítő, amely biometrikusan (pl. érintés, arcazonosító) vagy az eszköz PIN-kódjával/jelszavával igazolják a személyazonosságot."
        added_date: "Hozzáadva %{date}"
        last_used_date: "Utoljára használt %{date}"
        never_used: "Soha nem használt"
        not_allowed_error: "A passkey regisztráció folyamat vagy lejárt, vagy megszakadt, vagy nem engedélyezett."
        already_added_error: "Már regisztrálta ezt a passkey-t. Nem kell újraregisztrálnia."
        confirm_button: "vagy használj passkey-t"
      change_about:
        title: "Névjegy módosítása"
        error: "Hiba történt az érték módosításakor."
      change_username:
        title: "Felhasználónév módosítása"
        confirm: "Biztos, hogy megváltoztatja a felhasználónevét?"
        taken: "Sajnos ez a felhasználónév már foglalt."
        invalid: "Ez a felhasználónév érvénytelen. Csak számokat és betűket tartalmazhat."
      add_email:
        title: "E-mail-cím hozzáadása"
        add: "hozzáadás"
      change_email:
        title: "E-mail-cím módosítása"
        taken: "Sajnos ez az e-mail-cím nem érhető el."
        error: "Hiba történt az e-mail-címe módosításakor. Lehet, hogy már használatban van?"
        success: "Küldtünk egy levelet a megadott e-mail-címre. Kövesse a megerősítési utasításokat."
        success_via_admin: "Küldtünk egy levelet a megadott e-mail-címre. A felhasználónak követnie kell a levélben szereplő megerősítési utasításokat."
        success_staff: "Küldtünk egy levelet a jelenlegi e-mail-címére. Kövesse a megerősítési utasításokat."
        back_to_preferences: "Vissza a beállításokhoz"
        confirm_success: "Az e-mail címe frissítve lett."
        confirm: "Megerősít"
        authorizing_new:
          description: "Kérjük, erősítsd meg, hogy szeretnéd az e-mail címedet a következőre módosítani:"
          description_add: "Kérjük, erősítsd meg, hogy alternatív e-mail címet szeretnél hozzáadni:"
        authorizing_old:
          title: "Régi email cím ellenőrzése"
          description: "Kérjük, ellenőrizze a régi e-mail címét, ha folytatni szeretné az e-mail cím módosítását:"
          description_add: "Kérjük, igazolja meglévő e-mail címét egy másik cím hozzáadásának folytatásához:"
          old_email: "Régi e-mail: %{email}"
          new_email: "Új e-mail: %{email}"
          confirm_success: "Küldtünk egy e-mailt az új e-mail címére, hogy megerősítsük a változást!"
      change_avatar:
        title: "Profilkép megváltoztatása"
        gravatar: "<a href='//%{gravatarBaseUrl}%{gravatarLoginUrl}' target='_blank'>%{gravatarName}</a>, ez alapján:"
        gravatar_title: "Profilkép módosítása a %{gravatarName} weboldalán"
        gravatar_failed: "Nem található %{gravatarName} ezzel az e-mail-címmel."
        refresh_gravatar_title: "%{gravatarName} frissítése"
        letter_based: "A rendszer által adott profilkép"
        uploaded_avatar: "Egyéni kép"
        uploaded_avatar_empty: "Egyéni kép hozzáadása"
        upload_title: "Saját kép feltöltése"
        image_is_not_a_square: "Figyelmeztetés: a kép vágásra került; a szélesség és a magaság nem volt egyforma."
        logo_small: "Az oldal kis logója. Alapértelmezés szerint használt."
        use_custom: "Vagy töltsön fel egy egyéni profilképet:"
      change_profile_background:
        title: "A profil borítóképe"
        instructions: "A profil borítóképe középre lesz igazítva, alapértelmezetten 1110 képpontos szélességgel."
      change_card_background:
        title: "Felhasználói kártya háttérképe"
        instructions: "A háttérképek középre lesznek igazítva, alapértelmezetten 590 képpontos szélességgel."
      change_featured_topic:
        title: "Kiemelt téma"
        instructions: "A téma hivatkozása meg fog jelenni a felhasználói kártyáján és a profilján."
      email:
        title: "E-mail"
        primary: "Elsődleges e-mail-cím"
        secondary: "Másodlagos e-mail-címek"
        primary_label: "elsődleges"
        unconfirmed_label: "nem megerősített"
        resend_label: "megerősítő e-mail újraküldése"
        resending_label: "küldés..."
        resent_label: "e-mail elküldve"
        update_email: "E-mail-cím módosítása"
        set_primary: "Elsődleges e-mail-cím beállítása"
        destroy: "E-mail-cím eltávolítása"
        add_email: "Alternatív e-mail-cím hozzáadása"
        auth_override_instructions: "Az e-mail-címet a hitelesítésszolgáltató tudja frissíteni."
        no_secondary: "Nincsenek másodlagos e-mail-címek"
        instructions: "Sosem jelenik meg nyilvánosan"
        admin_note: "Megjegyzés: Ha egy rendszergazda felhasználó megváltoztatja egy nem rendszergazda felhasználó e-mail-címét, az azt jelzi, hogy a felhasználó elveszítette az eredeti e-mail-fiókját, ezért jelszó-visszaállítási e-mail lesz küldve az új címére. A felhasználó e-mail-címe addig nem változik meg, míg be nem fejezi a jelszó-visszaállítási folyamatot."
        ok: "E-mailt fogunk küldeni a megerősítéshez"
        required: "Adjon meg egy e-mail-címet"
        invalid: "Adjon meg egy érvényes e-mail-címet"
        authenticated: "Az e-mail-címét a(z) %{provider} hitelesítette"
        invite_auth_email_invalid: "A meghívási e-mail-címe nem egyezik a(z) %{provider} által hitelesített e-mail-címmel"
        authenticated_by_invite: "Az e-mail-címét a meghívás hitelesítette"
        frequency:
          one: "Csak akkor küldünk e-mailt, ha nem láttuk az elmúlt percben."
          other: "Csak akkor küldünk e-mailt, ha nem láttuk az elmúlt %{count} percben."
      associated_accounts:
        title: "Társított fiókok"
        connect: "Kapcsolódás"
        revoke: "Visszavonás"
        cancel: "Mégse"
        not_connected: "(nincs csatlakoztatva)"
        confirm_modal_title: "%{provider}-fiók összekapcsolása"
        confirm_description:
          disconnect: "A meglévő „%{account_description}” %{provider}-fiókja le lesz választva."
          account_specific: "Az Ön „%{account_description}” %{provider}-fiókja lesz használva a hitelesítéshez."
          generic: "Az Ön %{provider}-fiókját fogja használni a hitelesítéshez."
      activate_account:
        action: "Kattintson ide a felhasználói fiókja aktiválásához"
        already_done: "Ez a fiók megerősítési hivatkozás már nem érvényes. Lehet, hogy a fiókja már aktiválva lett?"
        please_continue: "Megerősítettük a fiókját, most visszairányítjuk a kezdőoldalra."
        continue_button: "Befejezés!"
        welcome_to: "Üdvözöljük a(z) %{site_name} oldalon."
        approval_required: "Egy moderátornak manuálisan kell jóváhagynia az új fiókodat, mielőtt hozzáférhetnél ehhez a fórumhoz. Fogsz kapni egy e-mailt, amint jóváhagytuk a fiókodat!"
      name:
        title: "Név"
        title_optional: "Név (nem kötelező)"
        instructions: "A teljes neve (nem kötelező)"
        instructions_required: "Az Ön teljes neve"
        required: "Adjon meg egy nevet"
        too_short: "A neve túl rövid"
        ok: "A neve megfelelő."
      username:
        title: "Felhasználónév"
        instructions: "Egyedi, szóközök nélkül, rövid"
        short_instructions: "A következőképpen említhetik meg: @%{username}"
        available: "A felhasználóneve elérhető"
        not_available: "Nem érhető el. Esetleg: %{suggestion}?"
        not_available_no_suggestion: "Nem érhető el"
        too_short: "A felhasználóneve túl rövid"
        too_long: "A felhasználóneve túl hosszú"
        checking: "A felhasználónév elérhetőségének ellenőrzése…"
        prefilled: "Az e-mail-cím megfelel ennek a regisztrált felhasználónévnek"
        required: "Adjon meg egy felhasználónevet"
        edit: "Felhasználónév szerkesztése"
      locale:
        title: "A felület nyelve"
        instructions: "A felhasználói felület nyelve. A lap frissítése után fog módosulni."
        default: "(alapértelmezett)"
        any: "bármely"
      homepage:
        default: "(alapértelmezett)"
      password_confirmation:
        title: "Jelszó újra"
      invite_code:
        title: "Meghívási kód"
        instructions: "A fiókregisztrációhoz meghívási kód szükséges"
      auth_tokens:
        title: "Nemrég használt eszközök"
        short_description: "Lista a fiókba nemrégiben bejelentkezett eszközökről."
        details: "Részletek"
        log_out_all: "Összes kiléptetése"
        not_you: "Nem Ön az?"
        show_all: "Összes megjelenítése (%{count})"
        show_few: "Kevesebb megjelenítése"
        was_this_you: "Ez Ön volt?"
        was_this_you_description: "Ha nem Ön volt, akkor azt javasoljuk, hogy változtasson jelszót, és jelentkezzen ki mindenhonnan."
        browser_and_device: "%{browser} ezen: %{device}"
        secure_account: "Saját fiók biztonságossá tétele"
        latest_post: "Legutóbbi bejegyzése…"
        device_location: '<span class="auth-token-device">%{device}</span> &ndash; <span title="IP: %{ip}">%{location}</span>'
        browser_active: '%{browser} | <span class="active">jelenleg aktív</span>'
        browser_last_seen: "%{browser} | %{date}"
      last_posted: "Utolsó hozzászólás"
      last_seen: "Utolsó látogatás"
      created: "Tagság kezdete"
      log_out: "Kijelentkezés"
      location: "Hely"
      website: "Weblap"
      email_settings: "E-mail-cím"
      hide_profile: "Nyilvános profilom elrejtése"
      enable_physical_keyboard: "Fizikai billentyűzet támogatásának engedélyezése az iPaden"
      text_size:
        title: "Szövegméret"
        smallest: "Legkisebb"
        smaller: "Kisebb"
        normal: "Közepes"
        larger: "Nagyobb"
        largest: "Legnagyobb"
      title_count_mode:
        title: "A háttéroldal címe a következők számát jeleníti meg:"
        notifications: "Új értesítések"
        contextual: "Új oldal tartalma"
      bookmark_after_notification:
        title: "A könyvjelzőre emlékeztető értesítés elküldése után:"
      like_notification_frequency:
        title: "Értesítés kedvelés esetén"
        always: "Mindig"
        first_time_and_daily: "Egy bejegyzés első kedvelésekor és naponta"
        first_time: "Egy bejegyzés első kedvelésekor"
        never: "Soha"
      email_previous_replies:
        title: "Az e-mailek vége tartalmazza a korábbi válaszokat"
        unless_emailed: "kivéve, ha már előzőleg el lett küldve"
        always: "mindig"
        never: "soha"
      email_digests:
        title: "Ha nem látogatom az oldalt, küldjön e-mailt a népszerű témákról és a válaszokról"
        every_30_minutes: "30 percenként"
        every_hour: "óránként"
        daily: "naponta"
        weekly: "hetente"
        every_month: "minden hónapban"
        every_six_months: "hat hónaponként"
      email_level:
        title: "Küldjön nekem e-mailt, ha idéznek, ha válaszolnak rám, ha a @felhasználónevemet említik, vagy ha új aktivitás van az általam figyelt kategóriákban, címkékben vagy témákban."
        always: "mindig"
        only_when_away: "csak ha távol van"
        never: "soha"
      email_messages_level: "Küldjön e-mailt, ha személyes üzenetet kapok"
      include_tl0_in_digests: "Új felhasználóktól származó tartalom mellékelése az e-mailekben"
      email_in_reply_to: "Az e-mailekbe illessze be annak a bejegyzésnek a kivonatát, amelyre válaszoltak"
      other_settings: "Egyéb"
      categories_settings: "Kategóriák"
      topics_settings: "Témák"
      new_topic_duration:
        label: "Témakörök frissnek jelölése, ha"
        not_viewed: "még nem láttam azokat"
        last_here: "a legutolsó bejelentkezésem óta lettek létrehozva"
        after_1_day: "az előző nap lettek létrehozva"
        after_2_days: "az előző 2 napban lettek létrehozva"
        after_1_week: "az előző héten lettek létrehozva"
        after_2_weeks: "az előző 2 hétben lettek létrehozva"
      auto_track_topics: "Azon témák automatikus követése, melyekbe belép"
      auto_track_options:
        never: "soha"
        immediately: "azonnal"
        after_30_seconds: "30 másodperc elteltével"
        after_1_minute: "1 perc elteltével"
        after_2_minutes: "2 perc elteltével"
        after_3_minutes: "3 perc elteltével"
        after_4_minutes: "4 perc elteltével"
        after_5_minutes: "5 perc elteltével"
        after_10_minutes: "10 perc elteltével"
      notification_level_when_replying:
        label: "Feladáskor"
        watch_topic: "Megfigyelt témák"
        track_topic: "Téma követése"
        do_nothing: "Ne csinálj semmit"
      topics_unread_when_closed: "Tekintse a témákat olvasatlannak, amikor bezárják"
      invited:
        title: "Meghívók"
        pending_tab: "Várakozik"
        pending_tab_with_count: "Várakozik (%{count})"
        expired_tab: "Lejárt"
        expired_tab_with_count: "Lejárt (%{count})"
        redeemed_tab: "Felhasználva"
        redeemed_tab_with_count: "Felhasználva (%{count})"
        invited_via: "Meghívás"
        invited_via_link: "%{key} hivatkozás (%{count} / %{max} felhasználva)"
        groups: "Csoportok"
        topic: "Téma"
        sent: "Létrehozva / utoljára elküldve"
        expires_at: "Lejár"
        edit: "Szerkesztés"
        remove: "Eltávolítás"
        copy_link: "Hivatkozás kérése"
        reinvite: "E-mail újraküldése"
        reinvited: "Meghívó újraküldve"
        removed: "Eltávolítva"
        search: "gépeljen a meghívók kereséséhez…"
        user: "Meghívott felhasználó"
        none: "Nincs megjeleníthető meghívó."
        truncated:
          one: "Az első meghívó megjelenítése."
          other: "Az első %{count} meghívó megjelenítése."
        redeemed: "Felhasznált meghívók"
        redeemed_at: "Felhasznált"
        pending: "Függőben levő meghívások"
        topics_entered: "Megtekintett témák"
        posts_read_count: "Elolvasott bejegyzések"
        expired: "Ez a meghívó lejárt!"
        remove_all: "Lejárt meghívók eltávolítása"
        removed_all: "Összes lejárt meghívó eltávolítva."
        remove_all_confirm: "Biztos, hogy eltávolítja az összes lejárt meghívót?"
        reinvite_all: "Összes meghívó újraküldése"
        reinvite_all_confirm: "Biztos, hogy újraküldi az összes meghívót?"
        reinvited_all: "Összes meghívó elküldve."
        time_read: "Olvasási idő"
        days_visited: "Látogatott napok"
        account_age_days: "Fiók kora napokban"
        create: "Meghívás"
        generate_link: "Meghívási hivatkozás létrehozása"
        link_generated: "Itt van a meghívási hivatkozása!"
        valid_for: "A meghívási hivatkozás csak ehhez az e-mail-címhez érvényes: %{email}"
        single_user: "Meghívás e-mailben"
        multiple_user: "Meghívás hivatkozással"
        invite_link:
          title: "Meghívási hivatkozás"
          success: "Meghívási hivatkozás elkészült!"
          error: "Hiba történt a meghívási hivatkozás létrehozása során"
        cannot_invite_to_forum: "Sajnáljuk, nincs engedélye meghívók létrehozására. Kérjük, lépjen kapcsolatba egy adminisztrátorral, hogy engedélyezze a meghívók létrehozását."
        invite:
          new_title: "Tagok meghívása"
          edit_title: "Meghívó szerkesztése"
          expires_in_time: "%{time} múlva lejár"
          expired_at_time: "Lejárt: %{time}"
          create_link_to_invite: "Hozzon létre egy linket, amelyet megoszthat, hogy azonnal hozzáférést biztosítson ehhez a webhelyhez."
          copy_link_and_share_it: "Másolja ki az alábbi linket, és ossza meg, hogy azonnal hozzáférést biztosítson ehhez az oldalhoz."
          copy_link: "Link másolása"
          link_copied: "Link másolva!"
          share_link: "Link megosztása"
          link_validity_MF: |
            A link legfeljebb { user_count, plural,
                one {# felhasználóra}
              other {#}
            } felhasználóra érvényes, és { duration_days, plural,
                one {# napon belül lejár}
              other {# nap}
            }.
          edit_link_options: "Szerkessze a linkbeállításokat, vagy küldje el e-mailben."
          show_advanced: "Speciális beállítások megjelenítése"
          hide_advanced: "Speciális beállítások elrejtése"
          restrict: "Korlátozás a következőkre:"
          restrict_email: "E-mail-címre korlátozás"
          restrict_domain: "Domainre korlátozás"
          email_or_domain_placeholder: "név@example.com vagy example.com"
          max_redemptions_allowed: "Maximális használat"
          add_to_groups: "Hozzáadás csoportokhoz"
          invite_to_topic: "Érkezés a témához"
          expires_at: "Lejárat időpontja"
          expires_after: "Ennyi idő múlva lejár:"
          custom_message: "Egyéni üzenet"
          custom_message_placeholder: "Személyes megjegyzés hozzáadása a meghívóhoz"
          send_invite_email: "Mentés és e-mail küldése"
          send_invite_email_instructions: "Meghívó e-mailre korlátozása meghívó e-mail küldéséhez"
          update_invite: "Frissítés"
          update_invite_and_send_email: "Frissítés és e-mail küldése"
          cancel: "Mégse"
          create_link: "Link létrehozása"
          create_link_and_send_email: "Link létrehozása és e-mail küldése"
          invite_saved_without_sending_email: "Meghívó mentve. Másolja ki az alábbi linket, és ossza meg, hogy azonnal hozzáférést biztosítson ehhez az oldalhoz."
          invite_saved_with_sending_email: "A meghívó e-mail elküldve. Az alábbi linket is kimásolhatja és megoszthatja, hogy azonnal hozzáférést biztosítson ehhez az oldalhoz."
        bulk_invite:
          none: "Nincs megjeleníthető meghívó ezen az oldalon."
          text: "Tömeges meghívás"
          instructions: |
            <p>Hívjon meg gyorsan felhasználókat egy listáról, hogy gyorsan összeállítsa a közösséget. Készítsen egy <a href="https://en.wikipedia.org/wiki/Comma-separated_values" target="_blank">CSV-fájlt</a> amely legalább sort tartalmaz a meghívandó felhasználók e-mail-címével. A következő vesszővel elválasztott információk adhatók meg, ha csoportokhoz is szeretné rendelni az embereket, vagy egy konkrét témához akarja őket küldeni az első bejelentkezésükkor.</p>
            <pre>email@example.com,első_csoport_neve;második_csoport_neve;témaazonosító</pre>
            <p>Minden a feltöltött CSV-fájlban lévő e-mail-címre egy meghívó lesz küldve, és ezeket majd később kezelheti.</p>
          progress: "%{progress}% feltöltve…"
          success: "A fájl sikeresen feltöltve. Értesítést fog kapni, ha a folyamat befejeződött."
          error: "Sajnáljuk, a fájlnak CSV formátumúnak kell lennie."
      confirm_access:
        title: "Hozzáférés megerősítése"
        incorrect_password: "A megadott jelszó helytelen."
        incorrect_passkey: "A passkey helytelen."
        logged_in_as: "Bejelentkezve mint: "
        forgot_password: "Elfelejtette a jelszavát?"
        password_reset_email_sent: "Jelszó visszaállítási email elküldve."
        cannot_send_password_reset_email: "Nem sikerült a jelszó visszaállítási emailt elküldeni."
        instructions: "Kérjük, erősítse meg személyazonosságát a művelet elvégzéséhez."
        fine_print: "Arra kérjük, hogy erősítse meg személyazonosságát, mivel ez egy potenciálisan érzékeny művelet. A hitelesítést követően csak néhány óra inaktivitás után kérhetjük az újbóli hitelesítést."
      password:
        title: "Jelszó"
        too_short:
          one: "A jelszó túl rövid (minimum %{count} karakter)."
          other: "A jelszó túl rövid (minimum %{count} karakter)."
        common: "A jelszava túl gyakori."
        same_as_username: "A jelszava megegyezik a felhasználónevével."
        same_as_name: "A jelszava megegyezik a nevével."
        same_as_email: "A jelszava megegyezik az e-mail-címével."
        ok: "A jelszava megfelelőnek tűnik."
        instructions:
<<<<<<< HEAD
          one: "Legalább %{count} karakter."
          other: "Legalább %{count} karakter."
=======
          one: "Legalább %{count} karakter"
          other: "Legalább %{count} karakter"
>>>>>>> 76e7f12a
        required: "Adjon meg egy jelszót"
        confirm: "Megerősít"
        incorrect_password: "A megadott jelszó helytelen."
      summary:
        title: "Összefoglaló"
        stats: "Statisztikák"
        time_read: "olvasási idő"
        time_read_title: "%{duration} (mindösszesen)"
        recent_time_read: "legutóbbi olvasási idő"
        recent_time_read_title: "%{duration} (az elmúlt 60 napban)"
        topic_count:
          one: "téma létrehozva"
          other: "téma létrehozva"
        post_count:
          one: "bejegyzés létrehozva"
          other: "bejegyzés létrehozva"
        likes_given:
          one: "adott"
          other: "adott"
        likes_received:
          one: "kapott"
          other: "kapott"
        days_visited:
          one: "látogatott nap"
          other: "látogatott nap"
        topics_entered:
          one: "téma megtekintve"
          other: "téma megtekintve"
        posts_read:
          one: "olvasott bejegyzés"
          other: "olvasott bejegyzés"
        bookmark_count:
          one: "könyvjelző"
          other: "könyvjelző"
        top_replies: "Legnépszerűbb válaszok"
        no_replies: "Még nincsenek hozzászólások."
        more_replies: "További válaszok"
        top_topics: "Legnépszerűbb témák"
        no_topics: "Még nincsenek témák."
        more_topics: "További témák"
        top_badges: "Legnépszerűbb jelvények"
        no_badges: "Még nincsenek jelvények."
        more_badges: "További jelvények"
        top_links: "Legnépszerűbb hivatkozások"
        no_links: "Még nincsenek hivatkozások."
        most_liked_by: "Legtöbbet kedvelték:"
        most_liked_users: "Legtöbbet kedvelt"
        most_replied_to_users: "Legtöbbet válaszolt"
        no_likes: "Még nincsenek kedvelések."
        top_categories: "Legnépszerűbb kategóriák"
        topics: "Témák"
        replies: "Válaszok"
      ip_address:
        title: "Legutóbbi IP-cím"
      registration_ip_address:
        title: "Regisztrációkor használt IP-cím"
      avatar:
        title: "Profilkép"
        header_title: "profil, üzenetek, könyvjelzők és beállítások"
        name_and_description: "%{name} – %{description}"
        edit: "Profilkép szerkesztése"
      title:
        title: "Cím"
        none: "(egyik sem)"
        instructions: "a felhasználónév után jelenik meg"
      flair:
        title: "Színesítő"
        none: "(egyik sem)"
        instructions: "a profilkép mellett megjelenített ikon"
      status:
        title: "Egyéni állapot"
        not_set: "Nincs beállítva"
      primary_group:
        title: "Elsődleges csoport"
        none: "(egyik sem)"
      filters:
        all: "Összes"
      stream:
        posted_by: "Közzétette:"
        sent_by: "Küldte:"
        private_message: "üzenet"
        the_topic: "a téma"
      card: "Felhasználói kártya"
      profile_link: "%{username}, profil megtekintése"
    user_status:
      save: "Mentés"
      set_custom_status: "Egyéni állapot beállítása"
      what_are_you_doing: "Mit csinál?"
      pause_notifications: "Értesítések szüneteltetése"
      remove_status: "Állapot eltávolítása"
    presence_toggle:
      online: "Online"
      offline: "Offline"
      title: "Jelenléti funkciók kapcsolása"
    user_tips:
      button: "Értem!"
      skip: "Tippek kihagyása"
      first_notification:
        title: "Az első értesítésed!"
        content: "Az értesítések arra szolgálnak, hogy naprakészen tájékoztassuk Önt arról, hogy mi történik a közösségben."
      topic_timeline:
        title: "Téma idővonala"
        content: "A téma idővonalával gyorsan lapozhat a hosszú témák között."
      post_menu:
        title: "Bejegyzés menü"
        content: "Nézd meg, hogyan tudsz még interakcióba lépni a bejegyzéssel, ha a három pontra kattintasz!"
      topic_notification_levels:
        title: "Követed ezt a témát"
        content: "Keresd ezt a csengőt, hogy beállíthasd az értesítéseket bizonyos témákhoz vagy egész kategóriákhoz."
      suggested_topics:
        title: "Olvass tovább!"
        content: "Íme néhány téma, amelyet szerintünk szívesen elolvasna legközelebb."
    loading: "Betöltés…"
    errors:
      prev_page: "amíg megpróbál betölteni"
      reasons:
        network: "Hálózati hiba"
        server: "Kiszolgálóhiba"
        forbidden: "Hozzáférés megtagadva"
        unknown: "Hiba"
        not_found: "Az oldal nem található"
      desc:
        network: "Ellenőrizze az internetkapcsolatát."
        network_fixed: "Úgy néz ki, visszatért."
        server: "Hibakód: %{status}"
        forbidden: "Ezt nem nézheti meg."
        not_found: "Hoppá, az alkalmazás egy nem létező URL-t próbált betölteni."
        unknown: "Valami rosszul sült el."
      buttons:
        back: "Visszalépés"
        again: "Újrapróbálkozás"
        fixed: "Oldal betöltése"
    modal:
      close: "bezárás"
      dismiss_error: "Hiba elvetése"
    form_kit:
      reset: Alaphelyzetbe állítás
      optional: nem kötelező
      errors_summary_title: "Ez az űrlap hibákat tartalmaz:"
      dirty_form: "A változások nem lettek mentve! Biztos hogy el akarja hagyni a területet?"
      errors:
        required: "Kötelező"
        invalid_url: "Érvényes URL-nek kell lennie"
        not_an_integer: "Egész számnak kell lennie"
        not_accepted: "Elfogadottnak kell lennie"
        not_a_number: "Egy számnak kell lennie"
        too_high: "Legfeljebb %{count} lehet"
        too_low: "Legalább %{count} kell lennie"
        too_long:
          one: "Legfeljebb %{count} karakterből állhat"
          other: "Legfeljebb %{count} karakterből állhat"
        too_short:
          one: "Nem lehet rövidebb, mint %{count} karakter"
          other: "Nem lehet rövidebb, mint %{count} karakter"
    close: "Bezárás"
    assets_changed_confirm: "Ez az oldal most kapott egy szoftverfrissítést. Beszerzi most a legújabb verziót?"
    logout: "Kijelentkezett."
    refresh: "Frissítés"
    home: "Kezdőlap"
    read_only_mode:
      enabled: "Az oldal írásvédett módban van. Nyugodtan folytathatja a böngészést, de a válasz, kedvelés és egyéb műveletek egyelőre le vannak tiltva."
      login_disabled: "A belépés le van tiltva, amíg az oldal írásvédett módban van."
      logout_disabled: "A kilépés le van tiltva, amíg az oldal írásvédett módban van."
    staff_writes_only_mode:
      enabled: "Ez az oldal csak a munkatársaknak van fenntartva. Továbbra is böngészheted, de a válaszadás és egyéb műveletek csak a munkatársak számára elérhetők."
    logs_error_rate_notice:
      reached_hour_MF: |
        <b>{relativeAge}</b> – <a href="{url}" target="_blank">{ rate, plural,
            one {# hiba/óránként}
          other {# hiba/óránként}
        }</a> az oldalon meghatározott limit elérve {limit, plural,
            one {# hiba/óránként}
          other {# hiba/óránként}
        }.
      reached_minute_MF: |
        <b>{relativeAge}</b> – <a href="{url}" target="_blank">{ rate, plural,
            one {# hiba/percenként}
          other {# hiba/percenként}
        }</a> az oldalon meghatározott limit elérve { limit, plural,
            one {# hiba/percenként}
          other {# hiba/percenként}
        }.
      exceeded_hour_MF: |
        <b>{relativeAge}</b> – <a href="{url}" target="_blank">{ rate, plural,
            one {# hiba/óránként}
          other {# hiba/óránként}
        }</a> az olalon meghatározott limit túllépve{ limit, plural,
            one {# hiba/óránként}
          other {# hiba/óránként}
        }.
      exceeded_minute_MF: |
        <b>{relativeAge}</b> – <a href="{url}" target="_blank">{ rate, plural,
            one {# hiba/percenként}
          other {# hiba/percenként}
        }</a> az oldalon meghatározott limit túllépve { limit, plural,
            one {# hiba/percenként}
          other {# hiba/percenként}
        }.
    learn_more: "További információ…"
    learn_more_with_link: "<a href='%{url}' target='_blank'>További információ…</a>"
    mute: Némítás
    unmute: Némítás feloldása
    last_post: Közzétett
    local_time: "Helyi idő"
    time_read: Olvasott
    time_read_recently: "%{time_read} mostanában"
    time_read_tooltip: "%{time_read} olvasással töltött idő"
    time_read_recently_tooltip: "%{time_read} olvasással töltött idő (%{recent_time_read} az elmúlt 60 napban)"
    last_reply_lowercase: utolsó válasz
    replies_lowercase:
      one: válasz
      other: válasz
    signup_cta:
      sign_up: "Regisztráció"
      hide_session: "Talán később"
      hide_forever: "nem, köszönöm"
      hidden_for_session: "Rendben, holnap megkérdezzük. Bármikor használhatja a „Bejelentkezés” gombot, hogy fiókot készítsen magának."
      intro: "Üdv! Úgy tűnik, hogy tetszik Önnek a fórumunk, de még nem regisztrált fiókot."
      value_prop: "Unja már, hogy ugyanazokat a bejegyzéseket görgeti? Ha létrehoz egy fiókot, mindig oda tér vissza, ahol abbahagyta. Egy fiókkal értesítést is kaphat az új válaszokról, könyvjelzőket menthet, és egy kedveléssel megköszönheti másoknak. Mindannyian együtt dolgozhatunk azon, hogy ezt a közösséget nagyszerűvé tegyük. :heart:"
    offline_indicator:
      no_internet: "Nincs internetkapcsolat."
      refresh_page: "Oldal frissítése"
    summary:
      in_progress: "A téma összefoglalása mesterséges intelligencia segítségével"
      summarized_on: "Összefoglalva M.I.-val: %{date}"
      model_used: "Használt M.I.: %{model}"
      outdated: "Az összefoglaló elavult"
      outdated_posts:
        one: "(%{count} bejegyzés hiányzik)"
        other: "(%{count} bejegyzés hiányzik)"
      enabled_description: "A téma legérdekesebb válaszait látja: a legérdekesebb válaszokat a közösség határozta meg."
      description:
        one: "<b>%{count}</b> válasz van."
        other: "<b>%{count}</b> válasz van."
      buttons:
        hide: "Összegzés elrejtése"
        generate: "Összefoglalás"
        regenerate: "Újragenerálás"
      description_time_MF: |
        {replyCount, plural, one {<b>#</b> válasz} other {<b>#</b> válasz}} található, a becsült olvasási idő <b>{readingTime, plural, one {# perc} other {# perc}}</b>.
      enable: "Legnépszerűbb válaszok megjelenítése"
      disable: "Összes bejegyzés megjelenítése"
      short_label: "Legnépszerűbb válaszok"
      show_all_label: "Mutasd mindet"
      short_title: "A témában a legnépszerűbb válaszok megjelenítése: a közösség által meghatározott legérdekesebb bejegyzések"
    deleted_filter:
      enabled_description: "Ez a téma törölt bejegyzéseket is tartalmaz, melyek el lettek rejtve."
      disabled_description: "A téma törölt bejegyzései is megjelennek."
      enable: "Törölt bejegyzések elrejtése"
      disable: "Törölt bejegyzések megjelenítése"
    private_message_info:
      title: "Üzenet"
      invite: "Mások meghívása…"
      edit: "Hozzáadás vagy eltávolítás…"
      remove: "Törlés..."
      add: "Új..."
      leave_message: "Biztos, hogy elhagyja a beszélgetést?"
      remove_allowed_user: "Biztos, hogy eltávolítja a következőt ebből az üzenetből: %{name}?"
      remove_allowed_group: "Biztos, hogy eltávolítja a következőt ebből az üzenetből: %{name}?"
      leave: "Elhagyás"
      remove_group: "Csoport eltávolítása"
      remove_user: "Felhasználó eltávolítása"
    email: "E-mail"
    username: "Felhasználónév"
    last_seen: "Látva"
    created: "Létrehozva"
    created_lowercase: "létrehozva"
    trust_level: "Bizalmi szint"
    search_hint: "felhasználónév, e-mail vagy IP-cím"
    create_account:
      header_title: "Üdvözöljük!"
      disclaimer: "Csak akkor regisztráljon, ha elfogadja az <a href='%{privacy_link}' target='blank'>adatvédelmi szabályzatot</a> és a <a href='%{tos_link}' target='blank'>szolgáltatási feltételeket</a>."
      title: "Regisztráció"
      failed: "Valami hiba történt, talán ez az e-mail-cím már regisztrálva van. Próbálta már a jelszó-emlékeztetőt?"
      associate: "Már van fiókja? <a href='%{associate_link}'>Jelentkezzen be</a> hogy hozzákapcsolja a(z) %{provider}-fiókját."
      activation_title: "Fiók aktiválása"
      already_have_account: "Már van fiókja?"
      no_account_yet: "Nincs fiókja?"
      progress_bar:
        signup: "Regisztráció"
        activate: "Aktiválás"
        approve: "Jóváhagyás"
        login: "Bejelentkezés"
    forgot_password:
      title: "Jelszó-visszaállítás"
      action: "Elfelejtettem a jelszavamat"
      invite: "Adja meg a felhasználónevét vagy az e-mail-címét, és küldünk egy jelszó-visszaállító levelet."
      invite_no_username: "Adja meg az e-mail-címét, és küldünk egy jelszó-visszaállító levelet."
      email-username: "E-mail vagy Felhasználónév"
      reset: "Jelszó visszaállítása"
      complete_username: "Amennyiben létezik fiók <b>%{username}</b> felhasználónévvel, hamarosan kapni fog egy levelet, amelyben megtalálhatja a jelszó visszaállításához szükséges további lépéseket."
      complete_email: "Amennyiben létezik fiók <b>%{email}</b> e-mail-címmel, hamarosan kapni fog egy levelet, amelyben megtalálhatja a jelszava visszaállításához szükséges további lépéseket."
      complete_username_found: "Találtunk egy fiókot, amelynek a felhasználóneve megegyezik ezzel: <b>%{username}</b>. Perceken belül egy levelet kell kapnia arról, hogyan állíthatja vissza a jelszavát."
      complete_email_found: "Találtunk egy fiókot, amelynek megegyezik ezzel: <b>%{email}</b>. Perceken belül egy levelet kell kapnia arról, hogyan állíthatja vissza a jelszavát."
      complete_username_not_found: "Nincs fiók regisztrálva a következő felhasználónévvel: <b>%{username}</b>"
      complete_email_not_found: "Nincs fiók regisztrálva a következő e-mail-címmel: <b>%{email}</b>"
      help: "Nem érkezik meg az e-mail? Először ellenőrizze a levélszemét mappát.<p>Nem biztos benne, hogy melyik e-mail-címét használta? Adjon meg egy e-mail-címet, és megmondjuk, hogy létezik-e itt.</p><p>Ha már nem fér hozzá a fiókjában szereplő e-mail-címhez, akkor lépjen kapcsolatba <a href='%{basePath}/about'>segítőkész stábunkkal!</a></p>"
      button_ok: "Rendben"
      button_help: "Súgó"
    email_login:
      link_label: "Küldjön e-mailben egy bejelentkezési hivatkozást"
      button_label: "e-maillel"
      login_link: "Nem írom be a jelszót; inkább küldjön egy bejelentkezési hivatkozást"
      complete_username: "Amennyiben létezik fiók a(z) <b>%{username}</b> felhasználónévvel, hamarosan kapni fog egy levelet, amelyben megtalálhatja a jelszó visszaállításához szükséges további lépéseket."
      complete_email: "Amennyiben létezik fiók a(z) <b>%{email}</b> e-mail-címmel, hamarosan kapni fog egy levelet, amelyben megtalálhatja a belépéshez szükséges hivatkozást."
      complete_username_found: "Találtunk egy fiókot ezzel a felhasználónévvel: <b>%{username}</b>. Hamarosan kapni fog egy levelet, amelyben megtalálhatja a belépéshez szükséges hivatkozást."
      complete_email_found: "Találtunk egy fiókot ezzel az e-mail-címmel: <b>%{email}</b>. Hamarosan kapni fog egy levelet, amelyben megtalálhatja a belépéshez szükséges hivatkozást."
      complete_username_not_found: "Nem található fiók a felhasználónévhez: <b>%{username}</b>"
      complete_email_not_found: "Nincs fiók regisztrálva a következő e-mail-címmel: <b>%{email}</b>"
      confirm_title: Tovább a(z) %{site_name} oldalra
      logging_in_as: Bejelentkezés mint %{email}
      confirm_button: Bejelentkezés befejezése
    login:
      header_title: "Üdvözöljük újra"
      title: "Bejelentkezés"
      username: "Felhasználó"
      password: "Jelszó"
      show_password: "Mutat"
      hide_password: "Elrejt"
      show_password_title: "Jelszó megjelenítése"
      hide_password_title: "Jelszó elrejtése"
      second_factor_title: "Kétfaktoros hitelesítés"
      second_factor_description: "Írja be a hitelesítési kódot az alkalmazásából:"
      second_factor_backup: "Bejelentkezés biztonsági kóddal"
      second_factor_backup_title: "Kétfaktoros biztonsági kód"
      second_factor_backup_description: "Írja be valamelyik biztonsági kódját:"
      second_factor: "Bejelentkezés hitelesítő alkalmazással"
      security_key_description: "Ha előkészítette a fizikai biztonsági kulcsát vagy kompatibilis mobileszközét, nyomja meg a Hitelesítés biztonsági kulccsal gombot."
      security_key_alternative: "Próbálkozás más módon"
      security_key_authenticate: "Hitelesítés biztonsági kulccsal"
      security_key_not_allowed_error: "A biztonsági hardverkulcsos hitelesítési folyamata során időtúllépés történt, vagy megszakították."
      security_key_no_matching_credential_error: "A megadott biztonsági kulcsban nem található megfelelő hitelesítő adat."
      security_key_support_missing_error: "Jelenlegi eszköze vagy böngészője nem támogatja a biztonsági kulcsok használatát. Használjon más módszert."
      security_key_invalid_response_error: "A biztonsági kulcs hitelesítési folyamata érvénytelen válasz miatt sikertelen volt."
      passkey_security_error: "Biztonsági hiba történt: %{message}"
      email_placeholder: "E-mail/felhasználónév"
      caps_lock_warning: "A Caps Lock be van kapcsolva"
      error: "Ismeretlen hiba"
      cookies_error: "Úgy tűnik, hogy a böngészőjében a sütik le vannak tiltva. Előfordulhat, hogy nem tud bejelentkezni anélkül, hogy előbb engedélyezné őket."
      rate_limit: "Várjon a bejelentkezés megpróbálása előtt."
      password_expired: "A jelszó lejárt. Kérjük, <a href='%{reset_url}'>állítsa vissza jelszavát</a>."
      blank_username: "Adja meg az e-mail-címét vagy felhasználónevét."
      blank_username_or_password: "Adja meg az e-mail-címét vagy felhasználónevét és a jelszavát."
      reset_password: "Jelszó visszaállítása"
      logging_in: "Bejelentkezés…"
      previous_sign_up: "Már van fiókja?"
      or: "Vagy"
      authenticating: "Hitelesítés…"
      awaiting_activation: "A fiókja még nincs aktiválva, használja a jelszó-emlékeztető hivatkozást egy új aktiváló e-mail küldéséhez."
      awaiting_approval: "A felhasználói fiókja még nincs jóváhagyva. A jóváhagyásról elektronikus levélben kap értesítést."
      requires_invite: "Sajnáljuk, de ehhez a fórumhoz csak meghívott személyek férhetnek hozzá."
      not_activated: "Még nem tud bejelentkezni, mert a felhasználói fiókja még nincs aktiválva. Előzőleg küldtünk egy aktiváló e-mailt a(z) <b>%{sentTo}</b> címre. A fiók aktiválásához kövesse az abban az e-mailben található utasításokat."
      not_allowed_from_ip_address: "Nem jelentkezhet be erről az IP-címről."
      admin_not_allowed_from_ip_address: "Nem léphet be erről az IP-címről adminisztrátorként."
      resend_activation_email: "Kattintson ide az aktiváló e-mail újraküldéséhez."
      omniauth_disallow_totp: "A fiókjában engedélyezve van a kétfaktoros hitelesítés. Jelentkezzen be a jelszavával."
      activate_account: "Fiók aktiválása"
      resend_title: "Aktiváló e-mail újraküldése"
      change_email: "E-mail-cím módosítása"
      provide_new_email: "Adjon meg egy új címet, és újraküldjük az aktiváló e-mailt."
      submit_new_email: "E-mail-cím frissítése"
      sent_activation_email_again: "Küldtünk egy másik aktivációs e-mailt a(z) <b>%{currentEmail}</b> címre. Néhány percen belül meg kell érkeznie; győződjön meg róla, hogy nem került a levélszemét mappába."
      sent_activation_email_again_generic: "Küldtünk egy másik aktivációs levelet. Néhány percen belül meg kell érkeznie; győződjön meg róla, hogy nem került a levélszemét mappába."
      to_continue: "Jelentkezzen be"
      preferences: "Be kell jelentkeznie, hogy megváltoztassa a felhasználói beállításait."
      not_approved: "A fiók még nem lett elfogadva. E-mailben értesítjük, ha bejelentkezhet."
      google_oauth2:
        name: "Google"
        title: "Bejelentkezés a Google-lel"
        sr_title: "Bejelentkezés a Google-lel"
      twitter:
        name: "Twitter"
        title: "Bejelentkezés a Twitterrel"
        sr_title: "Bejelentkezés a Twitterrel"
      instagram:
        name: "Instagram"
        title: "Bejelentkezés az Instagrammal"
        sr_title: "Bejelentkezés az Instagrammal"
      facebook:
        name: "Facebook"
        title: "Bejelentkezés a Facebookkal"
        sr_title: "Bejelentkezés a Facebookkal"
      github:
        name: "GitHub"
        title: "Bejelentkezés a GitHubbal"
        sr_title: "Bejelentkezés a GitHubbal"
      discord:
        name: "Discord"
        title: "Bejelentkezés a Discorddal"
        sr_title: "Bejelentkezés a Discorddal"
      linkedin_oidc:
        name: "LinkedIn"
        title: "Bejelentkezés Linkedln-nel"
        sr_title: "Bejelentkezés Linkedln-nel"
      passkey:
        name: "Bejelentkezés passkey-el"
      second_factor_toggle:
        totp: "Helyette hitelesítő alkalmazás használata"
        backup_code: "Helyette biztonsági kód használata"
        security_key: "Helyette biztonsági kulcs használata"
      no_login_methods:
        title: "Nincs bejelentkezési mód"
        description: "Nincs bejelentkezési mód megadva. Az adminisztrátorok ellátogathatnak a <a href='%{adminLoginPath}' target='_blank'>%{adminLoginPath}</a> címre a webhely újrakonfigurálásához."
    invites:
      accept_title: "Meghívás"
      welcome_to: "Üdvözöljük a(z) %{site_name} oldalon."
      invited_by: "Önt ő hívta meg:"
      social_login_available: "Bármely közösségi bejelentkezéssel be tud jelentkezni ennek az e-mail-címnek a használatával."
      your_email: "A fiókja e-mail-címe <b>%{email}</b>."
      accept_invite: "Meghívás elfogadása"
      success: "A fiók elkészült, és most már be van jelentkezve."
      name_label: "Név"
      password_label: "Jelszó"
    password_reset:
      continue: "Tovább a(z) %{site_name} oldalra"
    emoji_set:
      apple_international: "Apple/nemzetközi"
      google: "Google"
      twitter: "Twitter"
      win10: "Win10"
      google_classic: "Google Classic"
      facebook_messenger: "Facebook Messenger"
    category_page_style:
      categories_only: "Csak kategóriák szerint"
      categories_with_featured_topics: "Kategóriák funkciók szerint"
      categories_and_latest_topics: "Kategóriák és legutóbbi témák"
      categories_and_latest_topics_created_date: "Kategóriák és legutóbbi témák (rendezése a téma létrehozási dátuma szerint)"
      categories_and_top_topics: "Kategóriák és legnépszerűbb témák"
      categories_boxes: "Dobozok alkategóriákkal"
      categories_boxes_with_topics: "Dobozok kiemelt témákkal"
      subcategories_with_featured_topics: "Alkategóriák kiemelt témákkal"
    full_name_requirement:
      required_at_signup: "Kötelező"
      optional_at_signup: "Nem kötelező"
      hidden_at_signup: "Opcionális, regisztrációkor rejtve"
    shortcut_modifier_key:
      shift: "Shift"
      ctrl: "Ctrl"
      alt: "Alt"
      enter: "Enter"
    conditional_loading_section:
      loading: Betöltés…
    category_row:
      subcategory_count:
        one: "+%{count} alkategória"
        other: "+%{count} alkategória"
      topic_count:
        one: "%{count} téma van ebben a kategóriában"
        other: "%{count} téma van ebben a kategóriában"
    select_kit:
      delete_item: "%{name} törlése"
      filter_by: "Szűrő: %{name}"
      select_to_filter: "Válassza ki a szűrni kívánt értéket"
      default_header_text: Kiválaszt...
      no_content: Nem található egyezés
      results_count:
        one: "%{count} találat"
        other: "%{count} találat"
      filter_placeholder: Keresés...
      filter_placeholder_with_any: Keresés vagy létrehozás…
      create: "Létrehozás: „%{content}”"
      max_content_reached:
        one: "Csak %{count} elemet választhat."
        other: "Csak %{count} elemet választhat."
      min_content_not_reached:
        one: "Válasszon legalább %{count} elemet."
        other: "Válasszon legalább %{count} elemet."
      components:
        filter_for_more: További szűrés...
        categories_admin_dropdown:
          title: "Kategóriák kezelése"
        bulk_select_topics_dropdown:
          title: "Csoportos műveletek"
        bulk_select_bookmarks_dropdown:
          title: "Csoportos műveletek"
    date_time_picker:
      from: Feladó
      to: Címzett
    file_size_input:
      error:
        size_too_large: "%{provided_file_size} nagyobb, mint a maximálisan megengedett %{max_file_size}"
        size_too_small: "%{provided_file_size} kisebb, mint a minimálisan megengedett %{min_file_size}"
    emoji_picker:
      filter_placeholder: Emodzsi keresése
      smileys_&_emotion: Mosolyok és érzelmek
      people_&_body: Emberek és test
      animals_&_nature: Állatok és természet
      food_&_drink: Étel és ital
      travel_&_places: Utazás és helyek
      activities: Tevékenységek
      objects: Tárgyak
      symbols: Szimbólumok
      flags: Zászlók
      recent: Nemrég használt
      default_tone: Nincs bőrszín
      light_tone: Világos bőrszín
      medium_light_tone: Közepesen világos bőrszín
      medium_tone: Közepes bőrszín
      medium_dark_tone: Közepesen sötét bőrszín
      dark_tone: Sötét bőrszín
      default: Egyéni emodzsik
    shared_drafts:
      title: "Megosztott vázlatok"
      notice: "Ez a téma csak azok számára látható, akik megosztott vázlatokat tehetnek közzé."
      destination_category: "Cél kategória"
      publish: "Megosztott vázlat közzététele"
      confirm_publish: "Biztos, hogy közzéteszi ezt a vázlatot?"
      publishing: "Téma közzététele…"
    composer:
      emoji: "Emodzsi :)"
      more_emoji: "további…"
      options: "Beállítások"
      whisper: "suttogás"
      unlist: "nem listázott"
      add_warning: "Ez egy hivatalos figyelmeztetés."
      toggle_whisper: "Suttogás be/ki"
      toggle_unlisted: "Nem listázott állapot be/ki"
      insert_table: "Tábla beillesztése"
      posting_not_on_topic: "Melyik témára szeretne válaszolni?"
      saved_local_draft_tip: "helyben mentett"
      similar_topics: "A témája hasonlít ehhez..."
      drafts_offline: "vázlatok offline"
      edit_conflict: "szerkesztési ütközés"
      esc: "Esc"
      esc_label: "üzenet elvetése"
      ok_proceed: "Rendben, tovább"
      group_mentioned_limit:
        one: "<b>Figyelem!</b>Megemlítette a(z) <a href='%{group_link}'>%{group}</a> csoportot, azonban ennek a csoportnak több mint %{count} tagja van, amely több, mint a rendszergazda által beállított megemlítési korlát. Senki nem lesz értesítve."
        other: "<b>Figyelem!</b>Megemlítette a(z) <a href='%{group_link}'>%{group}</a> csoportot, azonban ennek a csoportnak több mint %{count} tagja van, amely több, mint a rendszergazda által beállított megemlítési korlát. Senki nem lesz értesítve."
      group_mentioned:
        one: "A %{group} megemlítése értesít <a href='%{group_link}'>%{count} személyt</a>."
        other: "A %{group} megemlítése értesít <a href='%{group_link}'>%{count} személyt</a>."
      larger_group_mentioned:
        one: "A %{group} megemlítése értesít <a href='%{group_link}'>%{count} személyt</a>. Biztos benne?"
        other: "A %{group} megemlítése értesít <a href='%{group_link}'>%{count} személyt</a>. Biztos benne?"
      cannot_see_mention:
        category: "Megemlítette @%{username} felhasználót, de nem lesz értesítve, mivel nincs hozzáférése ehhez a kategóriához. Hozzá kell adnia egy olyan csoporthoz, amely hozzáfér ehhez a kategóriához."
        private: "Megemlítette @%{username} felhasználót, de nem lesz értesítve, mert nem tudja megnézni ezt a személyes üzenetet. Meg kell hívnia ehhez a személyes üzenethez."
        muted_topic: "Megemlítette @%{username} felhasználót, de nem lesz értesítve, mert lenémította ezt a témát."
        not_allowed: "Megemlítette @%{username} felhasználót, de nem lesz értesítve, mert nem hívta meg a témához."
      cannot_see_group_mention:
        not_mentionable: "Nem említheti a @%{group}csoportot."
        some_not_allowed:
          one: "Megemlítetted @%{group} de csak %{count} felhasználó kap értesítést, mert a többi tag nem láthatja ezt a személyes üzenetet. Meg kell hívnod őket erre a személyes üzenetre."
          other: "Megemlítetted @%{group} de csak %{count} felhasználó kap értesítést, mert a többi tag nem láthatja ezt a személyes üzenetet. Meg kell hívnod őket erre a személyes üzenetre."
        not_allowed: "Megemlítetted @%{group}, de egyik tagja sem kap értesítést, mert nem látják ezt a személyes üzenetet. Meg kell hívnia őket erre a személyes üzenetre."
      here_mention:
        one: "A(z) <b>@%{here}</b> megemlítésével %{count} felhasználót fog értesíteni – biztos benne?"
        other: "A(z) <b>@%{here}</b> megemlítésével %{count} felhasználót fog értesíteni – biztos benne?"
      duplicate_link: "Úgy tűnik, hogy a(z) <b>%{domain}</b> domainre mutató hivatkozását <b>@%{username}</b> már <a href='%{post_url}'>közzétette a témában ekkor: %{ago}</a> – Biztos, hogy újra elküldi?"
      duplicate_link_same_user: "Úgy tűnik, ebben a témában már közzétett egy linket a <b>%{domain}</b> címhez a <a href='%{post_url}'>válaszában a %{ago}</a> címen – biztos benne hogy szeretné újra közzétenni?"
      reference_topic_title: "Válasz: %{title}"
      error:
        title_missing: "A cím kötelező"
        title_too_short:
          one: "A címnek legalább %{count} karakteresnek kell lennie"
          other: "A címnek legalább %{count} karakteresnek kell lennie"
        title_too_long:
          one: "A cím legfeljebb %{count} karakteres lehet"
          other: "A cím legfeljebb %{count} karakteres lehet"
        post_missing: "A bejegyzés nem lehet üres"
        post_length:
          one: "A bejegyzésnek legalább %{count} karakteresnek kell lennie"
          other: "A bejegyzésnek legalább %{count} karakteresnek kell lennie"
        try_like: "Próbálta már a %{heart} gombot?"
        category_missing: "Választania kell egy kategóriát"
        tags_missing:
          one: "Választania kell legalább %{count} címkét"
          other: "Választania kell legalább %{count} címkét"
        topic_template_not_modified: "Adjon hozzá részleteket és konkrétumokat a témájához a témasablon szerkesztésével."
      save_edit: "Módosítások mentése"
      overwrite_edit: "Módosítások felülírása"
      reply: "Válasz"
      cancel: "Mégse"
      create_topic: "Téma létrehozása"
      create_pm: "Üzenet küldése"
      create_whisper: "Suttogás"
      create_shared_draft: "Megosztott vázlat létrehozása"
      edit_shared_draft: "Megosztott vázlat szerkesztése"
      title: "Vagy nyomjon %{modifier}Entert"
      users_placeholder: "Felhasználók vagy csoportok hozzáadása"
      title_placeholder: "Mi lesz a témája ennek a beszélgetésnek egy rövid mondatban?"
      title_or_link_placeholder: "Írja be a címet, vagy illesszen be ide egy hivatkozást"
      edit_reason_placeholder: "miért szerkeszt?"
      topic_featured_link_placeholder: "Írja be a címmel megjelenített hivatkozást."
      remove_featured_link: "Hivatkozás eltávolítása a témából."
      reply_placeholder: "Ide írjon. A formázáshoz használhat Markdownt, BBCode-ot vagy HTML-t. Idehúzhat vagy beilleszthet képeket."
      reply_placeholder_no_images: "Ide írjon. A formázáshoz használhat Markdownt, BBCode-ot, vagy HTML-t."
      reply_placeholder_choose_category: "Válasszon egy kategóriát, mielőtt elkezd ide írni."
      view_new_post: "Tekintse meg az új bejegyzését."
      saving: "Mentés…"
      saved: "Mentve!"
      saved_draft: "Vázlat közzététele folyamatban. Koppintson a folytatáshoz."
      uploading: "Feltöltés..."
      show_preview: "előnézet megjelenítése"
      hide_preview: "előnézet elrejtése"
      quote_post_title: "Teljes bejegyzés idézése"
      bold_label: "B"
      bold_title: "Félkövér"
      bold_text: "félkövér szöveg"
      italic_label: "I"
      italic_title: "Dőlt"
      italic_text: "dőlt szöveg"
      link_title: "Hiperhivatkozás"
      link_description: "itt adja meg a hivatkozás leírását"
      link_dialog_title: "Hiperhivatkozás beszúrása"
      link_optional_text: "megadható cím"
      link_url_placeholder: "Illesszen be egy URL-t, vagy gépeljen a témák kereséséhez"
      blockquote_title: "Idézetblokk"
      blockquote_text: "Idézetblokk"
      code_title: "Előformázott szöveg"
      code_text: "előformázott szöveg behúzása 4 szóközzel beljebb"
      paste_code_text: "írja vagy másolja be a kódot ide"
      upload_title: "Feltöltés"
      upload_description: "adja meg itt a feltöltés leírását"
      olist_title: "Számozott lista"
      ulist_title: "Pontozott lista"
      list_item: "Listaelem"
      toggle_direction: "Irány be/ki"
      help: "Markdown szerkesztési súgó"
      collapse: "szerkesztő panel minimalizálása"
      open: "szerkesztő panel megnyitása"
      abandon: "szerkesztő bezárása és a vázlat elvetése"
      enter_fullscreen: "belépés a teljes képernyős szerkesztőbe"
      exit_fullscreen: "kilépés a teljes képernyős szerkesztőből"
      exit_fullscreen_prompt: "Nyomja meg a <kbd>ESC</kbd> gombot a teljes képernyőről való kilépéshez"
      show_toolbar: "szerkesztő eszköztár megjelenítése"
      hide_toolbar: "szerkesztő eszköztár elrejtése"
      modal_ok: "Rendben"
      cant_send_pm: "Nem tud üzenetet küldeni %{username} számára"
      create_message_error: "Elnézést, hiba történt az üzenet létrehozása során. Kérjük, próbálkozzon újra."
      yourself_confirm:
        title: "Elfelejtett címzettet hozzáadni?"
        body: "Jelenleg ez az üzenet csak saját magának lett elküldve."
      slow_mode:
        error: "Ez a téma lassú módban van. Nemrég már tett közzé bejegyzést; %{timeLeft} múlva teheti meg újra."
      user_not_seen_in_a_while:
        single: "A személy, akinek üzenetet küldene, <b>%{usernames}</b>, nagyon régóta nem volt itt – %{time_ago}. Előfordulhat, hogy nem kapja meg az üzenetét. Érdemes alternatív módokat keresnie a kapcsolatfelvételre vele: %{usernames}."
        multiple: "A személy, akinek üzenetet küldene, <b>%{usernames}</b>, nagyon régóta nem volt itt – %{time_ago}. Előfordulhat, hogy nem kapja meg az üzenetét. Érdemes alternatív módokat keresnie a kapcsolatfelvételre."
      admin_options_title: "A témakör nem kötelező szervezői beállításai"
      composer_actions:
        reply: Válasz
        draft: Vázlat
        edit: Szerkesztés
        reply_to_post:
          label: Válasz %{postUsername} bejegyzésére
          desc: Válasz egy adott bejegyzésre
        reply_as_new_topic:
          label: Válasz hivatkozott témaként
          desc: Új téma létrehozása ehhez a témához kapcsolva
          confirm: Új témavázlatot mentett, amely automatikusan felül lesz írva, ha kapcsolt témát hoz létre.
        reply_as_new_group_message:
          label: Válasz új csoportos üzenetként
          desc: Új üzenet létrehozása azonos címzettekkel
        reply_to_topic:
          label: Válasz a témára
          desc: Válasz a témára, nem konkrét bejegyzésre
        toggle_whisper:
          label: Suttogás be/ki
          desc: A suttogások csak a stáb tagjai számára láthatók
        create_topic:
          label: "Új téma"
          desc: Új téma létrehozása
        shared_draft:
          label: "Megosztott vázlat"
          desc: "Témavázlat készítése, amely csak az engedélyezett felhasználók számára látható"
        toggle_topic_bump:
          label: "Téma előrehozása be/ki"
          desc: "Válasz a legutóbbi válasz dátumának módosítása nélkül"
      reload: "Újratöltés"
      ignore: "Letiltás"
      image_alt_text:
        aria_label: Alternatív szöveg a képhez
        title: "Képleírás hozzáadása"
      image_scale_button: "Kép méretezése %{percent}%-ra"
      delete_image_button: Kép törlése
      toggle_image_grid: Képrács átkapcsolása
    notifications:
      tooltip:
        regular:
          one: "%{count} nem látott értesítés"
          other: "%{count} nem látott értesítés"
        message:
          one: "%{count} olvasatlan üzenet"
          other: "%{count} olvasatlan üzenet"
        high_priority:
          one: "%{count} olvasatlan, magas prioritású értesítés"
          other: "%{count} olvasatlan, magas prioritású értesítés"
        new_message_notification:
          one: "%{count} új üzenetértesítés"
          other: "%{count} új üzenetértesítés"
        new_reviewable:
          one: "%{count} új felülvizsgálandó"
          other: "%{count} új felülvizsgálandó"
<<<<<<< HEAD
=======
      paused: "Az értesítések szünetelnek"
>>>>>>> 76e7f12a
      title: "értesítések a @név megemlítésekről, a hozzászólásaira adott válaszokról, üzenetekről stb."
      none: "Jelenleg nem lehet betölteni az értesítéseket."
      empty: "Nem található értesítés."
      post_approved: "A bejegyzését jóváhagyták"
      reviewable_items: "felülvizsgálatot igénylő elemek"
      watching_first_post_label: "Új téma"
      user_moved_post: "%{username} áthelyezve"
      mentioned: "<span>%{username}</span> %{description}"
      group_mentioned: "<span>%{username}</span> %{description}"
      quoted: "<span>%{username}</span> %{description}"
      bookmark_reminder: "<span>%{username}</span> %{description}"
      replied: "<span>%{username}</span> %{description}"
      posted: "<span>%{username}</span> %{description}"
      watching_category_or_tag: "<span>%{username}</span> %{description}"
      edited: "<span>%{username}</span> %{description}"
      liked: "<span>%{username}</span> %{description}"
      liked_2: "<span class='double-user'>%{username}, %{username2}</span> %{description}"
      liked_many:
        one: "<span class='multi-user'>%{username} és %{count} a többiek</span>%{description}"
        other: "<span class='multi-user'>%{username} és %{count} a többiek</span>%{description}"
      liked_by_2_users: "%{username}, %{username2}"
      liked_by_multiple_users:
        one: "%{username} és még %{count} további"
        other: "%{username} és még %{count} további"
      liked_consolidated_description:
        one: "kedvelte %{count} bejegyzését"
        other: "kedvelte %{count} bejegyzését"
      liked_consolidated: "<span>%{username}</span> %{description}"
      linked_consolidated_description:
        one: "%{count} bejegyzése linkelve"
        other: "%{count} bejegyzése linkelve"
      linked_consolidated: "<span>%{username}</span>%{description}"
      private_message: "<span>%{username}</span> %{description}"
      invited_to_private_message: "<p><span>%{username}</span> %{description}"
      invited_to_topic: "<span>%{username}</span> %{description}"
      invitee_accepted: "<span>%{username}</span> elfogadta a meghívását"
      invitee_accepted_your_invitation: "elfogadta a meghívását"
      moved_post: "<span>%{username}</span> áthelyezte: %{description}"
      linked: "<span>%{username}</span> %{description}"
      granted_badge: "Új jelvény: „%{description}”"
      topic_reminder: "<span>%{username}</span> %{description}"
      watching_first_post: "<span>Új téma</span> %{description}"
      membership_request_accepted: "Tagság elfogadva itt: „%{group_name}”"
      membership_request_consolidated:
        one: "%{count} nyitott tagsági kérés ennél: „%{group_name}”"
        other: "%{count} nyitott tagsági kérés ennél: „%{group_name}”"
      reaction: "<span>%{username}</span>%{description}"
      reaction_2: "<span>%{username}, %{username2}</span> %{description}"
      votes_released: "%{description} – kész"
      new_features: "Új funkciók érhetők el!"
      admin_problems: "Új tanácsok a webhely irányítópultján"
      dismiss_confirmation:
        body:
          default:
            one: "Biztos benne? %{count} fontos értesítése van."
            other: "Biztos benne? %{count} fontos értesítése van."
          bookmarks:
            one: "Biztos benne? %{count} olvasatlan könyvjelző-emlékeztetője van."
            other: "Biztos benne? %{count} olvasatlan könyvjelző-emlékeztetője van."
          messages:
            one: "Biztos benne? %{count} olvasatlan személyes üzenete van."
            other: "Biztos benne? %{count} olvasatlan személyes üzenete van."
        dismiss: "Elvetés"
        cancel: "Mégse"
      group_message_summary:
        one: "%{count} üzenet a(z) %{group_name} postaládájában"
        other: "%{count} üzenet a(z) %{group_name} postaládájában"
      popup:
        mentioned: '%{username} megemlítette itt: „%{topic}” – %{site_title}'
        group_mentioned: '%{username} megemlítette itt: „%{topic}” – %{site_title}'
        quoted: '%{username} idézte itt: „%{topic}” – %{site_title}'
        replied: '%{username} válaszolt itt: „%{topic}” – %{site_title}'
        posted: '%{username} bejegyzést tett itt: „%{topic}” – %{site_title}'
        private_message: '%{username} személyes üzenetet küldött itt: „%{topic}” – %{site_title}'
        linked: '%{username} hivatkozott a bejegyzésére innen: „%{topic}” – %{site_title}'
        watching_first_post: '%{username} új témát hozott létre: „%{topic}” – %{site_title}'
        watching_category_or_tag: '%{username} bejegyzést tett itt: „%{topic}” – %{site_title}'
        confirm_title: "Értesítések bekapcsolva – %{site_title}"
        confirm_body: "Siker! Értesítések engedélyezve."
        custom: "Értesítés %{username} felhasználótól itt: %{site_title}"
      titles:
        mentioned: "megemlítve"
        replied: "új válasz"
        quoted: "idézve"
        edited: "szerkesztve"
        liked: "új kedvelés"
        private_message: "új személyes üzenet"
        invited_to_private_message: "személyes üzenetre hívják"
        invitee_accepted: "meghívás elfogadva"
        posted: "új bejegyzés"
        watching_category_or_tag: "új bejegyzés"
        moved_post: "bejegyzés áthelyezve"
        linked: "hivatkozva"
        bookmark_reminder: "könyvjelző-emlékeztető"
        bookmark_reminder_with_name: "könyvjelző-emlékeztető – %{name}"
        granted_badge: "jelvény megadva"
        invited_to_topic: "meghívva a témához"
        group_mentioned: "csoport megemlítve"
        group_message_summary: "új csoportüzenetek"
        watching_first_post: "új téma"
        topic_reminder: "témaemlékeztető"
        liked_consolidated: "új kedvelés"
        linked_consolidated: "új linkek"
        post_approved: "bejegyzés jóváhagyva"
        membership_request_consolidated: "új tagsági kérés"
        reaction: "új reakció"
        votes_released: "A szavazat feloldásra került"
        new_features: "Új Discourse funkciók jelentek meg!"
        admin_problems: "új tanácsok a webhely irányítópultján"
    upload_selector:
      uploading: "Feltöltés"
      processing: "Feltöltés feldolgozása"
      select_file: "Válaszon fájlt"
      default_image_alt_text: kép
    search:
      sort_by: "Rendezés"
      relevance: "Relevancia"
      latest_post: "Utolsó bejegyzés"
      latest_topic: "Legutóbbi téma"
      most_viewed: "Legtöbbet megtekintett"
      most_liked: "Legtöbbet kedvelt"
      select_all: "Összes kijelölése"
      clear_all: "Összes törlése"
      too_short: "A keresési kifejezés túl rövid."
      open_advanced: "Speciális keresés megnyitása"
      clear_search: "Keresés törlése"
      sort_or_bulk_actions: "Találatok rendezése vagy tömeges kiválasztása"
      result_count:
        one: "<span>%{count} találat erre:</span><span class='term'>%{term}</span>"
        other: "<span>%{count}%{plus} találat erre:</span><span class='term'>%{term}</span>"
      title: "Keresés"
      full_page_title: "Keresés"
      results: "eredmények"
      no_results: "Nincs találat."
      no_more_results: "Nincs több találat."
      post_format: "#%{post_number}, szerző: %{username}"
      results_page: "Találatok erre: „%{term}”"
      more_results: "Több találat is van. Szűkítse a keresési feltételeket."
      cant_find: "Nem találja, amit keres?"
      start_new_topic: "Esetleg indítson egy új témát?"
      or_search_google: "Vagy keressen a Google-lel:"
      search_google: "Inkább keressen a Google-lel:"
      search_google_button: "Google"
      search_button: "Keresés"
      search_term_label: "adja meg a keresési kulcsszót"
      categories: "Kategóriák"
      tags: "Címkék"
      in: "ebben:"
      in_this_topic: "ebben a témában"
      in_this_topic_tooltip: "váltás az összes téma keresésére"
      in_messages: "az üzenetekben"
      in_messages_tooltip: "váltás a szokásos témák keresésére"
      in_topics_posts: "az összes témában és bejegyzésben"
      enter_hint: "vagy nyomjon Entert"
      in_posts_by: "%{username} bejegyzéseiben"
      browser_tip: "%{modifier} + f"
      browser_tip_description: "újra a böngésző natív keresőjének használata"
      recent: "Legutóbbi keresések"
      clear_recent: "Legutóbbi keresések törlése"
      type:
        default: "Témák/bejegyzések"
        users: "Felhasználók"
        categories: "Kategóriák"
        categories_and_tags: "Kategóriák/címkék"
      context:
        user: "Keresés @%{username} bejegyzései között"
        category: "Keresés a(z) #%{category} kategóriában"
        tag: "A(z) #%{tag} címke keresése"
        topic: "Keresés ebben a témában"
        private_messages: "Üzenetek keresése"
      tips:
        category_tag: "szűrés kategória vagy címke szerint"
        author: "szűrés a bejegyzés szerzője szerint"
        in: "szűrés metaadat szerint (pl.: in:title, in:personal, in:pinned)"
        status: "szűrés a téma állapota szerint"
        full_search: "teljes oldalas keresés indítása"
        full_search_key: "%{modifier} + Enter"
        me: "csak a saját hozzászólásokat mutatja"
      advanced:
        title: Speciális szűrők
        posted_by:
          label: 'Szerző:'
          aria_label: Szűrés a bejegyzés szerzője szerint
        in_category:
          label: Kategorizált
        in_group:
          label: Csoportban
        with_badge:
          label: Jelvénnyel
        with_tags:
          label: Címkézett
          aria_label: Szűrés címkék használatával
        filters:
          label: 'Csak akkor jelenítsen meg egy témát/választ, ha:'
          title: A keresett kifejezés megtalálható a címben
          likes: kedveltem
          posted: közzétettem benne
          created: én hoztam létre
          watching: figyelem
          tracking: követem
          private: az üzeneteim között található
          bookmarks: könyvjelzőztem
          first: az a legelső bejegyzés
          pinned: kitűzött
          seen: olvastam
          unseen: nem olvastam
          wiki: wiki bejegyzések
          images: képeket tartalmaz
          all_tags: A fenti címkék mindegyike
        statuses:
          label: Ahol a témák
          open: nyitottak
          closed: zároltak
          public: nyilvánosak
          archived: archivált
          noreplies: nincsenek válaszok
          single_user: egyetlen felhasználót tartalmaznak
        post:
          count:
            label: Bejegyzések
          min:
            placeholder: legalább
            aria_label: szűrés a bejegyzések legkisebb száma szerint
          max:
            placeholder: legfeljebb
            aria_label: szűrés a bejegyzések legnagyobb száma szerint
          time:
            label: Közzétett
            aria_label: Szűrés közzétételi dátum szerint
            before: előtte
            after: utána
        views:
          label: Megtekintések
        min_views:
          placeholder: legalább
          aria_label: szűrés a megtekintések legkisebb száma szerint
        max_views:
          placeholder: legfeljebb
          aria_label: szűrés a megtekintések legnagyobb száma szerint
        additional_options:
          label: "Szűrés hozzászólásszám és témamegtekintés szerint"
    hamburger_menu: "menü"
    new_item: "új"
    go_back: "visszalépés"
    not_logged_in_user: "felhasználói oldal a jelenlegi tevékenységek és beállítások összesítésével"
    current_user: "ugrás a felhasználói oldalára"
    view_all: "összes %{tab} megtekintése"
    user_menu:
      generic_no_items: "Nincsenek elemek ebben a listában."
      sr_menu_tabs: "Felhasználói menü lapjai"
      view_all_notifications: "összes értesítés megtekintése"
      view_all_bookmarks: "összes könyvjelző megtekintése"
      view_all_messages: "összes személyes üzenet megtekintése"
      tabs:
        all_notifications: "Az összes értesítés"
        replies: "Válaszok"
        replies_with_unread:
          one: "Válaszok – %{count} olvasatlan válasz"
          other: "Válaszok – %{count} olvasatlan válasz"
        mentions: "Említések"
        mentions_with_unread:
          one: "Említések – %{count} olvasatlan említés"
          other: "Említések – %{count} olvasatlan említés"
        likes: "Kapott kedvelések"
        likes_with_unread:
          one: "Kedvelések – %{count} olvasatlan kedvelés"
          other: "Kedvelések – %{count} olvasatlan kedvelés"
        watching: "Megfigyelt témák"
        watching_with_unread:
          one: "Megfigyelt témák – %{count} olvasatlan megfigyelt téma"
          other: "Megfigyelt témák – %{count} olvasatlan megfigyelt téma"
        messages: "Személyes üzenetek"
        messages_with_unread:
          one: "Személyes üzenetek – %{count} olvasatlan üzenet"
          other: "Személyes üzenetek – %{count} olvasatlan üzenet"
        bookmarks: "Könyvjelzők"
        bookmarks_with_unread:
          one: "Könyvjelzők – %{count} olvasatlan könyvjelző"
          other: "Könyvjelzők – %{count} olvasatlan könyvjelző"
        review_queue: "Felülvizsgálati sor"
        review_queue_with_unread:
          one: "Felülvizsgálati sor – %{count} elem szorul felülvizsgálatra"
          other: "Felülvizsgálati sor – %{count} elem szorul felülvizsgálatra"
        other_notifications: "Egyéb értesítések"
        other_notifications_with_unread:
          one: "Egyéb értesítések – %{count} olvasatlan értesítés"
          other: "Egyéb értesítések – %{count} olvasatlan értesítés"
        profile: "Profil"
      reviewable:
        view_all: "összes felülvizsgálati elem megtekintése"
        queue: "Sor"
        deleted_user: "(törölt felhasználó)"
        deleted_post: "(törölt bejegyzés)"
        post_number_with_topic_title: "%{post_number}. bejegyzés – %{title}"
        new_post_in_topic: "új bejegyzés itt: %{title}"
        user_requires_approval: "%{username} jóváhagyása szükséges"
        default_item: "felülvizsgálandó elem: #%{reviewable_id}"
    topics:
      new_messages_marker: "utolsó látogatás"
      bulk:
        confirm: "Megerősít"
        select_all: "Összes kiválasztása"
        clear_all: "Összes törlése"
        unlist_topics: "Témák listázásnak megszüntetése"
        relist_topics: "Újralistázott témák"
        reset_bump_dates: "Előrehozási dátumok alaphelyzetbe állítása"
        defer: "Megjelölés olvasatlanként"
        delete: "Témák törlése"
        dismiss: "Elvetés"
        dismiss_read: "Olvasatlan üzenetek elvetése"
        dismiss_read_with_selected:
          one: "%{count} olvasatlan elvetése"
          other: "%{count} olvasatlan elvetése"
        dismiss_button: "Elvetés…"
        dismiss_button_with_selected:
          one: "Elvetés (%{count})…"
          other: "Elvetés (%{count})…"
        dismiss_tooltip: "Csak az új hozzászólások elvetése vagy a témák követésének leállítása"
        also_dismiss_topics: "Ezen témák követésének leállítása, így sosem fognak olvasatlanként megjelenni"
        dismiss_new: "Újak elvetése"
        dismiss_new_modal:
          title: "Újak elvetése"
          topics: "Új témák elvetése"
          posts: "Új válaszok elvetése"
          topics_with_count:
            one: "%{count} új téma elvetése"
            other: "%{count} új téma elvetése"
          replies_with_count:
            one: "%{count} új válasz elvetése"
            other: "%{count} új válaszok elvetése"
          replies: "Új válaszok elvetése"
          untrack: "Ne kövesse ezeket a témákat, hogy ne jelenjenek meg az új listámon."
        dismiss_new_with_selected:
          one: "Újak elvetése (%{count})"
          other: "Újak elvetése (%{count})"
        toggle: "témák csoportos kiválasztása be/ki"
        actions: "Csoportos műveletek"
        change_category: "Kategória beállítása"
        close_topics: "Témák lezárása"
        archive_topics: "Témák archiválása"
        move_messages_to_inbox: "Áthelyezés a bejövő üzenetek közé"
        archive_messages: "Áthelyezés az archívumba"
        notification_level: "Értesítések"
        change_notification_level: "Értesítési szint módosítása"
        choose_new_category: "Válassza ki az új kategóriát a témákhoz:"
        selected:
          one: "Kiválasztott <b>%{count}</b> témát."
          other: "Kiválasztott <b>%{count}</b> témát."
        selected_sole_category:
          one: "Kiválasztott <b>%{count}</b> témát a következő kategóriából:"
          other: "Kiválasztott <b>%{count}</b> témát a következő kategóriából:"
        selected_count:
          one: "%{count} kiválasztva"
          other: "%{count} kiválasztva"
        change_tags: "Címkék cseréje"
        append_tags: "Címkék hozzáfűzése"
        choose_new_tags: "Válasszon új címkéket ezekhez a témákhoz:"
        choose_append_tags: "Válasszon új hozzáfűzendő címkéket ezekhez a témákhoz:"
        changed_tags: "Azon témák címkéi megváltoztak."
        remove_tags: "Összes címke eltávolítása"
        confirm_remove_tags:
          one: "Az összes címke eltávolításra kerül erről a témáról. Biztos benne?"
          other: "Az összes címke eltávolításra kerül <b>%{count}</b> témáról. Biztos benne?"
        progress:
          one: "Folyamat: <strong>%{count}</strong> téma"
          other: "Folyamat: <strong>%{count}</strong> téma"
        silent: "Hajtsa végre ezt a műveletet csendben."
        performing: "Tömeges művelet végrehajtása, kérlek várj…"
        completed: "Tömeges műveletek sikeresen befejeződtek!"
      none:
        unread: "Nincsenek olvasatlan témái."
        unseen: "Nincsenek nem látott témái."
        new: "Nincsenek új témái."
        read: "Még egy témát sem olvasott el."
        posted: "Még egy témához sem szólt hozzá."
        latest: "Naprakész lett."
        bookmarks: "Még nem adott hozzá témát a könyvjelzőihez."
        category: "Nincsenek témák a(z) %{category} kategóriában."
        top: "Nincsenek népszerű témák."
        hot: "Nincsenek népszerű témák."
        filter: "Nincsenek témák."
        educate:
          new: '<p>Az új témák fognak itt megjelenni. Alapértelmezésként itt jelennek meg a friss témák, és egy ilyen jelet <span class="badge new-topic badge-notification" style="vertical-align:middle;line-height:inherit;"></span> talál majd azok mellett, amelyek az elmúlt két napban lettek közzétéve.</p><p>A beállításait <a href="%{userPrefsUrl}">ezen az oldalon</a> tudja módosítani.</p>'
          unread: "<p>Az olvasatlan témák itt fognak megjelenni.</p><p>Alapértelmezés szerint a témák olvasatlannak minősülnek, és az olvasatlanok száma <span class=\"badge unread-posts badge-notification\">1</span> lesz, ha Ön:</p><ul><li>Létrehozta a témát</li><li>Válaszoltál a témára</li><li>Több mint 5 percig olvastad a témát</li></ul><p>Vagy ha a témát kifejezetten Nyomon követett vagy Figyelt témának állítottad be az egyes témákban található \U0001F514 segítségével.</p><p>Ennek megváltoztatásához látogass el a <a href=\"%{userPrefsUrl}\">beállításaidhoz</a>.</p>"
          new_new: "<p>Itt jelennek meg az új és olvasatlan témáid. Alapértelmezés szerint a témák újnak számítanak, és a <span class=\"badge new-topic badge-notification\" style=\"vertical-align:middle;line-height:inherit;\"></span> jelzést mutatják, ha az elmúlt 2 napban hozták létre őket. Az olvasatlan témáknál az olvasatlanok száma <span class=\"badge unread-posts badge-notification\">1</span> lesz, ha: létrehoztad a témát, válaszoltál a témára, több mint 5 percig olvastad a témát, vagy ha kifejezetten Nyomon követett vagy Figyelt témára állítottad a témát az egyes témákban található \U0001F514 segítségével.</p><p>Ennek megváltoztatásához látogass el a <a href=\"%{userPrefsUrl}\">beállításaidhoz</a>.</p>"
      bottom:
        latest: "Nincs több friss téma."
        posted: "Nincs több közzétett téma."
        read: "Nincs több olvasott téma."
        new: "Nincs több új téma."
        unread: "Nincs több olvasatlan téma."
        unseen: "Nincs több nem látott téma."
        category: "Nincs több „%{category}” kategóriájú téma."
        tag: "Nincs több „%{tag}” címkéjű téma."
        top: "Nincs több népszerű téma."
        hot: "Nincs több népszerű téma."
        bookmarks: "Nincs több könyvjelzőzött téma."
        filter: "Nincs több téma."
    topic_bulk_actions:
      dismiss:
        name: "Elvetés"
      close_topics:
        name: "Lezárás"
        note: "Megjegyzés"
        optional: (nem kötelező)
      archive_topics:
        name: "Archiválás"
      archive_messages:
        name: "Áthelyezés az archívumba"
      move_messages_to_inbox:
        name: "Áthelyezés a bejövő üzenetek közé"
      unlist_topics:
        name: "Levétel a listáról"
      relist_topics:
        name: "Felvétel a listára"
      remove_tags:
        name: "Címkék eltávolítása"
      append_tags:
        name: "Címkék hozzáfűzése"
      replace_tags:
        name: "Címkék cseréje"
      delete_topics:
        name: "Törlés"
      update_category:
        name: "Kategória frissítése"
        description: "Válaszd ki az új kategóriát a kiválasztott témákhoz"
      reset_bump_dates:
        name: "Előrehozási dátum alaphelyzetbe állítása"
        description: "Állítsa vissza a téma bump dátumát az utolsó bejegyzés dátumára, ami befolyásolja a témalista sorrendjét"
      defer:
        name: "Megjelölés olvasatlanként"
        description: "Témák megjelölése olvasatlanként"
      update_notifications:
        name: "Értesítések frissítése"
        description: "Az értesítési szint módosítása Figyelés, Nyomon követés, Normál vagy Néma szintre."
    topic:
      filter_to:
        one: "%{count} bejegyzés a témában"
        other: "%{count} bejegyzés a témában"
      create: "Új téma"
      create_disabled_category: "Ebben a kategóriában nem hozhatsz létre témákat"
      create_disabled_tag: "Nem hozhat létre témákat ezzel a címkével"
      create_long: "Új téma létrehozása"
      open_draft: "Vázlat megnyitása"
      private_message: "Üzenet indítása"
      archive_message:
        help: "Üzenet áthelyezése az archívumba"
        title: "Archívum"
      move_to_inbox:
        title: "Áthelyezés a bejövő üzenetek közé"
        help: "Üzenet áthelyezése a Beérkezett üzenetek közé"
      defer:
        help: "Témák megjelölése olvasatlanként"
        title: "Megjelölés olvasatlanként"
      list: "Témák"
      new: "új téma"
      unread: "olvasatlan"
      new_topics:
        one: "%{count} új téma"
        other: "%{count} új téma"
      unread_topics:
        one: "%{count} olvasatlan téma"
        other: "%{count} olvasatlan téma"
      title: "Téma"
      invalid_access:
        title: "A téma privát"
        description: "Sajnáljuk, de nincs hozzáférése ehhez a témához."
        login_required: "Be kell jelentkeznie, hogy megtekinthesse ezt a témát."
      server_error:
        title: "A téma betöltése sikertelen"
        description: "Sajnos nem tudtuk betölteni a témát, valószínűleg kapcsolódási probléma miatt. Próbálja újra. Ha a probléma továbbra is fennáll, értesítsen minket."
      not_found:
        title: "A téma nem található"
        description: "Sajnos a téma nem található. Lehet, hogy egy moderátor törölte?"
      unread_posts:
        one: "%{count} nem olvasott bejegyzés van ebben a témában"
        other: "%{count} nem olvasott bejegyzés van ebben a témában"
      likes:
        one: "%{count} kedvelés van a témában"
        other: "%{count} kedvelés van a témában"
      back_to_list: "Vissza a témalistához"
      options: "Témabeállítások"
      show_links: "a témában szereplő hivatkozások megjelenítése"
      collapse_details: "téma részleteinek összecsukása"
      expand_details: "téma részleteinek kibontása"
      read_more_in_category: "Szeretne többet olvasni? Böngésszen más témák között a %{categoryLink} oldalon, vagy <a href='%{latestLink}'>tekintse meg a legújabb témákat</a>."
      read_more: "Szeretne többet olvasni? <a href='%{categoryLink}'>Összes kategória böngészése</a> vagy <a href='%{latestLink}'> legújabb témák megtekintése</a>."
      unread_indicator: "Egyetlen tag sem olvasta még a téma utolsó bejegyzését."
      participant_groups: "Résztvevő csoportok"
      read_more_MF: |
        { HAS_UNREAD_AND_NEW, select,
          true {
            { UNREAD, plural,
                 =0 {}
                one {Van <a href="{basePath}/unread"># olvasatlan</a>}
              other {Van <a href="{basePath}/unread"># olvasatlan</a>}
            }
            { NEW, plural,
                 =0 {}
                one { és <a href="{basePath}/new"># új</a> téma hátra,}
              other { és <a href="{basePath}/new"># új</a> téma hátra,}
            }
          }
          false {
            { UNREAD, plural,
                 =0 {}
                one {Van <a href="{basePath}/unread"># olvasatlan</a> téma hátra}
              other {Van <a href="{basePath}/unread"># olvasatlan</a> téma hátra,}
            }
            { NEW, plural,
                 =0 {}
                one {Van <a href="{basePath}/new"># új</a> téma hátra,}
              other {Van <a href="{basePath}/new"># új</a> téma hátra,}
            }
          }
          other {}
        }
        { HAS_CATEGORY, select,
          true { vagy böngéssz a témák között {categoryLink}}
          false { vagy <a href="{basePath}/latest">nézz szét a legújabb témák között</a>}
          other {}
        }
      created_at: "Létrehozva: %{date}"
      bumped_at: "Legutóbbi: %{date}"
      browse_all_categories_latest: "<a href='%{basePath}/categories'>Böngésszen a kategóriák között</a> vagy <a href='%{basePath}/latest'>nézze meg a legújabb témákat</a>."
      browse_all_categories_latest_or_top: "<a href='%{basePath}/categories'>Böngésszen a kategóriák között</a>, <a href='%{basePath}/latest'>nézze meg a legújabb témákat</a> vagy a legjobbakat:"
      browse_all_tags_or_latest: "<a href='%{basePath}/tags'>Böngésszen a címkék között</a>, vagy <a href='%{basePath}/latest'>nézze meg a legújabb témákat</a>."
      suggest_create_topic: Készen áll, hogy <a href>új beszélgetést kezdjen?</a>
      jump_reply: "Ugrás a hozzászólás eredeti helyére"
      jump_reply_aria: "Ugrás @%{username} bejegyzésére az eredeti helyén"
      jump_reply_button: "Ugrás a bejegyzéshez"
      deleted: "A téma törölve lett"
      slow_mode_update:
        title: "Lassú mód"
        select: "A felhasználók ennyi időnként csak egyszer tehetnek közzé bejegyzést:"
        description: "A gyorsan változó vagy vitás témák átgondolt megvitatásának elősegítése érdekében a felhasználóknak várniuk kell, mielőtt újra hozzászólnának ebben a témában."
        enable: "Engedélyezés"
        update: "Frissítés"
        enabled_until: "Engedélyezve eddig:"
        remove: "Letiltás"
        hours: "Óráig:"
        minutes: "Percig:"
        seconds: "Másodpercig:"
        durations:
          10_minutes: "10 percig"
          15_minutes: "15 percig"
          30_minutes: "30 percig"
          45_minutes: "45 percig"
          1_hour: "1 óráig"
          2_hours: "2 óráig"
          4_hours: "4 óráig"
          8_hours: "8 óráig"
          12_hours: "12 óráig"
          24_hours: "24 óráig"
          custom: "Egyéni időtartam"
      slow_mode_notice:
        duration: "Várjon ennyit a bejegyzések között ennél a témánál: %{duration}"
      topic_status_update:
        title: "Téma időzítése"
        save: "Időzítő beállítása"
        num_of_hours: "Órák száma:"
        num_of_days: "Napok száma:"
        remove: "Időzítő eltávolítása"
        publish_to: "Közzététel itt:"
        when: "Mikor:"
        time_frame_required: "Válasszon egy időkeretet"
        min_duration: "Az időtartamnak 0-nál nagyobbnak kell lennie"
        max_duration: "Az időtartamnak 20 évnél rövidebbnek kell lennie"
        duration: "Időtartam"
      publish_to_category:
        title: "Közzététel ütemezése"
      temp_open:
        title: "Megnyitás ideiglenesen"
      auto_reopen:
        title: "Téma automatikus megnyitása"
      temp_close:
        title: "Lezárás ideiglenesen"
      auto_close:
        title: "Téma automatikus lezárása"
        label: "Téma automatikus lezárása ennyi idő után:"
        error: "Adjon meg egy érvényes dátumot."
        based_on_last_post: "Nem zárul le a bejegyzés addig, amíg a legújabb üzenet legalább ennyi idős nem lesz."
      auto_close_after_last_post:
        title: "Téma automatikus bezárása az utolsó hozzászólás után"
      auto_delete:
        title: "Téma automatikus törlése"
      auto_bump:
        title: "Téma automatikus előrehozása"
      reminder:
        title: "Emlékeztető"
      auto_delete_replies:
        title: "Válaszok automatikus törlése"
      status_update_notice:
        auto_open: "Ez a téma %{timeLeft} automatikusan megnyílik."
        auto_close: "Ez a téma %{timeLeft} automatikusan lezárul."
        auto_publish_to_category: "Ez a téma a <a href=%{categoryUrl}>#%{categoryName}</a> %{timeLeft} lesz közzétéve"
        auto_close_after_last_post: "Ez a téma az utolsó válasz után %{duration} idővel zár le."
        auto_delete: "Ez a téma %{timeLeft} múlva automatikusan törölve lesz."
        auto_bump: "Ez a téma %{timeLeft} automatikusan előre lesz hozva."
        auto_reminder: "Emlékeztetni fog erről a témáról %{timeLeft} múlva."
        auto_delete_replies: "A témában adott válaszok %{duration} után automatikusan törlődnek."
      auto_close_title: "Automatikus lezárási beállítások"
      auto_close_immediate:
        one: "A téma utolsó bejegyzése már %{count} órás, ezért a téma azonnal lezárásra kerül."
        other: "A téma utolsó bejegyzése már %{count} órás, ezért a téma azonnal lezárásra kerül."
      auto_close_momentarily:
        one: "A téma utolsó bejegyzése már %{count} órás, ezért a téma hamarosan lezárásra kerül."
        other: "A téma utolsó bejegyzése már %{count} órás, ezért a téma hamarosan lezárásra kerül."
      timeline:
        back: "Vissza"
        back_description: "Vissza az utolsó olvasatlan bejegyzéshez"
        replies_short: "%{current} / %{total}"
      progress:
        title: téma állapota
        jump_prompt: "ugrás..."
        jump_prompt_of:
          one: "a %{count} bejegyzésből"
          other: "a %{count} bejegyzésből"
        jump_prompt_long: "Ugrás..."
        jump_prompt_to_date: "mostanáig"
        jump_prompt_or: "vagy"
      notifications:
        title: a témáról érkező értesítések gyakoriságának módosítása
        reasons:
          mailing_list_mode: "Engedélyezte a levelezőlista módot, ezért értesítést fog kapni e-mailben a téma válaszairól."
          "3_10": "Értesítést fog kapni, mert figyeli a téma egyik címkéjét."
          "3_10_stale": "Értesítést fog kapni, mert figyeli a téma egyik címkéjét."
          "3_6": "Értesítést fog kapni, mert figyeli ezt a kategóriát."
          "3_6_stale": "Értesítéseket fog kapni, mert korábban ezt a kategóriát nézte."
          "3_5": "Értesítést fog kapni, mert automatikusan figyelni kezdte ezt a témát."
          "3_2": "Értesítést fog kapni, mert figyeli ezt a témát."
          "3_1": "Értesítést fog kapni, mert Ön hozta létre ezt a témát."
          "3": "Értesítést fog kapni, mert figyeli ezt a témát."
          "2_8": "Látni fogja az új válaszok számát, mert követi ezt a kategóriát."
          "2_8_stale": "Látni fogja az új válaszok számát, mert valamikor követte ezt a kategóriát."
          "2_4": "Látni fogja az új válaszok számát, mert válaszolt ebben a témában."
          "2_2": "Látni fogja az új válaszok számát, mert követi ezt a témát."
          "2": 'Látni fogja az új válaszok számát, mert <a href="%{basePath}/u/%{username}/preferences/notifications">olvassa ezt a témát</a>.'
          "1_2": "Értesítve lesz, ha valaki megemlíti a @nevét vagy válaszol Önnek."
          "1": "Értesítve lesz, ha valaki megemlíti a @nevét vagy válaszol Önnek."
          "0_7": "Nem kap értesítést erről a kategóriáról."
          "0_2": "Nem kap értesítést erről a témáról."
          "0": "Nem kap értesítést erről a témáról."
        watching_pm:
          title: "Figyelés"
          description: "Értesítést kap minden erre az üzenetre érkező új válaszról és látni fogja az új válaszok számát."
        watching:
          title: "Figyelés"
          description: "Értesítést kap minden ebbe a témára érkező új válaszról és látni fogja az új válaszok számát."
        tracking_pm:
          title: "Követés"
          description: "Látni fogja az erre az üzenetre érkező válaszok számát. Értesítést fog kapni ha valaki említi a @nevét vagy válaszol Önnek."
        tracking:
          title: "Követés"
          description: "Látni fogja az ebbe a témába érkező válaszok számát. Értesítést fog kapni ha valaki említi a @nevét vagy válaszol Önnek."
        regular:
          title: "Normál"
          description: "Értesítve lesz, ha valaki megemlíti a @nevét vagy válaszol Önnek."
        regular_pm:
          title: "Normál"
          description: "Értesítve lesz, ha valaki megemlíti a @nevét vagy válaszol Önnek."
        muted_pm:
          title: "Némítás"
          description: "Egyáltalán nem fog értesítést kapni erről az üzenetről."
        muted:
          title: "Némítás"
          description: "Egyáltalán nem fog semmilyen értesítést kapni erről a témáról és a legújabbak között sem nem fog megjelenni."
      actions:
        title: "Műveletek"
        recover: "Téma törlésének visszavonása"
        delete: "Téma törlése"
        open: "Téma megnyitása"
        close: "Téma lezárása"
        multi_select: "Bejegyzések kiválasztása…"
        slow_mode: "Lassú mód beállítása…"
        timed_update: "Téma időzítőjének beállítása…"
        pin: "Téma kitűzése…"
        unpin: "Téma kitűzésének megszüntetése…"
        unarchive: "Téma archiválásának megszüntetése"
        archive: "Téma archiválása"
        invisible: "Téma listázásnak megszüntetése"
        visible: "Téma listázása"
        reset_read: "Olvasási adatok alaphelyzetbe állítása"
        make_public: "Nyílvános téma létrehozása..."
        make_private: "Személyes üzenet írása"
        reset_bump_date: "Előrehozási dátum alaphelyzetbe állítása"
      feature:
        pin: "Téma kitűzése"
        unpin: "Téma kitűzésének megszüntetése"
        pin_globally: "Témakör globális kitűzése"
        make_banner: "Kiemelt téma létrehozása"
        remove_banner: "Kiemelt téma eltávolítása"
      reply:
        title: "Válasz"
        help: "kezdjen el választ írni ehhez a témához"
      share:
        title: "Téma megosztása"
        extended_title: "Hivatkozás megosztása"
        help: "téma hivatkozásának megosztása"
        instructions: "Téma hivatkozásának megosztása:"
        copied: "Témahivatkozás másolva."
        restricted_groups:
          one: "Csak a csoport tagjai számára látható: %{groupNames}"
          other: "Csak a csoportok tagjai számára látható: %{groupNames}"
        invite_users: "Meghívás"
      print:
        title: "Nyomtatás"
        help: "A téma nyomtatóbarát változatának megnyitása"
      flag_topic:
        title: "Megjelölés"
        help: "privátként jelezze ezt a témát, vagy küldjön személyes üzenetet róla"
        success_message: "Sikeresen megjelölte ezt a témát."
      make_public:
        title: "Átalakítás nyilvános témává"
        choose_category: "Kérjük, válasszon kategóriát a nyilvános témához:"
      feature_topic:
        title: "Téma kiemelése"
        pin: "Ez a téma a %{categoryLink} kategória tetején jelenjen meg, amíg"
        unpin: "Téma eltávolítása a(z) %{categoryLink} kategória elejéről."
        unpin_until: "Téma eltávolítása a(z) %{categoryLink} kategória elejéről, vagy várjon amíg <strong>%{until}</strong>."
        pin_note: "A felhasználók saját maguk számára feloldhatják a témát."
        pin_validation: "A téma kitűzéséhez dátum szükséges."
        not_pinned: "Nincsenek kiemelt témák a(z) %{categoryLink} kategóriában. "
        already_pinned:
          one: "A %{categoryLink}kategóriában jelenleg rögzített témák: <strong class='badge badge-notification unread'>%{count}</strong>"
          other: "A %{categoryLink}kategóriában jelenleg rögzített témák: <strong class='badge badge-notification unread'>%{count}</strong>"
        pin_globally: "Ez a téma a kategória tetején jelenjen meg, amíg"
        confirm_pin_globally:
          one: "Jelenleg %{count} kítűzött témája van. A túl sok kiemelt téma megzavarhatja az új vagy névtelen felhasználókat. Biztos, hogy kitűz egy újabb témát ebben a kategóriában?"
          other: "Jelenleg %{count} kítűzött témája van. A túl sok kiemelt téma megzavarhatja az új vagy névtelen felhasználókat. Biztos, hogy kitűz egy újabb témát ebben a kategóriában?"
        unpin_globally: "Távolítsa el ezt a témát az összes téma listájának tetejéről."
        unpin_globally_until: "Távolítsa el ezt a témát a kategória elejéről, vagy várjon amíg <strong>%{until}</strong>."
        global_pin_note: "A felhasználók saját maguk számára feloldhatják a témát."
        not_pinned_globally: "Nincsenek globálisan rögzített témák."
        already_pinned_globally:
          one: "Jelenleg globálisan kitűzött témák: <strong class='badge badge-notification unread'>%{count}</strong>"
          other: "Jelenleg globálisan kítűzött témák: <strong class='badge badge-notification unread'>%{count}</strong>"
        make_banner: "Tegye ezt a témát szalaghirdetéssé, amely minden oldal tetején megjelenik."
        remove_banner: "Távolítsa el az összes oldal tetején megjelenő bannert."
        banner_note: "A felhasználók a banner bezárásával elküldhetik a bannert. Egyszerre csak egy téma lehet banneren."
        no_banner_exists: "Nincs banner téma."
        banner_exists: "Jelenleg <strong class='badge badge-notification unread'>van</strong> kiemelt téma."
      inviting: "Meghívás…"
      automatically_add_to_groups: "Ez a meghívó ezekhez a csoportokhoz való hozzáférést is tartalmazza:"
      invite_private:
        title: "Meghívás személyes üzenetváltáshoz"
        email_or_username: "A meghívott e-mail-címe vagy felhasználóneve"
        email_or_username_placeholder: "e-mail-cím vagy felhasználónév"
        action: "Meghívás"
        success: "Meghívtuk a felhasználót, hogy vegyen részt ebben az üzenetben."
        success_group: "Meghívtuk a csoportot, hogy vegyen részt ebben az üzenetben."
        error: "Sajnos hiba történt a felhasználó meghívása során."
        not_allowed: "Sajnos a felhasználót nem lehet meghívni."
        group_name: "csoport neve"
      controls: "Témavezérlők"
      invite_reply:
        title: "Meghívás"
        username_placeholder: "felhasználónév"
        action: "Meghívó küldése"
        help: "mások meghívása ebbe a témába e-mailben vagy értesítéssel"
        to_forum: "Küldünk egy rövid e-mailt, amely lehetővé teszi, hogy a barátja azonnal és egyszerűen csatlakozni tudjon egy hivatkozásra kattintva."
        discourse_connect_enabled: "Adja meg a témába meghívandó személy felhasználónevét."
        to_topic_blank: "Adja meg a témába meghívandó személy felhasználónevét vagy e-mail-címét."
        to_topic_email: "Megadott egy e-mail-címet. Erre küldünk egy rövid e-mailt, amely lehetővé teszi, hogy a barátja azonnal és egyszerűen csatlakozni tudjon egyetlen hivatkozásra kattintva."
        to_topic_username: "Megadott egy felhasználónevet. Erre küldünk egy hivatkozást tartalmazó értesítést, amely meghívja őt ebbe a témába."
        to_username: "Adja meg a meghívandó személy felhasználónevét. Erre küldünk egy hivatkozást tartalmazó értesítést, amely meghívja őt ebbe a témába."
        email_placeholder: "név@example.com"
        success_email: "Meghívót küldtünk <b>%{invitee}</b> részére. Értesítjük, ha elfogadta a meghívót. Ellenőrizze a meghívók fület a felhasználói oldalán, hogy nyomon kövesse a meghívásait."
        success_username: "Meghívtuk ezt a felhasználót, hogy vegyen részt ebben a témában."
        error: "Sajnáljuk, hogy nem tudtuk meghívni ezt a személyt. Talán már meghívták? (A meghívások száma korlátozott)"
        success_existing_email: "Már létezik felhasználó ezzel az e-mail-címmel: <b>%{emailOrUsername}</b>. Meghívtuk a felhasználót, hogy vegyen részt ebben a témában zajló beszélgetésben."
      login_reply: "Jelentkezzen be, hogy válaszolhasson"
      filters:
        n_posts:
          one: "%{count} bejegyzés"
          other: "%{count} bejegyzés"
        cancel: "Szűrő eltávolítása"
      move_to:
        title: "Áthelyezés ide:"
        action: "áthelyezés ide:"
        error: "Hiba történt a bejegyzések áthelyezése során."
      split_topic:
        title: "Áthelyezés új témába"
        action: "áthelyezés új témába"
        topic_name: "Új téma címe"
        radio_label: "Új téma"
        error: "Hiba történt a bejegyzések új témába történő áthelyezése során."
        instructions:
          one: "Egy új témát fog létrehozni, és feltölti a kiválasztott hozzászólással."
          other: "Egy új témát fog létrehozni, és feltölti azt a kiválasztott <b>%{count}</b> hozzászólással."
      merge_topic:
        title: "Áthelyezés egy meglévő témába"
        action: "áthelyezés egy meglévő témába"
        error: "Hiba történt a bejegyzések abba a témába történő áthelyezése során."
        radio_label: "Meglévő téma"
        instructions:
          one: "Válassza ki azt a témát, ahová áthelyezi a hozzászólást."
          other: "Válassza ki azt a témát, ahová áthelyezi a(z) <b>%{count}</b> hozzászólást."
        chronological_order: "időrendi sorrend megőrzése az összevonás után"
      move_to_new_message:
        title: "Áthelyezés az új üzenethez"
        action: "áthelyezés az új üzenethez"
        message_title: "Új üzenet címe"
        radio_label: "Új üzenet"
        participants: "Résztvevők"
        instructions:
          one: "Új üzenet létrehozására készül, amelyet a kiválasztott bejegyzéssel fog megtölteni."
          other: "Új üzenet létrehozására készül, amelyet a kiválasztott <b>%{count}</b> bejegyzéssel fog megtölteni."
      move_to_existing_message:
        title: "Áthelyezés egy meglévő üzenethez"
        action: "áthelyezés egy meglévő üzenethez"
        radio_label: "Meglévő üzenet"
        participants: "Résztvevők"
        instructions:
          one: "Válassza ki azt az üzenetet, ahová áthelyezi a hozzászólást."
          other: "Válassza ki azt a üzenetet, ahová áthelyezi a(z) <b>%{count}</b> hozzászólást."
      merge_posts:
        title: "Kiválasztott bejegyzések összevonása"
        action: "kiválasztott bejegyzések összevonása"
        error: "Hiba történt a kiválasztott hozzászólások összevonása során."
      publish_page:
        title: "Oldal közzététele"
        publish: "Közzététel"
        description: "Amikor egy témát oldalanként közzéteszünk, az URL-címe megosztható, és egyéni stílusban jelenik meg."
        slug: "URL slug"
        public: "Nyilvános"
        public_description: "Az emberek akkor is láthatják az oldalt, ha a kapcsolódó téma privát."
        publish_url: "Az oldaladat a következő címen tették közzé:"
        topic_published: "Az témád a következő címen jelent meg:"
        preview_url: "Az oldaladat a következő címen tesszük közzé:"
        invalid_slug: "Sajnáljuk, ezt az oldalt nem lehet közzétenni."
        unpublish: "Közzététel visszavonása"
        unpublished: "Az oldal közzététele vissza lett vonva, már nem érhető el."
        publishing_settings: "Közzétételi beállítások"
      change_owner:
        title: "Tulajdonosváltás"
        action: "tulajdonjog módosítása"
        error: "Hiba történt a bejegyzések átruházása során."
        placeholder: "az új tulajdonos felhasználóneve"
        instructions:
          one: "Válasszon egy új tulajdonost a bejegyzéshez <b>@%{old_user}</b>"
          other: "Válasszon egy új tulajdonost a %{count} bejegyzéshez <b>@%{old_user}</b>"
        instructions_without_old_user:
          one: "Válasszon új tulajdonost a bejegyzéshez"
          other: "Válasszon új tulajdonost a következő bejegyzéskhez: %{count}"
      change_timestamp:
        title: "Időbélyeg módosítása"
        action: "időbélyeg módosítása"
        invalid_timestamp: "Az időbélyegnek nem lehet jövőbeli dátuma."
        error: "Hiba történt a téma időbélyegének módosításakor."
        instructions: "Válaszd ki a téma új időbélyegzőjét. A téma hozzászólásai frissülnek, hogy ugyanezzel az időkülönbséggel legyenek."
      multi_select:
        select: "kiválasztás"
        selected: "kiválasztva (%{count})"
        select_post:
          label: "kiválasztás"
          title: "Bejegyzés hozzáadása a kiválasztáshoz"
        selected_post:
          label: "kiválasztott"
          title: "Kattintson a bejegyzés eltávolításához a kiválasztásból"
        select_replies:
          label: "kiválasztás válaszokkal együtt"
          title: "A hozzászólás és összes válaszának hozzáadása a kiválasztáshoz"
        select_below:
          label: "Kiválasztás az alatt lévőkkel együtt"
          title: "A bejegyzés és az összes utána következő hozzáadása a kiválasztáshoz"
        delete: kiválasztottak törlése
        cancel: kiválasztások visszavonása
        select_all: összes kiválasztása
        deselect_all: kiválasztások törlése
        description:
          one: Kiválasztott <b>%{count}</b> bejegyzést.
          other: "Kiválasztott <b>%{count}</b> bejegyzést."
      deleted_by_author_simple: "(a szerző törölte a témát)"
    post_list:
      title: "Legújabb bejegyzések"
      empty: "Nincsenek bejegyzések"
      aria_post_number: "%{title} - %{postNumber} bejegyzés"
    post:
      confirm_delete: "Biztos, hogy törli ezt a bejegyzést?"
      quote_reply: "Idézet"
      quote_reply_shortcut: "Idézet (vagy használd a q gombot)"
      quote_edit: "Szerkesztés"
      quote_edit_shortcut: "Szerkesztés (vagy használd az e gombot)"
      quote_copy: "Idézet másolása"
      quote_copied_to_clibboard: "Az idézet a vágólapra másolva"
      quote_share: "Megosztás"
      edit_reason: "Ok: "
      post_number: "%{number}. bejegyzés"
      ignored: "Letiltott tartalom"
      wiki_last_edited_on: "wiki utoljára szerkesztve: %{dateTime}"
      last_edited_on: "Utoljára szerkesztve: %{dateTime}"
      edit_history: "Szerkesztési előzmények"
      reply_as_new_topic: "Válasz kapcsolódó témaként"
      reply_as_new_private_message: "Válasz új üzenetként ugyanazoknak a címzetteknek"
      continue_discussion: "A beszélgetés folytatása a %{postLink} oldalról:"
      follow_quote: "ugrás az idézett bejegyzéshez"
      show_full: "Teljes bejegyzés megtekintése"
      show_hidden: "Letiltott tartalom megtekintése"
      deleted_by_author_simple: "(szerző által törölve)"
      collapse: "összecsukás"
      load_more_replies: "további válaszok betöltése"
      sr_collapse_replies: "A beágyazott válaszok összecsukása"
      sr_load_more_replies: "További beágyazott válaszok betöltése"
      sr_date: "Közlés dátuma"
      sr_expand_replies:
        one: "Ennek a bejegyzésnek %{count} válasza van"
        other: "Ennek a bejegyzésnek %{count} válasza van"
      expand_collapse: "kibontás/összecsukás"
      sr_below_embedded_posts_description: "Bejegyzés válaszok #%{post_number}"
      sr_embedded_reply_description: "@%{username} válaszolt ehhez a bejegyzéshez #%{post_number}"
      locked: "egy munkatárs zárolta ezt a bejegyzést a szerkesztéstől"
      gap:
        one: "%{count} rejtett válasz megtekintése"
        other: "%{count} rejtett válasz megtekintése"
      sr_reply_to: "Válasz a posztra%{post_number}által%{username}"
      link_clicked:
        one: "%{count} kattintás a linkre"
        other: "%{count} kattintás a linkre"
      notice:
        new_user: "Ez az első alkalom, hogy %{user} bejegyzést tett közzé – üdvözöljük a közösségünkben!"
        returning_user: "Már egy ideje nem láttuk a %{user} felhasználót - az utolsó bejegyzési ideje: %{time}"
        custom_created_by: "(hozzáadta: %{userLinkHTML})"
      unread: "A bejegyzés olvasatlan"
      has_replies:
        one: "%{count} válasz"
        other: "%{count} válasz"
      has_replies_count: "%{count}"
      unknown_user: "(ismeretlen/törölt felhasználó)"
      has_likes_title:
        one: "%{count} embernek tetszett ez a bejegyzés"
        other: "%{count} embernek tetszett ez a bejegyzés"
      has_likes_title_only_you: "kedvelte ezt a bejegyzést"
      has_likes_title_you:
        one: "Önön kívül még %{count} embernek tetszett ez a bejegyzés"
        other: "Önön kívül még %{count} embernek tetszett ez a bejegyzés"
      sr_post_like_count_button:
        one: "%{count} felhasználónak tetszett ez a bejegyzés. Kattintson a megtekintéshez"
        other: "%{count} felhasználónak tetszett ez a bejegyzés. Kattintson a megtekintéshez"
      sr_post_read_count_button:
        one: "%{count} felhasználó elolvasta ezt a bejegyzést. Kattintson a megtekintéshez"
        other: "%{count} felhasználó elolvasta ezt a bejegyzést. Kattintson a megtekintéshez"
      filtered_replies_hint:
        one: "Felhasználó tekintette meg a bejegyzést és válaszait"
        other: "Felhasználó tekintette meg a bejegyzés és %{count} válaszát"
      filtered_replies_viewing:
        one: "%{count} megnézése és válaszolás"
        other: "%{count} megnézése és válaszolás"
      in_reply_to: "Szülőbejegyzés betöltése"
      view_all_posts: "Az összes válasz megtekintése"
      badge_granted_tooltip: "%{username} megkapta a „%{badge_name}” jelvényt ezért a bejegyzésért!"
      errors:
        create: "Sajnos hiba történt a bejegyzése létrehozása során. Próbálja újra."
        edit: "Sajnos hiba történt a bejegyzése szerkesztése során. Próbálja újra."
        upload: "Sajnos hiba történt a %{file_name} feltöltése során. Próbáld újra."
        backup_too_large: "Sajnálom, a biztonsági mentés mérete túl nagy."
        file_too_large: "Sajnos ez a fájl túl nagy (a maximális méret %{max_size_kb} kB). Töltse fel a nagyméretű fájlt egy felhős megosztási szolgáltatásba, majd illessze be annak a hivatkozását."
        file_size_zero: "Sajnos úgy tűnik, hogy valami hiba történt, a feltöltendő fájl 0 bájtos. Próbálja újra."
        file_too_large_humanized: "Sajnos ez a fájl túl nagy (a maximális méret %{max_size}). Töltse fel a nagyméretű fájlt egy felhőmegosztó szolgáltatásba, majd illessze be annak a linkjét."
        too_many_uploads: "Sajnos egyszerre csak egy fájlt tölthet fel."
        too_many_dragged_and_dropped_files:
          one: "Sajnos egyszerre csak %{count} fájlt tölthetsz fel."
          other: "Sajnos egyszerre csak %{count} fájlt tölthetsz fel."
        upload_not_authorized: "Sajnos a feltölteni kívánt fájl nem engedélyezett (engedélyezett kiterjesztések: %{authorized_extensions})."
        no_uploads_authorized: "Sajnos nincs engedélyezve a fájlok feltöltése."
        image_upload_not_allowed_for_new_user: "Sajnos az új felhasználók nem tölthetnek fel képeket."
        attachment_upload_not_allowed_for_new_user: "Sajnos az új felhasználók nem tölthetnek fel mellékleteket."
        attachment_download_requires_login: "Sajnos be kell jelentkeznie, hogy letölthesse a mellékleteket."
      cancel_composer:
        confirm: "Mit szeretnél csinálni a bejegyzéseddel?"
        discard: "Elvetés"
        save_draft: "Vázlat mentése későbbre"
        keep_editing: "Szerkesztés tovább"
      via_email: "ez a válasz e-mailben érkezett"
      via_auto_generated_email: "ez a bejegyzés egy automatikusan előállított e-mailen keresztül érkezett"
      whisper: "ez a hozzászólás egy privát suttogás a moderátorok számára."
      whisper_groups: "ez a bejegyzés privát suttogás, amelyet csak %{groupNames}láthat"
      wiki:
        about: "ez a bejegyzés egy wiki"
      few_likes_left: "Köszönjük, hogy aktívan osztja a kedveléseket! Már csak néhány kiosztható kedvelése maradt mára."
      controls:
        reply: "kezdjen el választ írni ehhez a bejegyzéshez"
        like_action: "Kedvelés"
        like: "bejegyzés kedvelése"
        has_liked: "kedvelte ezt a bejegyzést"
        read_indicator: "tagok, akik elolvasták ezt a bejegyzést"
        undo_like_action: "Kedvelés visszavonása"
        undo_like: "kedvelés visszavonása"
        edit: "bejegyzés szerkesztése"
        edit_action: "Szerkesztés"
        edit_anonymous: "Sajnos be kell jelentkeznie, hogy szerkeszthesse ezt a bejegyzést."
        flag_action: "Jelölés"
        flag: "privátként jelezze ezt a bejegyzést, vagy küldjön személyes üzenetet róla"
        anonymous_flag: "email küldése egy stábtagnak, hogy jelölje meg ezt a bejegyzést"
        delete_action: "Bejegyzés törlése"
        delete: "bejegyzés törlése"
        undelete_action: "Bejegyzés visszavonása"
        undelete: "bejegyzés visszaállítása"
        share_action: "Megosztás"
        share: "bejegyzés hivatkozásának megosztása"
        copy_action: "Link másolása"
        copy_title: "másolja a bejegyzés linkjét a vágólapra"
        link_copied: "Link másolva!"
        more: "Több"
        delete_replies:
          confirm: "A hozzászólásra adott válaszokat is törölni akarja?"
          direct_replies:
            one: "Igen, és %{count} válasz"
            other: "Igen, és %{count} válasz"
          all_replies:
            one: "Igen, és %{count} válasz"
            other: "Igen, és %{count} válasz"
          just_the_post: "Nem, csak ezt a bejegyzést"
        admin: "bejegyzés-adminisztrátori műveletek"
        admin_action: "Adminisztrátor"
        permanently_delete: "Végleges törlés"
        permanently_delete_confirmation: "Biztos, hogy végleg törölni szeretné ezt a bejegyzést? Nem fogja tudni visszaállítani."
        wiki: "Wiki létrehozása"
        unwiki: "Wiki eltávolítása"
        convert_to_moderator: "Stábszín hozzáadása"
        revert_to_regular: "Stábszín eltávolítása"
        rebake: "HTML újjáépítése"
        publish_page: "Oldal közzététele"
        unhide: "Elrejtés visszavonása"
        change_owner: "Tulajdonjog módosítása"
        grant_badge: "Jelvény adományozása"
        lock_post: "Bejegyzés zárolása"
        lock_post_description: "megakadályozza, hogy a hozzászóló szerkessze ezt a bejegyzést"
        unlock_post: "Bejegyzés zárolásának feloldása"
        unlock_post_description: "engedélyezi a hozzászólónak a bejegyzés szerkesztését"
        delete_topic_disallowed_modal: "Nincs jogosultsága a téma törlésére. Ha valóban töröltetni szeretné, indoklással együtt küldjön jelzést a moderátorok felé."
        delete_topic_disallowed: "nincs jogosultsága a téma törlésére"
        delete_topic_confirm_modal:
          one: "Ez a téma jelenleg több mint %{count} megtekintéssel rendelkezik, és népszerű keresési cél lehet. Biztosan törli ezt a témát, ahelyett, hogy javítaná?"
          other: "Ez a téma jelenleg több mint %{count} megtekintéssel rendelkezik, és népszerű keresési cél lehet. Biztosan törli ezt a témát, ahelyett, hogy javítaná?"
        delete_topic_confirm_modal_yes: "Igen, a téma törlése"
        delete_topic_confirm_modal_no: "Nem, a téma megtartása"
        delete_topic_error: "Hiba történt a téma törlése közben"
        delete_topic: "téma törlése"
        add_post_notice: "Hivatalos közlemény hozzáadása..."
        change_post_notice: "Hivatalos közlemény módosítása…"
        delete_post_notice: "Hivatalos közlemény törlése"
        remove_timer: "időzítő eltávolítása"
        edit_timer: "időzítő szerkesztése"
      actions:
        people:
          like:
            one: "kedvelve"
            other: "kedvelve"
          read:
            one: "olvasd ezt el"
            other: "olvasd ezt el"
          like_capped:
            one: "és még %{count} embernek tetszett"
            other: "és még %{count} embernek tetszett"
          read_capped:
            one: "és %{count} másik ember olvasta ezt"
            other: "és %{count} másik ember olvasta ezt"
          sr_post_likers_list_description: "felhasználók, akiknek tetszett ez a bejegyzés"
          sr_post_readers_list_description: "felhasználók, akik elolvasták ezt a bejegyzést"
        by_you:
          off_topic: "Megjelölte nem a témához tartozóként"
          spam: "Megjelölte kéretlenként"
          inappropriate: "Ezt ide nem illőnek jelölte."
          illegal: "Megjelölted illegálisnak"
          notify_moderators: "Moderálásra jelölted"
          notify_user: "Üzenetet küldtél ennek a felhasználónak"
          custom: "Ezt a témát %{custom} jelölte meg"
      delete:
        confirm:
          one: "Biztosan törlöd ezt a bejegyzést?"
          other: "Biztosan törlöd ezt a %{count} bejegyzést?"
      merge:
        confirm:
          one: "Biztos, hogy egyesíteni szeretné ezeket a bejegyzéseket?"
          other: "Biztos, hogy egyesíteni szeretnéd ezt a %{count} bejegyzést?"
      revisions:
        controls:
          first: "Első felülvizsgálat"
          previous: "Előző felülvizsgálat"
          next: "Következő felülvizsgálat"
          last: "Utolsó felülvizsgálat"
          hide: "Átdolgozás elrejtése"
          show: "Mutassa a felülvizsgálatot"
          destroy: "Felülvizsgálatok törlése"
          destroy_confirm: "Biztosan törölni szeretné a bejegyzés összes változatát? Ez a művelet végleges."
          revert: "Visszatérés a %{revision}verzióhoz"
          edit_wiki: "Wiki szerkesztése"
          edit_post: "Bejegyzés szerkesztése"
          comparing_previous_to_current_out_of_total: "<strong>%{previous}</strong> %{icon} <strong>%{current}</strong> / %{total}"
        displays:
          inline:
            title: "Mutassa be a renderelt kimenetet kiegészítésekkel és eltávolításokkal"
            button: "HTML"
          side_by_side:
            title: "Mutassa meg egymás mellett a renderelt kimeneti különbségeket"
            button: "HTML"
          side_by_side_markdown:
            title: "Mutassa meg egymás mellett a nyers forrásdiff-eket"
            button: "Nyers"
      raw_email:
        displays:
          raw:
            title: "A nyers e-mail megjelenítése"
            button: "Nyers"
          text_part:
            title: "Az e-mail szöveges részének megjelenítése"
            button: "Üzenet"
          html_part:
            title: "Az e-mail HTML részének megjelenítése"
            button: "HTML"
      bookmarks:
        create: "Könyvjelző létrehozása"
        create_for_topic: "Könyvjelző létrehozása a témához"
        edit: "Könyvjelző szerkesztése"
        edit_for_topic: "A téma könyvjelzőjének szerkesztése"
        updated: "Frissítve"
        name: "Név"
        name_placeholder: "Mire való ez a könyvjelző?"
        name_input_label: "Könyvjelző neve"
        set_reminder: "Emlékeztess"
        options: "Beállítások"
        actions:
          delete_bookmark:
            name: "Könyvjelző törlése"
            description: "Eltávolítja a könyvjelzőt a profiljából, és leállítja a könyvjelző összes emlékeztetőjét"
          edit_bookmark:
            name: "Könyvjelző szerkesztése"
            description: "Szerkessze a könyvjelző nevét, vagy módosítsa az emlékeztető dátumát és idejét"
          clear_bookmark_reminder:
            name: "Emlékeztető törlése"
            description: "Törölje az emlékeztető dátumát és időpontját"
          pin_bookmark:
            name: "Könyvjelző rögzítése"
            description: "Rögzítse a könyvjelzőt. Ezzel a könyvjelzőlista tetején fog megjelenni."
          unpin_bookmark:
            name: "Könyvjelző rögzítésének feloldása"
            description: "Oldja fel a könyvjelző rögzítését. A továbbiakban nem jelenik meg a könyvjelzőlista tetején."
      filtered_replies:
        viewing_posts_by: "%{post_count} bejegyzéseinek megtekintése"
        viewing_subset: "Néhány válasz össze van csukva"
        viewing_summary: "Téma legjobb válaszainak megtekintése"
        post_number: "%{username}, #%{post_number}bejegyzés"
        show_all: "Mutasd mindet"
      share:
        title: "Megosztás #%{post_number}"
        instructions: "Bejegyzés hivatkozásának megosztása:"
    category:
      none: "(nincs kategória)"
      all: "Minden kategória"
      choose: "kategória&hellip;"
      edit: "Szerkesztés"
      edit_title: "Kategória szerkesztése"
      edit_dialog_title: "Szerkesztés: %{categoryName}"
      view: "Témák megjelenítése a kategóriában"
      back: "Vissza a kategóriához"
      general: "Általános"
      settings: "Beállítások"
      topic_template: "Sablon"
      tags: "Címkék"
      tags_allowed_tags: "Korlátozza ezeket a címkéket erre a kategóriára:"
      tags_allowed_tag_groups: "Korlátozza ezeket a címkecsoportokat erre a kategóriára:"
      tags_placeholder: "(Nem kötelező) az engedélyezett címkék listája"
      tags_tab_description: "A fent meghatározott címkék és címkecsoportok csak ebben a kategóriában és más kategóriákban lesznek elérhetők, amelyek szintén meghatározzák azokat. Más kategóriákban nem használhatók."
      tag_groups_placeholder: "(Nem kötelező) az engedélyezett címkecsoportok listája"
      manage_tag_groups_link: "Címkecsoportok kezelése"
      allow_global_tags_label: "Más címkéket is engedélyezhet"
      required_tag_group:
        description: "Az új témáknak címkecsoportokból származó címkékkel kell rendelkezniük:"
        delete: "Törlés"
        add: "Szükséges címkecsoport hozzáadása"
        placeholder: "címkecsoport kiválasztása..."
      topic_featured_link_allowed: "Kiemelt hivatkozások engedélyezése ebben a kategóriában"
      delete: "Kategória törlése"
      create: "Új kategória"
      create_long: "Új kategória létrehozása"
      save: "Kategória mentése"
      slug: "Kategória URL-végződés"
      slug_placeholder: "(Nem kötelező) kötőjeles-szavak az URL-hez"
      creation_error: Hiba lépett fel a kategória létrehozása során!
      save_error: Hiba lépett fel a kategória mentése során!
      name: "Kategória neve"
      description: "Leírás"
      logo: "Kategória képe"
      logo_dark: "Sötét üzemmód kategória logó képe"
      background_image: "Kategória háttérképe"
      background_image_dark: "Sötét kategória háttérképe"
      badge_colors: "Jelvény színek"
      background_color: "Háttér színe"
      foreground_color: "Előtér színe"
      color_used: "Használt szín"
      predefined_colors: "Előre definiált színválaszték"
      name_placeholder: "Maximum egy vagy két szó"
      color_placeholder: "Bármilyen webes szín"
      delete_confirm: "Biztosan törölni szeretnéd ezt a kategóriát?"
      delete_error: "Hiba lépett fel a kategória törlése során!"
      list: "Kategóriák listázása"
      no_description: "Kérünk adj meg egy leírást ennek a kategóriának!"
      change_in_category_topic: "Leírás szerkesztése"
      already_used: "Ezt a színt már egy másik kategória is használja."
      security: "Biztonság"
      security_add_group: "Csoport hozzáadása"
      permissions:
        group: "Csoport:"
        see: "Megtekintés"
        reply: "Válasz"
        create: "Létrehozás"
        no_groups_selected: "Egyetlen csoport sem kapott hozzáférést; ez a kategória csak a személyzet számára lesz látható."
        everyone_has_access: 'Ez a kategória nyilvános, mindenki láthatja, válaszolhat és hozzászólásokat hozhat létre. A jogosultságok korlátozásához távolítson el egy vagy több, a "mindenki" csoportnak megadott jogosultságot.'
        toggle_reply: "Válasz engedély bekapcsolása"
        toggle_full: "Készítés engedély bekapcsolása"
        inherited: 'Ez a jogosultság a "mindenki"-től örökölhető'
      special_warning: "Figyelmeztetés: Ez a kategória egy előre beírt kategória, és a biztonsági beállítások nem szerkeszthetők. Ha nem kívánja használni ezt a kategóriát, az újrahasznosítás helyett törölje."
      uncategorized_security_warning: "Ez a kategória különleges. Célja, hogy olyan témákat tartson meg, amelyeknek nincs kategóriája; nem rendelkezhet biztonsági beállításokkal."
      uncategorized_general_warning: 'Ez a kategória különleges. Alapértelmezett kategóriaként használatos az új témákhoz, amelyeknél nincs kategória kiválasztva. Ha meg akarja akadályozni ezt a viselkedést, és ki akarja kényszeríteni a kategória kiválasztását, <a href="%{settingLink}">kapcsolja ki a beállítást itt</a>. Ha meg szeretné változtatni a nevet vagy a leírást, menjen a <a href="%{customizeLink}">Testreszabás / Szövegtartalom</a> menüpontba.'
      pending_permission_change_alert: "Még nem adta hozzá a %{group} címet ehhez a kategóriához; katt ide a hozzáadáshoz."
      images: "Képek"
      email_in: "Egyéni e-mail cím a bejövő üzeneteknek:"
      email_in_tooltip: "Több e-mail címet elválaszthat a | karakterrel."
      email_in_allow_strangers: "E-mailek fogadása fiók nélküli névtelen felhasználóktól"
      email_in_disabled: "Az új témák e-mailben történő közzététele le van tiltva. Ha engedélyezni szeretné az új témák e-mailben történő közzétételét, engedélyezze a <a href='%{setting_url}'>„e-mail in”</a> beállítást."
      mailinglist_mirror: "A kategória egy levelezőlistát tükröz"
      show_subcategory_list: "Alkategórialista megjelenítése a kategória témakörei felett."
      read_only_banner: "Szalaghirdetés szövege, ha a felhasználó nem tud témát létrehozni ebben a kategóriában:"
      num_featured_topics: "A kategóriák oldalon megjelenő témák száma:"
      subcategory_num_featured_topics: "A kiemelt témák száma a szülő kategória oldalán:"
      all_topics_wiki: "Új témák wikivé tétele alapértelmezetten"
      allow_unlimited_owner_edits_on_first_post: "Korlátlan számú szerkesztés engedélyezése a tulajdonosnak az első bejegyzésben"
      subcategory_list_style: "Alkategória lista stílusa:"
      sort_order: "Témakörök csoportosítása:"
      default_view: "Alapértelmezett témakörök"
      default_top_period: "Alapértelmezett Legjobb kategória időszak:"
      default_list_filter: "Alapértelmezett listaszűrő:"
      allow_badges_label: "Kitűzök elnyerésének engedélyezése ebben a kategóriában"
      edit_permissions: "Jogok szerkesztése"
      reviewable_by_group: "Az ebbe a kategóriába tartozó tartalmakat a stábon kívül a következők is jóváhagyhatják:"
      review_group_name: "csoport neve"
      require_topic_approval: "Minden új téma moderátori jóváhagyása szükséges"
      require_reply_approval: "Minden új válasz moderátori jóváhagyása szükséges"
      this_year: "ez az év"
      position: "Kategóriák oldalon elfoglalt pozíció:"
      default_position: "Alapértelmezett pozíció"
      position_disabled: "A kategóriák az aktivitás sorrendjében jelennek meg. A kategóriák listákban való sorrendjének szabályozásához engedélyezze a <a href='%{url}'>\"rögzített kategóriapozíciók\"</a> beállítást."
      minimum_required_tags: "A témához szükséges címkék minimális száma:"
      default_slow_mode: 'Engedélyezze a "Lassú üzemmódot" a kategória új témáihoz.'
      parent: "Szülő kategória"
      num_auto_bump_daily: "A naponta automatikusan előrehozandó nyitott témák száma:"
      auto_bump_cooldown_days: "Minimum napok száma, mielőtt újra feldobná ugyanazt a témát:"
      navigate_to_first_post_after_read: "A témák elolvasása után navigáljon az első hozzászóláshoz"
      notifications:
        title: "a kategória értesítési szintjének módosítása"
        watching:
          title: "Figyelés"
          description: "Automatikusan figyelni fog minden témakört ezekben a kategóriákban. Értesítést kap az összes témakör minden új hozzászólásáról és látni fogja az új hozzászólások számát."
        watching_first_post:
          title: "Első hozzászólás figyelése"
          description: "Értesítést fog kapni a kategória új témáiról, de az azokra érkezett válaszokról nem."
        tracking:
          title: "Követés"
          description: "Automatikusan követni fog minden témát ebben a kategóriában. Értesítést fog kapni ha valaki megemlíti a @neved vagy válaszol önnek és megjelenik az új válaszok száma."
        regular:
          title: "Normál"
          description: "Csak akkor leszel értesítve, ha valaki megemlíti a @nevedet vagy válaszol neked."
        muted:
          title: "Némítás"
          description: "Egyáltalán nem fog kapni semmilyen értesítést ennek a kategóriának a témaköreiről és legújabbak között sem fog szerepelni."
      search_priority:
        label: "Keresési prioritás"
        options:
          normal: "Normális"
          ignore: "Letiltás"
          very_low: "Nagyon alacsony"
          low: "Alacsony"
          high: "Magas"
          very_high: "Nagyon magas"
      sort_options:
        default: "alapértelmezett"
        likes: "Kedvelések"
        op_likes: "Eredeti bejegyzés kedvelései"
        views: "Megtekintések"
        posts: "Bejegyzések"
        activity: "Aktivitás"
        posters: "Bejegyzők"
        category: "Kategória"
        created: "Létrehozva"
      sort_ascending: "Növekvő"
      sort_descending: "Csökkenő"
      subcategory_list_styles:
        rows: "Sorok"
        rows_with_featured_topics: "Sorok kiemelt témákkal"
        boxes: "Dobozok"
        boxes_with_featured_topics: "Dobozok kiemelt témákkal"
      settings_sections:
        general: "Általános"
        moderation: "Moderálás"
        appearance: "Megjelenés"
        email: "E-mail:"
      list_filters:
        all: "minden téma"
        none: "nincsenek alkategóriák"
      colors_disabled: "Nem választhat színt, mert nincs kategóriastílusa."
    anonymous_flagging:
      title: "Illegális tartalom bejelentése"
      description: "Az illegális tartalom bejelentéséhez vegye fel a kapcsolatot: <a href='mailto:%{email}?subject=Illegal content: %{topic_title}&body=This post %{url} contains illegal content.'>%{email}</a>"
    flagging:
      title: "Köszönjük, hogy megőrizte közösségünket!"
      action: "Bejegyzés megjelölése"
      take_action: "Cselekedj…"
      take_action_options:
        default:
          title: "Bejegyzés elrejtése"
          details: "Azonnal érje el a megjelölési küszöböt, rejtse el a bejegyzést, és fogadjon el minden függőben lévő megjelölést"
        suspend:
          title: "Felhasználó felfüggesztése"
          details: "Érje el a megjelölési küszöböt, és függessze fel a felhasználót"
        silence:
          title: "Felhasználó elnémítása"
          details: "Érje el a megjelölési küszöböt, és némítsa el a felhasználót"
      notify_action: "Üzenet"
      official_warning: "Hivatalos figyelmeztetés"
      delete_spammer: "Spammer törlése"
      flag_for_review: "Várakozás felülvizsgálatra"
      delete_confirm_MF: |
        Törölni fogod a következő bejegyzéseket { POSTS, plural,
            one {<b>#</b> post}
          other {<b>#</b> posts}
        } és témákat { TOPICS, plural,
            one {<b>#</b> topic}
          other {<b>#</b> topics}
        } ettől a felhaszálótól, törölni fogod a fiókját, blokkolni a regisztrációt erről az IP címről <b>{ip_address}</b>, az email címe <b>{email}</b> felkerül a blokkolási listára. Biztos vagy benne hogy ez a felhasználó egy spammer?
      yes_delete_spammer: "Igen, Spammer törlése"
      ip_address_missing: "(ismeretlen)"
      hidden_email_address: "(rejtett)"
      submit_tooltip: "A titkos jelzés elküldése"
      take_action_tooltip: "Azonnal érje el a megjelölési küszöböt, rejtse el a bejegyzést, és fogadjon el minden függőben lévő megjelölést"
      cant: "Sajnáljuk, most nem jelölheted meg ezt a bejegyzést."
      notify_staff: "A stáb értesítése privátban"
      formatted_name:
        off_topic: "Ez nem tartozik a témakörbe"
        inappropriate: "Ez ide nem illő"
        spam: "Ez szemét"
        illegal: "Ez illegális"
      custom_placeholder_notify_user: "Légy célra törő, építő jellegű és mindig legyél kedves másokhoz!"
      notify_user_textarea_label: "Üzenet a felhasználónak"
      custom_placeholder_notify_moderators: "Tudasd velünk konkrétan, hogy mi a gond, és lehetőség szerint adj megfelelő linkeket és példákat."
      notify_moderators_textarea_label: "Üzenet a moderátoroknak"
      custom_placeholder_illegal: "Tudasd velünk, hogy miért illegális ez a tartalom, és ha lehetséges, adjon meg releváns linkeket és példákat."
      confirmation_illegal: "Amit fent írtam, az pontos és teljes."
      custom_message:
        at_least:
          one: "nem lehet rövidebb, mint %{count} karakter"
          other: "nem lehet rövidebb, mint %{count} karakter"
        more:
          one: "%{count} a következő…"
          other: "%{count} a következő…"
        left:
          one: "%{count} van hátra"
          other: "%{count} hátralévő"
    flagging_topic:
      title: "Köszönjük, hogy megőrizte közösségünket!"
      action: "Téma jelölése"
      notify_action: "Üzenet"
    topic_map:
      title: "Téma összegzése"
      participants_title: "Gyakori Szerzők"
      links_title: "Népszerű Hivatkozások"
      links_shown: "Több link mutatása"
      clicks:
        one: "%{count} kattintás"
        other: "%{count} kattintás"
      menu_titles:
        replies: Legkedveltebb válaszok
        views: Legutóbbi megtekintések
      view_explainer: Egy látogatói megtekintés 8 óránként.
      no_views: Még nincs megtekintési statisztika, nézzen vissza később.
      chart_error: Hiba történt a diagram megjelenítése során. Kérjük, próbálja újra.
      views: "Megtekintések"
      predicted_views: "Előrejelzett nézettség"
      so_far: (eddig)
      read: olvasható
      minutes: min
    post_links:
      about: "bővíts további linkeket ehhez a bejegyzéshez"
      title:
        one: "még %{count}"
        other: "további %{count}"
    topic_statuses:
      warning:
        help: "Ez egy hivatalos figyelmeztetés."
      bookmarked:
        help: "Felvette ezt a témát a könyvjelzők közé"
      locked:
        help: "A témakör le van zárva; nem lehet válaszolni benne"
      archived:
        help: "Ez a témakör jelenleg archiválva van; be lett fagyasztva, szóval nem lehet megváltoztatni semmilyen módon."
      locked_and_archived:
        help: "Ez egy lezárt és archívált téma, ezért nem fogad új válaszokat, és nem módosítható"
      unpinned:
        title: "Nincs kiemelve"
        help: "Ez a téma nincs kiemelve neked ezért a szokásos helyén lesz látható."
      pinned_globally:
        title: "Globálisan kiemelve"
        help: "Ez egy globálisan kiemelt témakör ezért a legújabbak és a kategóriája elején lesz látható."
      pinned:
        title: "Kiemelt"
        help: "Ez egy általad kiemelt témakör ezért a kategóriája elején lesz látható."
      unlisted:
        help: "Ez egy nem listázandó témakör, ezért nem fog megjelenni a témakörök listájában és csak közvetlen hivatkozással érhető el. %{unlistedReason}"
      personal_message:
        title: "Ez a téma egy személyes üzenet"
        help: "Ez a téma egy személyes üzenet"
      visibility_reasons:
        op_flag_threshold_reached: "Ez a téma automatikusan lekerült a listáról, mert elérte a megjelölt küszöbértéket."
        op_unhidden: "Ezt a témát a szerző újra felvette a listára"
        embedded_topic: "Ez a téma azért került újra a listára, mert ez egy beágyazott téma."
        manually_unlisted: "Ezt a témát egy adminisztrátor vagy egy moderátor törölte a listáról"
        manually_relisted: "Ezt a témát egy adminisztrátor vagy moderátor újra felvette a listára"
        bulk_action: "A téma láthatósága megváltozott egy felhasználó által végrehajtott tömeges művelet miatt."
    posts: "Bejegyzések:"
    pending_posts:
      label: "Függőben"
      label_with_count: "Függőben (%{count})"
    sr_topic_list_caption: Témalista, a gombokkal ellátott oszlopfejlécekkel rendezhetők.
    posts_likes_MF: |
      { count, plural,
          one {# válasz,}
        other {# válasz,}
      }{ ratio, select,
          low { magas a kedvelések aránya,}
          med { nagyon magas a kedvelések aránya,}
         high { rendkívül magas a kedvelések aránya,}
        other {}
      } jugrás az első vagy utolsó bejegyzésre…
    posters: "Bejegyzők"
    latest_poster_link: "%{username} profilja, legújabb bejegyző"
    original_post: "Eredeti Bejegyzés"
    views: "Megtekintések"
    views_lowercase:
      one: "megtekintés"
      other: "megtekintés"
    replies: "Válaszok"
    views_long:
      one: "ezt a témát %{count} alkalommal nézték meg"
      other: "ezt a témát %{count} alkalommal nézték meg"
    activity: "Aktivitás"
    likes: "Kedvelések"
    likes_lowercase:
      one: "kedvelés"
      other: "kedvelés"
    users: "Felhasználók"
    users_lowercase:
      one: "felhasználó"
      other: "felhasználók"
    category_title: "Kategória"
    history_capped_revisions: "Utolsó 100 felülvizsgálati előzmény"
    history: "Idővonal"
    raw_email:
      title: "Bejövő e-mail"
      not_available: "Nem elérhető!"
    categories_list: "Kategóriák listája"
    filters:
      with_topics: "%{filter} témák"
      with_category: "%{filter} %{category} Témák"
      filter:
        title: "Szűrt eredmények: %{filter}"
        button:
          label: "Szűrő"
      latest:
        title: "Legújabb"
        title_with_count:
          one: "Legutolsó (%{count})"
          other: "Legutóbbi (%{count})"
        help: "a legfrissebb bejegyzések témakörei"
      read:
        title: "Olvasott"
        help: "olvasott témakörök, az olvasás sorrendjének megfelelően"
      categories:
        title: "Kategóriák"
        title_in: "Kategória - %{categoryName}"
        help: "minden témakörök, kategóriákba csoportosítva"
      unread:
        title: "Olvasatlan"
        title_with_count:
          one: "Olvasatlan (%{count})"
          other: "Olvasatlan (%{count})"
        help: "az általad figyelt vagy követett témák, melyekben olvasatlan bejegyzések vannak."
        lower_title_with_count:
          one: "%{count} olvasatlan"
          other: "%{count} olvasatlan"
      unseen:
        title: "Nem látott"
        lower_title: "nem látott"
        help: "az általad figyelt vagy követett témák, melyekben olvasatlan bejegyzések vannak."
      hot:
        title: "Felkapott"
        lower_title: "felkapott"
        help: "legújabb témák"
      new:
        lower_title_with_count:
          one: "%{count} új"
          other: "%{count} új"
        lower_title: "új"
        title: "Új"
        title_with_count:
          one: "Új (%{count})"
          other: "Új (%{count})"
        help: "az elmúlt napokban létrehozott témakörök"
        all: "Összes"
        all_with_count: "Mind (%{count})"
        topics: "Témák"
        topics_with_count: "Témák (%{count})"
        replies: "Válaszok"
        replies_with_count: "Válaszok (%{count})"
      posted:
        title: "Saját bejegyzéseim"
        help: "témakörök, amikhez már hozzászóltál"
      bookmarks:
        title: "Könyvjelzők"
        help: "Témakörök, amiket könyvjelzővel láttál el"
      category:
        title: "%{categoryName}"
        title_with_count:
          one: "%{categoryName} (%{count})"
          other: "%{categoryName} (%{count})"
        help: "legfrissebb témakörök a következő kategóriában: %{categoryName}"
      top:
        title: "Népszerű"
        help: "a legaktívabb témakörök az elmúlt évben, hónapban, hétben vagy napban"
        all:
          title: "Bármikor"
        yearly:
          title: "Éves"
        quarterly:
          title: "Negyedéves"
        monthly:
          title: "Havi"
        weekly:
          title: "Heti"
        daily:
          title: "Napi"
        all_time: "Mindig"
        this_year: "Elmúlt év"
        this_quarter: "Elmúlt 3 hónap"
        this_month: "Utolsó 30 nap"
        this_week: "Utolsó 7 nap"
        today: "Utolsó 24 óra"
    custom_homepage:
      admin_message: 'Az egyik téma engedélyezte a "custom_homepage" módosítót, de nem ad ki semmit a [custom-homepage] csatlakozóban. (Ez az üzenet csak az oldal adminisztrátorainak jelenik meg.)'
    browser_update: 'Sajnos <a href="https://www.discourse.org/faq/#browser">a böngésződ nem támogatott</a>. Kérlek, <a href="https://browsehappy.com">válts támogatott böngészőre</a> a gazdag tartalom megtekintéséhez, a bejelentkezéshez és a válaszadáshoz.'
    permission_types:
      full: "Létrehozás / Válaszolás / Megtekintés"
      create_post: "Válaszolás / Megtekintés"
      readonly: "Megtekintés"
    preloader_text: "Betöltés"
    lightbox:
      download: "letöltés"
      open: "eredeti kép"
      previous: "Előző (balra nyíl billentyű)"
      next: "Következő (jobbra nyíl billentyű)"
      counter: "%curr% / %total%"
      close: "Bezárás (Esc)"
      content_load_error: 'A <a href="%url%">tartalom</a> nem tölthető be.'
      image_load_error: '<a href="%url%">A képet</a> nem lehetett betölteni.'
    cannot_render_video: A videó nem jeleníthető meg, mert a böngésző nem támogatja ezt a kodeket.
    keyboard_shortcuts_help:
      shortcut_key_delimiter_comma: ", "
      shortcut_key_delimiter_plus: "+"
      shortcut_delimiter_or: "%{shortcut1} vagy %{shortcut2}"
      shortcut_delimiter_slash: "%{shortcut1}/%{shortcut2}"
      shortcut_delimiter_space: "%{shortcut1} %{shortcut2}"
      shortcut_delimiter_newline: "%{shortcut1}<br>%{shortcut2}"
      title: "Billentyűkombinációk"
      short_title: "Rövidítések"
      jump_to:
        title: "Ugrás oda"
        home: "%{shortcut} Kezdőlap"
        latest: "%{shortcut} Legutóbbi"
        new: "%{shortcut} Új"
        unread: "%{shortcut} Olvasatlan"
        categories: "%{shortcut} Kategóriák"
        top: "%{shortcut} Felső"
        bookmarks: "%{shortcut} Könyvjelzők"
        profile: "%{shortcut} Profil"
        messages: "%{shortcut} Üzenetek"
        drafts: "%{shortcut} Piszkozatok"
        next: "%{shortcut} Következő téma"
        previous: "%{shortcut} Előző téma"
      navigation:
        title: "Navigáció"
        jump: "%{shortcut} Ugrás a bejegyzésre #"
        back: "%{shortcut} Vissza"
        up_down: "%{shortcut} Mozgókép kiválasztása &uarr; &darr;"
        open: "%{shortcut} Kiválasztott téma megnyitása"
        next_prev: "%{shortcut} Következő/előző szakasz"
        go_to_unread_post: "%{shortcut} Ugrás az első olvasatlan bejegyzésre"
      application:
        title: "Alkalmazás"
        create: "%{shortcut} Új téma létrehozása"
        notifications: "%{shortcut}Értesítés megnyitása"
        hamburger_menu: "%{shortcut} Navigációs menü megnyitása"
        user_profile_menu: "%{shortcut} Felhasználói menü megnyitása"
        show_incoming_updated_topics: "%{shortcut}Frissített téma mutatása"
        search: "%{shortcut} Keresés"
        filter_sidebar: "%{shortcut} Szűrő oldalsáv"
        help: "%{shortcut}Billentyűzet segítségek megnyitása"
        toggle_bulk_select: "%{shortcut} Tömeges kiválasztás be- és kikapcsolása"
        dismiss: "%{shortcut} Kijelölt téma(k) elvetése"
        x: "%{shortcut} Kiválasztás váltása (tömeges kiválasztás módban)"
        log_out: "%{shortcut} Kijelentkezés"
      composing:
        title: "Megfogalmaz"
        return: "%{shortcut} Vissza az alkotóhoz"
        fullscreen: "%{shortcut} Alkotó teljes képernyő"
        insert_current_time: "%{shortcut} Aktuális idő beillesztése"
      bookmarks:
        title: "Könyvjelzők"
        enter: "%{shortcut} Mentés és bezárás"
        later_today: "%{shortcut} Ma később"
        later_this_week: "%{shortcut} Később ezen a héten"
        tomorrow: "%{shortcut} Holnap"
        next_week: "%{shortcut} Jövő hét"
        next_month: "%{shortcut} Jövő hónap"
        next_business_week: "%{shortcut} A jövő hét kezdete"
        next_business_day: "%{shortcut} Következő munkanap"
        custom: "%{shortcut} Egyéni dátum és idő"
        none: "%{shortcut} Nincs emlékeztető"
        delete: "%{shortcut} Könyvjelző törlése"
      actions:
        title: "Műveletek"
        bookmark_topic: "%{shortcut} Kapcsolja be a könyvjelző témakörét"
        pin_unpin_topic: "%{shortcut} Téma rögzítése/feloldása"
        share_topic: "%{shortcut} Téma megosztása"
        share_post: "%{shortcut} Bejegyzés megosztása"
        reply_as_new_topic: "%{shortcut} Válasz csatolt témaként"
        reply_topic: "%{shortcut}Válasz a témára"
        reply_post: "%{shortcut} Válasz a bejegyzésre"
        quote_post: "%{shortcut}Bejegyzés idézése"
        like: "%{shortcut} Bejegyzés kedvelése"
        flag: "%{shortcut} Bejegyzés jelentés"
        bookmark: "%{shortcut} Bejegyzés könyvjelzővel való ellátása"
        edit: "%{shortcut}Bejegyzés szerkesztése"
        delete: "%{shortcut}Bejegyzés törlése"
        mark_muted: "%{shortcut} Téma némítása"
        mark_regular: "%{shortcut} Normál (alapértelmezett) téma"
        mark_tracking: "%{shortcut} Téma követése"
        mark_watching: "%{shortcut} Téma figyelése"
        print: "%{shortcut} Téma nyomtatása"
        defer: "%{shortcut} Téma megjelölése olvasatlanként"
        topic_admin_actions: "%{shortcut} Nyitott téma admin tevékenységek"
        archive_private_message: "%{shortcut} Az archív személyes üzenet be- és kikapcsolása"
      search_menu:
        title: "Keresés menü"
        prev_next: "%{shortcut} A kijelölés mozgatása felfelé és lefelé"
        insert_url: "%{shortcut} Kijelölés beillesztése a nyitott alkotóba"
        full_page_search: "%{shortcut} Teljes oldalas keresés indítása"
    badges:
      earned_n_times:
        one: "Nyerte ezt a jelvényt %{count} idővel"
        other: "%{count} alkalommal szerezte meg ezt a jelvényt"
      granted_on: "Kiadva %{date}"
      others_count:
        one: "Másoknak %{count} alkalommal megadva"
        other: "Másoknak %{count} alkalommal megadva"
      title: Jelvények
      allow_title: "Ezt a jelvényt címként használhatod"
      multiple_grant: "Ezt többször is megkeresheted"
      badge_count:
        one: "%{count} Jelvény"
        other: "%{count} jelvény"
      more_badges:
        one: "+Még %{count}"
        other: "+Még %{count}"
      awarded:
        one: "%{number} megszerezve"
        other: "%{number} megszerezve"
      select_badge_for_title: Válassz egy jelvényt, hogy címként használd
      none: "(semmi)"
      successfully_granted: "Sikeresen megadta a(z) %{badge} jelvényt %{username} számára"
      badge_grouping:
        getting_started:
          name: Kezdő lépések
        community:
          name: Közösség
        trust_level:
          name: 'Bizalmi szint:'
        other:
          name: Egyéb
        posting:
          name: Közzététel
      favorite_max_reached: "Nem lehet több jelvényt kedvelni."
      favorite_max_not_reached: "Jelölje ezt a jelvényt kedvencnek"
      favorite_count: "%{count}/%{max} jelvény kedvencnek jelölve"
    download_calendar:
      title: "Naptár letöltése"
      save_ics: ".ics fájl letöltése"
      save_google: "Hozzáadás a Google naptárhoz"
      remember: "Ne kérdezze többet"
      remember_explanation: "(ezt a beállítást a felhasználói beállítások között módosíthatod)"
      download: "Letöltés"
      default_calendar: "Alapértelmezett naptár"
      default_calendar_instruction: "Határozza meg, hogy melyik naptárat kell használni a dátumok mentésekor"
      add_to_calendar: "Hozzáadás a naptárhoz"
      google: "Google Naptár"
      ics: "ICS"
    tagging:
      all_tags: "Minden címke"
      other_tags: "Egyéb címkék"
      selector_tags: "címkék"
      selector_no_tags: "címke nélküli"
      selector_remove_filter: "szűrő eltávolítása"
      tags: "Címkék"
      choose_for_topic: "Megadható címke"
      choose_for_topic_required:
        one: "válasszon legalább %{count} címkét"
        other: "válasszon legalább %{count} címkét"
      choose_for_topic_required_group:
        one: "válasszon %{count} címkét innen: „%{name}”…"
        other: "válasszon %{count} címkét innen: „%{name}”…"
      info: "Információ"
      default_info: "Ez a címke nincs kategóriára korlátozva, és nincsenek szinonimái."
      staff_info: "Korlátozások hozzáadásához tegye ezt a címkét egy <a href=%{basePath}/tag_groups>címkecsoportba</a>."
      category_restricted: "Ez a címke olyan kategóriákra korlátozódik, amelyekhez nincs hozzáférési jogosultsága."
      synonyms: "Szinonimák"
      synonyms_description: "A következő címkék használatakor ezek helyére <b>%{base_tag_name}</b>kerül."
      save: "Címke nevének és leírásának mentése"
      tag_groups_info:
        one: 'Ez a címke a "%{tag_groups}" csoportba tartozik.'
        other: "Ez a címke a következő csoportokhoz tartozik: %{tag_groups}."
      category_restrictions:
        one: "Csak ebben a kategóriában használható"
        other: "Csak ezekben a kategóriákban használható:"
      edit_synonyms: "Szinonimák szerkesztése"
      add_synonyms_label: "Szinonimák hozzáadása:"
      add_synonyms: "Hozzáadás"
      add_synonyms_explanation:
        one: "Minden olyan hely, amely jelenleg használja ezt a címkét, a <b>%{tag_name}</b> értékre módosul. Biztosan végrehajtod ezt a módosítást?"
        other: "Minden olyan hely, amely jelenleg használja ezeket a címkéket, a <b>%{tag_name}</b> értékre módosul. Biztosan végrehajtjod ezt a módosítást?"
      add_synonyms_failed: "A következő címkéket nem lehetett szinonimaként hozzáadni: <b>%{tag_names}</b>. Győződj meg róla, hogy nincsenek szinonimái, és nem egy másik címke szinonimái."
      remove_synonym: "Szinonima eltávolítása"
      delete_synonym_confirm: 'Biztos, hogy törölni akarja a "%{tag_name}" szinonimát?'
      delete_tag: "Címke törlése"
      delete_confirm:
        one: "Biztos, hogy törölni szeretné ezt a címkét, és eltávolítani %{count} témáról, amelyhez hozzá van rendelve?"
        other: "Biztos, hogy törölni szeretné ezt a címkét, és eltávolítani %{count} témáról, amelyekhez hozzá van rendelve?"
      delete_confirm_no_topics: "Biztos benne hogy elakarja távolítani ezt a címkét?"
      delete_confirm_synonyms:
        one: "A szinonimája is törlésre kerül."
        other: "%{count} szinonimája is törlésre kerül."
      edit_tag: "Címke nevének és leírásának szerkesztése"
      description: "Leírás (max. 1000 karakter)"
      sort_by: "Rendezés"
      sort_by_count: "besorol"
      sort_by_name: "név"
      manage_groups: "Címke csoport kezelése"
      manage_groups_description: "Csoportok meghatározása a címkék rendszerezéséhez"
      upload: "Címkék feltöltése"
      upload_description: "Csv-fájl feltöltése címkék tömeges létrehozásához"
      upload_instructions: "Soronként egy, opcionálisan „tag_name,tag_group” formátumú címkecsoporttal."
      upload_successful: "A címkék sikeresen feltöltve"
      delete_unused_confirmation:
        one: "%{count} címke törlődik: %{tags}"
        other: "%{count} címke törlődik: %{tags}"
      delete_unused_confirmation_more_tags:
        one: "%{tags} és még %{count}"
        other: "%{tags} és még %{count}"
      delete_no_unused_tags: "Nincsenek fel nem használt címkék."
      tag_list_joiner: ", "
      delete_unused: "A nem használt címkék törlése"
      delete_unused_description: "Törölje az összes címkét, amely nincs témához vagy személyes üzenethez csatolva"
      filters:
        without_category: "%{filter} %{tag} Témák"
        with_category: "%{filter} %{tag} Témák a %{category}"
        untagged_without_category: "%{filter}Címkézetlen témák"
        untagged_with_category: "%{filter} Címkézetlen témák a %{category}"
      notifications:
        watching:
          title: "Figyelés"
          description: "Automatikusan figyelni fogja az összes olyan témát, amelyikben ez a címke szerepel. Minden új hozzászólásról és témáról értesítést kap, valamint a téma mellett megjelenik az olvasatlan és az új hozzászólások száma is."
        watching_first_post:
          title: "Első hozzászólások figyelése"
          description: "Értesítést fog kapni a címke új témáiról, de az azokra érkezett válaszokról nem."
        tracking:
          title: "Követés"
          description: "Ezzel a címkével automatikusan nyomon követhető az összes téma. A téma mellett megjelenik az olvasatlan és az új hozzászólások száma."
        regular:
          title: "Normál"
          description: "Csak akkor lesz értesítve, ha valaki megemlíti a @neved vagy válaszol a bejegyzésedre."
        muted:
          title: "Némított"
          description: "Ezzel a címkével ellátott új témákról nem kap értesítést, és nem jelennek meg az olvasatlan lapján."
      groups:
        back_btn: "Vissza az összes címkéhez"
        title: "Címcsoportok"
        about_heading: "Válasszon ki címkecsoportot, vagy hozzon létre újat"
        about_heading_empty: "A kezdéshez hozzon létre új címkecsoportot"
        about_description: "A címkecsoportok segítségével számos címke engedélyeit kezelheted egy helyen."
        new: "Új csoport"
        new_title: "Új csoport létrehozása"
        edit_title: "Címkecsoport szerkesztése"
        tags_label: "Címkék ebben a csoportban"
        parent_tag_label: "Szülőcímke"
        parent_tag_description: "A csoport címkéi csak akkor használhatók, ha a szülőcímke jelen van."
        one_per_topic_label: "Témánként legfeljebb egy címke ebből a csoportból"
        new_name: "Új csoport címke"
        name_placeholder: "Név"
        save: "Mentés"
        delete: "Törlés"
        confirm_delete: "Biztos, hogy törölni szeretné ezt a címkecsoportot?"
        everyone_can_use: "A címkéket mindenki használhatja"
        usable_only_by_groups: "A címkék mindenki számára láthatóak, de csak a következő csoportok használhatják őket"
        visible_only_to_groups: "A címkék csak a következő csoportok számára láthatók"
<<<<<<< HEAD
        cannot_save: "Nem lehet elmenteni a címkecsoportot. Győződjön meg róla, hogy legalább egy címke van jelen, a címkecsoport neve nem üres és 100 karakternél rövidebb, valamint egy csoport ki van választva a címkék engedélyezéséhez."
=======
        cannot_save:
          empty_name: "A címkecsoport nem menthető. Győződjön meg arról, hogy a címkecsoport neve nem üres."
          no_tags: "A címkecsoport nem menthető. Győződjön meg arról, hogy legalább egy címke ki van jelölve."
          no_groups: "A címkecsoport nem menthető. Győződjön meg arról, hogy legalább egy csoport ki van jelölve az engedélyhez."
>>>>>>> 76e7f12a
        tags_placeholder: "Címkék keresése vagy létrehozása"
        parent_tag_placeholder: "Nem kötelező"
        select_groups_placeholder: "Csoportok kiválasztása…"
        disabled: "A címkézés le van tiltva. "
      topics:
        none:
          unread: "Nincsenek olvasatlan témáid"
          unseen: "Nincsenek olvasatlan témái."
          new: "Nincsenek új témáid"
          read: "Eddig egyetlen témát sem olvasott."
          posted: "Eddig egyetlen bejegyzést sem tett közzé."
          latest: "Nincsenek legutóbbi témák"
          bookmarks: "Még nincsenek könyvjelzővel ellátott témái."
          top: "Nincsenek top témák"
    invite:
      custom_message: "Tegye kicsit személyesebbé a meghívót <a href>egyéni üzenet írásával</a>."
      custom_message_placeholder: "Add meg az egyéni üzenetedet"
      approval_not_required: "A felhasználó automatikusan jóváhagyásra kerül, amint elfogadja ezt a meghívást."
      custom_message_template_forum: "Hé, csatlakoznod kéne ehhez a fórumhoz"
      custom_message_template_topic: "Hé, úgy gondoltam talán élveznéd ezt a témát"
    forced_anonymous: "A rendkívüli terhelés miatt ez ideiglenesen mindenki számára látható, ahogy a kijelentkezett felhasználók látják."
    forced_anonymous_login_required: "A webhely rendkívül terhelés alatt áll, és jelenleg nem tölthető be. Próbálkozzon újra néhány perc múlva."
    footer_nav:
      back: "Vissza"
      forward: "Előre"
      share: "Megosztás"
      dismiss: "Elvet"
    safe_mode:
      enabled: "A biztonságos mód be van kapcsolva, hogy kilépj a biztonságos módból lépj ki ebből a keresési lapból"
    theme_preview_notice: "Épp egy téma előnézetét nézi, zárba be a böngészőlapot vagy ablakot, hogy visszatérjen a webhelykonfigurációhoz."
    image_removed: "(kép eltávolítva)"
    pause_notifications:
      title: "Értesítések szüneteltetése"
      label: "Értesítések szüneteltetése"
      options:
        half_hour: "30 percig"
        one_hour: "1 óráig"
        two_hours: "2 óráig"
        tomorrow: "Holnapig"
      set_schedule: "Értesítési ütemezés beállítása"
    trust_levels:
      names:
        newuser: "új felhasználó"
        basic: "egyszerű felhasználó"
        member: "tag"
        regular: "rendes tag"
        leader: "vezető"
      detailed_name: "%{level}: %{name}"
    pick_files_button:
      unsupported_file_picked: "Ön egy nem támogatott fájlt választott. Támogatott fájltípusok - %{types}."
    user_activity:
      no_activity_title: "Nincsenek tevékenységek."
      no_activity_body: "Üdvözöljük közösségünkben! Ön vadonatúj itt, és még nem vett részt megbeszélésekben. Első lépésként látogasson el a <a href='%{topUrl}'>Top</a> vagy <a href='%{categoriesUrl}'>Kategória</a> oldalra, és kezdje el olvasni! Válassza ki a %{heartIcon} -t azoknál a bejegyzéseknél, amelyek tetszettek, vagy amelyekről többet szeretne megtudni. Tevékenységei itt lesznek felsorolva."
      no_replies_title: "Még egy témához sem szólt hozzá"
      no_replies_title_others: "%{username} még egy témához sem szólt hozzá"
      no_replies_body: "Ha <a href='%{searchUrl}'></a> érdekes beszélgetést fedez fel, amelyhez hozzá szeretnél járulni, nyomd meg a <kbd>Válasz</kbd> gombot közvetlenül bármelyik bejegyzés alatt, hogy elkezdj válaszolni az adott bejegyzésre. Vagy ha inkább az általános témára szeretnél válaszolni, mint bármely egyéni bejegyzésre vagy személyre, keresd a <kbd>Válasz</kbd> gombot a téma alján vagy a téma idővonala alatt."
      no_drafts_title: "Még nem kezdett el egyetlen vázlatot sem"
      no_drafts_body: "Még nem áll készen a bejegyzés létrehozására? Automatikusan mentve lesz egy új vázlat, és itt fel lesz sorolva, ha egy új témát, választ vagy személyes üzenetet kezd el írni. Válassza a Mégse gombot, hogy elvesse, vagy mentse a vázlatot a későbbi folytatáshoz."
      no_likes_title: "Még egy témát sem kedvelt"
      no_likes_title_others: "%{username} még nem kedvelt egyetlen témát sem"
      no_likes_body: "Egy nagyszerű módja annak, hogy bekapcsolódjon és elkezdjen hozzájárulni, ha elkezdi olvasni a már lezajlott beszélgetéseket, és kiválasztja a %{heartIcon} jelet azokon a hozzászólásokon, amelyek tetszenek Önnek!"
      no_topics_title: "Még egyetlen témát sem kezdeményezett"
      no_topics_body: "Mindig az a legjobb, ha már létező témákat <a href='%{searchUrl}'>keres</a>, mielőtt új témát indítana, de ha biztos benne, hogy a kívánt téma még nem létezik, akkor indítson egy új témát. Keresse az <kbd>+ Új téma</kbd> gombot a téma lista, kategória vagy címke jobb felső sarkában, hogy új témát kezdjen létrehozni az adott területen."
      no_topics_title_others: "%{username} még nem kezdett egyetlen témát sem"
      no_read_topics_title: "Még egyetlen témát sem olvasott el"
      no_read_topics_body: "Amint elkezd beszélgetéseket olvasni, itt egy listát fog látni. Az olvasás megkezdéséhez keresse meg az Önt érdeklő témákat a <a href='%{topUrl}'>Top</a> vagy a <a href='%{categoriesUrl}'>Kategóriák</a> között, vagy keressen kulcsszóval %{searchIcon}."
    no_group_messages_title: "Nem található csoportos üzenet"
    topic_entrance:
      sr_jump_top_button: "Ugrás az első bejegyzéshez - %{date}"
      sr_jump_bottom_button: "Ugrás az utolsó bejegyzésre - %{date}"
      jump_top_button_title: "Ugrás az első bejegyzésre"
      jump_bottom_button_title: "Ugrás az utolsó bejegyzéshez"
    fullscreen_table:
      expand_btn: "Táblázat kibontása"
      view_table: "Táblázat megtekintése"
    second_factor_auth:
      redirect_after_success: "A kétfaktoros hitelesítés sikeres. Átirányítás az előző oldalra…"
    sidebar:
      title: "Oldalsáv"
      unread_count:
        one: "%{count} olvasatlan"
        other: "%{count} olvasatlan"
      new_count:
        one: "%{count} új"
        other: "%{count} új"
      toggle_section: "Szekció kapcsoló"
      more: "További"
      all_categories: "Minden kategória"
      all_tags: "Összes címke"
      categories_form_modal:
        title: "Kategóriák szerkesztése navigáció"
        subtitle:
          text: "és automatikusan megmutatjuk az oldal legnépszerűbb kategóriáit."
        filter_placeholder: "Kategóriák szűrése"
        no_categories: "Az adott kifejezésnek nincs megfelelő kategória."
        show_more: "Mutass többet"
      tags_form_modal:
        title: "Címkék szerkesztése navigáció"
        filter_placeholder: "Címkék szűrése"
        no_tags: "Az adott kifejezésnek megfelelő címkék nincsenek."
        subtitle:
          text: "és automatikusan megjelenítjük a webhely legnépszerűbb címkéit"
      edit_navigation_modal_form:
        deselect_button_text: "Kiválasztások törlése"
        reset_to_defaults: "Alapértelmezés visszaállítása"
        filter_dropdown:
          all: "Összes"
          selected: "Kiválasztott"
          unselected: "Nincs kiválasztott"
      sections:
        custom:
          add: "Egyéni szakasz hozzáadása"
          edit: "Egyéni szakasz szerkesztése"
          save: "Mentés"
          delete: "Törlés"
          delete_confirm: "Biztos törlöd ezt a szakaszt?"
          delete_public_confirm: "Ez a rész <strong>mindenki számára látható</strong>. Biztosan törli?"
          update_public_confirm: "A változások <strong>mindenki számára</strong> láthatók lesznek ezen az oldalon. biztos vagy ebben?"
          mark_as_private_confirm: "Ez a rész <strong>mindenki számára látható</strong>. A frissítés után <strong>csak az Ön számára lesz látható</strong>. Biztos vagy ebben?"
          reset_confirm: "Biztos visszaállítod ezt a szakaszt alapértelmezettre?"
          public: "Mindenki számára látható"
          always_public: "Az ebben a részben található tartalom mindig nyilvános"
          more_menu: "További menü"
          links:
            add: "Újabb link hozzáadása"
            delete: "Link törlése"
            reset: "Alapértelmezés visszaállítása"
            icon:
              label: "Ikon"
              validation:
                blank: "Az ikon nem lehet üres"
                maximum:
                  one: "Az ikonnak rövidebbnek kell lennie %{count} karakternél"
                  other: "Az ikonnak rövidebbnek kell lennie %{count} karakternél"
            name:
              label: "Név"
              validation:
                blank: "A név nem lehet üres"
                maximum:
                  one: "A névnek %{count} karakternél rövidebbnek kell lennie"
                  other: "A névnek %{count} karakternél rövidebbnek kell lennie"
            value:
              label: "Hivatkozás"
              validation:
                blank: "A link nem lehet üres"
                maximum:
                  one: "A linknek %{count} karakternél rövidebbnek kell lennie"
                  other: "A linknek %{count} karakternél rövidebbnek kell lennie"
                invalid: "A formátum érvénytelen"
          title:
            label: "A szakasz címe"
            validation:
              blank: "A cím nem lehet üres"
              maximum:
                one: "A címnek %{count} karakternél rövidebbnek kell lennie"
                other: "A címnek %{count} karakternél rövidebbnek kell lennie"
        about:
          header_link_text: "Névjegy"
        messages:
          header_link_text: "Üzenetek"
          header_action_title: "Személyes üzenet létrehozása"
          links:
            inbox: "Beérkezett üzenetek"
            sent: "Elküldött"
            new: "Új"
            new_with_count: "Új (%{count})"
            unread: "Olvasatlan"
            unread_with_count: "Olvasatlan (%{count})"
            archive: "Archívum"
        tags:
          none: "Még nem adott hozzá címkéket."
          click_to_get_started: "Kattintson ide a kezdéshez."
          header_link_text: "Címkék"
          header_action_title: "Szerkeszd az oldalsávja címkéit"
          configure_defaults: "Alapértelmezések beállítása"
        categories:
          none: "Még nem adott hozzá kategóriákat."
          click_to_get_started: "Kattintson ide a kezdéshez."
          header_link_text: "Kategóriák"
          header_action_title: "Szerkeszd az oldalsáv kategóriáit"
          configure_defaults: "Alapértelmezések beállítása"
        community:
          edit_section:
            sidebar: "Testreszabás"
            header_dropdown: "Személyre szabás"
          links:
            about:
              content: "Névjegy"
              title: "További részletek erről az oldalról"
            admin:
              content: "Adminisztrátor"
              title: "Oldalbeállítások és jelentések"
            badges:
              content: "Jelvények"
              title: "Az összes megszerezhető jelvény"
            topics:
              content: "Témák"
              title: "Minden téma"
            faq:
              content: "GYIK"
              title: "Útmutató az oldal használatához"
            guidelines:
              content: "Irányelvek"
              title: "Útmutató az oldal használatához"
            groups:
              content: "Csoportok"
              title: "Az elérhető felhasználói csoportok listája"
            users:
              content: "Felhasználók"
              title: "Az összes felhasználó listája"
            my_posts:
              content: "Bejegyzéseim"
              content_drafts: "Vázlataim"
              title: "Legutóbbi téma tevékenységem"
              title_drafts: "Nem közzétett piszkozataim"
              draft_count:
                one: "%{count} vázlat"
                other: "%{count} vázlat"
            review:
              content: "Áttekintés"
              title: "Megjelölt bejegyzések és egyéb sorban álló elemek"
              pending_count:
                one: "%{count} függőben"
                other: "%{count} függőben"
            invite:
              content: "Meghívás"
              title: "Új tagok meghívása"
        global_section: "Globális szekció, mindenki számára látható"
      panels:
        forum:
          label: Fórum
      back_to_forum: "Vissza a fórumra"
      collapse_all_sections: "Minden szakasz összezárása"
      expand_all_sections: "Minden szakasz kibontása"
      filter: "Szűrő..."
      clear_filter: "Szűrő kiürítése"
      no_results:
        title: "Nincs eredmény"
        description: 'Nem találtunk semmit ami ennek megfelelne: ''%{filter}''.<br><br>Szeretné <a class="sidebar-additional-filter-settings" href="%{settings_filter_url}"> felkeresni a webhely beállításaiban</a> vagy <a class="sidebar-additional-filter-users" href="%{user_list_filter_url}"> az adminisztátori listában?</a>'
    welcome_topic_banner:
      title: "Hozzon létre üdvözlő témát"
      description: "Az üdvözlő téma az első dolog, amit az új tagok elolvasnak. Gondoljon rá úgy, mint egy \"lendületbe hozó beszéd\"-re vagy \"küldetésnyilatkozat\"-ra. Tudassa mindenkivel, kiknek szól ez a közösség, mire számíthatnak itt, és mit szeretne, mit csináljanak először."
      button_title: "Szerkesztés megkezdése"
    until: "Eddig:"
    char_counter:
      exceeded: "Túllépte a megengedett maximális karakterszámot."
    form_template_chooser:
      select_template: "Űrlapsablonok kiválasztása"
    form_templates:
      upload_field:
        upload: "Feltöltés"
        uploading: "Feltöltés"
      errors:
        value_missing:
          default: "Töltsd ki ezt a mezőt."
          select_one: "Válassz egy elemet a listából."
          select_multiple: "Válassz legalább egy elemet a listából."
          checkbox: "Pipáld be ezt a négyzetet ha folytatni szeretnéd."
        type_mismatch:
          default: "Adjon meg egy érvényes dátumot."
          color: "Adj meg egy színt"
          date: "Adj meg egy dátumot."
          email: "Adjon meg egy érvényes e-mail címet."
          number: "Adj meg egy számot."
          password: "Adj meg egy érvényes jelszót."
          tel: "Adj meg egy érvényes telefonszámot."
          text: "Adj meg egy szöveges értéket."
          url: "Adj meg egy érvényes URL-t."
        too_short:
          one: "A bevitelnek legalább %{count} karakternek kell lennie."
          other: "A bevitelnek legalább %{count} karakternek kell lennie."
        too_long:
          one: "A bevitelnek kevesebbnek kell lennie mint %{count} karakter."
          other: "A bevitelnek kevesebbnek kell lennie mint %{count} karakter."
        range_overflow:
          one: "A bevitelnek többnek kell lennie mint %{count}."
          other: "A bevitelnek többnek kell lennie mint %{count}."
        range_underflow:
          one: "A bevitelnek többnek kell lennie mint %{count}."
          other: "A bevitelnek többnek kell lennie mint %{count}."
        pattern_mismatch: "A kért formátumnak meg kell egyeznie."
        bad_input: "Adj meg egy érvényes bevitelt."
    table_builder:
      title: "Táblázatkészítő"
      modal:
        title: "Táblázatkészítő"
        create: "Tábla építése"
        help:
          title: "Táblázatszerkesztő használata"
          enter_key: "Belép"
          tab_key: "Lap"
          new_row: "sor végére új sor beszúrása."
          new_col: "oszlop végére új oszlop beszúrása."
          options: "Kattintson a jobb gombbal a cellákra a további lehetőségek eléréséhez a legördülő menüben."
        confirm_close: "Biztosan bezárja a táblakészítőt? A nem mentett módosítások elvesznek."
      edit:
        btn_edit: "Tábla szerkesztése"
        modal:
          title: "Tábla szerkesztése"
          cancel: "mégse"
          create: "Mentés"
          reason: "miért szerkeszti?"
          trigger_reason: "Add meg a szerkesztés okát"
        default_edit_reason: "Tábla frissítése táblázatszerkesztővel"
      default_header:
        col_1: "1. oszlop"
        col_2: "2. oszlop"
        col_3: "3. oszlop"
        col_4: "4. oszlop"
      spreadsheet:
        no_records_found: "Nincs találat"
        show: "Megjelenítés"
        entries: "bejegyzések"
        about: "Névjegy"
        prompts:
          delete_selected_rows: "Biztos, hogy törölni szeretné a kiválasztott sorokat?"
          delete_selected_cols: "Biztos, hogy törölni szeretné a kiválasztott oszlopokat?"
          will_destroy_merged_cells: "Ez a művelet megsemmisíti a meglévő egyesített cellákat. Biztos benne?"
          will_clear_search_results: "Ez a művelet megsemmisíti a meglévő egyesített cellákat. Biztos benne?"
          conflicts_with_merged_cells: "Ütközés van egy másik egyesített cellával"
        invalid_merge_props: "Érvénytelen egyesített tulajdonságok"
        cells_already_merged: "A cella már egyesült"
        no_cells_selected: "Nincs cella kiválasztva"
        context_menu:
          row:
            before: "Szúrjon be egy új sort előtte"
            after: "Szúrjon be egy új sort utána"
            delete: "Kijelölt sorok törlése"
          col:
            before: "Szúrjon be egy új oszlopot előtte"
            after: "Szúrjon be egy új oszlopot utána"
            delete: "Kijelölt oszlopok törlése"
            rename: "Nevezd át ezt az oszlopot"
          order:
            ascending: "Növekvő sorrend"
            descending: "Csökkenő sorrend"
          copy: "Másolás..."
          paste: "Beillesztés..."
          save: "Mentés másként..."
    powered_by_discourse: "Meghajtja a Discourse"
  admin_js:
    type_to_filter: "Írj ide a szűréshez.."
    settings: "Beállítások"
    admin:
      title: "Discourse Adminisztrátor"
      moderator: "Moderátor"
      filter_reports: Jelentések szűrése
      tags:
        remove_muted_tags_from_latest:
          always: "mindig"
          only_muted: "önmagában vagy más elnémított címkékkel együtt használva"
          never: "soha"
      reports:
        title: "Aktív bejelentések listája"
        meta_doc: "A jelentések egy hatékony eszköz, amely segít megérteni, mi történik a webhelyén. Segítségükkel azonosíthatja a trendeket, felismerheti a problémákat, és adatok alapján hozhat döntéseket."
        sidebar_title: "Jelentések"
        back: "Vissza az összes jelentéshez"
        sidebar_link:
          all: "Összes bejelentés"
      config:
        developer:
          title: "Fejlesztő"
          header_description: "Fejlesztői beállítások a sebességkorlátok, a szorzók és a számítások, a biztonságos üzemmód és egyéb speciális funkciók szabályozásához"
        experimental:
          title: "Kísérleti"
          header_description: "Kapcsolja be vagy ki a kísérleti funkciókat webhelyén, ezek többsége csoportosan vezérelhető"
        font_style:
          title: "Betűstílus"
          header_description: "Szabja testre a témák által használt betűstílusokat"
        files:
          title: "Fájlok"
          header_description: "Beállítások, amelyek a fájlméret- és típushatárokat, az avatarok méretét és forrásait, a fájltárolást, a képminőséget és tömörítést stb. szabályozzák."
        legal:
          title: "Jogszabály"
          header_description: "Jogi beállítások konfigurálása, például a szolgáltatási feltételek, adatvédelmi irányelvek, elérhetőségek és EU-specifikus szempontok."
        login_and_authentication:
          title: "Bejelentkezés és hitelesítés"
          header_description: "Konfigurálja a felhasználók bejelentkezési és hitelesítési módját, a titkokat és kulcsokat, az OAuth2-szolgáltatókat stb"
        logo:
          title: "Webhely logó"
          header_description: "Szabja testre webhelye logójának változatait"
        navigation:
          title: "Navigáció"
          header_description: "Konfigurálja a navigációs hivatkozásokat és a menüelemeket a webhelyéhez. Ide tartozik az elsődleges navigációs menü helye és viselkedése, a kezdőlap tetején található gyorshivatkozások, valamint az adminisztrátori oldalsáv"
        notifications:
          title: "Értesítések"
          header_description: "Konfigurálja az értesítések kezelését és kézbesítését a felhasználók számára, beleértve az e-mail beállításokat, a push értesítéseket, az említési korlátokat és az értesítések összevonását"
        onebox:
          title: "Onebox"
          header_description: "Állítsa be, hogy a Onebox előnézetek hogyan jönnek létre és jelenjenek meg a webhelyen"
        other:
          title: "Egyéb"
          header_description: "Más kategóriába nem illő beállítások"
        rate_limits:
          title: "Korlátozások"
          header_description: "Állítsa be, hogy a felhasználók milyen gyakran hajthatnak végre bizonyos műveleteket, például témákat hozhatnak létre, üzeneteket küldhetnek és válaszokat küldhetnek"
        search:
          title: "Keresés"
          header_description: "Konfigurálja a keresési beállításokat, beleértve a naplózást és a tokenizálást kínai és japán nyelvekhez"
        security:
          title: "Biztonság"
          header_description: "Konfigurálja a biztonsági beállításokat, beleértve a kétfaktoros hitelesítést, a moderátorjogokat és a tartalombiztonsági házirendeket"
        spam:
          title: "Szemét"
          header_description: "Állítsa be, hogy a rendszer hogyan elemezze a felhasználók regisztrációját és közzétételi viselkedését a spam gyors azonosítása és blokkolása érdekében"
        trust_levels:
          title: "Bizalmi szintek"
          header_description: "A bizalmi szint beállításai lehetővé teszik a közösség előrehaladási rendszerének követelményeinek és értesítéseinek finomhangolását, ami automatikusan magasabb bizalmi szintre emeli a felhasználókat, amint következetes, pozitív elkötelezettséget mutatnak a fórummal."
        user_api:
          title: "Felhasználói API"
          header_description: "Konfigurálja, hogy mely felhasználói csoportok férhetnek hozzá az API-hoz, és mely hatókörök engedélyezettek"
        group_permissions:
          title: "Csoportengedélyek"
          header_description: "Itt kezelik az összes csoportalapú alkalmazásengedélyt, amelyek szabályozzák a Discourse különféle funkcióihoz való hozzáférést"
      new_features:
        title: "Újdonságok"
        check_for_updates: "Frissítések keresése"
      dashboard:
        title: "Vezérlőpult"
        last_updated: "Az irányítópult frissítve:"
        discourse_last_updated: "Discourse frissítve:"
        version: "Verzió"
        up_to_date: "A rendszer naprakész!"
        critical_available: "Egy fontos frissítés érhető el!"
        updates_available: "Frissítések érhetőek el!"
        please_update: "Kérünk frissíts!"
        no_check_performed: "A frissítések ellenőrzése nem történt meg. Győződjön meg arról, hogy a Sidekiq fut."
        stale_data: "Rég nem volt ellenőrizve hogy van-e új frissítés. Győződjön meg arról hogy a sidekiq fut."
        version_check_pending: "Úgy nézik nem rég frissítettél. Fantasztikus!"
        installed_version: "Telepítve"
        latest_version: "Legfrissebb"
        problems_found: "Néhány tanács az aktuális webhelybeállítások alapján"
        dismiss_notice: "Elvetés"
        new_features:
<<<<<<< HEAD
          title: "Újdonságok"
          subtitle: "Még több részletet talál az új funkciókról és fejlesztésekről, amelyeket folyamatosan hozzáadunk, további részletekért lásd a <a href='https://meta.discourse.org/tags/c/announcements/67/release-notes' target='_blank'>Kiadási jegyzetet</a>."
          previous_announcements: "A korábbi új funkciók bejelentéseit a <a href='%{url}' target='_blank'>Discourse Meta</a> oldalon tekintheted meg"
          learn_more: "Tudjon meg többet..."
=======
          title: "Újdonságok?"
          subtitle: "Folyamatosan új funkciókat és fejlesztéseket adunk ki. Ez az oldal a legfontosabbakat tartalmazza, de a 'Tudjon meg többet' gombra kattintva részletes kiadási jegyzeteket is megtekinthet."
          previous_announcements: "A korábbi új funkciók bejelentéseit a <a href='%{url}' target='_blank'>Discourse Meta</a> oldalon tekintheted meg"
          learn_more: "Tudjon meg többet..."
          experimental: "Kísérleti"
          experiment_enabled: "Engedélyezte a kísérleti funkciót."
          experiment_disabled: "Letiltotta a kísérleti funkciót."
          experiment_toggled_too_fast: "Túl gyorsan váltotta a kísérleti funkciót. Kérjük, várjon néhány másodpercet, mielőtt újra próbálkozna."
          experiment_tooltip:
            title_disabled: "Próbálja ki kísérleti funkciónkat"
            title_enabled: "Kísérleti funkció kikapcsolása"
            content_disabled: "Próbálja ki legújabb fejlesztés alatt álló funkciónkat! Még kísérleti stádiumban van, így bármikor eltávolíthatjuk. Bármikor leiratkozhat.<br/><br/>Ennek a módosítása minden felhasználó számára engedélyezi a funkciót."
            content_enabled: "Ennek módosítása letiltja a funkciót minden felhasználó számára."
>>>>>>> 76e7f12a
        last_checked: "Utoljára ellenőrizve"
        refresh_problems: "Újratöltés"
        no_problems: "Nem találtunk semmilyen problémát."
        moderators: "Moderátorok: "
        admins: "Adminisztrátorok:"
        silenced: "Hangtalan:"
        suspended: "Felfüggesztettek:"
        private_messages_short: "Üzenetek"
        private_messages_title: "Üzenetek"
        mobile_title: "Mobiltelefon"
        space_used: "%{usedSize} használva"
        space_used_and_free: "%{usedSize} (%{freeSize} szabad)"
        uploads: "Feltöltések"
        backups: "Mentések"
        backup_count:
          one: "%{count} biztonsági mentés %{location} oldalon"
          other: "%{count} biztonsági mentés %{location} oldalon"
        lastest_backup: "Legutóbbi: %{date}"
        traffic_short: "Forgalom"
        traffic: "Webes kérések alkalmazás"
        page_views: "Oldalmegtekintések"
        page_views_short: "Oldalmegtekintések"
        show_traffic_report: "Részletes forgalom jelentés megtekintése"
        community_health: Szociális egészség
        moderators_activity: Moderátorok tevékenysége
        whats_new_in_discourse: Mik a Discourse újdonságai?
        activity_metrics: Aktivitás
        all_reports: "Összes bejelentés"
        general_tab: "Általános"
        moderation_tab: "Moderálás"
        security_tab: "Biztonság"
        reports_tab: "Jelentések"
        report_filter_any: "Bármely"
        disabled: Kikapcsolt
        timeout_error: Sajnos a lekérdezés túl sokáig tart, kérjük, válasszon rövidebb időszakot
        exception_error: A lekérdezés végrehajtása közben hiba történt
        too_many_requests: Túl sokszor hajtotta végre ezt a műveletet. Az újabb próbálkozás előtt várjon.
        not_found_error: Sajnos ez a jelentés nem létezik
        custom_date_range: Egyéni dátumtartomány
        reports:
          trend_title: "%{percent} megváltoztatni. Jelenlegi %{current}, volt %{prev} az előző időszakban"
          percent_change_tooltip: "%{percent} változás."
          percent_change_tooltip_previous_value:
            yesterday:
              one: "Két napja %{count} volt."
              other: "Két napja %{count} volt."
            two_weeks_ago:
              one: "Két hete %{count} volt."
              other: "Két hete %{count} volt."
            thirty_days_ago:
              one: "%{count} volt az előző 30 napos időszakban."
              other: "%{count} volt az előző 30 napos időszakban."
          today: "Ma"
          yesterday: "Tegnap"
          last_7_days: "Utolsó 7"
          last_30_days: "Utolsó 30"
          all_time: "Mindig"
          7_days_ago: "7 nappal ezelőtt"
          30_days_ago: "30 nappal ezelőtt"
          all: "Mind"
          view_table: "asztal"
          view_graph: "Grafikon"
          refresh_report: "Jelentés frissítése"
          daily: Napi
          monthly: Havi
          weekly: Heti
          dates: "Dátumok (UTC)"
          groups: "Összes csoport"
          disabled: "Ez a bejelentés ki van kapcsolva"
          totals_for_sample: "A minta összesített értéke"
          average_for_sample: "A minta átlaga"
          total: "Mindenkori összes"
          no_data: "Nincs megjeleníthető adat."
          trending_search:
            more: '<a href="%{basePath}/admin/logs/search_logs">Keresési napló</a>'
            disabled: 'A trendkeresési jelentés le van tiltva. Engedélyezze a <a href="%{basePath}/admin/site_settings/category/all_results?filter=log%20search%20queries">naplózott keresési lekérdezéseket</a> az adatgyűjtéshez.'
          average_chart_label: Átlag
          filters:
            file_extension:
              label: Fájlkiterjesztés
            group:
              label: Csoport
            category:
              label: Kategória
            include_subcategories:
              label: "Alkategóriák belefoglalása"
            type_of_web_hook_event:
              label: "Esemény típusa"
      flags:
<<<<<<< HEAD
        title: "Moderálási Megjelölések"
=======
        title: "Moderálás"
>>>>>>> 76e7f12a
        description: "Leírás"
        enabled: "Engedélyezed?"
        more_options:
          title: "További lehetőségek"
          move_up: "Mozgatás fel"
          move_down: "Mozgatás le"
      groups:
        new:
          title: "Új csoport"
          create: "Létrehoz"
          name:
            too_short: "A csoport neve túl rövid"
            too_long: "A csoport neve túl hosszú"
            checking: "A csoport elérhetőségének ellenőrzése"
            available: "A csoport neve elérhető"
            not_available: "A csoport neve nem elérhető"
            blank: "A csoport neve nem lehet hiányos"
        manage:
          interaction:
            email: Email
            incoming_email: "Egyéni bejövő email cím"
            incoming_email_placeholder: "Add meg az email címed"
            incoming_email_tooltip: "Több e-mail címet elválaszthat a | karakterrel."
            visibility: Láthatóság
            visibility_levels:
              title: "Ki láthatja ezt a csoportot?"
              public: "Mindenki"
              logged_on_users: "Bejelentkezett felhasználók"
              members: "Csoporttulajdonosok, tagok és moderátorok"
              staff: "Csoporttulajdonosok és moderátorok"
              owners: "Csoporttulajdonosok"
              description: "A rendszergazdák láthatják az összes csoportot."
            members_visibility_levels:
              title: "Ki láthatja ennek a csoportnak a tagjait?"
              description: "A rendszergazdák láthatják az összes csoport tagjait. A Flair minden felhasználó számára látható."
            publish_read_state: "Csoportos üzeneteknél csoportos olvasási állapot közzététele"
          membership:
            automatic: Automatikus
            automatic_tooltip: "Ez a csoport automatikus, nem törölheti, a tagok hozzáadása és eltávolítása automatikusan történik"
            trust_levels_title: "Új tagok hozzáadásakor automatikusan kapott bizalmi szint:"
            effects: Hatások
            trust_levels_none: "Egyik sem"
            automatic_membership_email_domains: "Azok a felhasználók, akik olyan e-mail domainel regisztrálnak, amely pontosan megegyezik a listán szereplővel, automatikusan hozzáadódnak ehhez a csoporthoz:"
            automatic_membership_user_count:
              one: "%{count} a felhasználó rendelkezik az új e-mail tartományokkal, és hozzá lesz adva a csoporthoz."
              other: "%{count} a felhasználók rendelkeznek az új e-mail tartományokkal, és hozzá lesznek adva a csoporthoz."
            automatic_membership_associated_groups: "Azok a felhasználók, akik egy itt felsorolt szolgáltatás csoportjának tagjai, automatikusan hozzáadódnak ehhez a csoporthoz, amikor bejelentkeznek a szolgáltatásba."
            primary_group: "Automatikusan beállítva elsődleges csoportnak"
          alert:
            primary_group: "Mivel ez egy elsődleges csoport, a(z) „%{group_name}” nevet fogja használni a CSS osztályokban, melyeket bárki láthat."
            flair_group: "Mivel ez a csoport a tagjai számára is érzékelhető, a '%{group_name}' név bárki számára látható lesz."
        name_placeholder: "Csoport neve szóközök nélkül, a felhasználónév szabályaival"
        primary: "Elsődleges csoport"
        no_primary: "(nincs elsődleges csoport)"
        title: "Csoportok"
        edit: "Csoportok szerkesztése"
        refresh: "Frissítés"
        about: "Itt szerkesztheted a csoporttagságot és a neveket"
        group_members: "A csoport tagjai"
        delete: "Törlés"
        delete_confirm: "Biztos, hogy törölni szeretné a(z) %{group} csoportot?"
        delete_details:
          one: "%{count} a személy elveszíti a hozzáférést ehhez a csoporthoz"
          other: "%{count} személy elveszíti hozzáférését ehhez a csoporthoz"
        delete_with_messages_confirm:
          one: "%{count} az üzenet elérhetetlenné válik a csoporttagok számára"
          other: "%{count} az üzenet elérhetetlenné válik a csoporttagok számára"
        delete_warning: "A törölt csoportok nem állíthatók vissza"
        delete_failed: "A csoport törlése sikertelen. Ha ez egy automatikusan létrehozott csoport, akkor nem törölhető."
        delete_automatic_group: Ez egy automatikus csoport, nem törölhető.
        delete_owner_confirm: "Eltávolítja „%{username}” tulajdonosi jogosultságát?"
        add: "Új"
        custom: "Egyéni"
        automatic: "Automatikus"
        default_title: "Alapértelmezett fejléc"
        default_title_description: "Mindenki számára a csoportban alkalmazva lesz"
        group_owners: tulajdonosok
        add_owners: Tulajdonosok hozzáadása
        none_selected: "Válasz ki egy csoportot hogy elkezdhesd"
        no_custom_groups: "Új egyéni csoport létrehozása"
      api_keys:
        title: "API kulcsok"
        description: "Az API-kulcsok funkció lehetővé teszi a Discourse külső rendszerekkel való biztonságos integrálását és a műveletek automatizálását. A rendszergazdák meghatározott hatókörű kulcsokat hozhatnak létre az erőforrásokhoz és az érzékeny adatokhoz való hozzáférés szabályozására. A hatókör korlátozza a funkcionalitást, és fokozott biztonságot biztosít."
        add: "API-kulcs hozzáadása"
        edit: "Szerkesztés"
        save: "Mentés"
        cancel: "Mégse"
        continue: "Folytatás"
        back: "Vissza az API-kulcsokhoz"
        revoke: "Visszavonás"
        undo_revoke: "Visszavonás visszavonása"
        revoked: "Visszavonva"
        delete: Végleges törlés
        no_api_keys: "Még nem rendelkezik API-kulccsal."
      api:
        generate_master: "Mester API-kulcs létrehozása"
        none: "Jelenleg nincsenek elérhető API kulcsok."
        user: "Felhasználó"
        title: "API"
        key: "Kulcs"
        keys: "Kulcs"
        created: Létrehozva
        updated: Frissítve
        last_used: Utoljára használva
        never_used: Soha
        generate: "Generálás"
        undo_revoke: "Visszavonás visszavonása"
        revoke: "Visszavonás"
        all_users: "Minden felhasználó"
        active_keys: "Aktív API kulcsok"
        manage_keys: Kulcsok kezelése
        show_details: Részletek
        description: Leírás
        no_description: (nincs leírás)
        all_api_keys: Minden API kulcs
        user_mode: Felhasználói szint
        scope_mode: Hatókör
        impersonate_all_users: Bármely felhasználó megszemélyesítése
        single_user: "Egyetlen felhasználó"
        user_placeholder: Felhasználónév megadása
        description_placeholder: Mire fogják használni ezt a kulcsot?
        save: Mentés
        new_key: Új API kulcs
        revoked: Visszavonva
        delete: Végleges törlés
        not_shown_again: Ez a gomb nem jelenik meg újra. A folytatás előtt győződj meg róla, hogy készítettél egy másolatot róla.
        continue: Folytatás
        scopes:
          description: |
            Hatókörök használatakor egy API-kulcsot a végpontok egy adott csoportjára korlátozhat.
            Azt is meghatározhatja, hogy mely paraméterek lesznek megengedettek. Több érték elválasztásához használj vesszőt.
          title: Hatókör
          granular: Szemcsés
          read_only: Csak olvasható
          global: Globális
          global_description: Az API-kulcsnak nincs korlátozása, és minden végpont elérhető.
          resource: Forrás
          action: Művelet
          allowed_parameters: Engedélyezett paraméterek
          optional_allowed_parameters: Engedélyezett paraméterek (opcionális)
          any_parameter: (bármely paraméter)
          allowed_urls: Engedélyezett URL-ek
          descriptions:
            global:
              read: API-kulcs korlátozása csak olvasható végpontokra.
            topics:
              read: Olvasson el egy témát vagy egy adott hozzászólást. Az RSS is támogatva van.
              write: Hozzon létre új témát, vagy írjon egy meglévő témához.
              update: Téma frissítése. Módosíthatja a címet, kategóriát, címkéket, státuszt, archetípust, featured_linket stb.
              delete: Téma törlése.
              recover: Téma helyreállítása.
              read_lists: Témalisták olvasása, mint a top, új, legújabb, stb. Az RSS is támogatva van.
              status: "Téma állapotának frissítése. Állapot: zárva, archív, látható, rögzítve. Engedélyezve: igaz, hamis. Adjon meg egy category_id értéket itt és a kérelem hasznos adatában, hogy csak az adott kategóriába tartozó témakörökben engedélyezze az állapotváltozásokat."
            posts:
              edit: Bármelyik hozzászólás vagy egy adott hozzászólás szerkesztése.
              delete: Hozzászólás törlése.
              recover: Bejegyzés helyreállítása.
              list: Legutóbbi hozzászólások és privát hozzászólások listája. Az RSS is támogatott.
            revisions:
              read: "A legfrissebb vagy egy adott felülvizsgálat lekérése."
              modify: "Revíziók elrejtése, megjelenítése vagy visszaállítása."
              permanently_delete: "Felülvizsgálat végleges törlése."
            tags:
              list: Címkék listázása.
            tag_groups:
              list: A címkecsoportok listájának lekérdezése.
              show: Egyetlen címkecsoport kinyerése az azonosító alapján.
              create: Címkecsoport létrehozása.
              update: Frissíti az id által megadott címkecsoportot.
            categories:
              list: A kategóriák listájának lekérdezése.
              show: Egyetlen kategória kinyerése az azonosító alapján.
            uploads:
              create: Új fájl feltöltése vagy egy- vagy többrészes közvetlen feltöltés kezdeményezése külső tárhelyre.
            users:
              bookmarks: Felhasználói könyvjelzők listája. ICS formátum használata esetén a könyvjelző emlékeztetőket adja vissza.
              sync_sso: Felhasználó szinkronizálása a DiscourseConnect használatával.
              show: Információk beszerzése egy felhasználóról.
              check_emails: Felhasználói e-mailek listázása.
              update: Felhasználói profil adatainak frissítése.
              log_out: Egy felhasználó összes munkamenetének kijelentkeztetése.
              anonymize: Felhasználói fiókok anonimizálása.
              suspend: Felhasználói fiókok felfüggesztése.
              delete: Felhasználói fiókok törlése.
              list: A felhasználók listájának lekérdezése.
            user_status:
              read: Felhasználói státusz olvasása.
              update: Felhasználói állapot frissítése.
            email:
              receive_emails: A bejövő emailek feldolgozásához kombinálja ezt a hatókörét a levélfogadóval.
            invites:
              create: Küldj meghívókat emailben, vagy hozz létre meghívó linkeket.
            badges:
              create: Új jelvény létrehozása.
              show: Információ szerzése egy jelvényről.
              update: Jelvény frissítése.
              delete: Jelvény törlése.
              list_user_badges: A felhasználó jelvényeinek felsorolása.
              assign_badge_to_user: Jelvény kiosztása egy felhasználónak.
              revoke_badge_from_user: Jelvény elvétele egy felhasználótól.
            groups:
              manage_groups: Csoporttagok listázása, hozzáadása és eltávolítása.
              administer_groups: Csoportok listázása, megjelenítése, létrehozása, frissítése és törlése.
            search:
              show: Keresés a `/search/query?term=term` végpont használatával.
              query: Keresés a `/search/query?term=term` végpont használatával.
            wordpress:
              publishing: Szükséges a WP Discourse beépülő modul közzétételi funkcióihoz (kötelező).
              commenting: Szükséges a WP Discourse beépülő modul kommentálási funkcióihoz.
              discourse_connect: Szükséges a WP Discourse plugin DiscourseConnect funkcióihoz.
              utilities: Szükséges a WP Discourse beépülő modul Utilities használata esetén.
            logs:
              messages: Üzenetek listázása a /logs állományból, vagy egy adott naplóüzenet lekérdezése.
      web_hooks:
        title: "Webhooks"
        none: "Még nincsenek webhookok"
        instruction: "A Webhooks lehetővé teszi a Discourse számára, hogy értesítse a külső szolgáltatásokat, ha bizonyos esemény történik az Ön webhelyén. Amikor a webhook aktiválódik, a rendszer egy POST-kérést küld a megadott URL-ekre."
        detailed_instruction: "A kiválasztott esemény bekövetkezésekor POST kérést küldünk a megadott URL-re."
        add: "Webhook hozzáadása"
        create: "Létrehoz"
        edit: "Szerkesztés"
        save: "Mentés"
        show: "Események"
        delete: "Törlés"
        cancel: "Mégse"
        description_label: "Eseményt kiváltó okok"
        controls: "Irányítás"
        back: "Vissza a webhookhoz"
        payload_url: "Payload URL"
        payload_url_placeholder: "https://example.com/postreceive"
        secret_invalid: "A titokban nem lehet üres karakter."
        secret_too_short: "A titoknak legalább 12 karakteresnek kell lennie"
        secret_placeholder: "Az aláírások generálásához használt karakterlánc"
        event_type_missing: "Legalább egy eseménytípust be kell állítania."
        content_type: "Tartalom típus"
        secret: "Titok"
        event_chooser: "Mely eseményeknek kell kiváltaniuk ezt a webhookot?"
        wildcard_event: "Küldj el mindent"
        individual_event: "Válassza ki az egyes eseményeket"
        verify_certificate: "Ellenőrizze a hasznos tartalom URL-jének TLS-tanúsítványát"
        active: "Aktív"
        active_notice: "Az esemény részleteit akkor közöljük, amikor az megtörténik."
        categories_filter_instructions: "A releváns webhoook csak akkor aktiválódnak, ha az esemény meghatározott kategóriákhoz kapcsolódik. Hagyja üresen az összes kategória webhookjának aktiválásához."
        categories_filter: "Elindított kategóriák"
        tags_filter_instructions: "A releváns webhookok csak akkor aktiválódnak, ha az esemény meghatározott címkékkel kapcsolatos. Hagyd üresen a webhoook aktiválásához az összes címkéhez."
        tags_filter: "Kiváltott címkék"
        groups_filter_instructions: "A releváns webhookok csak akkor aktiválódnak, ha az esemény meghatározott címkékkel kapcsolatos. Hagyd üresen a webhoook aktiválásához az összes címkéhez."
        groups_filter: "Elindított csoportok"
        delete_confirm: "Törlöd ezt a webhookot?"
        topic_event:
          group_name: "Téma Események"
          topic_created: "Téma létrehozva"
          topic_revised: "Téma felülvizsgálva"
          topic_edited: "Téma frissítve"
          topic_destroyed: "Téma törölve"
          topic_recovered: "Téma visszaállítva"
        post_event:
          group_name: "Bejegyzés Események"
          post_created: "Bejegyzés létrehozva"
          post_edited: "Bejegyzés frissítve"
          post_destroyed: "Bejegyzés törölve"
          post_recovered: "Bejegyzés visszaállítva"
        group_event:
          group_name: "Csoport Események"
          group_created: "Csoport létrehozva"
          group_updated: "Csoport frissítve"
          group_destroyed: "Csoport törölve"
        tag_event:
          group_name: "Címke Események"
          tag_created: "Címke létrehozva"
          tag_updated: "Címke frissítve"
          tag_destroyed: "Címke törölve"
        category_event:
          group_name: "Kategória Események"
          category_created: "Kategória létrejött"
          category_updated: "Kategória frissítve"
          category_destroyed: "Kategória törölve"
        user_event:
          group_name: "Felhasználói Események"
          user_logged_in: "Felhasználó bejelentkezett"
          user_logged_out: "Felhasználó kijelentkezett"
          user_confirmed_email: "Felhasználó megerősítette e-mail címét"
          user_created: "Felhasználó létrejött"
          user_approved: "Felhasználó elfogadva"
          user_updated: "Felhasználó frissítve"
          user_destroyed: "Felhasználó törölve"
          user_suspended: "Felhasználó felfüggesztve"
          user_unsuspended: "Felhasználó felfüggesztésének megszűnése"
        reviewable_event:
          group_name: "Felülvizsgáló Események"
          reviewable_created: "Felülvizsgálandó esemény készen áll"
          reviewable_updated: "Felülvizsgálandó esemény frissítve"
        user_badge_event:
          group_name: "Jelvény Események"
          user_badge_granted: "Felhasználó jelvényt kapott"
          user_badge_revoked: "Felhasználó jelvényét visszavonták"
        like_event:
          group_name: "Kedvelés Események"
          post_liked: "Mikor a felhasználó kedvelt egy eseményt"
        notification_event:
          group_name: "Értesítési Események"
          notification_created: "A felhasználó értesítést kap a hírfolyamában"
        group_user_event:
          group_name: "Felhasználói csoport Események"
          user_added_to_group: "A felhasználó hozzá lett adva egy csoporthoz."
          user_removed_from_group: "A felhasználó el lett távolítva a csoportból."
        custom_event:
          group_name: "Egyéni események"
        user_promoted_event:
          group_name: "Felhasználó előléptetési Események"
          user_promoted: "A felhasználót előléptették."
        delivery_status:
          title: "Kiszállítás állapota"
          inactive: "Inaktív"
          failed: "Sikertelen"
          successful: "Sikeres"
          disabled: "Kikapcsolt"
        events:
          none: "Nincsenek kapcsolódó események."
          redeliver: "Újra küldve"
          redeliver_failed: "Újraküldés sikertelen"
          incoming:
            one: "Új esemény van."
            other: "%{count} új esemény van."
          completed_in:
            one: "Befejezve %{count} másodperc alatt."
            other: "Befejezve %{count} másodperc alatt."
          request: "Kérés"
          response: "Válasz"
          redeliver_confirm: "Biztos benne hogy újra kézbesíteni szeretnéd a payload-ot?"
          redeliver_failed_confirm:
            one: "Biztos, hogy újra akarja küldeni a %{count} webhook eseményt?"
            other: "Biztos, hogy újra akarja küldeni a %{count} webhook eseményt?"
          no_events_to_redeliver: "Nincsenek újraküldendő események."
          headers: "Fejlécek"
          payload: "Terhelés"
          body: "Törzs"
          ping: "Ping"
          status: "Státusz kód"
          event_id: "ID"
          timestamp: "Létrehozott"
          completion: "Elvégzési idő"
          actions: "Műveletek"
          filter_status:
            all: "Összes esemény"
            successful: "Kézbesítve"
            failed: "Sikertelen"
      home:
        title: "Kezdőlap"
      account:
        title: "Fiók"
        sidebar_link:
          backups: "Biztonsági mentések"
          whats_new:
<<<<<<< HEAD
            title: "Újdonságok"
=======
            title: "Újdonságok?"
>>>>>>> 76e7f12a
            keywords: "változásjegyzék|funkció|kiadás"
      community:
        title: "Közösség"
        sidebar_link:
          about_your_site: "Az Ön webhelyéről"
          badges: "Jelvények"
          login_and_authentication: "Bejelentkezés és hitelesítés"
          notifications: "Értesítések"
          permalinks: "Közvetlen hivatkozás"
          trust_levels: "Bizalmi szintek"
          group_permissions: "Csoportengedélyek"
          users: "Felhasználók"
          groups: "Csoportok"
          user_fields: "Felhasználói mezők"
          watched_words: "Figyelt szavak"
          legal: "Jogszabály"
<<<<<<< HEAD
          moderation_flags: "Moderálási Megjelölések"
=======
          moderation_flags:
            title: "Moderálás"
            keywords: "megjelölés|felülvizsgálat"
>>>>>>> 76e7f12a
      appearance:
        title: "Megjelenés"
        sidebar_link:
          font_style: "Betűstílus"
          site_logo: "Webhely logó"
<<<<<<< HEAD
          color_schemes: "Színséma"
=======
          color_schemes: "Színpaletták"
>>>>>>> 76e7f12a
          emoji: "Hangulatjel"
          navigation: "Navigáció"
          themes: "Témák"
          components:
            title: "Összetevő"
            keywords: "téma|kiterjesztés"
          site_texts: "Oldal szövegei"
      email_settings:
        title: "E-mail beállítások"
        sidebar_link:
          appearance: "Megjelenés"
          server_setup:
            title: "Szerverbeállítások és naplók"
            keywords: "email|smtp|mailgun|sendgrid|elküldve|kihagyva|visszapattant|kapott|elutasítva|e-mail naplók|előzetes összefoglaló"
      security:
        title: "Biztonság"
        sidebar_link:
          security: "Biztonsági beállítások"
          spam: "Spam beállítások"
          staff_action_logs:
            title: "Naplók és szűrés"
            keywords: "hibanaplók|személyzeti műveletek|ellenőrzött e-mailek|ellenőrzött ip-k|ellenőrzött URL-ek|keresési naplók"
      section_landing_pages:
        account:
          title: "Fiók"
          backups:
            title: "Biztonsági mentések"
            description: "Készítsen biztonsági másolatot webhelye adatairól"
          whats_new:
            title: "Újdonságok?"
            description: "Fedezze fel a Discourse új kiadásait és fejlesztéseit"
      config_areas:
        about:
          header: "Az Ön webhelyéről"
<<<<<<< HEAD
=======
          description: "Adjon meg itt információkat erről a webhelyről és csapatáról, hogy az emberek megtudják, miről szól a közössége, ki áll a háttérben, és hogyan érhetik el Önt probléma esetén. Megjelenik a webhely <a href='%{basePath}/about'>Névjegy oldalon</a>."
>>>>>>> 76e7f12a
          general_settings: "Általános beállítások"
          community_name: "Közösség neve"
          community_name_placeholder: "Példa közösség"
          community_summary: "Közösségi összefoglaló"
          community_description: "Közösség leírása"
<<<<<<< HEAD
          banner_image: "Banner kép"
          banner_image_help: |
            Ezt a Rólunk oldalon fogja használni. Javasolt méret: 800x300px. Elfogadott típusok: JPG, PNG és SVG 10 MB-ig.
=======
          community_title: "Közösségi cím"
          community_title_help: "A böngésző lapon látható rövid leírás a kulcsfontosságú oldalakhoz, például kategóriákhoz és témalistákhoz."
          banner_image: "Banner kép"
          banner_image_help: |
            Ezt a Rólunk oldaladon fogod használni. Ajánlott méret: 1100x300px. Elfogadott típusok: JPG, PNG és SVG, legfeljebb 10MB.
>>>>>>> 76e7f12a
          contact_information: "Elérhetőség"
          community_owner: "Közösség tulajdonosa"
          community_owner_placeholder: "Johnny Smith"
          community_owner_help: |
<<<<<<< HEAD
            A webhelyért felelős fő kapcsolattartó neve. Kritikus értesítésekhez használatos, és az /about oldalon is megjelenik. Névtelen felhasználók számára látható a nyilvános oldalakon.
          contact_email: "Kapcsolattartó e-mail"
          contact_email_placeholder: "contact@johnny-smith.com"
          contact_email_help: |
            Az oldalért felelős fő kapcsolattartó e-mail címe. Kritikus értesítésekhez használatos, és a /about oldalon is megjelenik. Névtelen felhasználók számára látható a nyilvános webhelyeken.
          contact_url: "Kapcsolatfelvételi URL"
          contact_url_placeholder: "https://johnny-smith.com/contact"
          contact_url_help: |
            A webhely elérhetőségi URL-címe. Ha meg van adva, helyettesíti az e-mail címet az /about oldalon, és a nyilvános oldalakon az anonim felhasználók számára látható.
=======
            A kritikus értesítésekhez használt név, és a /about oldalon is megjelenik. Nyilvános webhelyeken névtelen felhasználók láthatják.
          contact_email: "Kapcsolattartó e-mail"
          contact_email_placeholder: "contact@johnny-smith.com"
          contact_email_help: |
            A kritikus értesítésekhez használt e-mail, amely a /about oldalon is megjelenik. Nyilvános webhelyeken névtelen felhasználók láthatják.
          contact_url: "Kapcsolatfelvételi URL"
          contact_url_placeholder: "https://johnny-smith.com/contact"
          contact_url_help: |
            Ha jelen van, lecseréli a kapcsolatfelvételi e-mail-címet a /about oldalon, és látható a nyilvános webhelyeken a névtelen felhasználók számára.
>>>>>>> 76e7f12a
          site_contact_name: "A webhely kapcsolattartójának neve"
          site_contact_name_help: |
            Stábtag felhasználónév, amelyről minden automatikus levél küldésre kerül. Ha üresen hagyja, akkor az alapértelmezett rendszerfiók kerül felhasználásra.
          site_contact_group: "Webhely kapcsolattartó csoportja"
          site_contact_group_help: |
<<<<<<< HEAD
            Egy olyan csoport neve, amely meghívást kap minden automatikusan elküldött privát üzenetre.
          your_organization: "Az Ön szervezete"
          company_name: "Cégnév"
          company_name_placeholder: "Példa Cég Kft."
          company_name_help: |
            Cége vagy szervezet neve.
          company_name_warning: |
            Ha üresen hagyja, akkor a szolgáltatási feltételek vagy az adatvédelmi nyilatkozat nem jelenik meg.
          governing_law: "Irányadó jog"
          governing_law_placeholder: "New York állam"
          governing_law_help: |
            Adja meg a webhely jogi vonatkozásait szabályozó joghatóságot, beleértve a szolgáltatási feltételeket és az adatvédelmi nyilatkozatot. Ez jellemzően az az ország vagy állam, ahol a webhelyet üzemeltető cég bejegyzett vagy üzleti tevékenységet folytat.
          city_for_disputes: "Város a vitákért"
          city_for_disputes_placeholder: "New York"
          city_for_disputes_help: |
            Adja meg azt a várost, amely a fórum használatával kapcsolatos viták rendezésének joghatósága alá tartozik. Ezt az információt általában jogi dokumentumok tartalmazzák, például a fórum használati feltételei.
=======
            Egy olyan csoport, amely meghívást kap minden automatikusan elküldött személyes üzenetre.
          your_organization: "Az Ön szervezete"
          your_organization_description: "Az Általános Szerződési Feltételekben és az Adatvédelmi közleményben szereplő információkat arra használjuk, hogy megmutassuk, ki üzemelteti a webhelyet, és milyen joghatóság alatt."
          company_name: "Név"
          company_name_placeholder: "Példa szervezet"
          company_name_warning: |
            Ha üresen hagyja, akkor a szolgáltatási feltételek vagy az adatvédelmi nyilatkozat nem jelenik meg.
          governing_law: "Irányadó jog"
          governing_law_placeholder: "Tartomány, állam vagy ország"
          governing_law_help: |
            Adja meg a webhely jogi feltételeihez tartozó joghatóságot, általában ott, ahol a vállalat be van jegyezve vagy ahol működik.
          city_for_disputes: "Város a vitákért"
          city_for_disputes_placeholder: "Város"
          city_for_disputes_help: |
            Adja meg a várost a fórummal kapcsolatos jogi viták rendezésére.
>>>>>>> 76e7f12a
          optional: "(nem kötelező)"
          update: "Frissítés"
          toasts:
            general_settings_saved: "Általános beállítások mentve"
            contact_information_saved: "Elérhetőség mentve"
            your_organization_saved: "Szervezet mentve"
          saved: "mentve!"
        flags:
<<<<<<< HEAD
          header: "Moderálási Megjelölések"
=======
          header: "Moderálás"
          edit_header: "Megjelölés szerkesztése"
>>>>>>> 76e7f12a
          subheader: "A Discourse jelölési rendszere segít Önnek és moderátori csapatának a tartalom és a felhasználói viselkedés kezelésében, hogy a közösség tisztelettudó és egészséges maradjon. Az alapértelmezett beállítások a legtöbb közösség számára megfelelőek, és nem kell megváltoztatnia őket. Ha azonban webhelyének különleges követelményei vannak, letilthatja a nem szükséges megjelöléseket, és saját megjelöléseket adhat hozzá."
          description: "Leírás"
          enabled: "Engedélyezed?"
          add: "Megjelölés hozzáadása"
          edit: "Szerkesztés"
          back: "Vissza a megjelölésekhez"
          delete: "Törlés"
          delete_confirm: 'Biztosan törli a "%{name}" elemet?'
          flags_tab: "Zászlók"
          settings: "Megjelölés beállítások"
          form:
            add_header: "Megjelölés hozzáadása"
            edit_header: "Megjelölés szerkesztése"
            save: "Mentés"
            name: "Név"
            description: "Leírás"
            applies_to: "Megjelölés megjelenítése itt"
<<<<<<< HEAD
=======
            invalid_applies_to: "Kötelező"
>>>>>>> 76e7f12a
            topic: "témák"
            post: "bejegyzések"
            chat_message: "chat üzenetek"
            enabled: "Mentés után engedélyezze ezt az egyéni megjelölést"
            alert: "Ha egyszer már használtak egy egyéni megjelölést, azt csak letiltani lehet, de szerkeszteni vagy törölni nem."
            edit_flag: "Megjelölés szerkesztése"
            non_editable: "Ezt a megjelölést nem szerkesztheti, mivel ez egy rendszermegjelölés, vagy már használták a felülvizsgálati rendszerben. Ellenben letiltható."
            delete_flag: "Megjelölés törlése"
            non_deletable: "Ezt a megjelölést nem törölheti, mivel ez egy rendszermegjelölés, vagy már használták a felülvizsgálati rendszerben. Ellenben letilható."
            require_message: "Kérje meg a felhasználókat, hogy adjanak meg további indokokat"
            require_message_description: "Ha ez a megjelölés ki van választva, egy szövegmező jelenik meg a felhasználó számára, ahol további részleteket adhat arról, miért jelölte meg a tartalmat."
<<<<<<< HEAD
=======
            auto_action_type: "A megjelölt tartalom automatikus elrejtése"
>>>>>>> 76e7f12a
          more_options:
            title: "További lehetőségek"
            move_up: "Mozgatás fel"
            move_down: "Mozgatás le"
<<<<<<< HEAD
=======
        permalinks:
          edit: "Szerkesztés"
          delete: "Törlés"
        embeddable_host:
          edit: "Szerkesztés"
          delete: "Törlés"
          more_options:
            title: "További lehetőségek"
        look_and_feel:
          title: "Megjelenés és élmény"
          description: "Szabja testre Discourse webhelyét, egyedi stílust adva neki."
          themes:
            title: "Témák"
            themes_intro: "A kezdéshez telepítsen új témát, vagy hozzon létre saját témát a semmiből ezen erőforrások segítségével."
            themes_intro_img_alt: "Új téma helyőrző"
            set_default_theme: "Beállítás alapértelmezettként"
            default_theme: "Alapértelmezett téma"
            themes_description: "A témák kiterjedt testreszabások, amelyek megváltoztatják a fórum stílusának több elemét, és gyakran további kezelőfelület-szolgáltatásokat is tartalmaznak."
            new_theme: "Új téma"
            user_selectable: "Felhasználó által választható"
        user_fields:
          field: "Mező"
          type: "Típus"
          more_options:
            title: "További lehetőségek"
            move_up: "Mozgatás fel"
            move_down: "Mozgatás le"
          delete: "Törlés"
          delete_successful: "Felhasználói mező törölve."
          save_successful: "Felhasználói mező mentve."
>>>>>>> 76e7f12a
      plugins:
        title: "Bővítmények"
        installed: "Telepített bővítmények"
        description: "Ebben a listában megjelenik minden olyan Discourse bővítmény, amelyet telepített, vagy amely a Discourse tárhelyen előre telepítve van."
        name: "Név"
        none_installed: "Egy bővítmény sincs telepítve."
        version: "Verzió"
        enabled: "Engedélyezed?"
        is_enabled: "Y"
        not_enabled: "N"
        change_settings_short: "Beállítások"
        settings_disabled: "Ez a bővítmény csak engedélyezhető vagy letiltható, további beállításai nincsenek."
        howto: "Hogyan lehet bővítményeket telepíteni?"
        official: "Hivatalos Discourse bővítmény"
        broken_route: "Nem lehet konfigurálni a '%{name}' linket. Győződjön meg arról, hogy a hirdetésblokkolók ki vannak kapcsolva, és próbálja meg újra betölteni az oldalt."
        author: "Szerző %{author}"
        experimental_badge: "kísérleti"
        learn_more: "Tudjon meg többet"
        sidebar_link:
          installed: "Telepítve"
      advanced:
        title: "Haladó"
        sidebar_link:
          api_keys:
            title: "API kulcsok"
            keywords: "token"
          webhooks: "Webhooks"
          developer: "Fejlesztő"
          embedding: "Beágyazás"
          rate_limits: "Korlátozások"
          user_api: "Felhasználói API"
          onebox: "Onebox"
          files: "Fájlok"
          other_options: "Egyéb"
          search: "Keresés"
          experimental: "Kísérleti"
<<<<<<< HEAD
          all_site_settings: "Webhelybeállítások"
=======
          all_site_settings: "Minden oldalbeállítás"
>>>>>>> 76e7f12a
      navigation_menu:
        sidebar: "Oldalsáv"
        header_dropdown: "Fejléc legördülő menü"
        legacy: "Hagyaték"
      backups:
        title: "Biztonsági mentések"
        files_title: "Biztonsági mentés fájlok"
        description: "A Discourse biztonsági mentések tartalmazzák a teljes webhely-adatbázist, amely mindent tartalmaz a webhelyen: témákat, hozzászólásokat, felhasználókat, csoportokat, beállításokat, témákat stb. Attól függően, hogy a mentési fájl hogyan készül, a feltöltéseket is tartalmazhatja, de nem feltétlenül."
        menu:
          backups: "Biztonsági mentések"
          backup_files: "Biztonsági mentés fájlok"
          logs: "Naplók"
        none: "Nincsenek elérhető biztonsági mentések"
        read_only:
          enable:
            title: "Írásvédett mód bekapcsolása"
            label: "Csak olvasás bekapcsolása"
            confirm: "Biztos vagy benne hogy be szeretnéd kapcsolni az írásvédett módot"
          disable:
            title: "Írásvédett mód kikapcsolása"
            label: "Csak olvasás kikapcsolása"
        logs:
          none: "Még nincsenek naplók"
        columns:
          filename: "Fájlnév"
          size: "Méret"
        upload:
          label: "Feltöltés"
          title: "Biztonsági mentés feltöltése erre a példányra"
          uploading: "Feltöltés…"
          uploading_progress: "Feltöltés...: %{progress}"
          success: "'%{filename}' sikeresen feltöltésre került. A fájl feldolgozása folyamatban van, és egy percig eltarthat, amíg megjelenik a listán."
          error: "Egy hiba lépett fel feltöltés közben '%{filename}': %{message}"
        settings: "Beállítások"
        operations:
          is_running: "Egy folyamat jelenleg fut már."
          failed: "A(z) %{operation} sikertelen. Nézze meg a naplókat."
          cancel:
            label: "Mégse"
            title: "Művelet visszavonása"
            confirm: "Biztosan meg szeretnéd szakítani a jelenlegi folyamatot?"
          backup:
            label: "Biztonsági mentés"
            title: "Mentés készítése"
            confirm: "Új biztonsági mentést kívánsz indítani?"
            include_uploads: "minden feltöltést tartalmazzon"
            s3_upload_warning: 'Ez csak adatbázis-mentésekre vonatkozik. A feltöltések nem lesznek benne, ami azt jelenti, hogy az összes kép és más fájlfeltöltés hiányozhat, ha a biztonsági másolatot visszaállítják egy másik tárhelybeállításra. <b>Az S3-feltöltéseket is tartalmazó teljes biztonsági mentés engedélyezéséhez olvasd el <a href="https://meta.discourse.org/t/-/276535" target="_blank">ezt az útmutatót</a>.</b>'
          download:
            label: "Letöltés"
            title: "Letöltési hivatkozás küldése e-mailben"
            alert: "A biztonsági mentés letöltéséhez szükséges linket e-mailben küldtük el Önnek"
          destroy:
            title: "Törlés"
            confirm: "Biztosan törölni szeretnéd ezt a biztonsági mentést?"
          restore:
            is_disabled: "A visszaállítás jelenleg le van tiltva. Engedélyezéséhez látogasson el a <a href='%{url}'>webhely beállításaihoz</a>."
            label: "Visszaállítás"
            title: "Biztonsági mentés visszaállítása"
            confirm: "Biztos vagy benne hogy vissza szeretnéd állítani a biztonsági mentést?"
          rollback:
            label: "Visszavonás"
            title: "Adatbázis visszaállítása az előző működő állapotba"
            confirm: "Biztosan vissza szeretné állítani az adatbázist az előző működő állapotba?"
        location:
          local: "Helyi tároló"
          s3: "S3"
        backup_storage_error: "Nem sikerült elérni a biztonsági mentés tárhelyét: %{error_message}"
      export_csv:
        success: "Az exportálás megkezdődött, értesítést kapsz, ha a folyamat készen van."
        failed: "Az exportálás sikertelen. Kérlek ellenőrizd a naplókat!"
        button_text: "Exportálás"
        button_title:
          user: "Teljes felhasználói lista exportálása CSV formátumban."
          staff_action: "Stáb teljes tevékenységnaplójának exportálása CSV formátumban."
          screened_email: "Teljes email lista exportálása CSV formátumban"
          screened_ip: "Teljes IP lista exportálása CSV formátumban"
          screened_url: "Teljes URL lista exportálása CSV formátumban"
      export_json:
        button_text: "Exportálás"
      invite:
        button_text: "Meghívók küldése"
        button_title: "Meghívók küldése"
      customize:
        title: "Személyre szabás"
        preview: "előnézet"
        explain_preview: "Az oldal megtekintése ezzel a témával"
        syntax_error: "Szintaxis hiba"
        settings_editor: "Beállítások szerkesztő"
        validation_settings_keys: "Minden elemnek csak egy \"beállítás\" és egy \"érték\" kulcsa lehet."
        validation_settings_deleted: "Ezeket a beállításokat törölték. Állítsa vissza őket és próbáld újra."
        validation_settings_added: "Ezeket a beállításokat már hozzáadtuk. Először törölje, majd próbálja meg újra."
        save: "Mentés"
        new: "Új"
        new_style: "Új stílus"
        install: "Telepítés"
        delete: "Törlés"
        delete_confirm: 'Biztosan törli a "%{theme_name}" elemet?'
        bulk_delete: "Biztos vagy benne?"
        bulk_themes_delete_confirm: "Ezzel eltávolítod a következő témákat, és a továbbiakban nem használhatja azokat a webhely felhasználói:"
        bulk_components_delete_confirm: "Ezzel eltávolítja a következő összetevőket, és azokat a webhely felhasználói nem használhatják többé:"
        color: "Szín"
        opacity: "Áttetszőség"
        copy: "Megkettőz"
        copy_to_clipboard: "Vágólapra másolás"
        copied_to_clipboard: "Vágólapra másolva"
        copy_to_clipboard_error: "Hiba történt a vágólapra másoláskor"
        theme_owner: "Nem szerkeszthető, tulajdonosa:"
        email_templates:
          title: "Email"
          subject: "Tárgy"
          multiple_subjects: "Ennek az email sablonnak több tárgya van."
          body: "Test"
          revert: "Változtatások visszavonása"
          revert_confirm: "Biztosan vissza akarod vonni a változtatásaidat?"
        component:
          all_filter: "Összes"
          used_filter: "Használt"
          unused_filter: "Nem használt"
          enabled_filter: "Engedélyezed"
          disabled_filter: "Kikapcsolt"
          updates_available_filter: "Frissítések érhetők el"
        theme:
          filter_by: "Szűrés:"
          theme: "Téma"
          component: "Összetevő"
          components: "Összetevők"
          search_placeholder: "írj be a kereséshez…"
          theme_name: "A téma neve"
          component_name: "Összetevő neve"
          themes_intro: "A kezdéshez válasszon egy meglévő témát, vagy telepítsen újat"
          themes_intro_new: "A kezdéshez telepítsen új témát, vagy hozzon létre saját témát a semmiből ezen erőforrások segítségével."
          themes_intro_img_alt: "Új téma helyőrző"
          beginners_guide_title: "Útmutató kezdőknek a Discourse Témák használatához"
          developers_guide_title: "Fejlesztői útmutató a Discourse témákhoz"
          browse_themes: "Közösségi témák böngészése"
          customize_desc: "Személyre szabás:"
          title: "Témák"
          description: "A témák kiterjedt testreszabások, amelyek megváltoztatják a fórum stílusának több elemét, és gyakran további kezelőfelület-szolgáltatásokat is tartalmaznak."
          components_description: "Az összetevők kisebb testreszabások, amelyek hozzáadhatók a témákhoz, hogy megváltoztassák a fórum kialakításának stílusát."
          create: "Létrehoz"
          create_type: "Típus"
          create_name: "Név"
          save: "Mentés"
          long_title: "Módosítsa a színeket, a CSS és a HTML tartalmát a webhelyen"
          edit: "Szerkesztés"
          edit_confirm: "Ez egy távoli téma, ha CSS/HTML-t szerkesztesz, a módosítások a következő frissítéskor törlődnek."
          update_confirm: "Ezeket a helyi módosításokat a frissítés törli. Biztos, hogy folytatni szeretné?"
          update_confirm_yes: "Igen, folytassa a frissítést"
          common: "Szokványos"
          desktop: "Asztali"
          mobile: "Mobil"
          settings: "Beállítások"
          translations: "Fordítások"
          extra_scss: "Extra SCSS"
          extra_files: "Extra fájlok"
          extra_files_upload: "Téma exportálása a fájlok megtekintéséhez."
          extra_files_remote: "A fájlok megtekintéséhez exportálja a témát, vagy ellenőrizze a git-tárat."
          preview: "Előnézet"
          settings_editor: "Beállítások szerkesztő"
          show_advanced: "Speciális mezők megjelenítése"
          hide_advanced: "Speciális mezők elrejtése"
          hide_unused_fields: "Nem használt mezők elrejtése"
          is_default: "Ez a téma alapértelmezetten van bekapcsolva."
          user_selectable: "A téma a felhasználók által választható"
          color_scheme_user_selectable: "A színpalettát a felhasználók választhatják ki"
          auto_update: "Automatikus frissítés a Discourse frissítésekor"
          color_scheme: "Színpaletta"
          edit_color_scheme: "Színpaletták szerkesztése"
          default_light_scheme: "Világos (alapértelmezett)"
          color_scheme_select: "Válassz színeket a témához"
          custom_sections: "Egyéni részek:"
          theme_components: "Téma elemek"
          add_all_themes: "Adja hozzá az összes témát"
          convert: "Konvertálás"
          convert_component_alert: "Biztos, hogy ezt a komponenst témává akarja konvertálni? Komponensként el lesz távolítva innen: %{relatives}."
          convert_component_tooltip: "Konvertálja ezt az összetevőt témává"
          convert_component_alert_generic: "Biztosan témává szeretné konvertálni ezt az összetevőt?"
          convert_theme_alert: "Biztos, hogy ezt a komponenst témává akarja konvertálni? Szülőként el lesz távolítva innen: %{relatives}."
          convert_theme_alert_generic: "Biztos, hogy ezt a témát komponenssé akarja konvertálni?"
          convert_theme_tooltip: "A téma átalakítása komponenssé"
          inactive_themes: "Inaktív témák:"
          set_default_theme: "Beállítás alapértelmezettként"
          default_theme: "Alapértelmezett téma"
          set_default_success: "Alapértelmezett téma: %{theme}"
          install_success: "%{theme} sikeresen telepítve!"
          inactive_components: "Nem használt komponensek:"
          selected:
            one: "%{count} kiválasztva"
            other: "%{count} kiválasztva"
          cancel: "Mégse"
          broken_theme_tooltip: "A téma CSS, HTML vagy YAML hibákat tartalmaz"
          broken_theme: "Hibás téme letiltása"
          disabled_component_tooltip: "Ez az összetevő le van tiltva"
          default_theme_tooltip: "Ez a téma a webhely alapértelmezett témája"
          updates_available_tooltip: "Frissítések érhetők el ehhez a témához"
          and_x_more:
            one: "és még további %{count}."
            other: "és még további %{count}."
          collapse: Összecsukás
          uploads: "Feltöltések"
          no_uploads: "Feltölthet a témához társított elemeket, például betűtípusokat és képeket"
          add_upload: "Feltöltés hozzáadása"
          upload_file_tip: "Válassza ki a feltölteni kívánt elemet (png, woff2 stb.…)."
          variable_name: "SCSS var name:"
          variable_name_invalid: "Érvénytelen változónév. Csak alfanumerikus megengedett. Betűvel kell kezdeni. Egyedinek kell lennie."
          variable_name_error:
            invalid_syntax: "Érvénytelen változónév. Csak alfanumerikus megengedett. Betűvel kell kezdeni."
            no_overwrite: "Érvénytelen változónév. Nem írhat felül egy meglévő változót."
            must_be_unique: "Érvénytelen változónév. Egyedinek kell lennie."
          upload: "Feltöltés"
          select_component: "Válassz egy összetevőt"
          unsaved_changes_alert: "Még nem mentette el a módosításokat, el akarja dobni őket, és továbblépni?"
          unsaved_parent_themes: "Nem rendelted hozzá a komponenseket a témákhoz, szeretnél továbblépni?"
          discard: "Elvetés"
          stay: "Marad"
          css_html: "Egyedi CSS/HTML"
          edit_css_html: "CSS/HTML szerkesztése"
          edit_css_html_help: "Nem szerkesztettél semmilyen CSS vagy HTML formátumot"
          delete_upload_confirm: "Töröljük ezt a feltöltést? (A témához tartozó CSS működésképtelenné válhat!)"
          component_on_themes: "Összetevő társítása ezekhez a témákhoz"
          included_components: "Összetevő társítva"
          add_all: "Az összes hozzáadása"
          import_web_tip: "Témát tartalmazó tároló"
          direct_install_tip: "Biztos, hogy telepíteni akarja a <strong>%{name}</strong> témát az alább felsorolt tárolóból?"
          import_web_advanced: "Haladó"
          import_file_tip: ".tar.gz, .zip vagy .dcstyle.json fájl, amely témát tartalmaz"
          is_private: "A téma egy privát git tárolóban van"
          finish_install: "Téma telepítésének befejezése"
          last_attempt: "A telepítési folyamat nem fejeződött be, utolsó próbálkozás:"
          remote_branch: "Branch neve (nem kötelező)"
          public_key: "Adja meg a következő nyilvános kulcsú hozzáférést a repóhoz:"
          install: "Telepítés"
          installed: "Telepítve"
          install_popular: "Népszerű"
          install_upload: "Az Ön készülékéről"
          install_git_repo: "Egy git tárolóból"
          install_create: "Új létrehozása"
          installing_message: "Új téma beállítása…"
          installing_message_long_time: "Az új téma beállítása a vártnál kicsit tovább tart. Várjon!…"
          duplicate_remote_theme: "A(z) „%{name}” témaösszetevő már telepítve van. Biztosan telepíteni akar egy másik példányt?"
          force_install: "A téma nem telepíthető, mert a Git tároló nem elérhető. Biztos, hogy folytatni szeretné a telepítést?"
          create_placeholder: "Helyőrző létrehozása"
          about_theme: "About"
          license: "Licenc"
          version: "Verzió:"
          authors: "Szerző:"
          creator: "Létrehozva:"
          source_url: "Forrás"
          enable: "Engedélyez"
          disable: "Kikapcsol"
          disabled: "Ez az összetevő le lett tiltva."
          disabled_by: "Ez az összetevő le lett tiltva."
          required_version:
            error: "Ez a téma automatikusan letiltásra került, mivel nem kompatibilis a Discourse ezen verziójával."
            minimum: "Discourse %{version} vagy újabb szükséges."
            maximum: "Discourse %{version} vagy korábbi szükséges."
          update_to_latest: "Frissítés a legújabbra"
          check_for_updates: "Frissítések keresése"
          updating: "Frissítés"
          update_success: "%{theme} Frissítés kész"
          up_to_date: "A téma naprakész, utoljára ellenőrizve:"
          has_overwritten_history: "A téma aktuális verziója már nem létezik, mert a Git-előzményeket egy force push felülírta."
          add: "Hozzáadás"
          theme_settings: "Téma beállítások"
          edit_objects_theme_setting: "Objektumbeállítás szerkesztő"
          overriden_settings_explanation: "A felülírt beállítások egy ponttal vannak megjelölve, és kiemelt színük van. Ha vissza szeretné állítani ezeket a beállításokat az alapértelmezett értékekre, nyomja meg a mellettük lévő visszaállítás gombot."
          no_settings: "Ez a téma nem rendelkezik beállításokkal."
          theme_translations: "Téma fordítások"
          empty: "Nincsenek elemek"
          commits_behind:
            one: "%{count} verzióval régebbi!"
            other: "A téma %{count} verzióval le van maradva!"
          compare_commits: "(Változások megtekintése)"
          remote_theme_edits: "Ha szerkeszteni szeretné ezt a témát, <a href='%{repoURL}' target='_blank'>módosítást kell küldenie a tárolójába</a>"
          repo_unreachable: "Nem sikerült kapcsolatba lépni a téma Git tárolójával. Hiba üzenet:"
          imported_from_archive: "Ez a téma egy .zip fájlból lett importálva"
          scss:
            text: "CSS"
            title: "Adja meg az egyéni CSS-t. Az összes érvényes CSS és SCSS stílus használható"
          header:
            text: "Fejléc"
            title: "Írja be a HTML kódot a webhely fejléce feletti megjelenítéséhez"
          after_header:
            text: "Fejléc után"
            title: "Adj meg a fejléc után az összes oldalon megjelenítendő HTML-t"
          footer:
            text: "Lábléc"
            title: "Adj meg az oldal láblécében megjelenítendő HTML-t"
          embedded_scss:
            text: "Ágyazott CSS"
            title: "Adj meg egyéni CSS-t a megjegyzések beágyazott változatának átadásához"
          embedded_header:
            text: "Beágyazott fejléc"
            title: "Írd be a HTML kódot, hogy megjelenjen a megjegyzések beágyazott verziója felett"
          color_definitions:
            text: "Színmeghatározások"
            title: "Egyéni színdefiníciók megadása (csak haladó felhasználóknak)"
            placeholder: |2-

              Ezzel a stílustáblával adhatsz hozzá egyéni színeket a CSS egyéni tulajdonságainak listájához.

              Példa:

              %{example}

              A tulajdonságnevek előtagozása erősen ajánlott a bővítményekkel és/vagy a maggal való konfliktusok elkerülése érdekében.
          head_tag:
            text: "Fej"
            title: "A „head” címke előtt beillesztendő HTML"
          body_tag:
            text: "Törzs"
            title: "A „body” címke előtt beillesztendő HTML"
          yaml:
            text: "YAML"
            title: "Téma beállításainak megadása YAML formátumban"
          scss_color_variables_warning: 'Az alapvető SCSS színváltozók használata a témákban elavult. Használd helyette a CSS egyéni tulajdonságait. További részletekért lásd <a href="https://meta.discourse.org/t/-/77551#color-variables-2" target="_blank">ezt az útmutatót</a>.'
          scss_warning_inline: "Az alapvető SCSS színváltozók használata a témákban elavult."
          all_filter: "Összes"
          active_filter: "Aktív"
          inactive_filter: "Inaktív"
          updates_available_filter: "Frissítések érhetők el"
          schema:
            title: "%{name} beállítások szerkesztése"
            back_button: "%{name}-hoz vissza"
            fields:
              required: "*kötelező"
              groups:
                at_least:
                  one: "legalább a %{count} csoportra van szükség"
                  other: "legalább %{count} csoportra van szükség"
              categories:
                at_least:
                  one: "legalább %{count} kategóriára van szükség"
                  other: "legalább %{count} kategóriára van szükség"
              tags:
                at_least:
                  one: "legalább %{count} címke szükséges"
                  other: "legalább %{count} címke szükséges"
              string:
                too_short:
                  one: "nem lehet rövidebb, mint %{count} karakter"
                  other: "nem lehet rövidebb, mint %{count} karakter"
              number:
                too_small: "nagyobb vagy egyenlőnek kell lennie, mint %{count}"
                too_large: "kisebb vagy egyenlőnek kell lennie, mint %{count}"
        colors:
          select_base:
            title: "Válassza ki az alapszín palettát"
            description: "Alap paletta:"
          title: "Színek"
          edit: "Színpaletták szerkesztése"
          long_title: "Színpaletták"
          description: "A színpaletták határozzák meg a webhely felületén használt alapszíneket, míg a témák további stílust, elrendezést és összetevőket biztosíthatnak – mindkettő együtt képes létrehozni a webhely egyedi megjelenését és hangulatát, és mindkettő elérhetővé tehető a felhasználók számára, hogy kiválaszthassák preferenciáikat."
          about: "Módosítsa a témák által használt színeket. Kezdésként hozzon létre egy új színpalettát."
          new_name: "Új színpaletta"
          copy_name_prefix: "másolata"
          delete_confirm: "Törli ezt a színpalettát?"
          undo: "Visszavonás"
          undo_title: "A szín legutóbbi mentése óta végrehajtott módosítások visszavonása."
          revert: "Visszaállítás"
          revert_title: "A szín visszaállítása a Discouse alapértelmezett színpalettájának megfelelőre."
          primary:
            name: "Elsődleges"
            description: "valamenyi szövegek,ikonok és szegélyek"
          primary-medium:
            name: "elsődleges-közepes"
          primary-low-mid:
            name: "elsődleges-alacsony-közép"
          secondary:
            name: "Másodlagos"
            description: "A fő háttérszín és néhány gomb szövegszíne."
          tertiary:
            name: "harmadlagos"
            description: "Hivatkozások, néhány gomb, értesítések és kiemelő színek."
          quaternary:
            name: "negyedrendű"
            description: "A témákhoz opcionálisan használható."
          header_background:
            name: "Fejléc háttere"
            description: "Az oldal fejlécének háttérszíne."
          header_primary:
            name: "fejléc elsődleges"
            description: "Az oldal fejlécében lévő szöveg és ikonok."
          highlight:
            name: "kiemelés"
            description: "Az oldalon kiemelt elemek, például bejegyzések és témák háttérszíne."
          highlight-high:
            name: "kiemelés-magas"
          highlight-medium:
            name: "kiemelés-közepes"
          highlight-low:
            name: "kiemelés-alacsony"
          danger:
            name: "veszély"
            description: "Emelje ki a színt az olyan műveletekhez, mint a bejegyzések és témák törlése."
          success:
            name: "siker"
            description: "A művelet sikerességének jelzésére szolgál."
          love:
            name: "szerelem"
            description: "A kedvelés gomb színe."
          selected:
            name: "kiválasztott"
            description: "Az elemek, például a listaelemek háttérszíne, ha ki vannak jelölve/aktívak."
          hover:
            name: "hover"
            description: "Háttérszín elemek, például a listaelemek háttérszíne, ha rájuk viszed az egérmutatót, vagy ha a billentyűzet fókuszában van."
        robots:
          title: "Felülbírálja a webhely robots.txt fájlját:"
          warning: "Ez véglegesen felülírja a kapcsolódó webhelybeállításokat."
          overridden: Webhelyének alapértelmezett robots.txt fájlja felül van írva.
        email_style:
          title: "E-mail stílus"
          heading: "E-mail stílus testreszabása"
          html: "HTML"
          css: "CSS"
          reset: "Alapértelmezés visszaállítása"
          reset_confirm: "Biztosan vissza szeretnéd állítani az alapértelmezett %{fieldName} értéket, és elveszteni az összes módosítást?"
          save_error_with_reason: "A módosítások nem kerültek mentésre. %{error}"
          instructions: "Testreszabhatja azt a sablont, amelyben az összes html e-mail megjelenik, és stílust adjon a CSS használatával."
      email:
        title: "Emailek"
        description: "Testreszabhatja az e-mailek létrehozásához használt sablonokat, megtekintheti a kiküldött összefoglaló e-maileket, és megtekintheti az e-mail naplókat."
        settings: "Beállítások"
        templates: "Sablonok"
        templates_title: "E-mail sablonok"
        preview_digest: "Előnézet összefoglalója"
        advanced_test:
          title: "Haladó teszt"
          desc: "Tekintse meg, hogyan dolgozza fel a Discourse a kapott e-maileket. Az e-mail helyes feldolgozása érdekében kérjük, illessze be a teljes eredeti e-mailt alá."
          email: "Eredeti üzenet"
          run: "Teszt futtatása"
          text: "Kijelölt szövegtest"
          elided: "Kiragadott szöveg"
        sending_test: "Teszt Email küldése"
        error: "<b>HIBA</b> - %{server_error}"
        test_error: "Hiba történt a teszt e-mail küldésekor. Kérjük, ellenőrizze még egyszer a levelezési beállításait, győződjön meg arról, hogy a gazdagép nem blokkolja a levelezési kapcsolatokat, majd próbálja újra."
        sent: "Elküldve"
        skipped: "Átlépve"
        bounced: "Visszapattant"
        received: "Kapott"
        rejected: "Elutasított"
        sent_at: "Elküldve"
        time: "Idő"
        user: "Felhasználó"
        email_type: "E-mail típus"
        details_title: "E-mail adatok megjelenítése"
        to_address: "Címzett"
        test_email_address: "Email cím a teszteléshez"
        send_test: "Teszt Email Küldése"
        sent_test: "elküldve!"
        delivery_method: "Szálítási módszer"
        preview_digest_desc: "Inaktív felhasználóknak küldött összefoglaló e-mailek tartalmának áttekintése."
        refresh: "Frissítés"
        send_digest_label: "Eredmény elküldése:"
        send_digest: "Küldés"
        sending_email: "Email küldése"
        format: "Formátum"
        html: "html"
        text: "szöveges"
        html_preview: "E-mail tartalom előnézete"
        last_seen_user: "Legutóbb látott felhasználó:"
        no_result: "Nincsenek összefoglalható találatok."
        reply_key: "Válasz kulcs"
        post_link_with_smtp: "Küldés és SMTP részletek"
        skipped_reason: "Ok kihagyása"
        incoming_emails:
          from_address: "Feladó"
          to_addresses: "Címzett"
          cc_addresses: "Cc"
          subject: "Tárgy"
          error: "Hiba"
          none: "Nincs beérkező levél"
          modal:
            title: "Az e-mail részleteinek hozzáfűzése"
            error: "Hiba"
            headers: "Fejlécek"
            subject: "Téma"
            body: "Test"
            rejection_message: "Visszautasító levél"
          filters:
            from_placeholder: "from@example.com"
            to_placeholder: "to@example.com"
            cc_placeholder: "cc@example.com"
            subject_placeholder: "Tárgy"
            error_placeholder: "Hiba"
        logs:
          none: "Nem találhatóak naplók."
          filters:
            title: "Szűrő"
            user_placeholder: "felhasználónév"
            address_placeholder: "name@example.com"
            type_placeholder: "kivonat, regisztráció…"
            reply_key_placeholder: "válasz kulcs"
            smtp_transaction_response_placeholder: "SMTP azonosító"
          email_addresses:
            see_more: "[Több mutatása...]"
          post_id: "(Bejegyzés azonosítója: %{post_id})"
      moderation_history:
        performed_by: "Végrehajtotta"
        no_results: "Nincsenek moderálási előzmények."
        actions:
          delete_user: "Felhasználó törölve"
          suspend_user: "Felhasználó felfüggesztve"
          silence_user: "Felhasználó elnémítva"
          delete_post: "Bejegyzés törölve"
          delete_topic: "Téma törölve"
          post_approved: "Bejegyzés jóváhagyva"
      logs:
        title: "Naplók és szűrés"
        description: "A naplók és a szűrések lehetővé teszik a közösség figyelemmel kísérését és kezelését, biztosítva, hogy az biztonságos és tiszteletteljes maradjon. Megtekintheti a személyzet tagjai által végrehajtott összes művelet naplóit, a keresési naplókat és a felhasználói szűrési konfigurációt."
        nav_title: "Naplók"
        action: "Művelet"
        created_at: "Létrehozva"
        last_match_at: "Utoljára párosított"
        match_count: "Összeillő"
        ip_address: "IP"
        topic_id: "Témakör azonosító"
        post_id: "Bejegyzés azonosító"
        category_id: "Kategória ID"
        delete: "Törlés"
        edit: "Szerkesztés"
        save: "Mentés"
        screened_actions:
          block: "letilt"
          do_nothing: "ne csináljon semmit"
        staff_actions:
          all: "Összes"
          filter: "Szűrő:"
          title: "Stábműveletek"
          clear_filters: "Mind mutatása"
          staff_user: "Felhasználó"
          target_user: "Célzott felhasználó"
          subject: "Téma"
          when: "Mikor"
          context: "Kontextus"
          details: "Részletek"
          previous_value: "Előző"
          new_value: "Új"
          show: "Mutat"
          modal_title: "Részletek"
          no_previous: "Nincsen előzőleges érték"
          deleted: "Nincs új érték. A feljegyzés törölve lett"
          actions:
            permanently_delete_post_revisions: "véglegesen törölni a hozzászólás módosításait"
            delete_user: "felhasználó törlése"
            change_trust_level: "bizalmi szint megváltoztatása"
            change_username: "Felhasználónév módosítása"
            change_site_setting: "oldal beállítások változtatása"
            change_theme: "téma megváltoztatása"
            delete_theme: "téma törlése"
            change_site_text: "oldal szövegének változtatása"
            suspend_user: "felhasználó felfüggesztése"
            unsuspend_user: "felhasználó felfüggesztésének feloldása"
            removed_suspend_user: "Felhasználó felfüggesztése (eltávolított)"
            removed_unsuspend_user: "Felhasználó felfüggesztésének feloldása (eltávolított)"
            grant_badge: "jelvény adományozása"
            revoke_badge: "jelvény visszavonása"
            check_email: "Email ellenőrzése"
            delete_topic: "témakör törlése"
            recover_topic: "Témakör visszahozása"
            delete_post: "bejegyzés törlése"
            impersonate: "Megszemélyesít"
            anonymize_user: "anonimizálja a felhasználót"
            roll_up: "IP-blokkok feltekerése"
            change_category_settings: "Kategória beállítósok megváltoztatása"
            delete_category: "Kategória törlése"
            create_category: "Kategória létrehozása"
            silence_user: "Felhasználó némítása"
            unsilence_user: "Felhasználó visszanémítása"
            removed_silence_user: "Felhasználó némítása (eltávolított)"
            removed_unsilence_user: "Felhasználó visszanémítása (eltávolított)"
            grant_admin: "Adminisztrátori jog adása"
            revoke_admin: "Adminisztrátori jog visszavonása"
            grant_moderation: "Moderátori jog adása"
            revoke_moderation: "Moderátori jog visszavonása"
            backup_create: "Biztonsági mentés készítése"
            deleted_tag: "Címke törlése"
            update_directory_columns: "könyvtár oszlopok frissítése"
            deleted_unused_tags: "Nem használt törölt címkék"
            renamed_tag: "Címke átnevezése"
            revoke_email: "Email visszavonása"
            lock_trust_level: "Bizalmi szint zárolása"
            unlock_trust_level: "Bizalmi szint feloldása"
            activate_user: "Felhasználó aktiválása"
            deactivate_user: "Felhasználó visszavonása"
            change_readonly_mode: "Írásvédett mód megváltoztatása"
            backup_download: "Biztonsági mentés letöltése"
            backup_destroy: "Biztonsági mentés megsemmisítése"
            reviewed_post: "Jóváhagyott bejegyzés"
            custom_staff: "Kiegészítő egyedi eljárása"
            post_locked: "Bejegyzés lezárva"
            post_edit: "Bejegyzés szerkesztése"
            post_unlocked: "Bejegyzés feloldva"
            check_personal_message: "Személyes üzenetek megnézése"
            disabled_second_factor: "Kéttényezős hitelesítés kikapcsolása"
            topic_published: "Téma közzétéve"
            post_approved: "bejegyzés jóváhagyva"
            post_rejected: "Bejegyzés elutasítva"
            create_badge: "jelvény létrehozása"
            change_badge: "jelvény megváltoztatása"
            delete_badge: "jelvény törlése"
            merge_user: "felhasználó egyesítése"
            entity_export: "egység export"
            change_name: "név megváltoztatása"
            topic_timestamps_changed: "téma időbélyege módosítva"
            approve_user: "jóváhagyott felhasználó"
            web_hook_create: "webhook létrehozása"
            web_hook_update: "webhook frissítés"
            web_hook_destroy: "webhook megsemmisítése"
            web_hook_deactivate: "webhook deaktiválása"
            embeddable_host_create: "beágyazott gazdagép létrehozása"
            embeddable_host_update: "beágyazott gazdagép frissítés"
            embeddable_host_destroy: "beágyazott gazdagép megsemmisítése"
            change_theme_setting: "Téma beállítások módosítása"
            disable_theme_component: "téma összetevők letiltása"
            enable_theme_component: "téma összetevők engedélyezése"
            revoke_title: "cím visszavonása"
            change_title: "cím megváltoztatása"
            api_key_create: "api kulcs létrehozása"
            api_key_update: "api kulcs frissítése"
            api_key_destroy: "api kulcs törlése"
            override_upload_secure_status: "biztonságos feltöltési állapot felülbírálása"
            page_published: "oldal közzététele"
            page_unpublished: "oldal nincs közzétéve"
            add_email: "e-mail cím hozzáadása"
            update_email: "e-mail frissítése"
            destroy_email: "e-mail megsemmisítése"
            topic_closed: "téma lezárva"
            topic_opened: "téma megnyitva"
            topic_archived: "téma archiválva"
            topic_unarchived: "téma archiválatlan"
            post_staff_note_create: "stábnak szóló megjegyzés hozzáadása"
            post_staff_note_destroy: "stábnak szóló megjegyzés megsemmisítése"
            delete_group: "csoport törlése"
            watched_word_create: "figyelt szó hozzáadása"
            watched_word_destroy: "figyelt szó törlése"
            create_public_sidebar_section: "nyilvános oldalsáv szakasz létrehozása"
            update_public_sidebar_section: "frissítse a nyilvános oldalsáv szakaszt"
            destroy_public_sidebar_section: "semmisítse meg a nyilvános oldalsáv szakaszt"
            reset_bounce_score: "visszapattanási érték visszaállítása"
            create_watched_word_group: "figyelt szócsoport létrehozása"
            update_watched_word_group: "figyelt szócsoport frissítése"
            delete_watched_word_group: "figyelt szócsoport törlése"
            toggle_flag: "Megjelölés kapcsoló"
            move_flag: "Megjelölés mozgatása"
            create_flag: "Megjelölés létrehozása"
            update_flag: "Megjelölés frissítése"
            delete_flag: "megjelölés törlése"
            topic_slow_mode_set: "téma beállítása lassú módba"
            topic_slow_mode_removed: "téma eltávolítása a lassú módból"
            custom_emoji_create: "egyéni hangulatjel létrehozása"
            custom_emoji_destroy: "egyéni hangulatjel törlése"
            delete_post_permanently: "bejegyzés végleges törlése"
            delete_topic_permanently: "téme végleges törlése"
<<<<<<< HEAD
=======
            tag_group_create: "címkecsoport létrehozása"
            tag_group_destroy: "címkecsoport törlése"
            tag_group_change: "Címkecsoport módosítása"
            delete_associated_accounts: "kapcsolódó fiókok törlése"
>>>>>>> 76e7f12a
        screened_emails:
          title: "Szűrt e-mailek"
          description: "Amikor valaki új fiókot próbál létrehozni, a következő e-mail címeket ellenőrzi, és a regisztrációt blokkolja, vagy más műveletet hajt végre."
          email: "E-mail cím"
          actions:
            allow: "Engedélyez"
        screened_urls:
          title: "Ellenőrzött URL-ek"
          description: "Az itt felsorolt URL-címeket olyan felhasználók használták a hozzászólásokban, akiket spammerekként azonosítottak."
          url: "URL"
          domain: "Domain"
        screened_ips:
          title: "Szkennelt IP-k"
          description: 'Megfigyelt IP-címek. Használja az „Engedélyezés” lehetőséget az IP-címek listájának engedélyezéséhez.'
          delete_confirm: "Biztosan eltávolítod a %{ip_address}szabályt?"
          actions:
            block: "Letilt"
            do_nothing: "Engedélyez"
            allow_admin: "Admin engedélyezése"
          form:
            label: "Új:"
            ip_address: "ip cím"
            add: "Új"
            filter: "Keresés"
          roll_up:
            text: "Felteker"
            title: "Új alhálózati tiltó bejegyzéseket hoz létre, ha legalább 'min_ban_entries_for_roll_up' bejegyzés van."
        search_logs:
          title: "Keresési naplók"
          term: "Kifejezés"
          searches: "Keresések"
          click_through_rate: "CTR"
          types:
            all_search_types: "Minden keresési típus"
            header: "Fejléc"
            full_page: "Teljes oldal"
            click_through_only: "Mind (csak kattintással)"
          header_search_results: "Fejléc keresési eredmények"
        logster:
          title: "Hibanaplók"
      watched_words:
        title: "Figyelt szavak"
        description: "A megfigyelt szavak olyan moderációs eszközök, amelyek többféle műveletet is végrehajthatnak, beleértve bizonyos szavakat tartalmazó bejegyzések blokkolását, cenzúrázását, linkelését vagy megjelölését."
        search: "keresés"
        clear_filter: "Törlés"
        show_words:
          one: "%{count} szó megjelenítése"
          other: "%{count} szó megjelenítése"
        case_sensitive: "(Kis-nagybetű érzékeny)"
        html: "(html)"
        download: Letöltés
        clear_all: Összes törlése
        clear_all_confirm: "Biztos benne, hogy törölni szeretné a %{action} művelethez tartozó összes figyelt szót?"
        invalid_regex: 'A "%{word}" figyelt szó érvénytelen reguláris kifejezés.'
        regex_warning: '<a href="%{basePath}/admin/site_settings/category/all_results?filter=watched%20words%20regular%20expressions%20">A megfigyelt szavak reguláris kifejezések</a> , és nem tartalmaznak automatikusan szóhatárokat. Ha azt szeretné, hogy a reguláris kifejezés teljes szavakkal egyezzen meg, írja be a <code>\b</code> karakterláncot a reguláris kifejezés elejére és végére.'
        actions:
          block: "Letiltás"
          censor: "Cenzúra"
          require_approval: "Jóváhagyást igényel"
          flag: "Jelölés"
          replace: "Csere"
          tag: "Címke"
          silence: "Elnémítás"
          link: "Hivatkozás"
        action_descriptions:
          block: "Hibaüzenet jelenik meg, amikor ezeket a szavakat tartalmazó bejegyzést próbálsz létrehozni."
          censor: "Engedélyezze az ezeket a szavakat tartalmazó bejegyzéseket, de cserélje ki azokat olyan karakterekre, amelyek elrejtik a cenzúrázott szavakat."
          require_approval: "Az ilyen szavakat tartalmazó bejegyzésekhez a személyzet jóváhagyása szükséges, mielőtt mások számára láthatóvá válnának."
          flag: "Engedélyezze az ezeket a szavakat tartalmazó bejegyzéseket, de jelölje meg őket nem megfelelőként a moderátorok általi felülvizsgálatra."
          replace: "Cserélje le a bejegyzésekben szereplő szavakat más szavakkal."
          tag: "Témák automatikus címkézése, ha az első bejegyzés konkrét szót tartalmaz."
          silence: "Némítsa el az új fiókokat, ha a legelső bejegyzésükben szerepelnek ezek a szavak. A bejegyzés automatikusan el lesz rejtve, amíg a személyzet jóváhagyja."
          link: "A hozzászólásokban szereplő szavakat helyettesítse linkekkel."
        form:
          label: "Szavakat vagy kifejezéseket tartalmaz"
          placeholder: "szavak vagy kifejezések (* helyettesítő karakter)"
          placeholder_regexp: "reguláris kifejezés"
          replace_label: "Csere"
          replace_placeholder: "példa"
          tag_label: "Címke"
          link_label: "Hivatkozás"
          link_placeholder: "https://example.com"
          add: "Hozzáadás"
          success: "Siker"
          exists: "Már létezik"
          upload: "Hozzáadás fájlból"
          upload_successful: "A feltöltés sikeres, egy Word-öt hozzáadtunk."
          case_sensitivity_label: "Nagy- és kisbetű érzékeny"
          case_sensitivity_description: "Csak a megfelelő kis- és nagybetűkkel rendelkező szavak"
          html_label: "HTML"
          html_description: "HTML kimenet a helyettesítésben"
          words_or_phrases: "szavak vagy kifejezések"
        test:
          button_label: "Teszt"
          modal_title: "%{action}: Figyelt szavak tesztelése"
          description: "Írd be az alábbi szöveget, hogy ellenőrizd a figyelt szavakkal való egyezéseket"
          found_matches: "Talált egyezések:"
          no_matches: "Nem található egyezés"
      form_templates:
        nav_title: "Sablonok"
        title: "Űrlapsablonok"
        help: "Hozzon létre egy űrlapsablon-struktúrát, amellyel új témákat hozhat létre."
        new_template: "Új sablon"
        list_table:
          headings:
            name: "Név"
            active_categories: "Aktív kategóriák"
            actions: "Műveletek"
          actions:
            view: "Sablon megtekintése"
            edit: "Sablon szerkesztése"
            delete: "Sablon törlése"
        view_template:
          close: "Lezárás"
          edit: "Szerkesztés"
          delete: "Törlés"
          toggle_preview: "Előnézet átkapcsolása"
        new_template_form:
          submit: "Mentés"
          cancel: "Mégse"
          name:
            label: "Sablon neve"
            placeholder: "Adjon nevet ennek a sablonnak…"
          template:
            label: "Sablon"
            placeholder: "Hozzon létre egy YAML-sablont itt…"
          preview: "Előnézet"
        delete_confirm: "Biztosan törölni szeretné ezt a sablont?"
        quick_insert_fields:
          add_new_field: "Hozzáad"
          checkbox: "Jelölőnégyzet"
          input: "Rövid válasz"
          textarea: "Hosszú válasz"
          dropdown: "Legördülő menü"
          upload: "Fájl feltöltése"
          multiselect: "Több választási lehetőség"
        validations_modal:
          button_title: "Érvényesítések"
          modal_title: "Érvényesítési lehetőségek"
          table_headers:
            key: "Kulcs"
            type: "Típus"
            description: "Leírás"
          validations:
            required:
              key: "kötelező"
              type: "logikai érték"
              description: "Az űrlap elküldéséhez a mező kitöltése szükséges."
            minimum:
              key: "legalább"
              type: "egész szám"
              description: "Szövegmezők esetén megadja a megengedett minimális karakterszámot."
            maximum:
              key: "legfeljebb"
              type: "egész szám"
              description: "Szövegmezők esetén megadja a megengedett karakterek maximális számát."
            pattern:
              key: "minta"
              type: "regex karakterlánc"
              description: "Szövegmezők esetén a megengedett bevitelt meghatározó reguláris kifejezés."
            type:
              key: "típus"
              type: "szöveg"
              description: "A beviteli mezők esetében megadhatja a várható bevitel típusát (szöveg|email|dátum|szám|url|tel|szín)."
        preview_modal:
          title: "Sablon megtekintése"
        field_placeholders:
          validations: "Ide írd az érvényesítéseket"
          id: "Add meg itt"
          label: "Írd be a címkét"
          placeholder: "Helykitöltő megadása"
          none_label: "Válasz egy elemet"
          choices:
            first: "1.opció"
            second: "2. opció"
            third: "3. opció"
        edit_category:
          toggle_freeform: "űrlap sablon letiltva"
          toggle_form_template: "űrlap sablon engedélyezve"
          select_template: "Űrlapsablonok kiválasztása"
          select_template_help: "Űrlapsablonok hozzáadása/szerkesztése"
      impersonate:
        title: "Megszemélyesít"
        help: "Ezzel az eszközzel egy felhasználói fiókot adhat ki hibakeresési célokra. Ha befejezte, ki kell jelentkeznie."
        not_found: "A felhasználó nem található."
        invalid: "Sajnáljuk, nem adhatja meg magát ennek a felhasználónak."
      users:
        title: "Felhasználók"
        description: "Felhasználók megtekintése és kezelése."
        create: "Admin felhasználó hozzáadása"
        last_emailed: "Utolsó levélküldés"
        not_found: "Sajnos ez a felhasználónév nem létezik."
        id_not_found: "Sajnos ez a felhasználó id nem található a rendszerben."
        active: "Aktiválva"
        status: "Állapot"
        show_emails: "E-mailek megjelenítése"
        hide_emails: "E-mailek elrejtése"
        silence_reason: "Némítás oka"
        bulk_actions:
          title: "Csoportos műveletek"
          admin_cant_be_deleted: "Ez a felhasználó nem törölhető, mert rendszergazda"
          too_many_or_old_posts: "Ezt a felhasználót nem lehet törölni, mert túl sok, vagy nagyon régi bejegyzése van"
          too_many_selected_users:
            one: "Elérte a tömeges törlés felhasználói korlátját: %{count} "
            other: "Elérte a tömeges törlés felhasználói korlátját: %{count} "
          delete:
            label: "Felhasználó törlése"
            confirmation_modal:
              prompt_text:
                one: '%{count} felhasználó végleges törlésére készül. A folytatáshoz írja be a következőt: "%{confirmation_phrase}":'
                other: '%{count} felhasználó végleges törlésére készül. A folytatáshoz írja be a következőt: "%{confirmation_phrase}":'
              confirmation_phrase:
                one: "%{count} felhasználó törlése"
                other: "%{count} felhasználó törlése"
              close: "Lezárás"
              confirm: "Törlés"
              title:
                one: "%{count} Felhasználó törlése"
                other: "%{count} Felhasználó törlése"
              bulk_delete_starting: "Tömeges törlés indítása"
              block_ip_and_email: "Blokkolja az összes kiválasztott felhasználó IP-címét és e-mail-címét"
              user_delete_succeeded: "[%{position}/%{total}] Sikeresen törölve @%{username}"
              user_delete_failed: "[%{position}/%{total}] Nem sikerült törölni @%{username} - %{error}"
              bulk_delete_finished: "Tömeges törlési művelet befejeződött."
              failed_to_delete_users: "A következő felhasználók törlése nem sikerült:"
        nav:
          new: "Új"
          active: "Aktív"
          staff: "Stáb"
          suspended: "Felfüggesztett"
          silenced: "Némított"
          staged: "Lépcsőzetes"
        approved: "Jóváhagyott?"
        titles:
          active: "Aktív felhasználók"
          new: "Új felhasználó"
          pending: "Felülvizsgálatra váró felhasználók"
          newuser: "A felhasználók bizalmi szintje 0 (Új felhasználó)"
          basic: "A felhasználók bizalmi szintje 1-es (Alapszintű Felhasználó)"
          member: "A felhasználók bizalmi szintje 2-es (Tag)"
          regular: "A felhasználók bizalmi szintje 3-as (Reguláris)"
          leader: "A felhasználók bizalmi szintje 4-es (Vezető)"
          staff: "Stáb"
          admins: "Adminisztrátorok"
          moderators: "Moderátorok"
          silenced: "Némított felhasználók"
          suspended: "Felfüggesztett felhasználok"
          staged: "Szakaszos felhasználók"
        not_verified: "Nem megerősített"
        check_email:
          title: "A felhasználó e-mail-címének megjelenítése"
          text: "Megjelenítés"
        check_sso:
          title: "SSO hasznos terhelés feltárása"
          text: "Megjelenítés"
        delete_associated_accounts:
          title: "A felhasználó összes kapcsolódó fiókjának törlése"
          text: "Kapcsolódó fiókok törlése"
      user:
        suspend_failed: "Hiba történt %{error} felhasználó felfüggesztésekor"
        unsuspend_failed: "Hiba történt a felhasználó felfüggesztésének megszüntetésekor %{error}"
        suspend_duration: "Felhasználó felfüggesztése a következő időpontig:"
        suspend_reason_label: "Miért függeszti fel? Ez a <b>szöveg mindenki számára látható lesz</b> a felhasználó profiloldalán, és megjelenik a felhasználó számára is, ha megpróbál bejelentkezni. Fogalmazzon röviden."
        suspend_reason_hidden_label: "Miért függeszted fel? Ez a szöveg jelenik meg a felhasználónak, amikor megpróbál bejelentkezni. Legyen rövid."
        suspend_reason: "Ok"
        suspend_reason_title: "Felfüggesztés oka"
        suspend_reasons:
          not_listening_to_staff: "Nem hallgat a személyzet visszajelzéseire"
          consuming_staff_time: "Aránytalanul sok időt emésztett fel a személyzetnek"
          combative: "Túl harcias"
          in_wrong_place: "Rossz helyen van"
          no_constructive_purpose: "Nincs konstruktív célja a cselekedeteiknek a közösségen belüli elégedetlenségen kívül."
          custom: "Egyéni"
        suspend_message: "E-mail üzenet"
        suspend_message_placeholder: "Opcionálisan adjon meg további információkat a felfüggesztésről, amit e-mailben elküldünk a felhasználónak."
        suspended_by: "Felfüggesztette:"
        silence_reason: "Indok"
        silenced_by: "Némítva általa"
        silence_modal_title: "Felhasználó elnémítása"
        silence_duration: "Mennyi ideig lesz elnémítva a felhasználó?"
        silence_reason_label: "Miért némítod el ezt a felhasználót?"
        silence_reason_placeholder: "Némítás oka"
        silence_message: "E-mail üzenet"
        silence_message_placeholder: "(Hagyd üresen hogy az alapértelmezett üzenetet küldje el)"
        suspended_until: "(eddig: %{until})"
        suspend_forever: "Örökre felfüggeszteni"
        cant_suspend: "Ez a felhasználó nem lett felfüggesztve"
        cant_silence: "Ezt a felhasználót nem lehet elhallgattatni."
        delete_posts_failed: "Probléma volt a hozzászólások törlésével."
        post_edits: "Bejegyzés szerkesztések"
        view_edits: "Megtekintés szerkesztések"
        penalty_post_actions: "Mit szeretnél csinálni ezzel az összekapcsolt bejegyzéssel?"
        penalty_post_delete: "Bejegyzés eltávolítása"
        penalty_post_delete_replies: "Töröld a bejegyzést + az esetleges válaszokat"
        penalty_post_edit: "Bejegyzés szerkesztése"
        penalty_post_none: "Ne csinálj semmit"
        penalty_count: "Büntetésszám"
        penalty_history_MF: >-
          Az elmúlt 6 hónapban ezt a felhasználót <b>felfüggesztették { SUSPENDED, plural, one {# alkalommal} other {# alkalommal} }</b> és <b>némították { SILENCED, plural, one {# alkalommal} other {# alkalommal} }</b>.
        clear_penalty_history:
          title: "Büntetési előzmények törlése"
          description: "Felhasználók akiknek van eltiltása nem érheti el a bizalmi szint 3-at"
        delete_all_posts_confirm_MF: |
          Törölni készülsz { POSTS, plural,
              one {# bejegyzést}
            other {# bejegyzést}
          } és { TOPICS, plural,
              one {# témát}
            other {# témát}
          }. biztos vagy ebben?
        silence: "Elnémítás"
        unsilence: "Némítás feloldása"
        silenced: "Elnémítás?"
        moderator: "Moderátor?"
        admin: "Adminisztrátor?"
        suspended: "Felfüggesztett?"
        staged: "Lépcsőzetes?"
        show_admin_profile: "Adminisztrátor"
        manage_user: "Felhasználó kezelése"
        show_public_profile: "Publikus profil megjelenítése"
        action_logs: "Műveleti naplók"
        ip_lookup: "IP-cím keresés"
        log_out: "Kijelentkezés"
        logged_out: "A felhasználó minden eszközről kijelentkezett"
        revoke_admin: "Admin jog visszavonása"
        grant_admin: "Admin jog adása"
        grant_admin_success: "Az adminisztrátor megerősítve."
        grant_admin_confirm: "E-mailt küldtünk az új adminisztrátor igazolására. Kérjük, nyisd meg és kövesd az utasításokat!"
        revoke_moderation: "Moderáció visszavonása"
        grant_moderation: "Moderátori jog adása"
        unsuspend: "Felfüggesztés feloldása"
        suspend: "Felfüggesztett"
        show_flags_received: "Beérkezett bejelentések megjelenítése"
        flags_received_by: "Bejelentés érkezett %{username} felhasználótól"
        flags_received_none: "Ez a felhasználó nem kapott semillyen bejelentést."
        reputation: Hírnév
        permissions: Jogok
        activity: Aktivitás
        like_count: Adott / kapott kedvelések
        last_100_days: "az elmúlt 100 napban"
        private_topics_count: Privát témák
        posts_read_count: Elolvasott bejegyzések
        post_count: Létrehozott bejegyzések
        second_factor_enabled: Kéttényezős hitelesítés aktiválva
        topics_entered: Megtekintett témák
        flags_given_count: Adott bejelentések
        flags_received_count: Kapott bejelentések
        warnings_received_count: Kapott figyelmeztetések
        warnings_list_warning: |
          Moderátorként nem biztos, hogy az összes témát láthatod. Ha szükséges, kérj meg egy adminisztrátort vagy egy magasabb rangút, hogy a <b>@moderátorok</b> hozzáférhessenek az üzenethez.
        flags_given_received_count: "Adott / kapott bejelentések"
        approve: "Jóváhagy"
        approved_by: "jóváhagyta:"
        approve_success: "A felhasználó jóváhagyásra került és e-mailt küldtünk az aktiválási útmutatóval."
        approve_bulk_success: "Siker! Az összes kiválasztott felhasználót jóváhagyták és értesítették."
        time_read: "Olvasási idő"
        post_edits_count: "Bejegyzés szerkesztések"
        exports:
          title: Felhasználói exportálások
          download:
            description: Legújabb exportálás letöltése
            expires_in:
              one: '%{count} óra múlva lejár'
              other: '%{count} óra múlva lejár'
            not_available: Nincs elérhető export
            button: Archívum letöltése
            confirm: Biztosan létrehoz egy archívumot a felhasználó tevékenységeiről és beállításairól?
            started: Elkezdtük gyűjteni az archívumot, a letöltési link frissül, ha a folyamat befejeződik.
            success: Az archívum készen áll a letöltésre.
            export_failed: Sajnáljuk, de az exportálás nem sikerült. Kérjük, ellenőrizze a naplókat további információkért.
        anonymize: "Felhasználó névtelenítése"
        anonymize_confirm: "Biztos, hogy anonimizálni szeretné ezt a fiókot? Ez megváltoztatja a felhasználónevet és az e-mail címet, és visszaállítja az összes profilinformációt."
        delete_associated_accounts_confirm: "BIZTOS, hogy törölni szeretné az összes társított fiókot ebből a fiókból? Előfordulhat, hogy a felhasználó nem tud bejelentkezni, ha az e-mail címe megváltozott."
        disable_second_factor_confirm: "Biztosan letiltja a kétfaktoros hitelesítést ennél a fióknál?"
        anonymize_yes: "Igen, anonimizálom ezt a fiókot"
        anonymize_failed: "Hiba történt a fiók névtelenítése során."
        delete: "Felhasználó törlése"
        delete_posts:
          button: "Összes bejegyzés törlése"
          progress:
            title: "A bejegyzések törlésének folyamata"
            description: "Bejegyzések törlése…"
          confirmation:
            title: "@%{username} összes bejegyzésének törlése"
            description: |
              <p>Biztos benne hogy törölni szeretné <b>%{post_count}</b> @%{username} bejegyzéseit?

              <p><b>Ezt nem lehet visszavonni!</b></p>

              <p>A folytatáshoz írja be: <code>%{text}</code></p>
            text: "@%{username} összes bejegyzésének törlése"
            delete: "@%{username} Összes bejegyzésének törlése"
            cancel: "Mégse"
        merge:
          button: "Összevonás"
          prompt:
            title: "Átvitel és törlés @%{username}"
            description: |
              <p>Válasszon egy új tulajdonost a tartalomnak: <b>@%{username}</b> </p>

              <p>Minden <b>@%{username}</b> által létrehozott téma, hozzászólás, üzenet és egyéb tartalom átkerül.</p>
            target_username_placeholder: "Új tulajdonos felhasználóneve"
            transfer_and_delete: "Átvitel és törlés @%{username}"
            cancel: "Mégse"
          progress:
            title: "Összevonás előrehaladása"
          confirmation:
            title: "Átvitel és törlés @%{username}"
            description: |
              <p> <b>@%{username}</b> összes tartalma átkerül és a <b>@%{targetUsername}</b>címhez rendeli. A tartalom átvitele után a <b>@%{username}</b> fiók törlődik.</p>

              <p><b>Ezt nem lehet visszavonni!</b></p>

              <p>A folytatáshoz írja be: <code>%{text}</code></p>
            text: "@%{username} áthelyezése ide: @%{targetUsername}"
            transfer_and_delete: "Átvitel és törlés @%{username}"
            cancel: "Mégse"
        merging_user: "Felhasználó összevonása…"
        merge_failed: "Hiba történt a felhasználók összevonása során."
        delete_forbidden_because_staff: "Az adminokat és moderátorokat nem lehet törölni."
        delete_posts_forbidden_because_staff: "Nem törölhető az összes adminisztrátor és moderátor bejegyzése."
        delete_forbidden:
          one: "A felhasználókat nem lehet törölni, ha vannak hozzászólásaik. Törölj minden hozzászólást, mielőtt megpróbálnál törölni egy felhasználót. (A %{count} napnál régebbi hozzászólások nem törölhetők.)"
          other: "A felhasználókat nem lehet törölni, ha vannak hozzászólásaik. Törölj minden hozzászólást, mielőtt megpróbálnál törölni egy felhasználót. (A %{count} napnál régebbi hozzászólások nem törölhetők.)"
        cant_delete_all_posts:
          one: "Nem lehet minden hozzászólást törölni. Néhány hozzászólás régebbi, mint %{count} nap. (A delete_user_max_post_age beállítás.)"
          other: "Nem lehet minden hozzászólást törölni. Egyes hozzászólások régebbiek, mint %{count} nap. (A delete_user_max_post_age beállítás.)"
        cant_delete_all_too_many_posts:
          one: "Nem lehet törölni az összes hozzászólást, mert a felhasználónak több mint %{count} hozzászólása van. (delete_all_posts_max)"
          other: "Nem lehet törölni az összes hozzászólást, mert a felhasználónak több mint %{count} hozzászólása van. (delete_all_posts_max)"
        delete_confirm_title: "Biztosan törli ezt a felhasználót? Ez végleges!"
        delete_confirm: "Általában előnyösebb a felhasználók anonimizálása, mint a törlésük, hogy elkerüljük a meglévő viták tartalmának eltávolítását."
        delete_and_block: "Az e-mail és az IP-cím törlése és <b>blokkolása</b>"
        delete_dont_block: "Csak törlés"
        deleting_user: "Felhasználó törlése"
        deleted: "A felhasználó el lett távolítva"
        delete_failed: "Hiba történt a felhasználó törlésekor. Mielőtt megpróbálná törölni a felhasználót, győződjön meg arról, hogy az összes bejegyzést törölte."
        send_activation_email: "Aktivációs email küldése"
        activation_email_sent: "Egy aktivációs email elküldve"
        send_activation_email_failed: "Hiba történt az újabb aktiváló email küldésekor. %{error}"
        activate: "Fiók aktiválása"
        activate_failed: "Probléma merült fel a felhasználó aktiválása közben."
        deactivate_account: "Fiók deaktiválása"
        deactivate_failed: "Probléma merült fel a felhasználó deaktiválása közben."
        unsilence_failed: "Probléma merült fel a felhasználó némításának feloldásakor."
        silence_failed: "Probléma merült fel a felhasználó némítása közben."
        silence_confirm: "Biztos vagy benne hogy el akarod némítani ezt a felhasználót? Nem lesz képes új témákat vagy felhasználókat létrehozni."
        silence_accept: "Igen, felhasználó némítása"
        bounce_score: "Visszapattanási érték"
        reset_bounce_score:
          label: "Alaphelyzetbe állítás"
          title: "Visszapattanási érték visszaállítása 0-ra"
        visit_profile: "A profil szerkesztéséhez látogasson el a <a href='%{url}'>felhasználói beállítások</a> oldalára"
        deactivate_explanation: "A deaktivált felhasználónak újra érvényesítenie kell az e-mail címét."
        suspended_explanation: "A felfüggesztett felhasználó nem tud bejelentkezni."
        silence_explanation: "A némított felhasználó nem tud hozzászólni vagy témát indítani."
        staged_explanation: "Létrehozott felhasználó csak e-mailben írhat be bizonyos témákba."
        bounce_score_explanation:
          none: "Erről az e-mailről nem érkezett visszapattanás a közelmúltban."
          some: "Néhány visszapattanás érkezett a közelmúltban erről az e-mailről."
          threshold_reached: "Túl sok visszapattanó üzenetet kaptam erről az emailről."
        trust_level_change_failed: "Hiba történt a felhasználó bizalmi szintjének módosításakor."
        suspend_modal_title: "Felhasználó felfüggesztése"
        confirm_cancel_penalty: "Biztos hogy el akarja engedni a büntetést?"
        trust_level_2_users: "2. szintű bizalmi szint felhasználói"
        trust_level_3_requirements: "3. bizalmi szint követelményei"
        trust_level_locked_tip: "A bizalom szintje zárolva van, a rendszer nem lépteti elő vagy csökkenti a felhasználót"
        trust_level_unlocked_tip: "A bizalom szintje nincs zárolva, a rendszer előléptetheti vagy lefokozhatja a felhasználót"
        lock_trust_level: "Bizalmi szint zárolása"
        unlock_trust_level: "Bizalmi szint feloldása"
        silenced_count: "Némított"
        suspended_count: "Felfüggesztett"
        last_six_months: "Elmúlt 6 hónap"
        other_matches:
          one: "Van <b>%{count} másik felhasználó</b> ugyanezzel az IP-címmel. Tekintse át és válassza ki a gyanúsakat, hogy %{username} mellett felfüggessze őket is."
          other: "Van <b>%{count} másik felhasználó</b> ugyanezzel az IP-címmel. Tekintse át és válassza ki a gyanúsakat, hogy %{username} mellett felfüggessze őket is."
        other_matches_list:
          username: "Felhasználónév"
          trust_level: "Bizalmi szint"
          read_time: "Olvasási idő"
          topics_entered: "Beírt témák"
          posts: "Bejegyzések"
        tl3_requirements:
          title: "A 3. bizalmi szint követelményei"
          table_title:
            one: "Az elmúlt %{count} napban:"
            other: "Az elmúlt %{count} napban:"
          value_heading: "Érték"
          requirement_heading: "Követelmény"
          posts_read_days: "Olvasott bejegyzések: egyedi napok"
          days: "nap"
          topics_replied_to: "Megválaszolt témák"
          topics_viewed: "Megtekintett témák"
          topics_viewed_all_time: "Megtekintett témák (mindenkori)"
          posts_read: "Elolvasott bejegyzések"
          posts_read_all_time: "Elolvasott bejegyzések (összesen)"
          flagged_posts: "Megjelölt bejegyzés"
          flagged_by_users: "Felhasználók, akik megjelölték"
          likes_given: "Adott tetszésnyilvánítások"
          likes_received: "Kapott kedvelések"
          likes_received_days: "Kapott kedvelések: egyedi napok"
          likes_received_users: "Kapott kedvelések: egyedi felhasználók"
          suspended: "Felfüggesztve (az elmúlt 6 hónapban)"
          silenced: "Elnémítva (az elmúlt 6 hónapban)"
          qualifies: "Megfelel a 3. bizalmi szintnek."
          does_not_qualify: "Nem felel meg a 3. bizalmi szintnek."
          will_be_promoted: "Hamarosan előléptetik."
          will_be_demoted: "Hamarosan lefokozzák."
          on_grace_period: "Jelenleg előléptetési türelmi időszakban van, nem lesz lefokozva."
          locked_will_not_be_promoted: "Bizalmi szint zárolva. Soha nem lesz előléptetve."
          locked_will_not_be_demoted: "Bizalmi szint zárolva. Soha nem lesz lefokozva."
        discourse_connect:
          title: "DiscourseConnect egyszeri bejelentkezés"
          external_id: "Külső ID"
          external_username: "Felhasználónév"
          external_name: "Név"
          external_email: "E-mail"
          external_avatar_url: "Profilkép URL-je"
          last_payload: "Utolsó rakomány"
          delete_sso_record: "SSO rekord törlése"
          confirm_delete: "Biztos, hogy törölni szeretné ezt a DiscourseConnect rekordot?"
      user_fields:
        title: "Felhasználói mezők"
        help: "Hozzon létre egyéni felhasználói mezőket, hogy további részleteket gyűjthessen a közösség tagjairól. Kiválaszthatja, hogy milyen adatokra van szükség a regisztráció során, mi jelenjen meg a profilokon, és mit frissíthetnek a felhasználók."
        no_user_fields: "Még nincs egyéni felhasználói mező."
        add: "Felhasználói mező hozzáadása"
        back: "Vissza a felhasználói mezőkhöz"
        edit_header: "Felhasználói mező szerkesztése"
        new_header: "Felhasználói mező hozzáadása"
        untitled: "Névtelen"
        name: "Mező neve"
        type: "Mező típusa"
        description: "Mező leírása"
        preferences: "Beállítások"
        save: "Mentés"
        edit: "Szerkesztés"
        delete: "Törlés"
        cancel: "Mégse"
        delete_confirm: "Biztosan törölni szeretnéd a felhasználói mezőt?"
        options: "Beállítások"
        required:
          title: "Bejelentkezéskor kötelező"
          enabled: "kötelező"
          disabled: "nem kötelező"
        requirement:
          title: "Mezőkövetelmény"
          optional:
            title: "Nem kötelező"
          for_all_users:
            title: "Minden felhasználó számára"
            description: "Amikor új felhasználók regisztrálnak, ki kell tölteniük ezt a mezőt. Amikor a meglévő felhasználók visszatérnek az oldalra, és ez egy új kötelező mező számukra, akkor is felszólítjuk őket, hogy töltsék ki. Az összes felhasználó újbóli felszólításához törölje ezt az egyéni mezőt, és hozza létre újra."
          on_signup:
            title: "Regisztrációkor"
            description: "Amikor új felhasználók regisztrálnak, ki kell tölteniük ezt a mezőt. A meglévő felhasználókat ez nem érinti."
          confirmation: "Megkéri a meglévő felhasználókat, hogy töltsék ki ezt a mezőt, és addig nem tehetnek mást az Ön webhelyén, amíg a mezőt ki nem töltik. Folytassa?"
        editable:
          title: "Bejelentkezés után szerkeszthető"
          enabled: "Szerkeszthető"
          disabled: "Nem szerkeszthető"
        show_on_profile:
          title: "Megjelenjen a nyilvános profilon"
          enabled: "Látható a profiljában"
          disabled: "Nem látható a profiljában"
        show_on_user_card:
          title: "Megjelenítés a felhasználói kártyán"
          enabled: "Látható a felhasználói kártyán"
          disabled: "Nem látható a felhasználói kártyán"
        searchable:
          title: "Kereshető"
          enabled: "Kereshető"
          disabled: "Nem kereshető"
        field_types:
          text: "Szöveg"
          confirm: "Megerősítés"
          dropdown: "Legördülő menü"
          multiselect: "Többszörös kiválasztás"
      site_text:
        description: "Bármelyik szöveget személyre szabhatja a fórumon."
        search: "A szerkesztendő szöveg keresése"
        title: "Oldal szövegei"
        edit: "Szerkesztés"
        revert: "Változtatások visszavonása"
        revert_confirm: "Biztos, hogy visszavonja a változtatásait?"
        go_back: "Vissza a kereséshez"
        recommended: "Azt tanácsoljuk, hogy módosítsd a következő szöveget az igényeidnek megfelelően:"
        show_overriden: "Csak a felülírtak megjelenítése"
        show_outdated: "Csak az elavult/érvénytelent jelenítse meg"
        show_untranslated: "Csak a lefordítatlanok megjelenítése"
<<<<<<< HEAD
=======
        only_show_selected_locale: "Csak a kiválasztott nyelven jelenítse meg az eredményeket"
>>>>>>> 76e7f12a
        locale: "Nyelv:"
        more_than_50_results: "Több mint 50 találat van. Kérlek finomíts a keresésen."
        no_results: "Nem található egyező szöveg"
        interpolation_keys: "Elérhető interpolációs kulcsok:"
        outdated:
          title: "Ez a fordítás elavult"
          description: "A kulcs alapértelmezett fordítása megváltozott a felülbírálás létrehozása óta. Kérlek, ellenőrizd az alábbiakban, hogy a fordítás megfelel-e az eredeti szándékhoz képest végrehajtott változtatásoknak."
          old_default: "Régi alapértelmezett"
          new_default: "Új alapértelmezett"
          dismiss: "Elvetés"
      settings:
        show_overriden: "Csak a felülírtak megjelenítése"
        history: "Változástörténet megtekintése"
        reset: "alaphelyzet"
        none: "egy sem"
        save: "mentés"
        cancel: "mégse"
        unmask: "bevitel feloldása"
        not_found: "A beállítások nem találhatók"
      site_settings:
        title: "Webhely beállítások"
        description: "Konfigurálja a Discourse webhely beállításait a megjelenés, a funkcionalitás és a felhasználói élmény testreszabása érdekében."
        emoji_list:
          invalid_input: "Az emodzsik listája csak érvényes emodzsineveket tartalmazhat, például ölelés"
          add_emoji_button:
            label: "Emodzsi hozzáadása"
        nav_title: "Beállítások"
        no_results: "Nincs találat."
        more_site_setting_results:
          one: "A keresés több, mint %{count} találatot adott. Kérlek, pontosítsd a keresést vagy válassz egy kategóriát!"
          other: "A keresés több, mint %{count} találatot adott. Kérlek, pontosítsd a keresést vagy válassz egy kategóriát!"
        clear_filter: "Törlés"
        add_url: "URL hozzáadása"
        add_host: "gazdagép hozzáadása"
        add_group: "csoport hozzáadása"
        uploaded_image_list:
          label: "Lista szerkesztése"
          empty: "Még nincsenek képek. Töltsön fel egyet."
          upload:
            label: "Feltöltés"
            title: "Kép(ek) feltöltése"
        selectable_avatars:
          title: "A felhasználó által választható profilképek listája"
        table_column_heading:
          status: "Állapot"
        categories:
          all_results: "Mind"
          required: "Kötelező"
          branding: "Logó"
          basic: "Alapvető beállítások"
          users: "Felhasználók"
          posting: "Közzététel"
          email: "E-mail"
          files: "Fájlok"
          trust: "Bizalmi szintek"
          security: "Biztonság"
          onebox: "Onebox"
          seo: "SEO"
          spam: "Spam"
          rate_limits: "Korlátozások"
          developer: "Fejlesztő"
          embedding: "Beágyazás"
          legal: "Jogszabály"
          api: "API"
          user_api: "Felhasználói API"
          uncategorized: "Egyéb"
          backups: "Biztonsági mentések"
          login: "Bejelentkezés"
          plugins: "Bővítmények"
          user_preferences: "Felhasználói beállítások"
          tags: "Címkék"
          search: "Keresés"
          groups: "Csoportok"
          dashboard: "Vezérlőpult"
          navigation: "Navigáció"
          experimental: "Kísérleti"
        secret_list:
          invalid_input: "A beviteli mezők nem lehetnek üresek, és nem tartalmazhatnak függőleges vonalkaraktert."
        default_categories:
          modal_description:
            one: "Szeretné visszamenőleg alkalmazni ezt a változtatást? Ez %{count} felhasználó beállítását fogja módosítani."
            other: "Szeretné visszamenőleg alkalmazni ezt a változtatást? Ez %{count} felhasználó beállítását fogja módosítani."
          modal_yes: "Igen"
          modal_no: "Nem, csak mostantól alkalmazza a változtatást"
        simple_list:
          add_item: "Elem hozzáadása…"
        json_schema:
          edit: Szerkesztő indítása
          modal_title: "Szerkesztés: %{name}"
        file_types_list:
          add_image_types: "Képek"
          add_video_types: "Videók"
          add_audio_types: "Hang"
          add_document_types: "Dokumentumok"
          add_types_title: "%{types}kiterjesztések engedélyezése"
          add_types_toast: "%{types} fájltípusok hozzáadva"
        mandatory_group: "Csoport kötelező"
        requires_confirmation_messages:
          default:
            prompt: "Ennek a beállításnak a megváltoztatása messzemenő vagy nem kívánt következményekkel járhat az Ön webhelyére nézve. Biztos, hogy folytatni szeretné?"
            confirm: "Igen, biztos vagyok benne"
          min_password_length:
            prompt: "Megváltoztatja a jelszóhasználati szabályzatát. Ez mostantól minden felhasználóra hatással lesz, aki megváltoztatja a jelszavát. Biztos, hogy folytatni akarja?"
            confirm: "Igen, frissítem a jelszószabályzatot"
          min_admin_password_length:
            prompt: "Megváltoztatja a jelszóhasználati szabályzatát. Ez mostantól minden adminisztrátort érint, aki megváltoztatja a jelszavát. Biztos, hogy folytatni akarja?"
            confirm: "Igen, frissítem a jelszószabályzatot"
          password_unique_charactes:
            prompt: "Megváltoztatja a jelszóhasználati szabályzatát. Ez mostantól minden felhasználóra hatással lesz, aki megváltoztatja a jelszavát. Biztos, hogy folytatni akarja?"
            confirm: "Igen, frissítem a jelszószabályzatot"
          block_common_passwords:
            prompt: "Megváltoztatja a jelszóhasználati szabályzatát. Ez mostantól minden felhasználóra hatással lesz, aki megváltoztatja a jelszavát. Biztos, hogy folytatni akarja?"
            confirm: "Igen, frissítem a jelszószabályzatot"
      badges:
        status: Állapot
        title: Jelvények
        page_description: A jelvények jutalmazzák a felhasználókat tevékenységeikért, hozzájárulásaikért és eredményeikért, amelyek célja a közösségen belüli pozitív magatartás és elkötelezettség elismerése, érvényesítése és ösztönzése.
        new_badge: Új jelvény
        new: Új
        name: Név
        badge: Jelvény
        display_name: Megjelenített név
        description: Leírás
        long_description: Hosszú leírás
        badge_type: Jelvény típusa
<<<<<<< HEAD
=======
        group_settings: Csoportbeállítások
>>>>>>> 76e7f12a
        badge_grouping: Csoport
        badge_groupings:
          modal_title: Jelvénycsoportok
        granted_by: Megadta
        granted_at: Megadta
        reason_help: (Hivatkozás egy bejegyzéshez vagy témához)
        save: Mentés
        delete: Törlés
        delete_confirm: Biztos, hogy törli ezt a jelvényt?
        revoke: Visszavonás
        reason: Indok
        expand: 'Kibontás: &hellip;'
        revoke_confirm: Biztos, hogy visszavonja ezt a jelvényt?
        edit_badges: Jelvények szerkesztése
        grant_badge: Jelvény adományozása
        granted_badges: Adományozott jelvények
        grant: Adományozás
        no_user_badges: "%{name} még nem kapott jelvényt."
        no_badges: Nincsenek adományozható jelvények.
        none_selected: "A kezdéshez válasszon egy jelvényt"
        usage_heading: Használat
        allow_title: Jelvény címként való használatának engedélyezése
        multiple_grant: Többször is megadható
        visibility_heading: Láthatóság
        listable: Jelvény megjelenítése a nyilvános jelvények oldalon
        show_in_post_header: Jelvény megjelenítése azon a bejegyzésen, amelyre megadták
        show_in_post_header_disabled: Engedélyezni kell a „Jelvény megjelenítése a nyilvános jelvények oldalán” és a „Kijegyzést kiadó jelvény megjelenítése a jelvény oldalon” lehetőséget is.
        enabled: engedélyezve
        disabled: kikapcsolva
        icon: Ikon
        image: Kép
        graphic: Grafika
        icon_or_image: A jelvényhez ikon vagy kép szükséges
        icon_help: "Add meg a Font Awesome ikon nevét (használja a 'far-' előtagot a normál ikonokhoz és a 'fab-' előtagot a márkaikonokhoz)."
        select_an_icon: "Válasszon ikont"
        upload_an_image: "Kép feltöltése"
        read_only_setting_help: "Szöveg testreszabása"
        query: Jelvény lekérdezés (SQL)
        target_posts: A lekérdezés a bejegyzéseket célozza meg
        auto_revoke: Futtassa naponta a visszavonási lekérdezést
        show_posts: Jelvény adományozásáról szóló bejegyzés megjelenítése a jelvényoldalon
        trigger: Trigger
        trigger_type:
          none: "Frissítés naponta"
          post_action: "Amikor egy felhasználó a bejegyzésre reagál"
          post_revision: "Amikor egy felhasználó szerkeszt vagy létrehoz egy bejegyzést"
          trust_level_change: "Amikor a felhasználó bizalmi szintet változtat"
          user_change: "Amikor egy felhasználót szerkesztenek vagy létrehoznak"
        preview:
          link_text: "Kapott jelvények előnézete"
          plan_text: "Előnézet lekérdezési tervvel"
          modal_title: "Jelvény lekérdezés előnézete"
          sql_error_header: "Hiba történt a lekérdezés során."
          error_help: "A jelvény lekérdezések súgójához lásd a következő hivatkozásokat."
          bad_count_warning:
            header: "FIGYELEM!"
            text: "Hiányzó mintaadományok. Ez akkor fordul elő, ha a jelvény lekérdezése nem létező felhasználói vagy bejegyzési azonosítókat küld. Ez később váratlan eredményeket okozhat - kérjük, ellenőrizze a lekérdezést."
          no_grant_count: "Nincsenek kiosztható jelvények."
          grant_count:
            one: "<b>%{count}</b> jelvény osztható ki."
            other: "<b>%{count}</b> jelvény osztható ki."
          sample: "Minta:"
          grant:
            with: <span class="username">%{username}</span>
            with_post: <span class="username">%{username}</span> %{link}bejegyzéshez
            with_post_time: <span class="username">%{username}</span> %{link} bejegyzéshez <span class="time">%{time}</span>
            with_time: <span class="username">%{username}</span> <span class="time">%{time}</span>
        badge_intro:
          title: "Válasszon egy jelvényt, vagy hozzon létre egy újat"
          description: "Kezdje egy meglévő jelvény kiválasztásával, vagy hozzon létre egy teljesen új jelvényt."
        mass_award:
          title: Tömeges díj
          description: Ugyanazt a jelvényt egyszerre több felhasználónak is odaítélheted.
          no_badge_selected: A kezdéshez válasszon egy jelvényt.
          perform: "Kitüntető jelvény odaítélése a felhasználóknak"
          upload_csv: CSV feltöltése a felhasználói emailekkel vagy felhasználónevekkel
          aborted: Kérjük, tölts fel egy CSV-t, amely tartalmazza a felhasználók email címét vagy felhasználónevét.
          success:
            one: "A CSV-adatokat megkaptuk, és %{count} felhasználó hamarosan megkapja a jelvényét."
            other: "A CSV-adatokat megkaptuk, és %{count} felhasználó hamarosan megkapja a jelvényét."
          csv_has_unmatched_users: "A következő bejegyzések szerepelnek a CSV-fájlban, de nem egyeztethetők össze a meglévő felhasználókkal, ezért nem kapják meg a jelvényt:"
          csv_has_unmatched_users_truncated_list:
            one: "A CSV-fájlban %{count} bejegyzés volt, amelyeket nem lehetett a meglévő felhasználókkal párosítani, ezért nem kapják meg a jelvényt."
            other: "A CSV-fájlban %{count} bejegyzés volt, amelyeket nem lehetett a meglévő felhasználókkal párosítani, ezért nem kapják meg a jelvényt. A páratlan bejegyzések nagy száma miatt csak az első 100 jelenik meg:"
          replace_owners: Távolítsa el a jelvényt a korábbi tulajdonosoktól
          grant_existing_holders: Adjon további jelvényeket a meglévő jelvénytulajdonosoknak
      emoji:
        title: "Emodzsi"
        description: "Adjon hozzá új hangulatjeleket, amelyek mindenki számára elérhetőek lesznek. Válasszon ki több fájlt hangulatjelek létrehozásához a fájlnevük alapján. A kiválasztott csoport az összes egyidejűleg hozzáadott fájlhoz használható lesz."
        no_emoji: "Még nincs egyéni hangulatjeled."
        add: "Hangulatjel hozzáadása"
        delete: "Törlés"
        back: "Vissza a hanguletjelhez"
        choose_files: "Fájlok kiválasztása"
        uploading: "Feltöltés..."
        name: "Név"
        group: "Csoport"
        created_by: "Készítette"
        image: "Kép"
        alt: "egyéni emodzsi előnézete"
        delete_confirm: "Biztos, hogy törli a(z) :%{name}: emodzsit?"
        settings: "Beállítások"
      embedding:
        get_started: "Ha a Discourse-ot egy másik weboldalba akarja ágyazni, akkor kezdje a gépnév megadásával."
        delete: "Törlés"
        confirm_delete: "Biztos hogy törlöd ezt a host-ot?"
        sample: |
          <p>A Discourse témák létrehozásához és beágyazásához illeszd be az alábbi HTML kódot a webhelyre. Az <b>EMBED_URL-t</b> helyettesítse annak az oldalnak a kanonikus URL-ével, amelyre beágyazza.</p>

          <p>Ha testreszabni szeretnéd a stílust, vedd ki a megjegyzést, és helyettesítse a <b>CLASS_NAME-t</b> a témája <i>beágyazott CSS-ében</i> meghatározott CSS-osztályra.</p>

          <p>A <b>DISCOURSE_USERNAME-t</b> helyettesítse a témát létrehozó szerző Discourse felhasználónevével. A Discourse automatikusan megkeresi a felhasználót a <code>&lt;meta&gt;</code> címkék <code>tartalmi</code> attribútuma alapján, ha a <code>name</code> attribútum <code>discourse-username</code> vagy <code>author</code> értékre van állítva. A <code>discourseUserName</code> paraméter elavult, és a Discourse 3.2-ben el lesz távolítva.</p>
        title: "Beágyazás"
        description: "A Discourse képes beágyazni egy téma hozzászólásait egy távoli webhelyre egy Javascript API segítségével, amely létrehoz egy IFRAME-t."
        host: "Engedélyezett gazdagépek"
        allowed_paths: "Útvonal engedélyezési lista"
        edit: "Szerkesztés"
        category: "Hozzászólás a kategóriához"
<<<<<<< HEAD
        tags: "Téma címkék"
        post_author: "Bejegyzés szerzője - Alapértelmezetten: %{author}"
=======
        tags: "Témacímkék"
        post_author: "Hozzászólás szerzője"
        post_author_with_default: "Bejegyzés szerzője (Alapértelmezetten: %{author})"
>>>>>>> 76e7f12a
        add_host: "Gazdagép hozzáadása"
        posts_and_topics: "Bejegyzések és témák beállítása"
        crawlers: "Keresőrobot beállítás"
        crawlers_description: "Amikor a Discourse témákat hoz létre a bejegyzéseidhez, ha nincs RSS/ATOM feed, akkor megpróbálja a HTML-edből elemezni a tartalmat. Néha kihívást jelenthet a tartalom kinyerése, ezért lehetőséget biztosítunk a CSS szabályok megadására, hogy megkönnyítsük a kinyerést."
        embed_by_username: "Felhasználónév a téma létrehozáshoz"
        embed_post_limit: "Beágyazott bejegyzések legnagyobb száma"
        embed_title_scrubber: "A hozzászólások címének tisztítására használt reguláris kifejezés"
        embed_truncate: "Beágyazott bejegyzések csonkolása"
        embed_unlisted: "Az importált témák nem lesznek listázva, amíg nem érkezik válasz."
        allowed_embed_selectors: "CSS szelektor a beágyazásokban engedélyezett elemekhez"
        blocked_embed_selectors: "CSS szelektor a beágyazásokból eltávolított elemekhez"
        allowed_embed_classnames: "Engedélyezett CSS-osztálynevek"
        save: "Mentés"
        posts_and_topics_settings_saved: "A bejegyzések és témák beállításai mentve"
        crawler_settings_saved: "Keresőrobot beállítás mentve"
        back: "Vissza a beágyazáshoz"
        configuration_snippet: "Konfigurációs kódrészlet"
        host_form:
          add_header: "Gazdagép hozzáadása"
          edit_header: "Gazdagép szerkesztése"
          save: "Mentés"
        nav:
          hosts: "Gazdagépek"
          settings: "Beállítások"
          posts_and_topics: "Bejegyzések és témák"
          crawlers: "Keresőrobotok"
      permalink:
        title: "Közvetlen hivatkozás"
        description: "A fórum által nem ismert URL címekre történő átirányítás."
        url: "URL"
        topic_id: "Témaazonosító"
        topic_title: "Téma"
        post_id: "Hozzászólás-azonosító"
        post_title: "Bejegyzés"
        category_id: "Kategóriaazonosító"
        category_title: "Kategória"
        tag_name: "Címke neve"
        tag_title: "Címke"
        external_url: "Külső vagy relatív URL"
        user_id: "Felhasználói azonosító"
        user_title: "Felhasználó"
        username: "Felhasználónév"
        destination: "Rendeltetési hely"
        copy_to_clipboard: "Másolja az állandó hivatkozást a vágólapra"
        delete_confirm: Biztos, hogy törli ezt az állandó hivatkozást?
        no_permalinks: "Még nincsenek állandó hivatkozások."
        add: "Permalink hozzáadás"
        back: "Vissza a permalinkekhez"
        more_options: "További lehetőségek"
        copy_success: "Vágólapra másolva"
        nav:
          settings: "Beállítások"
          permalinks: "Közvetlen hivatkozás"
        form:
          label: "Új:"
          add_header: "Permalink hozzáadás"
          edit_header: "Permalink szerkesztés"
          filter: "URL keresés vagy cél URL"
          url: "URL"
          permalink_type: "Permalink típus"
          save: "Mentés"
      reseed:
        action:
          label: "Szöveg cseréje…"
          title: "Cserélje le a kategóriák és témák szövegét fordításokkal"
        modal:
          title: "Szöveg cseréje"
          subtitle: "Cserélje le a rendszer által generált kategóriák és témák szövegét a legújabb fordításokra"
          categories: "Kategóriák"
          topics: "Témák"
          replace: "Csere"
  wizard_js:
    wizard:
      jump_in: "Ugorj be!"
      finish: "Kilépés a beállításból"
      back: "Vissza"
      next: "Tovább"
      configure_more: "További beállítások…"
      step-text: "Lépés"
      step: "%{current} / %{total}"
      upload: "Fájl feltöltése"
      uploading: "Feltöltés"
      upload_error: "Sajnáljuk, de hiba lépett fel a fájl feltöltése során. Próbálja újra."
      staff_count:
        one: "A közösségében %{count} stábtag van (Ön)."
        other: "A közösségében Önnel együtt %{count} stábtag van."
      invites:
        add_user: "hozzáadás"
        none_added: "Nem hívott meg egy stábtagot sem. Biztos, hogy tovább lép?"
        roles:
          admin: "Adminisztrátor"
          moderator: "Moderátor"
          regular: "Felhasználó"
      homepage_choices:
        custom:
          label: "Egyéni"
          description: "Jelenítsen meg egy %{type}-központú kezdőlapot, ahol a felhasználók a %{landingPage}címre kerülnek"
        style_type:
          categories: "kategória"
          topics: "témával"
      top_menu_items:
        new: "Új"
        unread: "Olvasatlan"
        top: "Népszerű"
        latest: "Legutóbbi"
        hot: "Felkapott"
        categories: "Kategóriák"
        unseen: "Nem látott"
        read: "Olvasott"
        bookmarks: "Könyvjelzők"
      previews:
        topic_title: "Milyen könyveket olvasol?"
        share_button: "Megosztás"
        reply_button: "Válasz"
        topic_preview: "Téma előnézet"
        homepage_preview: "Kezdőlap előnézete"
      homepage_preview:
        nav_buttons:
          all_categories: "összes kategória"
        topic_titles:
          what_books: "Milyen könyveket olvasol?"
          what_movies: "Milyen filmeket láttál mostanában?"
          random_fact: "A nap véletlenszerű ténye"
          tv_show: "Ajánlj egy tévéműsort"
          what_hobbies: "Mi a hobbija?"
          what_music: "Mit hallgatsz most?"
          funniest_thing: "A legviccesebb dolog, amit ma láttál"
          share_art: "Oszd meg a művészeted!"
        topic_ops:
          what_books: |
            Mindannyian szeretünk olvasni, használjuk ezt a témát arra, hogy megosszuk a
            aktuális vagy nemrégiben olvasott könyveinket. Én fantasy rajongó vagyok, és a
            A Gyűrűk Urát olvastam újra, immár 100. alkalommal.
            És ti?
        category_descriptions:
          icebreakers: "Ismerd meg a közösség tagjait szórakoztató kérdésekkel."
          news: "Beszélje meg a legfrissebb híreket és eseményeket."
          site_feedback: "Ossza meg gondolatait a közösséggel kapcsolatban, és javasoljon fejlesztéseket."
        category_names:
          icebreakers: "Jégtörők"
          news: "Hírek"
          site_feedback: "Visszajelzés"
        table_headers:
          topic: "Téma"
          replies: "Válaszok"
          views: "Megtekintések"
          activity: "Tevékenység"<|MERGE_RESOLUTION|>--- conflicted
+++ resolved
@@ -327,8 +327,6 @@
         } az Európai Unióból valósi.
       contact: "Kapcsolatfelvétel"
       contact_info: "A webhellyel kapcsolatos sürgős vagy kritikus probléma esetén lépjen velünk kapcsolatba a következő elérhetőségen: %{contact_info}."
-<<<<<<< HEAD
-=======
       site_activity: "Oldal tevékenység"
       view_more: "Mutass többet"
       view_less: "Mutass kevesebbet"
@@ -360,7 +358,6 @@
           last_7_days: "az elmúlt 7 napban"
           today: "ma"
           all_time: "mindenkori"
->>>>>>> 76e7f12a
       member_count:
         one: "%{formatted_number} Tag"
         other: "%{formatted_number} Tag"
@@ -371,8 +368,6 @@
         one: "%{formatted_number} Moderátor"
         other: "%{formatted_number} Moderátor"
       report_inappropriate_content: "Ha bármilyen nem megfelelő tartalommal találkozik, ne habozzon kapcsolatba lépni moderátorainkkal és adminjainkkal. Ne felejtsen el bejelentkezni, mielőtt felvenné velünka a kapcsolatot."
-<<<<<<< HEAD
-=======
       site_age:
         less_than_one_month: "Létrehozva < 1 hónapja"
         month:
@@ -381,7 +376,6 @@
         year:
           one: "Létrehozva %{count} éve"
           other: "Létrehozva %{count} éve"
->>>>>>> 76e7f12a
     bookmarked:
       title: "Könyvjelző"
       edit_bookmark: "Könyvjelző szerkesztése"
@@ -1279,13 +1273,8 @@
         description: "Új felhasználói belépési tippek és jelvények kihagyása"
       reset_seen_user_tips: "Felhasználói tippek ismételt megjelenítése"
       theme_default_on_all_devices: "Legyen ez az alapértelmezett téma az összes eszközén"
-<<<<<<< HEAD
-      color_scheme_default_on_all_devices: "Alapértelmezett színsémák beállítása az összes eszközömön"
-      color_scheme: "Színséma"
-=======
       color_scheme_default_on_all_devices: "Alapértelmezett színpaletta beállítása minden eszközömön"
       color_scheme: "Színpaletta"
->>>>>>> 76e7f12a
       color_schemes:
         default_description: "Téma alapértelmezése"
         disable_dark_scheme: "Ugyanaz, mint a szokásos"
@@ -1940,13 +1929,8 @@
         same_as_email: "A jelszava megegyezik az e-mail-címével."
         ok: "A jelszava megfelelőnek tűnik."
         instructions:
-<<<<<<< HEAD
-          one: "Legalább %{count} karakter."
-          other: "Legalább %{count} karakter."
-=======
           one: "Legalább %{count} karakter"
           other: "Legalább %{count} karakter"
->>>>>>> 76e7f12a
         required: "Adjon meg egy jelszót"
         confirm: "Megerősít"
         incorrect_password: "A megadott jelszó helytelen."
@@ -2641,10 +2625,7 @@
         new_reviewable:
           one: "%{count} új felülvizsgálandó"
           other: "%{count} új felülvizsgálandó"
-<<<<<<< HEAD
-=======
       paused: "Az értesítések szünetelnek"
->>>>>>> 76e7f12a
       title: "értesítések a @név megemlítésekről, a hozzászólásaira adott válaszokról, üzenetekről stb."
       none: "Jelenleg nem lehet betölteni az értesítéseket."
       empty: "Nem található értesítés."
@@ -4456,14 +4437,10 @@
         everyone_can_use: "A címkéket mindenki használhatja"
         usable_only_by_groups: "A címkék mindenki számára láthatóak, de csak a következő csoportok használhatják őket"
         visible_only_to_groups: "A címkék csak a következő csoportok számára láthatók"
-<<<<<<< HEAD
-        cannot_save: "Nem lehet elmenteni a címkecsoportot. Győződjön meg róla, hogy legalább egy címke van jelen, a címkecsoport neve nem üres és 100 karakternél rövidebb, valamint egy csoport ki van választva a címkék engedélyezéséhez."
-=======
         cannot_save:
           empty_name: "A címkecsoport nem menthető. Győződjön meg arról, hogy a címkecsoport neve nem üres."
           no_tags: "A címkecsoport nem menthető. Győződjön meg arról, hogy legalább egy címke ki van jelölve."
           no_groups: "A címkecsoport nem menthető. Győződjön meg arról, hogy legalább egy csoport ki van jelölve az engedélyhez."
->>>>>>> 76e7f12a
         tags_placeholder: "Címkék keresése vagy létrehozása"
         parent_tag_placeholder: "Nem kötelező"
         select_groups_placeholder: "Csoportok kiválasztása…"
@@ -4898,12 +4875,6 @@
         problems_found: "Néhány tanács az aktuális webhelybeállítások alapján"
         dismiss_notice: "Elvetés"
         new_features:
-<<<<<<< HEAD
-          title: "Újdonságok"
-          subtitle: "Még több részletet talál az új funkciókról és fejlesztésekről, amelyeket folyamatosan hozzáadunk, további részletekért lásd a <a href='https://meta.discourse.org/tags/c/announcements/67/release-notes' target='_blank'>Kiadási jegyzetet</a>."
-          previous_announcements: "A korábbi új funkciók bejelentéseit a <a href='%{url}' target='_blank'>Discourse Meta</a> oldalon tekintheted meg"
-          learn_more: "Tudjon meg többet..."
-=======
           title: "Újdonságok?"
           subtitle: "Folyamatosan új funkciókat és fejlesztéseket adunk ki. Ez az oldal a legfontosabbakat tartalmazza, de a 'Tudjon meg többet' gombra kattintva részletes kiadási jegyzeteket is megtekinthet."
           previous_announcements: "A korábbi új funkciók bejelentéseit a <a href='%{url}' target='_blank'>Discourse Meta</a> oldalon tekintheted meg"
@@ -4917,7 +4888,6 @@
             title_enabled: "Kísérleti funkció kikapcsolása"
             content_disabled: "Próbálja ki legújabb fejlesztés alatt álló funkciónkat! Még kísérleti stádiumban van, így bármikor eltávolíthatjuk. Bármikor leiratkozhat.<br/><br/>Ennek a módosítása minden felhasználó számára engedélyezi a funkciót."
             content_enabled: "Ennek módosítása letiltja a funkciót minden felhasználó számára."
->>>>>>> 76e7f12a
         last_checked: "Utoljára ellenőrizve"
         refresh_problems: "Újratöltés"
         no_problems: "Nem találtunk semmilyen problémát."
@@ -5007,11 +4977,7 @@
             type_of_web_hook_event:
               label: "Esemény típusa"
       flags:
-<<<<<<< HEAD
-        title: "Moderálási Megjelölések"
-=======
         title: "Moderálás"
->>>>>>> 76e7f12a
         description: "Leírás"
         enabled: "Engedélyezed?"
         more_options:
@@ -5366,11 +5332,7 @@
         sidebar_link:
           backups: "Biztonsági mentések"
           whats_new:
-<<<<<<< HEAD
-            title: "Újdonságok"
-=======
             title: "Újdonságok?"
->>>>>>> 76e7f12a
             keywords: "változásjegyzék|funkció|kiadás"
       community:
         title: "Közösség"
@@ -5387,23 +5349,15 @@
           user_fields: "Felhasználói mezők"
           watched_words: "Figyelt szavak"
           legal: "Jogszabály"
-<<<<<<< HEAD
-          moderation_flags: "Moderálási Megjelölések"
-=======
           moderation_flags:
             title: "Moderálás"
             keywords: "megjelölés|felülvizsgálat"
->>>>>>> 76e7f12a
       appearance:
         title: "Megjelenés"
         sidebar_link:
           font_style: "Betűstílus"
           site_logo: "Webhely logó"
-<<<<<<< HEAD
-          color_schemes: "Színséma"
-=======
           color_schemes: "Színpaletták"
->>>>>>> 76e7f12a
           emoji: "Hangulatjel"
           navigation: "Navigáció"
           themes: "Témák"
@@ -5438,41 +5392,21 @@
       config_areas:
         about:
           header: "Az Ön webhelyéről"
-<<<<<<< HEAD
-=======
           description: "Adjon meg itt információkat erről a webhelyről és csapatáról, hogy az emberek megtudják, miről szól a közössége, ki áll a háttérben, és hogyan érhetik el Önt probléma esetén. Megjelenik a webhely <a href='%{basePath}/about'>Névjegy oldalon</a>."
->>>>>>> 76e7f12a
           general_settings: "Általános beállítások"
           community_name: "Közösség neve"
           community_name_placeholder: "Példa közösség"
           community_summary: "Közösségi összefoglaló"
           community_description: "Közösség leírása"
-<<<<<<< HEAD
-          banner_image: "Banner kép"
-          banner_image_help: |
-            Ezt a Rólunk oldalon fogja használni. Javasolt méret: 800x300px. Elfogadott típusok: JPG, PNG és SVG 10 MB-ig.
-=======
           community_title: "Közösségi cím"
           community_title_help: "A böngésző lapon látható rövid leírás a kulcsfontosságú oldalakhoz, például kategóriákhoz és témalistákhoz."
           banner_image: "Banner kép"
           banner_image_help: |
             Ezt a Rólunk oldaladon fogod használni. Ajánlott méret: 1100x300px. Elfogadott típusok: JPG, PNG és SVG, legfeljebb 10MB.
->>>>>>> 76e7f12a
           contact_information: "Elérhetőség"
           community_owner: "Közösség tulajdonosa"
           community_owner_placeholder: "Johnny Smith"
           community_owner_help: |
-<<<<<<< HEAD
-            A webhelyért felelős fő kapcsolattartó neve. Kritikus értesítésekhez használatos, és az /about oldalon is megjelenik. Névtelen felhasználók számára látható a nyilvános oldalakon.
-          contact_email: "Kapcsolattartó e-mail"
-          contact_email_placeholder: "contact@johnny-smith.com"
-          contact_email_help: |
-            Az oldalért felelős fő kapcsolattartó e-mail címe. Kritikus értesítésekhez használatos, és a /about oldalon is megjelenik. Névtelen felhasználók számára látható a nyilvános webhelyeken.
-          contact_url: "Kapcsolatfelvételi URL"
-          contact_url_placeholder: "https://johnny-smith.com/contact"
-          contact_url_help: |
-            A webhely elérhetőségi URL-címe. Ha meg van adva, helyettesíti az e-mail címet az /about oldalon, és a nyilvános oldalakon az anonim felhasználók számára látható.
-=======
             A kritikus értesítésekhez használt név, és a /about oldalon is megjelenik. Nyilvános webhelyeken névtelen felhasználók láthatják.
           contact_email: "Kapcsolattartó e-mail"
           contact_email_placeholder: "contact@johnny-smith.com"
@@ -5482,30 +5416,11 @@
           contact_url_placeholder: "https://johnny-smith.com/contact"
           contact_url_help: |
             Ha jelen van, lecseréli a kapcsolatfelvételi e-mail-címet a /about oldalon, és látható a nyilvános webhelyeken a névtelen felhasználók számára.
->>>>>>> 76e7f12a
           site_contact_name: "A webhely kapcsolattartójának neve"
           site_contact_name_help: |
             Stábtag felhasználónév, amelyről minden automatikus levél küldésre kerül. Ha üresen hagyja, akkor az alapértelmezett rendszerfiók kerül felhasználásra.
           site_contact_group: "Webhely kapcsolattartó csoportja"
           site_contact_group_help: |
-<<<<<<< HEAD
-            Egy olyan csoport neve, amely meghívást kap minden automatikusan elküldött privát üzenetre.
-          your_organization: "Az Ön szervezete"
-          company_name: "Cégnév"
-          company_name_placeholder: "Példa Cég Kft."
-          company_name_help: |
-            Cége vagy szervezet neve.
-          company_name_warning: |
-            Ha üresen hagyja, akkor a szolgáltatási feltételek vagy az adatvédelmi nyilatkozat nem jelenik meg.
-          governing_law: "Irányadó jog"
-          governing_law_placeholder: "New York állam"
-          governing_law_help: |
-            Adja meg a webhely jogi vonatkozásait szabályozó joghatóságot, beleértve a szolgáltatási feltételeket és az adatvédelmi nyilatkozatot. Ez jellemzően az az ország vagy állam, ahol a webhelyet üzemeltető cég bejegyzett vagy üzleti tevékenységet folytat.
-          city_for_disputes: "Város a vitákért"
-          city_for_disputes_placeholder: "New York"
-          city_for_disputes_help: |
-            Adja meg azt a várost, amely a fórum használatával kapcsolatos viták rendezésének joghatósága alá tartozik. Ezt az információt általában jogi dokumentumok tartalmazzák, például a fórum használati feltételei.
-=======
             Egy olyan csoport, amely meghívást kap minden automatikusan elküldött személyes üzenetre.
           your_organization: "Az Ön szervezete"
           your_organization_description: "Az Általános Szerződési Feltételekben és az Adatvédelmi közleményben szereplő információkat arra használjuk, hogy megmutassuk, ki üzemelteti a webhelyet, és milyen joghatóság alatt."
@@ -5521,7 +5436,6 @@
           city_for_disputes_placeholder: "Város"
           city_for_disputes_help: |
             Adja meg a várost a fórummal kapcsolatos jogi viták rendezésére.
->>>>>>> 76e7f12a
           optional: "(nem kötelező)"
           update: "Frissítés"
           toasts:
@@ -5530,12 +5444,8 @@
             your_organization_saved: "Szervezet mentve"
           saved: "mentve!"
         flags:
-<<<<<<< HEAD
-          header: "Moderálási Megjelölések"
-=======
           header: "Moderálás"
           edit_header: "Megjelölés szerkesztése"
->>>>>>> 76e7f12a
           subheader: "A Discourse jelölési rendszere segít Önnek és moderátori csapatának a tartalom és a felhasználói viselkedés kezelésében, hogy a közösség tisztelettudó és egészséges maradjon. Az alapértelmezett beállítások a legtöbb közösség számára megfelelőek, és nem kell megváltoztatnia őket. Ha azonban webhelyének különleges követelményei vannak, letilthatja a nem szükséges megjelöléseket, és saját megjelöléseket adhat hozzá."
           description: "Leírás"
           enabled: "Engedélyezed?"
@@ -5553,10 +5463,7 @@
             name: "Név"
             description: "Leírás"
             applies_to: "Megjelölés megjelenítése itt"
-<<<<<<< HEAD
-=======
             invalid_applies_to: "Kötelező"
->>>>>>> 76e7f12a
             topic: "témák"
             post: "bejegyzések"
             chat_message: "chat üzenetek"
@@ -5568,16 +5475,11 @@
             non_deletable: "Ezt a megjelölést nem törölheti, mivel ez egy rendszermegjelölés, vagy már használták a felülvizsgálati rendszerben. Ellenben letilható."
             require_message: "Kérje meg a felhasználókat, hogy adjanak meg további indokokat"
             require_message_description: "Ha ez a megjelölés ki van választva, egy szövegmező jelenik meg a felhasználó számára, ahol további részleteket adhat arról, miért jelölte meg a tartalmat."
-<<<<<<< HEAD
-=======
             auto_action_type: "A megjelölt tartalom automatikus elrejtése"
->>>>>>> 76e7f12a
           more_options:
             title: "További lehetőségek"
             move_up: "Mozgatás fel"
             move_down: "Mozgatás le"
-<<<<<<< HEAD
-=======
         permalinks:
           edit: "Szerkesztés"
           delete: "Törlés"
@@ -5608,7 +5510,6 @@
           delete: "Törlés"
           delete_successful: "Felhasználói mező törölve."
           save_successful: "Felhasználói mező mentve."
->>>>>>> 76e7f12a
       plugins:
         title: "Bővítmények"
         installed: "Telepített bővítmények"
@@ -5645,11 +5546,7 @@
           other_options: "Egyéb"
           search: "Keresés"
           experimental: "Kísérleti"
-<<<<<<< HEAD
-          all_site_settings: "Webhelybeállítások"
-=======
           all_site_settings: "Minden oldalbeállítás"
->>>>>>> 76e7f12a
       navigation_menu:
         sidebar: "Oldalsáv"
         header_dropdown: "Fejléc legördülő menü"
@@ -6305,13 +6202,10 @@
             custom_emoji_destroy: "egyéni hangulatjel törlése"
             delete_post_permanently: "bejegyzés végleges törlése"
             delete_topic_permanently: "téme végleges törlése"
-<<<<<<< HEAD
-=======
             tag_group_create: "címkecsoport létrehozása"
             tag_group_destroy: "címkecsoport törlése"
             tag_group_change: "Címkecsoport módosítása"
             delete_associated_accounts: "kapcsolódó fiókok törlése"
->>>>>>> 76e7f12a
         screened_emails:
           title: "Szűrt e-mailek"
           description: "Amikor valaki új fiókot próbál létrehozni, a következő e-mail címeket ellenőrzi, és a regisztrációt blokkolja, vagy más műveletet hajt végre."
@@ -6900,10 +6794,7 @@
         show_overriden: "Csak a felülírtak megjelenítése"
         show_outdated: "Csak az elavult/érvénytelent jelenítse meg"
         show_untranslated: "Csak a lefordítatlanok megjelenítése"
-<<<<<<< HEAD
-=======
         only_show_selected_locale: "Csak a kiválasztott nyelven jelenítse meg az eredményeket"
->>>>>>> 76e7f12a
         locale: "Nyelv:"
         more_than_50_results: "Több mint 50 találat van. Kérlek finomíts a keresésen."
         no_results: "Nem található egyező szöveg"
@@ -7029,10 +6920,7 @@
         description: Leírás
         long_description: Hosszú leírás
         badge_type: Jelvény típusa
-<<<<<<< HEAD
-=======
         group_settings: Csoportbeállítások
->>>>>>> 76e7f12a
         badge_grouping: Csoport
         badge_groupings:
           modal_title: Jelvénycsoportok
@@ -7151,14 +7039,9 @@
         allowed_paths: "Útvonal engedélyezési lista"
         edit: "Szerkesztés"
         category: "Hozzászólás a kategóriához"
-<<<<<<< HEAD
-        tags: "Téma címkék"
-        post_author: "Bejegyzés szerzője - Alapértelmezetten: %{author}"
-=======
         tags: "Témacímkék"
         post_author: "Hozzászólás szerzője"
         post_author_with_default: "Bejegyzés szerzője (Alapértelmezetten: %{author})"
->>>>>>> 76e7f12a
         add_host: "Gazdagép hozzáadása"
         posts_and_topics: "Bejegyzések és témák beállítása"
         crawlers: "Keresőrobot beállítás"
