# WARNING: Never edit this file.
# It will be overwritten when translations are pulled from Crowdin.
#
# To work with us on translations, join this project:
# https://translate.discourse.org/

pt_BR:
  js:
    number:
      format:
        separator: ","
        delimiter: "."
      human:
        storage_units:
          format: "%n,%u"
          units:
            byte:
              one: Byte
              other: Bytes
            gb: GB
            kb: KB
            mb: MB
            tb: TB
      percent: "%{count}%"
      short:
        thousands: "%{number}k"
        millions: "%{number}M"
    dates:
      time: "HH:mm"
      time_short: "h:mm"
      time_with_zone: "HH:mm (z)"
      time_short_day: "ddd, HH:mm"
      timeline_date: "MMM YYYY"
      long_no_year: "D MMM, HH:mm"
      long_no_year_no_time: "D MMM"
      full_no_year_no_time: "D [de] MMMM"
      long_with_year: "D MMM, YYYY HH:mm"
      long_with_year_no_time: "D MMM, YYYY"
      full_with_year_no_time: "D [de] MMMM, YYYY"
      long_date_with_year: "DD MM YYYY LT"
      long_date_without_year: "D MMM, LT"
      long_date_with_year_without_time: "DD MM YYYY"
      long_date_without_year_with_linebreak: "D MMM <br/>LT"
      long_date_with_year_with_linebreak: "DD MM YYYY <br/>LT"
      wrap_ago: "%{date} atrás"
      wrap_on: "em %{date}"
      tiny:
        half_a_minute: "< 1 m"
        less_than_x_seconds:
          one: "< %{count} s"
          other: "< %{count} s"
        x_seconds:
          one: "%{count} s"
          other: "%{count} s"
        less_than_x_minutes:
          one: "< %{count} m"
          other: "< %{count} m"
        x_minutes:
          one: "%{count} m"
          other: "%{count} m"
        about_x_hours:
          one: "%{count} h"
          other: "%{count} h"
        x_days:
          one: "%{count} d"
          other: "%{count} d"
        x_months:
          one: "%{count} mês"
          other: "%{count} meses"
        about_x_years:
          one: "%{count} a"
          other: "%{count} a"
        over_x_years:
          one: "> %{count} a"
          other: "> %{count} a"
        almost_x_years:
          one: "%{count} a"
          other: "%{count} a"
        date_month: "D MMM"
        date_year: "MMM YYYY"
      medium:
        less_than_x_minutes:
          one: "menos de %{count} min"
          other: "menos de %{count} mins"
        x_minutes:
          one: "%{count} minuto"
          other: "%{count} minutos"
        x_hours:
          one: "%{count} hora"
          other: "%{count} horas"
        about_x_hours:
          one: "cerca de %{count} hora"
          other: "cerca de %{count} horas"
        x_days:
          one: "%{count} dia"
          other: "%{count} dias"
        x_months:
          one: "%{count} mês"
          other: "%{count} meses"
        about_x_years:
          one: "cerca de %{count} ano"
          other: "cerca de %{count} anos"
        over_x_years:
          one: "mais de %{count} ano"
          other: "mais de %{count} anos"
        almost_x_years:
          one: "há quase %{count} ano"
          other: "há quase %{count} anos"
        date_year: "D MMM, YYYY"
      medium_with_ago:
        x_minutes:
          one: "%{count} minuto atrás"
          other: "%{count} minutos atrás"
        x_hours:
          one: "%{count} hora atrás"
          other: "%{count} horas atrás"
        x_days:
          one: "%{count} dia atrás"
          other: "%{count} dias atrás"
        x_months:
          one: "%{count} mês atrás"
          other: "%{count} meses atrás"
        x_years:
          one: "%{count} ano atrás"
          other: "%{count} anos atrás"
      later:
        x_days:
          one: "%{count} dia depois"
          other: "%{count} dias depois"
        x_months:
          one: "%{count} mês depois"
          other: "%{count} meses depois"
        x_years:
          one: "%{count} ano depois"
          other: "%{count} anos depois"
      previous_month: "Mês anterior"
      next_month: "Próximo mês"
      placeholder: data
      from_placeholder: "a partir da data"
      to_placeholder: "até agora"
    share:
      topic_html: 'Tópico: <span class="topic-title">%{topicTitle}</span>'
      post: "postagem #%{postNumber} de @%{username}"
      close: "fechar"
      twitter: "Compartilhar no X"
      facebook: "Compartilhar no Facebook"
      email: "Enviar por e-mail"
      url: "Copiar e compartilhar a URL"
    word_connector:
      comma: ", "
      last_item: "e"
    action_codes:
      public_topic: "Tornou este tópico público %{when}"
      open_topic: "Converteu isto em um tópico %{when}"
      private_topic: "Tornou este tópico em uma mensagem pessoal %{when}"
      split_topic: "Dividiu este tópico %{when}"
      invited_user: "Convidou %{who} %{when}"
      invited_group: "Convidou %{who} %{when}"
      user_left: "%{who} se removeram desta mensagem %{when}"
      removed_user: "Removeu %{who} %{when}"
      removed_group: "Removeu %{who} %{when}"
      autobumped: "Automaticamente promovido %{when}"
      tags_changed: "Etiquetas atualizadas em %{when}"
      category_changed: "Categoria atualizada em %{when}"
      autoclosed:
        enabled: "Fechado %{when}"
        disabled: "Aberto %{when}"
      closed:
        enabled: "Fechado %{when}"
        disabled: "Aberto %{when}"
      archived:
        enabled: "Arquivado %{when}"
        disabled: "Desarquivado %{when}"
      pinned:
        enabled: "Fixado %{when}"
        disabled: "Desafixado %{when}"
      pinned_globally:
        enabled: "Fixado globalmente %{when}"
        disabled: "Desafixado %{when}"
      visible:
        enabled: "Listado %{when}"
        disabled: "Removeu da lista %{when} atrás"
      banner:
        enabled: "Transformado em banner %{when}. Ele será mostrado no topo de cada página até que seja descartado pelo(a) usuário(a)."
        disabled: "Removido este banner %{when}. Ele não irá mais aparecer no topo de cada página."
      forwarded: "Encaminhou o e-mail acima"
    topic_admin_menu: "ações de tópico"
    skip_to_main_content: "Ir para o conteúdo principal"
    skip_user_nav: "Pular para o conteúdo do perfil"
    emails_are_disabled: "Todos os envios de e-mail foram desabilitados globalmente por um administrador. Nenhuma notificação por e-mail de qualquer tipo será enviada."
    emails_are_disabled_non_staff: "O e-mail de saída foi desabilitado para usuários(as) que não são da equipe."
    software_update_prompt:
      message: "Este site foi atualizado, <span>atualize a página</span> para manter tudo funcionando."
      dismiss: "Descartar"
    bootstrap_mode: "Primeiros passos"
    back_button: "Voltar"
    welcome_banner:
      header:
        logged_in_members: "Bem-vindo de volta, %{preferred_display_name}!"
        anonymous_members: "Boas-vindas ao %{site_name}!"
      search: "Pesquisar"
    themes:
      default_description: "Padrão"
      error_caused_by: "Causado por '%{name}'. <a target='blank' href='%{path}'>Clique aqui</a> para atualizar, reconfigurar ou desabilitar."
      only_admins: "(esta mensagem é mostrada somente aos(às) administradores(es) do site)"
    broken_decorator_alert: "As postagens podem não ser exibidas corretamente porque um dos decoradores de conteúdo de postagem em seu site gerou um erro."
    broken_page_change_alert: "Houve um erro no identificador onPageChange. Confira as ferramentas de desenvolvedor do navegador para obter mais informações."
    broken_plugin_alert: "Causado(a) pelo plugin \"%{name}\""
    broken_transformer_alert: "Ocorreu um erro. Seu site pode não funcionar corretamente."
    s3:
      regions:
        ap_northeast_1: "Ásia Pacífico (Tóquio)"
        ap_northeast_2: "Ásia Pacífico (Seul)"
        ap_east_1: "Ásia Pacífico (Hong Kong)"
        ap_south_1: "Ásia-Pacífico (Mumbai)"
        ap_southeast_1: "Ásia Pacífico (Singapura)"
        ap_southeast_2: "Ásia Pacífico (Sidney)"
        ca_central_1: "Canadá (Central)"
        cn_north_1: "China (Beijing)"
        cn_northwest_1: "China (Ningxia)"
        eu_central_1: "UE (Frankfurt)"
        eu_north_1: "UE (Estocolmo)"
        eu_south_1: "UE (Milão)"
        eu_west_1: "UE (Irlanda)"
        eu_west_2: "UE (Londres)"
        eu_west_3: "UE (Paris)"
        sa_east_1: "América do Sul (São Paulo)"
        us_east_1: "Leste do EUA (N. da Virgínia)"
        us_east_2: "Leste do EUA (Ohio)"
        us_gov_east_1: "AWS GovCloud (Leste dos EUA)"
        us_gov_west_1: "AWS GovCloud (Oeste dos EUA)"
        us_west_1: "Oeste dos EUA (N. da Califórnia)"
        us_west_2: "Oeste dos EUA (Oregon)"
    clear_input: "Limpar entrada"
    edit: "Editar"
    edit_topic: "edite o título e a categoria deste tópico"
    expand: "Expandir"
    not_implemented: "Este recurso ainda não foi implementado, desculpe!"
    no_value: "Não"
    yes_value: "Sim"
    ok_value: "Ok"
    cancel_value: "Cancelar"
    submit: "Enviar"
    delete: "Excluir"
    generic_error: "Desculpe, ocorreu um erro."
    generic_error_with_reason: "Ocorreu um erro: %{error}"
    multiple_errors: "Ocorreram vários erros; %{errors}"
    sign_up: "Cadastrar-se"
    log_in: "Entrar"
    age: "Idade"
    joined: "Ingressou"
    admin_title: "Administração"
    show_more: "exibir mais"
    show_help: "opções"
    links: "Links"
    links_lowercase:
      one: "link"
      other: "links"
    faq: "FAQ"
    guidelines: "Diretrizes"
    privacy_policy: "Política de Privacidade"
    privacy: "Privacidade"
    tos: "Termos de Serviço"
    rules: "Regras"
    conduct: "Código de Conduta"
    mobile_view: "VIsualização Móvel"
    desktop_view: "Visualização do Desktop"
    now: "agora"
    read_more: "leia mais"
    more: "Mais"
    more_options: "Mais opções"
    x_more:
      one: "Mais %{count}"
      other: "Mais %{count}"
    never: "nunca"
    every_30_minutes: "a cada 30 minutos"
    every_hour: "a cada hora"
    daily: "a cada dia"
    weekly: "a cada semana"
    every_month: "a cada mês"
    every_six_months: "a cada seis meses"
    max_of_count:
      one: "máx de %{count}"
      other: "máx de %{count}"
    character_count:
      one: "%{count} carácter"
      other: "%{count} caracteres"
    period_chooser:
      aria_label: "Filtrar por período"
    related_messages:
      title: "Mensagens relacionadas"
      pill: "Mensagens relacionadas"
      see_all: 'Ver <a href="%{path}">todas as mensagens</a> de @ %{username}…'
    suggested_topics:
      title: "Tópicos novos e não lidos"
      pill: "Sugestões"
      pm_title: "Mensagens sugeridas"
    about:
      edit: "Editar esta página"
      simple_title: "Sobre"
      title: "Sobre %{title}"
      stats: "Estatísticas do site"
      our_admins: "Nossos(as) administradores(as)"
      our_moderators: "Nossos moderadores"
      moderators: "Moderadores(as)"
      stat:
        all_time: "Desde o início"
        last_day: "24 horas"
        last_7_days: "Sete dias"
        last_30_days: "30 dias"
      like_count: "Curtidas"
      topic_count: "Tópicos"
      post_count: "Postagens"
      user_count: "Cadastros"
      active_user_count: "Usuários(as) ativos(as)"
      visitor_count: "Visitantes"
      eu_visitor_count: "Visitantes da União Europeia"
      traffic_info_footer_MF: |
        Nos últimos seis meses, este site forneceu conteúdo para cerca de { total_visitors, plural,
            one {# pessoa}
          other {# pessoas}
        } a cada mês, com cerca de { eu_visitors, plural,
            one {# pessoa}
          other {# pessoas}
        } da União Europeia.
      contact: "Fale conosco"
      contact_info: "Em caso de algum problema crítico ou assunto urgente relacionado a este site, entre em contato em %{contact_info}."
      site_activity: "Atividade do site"
      view_more: "Ver mais"
      view_less: "Ver menos"
      activities:
        topics:
          one: "%{formatted_number} tópico"
          other: "%{formatted_number} tópicos"
        posts:
          one: "%{formatted_number} postagem"
          other: "%{formatted_number} postagens"
        active_users:
          one: "%{formatted_number} usuário(a) ativo(a)"
          other: "%{formatted_number} usuários(as) ativos(as)"
        sign_ups:
          one: "%{formatted_number} cadastro"
          other: "%{formatted_number} cadastros"
        likes:
          one: "%{formatted_number} curtida"
          other: "%{formatted_number} curtidas"
        visitors_MF: |
          { total_count, plural,
              one {{total_formatted_number} visitante}
            other {{total_formatted_number} visitantes}
          }, about { eu_count, plural,
              one {{eu_formatted_number}}
            other {{eu_formatted_number}}
          } da UE
        periods:
          last_7_days: "nos últimos 7 dias"
          today: "hoje"
          all_time: "desde o início"
      member_count:
        one: "%{formatted_number} Membro"
        other: "%{formatted_number} Membros"
      admin_count:
        one: "%{formatted_number} Administrador(a)"
        other: "%{formatted_number} Administradores(as)"
      moderator_count:
        one: "%{formatted_number} Moderador"
        other: "%{formatted_number} Moderadores(as)"
      report_inappropriate_content: "Se você encontrar conteúdo inapropriado, inicie uma conversa com nossos moderadores(as) e administradores(as). Não se esqueça de fazer login antes disso."
      site_age:
        less_than_one_month: "Criado(a) há menos de um mês"
        month:
          one: "Criado(a) há menos de %{count} mês"
          other: "Criado(a) há menos de %{count} meses"
        year:
          one: "Criado(a) há menos de %{count} ano"
          other: "Criado(a) há menos de %{count} anos"
    bookmarked:
      title: "Favorito"
      edit_bookmark: "Editar favorito"
      clear_bookmarks: "Limpar favoritos"
      help:
        bookmark: "Clique para adicionar este tópico aos favoritos"
        edit_bookmark: "Clique para editar o favorito numa postagem deste tópico"
        edit_bookmark_for_topic: "Clique para editar o favorito para este tópico"
        unbookmark: "Clique para remover todos os favoritos neste tópico"
        unbookmark_with_reminder: "Clique para remover todos os favoritos e lembretes neste tópico"
    bookmarks:
      also_set_reminder: "Definir um lembrete também?"
      bookmarked_success: "Adicionou aos favoritos!"
      deleted_bookmark_success: "Favoritos excluídos"
      reminder_set_success: "Lembrete definido!"
      reminder_clear_success: "Lembrete liberado"
      created: "Você marcou esta postagem como favorita. %{name}"
      created_generic: "Você favoritou isso. %{name}"
      create: "Criar favorito"
      clear_reminder: "Limpar lembrete"
      edit: "Editar favorito"
      not_bookmarked: "marcar postagem como favorita"
      remove_reminder_keep_bookmark: "Remover lembrete e manter favorito"
      created_with_reminder: "Você marcou esta postagem com um lembrete em %{date}. %{name}"
      created_with_reminder_generic: "Você marcou isso como lembrete em %{date}. %{name}"
      delete: "Excluir favorito"
      confirm_delete: "Tem certeza de que deseja excluir este favorito? O lembrete também será excluído."
      confirm_clear: "Você tem certeza de que deseja apagar todos os seus favoritos deste tópico?"
      save: "Salvar"
      no_timezone: 'Você ainda não definiu um fuso horário. Você não poderá definir lembretes. Configure um <a href="%{basePath}/my/preferences/profile">no seu perfil</a>.'
      invalid_custom_datetime: "A data e a hora que você informou são inválidas, tente novamente."
      list_permission_denied: "Você não tem permissão para visualizar os favoritos deste usuário(a)."
      no_user_bookmarks: "Você não tem postagens favoritas. Os favoritos permitem que você consulte rapidamente postagens específicas."
      auto_delete_preference:
        label: "Após receber notificação"
        never: "Manter marcador"
        when_reminder_sent: "Excluir favorito"
        on_owner_reply: "Excluir marcador, após responder"
        clear_reminder: "Manter marcador e limpar lembretes"
        after_reminder_label: "Depois de enviar o lembrete, é melhor..."
        after_reminder_checkbox: "Definir isto como padrão para todos os próximos lembretes de favoritos"
      search_placeholder: "Pesquisar os favoritos por nome, título do tópico ou conteúdo da postagem"
      search: "Pesquisar"
      bookmark: "Marcador"
      bulk:
        delete_completed: "Favoritos excluídos."
        reminders_cleared: "Lembretes de favoritos removidos."
        toggle: "alternar seleção de favoritos"
        select_all: "Selecionar tudo"
        clear_all: "Limpar tudo"
        selected_count:
          one: "Selecionou %{count}"
          other: "Selecionou %{count}"
      reminders:
        today_with_time: "hoje à(s) %{time}"
        tomorrow_with_time: "amanhã à(s) %{time}"
        at_time: "em %{date_time}"
        existing_reminder: "Você tem um lembrete definido para este favorito que será enviado em %{at_date_time}"
    bookmark_bulk_actions:
      clear_reminders:
        name: "Limpar lembretes"
        description:
          one: "Deseja mesmo remover o lembrete deste favorito?"
          other: "Deseja mesmo remover o lembrete destes <b>%{count}</b> favoritos?"
      delete_bookmarks:
        name: "Excluir favorito"
        description:
          one: "Deseja mesmo excluir este favorito?"
          other: "Deseja mesmo excluir estes <b>%{count}</b> favoritos?"
    copy_codeblock:
      copied: "copiado!"
      copy: "copiar código para a área de transferência"
      fullscreen: "exibir código em tela cheia"
      view_code: "Visualizar código"
    drafts:
      label: "Rascunhos"
      label_with_count: "Rascunhos (%{count})"
      resume: "Retomar"
      remove: "Remover"
      remove_confirmation: "Tem certeza de que deseja excluir este rascunho?"
      new_topic: "Rascunho de novo tópico"
      new_private_message: "Novo rascunho de mensagem"
      edit_topic: "Editar rascunho do tópico"
      dropdown:
        title: "Abrir menu de rascunhos mais recentes"
        untitled: "Rascunho sem título"
        view_all: "ver todos os rascunhos"
        other_drafts:
          one: "+%{count} outro rascunho"
          other: "+%{count} outros rascunhos"
    topic_count_all:
      one: "Veja %{count} novo tópico"
      other: "Veja %{count} novos tópicos"
    topic_count_categories:
      one: "Veja %{count} tópico novo ou atualizado"
      other: "Veja %{count} tópicos novos ou atualizados"
    topic_count_latest:
      one: "Veja %{count} tópico novo ou atualizado"
      other: "Veja %{count} tópicos novos ou atualizados"
    topic_count_unseen:
      one: "Veja %{count} tópico novo ou atualizado"
      other: "Veja %{count} tópicos novos ou atualizados"
    topic_count_unread:
      one: "Veja %{count} tópico não lido"
      other: "Veja %{count} tópicos não lidos"
    topic_count_new:
      one: "Veja %{count} novo tópico"
      other: "Veja %{count} novos tópicos"
    preview: "pré-visualizar"
    cancel: "Cancelar"
    deleting: "Excluindo…"
    save: "Salvar alterações"
    saving: "Salvando…"
    saved: "Salvo!"
    upload: "Enviar"
    uploading: "Enviando…"
    processing: "Processando…"
    uploading_filename: "Enviando: %{filename}…"
    processing_filename: "Processando: %{filename}…"
    clipboard: "área de transferência"
    uploaded: "Enviado!"
    pasting: "Colando…"
    enable: "Ativar"
    disable: "Desativar"
    continue: "Continuar"
    switch_to_anon: "Entrar no Modo anônimo"
    switch_from_anon: "Sair do Modo anônimo"
    select_placeholder: "Selecionar…"
    none_placeholder: "Nenhum"
    banner:
      close: "Descarte este banner"
      edit: "Editar"
    pwa:
      install_banner: "Você quer <a href>instalar %{title} no seu dispositivo?</a>"
    choose_topic:
      none_found: "Nenhum tópico encontrado."
      title:
        search: "Pesquisar um tópico"
        placeholder: "digite o título do tópico, URL ou ID aqui"
    choose_message:
      none_found: "Nenhuma mensagem encontrada."
      title:
        search: "Pesquisar mensagem"
        placeholder: "digite o título da mensagem, URL ou ID aqui"
    review:
      show_more: "Exibir mais"
      show_less: "Exibir menos"
      order_by: "Ordenar por"
      date_filter: "Postado entre"
      in_reply_to: "em resposta a"
      filtered_flagged_by: "Sinalizado(a) por"
      unknown:
        title:
          one: "Você tem itens revisáveis pendentes do plugin desativado:"
          other: "Você tem itens revisáveis pendentes de plugins desativados:"
        instruction: "Eles não podem ser exibidos corretamente até que você ative o plugin relevante. Ative o plugin e atualize a página. Como alternativa, você pode ignorá-los. <a href='%{url}' target='_blank'>Saiba mais...</a>"
        reviewable_known_source: "%{reviewableType} (do plugin '%{pluginName}')"
        ignore_all: "Ignorar tudo"
        enable_plugins: "Ativar plug-ins"
        delete_confirm: "Tem certeza de que deseja excluir todas as avaliações criadas por plugins desativados?"
        ignore_success: "Todas as avaliações criadas por plugins desativados foram excluídas."
      explain:
        why: "explique por que este item foi colocado na fila"
        title: "Pontuação revisável"
        formula: "Fórmula"
        subtotal: "Subtotal"
        total: "Total"
        min_score_visibility: "Pontuação mínima para visibilidade"
        score_to_hide: "Pontuação para ocultar postagem"
        take_action_bonus:
          name: "tomou medidas"
          title: "Quando qualquer membro da equipe decide agir, o sinalizador recebe um bônus."
        user_accuracy_bonus:
          name: "precisão do(a) usuário(a)"
          title: "Os(as) usuários(as) com sinalizadores historicamente acordados recebem um bônus."
        trust_level_bonus:
          name: "nível de confiança"
          title: "Itens revisáveis criados por usuários(as) com nível de confiança mais alto têm uma pontuação maior."
        type_bonus:
          name: "bônus de tipo"
          title: "Certos tipos revisáveis podem receber um bônus da equipe para aumentar sua prioridade."
      revise_and_reject_post:
        title: "Revisar"
        reason: "Motivo"
        send_pm: "Enviar MP"
        feedback: "Comentário"
        custom_reason: "Forneça uma descrição clara do motivo"
        other_reason: "Outro..."
        optional: "opcional"
      stale_help: "Este revisável foi encerrado por <b>%{username}</b>."
      claim_help:
        optional: "Você pode reivindicar este item para impedir que outras pessoas o revisem."
        required: "Você precisa reivindicar itens antes de poder revisá-los."
        claimed_by_you: "Você reivindicou este item e pode revisá-lo."
        claimed_by_other: "Este item só pode ser revisado por <b>%{username}</b>."
        automatically_claimed_by: "Este item está sendo revisado por <b>%{username}</b>."
      claim:
        title: "reivindicar este tópico"
      unclaim:
        help: "remover esta reivindicação"
      awaiting_approval: "Aguardando aprovação"
      delete: "Excluir"
      settings:
        saved: "Salvo"
        save_changes: "Salvar alterações"
        title: "Configurações"
        priorities:
          title: "Prioridades revisáveis"
      moderation_history: "Histórico de moderação"
      view_all: "Visualizar tudo"
      grouped_by_topic: "Agrupado por tópico"
      none: "Não há itens para revisar."
      view_pending: "visualização pendente"
      topic_has_pending:
        one: "Este tópico tem <b>%{count}</b> postagem com aprovação pendente"
        other: "Este tópico tem <b>%{count}</b> postagens com aprovação pendente"
      title: "Revisar"
      topic: "Tópico:"
      filtered_topic: "Você filtrou para conteúdo revisável em um único tópico."
      filtered_user: "Usuário(a)"
      filtered_reviewed_by: "Revisado por"
      show_all_topics: "exibir todos os tópicos"
      deleted_post: "(postagem excluída)"
      deleted_user: "(usuário(a) excluído(a))"
      user:
        bio: "Bio"
        website: "Site"
        username: "Nome do(a) usuário(a)"
        email: "E-mail"
        name: "Nome"
        fields: "Campos"
        reject_reason: "Motivo"
        scrubbed_by: "Registro removido por"
        scrubbed_reason: "Motivo"
        scrubbed_at: "Removido por"
        scrubbed_reject_reason: "Motivo da rejeição do usuário"
        scrub_record:
          button: Registro removido
          confirm_title: Remover dados pessoais
          confirm_body: "Você tem CERTEZA de que deseja apagar esse registro da fila de avaliações? Todas as informações pessoais (por exemplo, nome de usuário, e-mail, endereço IP) serão removidas permanentemente desse registro."
          reason_title: "É necessário um motivo para a eliminação desse registro."
          reason_placeholder: "Motivo..."
          confirm_button: "Confirmar remoção"
          cancel_button: "Cancelar"
      user_percentage:
        summary:
          one: "%{agreed}, %{disagreed}, %{ignored} (do último sinalizador)"
          other: "%{agreed}, %{disagreed}, %{ignored} (dos últimos %{count} sinalizadores)"
        agreed:
          one: "%{count}% concorda"
          other: "%{count}% concordam"
        disagreed:
          one: "%{count}% discorda"
          other: "%{count}% discordam"
        ignored:
          one: "%{count}% ignora"
          other: "%{count}% ignoram"
      topics:
        topic: "Tópico"
        reviewable_count: "Contagem"
        reported_by: "Relatado por"
        deleted: "[Tópico excluído]"
        original: "(tópico original)"
        details: "detalhes"
        unique_users:
          one: "%{count} usuário(a)"
          other: "%{count} usuários"
      replies:
        one: "%{count} resposta"
        other: "%{count} respostas"
      edit: "Editar"
      save: "Salvar"
      cancel: "Cancelar"
      new_topic: "A aprovação deste item criará um novo tópico"
      filters:
        all_categories: "(todas as categorias)"
        type:
          title: "Tipo"
          all: "(todos os tipos)"
        minimum_score: "Pontuação mínima:"
        refresh: "Atualizar"
        status: "Status"
        category: "Categoria"
        score_type:
          title: "Motivo"
          all: "(todos os motivos)"
        orders:
          score: "Pontuação"
          score_asc: "Pontuação (reversa)"
          created_at: "Criado em"
          created_at_asc: "Criado em (reverso)"
        priority:
          title: "Prioridade mínima"
          any: "(qualquer um)"
          low: "Baixa"
          medium: "Média"
          high: "Alta"
      conversation:
        view_full: "visualizar conversa completa"
      scores:
        about: "Esta pontuação é calculada com base no nível de confiança do relator, na precisão de suas sinalizações anteriores e na prioridade do item que está sendo relatado."
        score: "Pontuação"
        date: "Data do relatório"
        type: "Motivo"
        status: "Status"
        submitted_by: "Denunciado por"
        reviewed_by: "Revisado por"
        reviewed_timestamp: "Revisar data"
      statuses:
        pending:
          title: "Pendentes"
        approved:
          title: "Aprovado"
        approved_flag:
          title: "Etiqueta aprovada"
        approved_user:
          title: "Usuário(a) aprovado(a)"
        approved_post:
          title: "Postagem aprovada"
        rejected:
          title: "Rejeitado"
        rejected_flag:
          title: "Sinalização recusada"
        rejected_user:
          title: "Usuário(a) recusado(a)"
        rejected_post:
          title: "Postagem recusada"
        ignored:
          title: "Sinalizador ignorado"
        deleted:
          title: "Tópico ou postagem excluída"
        reviewed:
          title: "Tudo revisado"
        all:
          title: "Tudo"
      context_question:
        is_this_post: "Este(a) %{reviewable_type} é %{reviewable_human_score_types}?"
        delimiter: "ou"
        something_else_wrong: "Há algo errado em %{reviewable_type}?"
      types:
        reviewable_flagged_post:
          title: "Postagem sinalizada"
          flagged_by: "Sinalizado por"
          noun: "postagem"
        reviewable_queued_topic:
          title: "Tópico na fila"
          noun: "tópico"
        reviewable_queued_post:
          title: "Postagem na fila"
          noun: "postagem"
        reviewable_user:
          title: "Usuário(a)"
          noun: "usuário(a)"
        reviewable_post:
          title: "Postagem"
          noun: "postagem"
      flagged_as: "Sinalizado como"
      assigned_to: "Atribuído a"
      moderator_actions: "Ações do moderador"
      timeline_and_notes: "Cronograma e notas"
      timeline:
        target_created: "Postagem criada"
        target_created_by: "Postagem criada por %{username} · %{relativeDate}"
        flagged: "Sinalizado"
        flagged_as_by: "Marcado como %{flagReason} por %{username} · %{relativeDate}"
        claimed: "Reivindicado"
        claimed_by: "Reivindicado por %{username} - %{relativeDate}"
        reviewed: "Revisado"
        reviewed_by: "Avaliado por %{username} - %{relativeDate}"
        view_conversation: "ver PM"
        note_added: "Nota do moderador"
        note_added_by: "Nota do moderador por %{username} - %{relativeDate}"
        no_events: "Não há eventos da linha do tempo para exibir"
      notes:
        add_note_description: "Visível apenas para moderadores. Use esta nota para adicionar contexto ou decisões sobre a revisão."
        add_note_button: "Adicionar nota"
        placeholder: "Escreva sua anotação aqui..."
        chars_remaining: "%{count} caracteres restantes"
        delete_note: "Excluir esta nota"
        delete: "Excluir"
      new_topic_label: "Novo tópico"
      queued_user: "Usuário na fila"
      posted_in: "Postado em"
      flagged_user: "Usuário sinalizado"
      review_user: "Usuário(a)"
      need_help: "Precisa de ajuda?"
      copy_link: "Copiar link"
      view_source: "Exibir fonte"
      insights:
        title: "Percepções"
        flag_volume: "Volume da bandeira"
        flagged_by_users:
          one: "Marcado por usuário único %{count}"
          other: "Marcado por usuários únicos de %{count}"
        similar_posts: "Postagens anteriores semelhantes"
        flagged_in_timeframe: "%{count} sinalizado anteriormente"
        user_activity: "Atividade do usuário"
        activities:
          new_account: "nova conta"
          trust_level: "nível de confiança: %{trustLevelName}"
          posts:
            one: "%{count} postagem"
            other: "%{count} postagens"
        solution_marked: "Solução marcada"
        topic_has_solution: "Este tópico tem uma solução"
        visibility: "Visibilidade"
        topic_unlisted: "Este tópico não está listado. Apenas acessível através de link direto — não público."
      help:
        flag_priorities: "Gerenciar a reputação do usuário e sinalizar prioridades"
        spam_detection: "Detecção de spam"
      approval:
        title: "A postagem precisa de aprovação"
        description: "Nós recebemos sua nova postagem, mas é necessário ter aprovação da moderação antes de ser exibida. Pedimos paciência."
        pending_posts:
          one: "Você tem <strong>%{count}</strong> postagem pendente."
          other: "Você tem postagens <strong>%{count}</strong> pendentes."
        ok: "Ok"
      example_username: "nome do(a) usuário(a)"
      reject_reason:
        title: "Por que você está rejeitando este(a) usuário(a)?"
        send_email: "Enviar e-mail de rejeição"
    relative_time_picker:
      minutes:
        one: "minuto"
        other: "minutos"
      hours:
        one: "hora"
        other: "horas"
      days:
        one: "dia"
        other: "dias"
      months:
        one: "mês"
        other: "meses"
      years:
        one: "ano"
        other: "anos"
      relative: "Relativo"
    time_shortcut:
      now: "Agora"
      in_one_hour: "Em uma hora"
      in_two_hours: "Em duas horas"
      later_today: "Hoje mais tarde"
      two_days: "Dois dias"
      three_days: "Daqui a três dias"
      next_business_day: "Próximo dia útil"
      tomorrow: "Amanhã"
      post_local_date: "Data na postagem"
      later_this_week: "Mais tarde nesta semana"
      this_weekend: "Neste fim de semana"
      start_of_next_business_week: "Segunda-feira"
      start_of_next_business_week_alt: "Próxima segunda-feira"
      next_week: "Próxima semana"
      two_weeks: "Duas semanas"
      next_month: "Próximo mês"
      two_months: "Dois meses"
      three_months: "Três meses"
      four_months: "Quatro meses"
      six_months: "Seis meses"
      one_year: "Um ano"
      forever: "Para sempre"
      relative: "Tempo relativo"
      none: "Nenhum necessário"
      never: "Nunca"
      last_custom: "Última data personalizada"
      custom: "Data e hora personalizadas"
      more_options: "Mais opções…"
      select_timeframe: "Selecione um intervalo de tempo"
    user_action:
      user_posted_topic: "<a href='%{userUrl}'>%{user}</a> postou <a href='%{topicUrl}'>o tópico</a>"
      you_posted_topic: "<a href='%{userUrl}'>Você</a> postou <a href='%{topicUrl}'>o tópico</a>"
      user_replied_to_post: "<a href='%{userUrl}'>%{user}</a> respondeu <a href='%{postUrl}'>%{post_number}</a>"
      you_replied_to_post: "<a href='%{userUrl}'>Você</a> respondeu a <a href='%{postUrl}'>%{post_number}</a>"
      user_replied_to_topic: "<a href='%{userUrl}'>%{user}</a> respondeu ao <a href='%{topicUrl}'>tópico</a>"
      you_replied_to_topic: "<a href='%{userUrl}'>Você</a> respondeu ao <a href='%{topicUrl}'>tópico</a>"
      user_mentioned_user: "<a href='%{user1Url}'>%{user}</a> mencionou <a href='%{user2Url}'>%{another_user}</a>"
      user_mentioned_you: "<a href='%{user2Url}'>Você</a> foi mencionado(a) por <a href='%{user1Url}'>%{user}</a>"
      you_mentioned_user: "<a href='%{user1Url}'>Você</a> mencionou <a href='%{user2Url}'>%{another_user}</a>"
      posted_by_user: "Postado por <a href='%{userUrl}'>%{user}</a>"
      posted_by_you: "Postado por <a href='%{userUrl}'>você</a>"
      sent_by_user: "Enviado por <a href='%{userUrl}'>%{user}</a>"
      sent_by_you: "Enviado por <a href='%{userUrl}'>você</a>"
    directory:
      username: "Nome do(a) usuário(a)"
      filter_name: "Filtrar por nome do usuário(a)"
      title: "Usuários(as)"
      likes_given: "Dados"
      likes_received: "Recebidos"
      topics_entered: "Visualizados"
      topics_entered_long: "Tópicos visualizados"
      time_read: "Tempo lido"
      topic_count: "Tópicos"
      topic_count_long: "Tópicos criados"
      post_count: "Respostas"
      post_count_long: "Respostas postadas"
      no_results:
        body: "Aqui será exibida uma lista de membros da comunidade com as atividades deles. Como a comunidade é recente, por enquanto a lista está vazia!"
        extra_body: "Administradores(as) e moderadores(as) podem ver e gerenciar os(as) usuários(as) em <a href='%{basePath}/admin/users/'>Administrador(a) de Usuário(a)</a>."
      no_results_with_search: "Nenhum resultado foi encontrado."
      days_visited: "Acessos"
      days_visited_long: "Dias acessados"
      posts_read: "Lidos"
      posts_read_long: "Postagens lidas"
      last_updated: "Última atualização:"
      total_rows:
        one: "%{count} usuário(a)"
        other: "%{count} usuários"
      edit_columns:
        title: "Editar colunas do diretório"
        save: "Salvar"
        reset_to_default: "Restaurar para padrão"
      group:
        all: "todos os grupos"
      sort:
        label: "Classificar por %{criteria}"
    group_histories:
      actions:
        change_group_setting: "Alterar configurações do grupo"
        add_user_to_group: "Adicionar usuário"
        remove_user_from_group: "Remover usuário"
        make_user_group_owner: "Tornar proprietário(a)"
        remove_user_as_group_owner: "Revogar proprietário"
    groups:
      member_added: "Adicionado"
      member_requested: "Pedido em"
      add_members:
        title: "Adicionar usuários(a) a %{group_name}"
        description: "Insira uma lista de usuários(as) que você quer convidar para o grupo ou cole em uma lista separada por vírgulas:"
        usernames_placeholder: "nomes de usuário(a)"
        usernames_or_emails_placeholder: "nomes de usuário(a) ou e-maiis"
        notify_users: "Notificar usuários"
        set_owner: "Definir usuários(as) como proprietários(as) deste grupo"
      requests:
        title: "Pedidos"
        reason: "Motivo"
        accept: "Aceitar"
        accepted: "aceito"
        deny: "Negar"
        denied: "negado"
        undone: "Pedido desfeito"
        handle: "tratar pedido de associação"
        undo: "Desfazer"
      manage:
        title: "Gerenciar"
        name: "Nome"
        full_name: "Nome completo"
        add_members: "Adicionar usuários(as)"
        invite_members: "Convidar"
        delete_member_confirm: "Remover %{username} do %{group} grupo?"
        profile:
          title: Perfil
        interaction:
          title: Interação
          posting: Postando
          notification: Notificação
        email:
          title: "E-mail"
          status: "Sincronizado(s) %{old_emails}/%{total_emails} e-mail(s) via IMAP."
          enable_smtp: "Ativar SMTP"
          enable_imap: "Ativar IMAP"
          test_settings: "Configurações de teste"
          save_settings: "Salvar configurações"
          last_updated: "Última atualização:"
          last_updated_by: "de"
          settings_required: "Todas as configurações são obrigatórias, preencha todos os campos antes de validar."
          smtp_settings_valid: "Configurações de SMTP válidas."
          smtp_title: "SMTP"
          smtp_instructions: "Quando você ativa o SMTP para o grupo, todos os e-mails enviados da caixa de entrada do grupo serão enviados pelas configurações de SMTP especificadas aqui, em vez do servidor de e-mail configurado para outros e-mails enviados pelo seu fórum."
          imap_title: "IMAP"
          imap_additional_settings: "Configurações adicionais"
          imap_instructions: 'Quando você ativa o IMAP para o grupo, os e-mails são sincronizados entre a caixa de entrada do grupo, o servidor IMAP e a caixa de mensagens fornecidos. O SMTP deve ser ativado com as credenciais válidas e testadas antes que o IMAP possa ser ativado. O nome do(a) usuário(a) e a senha de e-mail usados para o SMTP serão aplicados ao IMAP. Para obter mais informações, consulte <a target="_blank" href="https://meta.discourse.org/t/imap-support-for-group-inboxes/160588">anúncio de recursos no Discourse Meta</a>.'
          imap_alpha_warning: "Aviso: este recurso está no estágio alfa. Apenas o Gmail é oficialmente compatível. Use por sua conta e risco!"
          imap_settings_valid: "Configurações IMAP válidas."
          smtp_disable_confirm: "Se você desativar o SMTP, todas as configurações de SMTP e IMAP serão redefinidas e os recursos correspondentes serão desativados. Tem certeza de que quer continuar?"
          imap_disable_confirm: "Se você desativar o IMAP, todas as configurações de IMAP serão redefinidas e os recursos correspondentes serão desativados. Tem certeza de que quer continuar?"
          imap_mailbox_not_selected: "Se você selecionar uma caixa de entrada para esta configuração IMAP ou nenhuma caixa postal será sincronizada!"
          prefill:
            title: "Preencher com configurações para:"
            gmail: "Gmail"
            outlook: "Outlook.com"
            office365: "Microsoft 365"
          ssl_modes:
            none: "Nenhum"
            ssl_tls: "SSL/TLS"
            starttls: "STARTTLS"
          credentials:
            title: "Credenciais"
            smtp_server: "Servidor SMTP"
            smtp_port: "Porta SMTP"
            smtp_ssl_mode: "Modo SSL"
            imap_server: "Servidor IMAP"
            imap_port: "Porta IMAP"
            imap_ssl: "Usar SSL para IMAP"
            username: "Nome do(a) usuário(a)"
            password: "Senha"
          settings:
            title: "Configurações"
            allow_unknown_sender_topic_replies: "Permita que remetentes desconhecidos respondam a tópicos."
            allow_unknown_sender_topic_replies_hint: "Permite que remetentes desconhecidos(as) respondam a tópicos de grupo. Se não estiver ativado, será criado um novo tópico para respostas de endereços de e-mail de usuários(as) não convidados para o tópico."
            from_alias: "De Alias"
            from_alias_hint: "Nome alternativo para ser utilizado como endereço de origem para enviar emails SMTP. Observe que isso pode não ser compatível com todos os provedores de email, consulte a documentação do seu provedor."
          mailboxes:
            synchronized: "Caixa de mensagens sincronizada"
            none_found: "Nenhuma caixa de mensagens foi encontrada nesta conta de e-mail."
            disabled: "Desativado(a)"
        membership:
          title: Associação
          access: Acesso
        categories:
          title: Categorias
          long_title: "Notificações padrão da categoria"
          description: "Quando usuários(as) são adicionados(as) a esse grupo, suas configurações de notificação de categoria serão definidas para estes padrões. Em seguida, poderão ser alteradas."
          watched_categories_instructions: "Você acompanha todos os tópicos destas categorias automaticamente. Membros do grupo serão notificados de todas as postagens novas, e varias delas também serão exibidas perto do tópico."
          tracked_categories_instructions: "Você monitora todos os tópicos nestas categorias automaticamente . Várias postagens novas serão exibidas ao lado do tópico."
          watching_first_post_categories_instructions: "Usuários(as) serão notificados(as) sobre a primeira mensagem postada em cada tópico novo destas categorias."
          regular_categories_instructions: "Se estas categorias forem silenciadas, elas não serão silenciadas para membros do grupo. Os(as) usuários(as) serão notificados em caso de menção ou resposta."
          muted_categories_instructions: "Os(as) usuários(as) não serão notificados sobre novos tópicos nestas categorias nem aparecerão nas categorias ou nas páginas de tópicos mais recentes."
        tags:
          title: Etiquetas
          long_title: "Notificações padrão das etiquetas"
          description: "Quando usuários(as) são adicionados(as) a esse grupo, suas configurações de notificação de etiqueta serão definidas para estes padrões. Em seguida, poderão ser alteradas."
          watched_tags_instructions: "Você acompanha todos os tópicos com estas etiquetas automaticamente. Membros do grupo serão notificados de todas as postagens novas, e varias delas também serão exibidas perto do tópico."
          tracked_tags_instructions: "Monitore automaticamente todos os tópicos com estas etiquetas. Uma contagem de postagens novas será exibida ao lado do tópico."
          watching_first_post_tags_instructions: "Os(as) usuários(as) receberão uma notificação sobre a primeira postagem em cada tópico novo com estas etiquetas."
          regular_tags_instructions: "Se estas etiquetas forem silenciadas, elas não serão silenciadas para membros do grupo. Os(as) usuários(as) serão notificados em caso de menção ou resposta."
          muted_tags_instructions: "Os(as) usuários(as) não receberão notificação sobre novos tópicos com estas etiquetas, e eles não serão exibidas nos mais recentes."
        logs:
          title: "Registros"
          when: "Quando"
          action: "Ação"
          acting_user: "Usuário agindo"
          target_user: "Usuário(a) de destino"
          subject: "Assunto"
          details: "Detalhes"
          from: "De"
          to: "Para"
      permissions:
        title: "Permissões"
        none: "Não há categorias associadas a este grupo."
        description: "Membros deste grupo podem acessar estas categorias"
      public_admission: "Permitir que os(as) usuários(as) entrem no grupo livremente (Requer grupo publicamente visível)"
      public_exit: "Permitir que os(as) usuários(as) saiam do grupo livremente"
      empty:
        posts: "Não há publicações de membros deste grupo"
        members: "Não há membros neste grupo"
        requests: "Não há pedidos de associação para este grupo"
        mentions: "Não há menções a este grupo"
        messages: "Não há mensagens para este grupo"
        topics: "Não há tópicos de membros deste grupo"
        logs: "Não há registros para este grupo"
      add: "Adicionar"
      join: "Ingressar"
      leave: "Sair"
      request: "Pedir"
      message: "Mensagem"
      confirm_leave: "Tem certeza de que deseja sair deste grupo?"
      allow_membership_requests: "Permitir que usuários(as) enviem pedidos de associação a proprietários(as) do grupo (requer grupo visível ao público)"
      membership_request_template: "Modelo personalizado para exibir aos(às) usuários(as) ao enviar um pedido de associação"
      membership_request:
        submit: "Enviar pedido"
        title: "Pedir para entrar no grupo @%{group_name}"
        reason: "Diga aos proprietários do grupo por que você pertence a este grupo"
      membership: "Associação"
      name: "Nome"
      group_name: "Nome do grupo"
      user_count: "Usuários(as)"
      bio: "Sobre o grupo"
      selector_placeholder: "insira o nome do(a) usuário(a)"
      owner: "proprietário(a)"
      index:
        title: "Grupos"
        all: "Todos os grupos"
        empty: "Não há grupos visíveis."
        filter: "Filtrar por tipo de grupo"
        owner_groups: "Grupos que eu tenho"
        close_groups: "Grupos fechados"
        automatic_groups: "Grupos automáticos"
        automatic: "Automático"
        closed: "Fechado"
        public: "Público(a)"
        private: "Privado(a)"
        public_groups: "Grupos públicos"
        my_groups: "Meus grupos"
        group_type: "Tipo de grupo"
        is_group_user: "Membro"
        is_group_owner: "Proprietário(a)"
        search_results: "Os resultados da pesquisa serão exibidos abaixo."
      title:
        one: "Grupo"
        other: "Grupos"
      activity: "Atividade"
      members:
        title: "Membros"
        filter_placeholder_admin: "nome do(a) usuário(a) ou e-mail"
        filter_placeholder: "nome do(a) usuário(a)"
        remove_member: "Remover membro"
        remove_member_description: "Remover <b>%{username}</b> deste grupo"
        make_owner: "Tornar proprietário(a)"
        make_owner_description: "Tornar <b>%{username}</b> proprietário(a) deste grupo"
        remove_owner: "Remover como proprietário(a)"
        remove_owner_description: "Remover <b>%{username}</b> como proprietário(a) deste grupo"
        make_primary: "Tornar primário"
        make_primary_description: "Tornar este grupo primário para <b>%{username}</b>"
        remove_primary: "Remover como primário"
        remove_primary_description: "Remover este grupo como primário para <b>%{username}</b>"
        remove_members: "Remover membros"
        remove_members_description: "Remover usuários(as) selecionados(as) deste grupo"
        make_owners: "Tornar proprietários(as)"
        make_owners_description: "Tornar usuários(as) selecionados(as) proprietários(as) deste grupo"
        remove_owners: "Remover proprietários(as)"
        remove_owners_description: "Remover usuários(as) selecionados(as) como proprietários(as) deste grupo"
        make_all_primary: "Tornar primário para todos"
        make_all_primary_description: "Tornar este grupo primário para todos os(as) usuários(as) selecionados(as)"
        remove_all_primary: "Remover como primário"
        remove_all_primary_description: "Remover este grupo como primário"
        status: "Status"
        owner: "Proprietário(a)"
        primary: "Primário"
        forbidden: "Você não tem permissão para visualizar membros."
        no_filter_matches: "Nenhum membro corresponde a essa pesquisa."
      topics: "Tópicos"
      posts: "Postagens"
      aria_post_number: "%{title} - postagem #%{postNumber}"
      mentions: "Menções"
      messages: "Mensagens"
      notification_level: "Nível de notificação padrão para mensagens de grupo"
      alias_levels:
        mentionable: "Quem pode @mencionar este grupo?"
        messageable: "Quem pode enviar mensagens a este grupo?"
        nobody: "Ninguém"
        only_admins: "Somente administradores(as)"
        mods_and_admins: "Somente moderadores(as) e administradores(as)"
        members_mods_and_admins: "Somente membros do grupo, moderadores(as) e administradores(as)"
        owners_mods_and_admins: "Somente proprietários(as) do grupo, moderadores(as) e administradores(as)"
        everyone: "Todos(as)"
      notifications:
        watching:
          title: "Acompanhando"
          description: "Você será notificado sobre novas postagens em cada mensagem, e uma contagem de novas respostas será exibida."
        watching_first_post:
          title: "Acompanhando primeira postagem"
          description: "Você será notificado(a) sobre novas mensagens neste grupo, mas não sobre respostas."
        tracking:
          title: "Monitorando"
          description: "Você será notificado(a) se alguém mencionar seu @nome ou responder, e uma contagem de novas respostas será exibida."
        regular:
          title: "Normal"
          description: "Você será notificado(a) se alguém mencionar seu @nome ou responder."
        muted:
          title: "Silenciado"
          description: "Você não receberá nenhuma notificação sobre mensagens neste grupo."
      flair_url: "Imagem de estilo de avatar"
      flair_upload_description: "Use imagens quadradas não menores do que 20px por 20px."
      flair_bg_color: "Cor de fundo do estilo de avatar"
      flair_bg_color_placeholder: "(Opcional) Valor da cor em hexadecimal"
      flair_color: "Cor do estilo de avatar"
      flair_color_placeholder: "(Opcional) Valor da cor em hexadecimal"
      flair_preview_icon: "Pré-visualizar ícone"
      flair_preview_image: "Pré-visualizar imagem"
      flair_type:
        icon: "Selecione um ícone"
        image: "Enviar uma imagem"
      default_notifications:
        modal_title: "Notificações padrão do(a) usuário(a)"
        modal_description:
          one: "Você gostaria de aplicar esta alteração historicamente? Isso mudará as preferências de %{count} usuário(a) existente."
          other: "Você gostaria de aplicar esta alteração historicamente? Isso mudará as preferências de %{count} usuários(as) existentes."
        modal_yes: "Sim"
        modal_no: "Não, apenas aplique alterações daqui para frente"
    user_action_groups:
      "1": "Curtidas"
      "2": "Curtidas"
      "3": "Favoritos"
      "4": "Tópicos"
      "5": "Respostas"
      "6": "Reações"
      "7": "Menções"
      "9": "Citações"
      "11": "Edições"
      "12": "Itens enviados"
      "13": "Caixa de entrada"
      "14": "Pendentes"
      "15": "Rascunhos"
      "17": "Links"
    categories:
      categories_label: "categorias"
      subcategories_label: "subcategorias"
      no_subcategories: "nenhuma subcategoria"
      remove_filter: "remover filtro"
      plus_more_count:
        one: "mais %{count}"
        other: "mais %{count}"
      view_all: "visualizar tudo"
      category: "Categoria"
      category_list: "Exibir lista de categorias"
      reorder:
        title: "Reordenar Categorias"
        title_long: "Reorganizar a lista de categorias"
        save: "Salvar ordem"
        apply_all: "Aplicar"
        position: "Posição"
      posts: "Postagens"
      topics: "Tópicos"
      latest: "Últimos"
      subcategories: "Subcategorias"
      muted: "Categorias silenciadas"
      topic_sentence:
        one: "%{count} tópico"
        other: "%{count} tópicos"
      topic_stat:
        one: "%{number}/%{unit}\n"
        other: "%{number}/%{unit}"
      topic_stat_unit:
        week: "semana"
        month: "mês"
      topic_stat_all_time:
        one: "%{number} no total"
        other: "%{number} no total"
      topic_stat_sentence_week:
        one: "%{count} novo tópico na última semana."
        other: "%{count} novos tópicos na última semana."
      topic_stat_sentence_month:
        one: "%{count} novo tópico no último mês."
        other: "%{count} novos tópicos no último mês."
      n_more:
        one: "Categorias (mais %{count})…"
        other: "Categorias (mais %{count})…"
    ip_lookup:
      title: Pesquisa de endereço IP
      hostname: Nome do host
      location: Localização
      location_not_found: (desconhecido)
      organisation: Organização
      phone: Telefone
      other_accounts: "Outras contas com este endereço IP:"
      delete_other_accounts:
        one: "Excluir %{count}"
        other: "Excluir %{count}"
      username: "nome do(a) usuário(a)"
      trust_level: "nível de confiança"
      read_time: "tempo de leitura"
      topics_entered: "tópicos inseridos"
      post_count: "postagens"
      confirm_delete_other_accounts: "Tem certeza de que deseja excluir estas contas?"
      powered_by: "usando <a href='https://maxmind.com'>MaxMindDB</a>"
      copied: "copiado"
    user_fields:
      none: "(selecione uma opção)"
      required: 'Digite um valor para "%{name}"'
      required_select: 'Por favor, selecione um valor para "%{name}"'
      required_checkbox: 'Requer o campo "%{name}"'
      same_as_password: "Sua senha não deve ser repetida em outros campos"
      optional: (opcional)
    user:
      said: "%{username}:"
      profile: "Perfil"
      profile_possessive: "Perfil de %{username}"
      mute: "Silenciar"
      edit: "Editar preferências"
      download_archive:
        title: "Exportar seus dados"
        description: "Baixe um arquivo das atividades e preferências da sua conta."
        button_text: "Solicitar arquivo"
        confirm: "Você deseja mesmo baixar um arquivo das atividades e preferências da sua conta?"
        success: "Começamos a coletar seu arquivo, você receberá uma mensagem quando o processo for concluído."
        rate_limit_error: "Arquivos de conta podem ser baixados somente uma vez por dia, tente novamente amanhã."
      new_private_message: "Nova mensagem"
      private_message: "Mensagem"
      private_messages: "Mensagens"
      user_notifications:
        filters:
          filter_by: "Filtrar por"
          all: "Tudo"
          read: "Lidos(as)"
          unread: "Não lidos(as)"
          unseen: "Não vistos"
        ignore_duration_title: "Ignorar usuário(a)"
        ignore_duration_username: "Nome do(a) usuário(a)"
        ignore_duration_when: "Duração:"
        ignore_duration_save: "Ignorar"
        ignore_duration_note: "Observe que todas as ações ignorar serão removidas automaticamente após essa ação expirar."
        ignore_duration_time_frame_required: "Selecione um intervalo de tempo"
        ignore_no_users: "Você não tem usuários(as) ignorados(as)."
        ignore_option: "Ignorado(a)"
        ignore_option_title: "Você não receberá notificações relacionadas a este(a) usuário(a), e todo o conteúdo relacionado será oculto."
        add_ignored_user: "Adicionar…"
        mute_option: "Silenciado(a)"
        mute_option_title: "Você não receberá notificações, mensagens pessoais ou mensagens diretas deste(a) usuário(a) no chat."
        normal_option: "Normal"
        normal_option_title: "Você receberá uma notificação se este(a) usuário(a) responder, citar ou mencionar."
      notification_schedule:
        title: "Agendamento de notificações"
        label: "Ativar agendamento de notificações personalizada"
        tip: "Fora desse horário, suas notificações serão pausadas."
        midnight: "Meia-noite"
        none: "Nenhum"
        monday: "Segunda-feira"
        tuesday: "Terça-feira"
        wednesday: "Quarta-feira"
        thursday: "Quinta-feira"
        friday: "Sexta-feira"
        saturday: "Sábado"
        sunday: "Domingo"
        to: "para"
      activity_stream: "Atividade"
      read: "Lidos"
      read_help: "Tópicos lidos recentemente"
      preferences:
        title: "Preferências"
        profile:
          enforced_required_fields: "É preciso fornecer mais informações antes de seguir usando este site."
      feature_topic_on_profile:
        open_search: "Selecione um novo tópico"
        title: "Selecione um tópico"
        search_label: "Pesquisar tópico por título"
        save: "Salvar"
        clear:
          title: "Limpar"
          warning: "Tem certeza de que deseja remover o tópico em destaque?"
      use_current_timezone: "Usar fuso horário atual"
      profile_hidden: "O perfil público deste(a) usuário(a) está oculto."
      login_to_view_profile: "É preciso entrar para visualizar os perfis de usuários"
      inactive_user: "Este usuário(a) não está mais ativo(a)."
      expand_profile: "Expandir"
      sr_expand_profile: "Expandir detalhes do perfil"
      collapse_profile: "Recolher"
      sr_collapse_profile: "Recolher detalhes do perfil"
      bookmarks: "Favoritos"
      bio: "Sobre mim"
      timezone: "Fuso horário"
      invited_by: "Convidado por"
      trust_level: "Nível de confiança"
      notifications: "Notificações"
      statistics: "Estatísticas"
      desktop_notifications:
        label: "Notificações ao vivo"
        not_supported: "Notificações não compatíveis com este navegador. Desculpe."
        perm_default: "Ativar notificações"
        perm_denied_btn: "Permissão negada"
        perm_denied_expl: "Você negou permissão para notificações. Permita as notificações nas configurações do seu navegador."
        disable: "Desativar notificações"
        enable: "Ativar notificações"
        each_browser_note: "Observação: é preciso alterar esta configuração em todos os navegadores que você usar. Todas as notificações serão desativadas se você pausar as notificações no menu do usuário, independentemente desta configuração."
        consent_prompt: "Você quer notificações em tempo real quando as pessoas responderem às suas postagens?"
      dismiss: "Descartar"
      dismiss_notifications: "Descartar tudo"
      dismiss_notifications_tooltip: "Marcar todas as notificações não lidas como lidas"
      dismiss_bookmarks_tooltip: "Marcar todos os lembretes de favoritos não lidos como lidos"
      dismiss_messages_tooltip: "Marcar todas as notificações de mensagens pessoais não lidas como lidas"
      no_likes_title: "Você ainda não recebeu nenhuma curtida"
      no_likes_body: >
        Você receberá uma notificação aqui sempre que alguém curtir uma de suas postagens, para que possa saber o que os outros estão achando valioso. Outros também verão o mesmo quando você curtir as postagens deles! <br><br> Notificações de curtidas nunca são enviadas para seu e-mail, mas você pode configurar a forma de receber notificações sobre curtidas no site ajustando suas <a href='%{preferencesUrl}'>preferências de notificação</a>.
      no_messages_title: "Você não tem mensagens"
      no_messages_body: >
        Precisa ter uma conversa pessoal direta, fora do fluxo de conversa normal? Envie uma mensagem ao selecionar o seu avatar e usar o botão de mensagem %{icon}.<br><br> Se precisar de ajuda, envie uma <a href='%{aboutUrl}'>mensagem a um membro da equipe</a>.
      no_bookmarks_title: "Você ainda não adicionou nada aos favoritos"
      no_bookmarks_body: >
        Comece a adicionar postagens aos favoritos com o botão %{icon}, eles serão listados aqui para consulta rápida. Você pode agendar um lembrete também!
      no_bookmarks_search: "Nenhum favorito encontrado com a consulta de pesquisa fornecida."
      no_notifications_title: "Você ainda não tem nenhuma notificação"
      no_notifications_body: >
        Neste painel, você receberá notificações sobre atividades relevantes, inclusive respostas aos seus tópicos e postagens, quando você for citado(a) ou mencionado(a) (<b>@mentions</b>) por alguém e quando os tópicos que você estiver acompanhando receberem respostas. As notificações também serão enviadas por e-mail quando você passar algum tempo sem entrar com a conta. <br><br> Procure por %{icon} para decidir sobre quais tópicos, categorias e etiquetas específicas você quer receber notificações. Para obter mais informações, verifique suas <a href='%{preferencesUrl}'>preferências de notificações</a>.
      no_other_notifications_title: "Você ainda não tem nenhuma notificação"
      no_other_notifications_body: >
        Você receberá notificação neste painel sobre outros tipos de atividade que podem ser relevantes para você - por exemplo, quando alguém vincular ou editar uma de suas postagens.
      no_notifications_page_title: "Você ainda não tem nenhuma notificação"
      no_notifications_page_body: >
        Você receberá notificações sobre atividades relevantes, inclusive respostas aos seus tópicos e postagens, quando você for citado(a) ou mencionado(a) (<b>@mentions</b>) por alguém e quando os tópicos que você estiver acompanhando receberem respostas. As notificações também serão enviadas por e-mail quando você passar algum tempo sem entrar com a conta. <br><br> Procure por %{icon} para decidir sobre quais tópicos, categorias e etiquetas específicas você quer receber notificações. Para obter mais informações, verifique suas <a href='%{preferencesUrl}'>preferências de notificações</a>.
      dynamic_favicon: "Exibir contagens no ícone do navegador"
      skip_new_user_tips:
        description: "Pular emblemas e dicas de integração de novo(a) usuário(a)"
      reset_seen_user_tips: "Mostrar dicas do(a) usuário(a) novamente"
      theme_default_on_all_devices: "Definir este tema como padrão em todos os meus dispositivos"
      color_scheme: "Paleta de cores"
      color_schemes:
        default_description: "Tema padrão"
        disable_dark_scheme: "O mesmo que o normal"
        dark_instructions: "É possível pré-visualizar a paleta de cores do modo escuro ao ativar/desativar o modo escuro do seu dispositivo."
        undo: "Redefinir"
        regular: "Normal"
        dark: "Modo escuro"
        default_dark_scheme: "(padrão do site)"
        interface_modes:
          auto: "Automático"
          light: "Claro"
          dark: "Escuro"
      dark_mode: "Modo escuro"
      dark_mode_enable: "Ativar a paleta de cores do modo escuro automaticamente"
      text_size_default_on_all_devices: "Definir este tamanho de texto como padrão em todos os meus dispositivos"
      allow_private_messages: "Permitir que outros(as) usuários(as) me enviem mensagens pessoais"
      external_links_in_new_tab: "Abrir todos os links externos em uma nova aba"
      enable_quoting: "Ativar resposta citando o texto destacado"
      enable_smart_lists: "Ativar listas inteligentes ao escrever no compositor"
      enable_defer: "Ativar tópicos marcados como não lidos"
      experimental_sidebar:
        enable: "Ativar barra lateral"
        options: "Opções"
        navigation_section: "Navegação"
        navigation_section_instruction: "Quando uma lista de tópicos no menu de navegação tem itens novos ou não lidos…"
        link_to_filtered_list_checkbox_description: "Link para a lista filtrada"
        show_count_new_items_checkbox_description: "Exibir a contagem dos novos itens"
      change: "alterar"
      featured_topic: "Tópico em destaque"
      moderator: "%{user} é moderador(a)"
      admin: "%{user} é administrador(a)"
      moderator_tooltip: "Este(a) usuário(a) é moderador(a)"
      admin_tooltip: "Este(a) usuário(a) é administrador(a)"
      silenced_tooltip: "Este(a) usuário(a) está silenciado(a)"
      suspended_notice: "Este(a) usuário(a) está suspenso(a) até %{date}."
      suspended_permanently: "Este(a) usuário(a) está suspenso(a)."
      suspended_reason: "Motivo: "
      silenced_reason: "Motivo:"
      github_profile: "GitHub"
      email_activity_summary: "Resumo de atividades"
      mailing_list_mode:
        label: "Modo lista de endereçamento"
        enabled: "Ativar modo lista de endereçamento"
        instructions: |
          Esta opção substitui o resumo de atividades.<br />
          Tópicos e categorias silenciadas não são incluídas nestes e-mails.
        individual: "Enviar um e-mail a cada postagem nova"
        individual_no_echo: "Enviar um e-mail a cada postagem nova, exceto as minhas"
        many_per_day: "Me envie um e-mail a cada postagem nova (aproximadamente %{dailyEmailEstimate} por dia)"
        few_per_day: "Me envie um e-mail a cada postagem nova (aproximadamente dois por dia)"
        warning: "Modo lista de endereçamento ativado. As configurações de notificação por e-mail serão substituídas."
      tag_settings: "Etiquetas"
      watched_tags: "Acompanhado(a)"
      watched_tags_instructions: "Você acompanhará automaticamente todos os tópicos com estas etiquetas. Você receberá notificação de todas as novas postagens e tópicos, e uma contagem de postagens novas também será exibida ao lado do tópico."
      tracked_tags: "Monitorado(a)"
      tracked_tags_instructions: "Você irá monitorar automaticamente todos os tópicos com estas etiquetas. Uma contagem de postagens novas será exibida ao lado do tópico."
      muted_tags: "Silenciados(as)"
      muted_tags_instructions: "Você não receberá notificação sobre novos tópicos com estas etiquetas, e eles não serão exibidas nos mais recentes."
      watched_categories: "Acompanhado(a)"
      watched_categories_instructions: "Você acompanhará automaticamente todos os tópicos nestas categorias. Você receberá notificação de todas as novas postagens e tópicos, e uma contagem de postagens novas também será exibida ao lado do tópico."
      tracked_categories: "Monitorado(a)"
      tracked_categories_instructions: "Você irá monitorar automaticamente todos os tópicos nestas categorias. Uma contagem de postagens novas será exibida ao lado do tópico."
      watched_first_post_categories: "Acompanhando primeira postagem"
      watched_first_post_categories_instructions: "Você receberá uma notificação sobre a primeira postagem em cada tópico novo nestas categorias."
      watched_first_post_tags: "Acompanhando primeira postagem"
      watched_first_post_tags_instructions: "Você receberá uma notificação sobre a primeira postagem em cada tópico novo com estas etiquetas."
      watched_precedence_over_muted: "Quero receber notificações sobre tópicos em categorias ou etiquetas que estou acompanhando que também pertencem a alguém que eu silenciei"
      muted_categories: "Silenciados(as)"
      muted_categories_instructions: "Você receberá notificações sobre novos tópicos nestas categorias, e eles não serão exibidos nas categorias ou nas últimas páginas."
      muted_categories_instructions_dont_hide: "Você não receberá notificações sobre novos tópicos nestas categorias."
      regular_categories: "Normal"
      regular_categories_instructions: "Você verá estas categorias nas listas de tópicos “Recentes” e “Melhores”."
      no_category_access: "Como moderador, você tem acesso limitado às categorias, não é possível salvar."
      delete_account: "Excluir minha conta"
      delete_account_confirm: "Você tem certeza de que deseja excluir a sua conta permanentemente? Essa ação não pode ser desfeita!"
      deleted_yourself: "Sua conta foi excluída com êxito."
      delete_yourself_not_allowed: "Entre em contato com um membro da equipe se você deseja que a sua conta seja excluída."
      unread_message_count: "Mensagens"
      admin_delete: "Excluir"
      users: "Usuários(as)"
      muted_users: "Silenciados(as)"
      muted_users_instructions: "Bloquear todas as notificações e mensagens privadas destes(as) usuários(as)."
      allowed_pm_users: "Permitido(a)"
      allowed_pm_users_instructions: "Apenas MP destes(as) usuários(as)."
      allow_private_messages_from_specific_users: "Permitir que apenas usuários(as) específicos(as) mandem mensagens pessoais"
      ignored_users: "Ignorados(as)"
      ignored_users_instructions: "Bloquear todas as postagens, notificações e mensagens privadas destes(as) usuários(as)."
      tracked_topics_link: "Exibir"
      automatically_unpin_topics: "Desafixar automaticamente os tópicos ao terminar de ler"
      apps: "Aplicativos"
      revoke_access: "Revogar acesso"
      undo_revoke_access: "Desfazer revogação de acesso"
      api_approved: "Aprovada:"
      api_last_used_at: "Usada pela última vez em:"
      theme: "Tema"
      save_to_change_theme: 'O tema será atualizado quando você clicar em "%{save_text}"'
      home: "Página inicial padrão"
      staged: "Encenado(a)"
      staff_counters:
        flags_given:
          one: '<span class="%{className}">%{count}</span> etiqueta útil'
          other: '<span class="%{className}">%{count}</span> etiquetas úteis'
        flagged_posts:
          one: '<span class="%{className}">%{count}</span> postagem com sinalização'
          other: '<span class="%{className}">%{count}</span> postagens com sinalização'
        deleted_posts:
          one: '<span class="%{className}">%{count}</span> postagem excluída'
          other: '<span class="%{className}">%{count}</span> postagens excluídas'
        suspensions:
          one: '<span class="%{className}">%{count}</span> suspensão'
          other: '<span class="%{className}">%{count}</span> suspensões'
        warnings_received:
          one: '<span class="%{className}">%{count}</span> aviso'
          other: '<span class="%{className}">%{count}</span> avisos'
        rejected_posts:
          one: '<span class="%{className}">%{count}</span> postagem recusada'
          other: '<span class="%{className}">%{count}</span> postagens recusadas'
      messages:
        all: "todas as caixas de entrada"
        inbox: "Caixa de entrada"
        personal: "Pessoal"
        latest: "Últimos"
        sent: "Enviadas"
        unread: "Não lidas"
        unread_with_count:
          one: "Não lido (%{count})"
          other: "Não lidos (%{count})"
        new: "Novo"
        new_with_count:
          one: "Novo (%{count})"
          other: "Novos (%{count})"
        archive: "Arquivo"
        groups: "Meus grupos"
        move_to_inbox: "Mover para caixa de entrada"
        move_to_archive: "Arquivar"
        failed_to_move: "Falha ao mover as mensagens selecionadas (talvez você esteja sem conexão com a internet)"
        tags: "Etiquetas"
        all_tags: "Todas as etiquetas"
        warnings: "Avisos oficiais"
        read_more_in_group: "Quer ler mais? Veja outras mensagens em %{groupLink}."
        read_more: "Quer ler mais? Veja outras mensagens em <a href='%{basePath}/u/%{username}/messages'>mensagens pessoais</a>."
        read_more_group_pm_MF: |
          { HAS_UNREAD_AND_NEW, select,
            true {
              { UNREAD, plural,
                   =0 {}
                  one {Há <a href="{basePath}/u/{username}/messages/group/{groupName}/unread"># mensagem não lida</a>}
                other {Há <a href="{basePath}/u/{username}/messages/group/{groupName}/unread"># mensagens não lidas</a>}
              }
              { NEW, plural,
                   =0 {}
                  one { e <a href="{basePath}/u/{username}/messages/group/{groupName}/new"># nova</a> mensagem restante, ou procure outras mensagens em {groupLink}}
                other { e <a href="{basePath}/u/{username}/messages/group/{groupName}/new"># novas</a> mensagens restantes, ou procure outras mensagens em {groupLink}}
              }
            }
            false {
              { UNREAD, plural,
                   =0 {}
                  one {Há <a href="{basePath}/u/{username}/messages/group/{groupName}/unread"># mensagem restante</a> não lida, ou procure outras mensagens em {groupLink}}
                other {Há <a href="{basePath}/u/{username}/messages/group/{groupName}/unread"># mensagens restantes</a> não lidas, ou procure outras mensagens em {groupLink}}
              }
              { NEW, plural,
                   =0 {}
                  one {Há <a href="{basePath}/u/{username}/messages/group/{groupName}/new"># nova</a> mensagem restante, ou procure outras mensagens em {groupLink}}
                other {Há <a href="{basePath}/u/{username}/messages/group/{groupName}/new"># novas</a> mensagens restantes, ou procure outras mensagens em {groupLink}}
              }
            }
            other {}
          }
        read_more_personal_pm_MF: |
          { HAS_UNREAD_AND_NEW, select,
            true {
              { UNREAD, plural,
                   =0 {}
                  one {Há <a href="{basePath}/u/{username}/messages/unread"># mensagem não lida</a>}
                other {há <a href="{basePath}/u/{username}/messages/unread"># mensagens não lidas</a>}
              }
              { NEW, plural,
                   =0 {}
                  one { e <a href="{basePath}/u/{username}/messages/new"># nova</a> mensage restante, ou procure outras <a href="{basePath}/u/{username}/messages">mensagens pessoais</a>}
                other { e <a href="{basePath}/u/{username}/messages/new"># novas</a> mensagens restantes, ou procure outras <a href="{basePath}/u/{username}/messages">mensagens pessoais</a>}
              }
            }
            false {
              { UNREAD, plural,
                   =0 {}
                  one {Há <a href="{basePath}/u/{username}/messages/unread"># mensagem</a> não lida restante, ou procure outras <a href="{basePath}/u/{username}/messages">mensagens pessoais</a>}
                other {Há <a href="{basePath}/u/{username}/messages/unread"># mensagens restantes</a> não lidas, ou procure outras <a href="{basePath}/u/{username}/messages">mensagens pessoais</a>}
              }
              { NEW, plural,
                   =0 {}
                  one {Há <a href="{basePath}/u/{username}/messages/new"># nova</a> mensagem restante, ou procure outras <a href="{basePath}/u/{username}/messages">mensagens pessoais</a>}
                other {Há <a href="{basePath}/u/{username}/messages/new"># novas</a> mensagens restantes, ou procure outras <a href="{basePath}/u/{username}/messages">mensagens pessoais</a>}
              }
            }
            other {}
          }
      preferences_nav:
        account: "Conta"
        security: "Segurança"
        profile: "Perfil"
        emails: "E-mails"
        notifications: "Notificações"
        tracking: "Monitorando"
        categories: "Categorias"
        users: "Usuários(as)"
        tags: "Etiquetas"
        interface: "Interface"
        apps: "Aplicativos"
        navigation_menu: "Menu de Navegação"
      change_password:
        success: "(e-mail enviado)"
        in_progress: "(enviando e-mail)"
        error: "(erro)"
        action: "Enviar e-mail de redefinição de senha"
        set_password: "Definir senha"
        choose_new: "Escolha uma nova senha"
        choose: "Escolha uma senha"
        verify_identity: "Para continuar, verifique sua identidade."
        title: "Redefinição de senha"
        remove: "Remover senha"
        remove_detail: "Sua conta não poderá mais ser acessada com senha, a menos que você a redefina."
      second_factor_backup:
        title: "Códigos de backup de dois fatores"
        regenerate: "Gerar novamente"
        disable: "Desativar"
        enable: "Criar códigos de backup"
        enable_long: "Adicionar códigos de backup"
        not_enabled: "Você ainda não criou nenhum código de backup."
        manage:
          one: "Você tem <strong>%{count}</strong> código de backup restante."
          other: "Você tem <strong>%{count}</strong> códigos de backup restantes."
        copy_to_clipboard: "Copiar para área de transferência"
        copy_to_clipboard_error: "Erro ao copiar dados para a área de transferência"
        copied_to_clipboard: "Copiou para a área de transferência"
        download_backup_codes: "Baixar códigos de backup"
        remaining_codes:
          one: "Você tem <strong>%{count}</strong> código de backup restante."
          other: "Você tem <strong>%{count}</strong> códigos de backup restantes."
        use: "Usar um código de backup"
        enable_prerequisites: "Você deve ativar um método de dois fatores primários antes de gerar código de backup."
        codes:
          title: "Códigos de backup gerados"
          description: "Cada um destes códigos de backup só pode ser usado uma vez. Mantenha-os em algum lugar seguro, mas acessível."
      second_factor:
        title: "Autenticação de dois fatores"
        enable: "Gerenciar autenticação de dois fatores"
        disable_all: "Desativar tudo"
        name: "Nome"
        label: "Código"
        rate_limit: "Aguarde antes de tentar outro código de autenticação."
        enable_description: |
          Digitalize este código QR em um aplicativo compatível (<a href="https://www.google.com/search?q=authenticator+apps+for+android" target="_blank">Android</a> - <a href="https://www.google.com/search?q=authenticator+apps+for+ios" target="_blank">iOS</a>) e digite seu código de autenticação.
        disable_description: "Insira o código de autenticação do seu aplicativo"
        show_key_description: "Inserir manualmente"
        short_description: |
          Proteja sua conta com códigos de segurança avulsos ou chaves de segurança físicas
        extended_description: |
          A autenticação de dois fatores adiciona segurança extra à sua conta, exigindo um token único além da sua senha. Tokens podem ser gerados em dispositivos <a href="https://www.google.com/search?q=authenticator+apps+for+android" target='_blank'>Android</a> e <a href="https://www.google.com/search?q=authenticator+apps+for+ios">iOS</a>.
        oauth_enabled_warning: "Observe que as entradas com rede social serão desativadas após a ativação da autenticação de dois fatores na sua conta."
        use: "Usar app autenticador"
        enforced_with_oauth_notice: "É preciso ativar a autenticação de dois fatores. Será solicitado o uso da autenticação ao entrar com uma senha e não com redes sociais ou algum método de autenticação externo."
        enforced_notice: "Você precisa ativar a autenticação de dois fatores antes de acessar este site."
        disable: "Desativar"
        disable_confirm: "Tem certeza de que deseja desativar a autenticação de dois fatores?"
        delete: "Excluir"
        delete_confirm_header: "Estes autenticadores baseados em token e chaves de segurança física serão excluídos:"
        delete_confirm_instruction: "Para confirmar, digite <strong>%{confirm}</strong> na caixa abaixo."
        delete_single_confirm_title: "Excluindo um autenticador"
        delete_single_confirm_message: "Você está excluindo %{name}. Você não pode desfazer esta ação. Se mudar de ideia, terá de registar novamente este autenticador."
        delete_backup_codes_confirm_title: "Excluindo códigos de backup"
        delete_backup_codes_confirm_message: "Você está excluindo códigos de backup. Você não pode desfazer esta ação. Se você mudar de ideia, terá que regenerar os códigos de backup."
        save: "Salvar"
        edit: "Editar"
        edit_title: "Editar autenticador"
        edit_description: "Nome do autenticador"
        enable_security_key_description: |
          Quando sua <a href="https://www.google.com/search?q=hardware+security+key" target="_blank">chave de segurança de hardware</a> ou dispositivo móvel compatível estiver preparado, pressione o botão Registrar abaixo.
        totp:
          title: "Autenticadores baseados em token"
          add: "Adicionar autenticador"
          default_name: "Meu autenticador"
          name_and_code_required_error: "Você deve informar um nome e o código do seu aplicativo autenticador."
        security_key:
          register: "Cadastrar"
          title: "Chaves de Segurança Físicas"
          add: "Adicionar Chave de Segurança Física"
          default_name: "Chave de segurança principal"
          iphone_default_name: "iPhone"
          android_default_name: "Android"
          not_allowed_error: "O processo de registro da chave de segurança atingiu o tempo limite ou foi cancelado."
          already_added_error: "Você já registrou esta chave de segurança.\nVocê não precisa registrá-la novamente."
          edit: "Editar chaves de segurança física"
          save: "Salvar"
          edit_description: "Nome de chaves de segurança física"
          name_required_error: "Você deve informar um nome para sua chave de segurança."
      passkeys:
        rename_passkey: "Renomear passkey"
        add_passkey: "Adicionar passkey"
        confirm_delete_passkey: "Tem certeza de que deseja excluir este passkey?"
        passkey_successfully_created: "Sucesso! Seu novo passkey foi criado."
        rename_passkey_instructions: "Escolha um nome para o passkey ideal para você, por exemplo: o nome do seu gerenciador de senhas."
        name:
          default: "Passkey principal"
        save: "Salvar"
        title: "Passkeys"
        short_description: "Passkeys são substitutos de senhas que validam sua identidade através de biometria (ex.: toque, ID facial) ou senha/PIN."
        added_date: "Adicionou %{date}"
        last_used_date: "Uso mais recente: %{date}"
        never_used: "Nunca usou"
        not_allowed_error: "O processo de registro do passkey teve o tempo expirado ou foi cancelado, ou não obteve permissão."
        already_added_error: "Você já registrou este passkey. Não precisa registrar novamente."
        confirm_button: "ou usar um passkey"
      change_about:
        title: "Alterar Sobre mim"
        error: "Houve um erro ao alterar este valor."
      change_username:
        title: "Alterar nome do(a) usuário(a)"
        confirm: "Você tem certeza de que deseja alterar seu nome do(a) usuário(a)?"
        taken: "Desculpe, este nome do(a) usuário(a) já está sendo usado."
        invalid: "Este nome do(a) usuário(a) é inválido. Deve conter apenas números e letras"
      add_email:
        title: "Adicione o e-mail"
        add: "adicionar"
      change_email:
        title: "Alterar e-mail"
        taken: "Desculpe, este e-mail não está disponível."
        error: "Houve um erro ao alterar seu e-mail. Talvez aquele endereço já esteja sendo usado?"
        success: "Enviamos um e-mail para esse endereço. Siga as instruções para confirmar."
        success_via_admin: "Enviamos um e-mail para esse endereço. O(a) usuário(a) precisará seguir as instruções de confirmação do e-mail."
        success_staff: "Enviamos um e-mail para o seu endereço atual. Siga as instruções para confirmar."
        back_to_preferences: "Voltar às preferências"
        confirm_success: "Seu e-mail foi atualizado."
        confirm: "Confirmar"
        authorizing_new:
          description: "Confirme que gostaria de mudar seu endereço de e-mail para:"
          description_add: "Confirme que você gostaria de adicionar um endereço de e-mail alternativo:"
        authorizing_old:
          title: "Verifique o endereço de e-mail antigo"
          description: "Verifique o seu endereço de e-mail antigo para continuar mudando seu e-mail:"
          description_add: "Verifique o seu endereço de e-mail existente para continuar adicionando um endereço alternativo:"
          old_email: "E-mail antigo: %{email}"
          new_email: "Novo e-mail: %{email}"
          confirm_success: "Enviamos um e-mail para o seu novo endereço de e-mail para confirmar a alteração!"
      change_avatar:
        title: "Alterar sua imagem de perfil"
        gravatar: "<a href='//%{gravatarBaseUrl}%{gravatarLoginUrl}' target='_blank'>%{gravatarName}</a>, baseado em"
        gravatar_title: "Altere seu avatar no site de %{gravatarName}"
        gravatar_failed: "Não foi possível encontrar um %{gravatarName} com este endereço de e-mail."
        refresh_gravatar_title: "Atualizar seu %{gravatarName}"
        letter_based: "Imagem de perfil atribuída pelo sistema"
        uploaded_avatar: "Imagem personalizada"
        uploaded_avatar_empty: "Adicionar uma imagem personalizada"
        upload_title: "Enviar sua imagem"
        image_is_not_a_square: "Aviso: cortamos a sua imagem. A largura e a altura não eram iguais."
        logo_small: "Logotipo pequeno do site. Usado por padrão."
        use_custom: "Ou envie um avatar personalizado:"
      change_profile_background:
        title: "Cabeçalho do perfil"
        instructions: "Os cabeçalhos do perfil serão centralizados e terão largura padrão de 1110px."
      change_card_background:
        title: "Plano de fundo do cartão do(a) usuário(a)"
        instructions: "Imagens de plano de fundo serão centralizadas e terão largura padrão de 590px."
      change_featured_topic:
        title: "Tópico em destaque"
        instructions: "Um link para este tópico estará no seu cartão do(a) usuário(a) e no seu perfil."
      email:
        title: "E-mail"
        primary: "E-mail primário"
        secondary: "E-mails secundários"
        primary_label: "primário"
        unconfirmed_label: "não confirmado"
        resend_label: "Enviar novamente e-mail de confirmação"
        resending_label: "enviando…"
        resent_label: "e-mail enviado"
        update_email: "Alterar e-mail"
        set_primary: "Definir e-mail primário"
        destroy: "Remover e-mail"
        add_email: "Adicionar e-mail alternativo"
        auth_override_instructions: "É possível atualizar o e-mail com o provedor de autenticação."
        no_secondary: "Nenhum e-mail secundário"
        instructions: "Nunca visível publicamente"
        admin_note: "Observação: se um usuário(a) administrador(a) alterar o e-mail de um(a) usuário(a) não administrador(a), esse usuário(a) perderá acesso à sua conta de e-mail original, de modo que um e-mail de redefinição de senha será enviado para o novo endereço. O e-mail do usuário não será alterado até que o processo de redefinição de senha seja concluído."
        ok: "Enviaremos um e-mail para confirmar"
        required: "Digite um endereço de e-mail"
        invalid: "Insira um endereço de e-mail válido"
        authenticated: "Seu e-mail foi autenticado por %{provider}"
        invite_auth_email_invalid: "Seu e-mail de convite não é igual ao e-mail autenticado por %{provider}"
        authenticated_by_invite: "Seu e-mail foi autenticado pelo convite"
        frequency:
          one: "Enviaremos um e-mail apenas se você não tiver acessado no último minuto."
          other: "Enviaremos um e-mail apenas se você não tiver acessado nos últimos %{count} minutos."
      associated_accounts:
        title: "Contas associadas"
        connect: "Conectar"
        revoke: "Revogar"
        cancel: "Cancelar"
        not_connected: "(não conectou)"
        confirm_modal_title: "Conecte-se à conta %{provider}"
        confirm_description:
          disconnect: "Sua conta do %{provider}, \"%{account_description}\", será desconectada."
          account_specific: "Sua conta %{provider} \"%{account_description}\" será usada para autenticação."
          generic: "Sua conta %{provider} será usada para autenticação."
      activate_account:
        action: "Clique aqui para ativar sua conta"
        already_done: "Desculpe, este link de confirmação não é mais válido. Talvez a sua conta já esteja ativa?"
        please_continue: "Sua conta já foi confirmada. Você vai ser redirecionado(a) para a página inicial."
        continue_button: "Finalizar!"
        welcome_to: "Boas-vindas ao %{site_name}!"
        approval_required: "Um(a) moderador(a) precisa aprovar a sua conta para que você possa acessar este fórum. Você receberá um e-mail quando for aprovada!"
      name:
        title: "Nome"
        title_optional: "Nome (opcional)"
        instructions: "Seu nome completo (opcional)"
        instructions_required: "Seu nome completo"
        required: "Digite um nome"
        too_short: "Seu nome é muito curto"
        ok: "Seu nome parece bom"
      username:
        title: "Nome do(a) usuário(a)"
        instructions: "Único, curto, sem espaços"
        short_instructions: "Você pode ser mencioado(a) usando @%{username}."
        available: "Seu nome do(a) usuário(a) está disponível"
        not_available: "Não está disponível. Tentar %{suggestion}?"
        not_available_no_suggestion: "Não disponível"
        too_short: "Seu nome do(a) usuário(a) é muito curto"
        too_long: "Seu nome do(a) usuário(a) é muito longo"
        checking: "Verificando disponibilidade do nome do(a) usuário(a)…"
        prefilled: "O e-mail corresponde a este nome do(a) usuário(a) cadastrado"
        required: "Digite um nome do(a) usuário(a)"
        edit: "Editar nome do(a) usuário(a)"
      locale:
        title: "Idioma da interface"
        instructions: "Idioma da interface do(a) usuário(a). Será alterado quando você atualizar a página."
        default: "(padrão)"
        any: "qualquer"
      homepage:
        default: "(padrão)"
      password_confirmation:
        title: "Senha outra vez"
      invite_code:
        title: "Código de convite"
        instructions: "O cadastro da conta requer um código de convite"
      auth_tokens:
        title: "Dispositivos usados recentemente"
        short_description: "Lista de dispositivos que entraram com sua conta recentemente."
        details: "Detalhes"
        log_out_all: "Sair de tudo"
        not_you: "Não é você?"
        show_all: "Exibir tudo (%{count})"
        show_few: "Exibir menos"
        was_this_you: "Foi você?"
        was_this_you_description: "Se tiver sido você, recomendamos alterar sua senha e sair de todos os dispositivos."
        browser_and_device: "%{browser} em %{device}"
        secure_account: "Proteger minha conta"
        latest_post: "Você postou por último…"
        device_location: '<span class="auth-token-device">%{device}</span> &ndash; <span title="IP: %{ip}">%{location}</span>'
        browser_active: '%{browser} | <span class="active">ativar agora</span>'
        browser_last_seen: "%{browser}|%{date}"
      last_posted: "Última postagem"
      last_seen: "Visto(a)"
      created: "Ingressou"
      log_out: "Sair"
      location: "Localização"
      website: "Site"
      email_settings: "E-mail"
      hide_profile: "Ocultar meu perfil público"
      enable_physical_keyboard: "Ativar suporte para teclado físico no iPad"
      text_size:
        title: "Tamanho do texto"
        smallest: "Menor"
        smaller: "Menor"
        normal: "Normal"
        larger: "Grande"
        largest: "Maior"
      title_count_mode:
        title: "O plano de fundo do título da página exibe a contagem de:"
        notifications: "Novas notificações"
        contextual: "Novo conteúdo da página"
      bookmark_after_notification:
        title: "Depois que uma notificação de lembrete de marcador é enviada:"
      like_notification_frequency:
        title: "Notificar ao receber curtida"
        always: "Sempre"
        first_time_and_daily: "Primeira vez que uma postagem é curtida diariamente"
        first_time: "Primeira vez que uma postagem é curtida"
        never: "Nunca"
      email_previous_replies:
        title: "Incluir respostas anteriores ao final dos e-mails"
        unless_emailed: "exceto enviados anteriormente"
        always: "sempre"
        never: "nunca"
      email_digests:
        title: "Quando eu não acessar o site, envie um resumo por e-mail de tópicos e respostas mais acessadas"
        every_30_minutes: "a cada 30 minutos"
        every_hour: "a cada hora"
        daily: "a cada dia"
        weekly: "a cada semana"
        every_month: "a cada mês"
        every_six_months: "a cada seis meses"
      email_level:
        title: "Me enviar e-mail quando eu for citado(a), receber resposta, meu @username for mencionado, ou quando houver atividades novas nas categorias, etiquetas ou tópicos que acompanho."
        always: "sempre"
        only_when_away: "somente quando estiver longe"
        never: "nunca"
      email_messages_level: "Me enviar e-mail quando eu receber uma mensagem pessoal"
      include_tl0_in_digests: "Incluir conteúdo de usuários novos no resumo de e-mail"
      email_in_reply_to: "Incluir um trecho das respostas à postagem nos e-mails"
      other_settings: "Outros(as)"
      categories_settings: "Categorias"
      topics_settings: "Tópicos"
      new_topic_duration:
        label: "Considerar novos os tópicos quando"
        not_viewed: "Eu ainda não tiver visualizado"
        last_here: "forem criados desde a última vez que estive aqui"
        after_1_day: "forem criados no último dia"
        after_2_days: "forem criados nos últimos dois dias"
        after_1_week: "forem criados na última semana"
        after_2_weeks: "forem criados nas últimas duas semanas"
      auto_track_topics: "Acompanhar automaticamente os tópicos em que eu entrar"
      auto_track_options:
        never: "nunca"
        immediately: "imediatamente"
        after_30_seconds: "após 30 segundos"
        after_1_minute: "após 1 minuto"
        after_2_minutes: "após 2 minutos"
        after_3_minutes: "após 3 minutos"
        after_4_minutes: "após 4 minutos"
        after_5_minutes: "após 5 minutos"
        after_10_minutes: "após 10 minutos"
      notification_level_when_replying:
        label: "Ao postar"
        watch_topic: "Acompanhar tópico"
        track_topic: "Monitorar tópico"
        do_nothing: "Não fazer nada"
      topics_unread_when_closed: "Considerar tópicos não lidos ao serem fechados"
      invited:
        title: "Convites"
        pending_tab: "Pendentes"
        pending_tab_with_count: "Pendentes (%{count})"
        expired_tab: "Expirado(a)"
        expired_tab_with_count: "Expirado(a) (%{count})"
        redeemed_tab: "Resgatados(as)"
        redeemed_tab_with_count: "Resgatados (%{count})"
        invited_via: "Convite"
        invited_via_link: "vincular %{key} (%{count}/%{max} resgatado(s))"
        groups: "Grupos"
        topic: "Tópico"
        sent: "Criado/enviado por último"
        expires_at: "Expira"
        edit: "Editar"
        remove: "Remover"
        copy_link: "Obter link"
        reinvite: "Enviar e-mail novamente"
        reinvited: "Convite enviado novamente"
        removed: "Removido(a)"
        search: "digite para pesquisar convites…"
        user: "Usuário(a) convidado(a)"
        none:
          title: "Não há convites para exibir."
          cta: "Criar link de convite"
          tip:
            prefix: "Você também pode enviar convites em massa por"
            action: "carregando um arquivo CSV"
        truncated:
          one: "Exibindo o primeiro convite."
          other: "Exibindo os primeiros %{count} convites."
        redeemed: "Convites resgatados"
        redeemed_at: "Resgatados(as)"
        pending: "Convites pendentes"
        topics_entered: "Tópicos visualizados"
        posts_read_count: "Postagens lidas"
        expired: "Este convite expirou."
        remove_all: "Remover convites expirados"
        removed_all: "Todos os convites expirados foram removidos!"
        remove_all_confirm: "Tem certeza de que deseja remover todos os convites expirados?"
        reinvite_all: "Reenviar todos os convites"
        reinvite_all_confirm: "Tem certeza de que deseja enviar novamente todos os convites?"
        reinvited_all: "Todos os convites foram enviados!"
        time_read: "Tempo de leitura"
        days_visited: "Dias acessados"
        account_age_days: "Idade da conta em dias"
        create: "Convidar"
        generate_link: "Criar link de convite"
        link_generated: "Confira o seu link de convite"
        valid_for: "O link do convite é válido apenas para este endereço de e-mail: %{email}"
        single_user: "Convidar por e-mail"
        multiple_user: "Convidar por link"
        invite_link:
          title: "Link de convite"
          success: "Link do convite gerado com sucesso!"
          error: "Ocorreu um erro ao gerar o link de convite"
        cannot_invite_to_forum: "Desculpe, você não tem permissão para criar convites. Entre em contato com a administração para receber permissão para convidar."
        invite:
          new_title: "Convidar membros(as)"
          edit_title: "Editar convite"
          expires_in_time: "Expira em %{time}"
          expired_at_time: "Expirou em %{time}"
          create_link_to_invite: "Crie um link que pode ser compartilhado para dar acesso instantâneo ao site."
          copy_link_and_share_it: "Copie o link abaixo e compartilhe-o para receber acesso instantâneo ao site."
          copy_link: "Copiar link"
          link_copied: "Link copiado!"
          share_link: "Compartilhar link"
          link_validity_MF: |
            O link é válido para até { user_count, plural,
                one {# usuário(a)}
              other {# usuários(as)}
            } e expira em { duration_days, plural,
                one {# dia}
              other {# dias}
            }.
          edit_link_options: "Editar opções de link ou enviar por e-mail"
          show_advanced: "Exibir opções avançadas"
          hide_advanced: "Ocultar opções avançadas"
          description: "Descrição"
          restrict: "Restringir a"
          restrict_email: "Restringir a e-mail"
          restrict_domain: "Restringir a domínio"
          email_or_domain_placeholder: "name@example.com ou example.com"
          max_redemptions_allowed: "Máximo de usos"
          add_to_groups: "Adicionar a grupos"
          invite_to_topic: "Chegar ao tópico"
          expires_at: "Expira em"
          expires_after: "Expira após"
          custom_message: "Mensagem personalizada"
          custom_message_placeholder: "Adicionar uma nota pessoal ao seu convite"
          send_invite_email: "Salvar e enviar e-mail"
          send_invite_email_instructions: "Restringir convite a e-mail para enviar um e-mail de convite"
          update_invite: "Atualizar"
          update_invite_and_send_email: "Atualizar e enviar e-mail"
          cancel: "Cancelar"
          create_link: "Criar link"
          create_link_and_send_email: "Criar link e enviar e-mail"
          invite_saved_without_sending_email: "Convite salvo. Copie o link abaixo e compartilhe-o para receber acesso instantâneo ao site."
          invite_saved_with_sending_email: "O e-mail de convite foi enviado. Você também pode copiar o link abaixo e compartilhá-lo para dar acesso instantâneo ao site."
        bulk_invite:
          none: "Nenhum convite para exibir nesta página."
          text: "Convite em massa"
          instructions: |
            <p>Convide uma lista de usuários(as) para promover a sua comunidade rapidamente. Prepare um <a href="https://en.wikipedia.org/wiki/Comma-separated_values" target="_blank">arquivo CSV</a> contendo pelo menos uma linha por endereço de e-mail dos usuários(as) que você quer convidar. As informações separadas por vírgula a seguir podem ser fornecidas se você quiser adicionar pessoas a grupos ou enviá-las para um tópico específico quando entrarem com a conta pela primeira vez.</p>
            <pre>john@smith.com,first_group_name;second_group_name,topic_id</pre>
            <p>Todos os endereços de e-mail no arquivo CSV enviado serão mandados como convite, e você poderá gerenciá-lo mais tarde.</p>
          progress: "%{progress}% enviado(s)…"
          success: "Arquivo enviado com sucesso, você será notificado(a) por mensagem quando o processo for concluído."
          error: "Desculpe, o arquivo deve estar no formato CSV."
      confirm_access:
        title: "Confirmar acesso"
        incorrect_password: "A senha inserida é incorreta."
        incorrect_passkey: "O passkey é incorreto."
        logged_in_as: "Você entrou como: "
        forgot_password: "Esqueceu a senha?"
        password_reset_email_sent: "E-mail de redefinição de senha enviado."
        cannot_send_password_reset_email: "Não foi possível enviar e-mail de redefinição de senha."
        instructions: "Confirme sua identidade para concluir esta ação."
        fine_print: "Solicitamos que você confirme sua identidade porque provavelmente esta é uma ação confidencial. Após a autenticação, será solicitado que você autentique novamente após algumas horas de inatividade."
      password:
        title: "Senha"
        too_short:
          one: "Sua senha é muito curta (o mínimo é %{count} caractere)."
          other: "Sua senha é muito curta (o mínimo são %{count} caracteres)."
        common: "A senha é muito comum."
        same_as_username: "A sua senha é igual ao seu nome do(a) usuário(a)."
        same_as_name: "A sua senha é igual ao seu nome."
        same_as_email: "A sua senha é igual ao seu e-mail."
        ok: "A sua senha parece boa."
        instructions:
          one: "Pelo menos %{count} caractere"
          other: "Pelo menos %{count} caracteres"
        required: "Digite uma senha"
        confirm: "Confirmar"
        incorrect_password: "A senha inserida é incorreta."
      summary:
        title: "Resumo"
        stats: "Estatísticas"
        time_read: "tempo de leitura"
        time_read_title: "%{duration} (todo o período)"
        recent_time_read: "tempo de leitura recente"
        recent_time_read_title: "%{duration} (nos últimos 60 dias)"
        topic_count:
          one: "tópico criado"
          other: "tópicos criados"
        post_count:
          one: "postagem criada"
          other: "postagens criadas"
        likes_given:
          one: "dado"
          other: "dados"
        likes_received:
          one: "recebido"
          other: "recebidos"
        days_visited:
          one: "dia acessado"
          other: "dias acessados"
        topics_entered:
          one: "tópico visualizado"
          other: "tópicos visualizados"
        posts_read:
          one: "postagem lida"
          other: "postagens lidas"
        bookmark_count:
          one: "favorito"
          other: "favoritos"
        top_replies: "Melhores respostas"
        no_replies: "Nenhuma resposta ainda."
        more_replies: "Mais respostas"
        top_topics: "Melhores tópicos"
        no_topics: "Nenhum tópico ainda."
        more_topics: "Mais tópicos"
        top_badges: "Melhores emblemas"
        no_badges: "Nenhum emblema ainda."
        more_badges: "Mais emblemas"
        top_links: "Melhores links"
        no_links: "Nenhum link ainda."
        most_liked_by: "Mais curtido por"
        most_liked_users: "Com mais curtidas"
        most_replied_to_users: "Mais respondidos(as)"
        no_likes: "Nenhuma curtida ainda."
        top_categories: "Melhores categorias"
        topics: "Tópicos"
        replies: "Respostas"
      ip_address:
        title: "Último endereço IP"
      registration_ip_address:
        title: "Endereço IP do cadastro"
      avatar:
        title: "Imagem do perfil"
        header_title: "Notificações e conta"
        name_and_description: "%{name} - %{description}"
        edit: "Editar imagem do perfil"
      title:
        title: "Título"
        none: "(nenhum)"
        instructions: "aparece depois do seu nome de usuário(a)"
      flair:
        title: "Estilo"
        none: "(nenhum)"
        instructions: "ícone exibido perto da imagem do seu perfil"
      status:
        title: "Status personalizado"
        not_set: "Não configurado"
      primary_group:
        title: "Grupo primário"
        none: "(nenhum)"
      filters:
        all: "Tudo"
      stream:
        posted_by: "Postado por"
        sent_by: "Enviado por"
        private_message: "mensagem"
        the_topic: "o tópico"
      card: "Cartão de usuário(a)"
      profile_link: "%{username}, visite o perfil"
    user_status:
      save: "Salvar"
      set_custom_status: "Definir status personalizados"
      what_are_you_doing: "O que você está fazendo?"
      pause_notifications: "Pausar notificações"
      remove_status: "Remover status"
    presence_toggle:
      online: "On-line"
      offline: "Off-line"
      title: "Alterne os recursos de presença"
    user_tips:
      button: "Entendi!"
      skip: "Pular dicas"
      dont_show_again: "Não mostre isso novamente"
      first_notification:
        title: "Sua primeira notificação!"
        content: "As notificações são usadas para que você se atualize sobre o que está acontecendo na comunidade."
      topic_timeline:
        title: "Linha do tempo do tópico"
        content: "Percorra rapidamente tópicos longos usando a linha de tempo do tópico."
      post_menu:
        title: "Menu de postagem"
        content: "Mostre mais maneiras de interagir com a postagem ao clicar nos três pontos!"
      topic_notification_levels:
        title: "Agora você está seguindo este tópico"
        content: "Procure por este sino para ajustar suas preferências de notificação para tópicos específicos ou categorias inteiras."
      suggested_topics:
        title: "Continue lendo!"
        content: "Confira alguns tópicos que achamos que você possa gostar de ler em seguida."
    loading: "Carregando…"
    errors:
      prev_page: "ao tentar carregar"
      reasons:
        network: "Erro de rede"
        server: "Erro de servidor"
        forbidden: "Acesso negado"
        unknown: "Erro"
        not_found: "Página não encontrada"
      desc:
        network: "Verifique sua conexão."
        network_fixed: "Parece que voltou."
        server: "Código do erro: %{status}"
        forbidden: "Você não tem permissão para ver isto."
        not_found: "Ops, o aplicativo tentou carregar uma URL que não existe."
        unknown: "Algo deu errado."
      buttons:
        back: "Voltar"
        again: "Tentar novamente"
        fixed: "Carregar página"
    modal:
      close: "fechar"
      dismiss_error: "Descartar erro"
    multi_select:
      no_results: "Nenhum resultado"
      search: "Pesquisar…"
      label: "Selecione as opções"
    form_kit:
      reset: Redefinir
      optional: opcional
      errors_summary_title: "Este formulário contém erros:"
      dirty_form: "Você não enviou as alterações! Deseja mesmo sair?"
      errors:
        starts_with: "Deve começar com %{prefix}"
        ends_with: "Deve terminar com %{suffix}"
        required: "Necessário(a)"
        date_before_or_equal: "Deve ser anterior ou igual a %{date}"
        date_after_or_equal: "Deve ser posterior ou igual a %{date}"
        invalid_url: "Deve ser uma URL válida"
        not_an_integer: "Deve ser um número inteiro"
        not_accepted: "Deve ser aceito(a)"
        not_a_number: "Deve ser um número"
        too_high: "Deve ser no máximo %{count}"
        too_low: "Deve ser no mínimo %{count}"
        too_long:
          one: "Deve ter no máximo %{count} caractere"
          other: "Deve ter no máximo %{count} caracteres"
        too_short:
          one: "Deve ter no mínimo %{count} caractere"
          other: "Deve ter no mínimo %{count} caracteres"
    close: "Fechar"
    assets_changed_confirm: "Este site acabou de receber uma atualização de software. Obter a versão mais recente agora?"
    logout: "Você foi desconectado(a)."
    refresh: "Atualizar"
    home: "Início"
    read_only_mode:
      enabled: "Este site está em modo somente leitura. Continue a navegar, mas as respostas, curtidas e outras ações estão desativadas por enquanto."
      login_disabled: "Não é possível entrar enquanto o site estiver em modo somente leitura. Esse recurso está desativado."
      logout_disabled: "Não é possível sair enquanto o site estiver em modo somente leitura. Esse recurso está desativado."
    staff_writes_only_mode:
      enabled: "Este site está no modo apenas para funcionários. Continue navegando, mas as respostas, curtidas e outras ações são limitadas apenas aos membros da equipe."
    logs_error_rate_notice:
      reached_hour_MF: |
        <b>{relativeAge}</b> – <a href="{url}" target="_blank">{ rate, plural,
            one {# erro/hora}
          other {# erros/hora}
        }</a> atingiu o limite de configuração do site de {limit, plural,
            one {# erro/hora}
          other {# errors/hora}
        }.
      reached_minute_MF: |
        <b>{relativeAge}</b> – <a href="{url}" target="_blank">{ rate, plural,
            one {# erro/minuto}
          other {# erros/minuto}
        }</a> atingiu o limite de configuração do site de { limit, plural,
            one {# erro/minuto}
          other {# erros/minuto}
        }.
      exceeded_hour_MF: |
        <b>{relativeAge}</b> – <a href="{url}" target="_blank">{ rate, plural,
            one {# erro/hora}
          other {# erros/hora}
        }</a> excedeu o limite de configuração do site de { limit, plural,
            one {# erro/hora}
          other {# erros/hora}
        }.
      exceeded_minute_MF: |
        <b>{relativeAge}</b> – <a href="{url}" target="_blank">{ rate, plural,
            one {# erro/minuto}
          other {# erros/minuto}
        }</a> excedeu o limite de configuração do site de { limit, plural,
            one {# erro/minuto}
          other {# erros/minuto}
        }.
    learn_more: "Saiba mais…"
    learn_more_with_link: "<a href='%{url}' target='_blank'>Saiba mais…</a>"
    mute: Silenciar
    unmute: Remover silêncio
    last_post: Postado
    local_time: "Horário local"
    time_read: Lido
    time_read_recently: "%{time_read} recentemente"
    time_read_tooltip: "%{time_read} tempo total lido"
    time_read_recently_tooltip: "%{time_read} tempo total lido (%{recent_time_read} nos últimos 60 dias)"
    last_reply_lowercase: última resposta
    replies_lowercase:
      one: resposta
      other: respostas
    signup_cta:
      sign_up: "Cadastrar-se"
      hide_session: "Talvez mais tarde"
      hide_forever: "não, obrigado(a)"
      hidden_for_session: "Ok, vamos perguntar amanhã. Você sempre pode usar \"Entrar\" para criar uma conta também."
      intro: "Olá! Parece que você está gostando da discussão, mas ainda não cadastou uma conta."
      value_prop: "Cansou de ver as mesmas postagens? Ao criar uma conta, você sempre volta de onde parou. Com uma conta, você também pode receber notificações de novas respostas, salvar favoritos e usar curtidas para agradecer aos outros. Todos nós podemos trabalhar juntos para tornar esta comunidade excelente. :heart:"
    offline_indicator:
      no_internet: "Sem conexão à internet."
      refresh_page: "Atualizar página"
    summary:
      in_progress: "Resumindo tópico usando IA"
      summarized_on: "Resumo feito com a IA em %{date}"
      model_used: "IA usada: %{model}"
      outdated: "O resumo está desatualizado"
      outdated_posts:
        one: "(%{count} postagem faltando)"
        other: "(%{count} postagens faltando)"
      enabled_description: "Você está vendo as melhores respostas deste tópico: as postagens mais interessantes segundo a comunidade."
      description:
        one: "Existe <b>%{count}</b> resposta."
        other: "Existem <b>%{count}</b> respostas."
      buttons:
        hide: "Ocultar o resumo"
        generate: "Resumir"
        regenerate: "Gerar novamente"
      description_time_MF: |
        Há {replyCount, plural, one {<b>#</b> resposta} other {<b>#</b> respostas}} com um tempo de leitura estimado de <b>{readingTime, plural, one {# minuto} other {# minutos}}</b>.
      enable: "Exibir as melhores respostas"
      disable: "Exibir todas as postagens"
      short_label: "Melhores respostas"
      show_all_label: "Exibir tudo"
      short_title: "Mostrar as melhores respostas deste tópico: as postagens mais interessantes segundo a comunidade"
    deleted_filter:
      enabled_description: "Este tópico contém postagens excluídas, que foram ocultadas."
      disabled_description: "As postagens excluídas deste tópico estão sendo exibidas."
      enable: "Ocultar postagens excluídas"
      disable: "Exibir postagens excluídas"
    private_message_info:
      title: "Mensagem"
      invite: "Convidar outros(as)…"
      edit: "Adicionar ou remover…"
      remove: "Remover…"
      add: "Adicionar…"
      leave_message: "Tem certeza de que quer sair desta mensagem?"
      remove_allowed_user: "Tem certeza de que quer remover %{name} desta mensagem?"
      remove_allowed_group: "Tem certeza de que quer remover %{name} desta mensagem?"
      leave: "Sair"
      remove_group: "Remover grupo"
      remove_user: "Remover usuário"
    email: "E-mail"
    username: "Nome do(a) usuário(a)"
    last_seen: "Visto(a)"
    created: "Criado(a)"
    created_lowercase: "criado(a)"
    trust_level: "Nível de confiança"
    search_hint: "nome do(a) usuário(a), e-mail ou endereço IP"
    create_account:
      header_title: "Boas-vindas!"
      disclaimer: "Ao se cadastrar, você concorda com a <a href='%{privacy_link}' target='blank'>política de privacidade</a> e os <a href='%{tos_link}' target='blank'>termos de serviço</a>."
      title: "Cadastrar-se"
      failed: "Algo deu errado, talvez este e-mail já esteja cadastrado, tente usar o link de senha esquecida."
      associate: "Já tem uma conta? <a href='%{associate_link}'>Entre</a> para vincular sua conta do %{provider}."
      activation_title: "Ativar sua conta"
      already_have_account: "Já tem uma conta?"
      no_account_yet: "Não tem uma conta?"
      progress_bar:
        signup: "Cadastrar-se"
        activate: "Ativar"
        approve: "Aprovar"
        login: "Entrar"
    forgot_password:
      title: "Redefinição de senha"
      action: "Esqueci minha senha"
      invite: "Digite o seu nome do(a) usuário(a) ou endereço de e-mail, e enviaremos um e-mail para redefinir sua senha."
      invite_no_username: "Digite o seu endereço de e-mail, e enviaremos um e-mail para redefinir sua senha."
      email-username: "E-mail ou nome do(a) usuário(a)"
      reset: "Redefinir senha"
      complete_username: "Se uma conta corresponder ao nome do(a) usuário(a) <b>%{username}</b>, você deverá receber um e-mail com instruções de como redefinir sua senha rapidamente."
      complete_email: "Se uma conta corresponder a <b>%{email}</b>, você deverá receber um e-mail com instruções de como redefinir sua senha rapidamente."
      complete_username_found: "Encontramos uma conta que corresponde ao nome do(a) usuário(a) <b>%{username}</b>. Você deverá receber um e-mail com instruções sobre como redefinir sua senha em breve."
      complete_email_found: "Encontramos uma conta que corresponde a <b>%{email}</b>. Você deverá receber um e-mail com instruções de como redefinir sua senha em breve."
      complete_username_not_found: "Nenhuma conta corresponde ao nome de usuário(a) <b>%{username}</b>"
      complete_email_not_found: "Nenhuma conta corresponde a <b>%{email}</b>"
      help: "O e-mail não chegou? Verifique sua pasta de spam primeiro.<p>Não tem certeza de qual endereço de e-mail você usou? Digite um endereço de e-mail e informaremos se existe aqui.</p><p>Se você não tiver mais acesso ao endereço de e-mail da sua conta, entre em contato com <a href='%{basePath}/about'>nossa equipe, que está sempre disposta a ajudar.</a></p>"
      button_ok: "Ok"
      button_help: "Ajuda"
    email_login:
      link_label: "Envie por e-mail um link para entrar"
      button_label: "com e-mail"
      login_link: "Pular a senha, enviar um link por e-mail para entrar com a conta"
      complete_username: "Se uma conta corresponder ao nome de usuário(a) <b>%{username}</b>, em breve você deverá receber um e-mail com um link para entrar."
      complete_email: "Se uma conta corresponder à <b>%{email}</b>, em breve você deverá receber um e-mail com um link para entrar."
      complete_username_found: "Encontramos uma conta que corresponde ao nome de usuário(a) <b>%{username}</b>, em breve você deverá receber um e-mail com um link para entrar."
      complete_email_found: "Encontramos uma conta que corresponde a <b>%{email}</b>, em breve você deverá receber um e-mail com um link para entrar."
      complete_username_not_found: "Nenhuma conta corresponde ao nome de usuário(a) <b>%{username}</b>"
      complete_email_not_found: "Nenhuma conta corresponde a <b>%{email}</b>"
      confirm_title: Continuar para %{site_name}
      logging_in_as: Entrando como %{email}
      confirm_button: Terminar de entrar
    login:
      header_title: "Boas-vindas outra vez"
      title: "Entrar"
      username: "Usuário(a)"
      password: "Senha"
      show_password: "Exibir"
      hide_password: "Ocultar"
      show_password_title: "Mostrar senha"
      hide_password_title: "Ocultar senha"
      second_factor_title: "Autenticação de dois fatores"
      second_factor_description: "Digite o código de autenticação do seu aplicativo:"
      second_factor_backup: "Entrar usando um código de backup"
      second_factor_backup_title: "Backup de dois fatores"
      second_factor_backup_description: "Insira um dos seus códigos de backup:"
      second_factor: "Fazer login usando um aplicativo de autenticação"
      security_key_description: "Quando você tiver sua chave física de segurança ou dispositivo móvel compatível preparado, pressione o botão Autenticar com Chave de Segurança abaixo."
      security_key_alternative: "Tentar de outra maneira"
      security_key_authenticate: "Autenticar com chave de segurança"
      security_key_not_allowed_error: "O processo de autenticação com chave de segurança atingiu o limite de tempo ou foi cancelado."
      security_key_no_matching_credential_error: "Nenhuma credencial correspondente pôde ser encontrada na chave de segurança informada."
      security_key_support_missing_error: "Seu dispositivo ou navegador atual não são compatíveis com o uso de chaves de segurança. Use um método diferente."
      security_key_invalid_response_error: "Ocorreu uma falha no processo de autenticação da chave de segurança devido a uma resposta inválida."
      passkey_security_error: "Ocorreu um erro de segurança: %{message}"
      email_placeholder: "E-mail/nome do(a) usuário(a)"
      caps_lock_warning: "Caps Lock está ativado"
      error: "Erro desconhecido"
      cookies_error: "Pelo visto, os cookies do seu navegador estão desativados. Talvez você não consiga entrar em ativá-los antes."
      rate_limit: "Aguarde antes de tentar entrar novamente."
      password_expired: "A senha expirou. <a href='%{reset_url}'>Redefina sua senha</a>."
      blank_username: "Digite seu e-mail ou nome do(a) usuário(a)."
      blank_username_or_password: "Digite seu e-mail ou nome do(a) usuário(a) e a senha."
      reset_password: "Redefinir senha"
      logging_in: "Entrando…"
      previous_sign_up: "Já tem uma conta?"
      or: "Ou"
      authenticating: "Autenticando…"
      awaiting_activation: "Sua conta está aguardando ativação, utilize o link \"Esqueci a senha\" para enviar um novo e-mail de ativação."
      awaiting_approval: "Sua conta ainda não foi aprovada por um membro da equipe. Você receberá um e-mail quando isso acontecer."
      requires_invite: "Desculpe, o acesso a este fórum é permitido somente pelo convite de outro membro."
      not_activated: "Você não pode entrar ainda. Nós enviamos um e-mail de ativação antes para o endereço <b>%{sentTo}</b>. Siga as instruções deste e-mail para ativar a sua conta."
      not_allowed_from_ip_address: "Você não pode entrar com este endereço IP."
      admin_not_allowed_from_ip_address: "Você não pode entrar como administrador(a) com este endereço IP."
      resend_activation_email: "Clique aqui para enviar o e-mail de ativação novamente."
      omniauth_disallow_totp: "Sua conta tem autenticação dois fatores ativada. Entre com sua senha."
      activate_account: "Ativar conta"
      resend_title: "Enviar novamente e-mail de ativação"
      change_email: "Alterar endereço de e-mail"
      provide_new_email: "Informe um novo endereço de e-mail e enviaremos novamente o seu e-mail de confirmação."
      submit_new_email: "Atualizar endereço de e-mail"
      sent_activation_email_again: "Enviamos mais um e-mail de ativação para o endereço <b>%{currentEmail}</b>. Pode ser que demore alguns minutos para chegar, verifique sempre sua caixa de spam."
      sent_activation_email_again_generic: "Enviamos mais um e-mail de ativação. Pode ser que demore alguns minutos para chegar, verifique sua caixa de spam."
      to_continue: "Entre com sua conta"
      preferences: "Você precisa entrar para mudar suas preferências de usuário(a)."
      not_approved: "Sua conta ainda não foi aprovada. Você será notificado(a) por e-mail quando tudo estiver pronto para entrar."
      discourse_id:
        name: "ID do Discourse"
        title: "Faça login com Discourse ID"
      google_oauth2:
        name: "Google"
        title: "Conectar com o Google"
        sr_title: "Conectar com o Google"
      twitter:
        name: "X"
        title: "Entrar com X"
        sr_title: "Entrar com X"
      instagram:
        name: "Instagram"
        title: "Entrar com o Instagram"
        sr_title: "Entrar com o Instagram"
      facebook:
        name: "Facebook"
        title: "Entrar com o Facebook"
        sr_title: "Entrar com o Facebook"
      github:
        name: "GitHub"
        title: "Entrar com o GitHub"
        sr_title: "Entrar com o GitHub"
      discord:
        name: "Discord"
        title: "Entrar com o Discord"
        sr_title: "Entrar com o Discord"
      linkedin_oidc:
        name: "LinkedIn"
        title: "Entrar com LinkedIn"
        sr_title: "Entrar com LinkedIn"
      passkey:
        name: "Entrar com passkey"
      second_factor_toggle:
        totp: "Use um aplicativo autenticador"
        backup_code: "Use um código de backup"
        security_key: "Em vez disso, utilizar uma chave de segurança"
      no_login_methods:
        title: "Nenhum método de entrada"
        description: "Nenhum método de entrada foi configurado. Os(as) administradores(as) podem acessar <a href='%{adminLoginPath}' target='_blank'>%{adminLoginPath}</a> para reconfigurar o site."
    invites:
      accept_title: "Convite"
      welcome_to: "Boas-vindas ao %{site_name}!"
      invited_by: "Você foi convidado(a) por:"
      social_login_available: "Você também poderá entrar com qualquer rede social usando este e-mail."
      your_email: "O endereço de e-mail da sua conta é <b>%{email}</b>."
      accept_invite: "Aceitar convite"
      success: "Sua conta foi criada e você já entrou."
      name_label: "Nome"
      password_label: "Senha"
    password_reset:
      continue: "Continuar para %{site_name}"
    emoji_set:
      apple_international: "Apple/Internacional (obsoleto para Twemoji)"
      google: "Google (obsoleto para Noto Emoji)"
      twitter: "Twitter (obsoleto para Twemoji)"
      win10: "Win10 (obsoleto para o Fluent Emoji)"
      google_classic: "Google Clássico (obsoleto para Noto Emoji)"
      facebook_messenger: "Facebook Messenger (obsoleto como Padrão)"
      openmoji: OpenMoji
      standard: Padrão
      fluentui: Fluent Emoji
      noto: Noto Emoji
      twemoji: Twemoji
    category_page_style:
      categories_only: "Apenas categorias"
      categories_with_featured_topics: "Categorias com tópicos em destaque"
      categories_and_latest_topics: "Categorias e últimos tópicos"
      categories_and_latest_topics_created_date: "Categorias e Tópicos Mais Recentes (ordenar por data de criação do tópico)"
      categories_and_top_topics: "Categorias e melhores tópicos"
      categories_boxes: "Caixas de seleção com subcategorias"
      categories_boxes_with_topics: "Caixas de seleção com tópicos em destaque"
      subcategories_with_featured_topics: "Subcategorias com Tópicos em Destaque"
    full_name_requirement:
      required_at_signup: "Necessário(a)"
      optional_at_signup: "Opcional"
      hidden_at_signup: "Opcional, oculto(a) no cadastro"
    interface_color_selector:
      disabled: "Não exibir"
      sidebar_footer: "Exibir no rodapé da barra lateral"
      header: "Exibir no cabeçalho"
    shortcut_modifier_key:
      shift: "Shift"
      ctrl: "Ctrl"
      alt: "Alt"
      enter: "Enter"
    conditional_loading_section:
      loading: Carregando…
    category_row:
      subcategory_count:
        one: "+%{count} subcategoria"
        other: "+%{count} subcategorias"
      topic_count:
        one: "%{count} tópico nesta categoria"
        other: "%{count} tópicos nesta categoria"
    timezone_input:
      ambiguous_ist: "IST é ambíguo, por favor, selecione um fuso horário específico (por exemplo: Ásia/Kolkata)"
    select_kit:
      delete_item: "Excluir %{name}"
      filter_by: "Filtrar por: %{name}"
      select_to_filter: "Selecione um valor para filtrar"
      default_header_text: Selecionar…
      no_content: Nenhuma correspondência encontrada
      results_count:
        one: "%{count} resultado"
        other: "%{count} resultados"
      filter_placeholder: Pesquisar…
      filter_placeholder_with_any: Pesquisar ou criar…
      create: "Criar: \"%{content}\""
      max_content_reached:
        one: "Você só pode selecionar %{count} item."
        other: "Você só pode selecionar %{count} itens."
      min_content_not_reached:
        one: "Selecione pelo menos %{count} item."
        other: "Selecione pelo menos %{count} itens."
      components:
        filter_for_more: Filtre para ver mais…
        categories_admin_dropdown:
          title: "Gerenciar categorias"
        bulk_select_topics_dropdown:
          title: "Ações em massa"
        bulk_select_bookmarks_dropdown:
          title: "Ações em massa"
    date_time_picker:
      from: De
      to: Para
    file_size_input:
      error:
        size_too_large: "%{provided_file_size} é maior do que o máximo permitido de %{max_file_size}"
        size_too_small: "%{provided_file_size} é menor do que o mínimo permitido de %{min_file_size}"
    emoji_picker:
      filter_placeholder: Pesquisar por emoji
      smileys_&_emotion: Carinhas e emotion
      people_&_body: Pessoas e corpo
      animals_&_nature: Animais e natureza
      food_&_drink: Comida e bebida
      travel_&_places: Viagens e lLugares
      activities: Atividades
      objects: Objetos
      symbols: Símbolos
      flags: Sinalizadores
      recent: Usados recentemente
      default_tone: Sem tom de pele
      light_tone: Tom de pele claro
      medium_light_tone: Tom de pele médio-claro
      medium_tone: Tom de pele médio
      medium_dark_tone: Tom de pele médio-escuro
      dark_tone: Tom de pele escuro
      default: Emojis personalizados
    shared_drafts:
      title: "Rascunhos compartilhados"
      notice: "Este tópico está visível apenas para quem puder publicar rascunhos compartilhados."
      destination_category: "Categoria de destino"
      publish: "Publicar rascunho compartilhado"
      confirm_publish: "Você tem certeza de que deseja publicar este rascunho?"
      publishing: "Publicando tópico…"
    composer:
      emoji: "Emoji :)"
      more_emoji: "mais…"
      options: "Opções"
      whisper: "sussuro"
      unlist: "não listado"
      add_warning: "Esta é uma advertência oficial."
      toggle_whisper: "Alternar sussuro"
      insert_table: "Inserir tabela"
      posting_not_on_topic: "Qual tópico você gostaria de responder?"
      saved_local_draft_tip: "salvo em modo local"
      similar_topics: "Seu tópico é parecido com…"
      drafts_offline: "rascunhos off-line"
      edit_conflict: "editar conflito"
      esc: "esc"
      esc_label: "Descartar mensagem"
      ok_proceed: "Ok, prossiga"
      translations:
        title: "Traduzindo postagem"
        select: "Selecione a tradução"
        save: "Salvar tradução"
        original_content: "Conteúdo original da postagem"
        placeholder: "Digite a tradução para a postagem aqui..."
      group_mentioned_limit:
        one: "<b>Aviso!</b> Você menciou <a href='%{group_link}'>%{group}</a>, mas este grupo tem mais membros do que o limite de menções configurado pelo(a) administrador(a) de %{count} usuário(a). Ninguém será notificado(a)."
        other: "<b>Aviso!</b> Você menciou <a href='%{group_link}'>%{group}</a>, mas este grupo tem mais membros do que o limite de menções configurado pelo(a) administrador(a) de %{count} usuários(as). Ninguém será notificado(a)."
      group_mentioned:
        one: "Mencionar %{group} irá notificar <a href='%{group_link}'>%{count} pessoa</a>."
        other: "Mencionar %{group} irá notificar <a href='%{group_link}'>%{count} pessoas</a>."
      larger_group_mentioned:
        one: "Mencionar %{group} irá notificar <a href='%{group_link}'>%{count} pessoa</a>. Prosseguir?"
        other: "Mencionar %{group} irá notificar <a href='%{group_link}'>%{count} pessoas</a>. Prosseguir?"
      cannot_see_mention:
        category: "Você mencionou @%{username}, mas ele(a) não será notificado(a), pois não tem acesso a esta categoria. Você precisará adicioná-lo(a) ao grupo que tem acesso à categoria."
        private: "Você mencionou @%{username}, mas ele(a) não será notificado(a), pois não pode ver esta mensagem pessoal. Você precisará convidá-lo(a) para esta mensagem pessoal."
        muted_topic: "Você mencionou @%{username}, ele(a) não receberá notificação porque este tópico foi silenciado."
        not_allowed: "Você mencionou @%{username}, ele(a) não receberá notificação porque não recebeu convite para este tópico."
      cannot_see_group_mention:
        not_mentionable: "Você não pode mencionar o grupo @%{group}."
        some_not_allowed:
          one: "Você mencionou @%{group} , mas apenas %{count} membro será notificado porque os outros membros não podem ver esta mensagem pessoal. Você precisará convidá-los para esta mensagem pessoal."
          other: "Você mencionou @%{group} , mas apenas %{count} membros serão notificados porque os outros membros não podem ver esta mensagem pessoal. Você precisará convidá-los para esta mensagem pessoal."
        not_allowed: "Você mencionou @%{group}, mas nenhum dos seus membros será notificado(a), pois não poderá ver esta mensagem pessoal. Você precisará convidá-lo(a) para esta mensagem pessoal."
      here_mention:
        one: "Ao mencionar <b>@%{here}</b>, você está prestes a notificar o(a) usuário(a) %{count}. Tem certeza?"
        other: "Ao mencionar <b>@%{here}</b>, você está prestes a notificar os(as) usuário(as) %{count}. Tem certeza?"
      duplicate_link: "Parece que o seu link de <b>%{domain}</b> já foi postado neste tópico por <b>@%{username}</b> em <a href='%{post_url}'>uma resposta em %{ago}</a>. Tem certeza de que deseja postar novamente?"
      duplicate_link_same_user: "Parece que você já postou um link para <b>%{domain}</b> neste tópico em <a href='%{post_url}'>uma resposta em %{ago}</a>. Tem certeza de que deseja postá-lo novamente?"
      reference_topic_title: "RE: %{title}"
      error:
        title_missing: "O título é obrigatório"
        title_too_short:
          one: "O título deve ter pelo menos %{count} caracter"
          other: "Título precisa ter no mínimo %{count} caracteres"
        title_too_long:
          one: "O título não pode ter mais do que %{count} caracter"
          other: "O título não pode ter mais do que %{count} caracteres"
        post_missing: "A postagem não pode estar vazia"
        post_length:
          one: "A postagem deve ter pelo menos %{count} caracter"
          other: "A postagem deve ter pelo menos %{count} caracteres"
        try_like: "Você já tentou o botão %{heart}?"
        category_missing: "Você precisa escolher uma categoria"
        tags_missing:
          one: "É preciso escolher pelo menos %{count} etiqueta"
          other: "É preciso escolher pelo menos %{count} etiquetas"
        topic_template_not_modified: "Adicione detalhes e especificações ao seu tópico editando o modelo do tópico."
      save_edit: "Salvar edição"
      overwrite_edit: "Sobrescrever edição"
      reply: "Responder"
      cancel: "Cancelar"
      create_topic: "Criar tópico"
      create_pm: "Enviar Mensagem"
      create_whisper: "Sussuro"
      create_shared_draft: "Criar rascunho compartilhado"
      edit_shared_draft: "Editar rascunho compartilhado"
      title: "Ou aperte %{modifier}Enter"
      users_placeholder: "Adicionar usuários(as) ou grupos"
      title_placeholder: "Em algumas palavras, sobre o que é esta discussão?"
      title_or_link_placeholder: "Digite um título, ou cole um link aqui"
      edit_reason_placeholder: "por que você está editando?"
      topic_featured_link_placeholder: "Inserir link mostrado no título."
      remove_featured_link: "Remover link do tópico."
      reply_placeholder: "Digite aqui. Use Markdown, BBCode, ou HTML para formatar. Arraste ou cole imagens."
      reply_placeholder_no_images: "Digite aqui. Use Markdown, BBCode, ou HTML para formatar."
      reply_placeholder_choose_category: "Selecione uma categoria antes de digitar aqui."
      view_new_post: "Veja a sua nova postagem."
      saving: "Salvando"
      saved: "Salvo!"
      saved_draft: "Rascunho de postagem em andamento. Toque para retomar."
      uploading: "Enviando…"
      show_preview: "exibir pré-visualização"
      hide_preview: "ocultar pré-visualização"
      switch_to_markdown: "Mudar para o editor Markdown padrão (%{keyboardShortcut})"
      switch_to_rich_text: "Mudar para o novo editor de rich text (%{keyboardShortcut})"
      quote_post_title: "Citar postagem inteira"
      bold_label: "N"
      bold_title: "Negrito"
      bold_text: "texto em negrito"
      italic_label: "I"
      italic_title: "Realce"
      italic_text: "texto realçado"
      link_title: "Link"
      link_description: "digite a descrição do link aqui"
      link_dialog_title: "Inserir link"
      link_dialog_action: "Inserir"
      link_edit_title: "Editar link"
      link_edit_action: "Atualizar"
      link_text_label: "Texto do link"
      link_optional_text: "Texto"
      link_url_label: "Link ou tópico"
      link_url_placeholder: "Colar link ou pesquisar tópicos"
      blockquote_title: "Citação em bloco"
      blockquote_text: "Citação em bloco"
      heading_text: "Cabeçalho"
      code_title: "Texto pré-formatado"
      code_text: "recuar o texto pré-formatado em quatro espaços"
      paste_code_text: "digite ou cole o código aqui"
      upload_title: "Enviar"
      upload_description: "digite aqui a descrição do arquivo enviado"
      olist_title: "Lista numerada"
      ulist_title: "Lista com marcadores"
      list_item: "Item da lista"
      toggle_direction: "Alternar direção"
      help: "Ajuda de edição de redução"
      collapse: "minimizar o painel do compositor"
      open: "abrir o painel do compositor"
      abandon: "fechar compositor e descartar rascunho"
      enter_fullscreen: "entrar no compositor em tela cheia"
      exit_fullscreen: "sair do compositor em tela cheia"
      exit_fullscreen_prompt: "Pressione <kbd>ESC</kbd> para sair da tela cheia"
      show_toolbar: "exibir barra de ferramentas do compositor"
      hide_toolbar: "ocultar barra de ferramentas do compositor"
      modal_ok: "Ok"
      cant_send_pm: "Desculpe, você não pode enviar uma mensagem para %{username}."
      create_message_error: "Desculpe, houve um erro ao criar a mensagem. Tente outra vez."
      yourself_confirm:
        title: "Você se esqueceu de adicionar destinatários?"
        body: "Por enquanto, esta mensagem está sendo enviada apenas para você mesmo(a)!"
      slow_mode:
        error: "Este tópico está no modo lento. Você já postou recentemente. É possível postar outra vez em %{timeLeft}."
      user_not_seen_in_a_while:
        single: "A pessoa para quem você está enviando mensagens, <b>%{usernames}</b>, não é vista aqui há muito tempo – %{time_ago}. Elas podem não receber sua mensagem. Você pode procurar métodos alternativos de contato %{usernames}."
        multiple: "As seguintes pessoas para quem você está enviando mensagens: <b>%{usernames}</b>, não são vistas aqui há muito tempo – %{time_ago}. Elas podem não receber sua mensagem. Você pode procurar métodos alternativos de contatá-las."
      admin_options_title: "Configurações opcionais da equipe para este tópico"
      composer_actions:
        reply: Responder
        draft: Rascunho
        edit: Editar
        reply_to_post:
          label: Responder a uma postagem de %{postUsername}
          desc: Responder a uma postagem específica
        reply_as_new_topic:
          label: Responder como um tópico vinculado
          desc: Criar um novo tópico relacionado a este tópico
          confirm: Você tem um rascunho de novo tópico salvo, que será substituído ao criar um tópico vinculado.
        reply_as_new_group_message:
          label: Responder como nova mensagem de grupo
          desc: Crie uma nova mensagem começando com os mesmos destinatários
        reply_to_topic:
          label: Responder ao tópico
          desc: Responder ao tópico, não a uma postagem específica
        toggle_whisper:
          label: Alternar sussurro
          desc: Sussurros são visíveis apenas para membros da equipe
        create_topic:
          label: "Novo tópico"
          desc: Criar um novo tópico
        shared_draft:
          label: "Rascunho compartilhado"
          desc: "Fazer rascunho do tópico visívei apenas para usuários(as) com permissão"
        toggle_topic_bump:
          label: "Alternar promoção de tópico"
          desc: "Responder sem alterar a data da última resposta"
        toggle_unlisted:
          label: Ativar como não listado
          desc: Tópicos não listados acessíveis somente aos membros por meio de link direto
      reload: "Recarregar"
      ignore: "Ignorar"
      image_alt_text:
        aria_label: Texto alternativo para imagem
        title: "Adicionar descrição da imagem"
      image_toolbar:
        alt_text: "Adicionar descrição da imagem"
        zoom_out: "Diminuir o tamanho da imagem"
        zoom_in: "Aumentar o tamanho da imagem"
        remove: "Remover imagem"
      image_scale_button: "Dimensionar imagem para %{percent}%"
      delete_image_button: Excluir Imagem
      toggle_image_grid: Alternar para grade de imagem
      link_toolbar:
        edit: "Editar link"
        copy: "Copiar link"
        remove: "Remover link"
        visit: "Abrir link em uma guia externa"
        link_copied: "Link copiado!"
    notifications:
      tooltip:
        regular:
          one: "%{count} notificação não visualizada"
          other: "%{count} notificações não visualizadas"
        message:
          one: "%{count} mensagem não lida"
          other: "%{count} mensagens não lidas"
        high_priority:
          one: "%{count} notificação não lida de alta prioridade"
          other: "%{count} notificações não lidas de alta prioridade"
        new_message_notification:
          one: "%{count} notificação de nova mensagem"
          other: "%{count} notificações de novas mensagens"
        new_reviewable:
          one: "%{count} novo para revisar"
          other: "%{count} novos para revisar"
      paused: "Notificações pausadas"
      title: "notificações de menção de @nome, respostas às suas postagens, tópicos, mensagens, etc"
      none: "Não foi possível carregar notificações no momento."
      empty: "Nenhuma notificação foi encontrada."
      post_approved: "Sua postagem foi aprovada"
      reviewable_items: "itens que exigem revisão"
      watching_first_post_label: "Novo tópico"
      user_moved_post: "%{username} movido(a)"
      mentioned: "<span>%{username}</span> %{description}"
      group_mentioned: "<span>%{username}</span> %{description}"
      quoted: "<span>%{username}</span> %{description}"
      bookmark_reminder: "<span>%{username}</span> %{description}"
      replied: "<span>%{username}</span> %{description}"
      posted: "<span>%{username}</span> %{description}"
      watching_category_or_tag: "<span>%{username}</span> %{description}"
      edited: "<span>%{username}</span> %{description}"
      liked: "<span>%{username}</span> %{description}"
      liked_2: "<span class='double-user'>%{username}, %{username2}</span> %{description}"
      liked_many:
        one: "<span class='multi-user'>%{username} e mais %{count}</span> %{description}"
        other: "<span class='multi-user'>%{username} e mais %{count}</span> %{description}"
      liked_by_2_users: "%{username}, %{username2}"
      liked_by_multiple_users:
        one: "%{username} e mais %{count}"
        other: "%{username} e mais %{count}"
      liked_consolidated_description:
        one: "curtiu %{count} de suas postagens"
        other: "curtiu %{count} de suas postagens"
      liked_consolidated: "<span>%{username}</span> %{description}"
      linked_consolidated_description:
        one: "vinculou %{count} de suas postagens"
        other: "vinculou %{count} de suas postagens"
      linked_consolidated: "<span>%{username}</span> %{description}"
      private_message: "<span>%{username}</span> %{description}"
      invited_to_private_message: "<p><span>%{username}</span> %{description}"
      invited_to_topic: "<span>%{username}</span> %{description}"
      invitee_accepted: "<span>%{username}</span> aceitou o seu convite"
      invitee_accepted_your_invitation: "aceitou seu convite"
      moved_post: "<span>%{username}</span> moveu %{description}"
      linked: "<span>%{username}</span> %{description}"
      granted_badge: "Ganhou \"%{description}'"
      topic_reminder: "<span>%{username}</span> %{description}"
      watching_first_post: "<span>Novo tópico</span> %{description}"
      membership_request_accepted: "Associação aceita em '%{group_name}'"
      membership_request_consolidated:
        one: "%{count} solicitação de associação aberta para \"%{group_name}\""
        other: "%{count} pedidos de associação abertas para \"%{group_name}\""
      reaction: "<span>%{username}</span> %{description}"
      reaction_2: "<span>%{username}, %{username2}</span> %{description}"
      votes_released: "%{description} - concluído(a)"
      new_features: "Novos recursos disponíveis!"
      admin_problems: "Nova recomendação no painel de controle do seu site"
      dismiss_confirmation:
        body:
          default:
            one: "Tem certeza? Você tem %{count} notificação importante."
            other: "Tem certeza? Você tem %{count} notificações importantes."
          bookmarks:
            one: "Tem certeza? Você tem %{count} lembrete de favoritos não lido."
            other: "Tem certeza? Você tem %{count} lembretes de favoritos não lidos."
          messages:
            one: "Tem certeza? Você tem %{count} mensagem pessoal não lida."
            other: "Tem certeza? Você tem %{count} mensagens pessoais não lidas."
        dismiss: "Descartar"
        cancel: "Cancelar"
      group_message_summary:
        one: "%{count} mensagem na caixa de entrada de %{group_name}"
        other: "%{count} mensagens na caixa de entrada de %{group_name}"
      popup:
        mentioned: 'Você foi mencionado(a) por %{username} em "%{topic}" - %{site_title}'
        group_mentioned: 'Você foi mencionado(a) por %{username} em "%{topic}" - %{site_title}'
        quoted: 'Você foi citado(a) por %{username} em "%{topic}" - %{site_title}'
        replied: '%{username} respondeu em "%{topic}" - %{site_title}'
        posted: '%{username} postou em "%{topic}" - %{site_title}'
        private_message: '%{username} enviou uma mensagem pessoal em "%{topic}" - %{site_title}'
        linked: '%{username} vinculou sua postagem em "%{topic}" - %{site_title}'
        watching_first_post: '%{username} criou um novo tópico "%{topic}" - %{site_title}'
        watching_category_or_tag: '%{username} postou em "%{topic}" - %{site_title}'
        confirm_title: "Notificações ativadas - %{site_title}"
        confirm_body: "Sucesso! As notificações foram ativadas."
        custom: "Notificação de %{username} em %{site_title}"
      titles:
        mentioned: "mencionado(a)"
        replied: "nova resposta"
        quoted: "citados(as)"
        edited: "editado(a)"
        liked: "nova curtida"
        private_message: "nova mensagem pessoal"
        invited_to_private_message: "convidado(a) para mensagem pessoal"
        invitee_accepted: "convite aceito"
        posted: "nova postagem"
        watching_category_or_tag: "nova postagem"
        moved_post: "postagem movida"
        linked: "vinculado(a)"
        bookmark_reminder: "lembrete de favorito"
        bookmark_reminder_with_name: "lembrete de favorito - %{name}"
        granted_badge: "emblema concedido"
        invited_to_topic: "convidado(a) para o tópico"
        group_mentioned: "grupo mencionado"
        group_message_summary: "novas mensagens de grupo"
        watching_first_post: "novo tópico"
        topic_reminder: "lembrete de tópico"
        liked_consolidated: "novas curtidas"
        linked_consolidated: "novos links"
        post_approved: "postagem aprovada"
        membership_request_consolidated: "novos pedidos de associação"
        reaction: "nova reação"
        votes_released: "Voto emitido"
        new_features: "Novos recursos do Discourse foram lançados!"
        admin_problems: "nova recomendação no painel de controle do seu site"
    upload_selector:
      change: "Mudança"
      delete: "Excluir"
      uploading: "Enviando"
      processing: "Processando o upload"
      select_file: "Clique para carregar ou arrastar e soltar o arquivo"
      default_image_alt_text: imagem
    search:
      sort_by: "Ordenar por"
      relevance: "Relevância"
      latest_post: "Última postagem"
      latest_topic: "Último tópico"
      last_read: "Última leitura"
      most_viewed: "Mais visto(a)"
      most_liked: "Mais curtido(a)"
      select_all: "Selecionar tudo"
      clear_all: "Limpar tudo"
      too_short: "Seu termo de pesquisa é muito curto."
      open_advanced: "Abrir pesquisa avançada"
      clear_search: "Limpar pesquisa"
      sort_or_bulk_actions: "Classifique ou selecione em massa os resultados"
      result_count:
        one: "<span>%{count} resultado para</span><span class='term'>%{term}</span>"
        other: "<span>%{count}%{plus} resultados para</span><span class='term'>%{term}</span>"
      title: "Pesquisar"
      full_page_title: "Pesquisar"
      results: "resultados"
      no_results: "Nenhum resultado encontrado."
      no_more_results: "Nenhum outro resultado encontrado."
      post_format: "#%{post_number} de %{username}"
      results_page: "Pesquisar resultados para \"%{term}\""
      more_results: "Existem mais resultados. Restrinja os seus critérios de pesquisa."
      cant_find: "Não consegue encontrar o que está procurando?"
      start_new_topic: "Que tal começar um novo tópico?"
      or_search_google: "Ou tente pesquisar com o Google:"
      search_google: "Tente pesquisar com o Google:"
      search_google_button: "Google"
      search_button: "Pesquisar"
      search_term_label: "insira a palavra-chave de pesquisa"
      categories: "Categorias"
      tags: "Etiquetas"
      in: "em"
      in_this_topic: "neste tópico"
      in_this_topic_tooltip: "mudar para pesquisa de todos os tópicos"
      in_messages: "nas mensagens"
      in_messages_tooltip: "mudar para pesquisa de tópicos regulares"
      in_topics_posts: "em todos os tópicos e postagens"
      enter_hint: "ou pressione Enter"
      mobile_enter_hint: "ou toque em Pesquisar"
      in_posts_by: "em postagens por %{username}"
      recent: "Pesquisas recentes"
      clear_recent: "Remover pesquisas recentes"
      experience:
        search_field: "Campo de pesquisa no cabeçalho do site"
        search_icon: "Ícone de pesquisa próximo ao avatar do perfil"
      type:
        default: "Tópicos/postagens"
        users: "Usuários(as)"
        categories: "Categorias"
        categories_and_tags: "Categorias/etiquetas"
      context:
        user: "Pesquisar postagens de @%{username}"
        category: "Pesquisar a categoria #%{category}"
        tag: "Pesquisar a etiqueta #%{tag}"
        topic: "Pesquisar este tópico"
        private_messages: "Pesquisar mensagens"
      tips:
        category_tag: "filtros por categoria ou etiqueta"
        author: "filtros por autor(a) de postagem"
        in: "filtros por metadados (por exemplo: in:title, in:personal, in:pinned)"
        status: "filtros por status de tópico"
        full_search: "inicia pesquisa de pa'gina inteira"
        full_search_key: "%{modifier} + Enter"
        me: "mostrar apenas suas publicações"
      advanced:
        title: Filtros avançados
        posted_by:
          label: Postado por
          aria_label: Filtro por autor(a) de postagem
        in_category:
          label: Categorizado
        in_group:
          label: Em grupo
        with_badge:
          label: Com emblema
        with_tags:
          label: Com etiqueta
          aria_label: Filtro usando etiquetas
        filters:
          label: Retornar somente tópicos/postagens…
          title: Correspondência somente no título
          likes: Curti
          posted: Postei em
          created: Criei
          watching: Estou acompanhando
          tracking: Estou monitorando
          private: Nas minhas mensagens
          bookmarks: Marquei como favorito
          first: são exatamente a primeira postagem
          pinned: estão fixados
          seen: Li
          unseen: Não li
          wiki: são wiki
          images: incluir imagens
          all_tags: Todas as etiquetas acima
        statuses:
          label: Em que os tópicos
          open: estão abertos
          closed: estão fechados
          public: são públicos
          archived: estão arquivados
          noreplies: não têm respostas
          single_user: contêm um único usuário
        post:
          count:
            label: Postagens
          min:
            placeholder: mínimo
            aria_label: filtrar por número mínimo de postagens
          max:
            placeholder: máximo
            aria_label: filtrar por número máximo de postagens
          time:
            label: Postado
            aria_label: Filtrar por data de postagem
            before: antes
            after: depois
        views:
          label: Visualizações
        min_views:
          placeholder: mínimo
          aria_label: filtrar por visualizações mínimas
        max_views:
          placeholder: máximo
          aria_label: filtrar por visualizações máximas
        additional_options:
          label: "Filtrar por contagem de postagens e visualizações de tópico"
    hamburger_menu: "Menu de navegação"
    new_item: "novo"
    go_back: "voltar"
    not_logged_in_user: "página do(a) usuário(a) com resumo de atividades e preferências atuais"
    current_user: "ir para a sua página do(a) usuário(a)"
    view_all: "exibir tudo %{tab}"
    user_menu:
      generic_no_items: "Não há itens nesta lista."
      sr_menu_tabs: "Abas do menu de usuário"
      view_all_notifications: "ver todas as notificações"
      view_all_bookmarks: "ver todos os favoritos"
      view_all_messages: "ver todas as mensagens pessoais"
      tabs:
        all_notifications: "Todas as notificações"
        replies: "Respostas"
        replies_with_unread:
          one: "Respostas - %{count} resposta não lida"
          other: "Respostas - %{count} respostas não lidas"
        mentions: "Menções"
        mentions_with_unread:
          one: "Menções - %{count} menção não lida"
          other: "Menções - %{count} menções não lidas"
        likes: "Curtidas"
        likes_with_unread:
          one: "Curtidas - %{count} curtida não lida"
          other: "Curtidas - %{count} curtidas não lidas"
        watching: "Tópicos acompanhados"
        watching_with_unread:
          one: "Tópicos acompanhados - %{count} tópico acompanhado não lido"
          other: "Tópicos acompanhados - %{count} tópicos assistidos não lidos"
        messages: "Mensagens pessoais"
        messages_with_unread:
          one: "Mensagens pessoais - %{count} mensagem não lida"
          other: "Mensagens pessoais - %{count} mensagens não lidas"
        bookmarks: "Favoritos"
        bookmarks_with_unread:
          one: "Marcadores - %{count} marcador não lido"
          other: "Marcadores - %{count} marcadores não lidos"
        review_queue: "Fila de revisão"
        review_queue_with_unread:
          one: "Fila de revisão - %{count} item precisa de revisão"
          other: "Fila de revisão - %{count} itens precisam de revisão"
        other_notifications: "Outras notificações"
        other_notifications_with_unread:
          one: "Outras notificações - %{count} notificação não lida"
          other: "Outras notificações - %{count} notificações não lidas"
        profile: "Perfil"
      reviewable:
        view_all: "ver todos os itens de revisão"
        queue: "Fila"
        deleted_user: "(usuário excluído)"
        deleted_post: "(postagem excluída)"
        post_number_with_topic_title: "postagem #%{post_number} - %{title}"
        new_post_in_topic: "nova postagem em %{title}"
        user_requires_approval: "%{username} requer aprovação"
        default_item: "item revisável #%{reviewable_id}"
    topics:
      new_messages_marker: "último acesso"
      bulk:
        confirm: "Confirmar"
        select_all: "Selecionar tudo"
        clear_all: "Limpar tudo"
        unlist_topics: "Remover tópicos da lista"
        relist_topics: "Reinserir tópicos na lista"
        reset_bump_dates: "Redefinir datas de promoção"
        defer: "Marcar não lido"
        delete: "Excluir tópicos"
        dismiss: "Descartar"
        dismiss_read: "Descartar todos os não lidos"
        dismiss_read_with_selected:
          one: "Descartar %{count} não lida"
          other: "Descartar %{count} não lidos(as)"
        dismiss_button: "Descartar..."
        dismiss_button_with_selected:
          one: "Descartar (%{count})…"
          other: "Descartar (%{count})…"
        dismiss_tooltip: "Descartar apenas postagens novas ou parar de monitorar tópicos"
        also_dismiss_topics: "Parar de monitorar estes tópicos para que eles deixem de aparecer como não lidos para mim"
        dismiss_new: "Descartar novos"
        dismiss_new_modal:
          title: "Descartar novos"
          topics: "Descartar novos tópicos"
          posts: "Descartar novas respostas"
          topics_with_count:
            one: "Descartar %{count} tópico novo"
            other: "Descartar %{count} novos tópicos"
          replies_with_count:
            one: "Descartar %{count} resposta nova"
            other: "Descartar %{count} respostas novas"
          replies: "Descartar novas respostas"
          untrack: "Parar de seguir esses tópicos para que parem de aparecer em minha nova lista"
        dismiss_new_with_selected:
          one: "Descartar novo(a) (%{count})"
          other: "Descartar novos(as) (%{count})"
        toggle: "alternar seleção de tópicos em massa"
        actions: "Ações em massa"
        change_category: "Definir categoria…"
        close_topics: "Fechar tópicos"
        archive_topics: "Arquivar tópicos"
        move_messages_to_inbox: "Mover para caixa de entrada"
        archive_messages: "Mover para o arquivo"
        notification_level: "Notificações…"
        change_notification_level: "Alterar nível de notificação"
        choose_new_category: "Escolha a nova categoria para os tópicos:"
        selected:
          one: "Você selecionou <b>%{count}</b> tópico."
          other: "Você selecionou <b>%{count}</b> tópicos."
        selected_sole_category:
          one: "Você selecionou <b>%{count}</b> tópico da categoria:"
          other: "Você selecionou <b>%{count}</b> tópicos da categoria:"
        selected_count:
          one: "Selecionou %{count}"
          other: "Selecionou %{count}"
        change_tags: "Substituir etiquetas"
        append_tags: "Adicionar etiquetas"
        choose_new_tags: "Escolha novas etiquetas para estes tópicos:"
        choose_append_tags: "Escolha novas etiquetas para adicionar a estes tópicos:"
        changed_tags: "As etiquetas destes tópicos foram alteradas."
        remove_tags: "Remover todas as etiquetas"
        confirm_remove_tags:
          one: "Todas as etiquetas serão removidas deste tópico. Deseja prosseguir?"
          other: "Todas as etiquetas serão removidas de <b>%{count}</b> tópicos. Deseja prosseguir?"
        progress:
          one: "Progresso: <strong>%{count}</strong> tópico"
          other: "Progresso: <strong>%{count}</strong> tópicos"
        silent: "Realize esta ação silenciosamente."
        performing: "Realizando operações em massa, aguarde…"
        completed: "Operações em massa concluídas!"
      none:
        unread: "Você não tem tópicos não lidos."
        unseen: "Você não tem tópicos não vistos."
        new: "Você não tem novos tópicos."
        read: "Você ainda não leu nenhum tópico."
        posted: "Você ainda não postou em nenhum tópico."
        latest: "Não tem mais novidades!"
        bookmarks: "Você ainda não tem nenhum tópico favorito."
        category: "Não há tópicos na categoria %{category}."
        top: "Não há melhores tópicos."
        hot: "Não há tópicos principais."
        filter: "Não existem tópicos."
        education:
          topic_tracking_preferences: 'Você pode visualizar e alterar suas novas configurações de rastreamento de tópicos em <a href="%{basePath}/my/preferences/tracking">suas preferências</a>.'
          unread: "Nada ficou sem ser lido... impressionante!"
          new_new: "Nada de novo no momento... volte em breve!"
          new: "Nada de novo no momento... volte em breve!"
      bottom:
        latest: "Não há mais últimos tópicos."
        posted: "Não há mais tópicos postados."
        read: "Não há mais tópicos lidos."
        new: "Não há mais tópicos novos."
        unread: "Não há mais tópicos não lidos."
        unseen: "Não há mais tópicos não vistos."
        category: "Não há mais tópicos na categoria %{category}."
        tag: "Não há mais tópicos na categoria %{tag}."
        top: "Não há mais melhores tópicos."
        hot: "Não há mais tópicos principais."
        bookmarks: "Não há mais tópicos favoritos."
        filter: "Não existem mais tópicos."
    topic_bulk_actions:
      dismiss:
        name: "Descartar"
      close_topics:
        name: "Fechar"
        note: "Observação"
        optional: (opcional)
      archive_topics:
        name: "Arquivo"
      archive_messages:
        name: "Mover para o arquivo"
      move_messages_to_inbox:
        name: "Mover para caixa de entrada"
      unlist_topics:
        name: "Remover da lista"
      relist_topics:
        name: "Listar novamente"
      remove_tags:
        name: "Remover tags"
      append_tags:
        name: "Adicionar etiquetas"
      replace_tags:
        name: "Substituir etiquetas"
      delete_topics:
        name: "Excluir"
      update_category:
        name: "Atualizar Categoria"
        description: "Escolha a nova categoria para os tópicos selecionados"
      reset_bump_dates:
        name: "Redefinir datas de promoção"
        description: "Redefinir data de promoção do tópico para a data de criação da postagem mais recente, o que afeta a ordem da lista de tópicos"
      defer:
        name: "Marcar não lido"
        description: "Marcar tópicos como não lidos"
      update_notifications:
        name: "Atualizar notificações"
        description: "Alterar nível de notificação para Acompanhando, Monitorando, Normal, Silenciado"
    topic:
      filter_to:
        one: "%{count} postagem no tópico"
        other: "%{count} postagens no tópico"
      create: "Novo tópico"
      create_disabled_category: "Você não possui permissão para criar tópicos nesta categoria"
      create_disabled_tag: "Você não tem permissão para criar tópicos com esta etiqueta"
      create_long: "Criar um novo tópico"
      open_draft: "Abrir rascunho"
      private_message: "Iniciar uma mensagem"
      archive_message:
        help: "Mover mensagem para o seu arquivo"
        title: "Arquivar"
      move_to_inbox:
        title: "Mover para caixa de entrada"
        help: "Mover mensagem de volta para caixa de entrada"
      defer:
        help: "Marcar tópico como não lidos"
        title: "Marcar não lido"
      list: "Tópicos"
      new: "novo tópico"
      unread: "não lido"
      new_topics:
        one: "%{count} tópico novo"
        other: "%{count} tópicos novos"
      unread_topics:
        one: "%{count} tópico não lido"
        other: "%{count} tópicos não lidos"
      title: "Tópico"
      invalid_access:
        title: "Tópico é privado"
        description: "Desculpe, você não tem acesso a esse tópico!"
        login_required: "Você precisa entrar para ver esse tópico."
      server_error:
        title: "Falha ao carregar tópico"
        description: "Desculpe, não foi possível este tópico, possivelmente devido a um problema na conexão. Tente novamente. Se o problema persistir, entre em contato conosco."
      not_found:
        title: "Tópico não encontrado"
        description: "Desculpe, não foi possível encontrar esse tópico. Talvez tenha sido removido pela moderação."
      unread_posts:
        one: "você tem %{count} postagem não lida neste tópico"
        other: "você tem %{count} postagens não lidas neste tópico"
      likes:
        one: "há %{count} curtida neste tópico"
        other: "há %{count} curtidas neste tópico"
      back_to_list: "Voltar para a lista de tópicos"
      options: "Opções de tópico"
      show_links: "exibir links neste tópico"
      collapse_details: "recolher detalhes do tópico"
      expand_details: "expandir detalhes do tópico"
      read_more_in_category: "Quer ler mais? Navegue por outros tópicos em %{categoryLink} ou <a href='%{latestLink}'>veja os tópicos mais recentes</a>."
      read_more: "Quer ler mais? <a href='%{categoryLink}'>Navegue por todas as categorias</a> ou <a href='%{latestLink}'>veja os tópicos mais recentes</a>."
      unread_indicator: "Nenhum membro leu a última postagem deste tópico ainda."
      participant_groups: "Grupos de participantes"
      read_more_MF: |
        { HAS_UNREAD_AND_NEW, select,
          true {
            { UNREAD, plural,
                 =0 {}
                one {Há <a href="{basePath}/unread"># tópico não lido</a>}
              other {Há <a href="{basePath}/unread"># tópicos não lidos</a>}
            }
            { NEW, plural,
                 =0 {}
                one { e <a href="{basePath}/new"># novo</a> tópico restante,}
              other { e <a href="{basePath}/new"># novos</a> tópicos restantes,}
            }
          }
          false {
            { UNREAD, plural,
                 =0 {}
                one {Resta <a href="{basePath}/unread"># tópico não lido</a>,}
              other {Restam <a href="{basePath}/unread"># tópicos não lidos</a>,}
            }
            { NEW, plural,
                 =0 {}
                one {Resta <a href="{basePath}/new"># novo</a> tópico,}
              other {Restam <a href="{basePath}/new"># novos</a> tópicos,}
            }
          }
          other {}
        }
        { HAS_CATEGORY, select,
          true { ou navegue por outros tópicos em {categoryLink}}
          false { ou <a href="{basePath}/latest">veja os tópicos mais recentes</a>}
          other {}
        }
      reply_count_link:
        one: "%{count} responder, pular para a primeira postagem"
        other: "%{count} respostas, pular para a primeira postagem"
      created_at: "Criação: %{date}"
      bumped_at: "Mais recentes: %{date}"
      browse_all_categories_latest: "<a href='%{basePath}/categories'>Navegue por todas as categorias</a> ou <a href='%{basePath}/latest'>veja os tópicos mais recentes</a>."
      browse_all_categories_latest_or_top: "<a href='%{basePath}/categories'>Navegue por todas as categorias</a>, <a href='%{basePath}/latest'>veja os tópicos mais recentes</a> ou veja os principais:"
      browse_all_tags_or_latest: "<a href='%{basePath}/tags'>Navegue por todas as etiquetas</a> ou <a href='%{basePath}/latest'>visualize os tópicos mais recentes</a>."
      browse_latest_topics: "Navegue pelos tópicos mais recentes"
      suggest_create_topic: Tudo pronto para <a href>começar uma nova conversa?</a>
      jump_reply: "Ir para o local da postagem original"
      jump_reply_aria: "Ir para a postagem de @%{username} em sua localização original"
      jump_reply_button: "Ir para postagem"
      deleted: "Este tópico foi excluído"
      slow_mode_update:
        title: "Modo lento"
        select: "Os(as) usuários(as) podem postar neste tópico apenas a cada:"
        description: "Para promover um diálogo saudável em discussões dinâmicas e acirradas, os(as) usuários(as) devem aguardar antes de postar neste tópico outra vez."
        enable: "Ativar"
        update: "Atualizar"
        enabled_until: "Ativado(a) até:"
        remove: "Desativar"
        hours: "Horas:"
        minutes: "Minutos:"
        seconds: "Segundos:"
        durations:
          10_minutes: "10 minutos"
          15_minutes: "15 minutos"
          30_minutes: "30 minutos"
          45_minutes: "45 minutos"
          1_hour: "1 hora"
          2_hours: "2 horas"
          4_hours: "4 horas"
          8_hours: "8 horas"
          12_hours: "12 horas"
          24_hours: "24 horas"
          custom: "Duração personalizada"
      slow_mode_notice:
        duration: "Aguarde %{duration} entre as postagens neste tópico"
      topic_status_update:
        title: "Timer de tópico"
        save: "Definir timer"
        num_of_hours: "Quantidade de horas:"
        num_of_days: "Quantidade de dias:"
        remove: "Remover timer"
        publish_to: "Publicar em:"
        when: "Quando:"
        time_frame_required: "Selecione um intervalo de tempo"
        min_duration: "A duração deve ser maior do que 0"
        max_duration: "A duração deve ser menor do que 20 anos"
        duration: "Duração"
      publish_to_category:
        title: "Agendar postagem"
      temp_open:
        title: "Abrir temporariamente"
      auto_reopen:
        title: "Abrir tópico automaticamente"
      temp_close:
        title: "Fechar temporariamente"
      auto_close:
        title: "Fechar tópico automaticamente"
        label: "Fechar tópico automaticamente após:"
        error: "Digite um valor válido."
        based_on_last_post: "Não fechaeaté que a última postagem do tópico tenha pelo menos esta duração."
      auto_close_after_last_post:
        title: "Fechar tópico automaticamente após a última postagem"
      auto_delete:
        title: "Excluir tópico automaticamente"
      auto_bump:
        title: "Promover tópico automaticamente"
      reminder:
        title: "Lembrar"
      auto_delete_replies:
        title: "Excluir respostas automaticamente"
      status_update_notice:
        auto_open: "Este tópico abrirá automaticamente em %{timeLeft}."
        auto_close: "Este tópico fechará automaticamente em %{timeLeft}."
        auto_publish_to_category: "Este tópico será publicado em <a href=%{categoryUrl}>#%{categoryName}</a> %{timeLeft}."
        auto_close_after_last_post: "Este tópico fechará %{duration} após a última resposta."
        auto_delete: "Este tópico será automaticamente excluído em %{timeLeft}."
        auto_bump: "Este tópico será automaticamente promovido em %{timeLeft}."
        auto_reminder: "Você será lembrado sobre este tópico em %{timeLeft}."
        auto_delete_replies: "As respostas deste tópico são excluídas automaticamente após %{duration}."
      auto_close_title: "Configurações de fechamento automático"
      auto_close_immediate:
        one: "A última postagem no tópico foi feita há %{count} hora, portanto o tópico será fechado imediatamente."
        other: "A última postagem no tópico já foi feita há %{count} horas, portanto o tópico será fechado imediatamente."
      auto_close_momentarily:
        one: "A última postagem no tópico foi feita há %{count} hora, portanto o tópico será fechado momentaneamente."
        other: "A última postagem no tópico foi feita há %{count} horas, portanto o tópico será fechado momentaneamente."
      timeline:
        back: "Voltar"
        back_description: "Voltar para a sua última postagem não lida"
        replies_short: "%{current}/%{total}"
      progress:
        title: progresso do tópico
        jump_prompt: "pular para…"
        jump_prompt_of:
          one: "de %{count} postagem"
          other: "de %{count} postagens"
        jump_prompt_long: "Pular para…"
        jump_prompt_to_date: "até agora"
        jump_prompt_or: "ou"
      notifications:
        title: altere a frequência de notificações sobre este tópico
        reasons:
          mailing_list_mode: "Você está com o modo lista de endereçamento ativado, por isso receberá por e-mail notificações sobre as respostas."
          "3_10": "Você receberá notificações porque está acompanhando uma etiqueta neste tópico."
          "3_10_stale": "Você receberá notificações porque estava acompanhando uma etiqueta neste tópico."
          "3_6": "Você receberá notificações porque você está acompanhando esta categoria."
          "3_6_stale": "Você receberá notificações porque estava acompanhando esta categoria."
          "3_5": "Você receberá notificações porque começou a acompanhar este tópico automaticamente."
          "3_2": "Você receberá notificações porque está acompanhando este tópico."
          "3_1": "Você receberá notificações porque criou este tópico."
          "3": "Você receberá notificações porque você está acompanhando este tópico."
          "2_8": "Você verá uma contagem de respostas novas porque está monitorando esta categoria."
          "2_8_stale": "Você verá uma contagem de respostas novas porque você estava monitorando esta categoria."
          "2_4": "Você verá uma contagem de respostas novas porque postou uma resposta a este tópico."
          "2_2": "Você verá uma contagem de respostas novas porque está monitorando este tópico."
          "2": 'Você verá uma contagem de respostas novas porque <a href="%{basePath}/u/%{username}/preferences/notifications">leu este tópico</a>.'
          "1_2": "Você será notificado(a) se alguém mencionar seu @nome ou responder às suas mensagens."
          "1": "Você será notificado(a) se alguém mencionar seu @nome ou responder às suas mensagens."
          "0_7": "Você está ignorando todas as notificações nesta categoria."
          "0_2": "Você está ignorando todas as notificações deste tópico."
          "0": "Você está ignorando todas as notificações deste tópico."
        watching_pm:
          title: "Acompanhando"
          description: "Você será notificado(a) sobre cada resposta nova nesta mensagem. Um contador de respostas novas será exibido."
        watching:
          title: "Acompanhando"
          description: "Você será notificado(a) sobre cada resposta nova neste tópico. Um contador de respostas novas será exibido."
        tracking_pm:
          title: "Monitorando"
          description: "Um contador de respostas novas será exibido para esta mensagem. Você será notificado(a) se alguém mencionar seu @nome ou responder às suas mensagens."
        tracking:
          title: "Monitorando"
          description: "Um contador de respostas novas será exibido para este tópico. Você será notificado(a) se alguém mencionar seu @nome ou responder às suas mensagens."
        regular:
          title: "Normal"
          description: "Você será notificado(a) se alguém mencionar seu @nome ou responder às suas mensagens."
        regular_pm:
          title: "Normal"
          description: "Você será notificado(a) se alguém mencionar seu @nome ou responder às suas mensagens."
        muted_pm:
          title: "Silenciado(a)"
          description: "Você nunca receberá nenhuma notificação sobre esta mensagem."
        muted:
          title: "Silenciados(as)"
          description: "Você nunca receberá nenhuma notificação sobre este tópico, e ele não aparecerá nos mais recentes."
      actions:
        title: "Ações"
        recover: "Restaurar tópico"
        delete: "Excluir tópico"
        open: "Abrir tópico"
        close: "Fechar tópico"
        multi_select: "Selecionar postagens..."
        slow_mode: "Ver modo lento…"
        timed_update: "Definir timer do tópico…"
        pin: "Fixar tópico..."
        unpin: "Desafixar tópico..."
        unarchive: "Desarquivar tópico"
        archive: "Arquivar tópico"
        invisible: "Tópico removido da lista"
        visible: "Tópico na lista"
        reset_read: "Redefinir data de leitura"
        make_public: "Tornar tópico público…"
        make_private: "Crie uma mensagem pessoal"
        reset_bump_date: "Redefinir data de promoção"
      feature:
        pin: "Fixar tópico"
        unpin: "Desafixar tópico"
        pin_globally: "Fixar tópico globalmente"
        make_banner: "Criar tópico de banner"
        remove_banner: "Remover tópico de banner"
      reply:
        title: "Responder"
        help: "começar a escrever uma resposta para este tópico"
      share:
        title: "Compartilhar tópico"
        extended_title: "Compartilhar um link"
        help: "compartilhar um link deste tópico"
        instructions: "Compartilhar um link para este tópico:"
        copied: "Link do tópico copiado."
        restricted_groups:
          one: "Visível apenas para membros do grupo: %{groupNames}"
          other: "Visível apenas para membros dos grupos: %{groupNames}"
        invite_users: "Convite"
      print:
        title: "Imprimir"
        help: "Abrir uma versão imprimível deste tópico"
      flag_topic:
        title: "Sinalizar"
        help: "sinalizar este tópico de forma privada para destacá-lo ou enviar mensagem privada a respeito dele"
        success_message: "Você sinalizou com êxito este tópico."
      make_public:
        title: "Converter para o tópico público"
        choose_category: "Escolha uma categoria para o tópico público:"
      feature_topic:
        title: "Destacar este tópico"
        pin: "Fazer que este tópico apareça no topo da categoria %{categoryLink} até"
        unpin: "Remover este tópico do inicio da categoria %{categoryLink}."
        unpin_until: "Remover este tópico do topo da categoria %{categoryLink} ou esperar até <strong>%{until}</strong>."
        pin_note: "Usuários(as) podem desafixar o tópico individualmente para si."
        pin_validation: "Uma data é necessária para fixar este tópico."
        not_pinned: "Não existem tópicos fixados em %{categoryLink}."
        already_pinned:
          one: "Tópicos fixados em %{categoryLink}: <strong class='badge badge-notification unread'>%{count}</strong>"
          other: "Tópicos fixados em %{categoryLink}: <strong class='badge badge-notification unread'>%{count}</strong>"
        pin_globally: "Fazer com que este tópico apareça no topo de todas listas de tópicos até"
        confirm_pin_globally:
          one: "Você já tem %{count} tópico ficado globalmente. Uma grande quantidade de tópicos fixados pode atrapalhar usuários(as) novos(as) e anônimos(as). Tem certeza de que quer fixar outro tópico globalmente?"
          other: "Você já tem %{count} tópicos ficados globalmente. Uma grande quantidade de tópicos fixados pode atrapalhar usuários(as) novos(as) e anônimos(as). Tem certeza de que quer fixar outro tópico globalmente?"
        unpin_globally: "Remover este tópico do inicio de todas as listas de tópicos."
        unpin_globally_until: "Remover este tópico do topo de todas listagens de tópicos ou esperar até <strong>%{until}</strong>."
        global_pin_note: "Usuários(as) podem desafixar o tópico individualmente para si."
        not_pinned_globally: "Não existem tópicos fixados globalmente."
        already_pinned_globally:
          one: "Tópicos atuais fixados globalmente: <strong class='badge badge-notification unread'>%{count}</strong>."
          other: "Tópicos atuais fixados globalmente: <strong class='badge badge-notification unread'>%{count}</strong>"
        make_banner: "Tornar este tópico um banner que é exibido no inicio de todas as páginas."
        remove_banner: "Remover o banner que é exibido no topo de todas as páginas."
        banner_note: "Usuários(as) podem descartar o banner ao fechar. Apenas um tópico pode ser colocado como banner em um momento."
        no_banner_exists: "Não existe tópico de banner."
        banner_exists: "<strong class='badge badge-notification unread'>Existe</strong> um tópico de banner."
      inviting: "Convidando…"
      automatically_add_to_groups: "Este convite também inclui acesso a estes grupos:"
      invite_private:
        title: "Convidar para conversa privada"
        email_or_username: "E-mail ou nome do(a) usuário(a) do(a) convidado(a)"
        email_or_username_placeholder: "e-mail ou nome do(a) usuário(a)"
        action: "Convite"
        success: "Convidamos esse usuário(a) para participar desta mensagem privada."
        success_group: "Convidamos esse grupo para participar desta mensagem."
        error: "Desculpe, houve um erro ao convidar este(a) usuário(a)."
        not_allowed: "Desculpe, não é possível convidar este(a) usuário(a)."
        group_name: "nome do grupo"
      controls: "Controles do tópico"
      invite_reply:
        title: "Convite"
        username_placeholder: "nome do(a) usuário(a)"
        action: "Enviar convite"
        help: "Convidar outras pessoas para este tópico por e-mail ou notificação"
        to_forum: "Enviaremos um e-mail breve que permite que seu(sua) amigo(a) ingresse imediatamente ao clicar no link."
        discourse_connect_enabled: "Digite o nome do(a) usuário(a) da pessoa que você gostaria de convidar para este tópico."
        to_topic_blank: "Digite o nome do(a) usuário(a) ou endereço de e-mail da pessoa que você gostaria de convidar para este tópico."
        to_topic_email: "Você digitou um endereço de e-mail. Enviaremos por e-mail um convite que permite que seu(sua) amigo(a) responda imediatamente a este tópico."
        to_topic_username: "Você digitou um nome do(a) usuário(a). Enviaremos uma notificação com um link convidando para este tópico."
        to_username: "Você digitou o nome do(a) usuário(a) da pessoa que gostaria de convidar. Enviaremos uma notificação com um link convidando para este tópico."
        email_placeholder: "nome@exemplo.com"
        success_email: "Enviamos por e-mail um convite para <b>%{invitee}</b>. Você será notificado(a) quando o convite for resgatado. Verifique a aba de convites na sua página de usuário(a) para monitorar seus convites."
        success_username: "Convidamos o(a) usuário(a) para participar neste tópico."
        error: "Desculpe, não foi possível convidar essa pessoa. Talvez já tenha sido convidada. (os convites são limitados)"
        success_existing_email: "Já existe um(a) usuário(a) com o e-mail <b>%{emailOrUsername}</b>. Convidamos esse(a) usuário(a) para participar deste tópico."
      login_reply: "Entrar para responder"
      filters:
        n_posts:
          one: "%{count} postagem"
          other: "%{count} postagens"
        cancel: "Remover filtro"
      move_to:
        title: "Mover para"
        action: "mover para"
        error: "Ocorreu um erro ao mover postagens."
      split_topic:
        title: "Mover para novo tópico"
        action: "mover para novo tópico"
        topic_name: "Título do novo tópico"
        radio_label: "Novo tópico"
        error: "Houve um erro ao mover postagens para o novo tópico."
        instructions:
          one: "Você está prestes a criar um novo tópico e preenchê-lo com a postagem selecionada."
          other: "Você está prestes a criar um novo tópico e preenchê-lo com as <b>%{count}</b> postagens selecionadas."
      merge_topic:
        title: "Mover para tópico existente"
        action: "mover para tópico existente"
        error: "Ocorreu um erro ao mover as postagens para esse tópico."
        radio_label: "Tópico existente"
        instructions:
          one: "Selecione o tópico para o qual você gostaria de mover esta postagem."
          other: "Selecione o tópico para o qual você gostaria de mover estas <b>%{count}</b> postagens."
        chronological_order: "preservar a ordem cronológica após a mesclagem"
      move_to_new_message:
        title: "Mover para nova mensagem"
        action: "mover para nova mensagem"
        message_title: "Título da nova mensagem"
        radio_label: "Nova mensagem"
        participants: "Participantes"
        instructions:
          one: "Você está prestes a criar uma nova mensagem e preenchê-la com a postagem selecionada."
          other: "Você está prestes a criar uma nova mensagem e preenchê-la com as <b>%{count}</b> postagens selecionadas."
      move_to_existing_message:
        title: "Mover para mensagem existente"
        action: "mover para mensagem existente"
        radio_label: "Mensagem existente"
        participants: "Participantes"
        instructions:
          one: "Escolha a mensagem para a qual você gostaria de mover a postagem."
          other: "Escolha a mensagem para a qual você gostaria de mover as <b>%{count}</b> postagens."
      merge_posts:
        title: "Mesclar as postagens selecionadas"
        action: "mesclar as postagens selecionadas"
        error: "Houve um erro ao mesclar as postagens selecionadas."
      publish_page:
        title: "Postagem de páginas"
        publish: "Publicar"
        description: "Quando um tópico for publicado como uma página, sua URL pode ser compartilhada e será exibida com um estilo personalizado."
        slug: "Slug"
        public: "Público(a)"
        public_description: "As pessoas podem visualizar a página se o tópico associado for privado."
        publish_url: "Sua página foi publicada em:"
        topic_published: "Seu tópico foi publicado em:"
        preview_url: "Sua página será publicada em:"
        invalid_slug: "Desculpe, você não pode publicar esta página."
        unpublish: "Cancelar postagem"
        unpublished: "A publicação da sua página foi cancelada e ela não está mais acessível."
        publishing_settings: "Configurações de publicação"
      change_owner:
        title: "Trocar autor(a)"
        action: "trocar propriedade"
        error: "Houve um erro ao alterar o(a) autor(a) destas publicações."
        placeholder: "nome do(a) usuário(a) do(a) novo(a) proprietário(a)"
        instructions:
          one: "Escolha um(a) novo(a) proprietário(a) para a postagem de <b>@%{old_user}</b>"
          other: "Escolha um(a) novo(a) proprietário(a) para as %{count} postagens de <b>@%{old_user}</b>"
        instructions_without_old_user:
          one: "Escolha um(a) novo(a) proprietário(a) para a postagem"
          other: "Escolha um(a) novo(a) proprietário(a) para as %{count} postagens"
      change_timestamp:
        title: "Alterar carimbo de data/hora…"
        action: "alterar carimbo de data/hora"
        invalid_timestamp: "O carimbo de data/hora não pode ser posterior ao atual."
        error: "Ocorreu um erro ao alterar o carimbo de data/hora do tópico."
        instructions: "Selecione um novo carimbo de data/hora para o tópico. As publicações do tópico serão atualizadas para terem a mesma diferença de tempo."
      multi_select:
        select: "selecionar"
        selected: "(%{count}) selecionados(as)"
        select_post:
          label: "selecionar"
          title: "Adicionar postagem à seleção"
        selected_post:
          label: "selecionado(a)"
          title: "Clique para remover a postagem da seleção"
        select_replies:
          label: "selecionar +respostas"
          title: "Adicionar postagem e todas as suas respostas à seleção"
        select_below:
          label: "selecionar +abaixo"
          title: "Adicionar a postagem e todo o conteúdo abaixo à seleção"
        delete: Excluir selecionados(as)
        cancel: cancelar seleção
        select_all: selecionar tudo
        deselect_all: cancelar todas as seleções
        description:
          one: <b>%{count}</b> resposta selecionada.
          other: "<b>%{count}</b> respostas selecionadas."
      deleted_by_author_simple: "(tópico excluído pelo(a) autor(a))"
    post_list:
      title: "Últimas postagens"
      empty: "Não há postagens"
      aria_post_number: "%{title} - postagem #%{postNumber}"
    post:
      confirm_delete: "Tem certeza de que deseja excluir esta postagem?"
      quote_reply: "Citação"
      quote_reply_shortcut: "Citar (ou apertar e)"
      quote_edit: "Editar"
      quote_edit_shortcut: "Editar (ou apertar e)"
      quote_copy: "Copiar citação"
      quote_copied_to_clibboard: "Citação copiada para área de transferência"
      quote_share: "Compartilhar"
      edit_reason: "Motivo:"
      post_number: "postagem %{number}"
      ignored: "Conteúdo ignorado"
      wiki_last_edited_on: "última edição do wiki em %{dateTime}"
      last_edited_on: "última edição da postagem em %{dateTime}"
      edit_history: "histórico de edição da postagem"
      reply_as_new_topic: "Responder como um tópico vinculado"
      reply_as_new_private_message: "Responder como nova mensagem aos mesmos destinatários"
      continue_discussion: "Continuando a discussão de %{postLink}:"
      follow_quote: "ir para a resposta citada"
      show_full: "Exibir postagem completa"
      show_hidden: "Ver o conteúdo ignorado."
      deleted_by_author_simple: "(postagem excluída pelo(a) autor(a))"
      collapse: "recolher"
      load_more_replies: "carregar mais respostas"
      sr_collapse_replies: "Recolher respostas incorporadas"
      sr_load_more_replies: "Carregar mais respostas incorporadas"
      sr_date: "Data da postagem"
      sr_expand_replies:
        one: "Esta publicação tem %{count} resposta"
        other: "Esta postagem tem %{count} respostas"
      expand_collapse: "expandir/recolher"
      sr_below_embedded_posts_description: "poste #%{post_number} respostas"
      sr_embedded_reply_description: "resposta por @%{username} à postagem #%{post_number}"
      locked: "um membro da equipe bloqueou esta publicação para edição"
      gap:
        one: "ver %{count} resposta oculta"
        other: "ver %{count} respostas ocultas"
      sr_reply_to: "Resposta à postagem %{post_number} por %{username}"
      link_clicked:
        one: "clicou no link %{count} vez"
        other: "clicou no link %{count} vezes"
      notice:
        new_user: "Esta é a primeira vez que %{user} postou. Vamos lhe dar boas-vindas à nossa comunidade!"
        returning_user: "Faz tempo que não vemos %{user}. Sua última postagem foi em %{time}."
        custom_created_by: "(adicionado(a) por %{userLinkHTML})"
      unread: "A postagem não foi lida"
      has_replies:
        one: "%{count} resposta"
        other: "%{count} respostas"
      has_replies_count: "%{count}"
      unknown_user: "(usuário desconhecido/excluído)"
      has_likes_title:
        one: "%{count} pessoa curtiu esta postagem"
        other: "%{count} pessoas curtiram esta postagem"
      has_likes_title_only_you: "você curtiu esta postagem"
      has_likes_title_you:
        one: "você e mais %{count} pessoa curtiram esta postagem"
        other: "você e mais %{count} outras pessoas curtiram esta postagem"
      sr_post_like_count_button:
        one: "%{count} pessoa curtiu esta postagem."
        other: "%{count} pessoas curtiram esta postagem."
      sr_post_read_count_button:
        one: "%{count} pessoa leu esta postagem."
        other: "%{count} pessoas leram esta publicação."
      filtered_replies_hint:
        one: "Exibir esta postagem e a resposta"
        other: "Exibir esta postagem e as %{count} respostas"
      filtered_replies_viewing:
        one: "Exibindo %{count} resposta a"
        other: "Exibindo %{count} respostas a"
      in_reply_to: "Carregar postagem pai"
      view_all_posts: "visualizar todas as postagens"
      badge_granted_tooltip: "%{username} recebeu o emblema '%{badge_name} para esta postagem!"
      localizations:
        table:
          locale: "Local"
          actions: "Ações"
          edit: "Editar"
          delete: "Excluir"
        add: "Adicionar nova tradução"
        view:
          one: "Exibir %{count} local traduzido"
          other: "Exibir %{count} locais traduzidos"
        modal:
          title: "Traduções para postagem"
          confirm_delete: "Tem certeza de que deseja excluir as traduções para '%{languageCode}'?"
        success: "As traduções foram atualizadas com sucesso"
        post_language_selector:
          none: "Nenhum"
        edit_warning:
          message: "Esta é uma postagem traduzida.<br><br> Você quer editar a postagem original em %{language} ou editar essa tradução específica?"
          action_original: "Editar a postagem original"
          action_translation: "Editar esta tradução"
      errors:
        create: "Desculpe, houve um erro ao criar sua postagem. Tente outra vez."
        edit: "Desculpe, houve um erro ao editar sua postagem. Tente outra vez."
        upload: "Desculpe, houve um erro ao enviar %{file_name}. Tente novamente."
        backup_too_large: "Desculpe, o arquivo de backup é grande demais."
        file_too_large: "Desculpe, este arquivo é muito grande (o tamanho máximo é de %{max_size_kb} KB). Que tal enviar o arquivo grande para um serviço de nuvem e compartilhar o link?"
        file_size_zero: "Desculpe, parece que algo deu errado, o arquivo que você está tentando enviar tem 0 bytes. Tente novamente."
        file_too_large_humanized: "Desculpe, este arquivo é muito grande (o tamanho máximo é de %{max_size}). Que tal enviar o arquivo grande para um serviço de nuvem e compartilhar o link?"
        too_many_uploads: "Desculpe, você pode enviar apenas um arquivo por vez."
        too_many_dragged_and_dropped_files:
          one: "Desculpe, é possível carregar apenas %{count} arquivo por vez."
          other: "Desculpe, é possível carregar apenas %{count} arquivos por vez."
        upload_not_authorized: "Desculpe, o arquivo que você está tentando enviar não é permitido (extensões permitidas: %{authorized_extensions})."
        no_uploads_authorized: "Desculpe, nenhum arquivo está autorizado a ser carregado."
        image_upload_not_allowed_for_new_user: "Desculpe, usuários(as) novos(as) não podem enviar imagens."
        attachment_upload_not_allowed_for_new_user: "Desculpe, usuários(as) novos(as) não podem enviar anexos."
        attachment_download_requires_login: "Desculpe, você precisa entrar para baixar arquivos anexos."
      cancel_composer:
        confirm: "O que gostaria de fazer com sua postagem?"
        discard: "Descartar"
        save_draft: "Salvar rascunho para mais tarde"
        keep_editing: "Continuar editando"
      via_email: "postagem recebida via e-mail"
      via_auto_generated_email: "esta mensagem chegou por um e-mail gerado automaticamente"
      whisper: "esta mensagem é um sussuro privado para a moderação"
      whisper_groups: "esta postagem é um sussurro privado visível apenas para %{groupNames}"
      wiki:
        about: "esta postagem é uma wiki"
      few_likes_left: "Obrigado por compartilhar o amor! Restam apenas algumas curtidas sobrando para você usar hoje."
      controls:
        reply: "começar a escrever uma resposta para esta postagem"
        like_action: "Curtir"
        like: "curtir esta postagem"
        has_liked: "você curtiu esta postagem"
        read_indicator: "membros que leram esta postagem"
        undo_like_action: "Desfazer curtida"
        undo_like: "desfazer curtida"
        edit: "editar esta postagem"
        edit_action: "Editar"
        edit_anonymous: "Você precisa estar conectado(a) para editar esta postagem."
        flag_action: "Sinalização"
        flag: "sinalize esta postagem de forma privada para destacá-lo ou enviar mensagem privada a respeito dele"
        anonymous_flag: "envie um e-mail para a equipe sinalizar esta postagem"
        delete_action: "Excluir postagem"
        delete: "excluir esta postagem"
        undelete_action: "Cancelar exclusão da postagem"
        undelete: "recuperar esta postagem"
        share_action: "Compartilhar"
        share: "compartilhar o link desta postagem"
        copy_action: "Copiar link"
        copy_title: "copiar um link desta postagem para a área de transferência"
        link_copied: "Link copiado!"
        more: "Mais"
        delete_replies:
          confirm: "Você também deseja excluir as respostas desta postagem?"
          direct_replies:
            one: "Sim e %{count} resposta direta"
            other: "Sim e %{count} respostas diretas"
          all_replies:
            one: "Sim, e %{count} resposta"
            other: "Sim, e todas as %{count} respostas"
          just_the_post: "Não, apenas esta postagem"
        admin: "ações administrativas da postagem"
        admin_action: "Administração"
        permanently_delete: "Excluir permanentemente"
        permanently_delete_confirmation: "Tem certeza de que deseja excluir permanentemente esta postagem? Não será possível recuperá-la."
        wiki: "Tornar Wiki"
        unwiki: "Remover Wiki"
        convert_to_moderator: "Adicionar cor da equipe"
        revert_to_regular: "Remover cor da equipe"
        rebake: "Reconstruir HTML"
        publish_page: "Publicação de página"
        unhide: "Revelar"
        change_owner: "Trocar propriedade…"
        grant_badge: "Conceder emblema…"
        lock_post: "Bloquear postagem"
        lock_post_description: "impedir que o(a) autor(a) edite esta postagem"
        unlock_post: "Desbloquear postagem"
        unlock_post_description: "permitir que o(a) autor(a) edite esta postagem"
        delete_topic_disallowed_modal: "Você não tem permissão para apagar este tópico. Se realmente quiser que seja excluído, envie um sinalizador para alertar a moderação, além dos argumentos."
        delete_topic_disallowed: "você não tem permissão para excluir este tópico"
        delete_topic_confirm_modal:
          one: "Atualmente este tópico tem mais de %{count} visualização e pode ser um destino de busca muito acessado. Tem certeza de que deseja excluir todo o tópico em vez de editar para melhorá-lo?"
          other: "Atualmente este tópico tem mais de %{count} visualizações e pode ser um destino de busca muito acessado. Tem certeza de que deseja excluir todo o tópico em vez de editar para melhorá-lo?"
        delete_topic_confirm_modal_yes: "Sim, excluir este tópico"
        delete_topic_confirm_modal_no: "Não, manter este tópico"
        delete_topic_error: "Ocorreu um erro ao excluir este tópico"
        delete_topic: "excluir tópico"
        add_post_notice: "Adicionar aviso oficial..."
        change_post_notice: "Alterar aviso oficial..."
        delete_post_notice: "Excluir aviso oficial"
        remove_timer: "remover timer"
        edit_timer: "editar timer"
      actions:
        people:
          like:
            one: "curtiu isto"
            other: "curtiram isto"
          read:
            one: "leu isto"
            other: "Leram isto"
          like_capped:
            one: "e %{count} outro(a) curtiu"
            other: "e %{count} outros(as) curtiram"
          read_capped:
            one: "e %{count} outro(a) leu isto"
            other: "e %{count} outros(as) leram isto"
        by_you:
          off_topic: "Você sinalizou isto como desvio de tópico"
          spam: "Você sinalizou isto como spam"
          inappropriate: "Você sinalizou isto como inapropriado"
          illegal: "Você sinalizou isto como ilegal"
          notify_moderators: "Você sinalizou isto para a moderação"
          notify_user: "Você enviou uma mensagem particular para este(a) usuário(a)"
          custom: "Você sinalizou este tópico como %{custom}"
      delete:
        confirm:
          one: "Tem certeza de que deseja excluir esta postagem?"
          other: "Tem certeza de que deseja excluir estas %{count} postagens?"
      merge:
        confirm:
          one: "Tem certeza de que deseja mesclar estas postagens?"
          other: "Tem certeza de que deseja mesclar estas %{count} postagens?"
      revisions:
        locale:
          no_locale_set: "Nenhum idioma definido"
          locale_removed: "Idioma removido"
        controls:
          first: "Primeira revisão"
          previous: "Revisão anterior"
          next: "Próxima revisão"
          last: "Última revisão"
          hide: "Ocultar revisão"
          show: "Exibir revisão"
          destroy: "Excluir revisões"
          destroy_confirm: "Tem certeza de que deseja excluir todas as revisões desta postagem? Essa ação é permanente."
          revert: "Reverter para a revisão %{revision}"
          edit_wiki: "Editar wiki"
          edit_post: "Editar postagem"
          comparing_previous_to_current_out_of_total: "<strong>%{previous}</strong> %{icon} <strong>%{current}</strong>/%{total}"
        displays:
          inline:
            title: "Exibir a saída renderizada com adições e remoções em linha"
            button: "HTML"
          side_by_side:
            title: "Exibir diferenças de saídas renderizadas lado a lado"
            button: "HTML"
          side_by_side_markdown:
            title: "Exibir diferenças de fontes não processadas lado a lado"
            button: "Não processado"
      raw_email:
        displays:
          raw:
            title: "Exibir e-mail não processado"
            button: "Não processado"
          text_part:
            title: "Exibir parte do texto do e-mail"
            button: "Texto"
          html_part:
            title: "Exibir parte em html do e-mail"
            button: "HTML"
      bookmarks:
        create: "Criar favorito"
        create_for_topic: "Criar favorito para o tópico"
        edit: "Editar favorito"
        edit_for_topic: "Editar favorito para o tópico"
        updated: "Atualizado"
        name: "Nome"
        name_placeholder: "Para que serve este favorito?"
        name_input_label: "Adicionar nome aos favoritos"
        set_reminder: "Lembrar"
        options: "Opções"
        actions:
          delete_bookmark:
            name: "Excluir favorito"
            description: "Remove o favorito do seu perfil e interrompe todos os lembretes do favorito"
          edit_bookmark:
            name: "Editar favorito"
            description: "Editar o nome do favorito ou alterar a data e hora do lembrete"
          clear_bookmark_reminder:
            name: "Limpar lembrete"
            description: "Limpar a data e hora do lembrete"
          pin_bookmark:
            name: "Fixar favoritos"
            description: "Fixe o favorito. Isso fará que seja exibido no topo da sua lista de favoritos."
          unpin_bookmark:
            name: "Desafixar favoritos"
            description: "Desafixe o favorito. Ele não será mais exibido no topo da sua lista de favoritos."
      filtered_replies:
        viewing_posts_by: "Vendo %{post_count} postagens de"
        viewing_subset: "Algumas respostas foram recolhidas"
        viewing_summary: "Visualizar as melhores respostas deste tópico"
        post_number: "%{username}, postagem #%{post_number}"
        show_all: "Exibir tudo"
      share:
        title: "Compartilhar Publicação #%{post_number}"
        instructions: "Compartilhar o link desta publicação:"
      original_language: "Esta postagem foi originalmente escrita em %{language}"
      original_language_and_outdated: "Esta postagem foi escrita originalmente em %{language}. A tradução pode estar desatualizada"
    category:
      none: "(sem categoria)"
      all: "Todas as categorias"
      choose: "categoria&hellip;"
      edit: "Editar"
      edit_title: "Editar esta categoria"
      edit_dialog_title: "Editar: %{categoryName}"
      view: "Visualizar tópicos na categoria"
      back: "Voltar para a categoria"
      general: "Geral"
      settings: "Configurações"
      topic_template: "Modelo"
      tags: "Etiquetas"
      localizations: "Localizações"
      localization:
        locale: "Localidade"
        name: "Nome"
        description: "Descrição"
        add: "Adicionar nova localidade"
        remove: "Remover"
        hint: "No momento, não há localizações para essa categoria. Clique em \"Adicionar nova localidade\" abaixo para começar a adicionar localizações."
      tags_allowed_tags: "Restringir estas etiquetas a esta categoria:"
      tags_allowed_tag_groups: "Restringir estes grupos de etiquetas a esta categoria:"
      tags_placeholder: "(Opcional) lista de etiquetas permitidas"
      tags_tab_description: "As etiquetas e grupos de etiquetas especificadas acima estarão disponíveis apenas nesta categoria e nas outras categorias que também as especificarem, sendo que não estarão disponíveis para uso em outras categorias."
      tag_groups_placeholder: "(Opcional) lista de grupos de etiquetas permitidos"
      manage_tag_groups_link: "Gerenciar grupos de etiquetas"
      allow_global_tags_label: "Permitir também outras etiquetas"
      required_tag_group:
        description: "Exigir que novos tópicos tenham etiquetas de grupos de etiquetas:"
        delete: "Excluir"
        add: "Adicionar grupo de tags necessário"
        placeholder: "selecionar grupo de etiquetas…"
      topic_featured_link_allowed: "Permitir links em destaque nesta categoria"
      delete: "Excluir categoria"
      create: "Nova categoria"
      create_long: "Criar uma nova categoria"
      save: "Salvar categoria"
      slug: "Slug da categoria"
      slug_placeholder: "(Opcional) palavras hifenizadas para url"
      creation_error: Houve um erro durante a criação da categoria.
      save_error: Houve um erro ao salvar a categoria.
      name: "Nome da categoria"
      untitled: "Categoria sem título"
      description: "Descrição"
      logo: "Imagem do logotipo da categoria"
      logo_dark: "Imagem do logotipo da categoria Modo Escuro"
      logo_description: "Proporção de aspecto recomendada 1:1 com tamanho mínimo de 200px. Se deixado em branco, nenhuma imagem será exibida."
      background_image: "Imagem de fundo da categoria"
      background_image_dark: "Imagem escura de fundo da categoria"
      style: "Estilos"
      background_color: "Cor"
      foreground_color: "Cor do texto"
      styles:
        type: "Estilo"
        icon: "Ícone"
        emoji: "Emoji"
        options:
          square: "Quadrado"
          icon: "Ícone"
          emoji: "Emoji"
      color_used: "Cor em uso"
      predefined_colors: "Opções predefinidas de cor"
      name_placeholder: "máximo de uma ou duas palavras"
      color_placeholder: "Qualquer cor da web"
      delete_confirm: "Tem certeza que quer excluir esta categoria?"
      delete_error: "Houve um erro ao excluir a categoria."
      list: "Categorias da lista"
      no_description: "Adicione uma descrição para esta categoria."
      change_in_category_topic: "Editar descrição"
      already_used: "Esta cor já foi usada para outra categoria"
      security: "Segurança"
      security_add_group: "Adicionar a um grupo"
      permissions:
        group: "Grupo"
        see: "Ver"
        reply: "Responder"
        create: "Criar"
        no_groups_selected: "Nenhum grupo recebeu acesso, esta categoria será visível apenas para a equipe."
        everyone_has_access: 'Esta categoria é pública, todos(as) podem ver, responder e criar postagens. Para restringir permissões, remova uma ou mais permissões concedidas para o grupo "todos(as)".'
        toggle_reply: "Alternar permissão de resposta"
        toggle_full: "Alternar criação de permissão"
        inherited: 'Esta permissão é herdada de "todos(as)"'
      special_warning: "Atenção: esta categoria é uma categoria pré-propagada, e as configurações de segurança não podem ser editadas. Se você não quer usar esta categoria, exclua em vez de reaproveitar."
      uncategorized_security_warning: "Esta categoria é especial. É destinada para tópicos que não têm categoria e não pode ter configurações de segurança."
      uncategorized_general_warning: 'Esta categoria é especial. Ela é usada como a categoria padrão para novos tópicos que não têm uma categoria selecionada. Se quiser evitar este comportamento e forçar a seleção da categoria, <a href="%{settingLink}">desative a configuração aqui</a>. Se você quiser alterar o nome ou a descrição, vá para <a href="%{customizeLink}">Personalização/Conteúdo de texto</a>.'
      pending_permission_change_alert: "Você não adicionou %{group} a esta categoria. Clique neste botão para adicionar."
      images: "Imagens"
      email_in: "Endereço de e-mail de entrada personalizado:"
      email_in_tooltip: "Você pode separar múltiplos endereços de e-mail com o caractere |."
      email_in_allow_strangers: "Aceitar e-mails de usuários(as) anônimos(as) sem contas"
      email_in_disabled: "A postagem de novos tópicos por e-mail está desativada. Para ativar a postagem de novos tópicos por e-mail, ative a configuração <a href='%{setting_url}'>'email in'</a>."
      mailinglist_mirror: "A categoria espelha uma lista de endereçamento"
      show_subcategory_list: "Exibir lista de subcategorias acima dos tópicos nesta categoria."
      read_only_banner: "Texto do banner quando um usuário não pode criar um tópico nesta categoria:"
      num_featured_topics: "Quantidade de tópicos exibidos na página de categorias:"
      subcategory_num_featured_topics: "Quantidade de tópicos em destaque na página da categoria pai:"
      all_topics_wiki: "Criar novos tópicos wikis por padrão"
      allow_unlimited_owner_edits_on_first_post: "Permitir edições ilimitadas na primeira postagem"
      subcategory_list_style: "Estilo da lista de subcategorias"
      sort_order: "Classificar lista de tópicos por:"
      default_view: "Lista de tópicos padrão:"
      default_top_period: "Período superior padrão:"
      default_list_filter: "Filtro de lista padrão:"
      allow_badges_label: "Permitir a concessão de emblemas nesta categoria"
      edit_permissions: "Editar permissões"
      reviewable_by_group: "Além da equipe, o conteúdo desta categoria também pode ser revisado por:"
      review_group_name: "nome do grupo"
      require_topic_approval: "Requer aprovação dos moderadores(as) de todos os novos tópicos"
      require_reply_approval: "Requer aprovação dos moderadores(as) de todas as novas respostas"
      this_year: "este ano"
      position: "Posição na página de categorias:"
      default_position: "Posição padrão"
      position_disabled: "As categorias serão exibidas em ordem de atividade. Para controlar a ordem das categorias nas listas, ative a configuração de <a href='%{url}'>\"posições de categorias fixas\"</a>"
      minimum_required_tags: "Número mínimo de etiquetas exigidas em um tópico:"
      default_slow_mode: 'Ative o "Modo lento" para obter novos tópicos nesta categoria.'
      parent: "Categoria principal"
      num_auto_bump_daily: "Número de tópicos em aberto para promover automaticamente:"
      auto_bump_cooldown_days: "Mínimo de dias antes de subir o mesmo tópico novamente:"
      navigate_to_first_post_after_read: "Navegue até a primeira postagem depois que os tópicos forem lidos"
      notifications:
        title: "alterar nível de notificação para esta categoria"
        watching:
          title: "Acompanhando"
          description: "Você acompanhará automaticamente todos os tópicos nesta categoria. Você será notificado(a) de todas as novas postagens em todos os tópicos. Além disso, uma contagem de novas respostas será exibida."
        watching_first_post:
          title: "Acompanhando a primeira postagem"
          description: "Você será notificado(a) sobre novos tópicos nesta categoria, mas não sobre respostas dos tópicos."
        tracking:
          title: "Monitorando"
          description: "Você vai monitorar automaticamente todos os tópicos nesta categoria. Você será notificado(a) se alguém mencionar o seu @nome ou responder para você. Além disso, uma contagem de novas respostas será exibida."
        regular:
          title: "Normal"
          description: "Você será notificado(a) se alguém mencionar o seu @nome ou responder às suas mensagens."
        muted:
          title: "Silenciados(as)"
          description: "Você nunca será notificado(a) sobre novos tópicos nesta categoria e eles não aparecerão nos mais recentes."
      search_priority:
        label: "Prioridade de pesquisa"
        options:
          normal: "Normal"
          ignore: "Ignorar"
          very_low: "Muito baixa"
          low: "Baixa"
          high: "Alta"
          very_high: "Muito alta"
      sort_options:
        default: "padrão"
        likes: "Curtidas"
        op_likes: "Curtidas da publicação original"
        views: "Visualizações"
        posts: "Postagens"
        activity: "Atividade"
        posters: "Autores"
        category: "Categoria"
        created: "Criado"
      sort_ascending: "Ordem crescente"
      sort_descending: "Ordem decrescente"
      subcategory_list_styles:
        rows: "Linhas"
        rows_with_featured_topics: "Linhas com tópicos em destaque"
        boxes: "Caixas de seleção"
        boxes_with_featured_topics: "Caixas de seleção com tópicos em destaque"
      settings_sections:
        general: "Geral"
        moderation: "Moderação"
        appearance: "Aparência"
        email: "E-mail"
      list_filters:
        all: "todos os tópicos"
        none: "nenhuma subcategoria"
      colors_disabled: "Não é possível selecionar cores porque você tem um, ou não tem nenhum, estilo de categoria."
    anonymous_flagging:
      title: "Denunciar conteúdo ilegal"
      description: "Para denunciar conteúdo ilegal, entre em contato com <a href='mailto:%{email}?subject=Illegal content: %{topic_title}&body=Esta postagem %{url} apresenta conteúdo ilegal.'>%{email}</a>"
    flagging:
      title: "Agradecemos por manter a nossa comunidade um ambiente saudável!"
      review_process_description: "Todas as denúncias são recebidas pelos moderadores e serão analisadas o mais rápido possível."
      action: "Sinalizar resposta"
      take_action: "Tomar medida…"
      take_action_options:
        default:
          title: "Ocultar postagem"
          details: "Atinja o limite de sinalizadores imediatamente, oculte a postagem e aceite todos os sinalizadores pendentes"
        suspend:
          title: "Suspender usuário(a)"
          details: "Alcance o limite de sinalizadores e suspenda o(a) usuário(a)"
        silence:
          title: "Silenciar usuário(a)"
          details: "Alcance o limite de sinalizadores e silencie o(a) usuário(a)"
      notify_action: "Mensagem"
      official_warning: "Aviso oficial"
      delete_spammer: "Excluir remetente de spam"
      flag_for_review: "Fila para revisão"
      delete_confirm_MF: |
        Você está prestes a excluir {POSTS, plural, one {<b>#</b> postagem} other {<b>#</b> postagens}} e {TOPICS, plural, one {<b>#</b> tópico} other {<b>#</b> tópicos}} deste(a) usuário(a), remover sua conta, bloquear cadastros a partir do seu endereço IP <b>{ip_address}</b> e adicionar seu endereço de e-mail <b>{email}</b> a uma lista de bloqueio permanente. Você tem certeza que este(a) usuário(a) é realmente remetente de spam?
      yes_delete_spammer: "Sim, excluir remetente de spam"
      ip_address_missing: "(N/D)"
      hidden_email_address: "(oculto)"
      submit_tooltip: "Enviar um sinalizador privado"
      take_action_tooltip: "Atinja o limite de sinalizadores imediatamente, oculte a postagem e aceite todos os sinalizadores pendentes"
      cant: "Desculpe, não é possível colocar um sinalizador neste momento."
      notify_staff: "Avisar a equipe de forma privada"
      formatted_name:
        off_topic: "É um desvio de tópico"
        inappropriate: "Isto não é apropriado"
        spam: "É spam"
        illegal: "É ilegal"
      custom_placeholder_notify_user: "Seja objetivo(a), positivo(a) e sempre gentil."
      notify_user_textarea_label: "Mensagem para o(a) usuário(a)"
      custom_placeholder_notify_moderators: "Diga-nos o motivo da sua preocupação e envie links e eventos relevantes sempre que for possível."
      notify_moderators_textarea_label: "Mensagem para os(as) moderadores(as)"
      custom_placeholder_illegal: "Diga-nos o motivo específico por que você acredita que este conteúdo é ilegal e envie links e exemplos relevantes quando possível."
      confirmation_illegal: "O que eu escrevi acima está completo e preciso."
      custom_message:
        at_least:
          one: "insira pelo menos %{count} carácter"
          other: "insira pelo menos %{count} caracteres"
        more:
          one: "Falta %{count}…"
          other: "Faltam %{count}…"
        left:
          one: "%{count} restante"
          other: "%{count} restantes"
    flagging_topic:
      title: "Agradecemos por manter a nossa comunidade um ambiente saudável!"
      action: "Sinalizar tópico"
      notify_action: "Mensagem"
    topic_map:
      title: "Resumo do tópico"
      participants_title: "Autores frequentes"
      links_title: "Links mais acessados"
      links_shown: "exibir mais links…"
      clicks:
        one: "%{count} clique"
        other: "%{count} cliques"
      menu_titles:
        replies: Respostas mais curtidas
        views: Visualizações recentes
      view_explainer: Uma visualização por visitante exclusivo(a) a cada 8 horas.
      no_views: Sem estatísticas de visualização por enquanto, volte mais tarde.
      chart_error: Erro ao renderizar gráfico, tente novamente.
      views: "Visualizações"
      predicted_views: "Visualizações previstas"
      so_far: (até aqui)
      read: leitura
      minutes: min
    post_links:
      about: "expandir mais links para esta mensagem"
      title:
        one: "mais %{count}"
        other: "mais %{count}"
    topic_statuses:
      warning:
        help: "Este é um aviso oficial."
      bookmarked:
        help: "Você adicionou este tópico aos favoritos"
      locked:
        help: "Este tópico está fechado. Não serão aceitas respostas novas"
      archived:
        help: "Este tópico foi arquivado. Está congelado e não pode ser alterado"
      locked_and_archived:
        help: "Este tópico está fechado e foi arquivado. Não é permitido enviar respostas nem alterar."
      unpinned:
        title: "Desafixado"
        help: "Este tópico foi desfixado para você. Será mostrado em ordem normal"
      pinned_globally:
        title: "Fixado globalmente"
        help: "Este tópico está fixado globalmente. Será exibido no topo da aba dos mais recentes e da sua categoria"
      pinned:
        title: "Fixado"
        help: "Este tópico está fixado para você. Será exibido no topo de sua categoria"
      hot:
        title: "Em alta"
      unlisted:
        help: "Este tópico não está listado. Não será exibido nas listas de tópicos e só poderá ser acessado por meio de um link direto. %{unlistedReason}"
      personal_message:
        title: "Este tópico é uma mensagem pessoal"
        help: "Este tópico é uma mensagem pessoal"
      visibility_reasons:
        op_flag_threshold_reached: "Este tópico foi removido da lista automaticamente porque atingiu o limite de sinalizadores"
        op_unhidden: "Este tópico foi listado novamente pelo(a) autor(a)"
        embedded_topic: "Este tópico foi listado novamente porque é um tópico incorporado"
        manually_unlisted: "Este tópico foi removido da lista manualmente por um(a) administrador(a) ou moderador(a)"
        manually_relisted: "Este tópico foi listado outra vez manualmente por um(a) administrador(a) ou moderador(a)"
        bulk_action: "A visibilidade do tópico foi alterada por causa de uma ação em massa realizada por um(a) usuário(a)"
    posts: "Postagens"
    pending_posts:
      label: "Pendentes"
      label_with_count: "Pendentes (%{count})"
    sr_topic_list_caption: Lista de tópicos, cabeçalhos de colunas com botões podem ser classificadas.
    posts_likes_MF: |
      { count, plural,
          one {# resposta,}
        other {# respostas,}
      }{ ratio, select,
          low { alta taxa de curtida de postagem,}
          med { taxa de curtida de postagem muito alta,}
         high { taxa de curtida de postagem extremamente alta,}
        other {}
      } ir para a primeira ou última publicação…
    posters: "Publicadores(as)"
    latest_poster_link: "perfil de %{username}, autor(a) da postagem mais recente"
    original_post: "Postagem original"
    views: "Visualizações"
    views_lowercase:
      one: "visualização"
      other: "visualizações"
    replies: "Respostas"
    views_long:
      one: "este tópico foi visto %{count} vez"
      other: "este tópico foi visto %{number} vezes"
    activity: "Atividade"
    likes: "Curtidas"
    likes_lowercase:
      one: "curtida"
      other: "curtidas"
    users: "Usuários(as)"
    users_lowercase:
      one: "usuário(a)"
      other: "usuários(as)"
    category_title: "Categoria"
    history_capped_revisions: "Histórico, últimas 100 revisões"
    history: "Histórico"
    raw_email:
      title: "E-mails recebidos"
      not_available: "Não disponível!"
    categories_list: "Lista de categorias"
    filters:
      with_topics: "%{filter} tópicos"
      with_category: "%{filter} %{category} tópicos"
      filter:
        title: "Resultados filtrados para %{filter}"
        button:
          label: "Filtro"
      latest:
        title: "Recentes"
        title_with_count:
          one: "Recente (%{count})"
          other: "Recentes (%{count})"
        help: "tópicos com postagens recentes"
      read:
        title: "Lidos"
        help: "tópicos que você leu em ordem de leitura a partir do mais recente"
      categories:
        title: "Categorias"
        title_in: "Categoria - %{categoryName}"
        help: "todos os tópicos agrupados por categoria"
      unread:
        title: "Não lidos"
        title_with_count:
          one: "Não lido (%{count})"
          other: "Não lidos (%{count})"
        help: "tópicos que você está acompanhando ou monitorando com postagens não lidas"
        lower_title_with_count:
          one: "%{count} não lido"
          other: "%{count} não lidos"
      unseen:
        title: "Não vistos"
        lower_title: "não vistos"
        help: "novos tópicos e tópicos que você está acompanhando ou monitorando com postagens não lidas"
      hot:
        title: "Em alta"
        lower_title: "em alta"
        help: "Principais tópicos recentes"
      new:
        lower_title_with_count:
          one: "%{count} nova"
          other: "%{count} novas"
        lower_title: "nova"
        title: "Novo"
        title_with_count:
          one: "Novo (%{count})"
          other: "Novos (%{count})"
        help: "tópicos criados nos últimos dias"
        all: "Tudo"
        all_tooltip: "Todos os novos tópicos e os tópicos respondidos nos últimos dias"
        all_with_count: "Tudo (%{count})"
        new_topics_tooltip: "Novo tópico"
        topics: "Tópicos"
        topics_with_count: "Tópicos (%{count})"
        new_replies_tooltip: "Novas respostas"
        replies: "Respostas"
        replies_with_count: "Respostas (%{count})"
      new_new:
        help: "tópicos criados ou respondidos nos últimos dias"
      posted:
        title: "Minhas postagens"
        help: "tópicos nos quais você postou"
      bookmarks:
        title: "Favoritos"
        help: "tópicos que você adicionou aos favoritos"
      category:
        title: "%{categoryName}"
        title_with_count:
          one: "%{categoryName} (%{count})"
          other: "%{categoryName} (%{count})"
        help: "tópicos recentes na categoria %{categoryName}"
      top:
        title: "Melhores"
        help: "os tópicos mais ativos no último ano, mês, semana ou dia"
        all:
          title: "Desde o início"
        yearly:
          title: "Todo ano"
        quarterly:
          title: "Todo semestre"
        monthly:
          title: "Todo mês"
        weekly:
          title: "A cada semana"
        daily:
          title: "A cada dia"
        all_time: "Desde o início"
        this_year: "Ano"
        this_quarter: "Trimestre"
        this_month: "Mês"
        this_week: "Semana"
        today: "Hoje"
    custom_homepage:
      admin_message: 'Um dos seus temas ativou o modificador "custom_homepage" sem gerar nada no conector [custom-homepage]. (Esta mensagem é exibida apenas para administradores(as) do site.)'
    browser_update: 'Infelizmente, <a href="https://discourse.org/about#browser">seu navegador não é compatível</a>. <a href="https://browsehappy.com">Mude para um navegador compatível</a> para visualizar o conteúdo avançado, fazer login e responder.'
    permission_types:
      full: "Criar/Responder/Ver"
      create_post: "Responder/Ver"
      readonly: "Ver"
    preloader_text: "Carregando"
    lightbox:
      download: "download"
      open: "imagem original"
      previous: "Anterior (seta para a esquerda)"
      next: "Próximo (seta para a direita)"
      counter: "%curr% de %total%"
      close: "Fechar (Esc)"
      content_load_error: '<a href="%url%">O conteúdo</a> não pôde ser carregado.'
      image_load_error: '<a href="%url%">A imagem</a> não pôde ser carregada.'
    cannot_render_video: Este vídeo não pode ser renderizado porque o seu navegador não é compatível com o codec.
    invalid_video_url: Este vídeo não pode ser reproduzido porque a URL é inválida ou está indisponível.
    keyboard_shortcuts_help:
      shortcut_key_delimiter_comma: ","
      shortcut_key_delimiter_plus: "+"
      shortcut_delimiter_or: "%{shortcut1} ou %{shortcut2}"
      shortcut_delimiter_slash: "%{shortcut1}/%{shortcut2}"
      shortcut_delimiter_space: "%{shortcut1} %{shortcut2}"
      shortcut_delimiter_newline: "%{shortcut1}<br>%{shortcut2}"
      title: "Atalhos do teclado"
      short_title: "Atalhos"
      search_ctrl_f_tip: "Para pesquisar em todo o fórum, pressione <kbd>/</kbd>"
      jump_to:
        title: "Pular para"
        home: "%{shortcut} Início"
        latest: "%{shortcut} Mais recentes"
        new: "%{shortcut} Novos"
        unread: "%{shortcut} Não lidos"
        categories: "%{shortcut} Categorias"
        top: "%{shortcut} Melhores"
        bookmarks: "%{shortcut} Favoritos"
        profile: "%{shortcut} Perfil"
        messages: "%{shortcut} Mensagens"
        drafts: "%{shortcut} Rascunhos"
        next: "%{shortcut} próximo tópico"
        previous: "%{shortcut} tópico anterior"
      navigation:
        title: "Navegação"
        jump: "%{shortcut} Ir para a postagem #"
        back: "%{shortcut} Voltar"
        up_down: "%{shortcut} Move seleção &uarr; &darr;"
        open: "%{shortcut} Abrir tópico selecionado"
        next_prev: "%{shortcut} Pŕoxima seção/seção anterior"
        go_to_unread_post: "%{shortcut} Ir para a primeira postagem não lida"
      application:
        title: "Solicitação"
        create: "%{shortcut} Criar um tópico novo"
        notifications: "%{shortcut} Abrir notificações"
        hamburger_menu: "%{shortcut} Abrir menu de navegação"
        user_profile_menu: "%{shortcut} Abrir menu do usuário"
        show_incoming_updated_topics: "%{shortcut} Exibir tópicos atualizados"
        search: "%{shortcut} Procurar"
        filter_sidebar: "%{shortcut} Filtrar barra lateral"
        help: "%{shortcut} Abrir ajuda de teclado"
        toggle_bulk_select: "%{shortcut} Alternar seleção em massa"
        dismiss: "%{shortcut} Descartar tópicos selecionados"
        x: "%{shortcut} Alternar seleção (no modo de seleção em massa)"
        log_out: "%{shortcut} Sair"
      composing:
        title: "Criação"
        return: "%{shortcut} Retornar ao compositor"
        fullscreen: "%{shortcut} Compositor em tela cheia"
        insert_current_time: "%{shortcut} Inserir hora atual"
      bookmarks:
        title: "Favoritos"
        enter: "%{shortcut} Salvar e fechar"
        later_today: "%{shortcut} Mais tarde hoje"
        later_this_week: "%{shortcut} No final desta semana"
        tomorrow: "%{shortcut} Amanhã"
        next_week: "%{shortcut} Próxima semana"
        next_month: "%{shortcut} Próximo mês"
        next_business_week: "%{shortcut} Início da próxima semana"
        next_business_day: "%{shortcut} Próximo dia útil"
        custom: "%{shortcut} Data e hora personalizadas"
        none: "%{shortcut} Sem lembrete"
        delete: "%{shortcut} Excluir favorito"
      actions:
        title: "Ações"
        bookmark_topic: "%{shortcut} Adicionar/remover tópico dos favoritos "
        pin_unpin_topic: "%{shortcut} Fixar/desafixar tópico"
        share_topic: "%{shortcut} Compartilhar tópico"
        share_post: "%{shortcut} Compartilhar postagem"
        reply_as_new_topic: "%{shortcut} Responder como tópico vinculado"
        reply_topic: "%{shortcut} Responder ao tópico"
        reply_post: "%{shortcut} Responder à postagem"
        quote_post: "%{shortcut} Citar postagem"
        like: "%{shortcut} Curtir a postagem"
        flag: "%{shortcut} Sinalizar postagem"
        bookmark: "%{shortcut} Adicionar postagem aos favoritos"
        edit: "%{shortcut} Editar postagem"
        delete: "%{shortcut} Excluir postagem"
        mark_muted: "%{shortcut} Silenciar tópico"
        mark_regular: "%{shortcut} Tópico normal (padrão)"
        mark_tracking: "%{shortcut} Monitorar tópico"
        mark_watching: "%{shortcut} Acompanhar tópico"
        print: "%{shortcut} Imprimir tópico"
        defer: "%{shortcut} Marcar tópico como não lido"
        topic_admin_actions: "%{shortcut} Abrir ações de administração de tópico"
        archive_private_message: "%{shortcut} Alternar mensagem pessoal de arquivo"
      search_menu:
        title: "Menu de pesquisa"
        prev_next: "%{shortcut} Mover seleção para cima e para baixo"
        insert_url: "%{shortcut} Inserir seleção no compositor aberto"
        full_page_search: "%{shortcut} inicia pesquisa de página inteira"
      admin:
        title: "Administração"
        search_prev_next: "%{shortcut} Mover seleção para cima e para baixo"
        search_open: "%{shortcut} Abra a pesquisa para a interface de administração"
        search_full_page: "%{shortcut} Abrir busca de administrador de página inteira"
    badges:
      earned_n_times:
        one: "Emblema obtido %{count} vez"
        other: "Emblema obtido %{count} vezes"
      granted_on: "Concedido em %{date}"
      others_count:
        one: "Concedido a outros %{count} vez"
        other: "Concedido a outros %{count} vezes"
      title: Emblemas
      allow_title: "Você pode usar este emblema como um título"
      multiple_grant: "Você pode ganhar isto várias vezes"
      badge_count:
        one: "%{count} Emblema"
        other: "%{count} Emblemas"
      more_badges:
        one: "Mais %{count}"
        other: "Mais %{count}"
      awarded:
        one: "%{number} concedido(a)"
        other: "%{number} concedidos(as)"
      select_badge_for_title: Selecione um emblema para usar como o seu título
      none: "(nenhum)"
      successfully_granted: "%{badge} concedido com êxito para %{username}"
      badge_grouping:
        getting_started:
          name: Primeiros passos
        community:
          name: Comunidade
        trust_level:
          name: Nível de confiança
        other:
          name: Outros(as)
        posting:
          name: Postando
      favorite_max_reached: "Não é possível adicionar mais emblemas aos favoritos."
      favorite_max_not_reached: "Marcar este emblema com o favorito"
      favorite_count: "%{count}/%{max} emblemas marcados como favoritos"
    download_calendar:
      title: "Baixar calendário"
      save_ics: "Baixar arquivo .ics"
      save_google: "Adicionar ao Google calendar"
      remember: "Não perguntar novamente"
      remember_explanation: "(você pode alterar esta preferência nas suas preferências de usuário(a))"
      download: "Download"
      default_calendar: "Calendário padrão"
      default_calendar_instruction: "Determine qual calendário deve ser usado ao salvar datas"
      add_to_calendar: "Adicionar ao calendário"
      google: "Google Calendar"
      ics: "ICS"
    tagging:
      all_tags: "Todas as etiquetas"
      other_tags: "Outras etiquetas"
      selector_tags: "etiquetas"
      selector_no_tags: "sem etiquetas"
      selector_remove_filter: "remover filtro"
      tags: "Etiquetas"
      choose_for_topic: "etiquetas opcionais"
      choose_for_topic_required:
        one: "selecione pelo menos %{count} etiqueta…"
        other: "selecione pelo menos %{count} etiquetas…"
      choose_for_topic_required_group:
        one: "selecione %{count} etiqueta de \"%{name}\"…"
        other: "selecione %{count} etiquetas de \"%{name}\"…"
      info: "Informações"
      default_info: "Esta etiqueta não está restrita a nenhuma categorias e não possui sinônimos."
      staff_info: "Para adicionar restrições, coloque esta etiqueta em um <a href=%{basePath}/tag_groups>grupo de etiquetas</a>."
      category_restricted: "Essa tag é restrita a categorias que você não tem permissão para acessar."
      synonyms: "Sinônimos"
      synonyms_description: "Quando as seguintes etiquetas forem usadas, serão substituídas por <b>%{base_tag_name}</b>."
      save: "Salvar nome e descrição da etiqueta"
      tag_groups_info:
        one: 'Esta etiqueta pertence ao grupo: %{tag_groups}.'
        other: "Esta etiqueta pertence aos grupos: %{tag_groups}."
      category_restrictions:
        one: "Pode ser usada apenas nesta categoria:"
        other: "Pode ser usada apenas nestas categorias:"
      edit_synonyms: "Editar sinônimos"
      add_synonyms_label: "Adicionar sinônimos:"
      add_synonyms: "Adicionar"
      add_synonyms_explanation:
        one: "Qualquer local que atualmente use essa tag será alterado para usar <b>%{tag_name}</b> . Tem certeza de que deseja fazer essa alteração?"
        other: "Locais que usam estas etiquetas serão alterados para <b>%{tag_name}</b>. Tem certeza de que deseja fazer essa alteração?"
      add_synonyms_failed: "As etiquetas a seguir não podem ser adicionadas como sinônimos: <b>%{tag_names}</b>. Verifique se elas não têm sinônimos nem sejam sinônimos de outras etiquetas."
      remove_synonym: "Remover sinônimo"
      delete_synonym_confirm: 'Você tem certeza que deseja excluir o sinônimo "%{tag_name}"?'
      delete_tag: "Excluir etiqueta"
      delete_confirm:
        one: "Tem certeza de que deseja excluir esta etiqueta e removê-la de %{count} tópico para o qual ela está atribuída?"
        other: "Tem certeza de que deseja excluir esta etiqueta e removê-la dos %{count} tópicos aos quais ela está atribuída?"
      delete_confirm_no_topics: "Tem certeza de que deseja excluir esta etiqueta?"
      delete_confirm_synonyms:
        one: "Seu sinônimo também será excluído."
        other: "Seus %{count} sinônimos também serão excluídos."
      edit_tag: "Edite o nome e descrição da etiqueta"
      description: "Descrição (máximo de 1000 caracteres)"
      sort_by: "Ordenar por"
      sort_by_count: "contagem"
      sort_by_name: "nome"
      manage_groups: "Gerenciar grupos de etiquetas"
      manage_groups_description: "Definir grupos para organizar etiquetas"
      upload: "Enviar etiquetas"
      upload_description: "Enviar um arquivo csv para criar etiquetas em massa"
      upload_instructions: "Uma por linha, opcionalmente com um grupo de etiquetas no formato \"nome_etiqueta,grupo_etiqueta\"."
      upload_successful: "Etiquetas enviadas com êxito"
      delete_unused_confirmation:
        one: "%{count} etiqueta será excluída: %{tags}"
        other: "%{count} etiquetas serão excluídas: %{tags}"
      delete_unused_confirmation_more_tags:
        one: "%{tags} e mais %{count}"
        other: "%{tags} e mais %{count}"
      delete_no_unused_tags: "Não há etiquetas não usadas."
      tag_list_joiner: ", "
      delete_unused: "Excluir etiquetas não usadas"
      delete_unused_description: "Excluir todas as etiquetas que não foram anexadas a nenhum tópico ou mensagens pessoais"
      filters:
        without_category: "%{filter} %{tag} tópicos"
        with_category: "%{filter} %{tag} tópicos em %{category}"
        untagged_without_category: "%{filter} tópicos não etiquetados"
        untagged_with_category: "%{filter} tópicos não etiquetados em %{category}"
      notifications:
        watching:
          title: "Acompanhando"
          description: "Você acompanhará automaticamente todos os tópicos com esta etiqueta e será notificado(a) sobre todas as novas postagens e tópicos. Além disso, a contagem das postagens novas e não lidas também será exibida ao lado do tópico."
        watching_first_post:
          title: "Acompanhando a primeira postagem"
          description: "Você será notificado(a) sobre novos tópicos com esta etiqueta, mas não sobre as respostas dos tópicos."
        tracking:
          title: "Monitorando"
          description: "Você irá monitorar automaticamente todos os tópicos com esta etiqueta. Uma contagem de postagens novas e não lidas será exibida ao lado do tópico."
        regular:
          title: "Normal"
          description: "Você será notificado(a) se alguém mencionar o seu @nome ou responder à sua postagem."
        muted:
          title: "Silenciados(as)"
          description: "Você não receberá nenhuma notificação sobre novos tópicos com esta etiqueta, e eles não serão exibidos na aba de não lidos."
      groups:
        back_btn: "Voltar para todas as etiquetas"
        title: "Grupos de etiquetas"
        about_heading: "Selecione um grupo de etiquetas ou crie uma nova"
        about_heading_empty: "Crie um novo grupo de etiquetas para começar"
        about_description: "Grupos de etiquetas ajudam a gerenciar permissões de várias etiquetas em um lugar."
        new: "Novo grupo"
        new_title: "Criar novo grupo"
        edit_title: "Editar grupo de etiquetas"
        tags_label: "Etiquetas neste grupo"
        parent_tag_label: "Etiqueta pai"
        parent_tag_description: "As etiquetas deste grupo podem ser usadas apenas se a etiqueta pai estiver presente."
        one_per_topic_label: "Limite de uma etiqueta por tópico deste grupo"
        new_name: "Novo grupo de etiquetas"
        name_placeholder: "Nome"
        save: "Salvar"
        delete: "Excluir"
        confirm_delete: "Tem certeza de que deseja excluir este grupo de etiquetas?"
        everyone_can_use: "Etiquetas podem ser usadas por todos(as)"
        usable_only_by_groups: "Etiquetas são visíveis para todos(as), mas somente os seguintes grupos podem usá-las"
        visible_only_to_groups: "As etiquetas são visíveis somente para os seguintes grupos"
        cannot_save:
          empty_name: "Não foi possível salvar o grupo de etiquetas. Verifique se o nome do grupo de etiquetas não está vazio."
          no_tags: "Não foi possível salvar o grupo de etiquetas. Selecione pelo menos uma etiqueta."
          no_groups: "Não foi possível salvar o grupo de etiquetas. Selecione pelo menos um grupo para dar permissão."
        tags_placeholder: "Pesquisar ou criar etiquetas"
        parent_tag_placeholder: "Opcional"
        select_groups_placeholder: "Selecionar grupos…"
        disabled: "A marcação com etiqueta está desativada. "
      topics:
        none:
          unread: "Você não tem tópicos não lidos."
          unseen: "Você não tem tópicos não vistos."
          new: "Você não tem tópicos novos."
          read: "Você ainda não leu nenhum tópico."
          posted: "Você ainda não postou em nenhum tópico."
          latest: "Não há tópicos mais recentes."
          bookmarks: "Você ainda não adicionou tópicos aos favoritos."
          top: "Não há tópicos principais."
    invite:
      custom_message: "Torne o seu convite um pouco mais pessoal escrevendo uma <a href>mensagem personalizada</a>."
      custom_message_placeholder: "Digite a sua mensagem personalizada"
      approval_not_required: "O(a) usuário(a) será aprovado(a) automaticamente assim que aceitar este convite."
      custom_message_template_forum: "Ei, você tem que entrar neste fórum!"
      custom_message_template_topic: "Ei, acho que você vai gostar deste tópico!"
    forced_anonymous: "Devido à quantidade de acessos, o conteúdo está sendo exibido temporariamente para todos(as) como se fossem um(a) usuário(a) que não entrou com a conta."
    forced_anonymous_login_required: "O site está congestionado e não pode ser carregado neste momento, tente novamente em alguns minutos."
    footer_nav:
      back: "Voltar"
      forward: "Avançar"
      share: "Compartilhar"
      dismiss: "Descartar"
    safe_mode:
      enabled: "O modo seguro está ativado. Para sair do modo seguro, feche a janela do navegador"
    theme_preview_notice: "Atualmente, você está pré-visualizando um tema, feche esta aba ou janela do navegador para voltar para a configuração normal do site."
    image_removed: "(imagem removida)"
    pause_notifications:
      title: "Pausar notificações para…"
      label: "Pausar notificações"
      options:
        half_hour: "30 minutos"
        one_hour: "1 hora"
        two_hours: "2 horas"
        tomorrow: "Até amanhã"
      set_schedule: "Definir agendamento de notificação"
    trust_levels:
      names:
        newuser: "usuário(a) novo(a)"
        basic: "usuário(a) básico(a)"
        member: "membro"
        regular: "regular"
        leader: "líder"
      detailed_name: "%{level}: %{name}"
    pick_files_button:
      unsupported_file_picked: "Você escolheu um arquivo incompatível. Tipos de arquivos compatíveis: %{types}."
    user_activity:
      no_activity_title: "Nenhuma atividade ainda."
      no_activity_body: "Boas-vindas à nossa comunidade! É a sua primeira vez aqui, e você ainda não contribuiu para nenhuma discussão. Para começar, acesse <a href='%{topUrl}'>Melhores</a> ou <a href='%{categoriesUrl}'>Categorias</a> e comece a ler! Selecione %{heartIcon} nas postagens de que você curtir ou quiser saber mais a respeito. Se ainda não tiver feito isso, ajude os outros a conhecê-lo(a) ao adicionar uma imagem e biografia nas suas preferências de usuário</a>."
      no_replies_title: "Você ainda não respondeu a nenhum tópico."
      no_replies_title_others: "%{username} ainda não respondeu a nenhum tópico"
      no_replies_body: "Quando você <a href='%{searchUrl}'>descobrir</a> uma conversa interessante com a qual deseja contribuir, pressione o botão <kbd>Responder</kbd> diretamente abaixo de qualquer postagem para começar a responder a essa postagem específica. Ou, se você preferir responder ao tópico geral em vez de qualquer postagem ou pessoa individual, procure o botão <kbd>Responder</kbd> na parte inferior do tópico ou abaixo da linha do tempo do tópico."
      no_drafts_title: "Você ainda não iniciou nenhum rascunho"
      no_drafts_body: "Ainda não está pronto(a) para postar? Salvaremos automaticamente um novo rascunho e o listaremos aqui sempre que você começar a escrever um tópico, resposta ou mensagem pessoal. Selecione o botão de cancelamento para descartar ou salvar seu rascunho para continuar mais tarde."
      no_likes_title: "Você ainda não curtiu nenhum tópico"
      no_likes_title_others: "%{username} ainda não respondeu a nenhum tópico"
      no_likes_body: "Uma ótima maneira de participar e começar a contribuir é iniciar a leitura das conversas que já aconteceram e selecionar %{heartIcon} nas postagens de que você gostou!"
      no_topics_title: "Você ainda não iniciou nenhum tópico"
      no_topics_body: "É sempre melhor <a href='%{searchUrl}'>pesquisar</a> por tópicos de conversa existentes antes de iniciar um novo, mas, se você tiver certeza de que o tópico que deseja ainda não está disponível, vá em frente e crie um novo tópico próprio. Procure o botão <kbd>+ Novo Tópico</kbd> no canto superior direito da lista de tópicos, categoria ou etiqueta para começar a criar um novo tópico nessa área."
      no_topics_title_others: "%{username} ainda não respondeu a nenhum tópico"
      no_read_topics_title: "Você ainda não leu nenhum tópico"
      no_read_topics_body: "Quando começar a ler as discussões, uma lista será exibida aqui. Para começar a ler, procure tópicos do seu interesse em <a href='%{topUrl}'>Melhores</a> ou <a href='%{categoriesUrl}'>Categorias</a>, ou pesquise por palavra-chave %{searchIcon}"
    no_group_messages_title: "Nenhuma mensagem de grupo encontrada"
    topic_entrance:
      sr_jump_top_button: "Ir para primeira postagem - %{date}"
      sr_jump_bottom_button: "Saltar para a última postagem - %{date}"
      jump_top_button_title: "Ir para a primeira postagem"
      jump_bottom_button_title: "Ir para a última postagem"
    fullscreen_table:
      expand_btn: "Expandir tabela"
      view_table: "Visualizar tabela"
    second_factor_auth:
      redirect_after_success: "A autenticação de segundo fator foi bem-sucedida. Redirecionando para a página anterior…"
    sidebar:
      title: "Barra lateral"
      unread_count:
        one: "%{count} não lido"
        other: "%{count} não lidos"
      new_count:
        one: "%{count} nova"
        other: "%{count} novas"
      toggle_section: "Alternar seção"
      more: "Mais"
      all_categories: "Todas as categorias"
      all_tags: "Todas as etiquetas"
      categories_form_modal:
        title: "Editar navegação por categorias"
        subtitle:
          text: "e mostraremos automaticamente as categorias mais populares deste site"
        filter_placeholder: "Filtrar categorias"
        no_categories: "Não há categorias correspondentes ao termo fornecido."
        show_more: "Exibir mais"
      tags_form_modal:
        title: "Editar navegação por etiquetas"
        filter_placeholder: "Filtrar etiquetas"
        no_tags: "Não há etiquetas que correspondam ao termo fornecido."
        subtitle:
          text: "e mostraremos automaticamente as principais etiquetas deste site"
      edit_navigation_modal_form:
        deselect_button_text: "Cancelar todas seleções"
        reset_to_defaults: "Redefinir para padrão"
        filter_dropdown:
          all: "Tudo"
          selected: "Selecionado(a)"
          unselected: "Não selecionado"
      sections:
        custom:
          add: "Adicionar seção personalizada"
          edit: "Editar seção personalizada"
          save: "Salvar"
          delete: "Excluir"
          delete_confirm: "Tem certeza de que deseja excluir essa seção?"
          delete_public_confirm: "Esta seção é visível para todos(as), deseja mesmo excluir?"
          update_public_confirm: "As alterações estarão <strong>visíveis para todos(as)</strong> no site. Prosseguir?"
          mark_as_private_confirm: "Esta seção está <strong>visível para todos(as)</strong>. Após a atualização, estará <strong>visível apenas para você</strong>. Prosseguir?"
          reset_confirm: "Tem certeza de que deseja redefinir esta seção para o padrão?"
          public: "Visível para todos(as)"
          always_public: "O conteúdo nesta seção é sempre público"
          more_menu: "Menu Mais"
          links:
            add: "Adicionar outro link"
            delete: "Excluir link"
            reset: "Redefinir para padrão"
            icon:
              label: "Ícone"
              validation:
                blank: "O ícone não pode estar em branco"
                maximum:
                  one: "O ícone deve ser menor que %{count} caractere"
                  other: "O ícone deve ser menor que %{count} caracteres"
            name:
              label: "Nome"
              validation:
                blank: "O nome não pode ficar em branco"
                maximum:
                  one: "O nome deve conter menos de %{count} caractere"
                  other: "O nome deve conter menos de %{count} caracteres"
            value:
              label: "Link"
              validation:
                blank: "O link não pode ficar em branco"
                maximum:
                  one: "O link deve ser menor que %{count} caractere"
                  other: "O link deve ser menor que %{count} caracteres"
                invalid: "O formato é inválido"
          title:
            label: "Título da seção"
            validation:
              blank: "O título não pode ficar em branco"
              maximum:
                one: "O título deve ser inferior a %{count} caractere"
                other: "O título deve ser inferior a %{count} caracteres"
        about:
          header_link_text: "Sobre"
        messages:
          header_link_text: "Mensagens"
          header_action_title: "Criar uma mensagem pessoal"
          links:
            inbox: "Caixa de entrada"
            sent: "Enviadas"
            new: "Novo"
            new_with_count: "Novos(s) (%{count})"
            unread: "Não lidas"
            unread_with_count: "Não lido(s) (%{count})"
            archive: "Arquivo"
        tags:
          none: "Você não adicionou nenhuma etiqueta."
          click_to_get_started: "Clique aqui para começar."
          header_link_text: "Etiquetas"
          header_action_title: "Editar suas etiquetas da barra lateral"
          configure_defaults: "Configurar padrões"
        categories:
          none: "Você não adicionou nenhuma categoria."
          click_to_get_started: "Clique aqui para começar."
          header_link_text: "Categorias"
          header_action_title: "Editar suas categorias de barra lateral"
          configure_defaults: "Configurar padrões"
        community:
          edit_section:
            sidebar: "Personalize esta seção"
            header_dropdown: "Personalizar"
          links:
            about:
              content: "Sobre"
              title: "Mais detalhes sobre este site"
            admin:
              content: "Administração"
              title: "Configurações e relatórios do site"
            badges:
              content: "Emblemas"
              title: "Todos os emblemas disponíveis para ganhar"
            filter:
              content: "Filtro"
            topics:
              content: "Tópicos"
              title: "Todos os tópicos"
            faq:
              content: "FAQ"
              title: "Diretrizes para usar este site"
            guidelines:
              content: "Diretrizes"
              title: "Diretrizes para usar este site"
            groups:
              content: "Grupos"
              title: "Lista de grupos de usuários(as) disponíveis"
            users:
              content: "Usuários(as)"
              title: "Lista de todos(as) os(as) usuários(as)"
            my_posts:
              content: "Minhas postagens"
              content_drafts: "Meus rascunhos"
              title: "Minha atividade de tópico recente"
              title_drafts: "Meus rascunhos não publicados"
              draft_count:
                one: "%{count} rascunho"
                other: "%{count} rascunhos"
            review:
              content: "Revisar"
              title: "Publicações sinalizadas e outros itens na fila"
              pending_count:
                one: "%{count} pendente"
                other: "%{count} pendentes"
            invite:
              content: "Convite"
              title: "Convidar membros novos"
            my_messages:
              content: "Minhas mensagens"
              title: "Minhas mensagens pessoais"
        global_section: "Seção global, visível para todos"
      panels:
        forum:
          label: Fórum
      back_to_forum: "Voltar para o Fórum"
      filter_links: "Filtrar links..."
      clear_filter: "Limpar filtro"
      no_results:
        title: "Nenhum resultado"
        description_admin_search: "Não conseguimos encontrar nada correspondente ‘%{filter}’."
      collapse_all_sections: "Recolher todas as seções"
      expand_all_sections: "Expandir todas as seções"
      search: "Pesquisar"
      footer:
        interface_color_selector:
          light: "Claro"
          dark: "Escuro"
          auto: "Automático"
    welcome_topic_banner:
      title: "Crie seu Tópico de Boas-Vindas"
      description: "Seu tópico de boas-vindas é a primeira coisa que os novos membros vão ler. Pense nisso como seu “argumento de elevador” ou “declaração de missão”. Informe a todos sobre quem é o público desta comunidade, o que eles podem esperar encontrar aqui e o que você gostaria que eles fizessem primeiro."
      button_title: "Começar a Editar"
    until: "Até:"
    char_counter:
      exceeded: "O número máximo de caracteres permitido foi excedido."
    form_template_chooser:
      select_template: "Selecione modelos de formulário"
    form_templates:
      upload_field:
        upload: "Enviar"
        uploading: "Enviando"
      errors:
        value_missing:
          default: "Preencha este campo."
          select_one: "Selecione um item da lista."
          select_multiple: "Selecione pelo menos um item da lista."
          checkbox: "Marque esta caixa se quiser continuar."
        type_mismatch:
          default: "Digite um valor válido."
          color: "Insira uma cor."
          date: "Insira uma data."
          email: "Insira um endereço de e-mail válido."
          number: "Insira um número."
          password: "Insira uma senha válida."
          tel: "Insira um número de telefone válido."
          text: "Insira um valor de texto."
          url: "Insira um URL válido."
        too_short:
          one: "A entrada deve ter pelo menos %{count} caractere."
          other: "A entrada deve ter pelo menos %{count} caracteres."
        too_long:
          one: "A entrada deve ter menos de %{count} caractere."
          other: "A entrada deve ter menos de %{count} caracteres."
        range_overflow:
          one: "A entrada deve ser menor que %{count}."
          other: "A entrada deve ser menor que %{count}."
        range_underflow:
          one: "A entrada deve ser maior que %{count}."
          other: "A entrada deve ser maior que %{count}."
        pattern_mismatch: "Corresponda ao formato solicitado."
        bad_input: "Insira uma entrada válida."
    table_builder:
      title: "Construtor de tabela"
      modal:
        title: "Construtor de tabela"
        create: "Construir tabela"
        help:
          title: "Usando editor de planilha"
          enter_key: "Enter"
          tab_key: "Tab"
          new_row: "no final de uma linha para inserir uma nova linha."
          new_col: "no final de uma coluna para inserir uma nova coluna."
          options: "Clique com o botão direito nas células para acessar mais opções no menu suspenso."
        confirm_close: "Tem certeza de que deseja fechar o construtor de tabelas? Todas as alterações não salvas serão perdidas."
      edit:
        btn_edit: "Editar tabela"
        modal:
          title: "Editar tabela"
          cancel: "cancelar"
          create: "Salvar"
          reason: "por que você está editando?"
          trigger_reason: "Adicione o motivo para a edição"
        default_edit_reason: "Atualizar tabela com o editor de tabelas"
      default_header:
        col_1: "Coluna 1"
        col_2: "Coluna 2"
        col_3: "Coluna 3"
        col_4: "Coluna 4"
      spreadsheet:
        no_records_found: "Nenhum registro encontrado"
        show: "Exibir"
        entries: "entradas"
        about: "Sobre"
        prompts:
          delete_selected_rows: "Tem certeza de que deseja excluir as linhas selecionadas?"
          delete_selected_cols: "Tem certeza de que deseja excluir as colunas selecionadas?"
          will_destroy_merged_cells: "Esta ação irá desfazer as células mescladas existentes. Tem certeza?"
          will_clear_search_results: "Esta ação irá desfazer as células mescladas existentes. Tem certeza?"
          conflicts_with_merged_cells: "Há um conflito com outra célula mesclada"
        invalid_merge_props: "Propriedades mescladas inválidas"
        cells_already_merged: "Células já mescladas"
        no_cells_selected: "Nenhuma célula selecionada"
        context_menu:
          row:
            before: "Inserir nova linha antes"
            after: "Inserir nova linha depois"
            delete: "Excluir linhas selecionadas"
          col:
            before: "Inserir nova coluna antes"
            after: "Inserir nova coluna depois"
            delete: "Excluir colunas selecionadas"
            rename: "Renomear esta coluna"
          order:
            ascending: "Ordem crescente"
            descending: "Ordem decrescente"
          copy: "Copiar..."
          paste: "Colar..."
          save: "Salvar como..."
    powered_by_discourse: "Com tecnologia Discourse"
    safari_15_warning: "Em breve, seu navegador se tornará incompatível com esta comunidade. Para continuar participando, por favor, atualize seu navegador ou <a href='%{url}'>saiba mais</a>."
    filter:
      description:
        yesterday: "Ontem"
        last_week: "Semana passada"
        last_month: "Mês passado"
        last_year: "Ano passado"
    discovery:
      headings:
        all:
          latest: "Todos os tópicos mais recentes"
          top: "Tópicos principais anuais"
          new: "Todos os novos tópicos"
          unread: "Todos os tópicos não lidos"
          unseen: "Todos os tópicos não vistos"
          hot: "Todos os tópicos em destaque"
          posted: "Todos os tópicos nos quais você postou"
        multi_tag:
          default: "Tópicos etiquetados com %{tags}"
        no_tags:
          category:
            default: "Tópicos %{filter} em %{category} sem tags"
        categories: "Todas as categorias"
  admin_js:
    type_to_filter: "Digite para filtrar..."
    settings: "Configurações"
    admin:
      title: "Administrador(a) do Discourse"
      moderator: "Moderador(a)"
      filter_reports: "Filtrar relatórios..."
      tags:
        remove_muted_tags_from_latest:
          always: "sempre"
          only_muted: "quando for usado sozinho ou com outras etiquetas silenciadas"
          never: "nunca"
      reports:
        title: "Lista de relatórios disponíveis"
        meta_doc: "Relatórios são uma ferramenta poderosa para ajudar a entender o que acontece no seu site. Ajudam na identificação de tendências, relatam problemas e tomam decisões com base em dados."
        sidebar_title: "Relatórios"
        back: "Voltar para todos os relatórios"
      config_sections:
        account:
          title: "Conta"
        reports:
          title: "Relatórios"
        community:
          title: "Comunidade"
        appearance:
          title: "Aparência"
        email:
          title: "E-mail"
        security:
          title: "Segurança"
        plugins:
          title: "Plugins"
        advanced:
          title: "Avançado"
      config:
        about:
          title: "Sobre seu site"
          header_description: "Forneça informações sobre o site aqui para que a sua equipe e as pessoas entendam os princípios da sua comunidade e saibam quem a administra e como entrar em contato se houver algum problema. É exibido na <a href='%{basePath}/about'>página Sobre</a> do seu site."
        developer:
          title: "Desenvolvedor(a)"
          header_description: "Configurações do(a) desenvolvedor(a) para controlar limites de frequência, multiplicadores e cálculos, modo de segurança e outros recursos avançados"
        experimental:
          title: "Experimental"
          header_description: "Ative ou desative os recursos experimentais para seu site, a maioria deles pode ser controlado em grupo"
        emojis:
          title: "Emoji"
          header_description: "Adicione novos emojis que estarão disponíveis para todas as pessoas. Selecione vários arquivos para criar emojis usando seus nomes de arquivo. O grupo selecionado será usado para todos os arquivos que forem adicionados ao mesmo tempo"
        flags:
          title: "Moderação"
          header_description: "O sistema de sinalização do Discourse ajuda o(a) usuário(a) e sua equipe de moderadores(as) a gerenciar conteúdo e comportamento do(a) usuário(a), promovendo um ambiente saudável e respeitoso na comunidade. As definições padrão são apropriadas para a maior parte das comunidades e não precisarão ser alteradas. Contudo, caso seu site tenha algum requisito específico, você pode desativar os sinalizadores desnecessários e adicionar os seus."
          keywords: "denunciar|revisar|spam|ilegal"
        files:
          title: "Arquivos"
          header_description: "Configurações para controlar limites de tipo e tamanho de arquivo, origens e tamanhos de avatar, armazenamento de arquivo, compactação e qualidade de imagem etc."
        legal:
          title: "Jurídico"
          header_description: "Configure aspectos jurídicos, como termos de serviço, política de privacidade, informações de contato e considerações específicas da UE"
        localization:
          title: "Localização"
          header_description: "Configure o idioma da interface da sua comunidade e outras opções de localização para seus membros"
<<<<<<< HEAD
=======
          keywords: "local|idioma|fuso_horário|unicode|ltr"
>>>>>>> 3cac9432
        login_and_authentication:
          title: "Acesso e autenticação"
          header_description: "Configure o acesso e autenticação de usuários(as), chaves e segredos, provedores OAuth2 e muito mais"
        logo:
          title: "Logotipo"
          form:
            saved: "As configurações do logotipo foram salvas."
            logo:
              title: "Logotipo principal"
              description: "Aparece na navegação superior do site, bem como no topo das notificações de e-mail do site."
              help_text: "O tamanho recomendado é 600 x 80 pixels."
            logo_dark:
              help_text: "O tamanho recomendado é 600 x 80 pixels."
            large_icon:
              title: "Ícone quadrado"
              description: "Uma versão quadrada da imagem do logotipo aparece na parte superior da administração e também é o logotipo do aplicativo na tela inicial do celular."
              help_text: "O tamanho recomendado é 512 x 512 pixels."
            square_icon_dark:
              required: "Usar um ícone quadrado diferente para o modo escuro?"
              help_text: "O tamanho recomendado é 512 x 512 pixels."
            favicon:
              title: "Favicon"
              description: "O logotipo aparecerá como ícone na aba do navegador e nos favoritos/marcadores do navegador."
            logo_small:
              title: "Logotipo pequeno"
              description: "A pequena imagem do logotipo no canto superior à esquerda do site, exibida ao rolar para baixo. Se for deixada em branco, um glifo da página inicial será exibido."
              help_text: "O tamanho recomendado é 120 x 120 pixels."
            logo_small_dark:
              required: "Usar um logotipo pequeno diferente para o modo escuro?"
              help_text: "O tamanho recomendado é 120 x 120 pixels."
            mobile: "Móvel"
            email: "E-mail"
            social_media: "Redes sociais"
            mobile_logo:
              title: "Logotipo móvel"
              description: "O logotipo usado na versão mobile do seu site. Se deixado em branco, a imagem da configuração \"logo\" será usada."
              help_text: "Use uma imagem retangular larga com altura de 120 e proporção maior que 3:1."
            mobile_logo_dark:
              required: "Usar um logotipo móvel diferente para o modo escuro?"
              help_text: "Use uma imagem retangular larga com altura de 120 e proporção maior que 3:1."
            manifest_icon:
              description: "Imagem usada como logotipo/imagem inicial no Android. Se deixado em branco, large_icon será usado."
              help_text: "O tamanho recomendado é 512 x 512 pixels."
            manifest_screenshots:
              description: "Capturas de tela que mostram os recursos e funcionalidades da sua instância na sua página de alerta de instalação. Todas as imagens devem ser envios locais e devem ter as mesmas dimensões."
            apple_touch_icon:
              description: "Ícone usado para dispositivos Apple touch. Se deixado em branco, large_icon será usado."
              help_text: "O tamanho recomendado é 180 x 180 pixels. Um fundo transparente não é recomendado."
            digest_logo:
              description: "A imagem do logotipo alternativo usada na parte superior do resumo de e-mail do seu site. Se for deixada em branco, a imagem da configuração \"logotipo\" será usada."
              help_text: "Usar uma imagem retangular larga. Não usar uma imagem SVG."
            opengraph_image:
              description: "Imagem opengraph padrão, usada quando a página não tiver outra imagem adequada. Se for deixada em branco, large_icon será usado."
            x_summary_large_image:
              help_text: "o tamanho recomendado é de pelo menos 280 x 150 pixels. Não use uma imagem SVG."
        fonts:
          title: "Fontes"
          form:
            heading_font:
              title: "Fonte do cabeçalho"
          backfill_modal:
            modal_yes: "Sim"
        navigation:
          title: "Navegação"
          header_description: "Configure itens de menu e links de navegação para seu site, inclusive a localização e comportamento do menu de navegação principal, links rápidos no topo da página inicial e a barra lateral da administração"
        notifications:
          title: "Notificações"
          header_description: "Configure o gerenciamento e entrega de notificações para os(as) usuários(as), inclusive preferências de e-mail, notificações push, limites de menções e consolidação de notificações"
        onebox:
          title: "Onebox"
          header_description: "Configure a pré-visualização, geração e exibição do Onebox para seu site"
        rate_limits:
          title: "Limites de frequência"
          header_description: "Configure a frequência com a qual os(as) usuários(as) podem realizar certas ações, como criar tópicos, enviar mensagens e postar respostas"
        search:
          title: "Configurações de pesquisa"
          header_description: "Configure definições de pesquisa, inclusive registro e tokenização para chinês e japonês"
        search_everything:
          title: "Pesquisar"
        security:
          title: "Segurança"
          header_description: "Configurar definições de segurança, inclusive autenticação de dois fatores, privilégios de moderador(a) e políticas de segurança de conteúdo"
        spam:
          title: "Spam"
          header_description: "Configure como o sistema analisa o comportamento de postagem e registro de usuários(as) para identificar e bloquear spam rapidamente"
        trust_levels:
          title: "Níveis de confiança"
          header_description: "Com as configurações de nível de confiança, você pode ajustar as notificações e requisitos para o sistema de progressão da sua comunidade, promovendo usuários(as) automaticamente para níveis de confiança mais altos à medida que demonstram participar de forma positiva e consistente do seu fórum"
        user_api:
          title: "API de usuário(a)"
          header_description: "Configure quais grupos de usuário(as) podem acessar a API e quais são os escopos permitidos"
        group_permissions:
          title: "Permissões de grupo"
          header_description: "Todas as permissões de aplicativo baseadas em grupo são gerenciadas aqui, controlando o acesso a vários recursos no Discourse"
        dashboard:
          title: "Painel de controle"
          header_description: "O painel de controle fornece um instantâneo da saúde da sua comunidade, incluindo tráfego, atividade do usuário e outras métricas importantes"
        users:
          title: "Usuários(as)"
          header_description: "Visualizar e gerenciar usuários, enviar convites e exportar dados de usuários"
        groups:
          title: "Grupos"
          header_description: "Crie e gerencie grupos, defina permissões de grupo e visualize atividades e caixas de entrada do grupo"
        site_settings:
          title: "Todas as configurações do site"
          header_description: "Defina as configurações do seu site no Discourse para personalizar a aparência, funcionalidade e experiência do(a) usuário(a)."
        whats_new:
          title: "Novidades?"
          header_description: "Mantenha-se atualizado(a) com os últimos recursos e melhorias do Discourse"
          keywords: "registro de alterações|recurso|lançamento"
        backups:
          title: "Backups"
          header_description: "Os arquivos de cópia de segurança do Discourse incluem todo o banco de dados do site. Nele, estão contidos todo o conteúdo do site: tópicos, postagens, usuários(as), grupos, configurações, temas etc. Dependendo de como o arquivo de cópia de segurança for criado, envios podem estar inclusos."
          sub_pages:
            logs:
              title: "Registros"
              header_description: "Visualizar e gerenciar logs de backups, restaurações e uploads"
        reports:
          title: "Relatórios"
          header_description: "Relatórios são uma ferramenta poderosa para ajudar a entender o que acontece no seu site. Ajudam na identificação de tendências, relatam problemas e tomam decisões com base em dados."
        badges:
          title: "Emblemas"
          header_description: "Os(as) usuários(as) recebem emblemas como recompensa por suas atividades, contribuições e realizações. Isso é uma forma de reconhecer, validar e incentivar comportamentos positivos e o envolvimento na comunidade"
        content:
          sub_pages:
            posts_and_topics:
              title: "Postagens no tópico"
        permalinks:
          title: "Links permanentes"
          header_description: "Redirecionamentos para aplicar nas URLs que não são conhecidas pelo fórum"
        user_fields:
          title: "Campos de usuário(a)"
          header_description: "Crie campos personalizados de usuário(a) para coletar dados extras sobre os membros da comunidade. Escolha quais informações serão necessárias durante a criação da conta, o que mostrar nos perfis e o que os(as) usuários(as) poderão atualizar."
        watched_words:
          title: "Palavras em acompanhamento"
          header_description: "Palavras em acompanhamento são ferramentas de moderação que realizam várias ações diferentes, inclusive bloquear, censurar, vincular ou sinalizar postagens que contenham certas palavras"
        color_palettes:
          title: "Paletas de cores"
        emoji:
          title: "Emoji"
          header_description: "Adicione novos emojis que estarão disponíveis para todas as pessoas. Selecione vários arquivos para criar emojis usando seus nomes de arquivo. O grupo selecionado será usado para todos os arquivos que forem adicionados ao mesmo tempo."
        themes:
          title: "Temas"
          header_description: "Temas são personalizações que podem ser estendidas e alteram vários elementos do estilo do design do fórum, incluindo muitas vezes recursos adicionais de front-end"
        components:
          title: "Componentes"
          header_description: "Componentes são personalizações secundárias que podem ser adicionadas aos temas para alterar elementos específicos do estilo de design do seu fórum"
          keywords: "tema|componente|extensão"
        site_admin:
          header_description: "Configure várias configurações relacionadas à gestão do seu site"
        site_texts:
          title: "Textos do site"
          header_description: "Personalize qualquer texto usado no Discourse para corresponder à voz e ao tom da sua comunidade"
        email:
          sub_pages:
            preview_summary:
              title: "Pré-visualizar resumo"
              header_description: "Pré-visualizar o conteúdo dos e-mails de resumo enviados para usuários(as) inativos(as)."
            advanced_test:
              title: "Teste avançado"
              header_description: "Veja como o Discourse processa os e-mails recebidos"
            templates:
              title: "Modelos"
              header_description: "Personalizar os modelos usados para criar e-mails"
        email_logs:
          sub_pages:
            sent:
              title: "Enviado(a)"
              header_description: "Ver um log de e-mails que foram enviados"
            skipped:
              title: "Ignorado(a)"
              header_description: "Ver um log de e-mails que foram ignorados"
            bounced:
              title: "Devolvido(a)"
            received:
              title: "Recebido(a)"
              header_description: "Ver um log de e-mails que foram recebidos"
            rejected:
              title: "Rejeitado(a)"
              header_description: "Ver um log de e-mails que foram recusados"
        email_appearance:
          title: "Aparência"
          header_description: "Personalize o modelo no qual todos os e-mails em HTML são renderizados e estilize usando CSS"
        staff_action_logs:
          title: "Filtros e registros"
          header_description: "Com registros e filtros, você pode monitorar e gerenciar sua comunidade, garantindo que a segurança e cortesia sejam mantidos. É possível visualizar registros de todas as ações dos membros da equipe, logs de busca e configurações de triagem de usuários."
          keywords: "registros de erros|ação da equipe|e-mails filtrados|ips filtrados|urls filtradas|registros de pesquisa"
          sub_pages:
            screened_emails:
              title: "E-mails filtrados"
              header_description: "Quando alguém tentar criar uma conta nova, os seguintes endereços de e-mail serão verificados e o registro será bloqueado, ou outra ação será executada"
            screened_ips:
              title: "IPs filtrados"
              header_description: "Endereços IP que estão sendo monitorados. Endereços IP individuais podem ser incluídos na lista de permissões."
            screened_urls:
              title: "URLs filtradas"
              header_description: "As URLs listadas aqui foram usadas em postagens de usuários(as) que foram identificados como remetentes de spam"
            search_logs:
              title: "Registros de pesquisa"
              header_description: "Ver um log de pesquisas que foram realizadas"
        plugins:
          title: "Plugins instalados"
        api_keys:
          title: "Chaves de API"
          header_description: "Com o recurso de chaves de API, você pode integrar o Discourse com sistemas externos e automatizar ações de forma segura. Os(as) administradores(as) podem criar chaves com escopos específicos para controlar o acesso a recursos e dados confidenciais. Com o escopo, essa funcionalidade é limitada, melhorando a segurança."
        webhooks:
          title: "Webhooks"
          header_description: "Webhooks permitem que o Discourse notifique serviços externos quando certos eventos acontecem em seu site. Quando o webhook é acionado, uma requisição POST é enviada às URLs informadas."
        embedding:
          title: "Incorporar"
          header_description: "Com o Discourse, você pode incorporar os componentes de um tópico em um site remoto através de uma API de java que cria um IFRAME"
      theme_site_settings:
        setting: "Configuração"
        default_value: "Padrão"
      search:
        title: "Pesquisar"
        result_types:
          page:
            one: "Página"
            other: "Páginas"
          report:
            one: "Relatório"
            other: "Relatórios"
          setting:
            one: "Configuração"
            other: "Configurações"
          theme:
            one: "Tema"
            other: "Temas"
          component:
            one: "Componente"
            other: "Componentes"
      new_features:
        title: "Novidades?"
        check_for_updates: "Verificar atualizações"
      dashboard:
        title: "Painel de controle"
        last_updated: "Painel de controle atualizado:"
        discourse_last_updated: "Discourse atualizado:"
        version: "Versão"
        up_to_date: "Você está atualizado(a)!"
        critical_available: "Uma atualização crítica está disponível."
        updates_available: "Atualizações estão disponíveis."
        please_update: "Atualize agora mesmo!"
        no_check_performed: "Não foi realizada nenhuma verificação de atualizações. Verifique se sidekiq esta em execução."
        stale_data: "Não foi realizada nenhuma verificação de atualizações ultimamente. Verifique se sidekiq esta em execução."
        version_check_pending: "Parece que você atualizou recentemente. Fantástico!"
        installed_version: "Instalado"
        latest_version: "Última versão"
        problems_found: "Algumas dicas baseadas nas configurações atuais do seu site"
        dismiss_notice: "Descartar"
        new_features:
          title: "Novidades?"
          subtitle: "Estamos lançando recursos e melhorias inéditas o tempo todo. Esta página contém os principais. Clique em \"Saiba mais\" se quiser ver as notas da versão completas."
          previous_announcements: "Confira os anúncios de recursos novos no <a href='%{url}' target='_blank'>Discourse Meta</a>"
          learn_more: "Saiba mais..."
          experimental: "Experimental"
          experiment_enabled: "Você ativou o recurso experimental."
          experiment_disabled: "Você desativou o recurso experimental."
          experiment_toggled_too_fast: "Você alternou o recurso experimental rápido demais. Aguarde um pouco e tente novamente."
          experiment_tooltip:
            title_disabled: "Teste nosso recurso experimental"
            title_enabled: "Desativar este recurso experimental"
            content_disabled: "Dê uma chance para o nosso recurso mais recente que ainda está em desenvolvimento! Por estar em fase experimental, ele poderá ser removido a qualquer momento. Você pode decidir que não quando quiser.<br/><br/>Altere esta opção para ativar este recurso para todos(as) os(as) usuários(as)."
            content_enabled: "Altere esta opção para desativar este recurso para todos(as) os(as) usuários(as)."
        last_checked: "Última verificação"
        refresh_problems: "Atualizar"
        no_problems: "Nenhum problema foi encontrado."
        moderators: "Moderadores(as):"
        admins: "Administradores(as):"
        silenced: "Silenciado(a):"
        suspended: "Suspenso(a):"
        private_messages_short: "Msgs"
        private_messages_title: "Mensagens"
        mobile_title: "Móvel"
        space_used: "%{usedSize} usado(s)"
        space_used_and_free: "%{usedSize} (%{freeSize} livre(s)"
        uploads: "Envios"
        backups: "Backups"
        backup_count:
          one: "%{count} backup em %{location}"
          other: "%{count} backups em %{location}"
        lastest_backup: "Mais recentes: %{date}"
        traffic_short: "Tráfego"
        traffic: "Pedidos do aplicativo da web"
        page_views: "Visualizações de página"
        page_views_short: "Visualizações de página"
        show_traffic_report: "Exibir relatório detalhado de tráfego"
        community_health: Bem-estar da comunidade
        moderators_activity: Atividade de moderação
        whats_new_in_discourse: O que há de novo no Discourse?
        activity_metrics: Métricas de atividade
        all_reports: "Todos os relatórios"
        general_tab: "Geral"
        moderation_tab: "Moderação"
        security_tab: "Segurança"
        reports_tab: "Relatórios"
        report_filter_any: "qualquer"
        disabled: Desativado(a)
        timeout_error: Desculpe, a consulta está demorando muito, escolha um intervalo menor
        exception_error: Desculpe, ocorreu um erro ao executar a consulta
        too_many_requests: Você realizou esta ação muitas vezes. Aguarde antes de tentar novamente.
        not_found_error: Desculpe, este relatório não existe
        custom_date_range: Intervalo de datas personalizado
        reports:
          trend_title: "Mudança de %{percent}. Atualmente %{current}, era %{prev} no período anterior."
          percent_change_tooltip: "%{percent} de alteração."
          percent_change_tooltip_previous_value:
            yesterday:
              one: "Era %{count} há dois dias."
              other: "Era %{count} há dois dias."
            two_weeks_ago:
              one: "Era %{count} há duas semanas."
              other: "Era %{count} há duas semanas."
            thirty_days_ago:
              one: "Era %{count} no período de 30 dias anterior."
              other: "Era %{count} no período de 30 dias anterior."
          today: "Hoje"
          yesterday: "Ontem"
          last_7_days: "Últimos sete"
          last_30_days: "últimos 30"
          all_time: "Desde o início"
          7_days_ago: "Sete dias atrás"
          30_days_ago: "30 dias atrás"
          all: "Tudo"
          view_table: "tabela"
          view_graph: "gráfico"
          refresh_report: "Atualizar relatório"
          daily: A cada dia
          monthly: Todo mês
          weekly: A cada semana
          dates: "Datas (UTC)"
          groups: "Todos os grupos"
          disabled: "Este relatório está desativado"
          totals_for_sample: "Totais para amostra"
          average_for_sample: "Média para amostra"
          total: "Todo o tempo total"
          no_data: "Nenhum dado para exibir."
          trending_search:
            more: '<a href="%{basePath}/admin/logs/search_logs">Registros de pesquisa</a>'
            disabled: 'O relatório de pesquisa de conteúdo em alta está desativado. Ative as <a href="%{basePath}/admin/site_settings/category/all_results?filter=log%20search%20queries">consultas de pesquisa de registro</a> para coletar dados.'
          average_chart_label: Média
          filters:
            file_extension:
              label: Extensão de arquivo
            group:
              label: Grupo
            category:
              label: Categoria
            include_subcategories:
              label: "Incluir subcategorias"
            type_of_web_hook_event:
              label: "Tipo de evento"
      flags:
        title: "Moderação"
        description: "Descrição"
        enabled: "Ativado(a)?"
        more_options:
          title: "Mais opções"
          move_up: "Mover para cima"
          move_down: "Mover para baixo"
      groups:
        new:
          title: "Novo grupo"
          create: "Criar"
          name:
            too_short: "O nome do grupo é muito curto"
            too_long: "O nome do grupo é muito longo"
            checking: "Verificando a disponibilidade do nome do grupo…"
            available: "O nome do grupo está disponível"
            not_available: "O nome do grupo não está disponível"
            blank: "O nome do grupo não pode ficar em branco"
        manage:
          interaction:
            email: E-mail
            incoming_email: "Endereço de e-mail de entrada personalizado"
            incoming_email_placeholder: "digite o endereço de e-mail"
            incoming_email_tooltip: "Você pode separar múltiplos endereços de e-mail com o caractere |."
            visibility: Visibilidade
            visibility_levels:
              title: "Quem pode ver este grupo?"
              public: "Todos(as)"
              logged_on_users: "Usuários(as) conectados(as)"
              members: "Moderadores(as), membros e proprietários(as) de grupo"
              staff: "Moderadores(as) e proprietários(as) de grupo"
              owners: "Proprietários(as) do grupo"
              description: "Administradores(as) podem ver todos os grupos."
            members_visibility_levels:
              title: "Quem pode ver os membros deste grupo?"
              description: "A administração pode ver membros de todos os grupos. O estilo está visível a todos(as) os(as) usuários(as)"
            publish_read_state: "Em mensagens de grupo, publique o estado de leitura do grupo"
          membership:
            automatic: Automático
            automatic_tooltip: "Este grupo é automático, não pode ser excluído e os membros são adicionados e removidos automaticamente"
            trust_levels_title: "Nível de confiança concedido automaticamente aos membros quando são adicionados:"
            effects: Efeitos
            trust_levels_none: "Nenhum"
            automatic_membership_email_domains: "Os(as) usuários(as) que se cadastrarem em um domínio de e-mail que corresponda exatamente a um nesta lista serão adicionados(as) automaticamente a este grupo:"
            automatic_membership_user_count:
              one: "%{count} usuário(a) tem os novos domínios de e-mail e será adicionado(a) ao grupo."
              other: "%{count} usuários(as) tem os novos domínios de e-mail e serão adicionados(as) ao grupo."
            automatic_membership_associated_groups: "Usuários(as) que são membros de um grupo em um serviço listado aqui serão automaticamente adicionados a este grupo ao entrar no serviço."
            primary_group: "Definido automaticamente como grupo principal"
          alert:
            primary_group: "Como este é um grupo primário, o nome '%{group_name}' será usado nas classes CSS que podem ser visualizadas por qualquer pessoa."
            flair_group: "Como esse grupo tem distinção para seus membros, o nome '%{group_name}' ficará visível para qualquer pessoa."
        name_placeholder: "Nome do grupo, sem espaços, igual à regra de nome do(a) usuário(a)"
        primary: "Grupo primário"
        no_primary: "(nenhum grupo primário)"
        title: "Grupos"
        edit: "Editar grupos"
        refresh: "Atualizar"
        about: "Edite a associação no seu grupo e os nomes aqui"
        group_members: "Membros do grupo"
        delete: "Excluir"
        delete_confirm: "Tem certeza de que deseja excluir %{group}?"
        delete_details:
          one: "%{count} pessoa perderá o acesso a este grupo"
          other: "%{count} pessoas perderão o acesso a este grupo"
        delete_with_messages_confirm:
          one: "%{count} mensagem ficará inacessível para os membros do grupo"
          other: "%{count} mensagens ficarão inacessíveis aos membros do grupo"
        delete_warning: "Os grupos excluídos não podem ser recuperados"
        delete_failed: "Não é possível excluir o grupo. Se for um grupo automático, não poderá ser desfeito."
        delete_automatic_group: Este é um grupo automático e não pode ser excluído.
        delete_owner_confirm: "Remover privilégio de proprietário(a) de \"%{username}\"?"
        add: "Adicionar"
        custom: "Personalizados(as)"
        automatic: "Automático"
        default_title: "Título padrão"
        default_title_description: "será aplicado a todos os(as) usuários(as) do grupo"
        group_owners: Prorietários(as)
        add_owners: Adicionar proprietários(as)
        none_selected: "Selecione um grupo para começar"
        no_custom_groups: "Crie um novo grupo personalizado"
      api_keys:
        title: "Chaves de API"
        description: "Com o recurso de chaves de API, você pode integrar o Discourse com sistemas externos e automatizar ações de forma segura. Os(as) administradores(as) podem criar chaves com escopos específicos para controlar o acesso a recursos e dados confidenciais. Com o escopo, essa funcionalidade é limitada, melhorando a segurança."
        add: "Adicionar chave de API"
        edit: "Editar"
        save: "Salvar"
        cancel: "Cancelar"
        continue: "Continuar"
        back: "Voltar para chaves de API"
        revoke: "Revogar"
        undo_revoke: "Desfazer revogação"
        revoked: "Revogado(a)"
        delete: Excluir permanentemente
        no_api_keys: "Você ainda não tem chaves de API."
      api:
        generate_master: "Gerar chave mestra de API"
        none: "Não existem chaves API ativas no momento."
        user: "Usuário(a)"
        title: "API"
        key: "Chave"
        keys: "Chaves"
        created: Criado(a) por
        scope: Escopo
        updated: Atualizado(a)
        last_used: Último uso
        never_used: Nunca
        generate: "Gerar"
        undo_revoke: "Desfazer revogação"
        revoke: "Revogar"
        all_users: "Todos(as) os(as) usuários(as)"
        active_keys: "Chaves de API ativas"
        manage_keys: Gerenciar chaves
        show_details: Detalhes
        description: Descrição
        no_description: (sem descrição)
        all_api_keys: Todas chaves de API
        user_mode: Nível de usuário(a)
        scope_mode: Escopo
        impersonate_all_users: Representar qualquer usuário(a)
        single_user: "Usuário(a) único(a)"
        user_placeholder: Insira o nome do(a) usuário(a)
        description_placeholder: Para que esta chave será usada?
        save: Salvar
        new_key: Nova chave de API
        revoked: Revogado(a)
        delete: Excluir permanentemente
        not_shown_again: Esta chave não será exibida novamente. Faça uma cópia antes de continuar.
        continue: Continuar
        scopes:
          description: |
            Ao usar escopos, é possível restringir uma chave de API a um conjunto específico de pontos de extremidade.
            Você também pode definir quais parâmetros serão permitidos. Use vírgulas para separar diversos valores.
          title: Escopos
          one_or_more: Pelo menos um escopo deve ser selecionado.
          granular: Ganular
          read_only: Somente leitura
          global: Global
          global_description: A chave de API não tem restrição e todos os pontos de extremidade estão acessíveis.
          resource: Recurso
          action: Ação
          allowed_parameters: Parâmetros permitidos
          optional_allowed_parameters: Parâmetros permitidos (opcional)
          any_parameter: (qualquer parâmetro)
          allowed_urls: URLs permitidas
          descriptions:
            global:
              read: Restrinja a chave de API a pontos de extremidade somente leitura.
            topics:
              read: Leia um tópico ou uma postagem específica nele. RSS também é compatível.
              write: Crie um novo tópico ou poste em algum que já existe.
              update: Atualize um tópico. Altere o título, categoria, etiquetas, status, arquétipo, featured_link etc.
              delete: Exclua um tópico.
              recover: Recupere um tópico.
              read_lists: Leia listas de tópico como melhores, novidades, mais recentes. RSS também é compatível.
              status: "Atualiza o status de um tópico. Status: fechado, arquivado, visível, fixado. Ativado: verdadeiro, falso. Especifique um category_id aqui e no conteúdo do pedido para permitir apenas mudanças de status em tópicos dessa categoria."
            posts:
              edit: Edite qualquer postagem ou especifique uma.
              delete: Exclua uma postagem.
              recover: Recupere uma postagem.
              list: Liste as postagens mais recentes e postagens privadas. RSS também é compatível.
            revisions:
              read: "Obtenha uma revisão específica ou a mais recente."
              modify: "Oculte, exiba ou reverta revisões."
              permanently_delete: "Exclua permanentemente uma revisão."
            tags:
              list: Liste etiquetas.
            tag_groups:
              list: Obtenha uma lista de grupos de etiquetas.
              show: Obtenha um único grupo de etiquetas por id.
              create: Cria um grupo de etiquetas.
              update: Atualiza um grupo de etiquetas especificado por id.
            categories:
              list: Obtenha uma lista de categorias.
              show: Obtenha uma categoria simples por id.
            uploads:
              create: Envie um novo arquivo ou inicie envios diretos únicos ou com partes múltiplas para o armazenamento externo.
            users:
              bookmarks: Liste os favoritos dos(as) usuários(as). Retorna lembretes de favoritos ao usar o formato ICS.
              sync_sso: Sincronize um(a) usuário(a) com o DiscourseConnect.
              show: Obtenha informações sobre um(a) usuário(a).
              check_emails: Liste e-mails de usuário(a).
              update: Atualize as informações de perfil do(a) usuário(a).
              log_out: Saia de todas as sessões do(a) usuário(a).
              anonymize: Torne anônimas contas do(a) usuário(a).
              suspend: Suspenda contas de usuário(a).
              delete: Excluir contas de usuário(as).
              list: Obtenha uma lista de usuários(as).
            user_status:
              read: Ler status do usuário.
              update: Atualizar status do usuário.
            email:
              receive_emails: Combine este escopo com o destinatário(a) para processar e-mails recebidos.
            invites:
              create: Envie convites por e-mail ou gere links de convite.
            badges:
              create: Crie um novo emblema.
              show: Obtenha informações sobre um emblema.
              update: Atualize um emblema.
              delete: Exclua um emblema.
              list_user_badges: Liste emblemas de usuário(a).
              assign_badge_to_user: Atribua um emblema a um(a) usuário(a).
              revoke_badge_from_user: Revogue um emblema de um(a) usuário(a).
            groups:
              manage_groups: Liste, adicione e remova membros do grupo.
              administer_groups: Liste, mostre, crie, atualize e exclua grupos.
            search:
              show: Pesquise usando o ponto de extremidade `/search.json?q=term`.
              query: Pesquise usando o ponto de extremidade `/search/query?term=term'.
            wordpress:
              publishing: Necessário para os recursos de publicação do plugin WP Discourse (obrigatório).
              commenting: Necessário para os recursos de publicação do plugin WP Discourse.
              discourse_connect: Necessário para os recursos DiscourseConnect do plugin WP Discourse.
              utilities: Necessário se você usar Utilitários do plugin WP Discourse.
            logs:
              messages: Liste mensagens de /logs ou obtenha uma mensagem de um log específico.
      web_hooks:
        title: "Webhooks"
        none: "Você ainda não tem nenhum webhook"
        instruction: "Webhooks permitem que o Discourse notifique serviços externos quando certos eventos acontecem em seu site. Quando o webhook é acionado, uma requisição POST é enviada às URLs informadas."
        detailed_instruction: "Uma requisição POST será enviada à URL informada quando o evento escolhido acontecer."
        add: "Adicionar webhook"
        create: "Criar"
        edit: "Editar"
        save: "Salvar"
        show: "Eventos"
        delete: "Excluir"
        cancel: "Cancelar"
        description_label: "Gatilhos de evento"
        controls: "Controles"
        back: "Voltar para webhooks"
        payload_url: "URL do conteúdo"
        payload_url_placeholder: "https://example.com/postreceive"
        secret_invalid: "O segredo não deve conter caracteres em branco."
        secret_too_short: "O segredo deve ter pelo menos 12 caracteres."
        secret_placeholder: "String usada para gerar assinaturas"
        event_type_missing: "Você deve configurar apenas um tipo de evento."
        content_type: "Tipo de conteúdo"
        secret: "Segredo"
        event_chooser: "Quais eventos devem acionar este webhook?"
        wildcard_event: "Envie tudo"
        individual_event: "Selecionar eventos individuais"
        verify_certificate: "Verificar o certificado TLS da URL do conteúdo"
        active: "Ativo"
        active_notice: "Forneceremos os detalhes do evento quando acontecer."
        categories_filter_instructions: "Os webhooks aplicáveis serão acionados apenas se o evento estiver relacionado com as categorias especificadas. Deixe em branco para desencadear webhooks para todas as categorias."
        categories_filter: "Categorias acionadas"
        tags_filter_instructions: "Os Webhooks aplicáveis serão acionados apenas se o evento estiver relacionado com as etiquetas especificadas. Deixe em branco para acionar webhooks para todas as etiquetas."
        tags_filter: "Etiquetas acionadas"
        groups_filter_instructions: "Os webhooks aplicáveis serão acionados apenas se o evento estiver relacionado com os grupos especificados. Deixe em branco para acionar webhooks para todos os grupos."
        groups_filter: "Grupos acionados"
        delete_confirm: "Excluir este webhook?"
        topic_event:
          group_name: "Eventos do tópico"
          topic_created: "Tópico criado"
          topic_revised: "Tópico revisado"
          topic_edited: "Tópico atualizado"
          topic_destroyed: "Tópico excluído"
          topic_recovered: "Tópico recuperado"
        post_event:
          group_name: "Postar eventos"
          post_created: "Postagem criada"
          post_edited: "Postagem atualizada"
          post_destroyed: "Postagem excluída"
          post_recovered: "Postagem recuperada"
        group_event:
          group_name: "Eventos de grupo"
          group_created: "Grupo criado"
          group_updated: "Grupo atualizado"
          group_destroyed: "Grupo excluído"
        tag_event:
          group_name: "Eventos de etiquetas"
          tag_created: "Etiqueta criada"
          tag_updated: "Etiqueta atualizada"
          tag_destroyed: "Etiqueta excluída"
        category_event:
          group_name: "Eventos de categoria"
          category_created: "Categoria criada"
          category_updated: "Categoria atualizada"
          category_destroyed: "Categoria excluída"
        user_event:
          group_name: "Eventos de usuário(a)"
          user_logged_in: "Usuário(a) entrou"
          user_logged_out: "Usuário(a) saiu"
          user_confirmed_email: "E-mail confirmado pelo(a) usuário(a)"
          user_created: "Usuário(a) criado(a)"
          user_approved: "Usuário(a) aprovado(a)"
          user_updated: "Usuário(a) atualizado(a)"
          user_destroyed: "Usuário(a) excluído(a)"
          user_suspended: "Usuário(a) suspenso(a)"
          user_unsuspended: "Usuário(a) liberado(a)"
        reviewable_event:
          group_name: "Eventos revisáveis"
          reviewable_created: "Item revisável pronto"
          reviewable_updated: "Item revisável atualizado"
        user_badge_event:
          group_name: "Eventos de emblema"
          user_badge_granted: "Emblema de usuário(a) concedido"
          user_badge_revoked: "Emblema de usuário(a) revogado"
        like_event:
          group_name: "Eventos de curtida"
          post_liked: "Quando um(a) usuário(a) curte uma postagem."
        notification_event:
          group_name: "Eventos de notificação"
          notification_created: "Um(a) usuário(a) recebeu uma notificação em seu feed"
        group_user_event:
          group_name: "Eventos de usuário(a) em grupo"
          user_added_to_group: "Um(a) usuário(a) foi adicionado(a) a um grupo"
          user_removed_from_group: "Um(a) usuário(a) foi removido(a) de um grupo"
        custom_event:
          group_name: "Eventos personalizados"
        user_promoted_event:
          group_name: "Eventos promovidos pelo(a) usuário(a)"
          user_promoted: "Um(a) usuário(a) foi promovido(a)"
        delivery_status:
          title: "Status de entrega"
          inactive: "Inativo(a)"
          failed: "Falha"
          successful: "Realizado(a)"
          disabled: "Desativado(a)"
        events:
          none: "Não existem eventos relacionados."
          redeliver: "Entregar novamente"
          redeliver_failed: "Falha ao entregar novamente"
          incoming:
            one: "Existe um novo evento."
            other: "Existem %{count} novos eventos."
          completed_in:
            one: "Concluído(a) em %{count} segundo."
            other: "Concluído(a) em %{count} segundos."
          request: "Pedido"
          response: "Resposta"
          redeliver_confirm: "Tem certeza que deseja enviar o mesmo conteúdo novamente?"
          redeliver_failed_confirm:
            one: "Deseja mesmo entregar novamente %{count} evento de webhook?"
            other: "Deseja mesmo entregar novamente %{count} eventos de webhook?"
          no_events_to_redeliver: "Nenhum evento para entregar novamente."
          headers: "Cabeçalhos"
          payload: "Conteúdo"
          body: "Corpo"
          ping: "Latência"
          status: "Código de status"
          event_id: "ID"
          timestamp: "Criado(a)"
          completion: "Tempo de conclusão"
          actions: "Ações"
          filter_status:
            all: "Todos os eventos"
            successful: "Entregou"
            failed: "Falha"
      home:
        title: "Início"
      account:
        title: "Conta"
        sidebar_link:
          backups: "Backups"
          whats_new:
            title: "Novidades?"
            keywords: "registro de alterações|recurso|lançamento"
      community:
        title: "Comunidade"
        sidebar_link:
          about_your_site: "Sobre seu site"
          badges: "Emblemas"
          login_and_authentication: "Acesso e autenticação"
          notifications: "Notificações"
          permalinks: "Links permanentes"
          trust_levels: "Níveis de confiança"
          group_permissions: "Permissões de grupo"
          users: "Usuários(as)"
          groups: "Grupos"
          localization:
            title: "Localização"
            keywords: "local|idioma|fuso_horário|unicode|ltr"
          user_fields: "Campos de usuário(a)"
          watched_words: "Palavras em acompanhamento"
          legal: "Jurídico"
          moderation_flags:
            title: "Moderação"
            keywords: "sinalizar|revisar"
      appearance:
        title: "Aparência"
        sidebar_link:
          font_style: "Estilo de fonte"
          site_logo: "Logotipo do site"
          color_schemes: "Paletas de cores"
          emoji: "Emoji"
          navigation: "Navegação"
          themes_and_components:
            keywords: "extensão"
          site_texts: "Textos do site"
      email_settings:
        title: "Configurações de e-mail"
        sidebar_link:
          appearance: "Aparência"
          server_setup:
            title: "Registros e configurações do servidor"
            keywords: "e-mail|smtp|mailgun|sendgrid|enviado|ignorado|retornado|recebido|recusado|registros de e-mail|resumo de pré-visualização"
      security:
        title: "Segurança"
        sidebar_link:
          security: "Configurações de segurança"
          spam: "Configurações de spam"
          staff_action_logs:
            title: "Filtros e registros"
            keywords: "registros de erros|ação da equipe|e-mails filtrados|ips filtrados|urls filtradas|registros de pesquisa"
      section_landing_pages:
        account:
          title: "Conta"
          backups:
            title: "Backups"
            description: "Faça cópia de segurança dos dados do seu site"
          whats_new:
            title: "Novidades?"
            description: "Descubra melhorias e lançamentos novos no Discourse"
      config_areas:
        about:
          general_settings: "Configurações gerais"
          community_name: "Nome da comunidade"
          community_name_placeholder: "Comunidade de exemplo"
          community_summary: "Resumo da comunidade"
          community_description: "Descrição da comunidade"
          community_title: "Título da comunidade"
          community_title_help: "Descrição curta mostrada na aba do navegador, para páginas importantes, como categorias e listas de tópicos."
          banner_image: "Imagem do banner"
          banner_image_help: |
            Recomendado: 1100x300px. Formatos: JPG, PNG, SVG (máx. 10 MB).
          contact_information: "Informações de contato"
          community_owner: "Proprietário(a) da Comunidade"
          community_owner_placeholder: "Johnny Smith"
          community_owner_help: |
            Nome usado para notificações importantes e também exibido na página /about para assuntos urgentes. Visível para usuários(as) anônimos(as) em sites públicos.
          contact_email: "E-mail de contato"
          contact_email_placeholder: "contact@johnny-smith.com"
          contact_email_help: |
            E-mail usado para notificações importantes e também exibido na página /about para assuntos urgentes. Visível para usuários(as) anônimos(as) em sites públicos.
          contact_url: "URL de contato"
          contact_url_placeholder: "https://johnny-smith.com/contact"
          contact_url_help: |
            Quando presente, substitui o endereço de e-mail de contato em /about e fica visível para usuários(as) anônimos(as) em sites públicos.
          site_contact_name: "Nome do contato do site"
          site_contact_name_help: |
            Um nome de usuário(a) da equipe para ser usado ao enviar mensagens automáticas. Se for deixado em branco, a conta padrão do sistema será utilizada.
          site_contact_group: "Grupo de contato do site"
          site_contact_group_help: |
            O grupo convidado para todas as mensagens pessoais enviadas automaticamente.
          your_organization: "Sua organização"
          your_organization_description: "Essas informações serão usadas nos Termos de Serviço e Contrato de Privacidade para mostrar que administra o site e a jurisdição em que isso acontece."
          company_name: "Nome"
          company_name_placeholder: "Acme Organization"
          company_name_warning: |
            Se deixado em branco, os Termos de Serviço ou Aviso de Privacidade padrão não serão fornecidos.
          governing_law: "Lei aplicável"
          governing_law_placeholder: "Província, estado ou país"
          governing_law_help: |
            Especifique a jurisdição à qual pertencem os termos legais do site, geralmente é onde a empresa está registrada ou atua
          city_for_disputes: "Cidade para disputas"
          city_for_disputes_placeholder: "Cidade"
          city_for_disputes_help: |
            Especifique a cidade para a solução de disputas legais relacionadas a este fórum.
          extra_groups:
            groups: "Grupos"
          optional: "(opcional)"
          update: "Atualizar"
          toasts:
            general_settings_saved: "Configurações gerais salvas"
            contact_information_saved: "Informações de contato salvas"
            your_organization_saved: "Sua organização salva"
          saved: "salvou!"
        flags:
          edit_header: "Editar sinalização"
          description: "Descrição"
          enabled: "Ativado(a)?"
          add: "Adicionar sinalização"
          edit: "Editar"
          back: "Voltar para sinalizadores"
          delete: "Excluir"
          delete_confirm: 'Você tem certeza de que deseja excluir "%{name}"?'
          flags_tab: "Sinalizações"
          settings: "Configurações de sinalização"
          form:
            add_header: "Adicionar sinalizador"
            edit_header: "Editar sinalizador"
            save: "Salvar"
            name: "Nome"
            description: "Descrição"
            applies_to: "Exibir este sinalizador em"
            invalid_applies_to: "Necessário(a)"
            topic: "tópicos"
            post: "postagens"
            chat_message: "mensagens de chat"
            enabled: "Ativar este sinalizador personalizado após salvar"
            edit_flag: "Editar sinalizador"
            non_editable: "Você não pode editar este sinalizador porque é um sinalizador de sistema ou já foi utilizado no sistema de revisão. Mas ainda pode desativar."
            delete_flag: "Excluir sinalizador"
            non_deletable: "Você não pode excluir este sinalizador porque é um sinalizador de sistema ou já foi utilizado no sistema de revisão. Mas ainda pode ser desativado."
            require_message: "Solicitar aos(às) usuários(as) fornecer motivos adicionais"
            require_message_description: "Quando este sinalizador for selecionado, um campo de texto será exibido para o(a) usuário(a) fornecer mais informações sobre o motivo da sinalização do conteúdo"
            auto_action_type: "Ocultar automaticamente conteúdo sinalizado"
          more_options:
            title: "Mais opções"
            move_up: "Mover para cima"
            move_down: "Mover para baixo"
        permalinks:
          edit: "Editar"
          delete: "Excluir"
        embeddable_host:
          edit: "Editar"
          delete: "Excluir"
          more_options:
            title: "Mais opções"
        themes_and_components:
          breadcrumb_title: "Personalizar"
          install: "Instalar"
          themes:
            title: "Temas"
            themes_intro: "Instale um novo tema para começar, ou crie um do zero usando estes recursos."
            new_theme: "Novo tema"
            install: "Instalar"
          components:
            title: "Componentes"
            install: "Instalar"
            name: "Nome"
            enabled: "Ativado(a)?"
            by_author: "De %{name}"
            learn_more: "Saiba mais"
            edit: "Editar"
            parent_themes_two: "%{name1} e %{name2}"
            preview: "Pré-visualizar"
            check_update: "Verificar atualizações"
            export: "Exportar"
            convert: "Converter"
            delete: "Excluir"
            filter_by: "Filtrar por"
            filter_by_all: "Tudo"
            filter_by_used: "Usado(a)"
            filter_by_unused: "Não usado(a)"
            delete_confirm: 'Você tem certeza de que deseja excluir "%{name}"?'
            badge_unused: "Não usado(a)"
        user_fields:
          field: "Campo"
          type: "Tipo"
          more_options:
            title: "Mais opções"
            move_up: "Mover para cima"
            move_down: "Mover para baixo"
          delete: "Excluir"
          delete_successful: "Campo de usuário(a) excluído."
          save_successful: "Campo de usuário(a) salvo."
        color_palettes:
          palette_name: "Nome"
          copy_to_clipboard: "Copiar para área de transferência"
          copied_to_clipboard: "Copiou para área de transferência"
          copy_to_clipboard_error: "Erro ao copiar dados para a área de transferência"
          duplicate: "Duplicado"
          delete: "Excluir"
          color_options:
            toggle: "Selecionável por usuário(a)"
            toggle_description: "A paleta de cores pode ser selecionado pelos(as) usuários(as)"
          colors:
            title: "Cores"
          save_changes: "Salvar alterações"
          copy_created: 'Uma nova cópia de "%{name}" foi criada'
      plugins:
        title: "Plugins"
        name: "Nome"
        none_installed: "Você não tem nenhum plugin instalado."
        version: "Versão"
        enabled: "Ativado(a)?"
        is_enabled: "S"
        not_enabled: "N"
        change_settings_short: "Configurações"
        settings_disabled: "Este plugin pode ser apenas ativado ou desativado, não tem mais configurações."
        howto: "Como instalo plugins?"
        official: "Plugin oficial do Discourse"
        broken_route: "Não foi possível configurar o link para \"%{name}\". Verifique se os bloqueadores de anúncios estão desativados e tente recarregar a página."
        author: "De %{author}"
        experimental_badge: "experimental"
        learn_more: "Saiba mais"
        filters:
          all: "Todos"
          enabled: "Ativada"
          disabled: "Desativada"
          reset: "Redefinir"
      navigation_menu:
        sidebar: "Barra lateral"
        header_dropdown: "Menu dropdown de cabeçalho"
        legacy: "Legado"
      backups:
        title: "Backups"
        files_title: "Arquivos de cópia de segurança"
        menu:
          backups: "Backups"
          backup_files: "Arquivos de cópia de segurança"
          logs: "Registros"
        none: "Nenhum backup disponível"
        read_only:
          enable:
            title: "Ativar modo somente leitura"
            label: "Ativar somente leitura"
            confirm: "Tem certeza de que quer ativar o modo somente leitura?"
          disable:
            title: "Desativar o modo somente leitura"
            label: "Desativar somente leitura"
        logs:
          none: "Nenhum registro ainda…"
        columns:
          filename: "Nome do arquivo"
          size: "Tamanho"
        upload:
          label: "Enviar"
          title: "Enviar um backup para esta instância"
          uploading: "Enviando…"
          uploading_progress: "Enviando… %{progress}%"
          success: "'%{filename} foi enviado com sucesso. O arquivo está sendo processado e levará até um minuto para aparecer na lista."
          error: "Houve um erro ao carregar \"%{filename}\": %{message}"
        settings: "Configurações"
        operations:
          is_running: "Uma operação está sendo executada…"
          failed: "A %{operation} falhou. Confira os registros."
          cancel:
            label: "Cancelar"
            title: "Cancelar a operação atual"
            confirm: "Tem certeza de que deseja cancelar a operação atual?"
          backup:
            label: "Backup"
            title: "Criar um backup"
            confirm: "Você quer iniciar um novo backup?"
            include_uploads: "incluir todos os envios"
            s3_upload_warning: 'Funciona apenas para backups de banco de dados. Os envios não serão incluídos, ou seja, todas as imagens e outros envios de arquivos poderão não ser inclusos se o backup for restaurado em outra configuração de hospedagem. <b>Para ativar um backup completo, inclusive seus envios S3, consulte <a href="https://meta.discourse.org/t/-/276535" target="_blank">este guia</a>.</b>'
          download:
            label: "Download"
            title: "Enviar e-mail com link para download"
            alert: "Um link para fazer o download deste backup foi enviado por e-mail"
          destroy:
            title: "Excluir"
            confirm: "Tem certeza de que quer desfazer este backup?"
          restore:
            is_disabled: "Restauração desativada neste momento. Para ativar, acesse as <a href='%{url}'>configurações do site</a>."
            label: "Restaurar"
            title: "Restaurar o backup"
            confirm: "Tem certeza de que deseja restaurar este backup?"
          rollback:
            label: "Reverter"
            title: "Reverter o banco de dados para seu estado anterior"
            confirm: "Tem certeza que deseja reverter o banco de dados para seu estado anterior?"
        location:
          local: "Armazenamento local"
          s3: "S3"
        backup_storage_error: "Falha ao acessar o armazenamento do backup: %{error_message}"
      export_csv:
        success: "Exportação iniciada, você será notificado(a) por mensagem particular quando o processo for concluído."
        failed: "Falha ao exportar. Verifique os registros."
        button_text: "Exportar"
        button_title:
          user: "Exportar lista de usuários(as) completa em formato CSV."
          staff_action: "Exportar registro completo de atividades da equipe em formato CSV."
          screened_email: "Exportar lista de e-mails filtrados em tela cheia no formato CSV."
          screened_ip: "Exportar lista IPs filtrados em tela cheia no formato CSV."
          screened_url: "Exportar lista de URLs filtradas em tela cheia no formato CSV."
      export_json:
        button_text: "Exportar"
      invite:
        button_text: "Enviar convites"
        button_title: "Enviar convites"
      customize:
        title: "Personalizar"
        preview: "pré-visualização"
        explain_preview: "Veja o site com este tema ativado"
        syntax_error: "Erro de sintaxe"
        settings_editor: "Editor de configurações"
        validation_settings_keys: "Cada item deve ter apenas uma chave \"configuração\" e uma chave \"valor\"."
        validation_settings_deleted: "Estas configurações foram excluídas. Restaure-as e tente novamente."
        validation_settings_added: "Estas configurações foram adicionadas. Remova-as e tente novamente."
        save: "Salvar"
        new: "Novo"
        new_style: "Novo estilo"
        install: "Instalar"
        delete: "Excluir"
        delete_confirm: 'Você tem certeza de que deseja excluir "%{theme_name}"?'
        bulk_delete: "Tem certeza?"
        bulk_themes_delete_confirm: "Os temas a seguir serão desinstalados e não poderão mais ser usados pelos(as) usuários(as) no seu site:"
        bulk_components_delete_confirm: "Os componentes a seguir serão desinstalados e não poderão mais ser usados pelos(as) usuários(as) no seu site:"
        color: "Cor"
        opacity: "Opacidade"
        copy: "Duplicado"
        copy_to_clipboard: "Copiar para área de transferência"
        copied_to_clipboard: "Copiou para área de transferência"
        copy_to_clipboard_error: "Erro ao copiar dados para a área de transferência"
        theme_owner: "Não editável, pertence a:"
        email_templates:
          title: "E-mail"
          subject: "Assunto"
          multiple_subjects: "Este modelo de e-mail tem vários assuntos."
          body: "Corpo"
          revert: "Reverter alterações"
          revert_confirm: "Tem certeza de que deseja reverter as alterações?"
        component:
          all_filter: "Tudo"
          used_filter: "Usado(a)"
          unused_filter: "Não usado(a)"
          enabled_filter: "Ativado(a)"
          disabled_filter: "Desativado(a)"
          updates_available_filter: "Atualizações disponíveis"
        theme:
          filter_by: "Filtrar por"
          theme: "Tema"
          component: "Componente"
          components: "Componentes"
          filter_all: "Todos"
          filter_user_selectable: "Selecionável por usuário(a)"
          theme_name: "Nome do tema"
          component_name: "Nome do componente"
          themes_intro: "Selecione um tema existente ou instale um novo para começar"
          themes_intro_new: "Instale um novo tema para começar, ou crie um do zero usando estes recursos."
          themes_intro_img_alt: "Novo espaço reservado para tema"
          beginners_guide_title: "Guia para iniciantes para usar os temas do Discourse"
          developers_guide_title: "Guia para desenvolvedores para usar os temas do Discourse"
          browse_themes: "Explore os temas da comunidade"
          customize_desc: "Personalizar:"
          title: "Temas"
          description: "Temas são personalizações que podem ser estendidas e alteram vários elementos do estilo do design do fórum, incluindo muitas vezes recursos adicionais de front-end."
          components_description: "Componentes são personalizações secundárias que podem ser adicionadas aos temas para alterar elementos específicos do estilo de design do seu fórum."
          create: "Criar"
          create_type: "Tipo"
          create_name: "Nome"
          save: "Salvar"
          long_title: "Alterar cores, CSS e conteúdo HTML do seu site"
          edit: "Editar"
          edit_confirm: "Este é um tema remoto, se você editar o CSS/HTML, suas alterações serão apagadas na próxima vez que você atualizar o tema."
          update_confirm: "As alterações locais serão apagadas pela atualização. Tem certeza de que quer continuar?"
          update_confirm_yes: "Sim, continue com a atualização"
          common: "Comum"
          desktop: "Desktop"
          mobile: "Móvel"
          extra_files: "Arquivos extras"
          extra_files_upload: "Exporte o tema para visualizar estes arquivos."
          extra_files_remote: "Exporte o tema ou verifique o repositório git para visualizar estes arquivos."
          preview: "Pré-visualização"
          default: "Ativo(a)"
          settings_editor: "Editor de configurações"
          is_default: "O tema está ativado por padrão"
          user_selectable: "O tema pode ser selecionado pelos(as) usuários(as)"
          user_selectable_badge_label: "Selecionável por usuário(a)"
          color_scheme_user_selectable: "A paleta de cores pode ser selecionado pelos(as) usuários(as)"
          auto_update: "Atualizar automaticamente quando o Discourse for atualizado"
          color_scheme: "Paleta de cores"
          edit_color_scheme: "Editar paleta de cores"
          default_light_scheme: "Claro (padrão)"
          color_scheme_select: "Selecione as cores que serão usadas pelo tema"
          custom_sections: "Seções personalizadas:"
          theme_components: "Componentes do tema"
          add_all_themes: "Adicionar todos os temas"
          convert: "Converter"
          convert_component_alert: "Você tem certeza de que deseja converter este componente em tema? Ele será removido como um componente de %{relatives}."
          convert_component_tooltip: "Converter este componente em tema"
          convert_component_alert_generic: "Tem certeza de que quer converter este componente em um tema?"
          convert_theme_alert: "Você tem certeza de que deseja converter este tema em componente? Ele será removido como um pai de %{relatives}."
          convert_theme_alert_generic: "Tem certeza de que quer converter este tema em um componente?"
          convert_theme_tooltip: "Converter este tema em componente"
          inactive_themes: "Temas inativos:"
          set_default_success: "Tema padrão definido como %{theme}"
          install_success: "Tema %{theme} instalado!"
          inactive_components: "Componentes não usados"
          selected:
            one: "Selecionou %{count}"
            other: "Selecionou %{count}"
          cancel: "Cancelar"
          broken_theme_tooltip: "Este tema possui erros em seu CSS, HTML ou YAML"
          broken_theme: "Desativar tema corrompido"
          disabled_component_tooltip: "Este componente foi desativado"
          default_theme_tooltip: "Este tema é o tema padrão do site"
          updates_available_tooltip: "Atualizações estão disponíveis para este tema"
          and_x_more:
            one: "e mais %{count}."
            other: "e mais %{count}."
          collapse: Recolher
          uploads: "Envios"
          no_uploads: "Você pode enviar recursos associados ao seu tema, como fontes e imagens"
          add_upload: "Adicionar envio"
          upload_file_tip: "Escolha um ativo para enviar (png, woff2 etc…)"
          variable_name: "Nome da var SCSS:"
          variable_name_invalid: "O nome da variável é inválido. Somente alfanumérico é permitido. Deve começar com uma letra. Deve ser único."
          variable_name_error:
            invalid_syntax: "O nome da variável é inválido. Somente alfanumérico é permitido. Deve começar com uma letra."
            no_overwrite: "O nome da variável é inválido. Não deve sobrescrever uma variável existente."
            must_be_unique: "O nome da variável é inválido. Deve ser único."
          upload: "Enviar"
          select_component: "Selecione um componente…"
          unsaved_changes_alert: "Você ainda não salvou as suas modificações, você deseja descartá-las e prosseguir?"
          unsaved_parent_themes: "Você não atribuiu o componente a temas. Deseja prosseguir?"
          discard: "Descartar"
          stay: "Permanecer"
          css_html: "Código personalizado"
          edit_css_html: "Editar código"
          delete_upload_confirm: "Excluir este envio? (O CSS do tema pode parar de funcionar!)"
          component_on_themes: "Incluir componente nestes temas."
          included_components: "Componentes incluídos"
          add_all: "Adicionar tudo"
          import_web_tip: "Repositório contendo tema"
          direct_install_tip: "Tem certeza de que quer instalar <strong>%{name}</strong> do repositório listado abaixo?"
          import_web_advanced: "Avançado…"
          import_file_tip: "Arquivo .tar.gz, .zip ou .dcstyle.json com o tema"
          is_private: "O tema está em um repositório git privado"
          finish_install: "Concluir a instalação do tema"
          last_attempt: "O processo de instalação não foi concluído, última tentativa:"
          remote_branch: "Nome da unidade (opcional)"
          public_key: "Conceder o seguinte acesso da chave pública ao repo:"
          install: "Instalar"
          installed: "Instalado(a)"
          install_popular: "Mais acessados(as)"
          install_upload: "Do seu dispositivo"
          install_git_repo: "De um repositório git"
          install_create: "Criar novo(a)"
          installing_message: "Configurando seu novo tema…"
          installing_message_long_time: "A configuração do seu novo tema está demorando um pouco mais que o esperado, aguarde…"
          duplicate_remote_theme: "O componente do tema \"%{name}\" já está instalado, tem certeza de que deseja instalar outra cópia?"
          force_install: "O tema não pode ser instalado porque o repositório Git está inacessível. Tem certeza de que deseja continuar a instalação?"
          create_placeholder: "Criar espaço reservado"
          about_theme: "Sobre"
          license: "Licença"
          version: "Versão:"
          authors: "Autor(a):"
          creator: "Criador(a):"
          source_url: "Fonte"
          enable: "Ativar"
          disable: "Desativar"
          disabled: "Este componente foi desativado."
          disabled_by: "Este componente foi desativado por"
          required_version:
            error: "Este tema foi desativado automaticamente porque não é compatível com esta versão do Discourse."
            minimum: "Requer versão do Discourse %{version} ou mais recente."
            maximum: "Requer versão do Discourse %{version} ou menos recente."
          check_for_updates: "Verificar atualizações"
          updating: "Atualizando…"
          update_success: "Atualização de %{theme} concluída"
          up_to_date: "O tema está atualizado. Última verificação:"
          has_overwritten_history: "A versão atual do tema não existe mais porque o histórico de Git foi sobrescrito por um envio de push forçado."
          add: "Adicionar"
          no_settings: "Este tema não tem configurações."
          empty: "Nenhum item"
          commits_behind:
            one: "O tema tem uma diferença de %{count} confirmação!"
            other: "O tema tem uma diferença de %{count} confirmações!"
          compare_commits: "(Ver novas confirmações)"
          remote_theme_edits: "Se você quiser editar este tema, é preciso <a href='%{repoURL}' target='_blank'>enviar uma alteração em seu repositório</a>"
          repo_unreachable: "Não foi possível acessar o repositório Git deste tema. Mensagem de erro:"
          imported_from_archive: "Este tema foi importado de um arquivo .zip"
          settings: "Configurações"
          colors: "Cores"
          discard_colors: "Descartar"
          colors_title: "Cores"
          scss:
            text: "CSS"
            title: "Regras CSS personalizadas com suporte para sintaxe SCSS"
          header:
            title: "HTML básico a ser renderizado acima do cabeçalho do Discourse"
          after_header:
            text: "Após cabeçalho"
            title: "HTML básico a ser renderizado abaixo do cabeçalho do Discourse"
          footer:
            text: "Rodapé"
            title: "HTML básico a ser renderizado na parte inferior da página"
          embedded_scss:
            text: "CSS incorporado"
            title: "CSS a ser incluído quando comentários do Discourse forem incorporados em outro site"
          embedded_header:
            text: "Cabeçalho Incorporado"
            title: "HTML básico que será renderizado acima dos comentários do Discourse quando incorporado em outro site"
          color_definitions:
            text: "Definições de cor"
            title: "Digite definições de cor personalizadas (apenas usuários(as) avançados(as))"
            placeholder: |2-

              Use esta folha de estilo para adicionar cores personalizadas à lista de propriedades personalizadas do CSS.

              Por exemplo:

              %{example}

              É altamente recomendável adicionar os nomes das propriedades ao prefixo para evitar conflitos com plugins e/ou núcleo.
          head_tag:
            text: "<head>"
            title: "HTML para inserir no final do <head>, com suporte para tags de script"
          body_tag:
            text: "<body>"
            title: "HTML para inserir no final do <body>, com suporte para tags de script"
          js:
            text: "JS"
            title: "Inicializador JavaScript com suporte para a sintaxe 'template tag' do Ember"
          scss_color_variables_warning: 'Usar variáveis de cor SCSS nos temas foi preterido. Use as propriedades personalizadas do CSS. Consulte <a href="https://meta.discourse.org/t/-/77551#color-variables-2" target="_blank">este guia</a> para obter mais detalhes.'
          scss_warning_inline: "Usar variáveis de cor SCSS nos temas foi preterido."
          all_filter: "Tudo"
          active_filter: "Ativo(a)"
          inactive_filter: "Inativo(a)"
          updates_available_filter: "Atualizações disponíveis"
        schema:
          title: "Editar %{name} configuração"
          back_button: "Voltar para %{name}"
          fields:
            required: "*necessário(a)"
            groups:
              at_least:
                one: "Requer pelo menos %{count} grupo"
                other: "Requer pelo menos %{count} grupos"
            categories:
              at_least:
                one: "Requer pelo menos %{count} categoria"
                other: "Requer pelo menos %{count} categorias"
            tags:
              at_least:
                one: "Requer pelo menos %{count} etiqueta"
                other: "Requer pelo menos %{count} etiquetas"
            string:
              too_short:
                one: "deve ter no mínimo %{count} caractere"
                other: "deve ter no mínimo %{count} caracteres"
            number:
              too_small: "deve ser maior ou igual a %{count}"
              too_large: "deve ser menor ou igual a %{count}"
        colors:
          select_base:
            title: "Selecionar paleta de cores básicas"
            description: "Paleta básica:"
          title: "Cores"
          edit: "Editar"
          filters:
            all: "Tudo"
            user_selectable: "Selecionável por usuário(a)"
          active_badge:
            text: "Ativo(a)"
          long_title: "Paletas de cores"
          about: "Altere as cores usadas nos seus temas. Crie um novo esquema de cores para começar."
          new_name: "Nova paleta de cores"
          copy_name_prefix: "Copiar de"
          undo: "Desfazer"
          undo_title: "Desfaça suas alterações nesta cor desde a última vez que foi salva."
          revert: "Reverter"
          revert_title: "Redefina esta cor na paleta de cores padrão do Discourse."
          primary:
            name: "primário(a)"
          primary-medium:
            name: "primária, média"
          primary-low-mid:
            name: "primária, baixa, intermediária"
          secondary:
            name: "secundário(a)"
          tertiary:
            name: "terciário(a)"
          quaternary:
            name: "quaternário(a)"
          header_background:
            name: "fundo do cabeçalho"
          header_primary:
            name: "cabeçalho primário"
          highlight:
            name: "destaque"
          highlight-high:
            name: "destaque, alta"
          highlight-medium:
            name: "destaque, média"
          highlight-low:
            name: "destaque, baixa"
          danger:
            name: "perigo"
          success:
            name: "sucesso"
          love:
            name: "adorar"
          selected:
            name: "selecionado(a)"
          hover:
            name: "focalizar"
          editor:
            light: "Claro"
            dark: "Escuro"
        robots:
          title: "Substituir o arquivo robots.txt do seu site:"
          warning: "Isso vai substituir permanentemente qualquer configuração relacionada do site."
          overridden: O arquivo robots.txt padrão de seu site foi substituído.
        email_style:
          title: "Estilo de email"
          heading: "Personalize o estilo do e-mail"
          html: "HTML"
          css: "CSS"
          reset: "Redefinir para padrão"
          reset_confirm: "Tem certeza de que deseja redefinir para o padrão %{fieldName} e perder todas as suas alterações?"
          save_error_with_reason: "Suas alterações não foram salvas. %{error}"
          instructions: "Personalize o modelo no qual todos os e-mails em HTML são renderizados e estilize usando CSS."
      email:
        title: "E-mails"
        description: "Personalize os modelos usados para criar e-mails, pré-visualize e-mails de resumo que serão enviados e visualize registros de e-mail"
        settings: "Configurações"
        templates: "Modelos"
        templates_title: "Modelos de e-mail"
        preview_digest: "Pré-visualizar resumo"
        advanced_test:
          title: "Teste avançado"
          desc: "Veja como o Discourse processa os e-mails recebidos. Para conseguir processar o e-mail corretamente, cole abaixo a mensagem original inteira do e-mail."
          email: "Mensagem original"
          run: "Executar teste"
          text: "Corpo do texto selecionado"
          elided: "Texto omitido"
        sending_test: "Enviando e-mail de teste…"
        error: "<b>ERRO</b> - %{server_error}"
        test_error: "Houve um problema ao enviar o e-mail de teste. Verifique novamente as configurações do e-mail, ou se o seu provedor não está bloqueando conexões de e-mail, e tente novamente."
        sent: "Enviado(a)"
        skipped: "Ignorado(a)"
        bounced: "Devolvido(a)"
        received: "Recebido(a)"
        rejected: "Rejeitado(a)"
        sent_at: "Enviado(a) em"
        time: "Hora"
        user: "Usuário(a)"
        email_type: "Tipo de e-mail"
        details_title: "Exibir detalhes do e-mail"
        to_address: "Para o endereço"
        test_email_address: "endereço de e-mail para testar"
        send_test: "Enviar e-mail de teste"
        sent_test: "enviou!"
        delivery_method: "Método de entrega"
        preview_digest_desc: "Pré-visualizar o conteúdo dos e-mails de resumo enviados para usuários(as) inativos(as)."
        refresh: "Atualizar"
        send_digest_label: "Enviar este resultado para:"
        send_digest: "Enviar"
        sending_email: "Enviando e-mail…"
        format: "Formato"
        html: "html"
        text: "texto"
        html_preview: "Prévia do conteúdo do e-mail"
        last_seen_user: "Usuário(a) visto(a) por último:"
        no_result: "Nenhum resultado encontrado para o resumo."
        reply_key: "Tecla de resposta"
        post_link_with_smtp: "Detalhes de postagem e SMTP"
        skipped_reason: "Motivo da omissão"
        incoming_emails:
          from_address: "De"
          to_addresses: "Para"
          cc_addresses: "Cc"
          subject: "Assunto"
          error: "Erro"
          none: "Nenhum e-mail recebido."
          modal:
            title: "Informações do e-mail recebido"
            error: "Erro"
            headers: "Cabeçalhos"
            subject: "Assunto"
            body: "Corpo"
            rejection_message: "E-mail de rejeição"
          filters:
            from_placeholder: "de@exemplo.com"
            to_placeholder: "para@exemplo.com"
            cc_placeholder: "cc@exemplo.com"
            subject_placeholder: "Assunto…"
            error_placeholder: "Erro"
        logs:
          none: "Nenhum registro encontrado."
          filters:
            title: "Filtro"
            user_placeholder: "nome do(a) usuário(a)"
            address_placeholder: "nome@exemplo.com"
            type_placeholder: "compilação, cadastro…"
            reply_key_placeholder: "tecla de resposta"
            smtp_transaction_response_placeholder: "ID do SMTP"
          email_addresses:
            see_more: "[Ver mais...]"
          post_id: "(ID da postagem: %{post_id})"
      moderation_history:
        performed_by: "Executado por"
        no_results: "Não há histórico de moderação disponível."
        actions:
          delete_user: "Usuário(a) excluído(a)"
          suspend_user: "Usuário(a) suspenso(a)"
          silence_user: "Usuário(a) silenciado(a)"
          delete_post: "Postagem excluída"
          delete_topic: "Tópico excluído"
          post_approved: "Postagem aprovada"
      logs:
        title: "Filtros e registros"
        description: "Com registros e filtros, você pode monitorar e gerenciar sua comunidade, garantindo que a segurança e cortesia serão mantidos. É possível visualizar registros de todas as ações dos membros da equipe, registros de pesquisa e configurações de filtragem de usuário(a)."
        nav_title: "Registros"
        action: "Ação"
        created_at: "Criado(a)"
        last_match_at: "Última correspondência"
        match_count: "Resultados"
        ip_address: "IP"
        topic_id: "ID do tópico"
        post_id: "ID da mensagem"
        category_id: "ID da categoria"
        delete: "Excluir"
        edit: "Editar"
        save: "Salvar"
        screened_actions:
          block: "bloquear"
          do_nothing: "não fazer nada"
        staff_actions:
          all: "tudo"
          filter: "Filtro:"
          title: "Ações da equipe"
          clear_filters: "Mostrar tudo"
          staff_user: "Usuário(a)"
          target_user: "Usuário(a) de destino"
          subject: "Assunto"
          when: "Quando"
          context: "Contexto"
          details: "Detalhes"
          previous_value: "Anterior"
          new_value: "Nova"
          show: "Exibir"
          modal_title: "Detalhes"
          no_previous: "Não há valor anterior."
          deleted: "Não há valor novo. O registro foi excluído."
          actions:
            permanently_delete_post_revisions: "excluir revisões de postagem permanentemente"
            delete_user: "remover usuário(a)"
            change_trust_level: "alterar nível de confiança"
            change_username: "alterar nome do(a) usuário(a)"
            change_site_setting: "alterar configurações do site"
            change_theme: "alterar tema"
            delete_theme: "excluir tema"
            change_site_text: "alterar texto do site"
            suspend_user: "suspender usuário(a)"
            unsuspend_user: "readmitir usuário(a)"
            removed_suspend_user: "suspender usuário(a) (removido(a))"
            removed_unsuspend_user: "suspender o usuário(a) (removido(a))"
            grant_badge: "conceder emblema"
            revoke_badge: "revogar emblema"
            check_email: "conferir e-mail"
            delete_topic: "excluir tópico"
            recover_topic: "restaurar tópico"
            delete_post: "excluir mensagem"
            impersonate: "representar"
            anonymize_user: "tornar usuário(a) anônimo(a)"
            roll_up: "Acumular blocos de IP"
            change_category_settings: "alterar configurações da categoria"
            delete_category: "excluir categoria"
            create_category: "criar categoria"
            silence_user: "silenciar usuário(a)"
            unsilence_user: "ativar som do(a) usuário(a)"
            removed_silence_user: "Silenciar usuário(a) (removido(a))"
            removed_unsilence_user: "ativar som do(a) usuário(a) (removido(a))"
            grant_admin: "permitir administrador(a)"
            revoke_admin: "revogar administrador(a)"
            grant_moderation: "conceder moderação"
            revoke_moderation: "revogar moderação"
            backup_create: "criar backup"
            deleted_tag: "etiqueta excluída"
            update_directory_columns: "atualizar colunas do diretório"
            deleted_unused_tags: "etiquetas não usadas excluídas"
            renamed_tag: "etiqueta renomeada"
            revoke_email: "revogar e-mail"
            lock_trust_level: "bloquear nível de confiança"
            unlock_trust_level: "desbloquear nível de confiança"
            activate_user: "ativar usuário(a)"
            deactivate_user: "desativar usuário(a)"
            change_readonly_mode: "alterar modo somente leitura"
            backup_download: "Fazer download do backup"
            backup_destroy: "desfazer backup"
            reviewed_post: "postagem revisada"
            custom_staff: "ação personalizada de plugin"
            post_locked: "postagem bloqueada"
            post_edit: "edição de postagem"
            post_unlocked: "postagem desbloqueada"
            check_personal_message: "verificar mensagem pessoal"
            disabled_second_factor: "desativar a autenticação de dois fatores"
            topic_published: "tópico publicado"
            post_approved: "postagem aprovada"
            post_rejected: "postagem rejeitada"
            create_badge: "criar emblema"
            change_badge: "alterar emblema"
            delete_badge: "excluir emblema"
            merge_user: "mesclar usuário(a)"
            entity_export: "exportar entidade"
            change_name: "alterar nome"
            topic_timestamps_changed: "carimbo de data/hora de tópico alterado"
            approve_user: "usuário(a) aprovado(a)"
            web_hook_create: "criação de webhook"
            web_hook_update: "atualização de webhook"
            web_hook_destroy: "exclusão de webhook"
            web_hook_deactivate: "desativação de webhook"
            embeddable_host_create: "criação de host incorporável"
            embeddable_host_update: "atualização de host incorporável"
            embeddable_host_destroy: "exclusão de host incorporável"
            change_theme_setting: "alterar configuração do tema"
            disable_theme_component: "desativar componente do tema"
            enable_theme_component: "ativar componente do tema"
            revoke_title: "revogar título"
            change_title: "alterar título"
            api_key_create: "criação de chave da API"
            api_key_update: "atualização de chave da API"
            api_key_destroy: "exclusão de chave da API"
            override_upload_secure_status: "substituir status seguro do envio"
            page_published: "página publicada"
            page_unpublished: "publicação de página cancelada"
            add_email: "adicionar e-mail"
            update_email: "atualizar e-mail"
            destroy_email: "destruir e-mail"
            topic_closed: "tópico fechado"
            topic_opened: "tópico aberto"
            topic_archived: "tópico arquivado"
            topic_unarchived: "tópico desarquivado"
            post_staff_note_create: "adicionar nota para equipe"
            post_staff_note_destroy: "destruir nota para equipe"
            delete_group: "excluir grupo"
            watched_word_create: "adicionar palavra acompanhada"
            watched_word_destroy: "excluir palavra acompanhada"
            create_public_sidebar_section: "criar seção de barra lateral pública"
            update_public_sidebar_section: "atualizar a seção da barra lateral pública"
            destroy_public_sidebar_section: "destruir seção da barra lateral pública"
            reset_bounce_score: "redefinir pontuação de devolução"
            create_watched_word_group: "criar grupo com palavras monitoradas"
            update_watched_word_group: "atualizar grupo com palavras monitoradas"
            delete_watched_word_group: "excluir grupo com palavras monitoradas"
            toggle_flag: "alternar sinalizador"
            move_flag: "mover sinalizador"
            create_flag: "criar sinalizador"
            update_flag: "atualizar sinalizador"
            delete_flag: "excluir sinalizador"
            topic_slow_mode_set: "definir modo lento no tópico"
            topic_slow_mode_removed: "remover modo lento no tópico"
            custom_emoji_create: "criar emoji personalizado"
            custom_emoji_destroy: "excluir emoji personalizado"
            delete_post_permanently: "excluir postagem permanentemente"
            delete_topic_permanently: "excluir tópico permanentemente"
            tag_group_create: "criar grupo de etiquetas"
            tag_group_destroy: "excluir grupo de etiquetas"
            tag_group_change: "alterar grupo de etiquetas"
            delete_associated_accounts: "excluir contas associadas"
        screened_emails:
          title: "E-mails filtrados"
          description: "Quando alguém tentar criar uma conta nova, os seguintes endereços de e-mail serão verificados e o registro será bloqueado, ou outra ação será executada."
          email: "Endereço de e-mail"
          actions:
            allow: "Permitir"
        screened_urls:
          title: "URLs filtradas"
          description: "As URLs listadas aqui foram usadas em postagens de usuários(as) que foram identificados como remetentes de spam."
          url: "URL"
          domain: "Domínio"
        screened_ips:
          title: "IPs filtrados"
          description: 'Endereços IP que estão sendo observados. Use "Permitir" para adicionar endereços IP à lista de permissões.'
          delete_confirm: "Tem certeza que deseja remover a regra para %{ip_address}?"
          actions:
            block: "Bloquear"
            do_nothing: "Permitido(a)"
            allow_admin: "Permitir administração"
          form:
            label: "Novo:"
            ip_address: "Endereço IP"
            add: "Adicionar"
            filter: "Pesquisar"
          roll_up:
            text: "Acumular"
            title: "Cria novas entradas de banimento no subnet caso existam no mínimo \"min_ban_entries_for_roll_up\" entradas."
        search_logs:
          title: "Registros de pesquisa"
          term: "Termo"
          searches: "Pesquisas"
          click_through_rate: "CTR"
          types:
            all_search_types: "Todos os tipos de pesquisa"
            header: "Cabeçalho"
            full_page: "Página cheia"
            click_through_only: "Tudo (somente ao clicar)"
          header_search_results: "Resultados da pesquisa de cabeçalho"
        logster:
          title: "Registros de erros"
      watched_words:
        title: "Palavras em acompanhamento"
        description: "Palavras em acompanhamento são ferramentas de moderação que realizam várias ações diferentes, inclusive bloquear, censurar, vincular ou sinalizar postagens que contenham certas palavras"
        search: "pesquisa"
        clear_filter: "Limpar"
        show_words:
          one: "exibir %{count} palavra"
          other: "exibir %{count} palavras"
        case_sensitive: "(diferencia maiúsculas)"
        html: "(html)"
        download: Download
        clear_all: Limpar tudo
        clear_all_confirm: "Tem certeza de que deseja remover todas as palavras acompanhadas para a ação %{action}?"
        invalid_regex: 'A palavra companhada ''%{word}" é uma expressão regular inválida.'
        regex_warning: '<a href="%{basePath}/admin/site_settings/category/all_results?filter=watched%20words%20regular%20expressions%20">Palavras acompanhadas são expressões regulares</a> e não incluem automaticamente limites de palavras. Se quiser usar expressões regulares para fazer correpondência a palavras inteiras, inclua <code>\b</code> no início e no fim da sua expressão regular.'
        actions:
          block: "Bloqueado(a)"
          censor: "Censurar"
          require_approval: "Requerer aprovação"
          flag: "Sinalizar"
          replace: "Substituir"
          tag: "Etiqueta"
          silence: "Silenciar"
          link: "Vincular"
        action_descriptions:
          block: "Uma mensagem de erro será exibida quando tentar criar uma postagem contendo essas palavras."
          censor: "Permita postagens que contenham essas palavras, mas substitua-as por caracteres que ocultem as palavras censuradas."
          require_approval: "Exija a aprovação da equipe para postagens que contenham essas palavras antes que elas possam ser vistas por outras pessoas."
          flag: "Permita mensagens que contenham estas palavras, mas sinalize-as como inadequadas para que sejam revistas pelos moderadores."
          replace: "Substitua palavras em postagens por outras palavras."
          tag: "Coloque uma etiqueta automaticamente em tópicos se a primeira publicação contiver uma palavra específica."
          silence: "Silencie novas contas se a primeira postagem contiver qualquer uma destas palavras. A postagem será ocultada automaticamente até ter a aprovação da equipe."
          link: "Substitua palavras em postagens por links."
        form:
          label: "Tem palavras ou frases"
          placeholder: "palavras ou frases (* é um curinga)"
          placeholder_regexp: "expressões regulares"
          replace_label: "Substituição"
          replace_placeholder: "exemplo"
          tag_label: "Etiqueta"
          link_label: "Link"
          link_placeholder: "https://example.com"
          add: "Adicionar"
          success: "Sucesso"
          exists: "Já existe"
          upload: "Adicionar do arquivo"
          upload_successful: "Envio bem-sucedido. As palavras foram adicionadas."
          case_sensitivity_label: "É sensível a maiúsculas"
          case_sensitivity_description: "Apenas palavras com maiúsculas e minúsculas de caracteres correspondentes"
          html_label: "HTML"
          html_description: "Gera HTML na substituição"
          words_or_phrases: "palavras ou frases"
        test:
          button_label: "Testar"
          modal_title: "%{action}: testar palavras acompanhadas"
          description: "Digite o texto abaixo para verificar as correspondências com palavras acompanhadas"
          found_matches: "Correspondências encontradas:"
          no_matches: "Nenhuma correspondência encontrada"
      form_templates:
        nav_title: "Modelos"
        title: "Modelos de formulário"
        help: "Crie uma estrutura de modelo de formulário que pode ser usada para criar novos tópicos."
        new_template: "Novo modelo"
        list_table:
          headings:
            name: "Nome"
            active_categories: "Categorias Ativas"
            actions: "Ações"
          actions:
            view: "Visualizar modelo"
            edit: "Editar modelo"
            delete: "Excluir modelo"
        view_template:
          close: "Fechar"
          edit: "Editar"
          delete: "Excluir"
          toggle_preview: "Alternar pré-visualização"
        new_template_form:
          submit: "Salvar"
          cancel: "Cancelar"
          name:
            label: "Nome do modelo"
            placeholder: "Digite um nome para este modelo…"
          template:
            label: "Modelo"
            placeholder: "Criar um modelo YAML aqui…"
          preview: "Pré-visualizar"
        delete_confirm: "Tem certeza que deseja excluir este modelo?"
        quick_insert_fields:
          add_new_field: "Adicionar"
          checkbox: "Caixa de seleção"
          input: "Resposta curta"
          textarea: "Resposta longa"
          dropdown: "Menu suspenso"
          upload: "Enviar um arquivo"
          multiselect: "Múltipla escolha"
        validations_modal:
          button_title: "Validações"
          modal_title: "Opções de validação"
          table_headers:
            key: "Chave"
            type: "Tipo"
            description: "Descrição"
          validations:
            required:
              key: "necessário(a)"
              type: "boleano"
              description: "Requer o preenchimento do campo para enviar o formulário."
            minimum:
              key: "mínimo"
              type: "inteiro"
              description: "Para os campos de texto, especifica o número mínimo de caracteres permitidos."
            maximum:
              key: "máximo"
              type: "inteiro"
              description: "Para os campos de texto, especifica o número máximo de caracteres permitidos."
            pattern:
              key: "padrão"
              type: "string regex"
              description: "Para campos de texto, uma expressão regular especificando a entrada permitida."
            type:
              key: "tipo"
              type: "segmento"
              description: "Para os campos de entrada, você pode especificar o tipo de entrada que deve ser esperada (texto|e-mail|data|númbero|url|tel|cor)"
        preview_modal:
          title: "Pré-visualizar o Modelo"
        field_placeholders:
          validations: "insira validações aqui"
          id: "inserir a id aqui"
          label: "Insira o rótulo aqui"
          placeholder: "Insira o espaço reservado aqui"
          none_label: "Selecione um item"
          choices:
            first: "Opção 1"
            second: "Opção 2"
            third: "Opção 3"
        edit_category:
          toggle_freeform: "modelo de formulário desativado"
          toggle_form_template: "modelo de formulário ativado"
          select_template: "Selecione modelos de formulário"
          select_template_help: "Adicionar/Editar Modelos de Formulário"
      impersonate:
        title: "Representar"
        help: "Use esta ferramenta para representar uma conta de usuário(a) para efeitos de depuração. Você terá que sair dela assim que terminar."
        not_found: "Este(a) usuário(a) não pode ser encontrado."
        invalid: "Desculpe, não é possível representar este(a) usuário(a)."
      users:
        title: "Usuários(as)"
        description: "Visualize e gerencie usuários(as)."
        create: "Adicionar usuário(a) administrador(a)"
        last_emailed: "Último e-mail enviado"
        not_found: "Desculpe, este nome de usuário(a) não existe no nosso sistema."
        id_not_found: "Desculpe, esta ID de usuário(a) não existe no nosso sistema."
        active: "Ativado(a)"
        status: "Status"
        show_emails: "Mostrar e-mails"
        hide_emails: "Ocultar e-mails"
        silence_reason: "Motivo do silêncio"
        bulk_actions:
          title: "Ações em massa"
          admin_cant_be_deleted: "Não é possível excluir este(a) usuário(a), pois faz parte da administração"
          too_many_or_old_posts: "Este(s) usuário(s) não poderá ser excluído, pois tem postagens de mais ou uma postagem muito antiga"
          too_many_selected_users:
            one: "Você atingiu o limite de usuários(as) de %{count} para exclusão em massa"
            other: "Você atingiu o limite de usuários(as) de %{count} para a exclusão em massa"
          delete:
            label: "Excluir usuários(as)…"
            confirmation_modal:
              prompt_text:
                one: 'Você está prestes a excluir %{count} usuário(a) permanentemente. Insira "%{confirmation_phrase}" abaixo para prosseguir:'
                other: 'Você está prestes a excluir %{count} usuários(as) permanentemente. Insira "%{confirmation_phrase}" abaixo apra prosseguir:'
              confirmation_phrase:
                one: "excluir %{count} usuário(a)"
                other: "excluir %{count} usuários(as)"
              close: "Fechar"
              confirm: "Excluir"
              title:
                one: "Excluir %{count} usuário(a)"
                other: "Excluir %{count} usuários(as)"
              bulk_delete_starting: "Iniciando exclusão em massa…"
              block_ip_and_email: "Bloquear e-mails e endereços IP de todos(as) os(as) usuários(as) selecionados(as)"
              user_delete_succeeded: "Excluiu @%{username} [%{position}/%{total}]"
              user_delete_failed: "[%{position}/%{total}] Falha ao excluir @%{username} - %{error}"
              bulk_delete_finished: "Operação de exclusão em massa concluída"
              failed_to_delete_users: "Os(as) seguintes usuários(as) não puderam ser excluídos"
        nav:
          new: "Novo(a)"
          active: "Ativo(a)"
          staff: "Equipe"
          suspended: "Suspenso(a)"
          silenced: "Silenciado(a)"
          staged: "Encenado(a)"
        approved: "Aprovado(a)?"
        titles:
          active: "Usuários(as) ativos(as)"
          new: "Usuários(as) novos(as)"
          pending: "Revisão pendente de usuário(a)"
          newuser: "Usuários(as) no nível de confiança 0 (usuário(a) novo(a))"
          basic: "Usuários(as) no nível de confiança 1 (usuário(a) básico(a))"
          member: "Usuários(as) no nível de confiança 2 (membro)"
          regular: "Usuário(as) em nível de confiança 3 (regular)"
          leader: "Usuário(a) em nível de confiança 4 (líder)"
          staff: "Equipe"
          admins: "Usuários(as) administradores(as)"
          moderators: "Moderadores(as)"
          silenced: "Usuários(as) silenciados(as)"
          suspended: "Usuários(as) suspensos(as)"
          staged: "Usuários(as) encenados(as)"
        not_verified: "Não verificado(a)"
        check_email:
          title: "Mostrar endereço de e-mail deste(a) usuário(a)"
          text: "Exibir"
        check_sso:
          title: "Revelar conteúdo do SSO"
          text: "Exibir"
        delete_associated_accounts:
          title: "Excluir todas as contas associadas para este(a) usuário(a)"
          text: "Excluir contas associadas"
      user:
        suspend_failed: "Algo deu errado ao suspender este(a) usuário(a) %{error}"
        unsuspend_failed: "Algo deu errado ao reativar este(a) usuário(a) %{error}"
        suspend_duration: "Suspender usuário até:"
        suspend_reason_label: "Por que você está suspendendo? Este texto <b>será visível para todos</b> na página de perfil deste(a) usuário(a) e será mostrado ao(à) usuário(a) ao tentar entrar. Seja breve."
        suspend_reason_hidden_label: "Por que você está suspendendo? Este texto será exibido para o(a) usuário(a) quando tentar entrar. Seja breve."
        suspend_reason: "Motivo"
        suspend_reason_title: "Motivo da suspensão"
        suspend_reasons:
          not_listening_to_staff: "Não dava atenção aos comentários da equipe"
          consuming_staff_time: "Consumia uma quantidade desproporcional de tempo da equipe"
          combative: "Muito agressivo(a)"
          in_wrong_place: "No lugar errado"
          no_constructive_purpose: "Nenhum propósito construtivo em suas ações, exceto criar discórdia na comunidade"
          custom: "Personalizado(a)..."
        suspend_message: "Mensagem de e-mail"
        suspend_message_placeholder: "Opcionalmente, forneça mais informações sobre a suspensão e elas serão enviadas para o(a) usuário(a) por e-mail."
        suspended_by: "Suspenso(a) por"
        silence_reason: "Motivo"
        silenced_by: "Silenciado(a) por"
        silence_modal_title: "Silenciar usuário(a)"
        silence_duration: "Por quanto tempo o(a) usuário(a) será silenciado(a)?"
        silence_reason_label: "Por que você está silenciando este(a) usuário(a)?"
        silence_reason_placeholder: "Motivo do silêncio"
        silence_message: "Mensagem do e-mail"
        silence_message_placeholder: "(deixe em branco para enviar a mensagem padrão)"
        suspended_until: "(até %{until})"
        suspend_forever: "Suspender para sempre"
        cant_suspend: "Este(a) usuário(a) não pode ser suspenso(a)."
        cant_silence: "Este(a) usuário(a) não pode ser silenciado(a)."
        delete_posts_failed: "Houve um problema ao excluir as postagens."
        post_edits: "Postar edições"
        view_edits: "Visualizar edições"
        penalty_post_actions: "O que você gostaria de fazer com a postagem associada?"
        penalty_post_delete: "Excluir a postagem"
        penalty_post_delete_replies: "Excluir a postagem + respostas"
        penalty_post_edit: "Editar a postagem"
        penalty_post_none: "Não fazer nada"
        penalty_count: "Contagem de penalidades"
        penalty_history_MF: >-
          Nos últimos 6 meses este usuário foi suspenso <b>{ SUSPENDED, plural, one {# vez} other {# vezes} }</b> e <b>silenciado { SILENCED, plural, one {# vez} other {# vezes} }</b>.
        clear_penalty_history:
          title: "Limpar histórico de penalidades"
          description: "usuários(as) com penalidades não podem alcançar TL3"
        delete_all_posts_confirm_MF: |
          Você está prestes a excluir {POSTS, plural, one {# postagem} other {# postagens}} e {TOPICS, plural, one {# tópico} other {# tópicos}}. Deseja prosseguir?
        silence: "Silenciar"
        unsilence: "Ativar som"
        silenced: "Silenciado(a)?"
        moderator: "Moderador(a)?"
        admin: "Administração?"
        suspended: "Suspenso(a)?"
        staged: "Encenado(a)?"
        show_admin_profile: "Administração"
        manage_user: "Gerenciar usuário"
        show_public_profile: "Exibir perfil público"
        action_logs: "Registro de atividades"
        ip_lookup: "Pesquisa do IP"
        log_out: "Sair"
        logged_out: "O usuário(a) foi desconectado(a) em todos os dispositivos"
        revoke_admin: "Revogar administração"
        grant_admin: "Conceder administração"
        grant_admin_success: "Novo(a) administrador(a) confirmado(a)."
        grant_admin_confirm: "Enviamos um e-mail para verificar o novo administrador(a). Abra-o e siga as instruções."
        revoke_moderation: "Revogar moderação"
        grant_moderation: "Conceder moderação"
        unsuspend: "Readmitir"
        suspend: "Suspender"
        show_flags_received: "Exibir sinalizadores recebidas"
        flags_received_by: "sinalizações recebidas por %{username}"
        flags_received_none: "Este(a) usuário(a) não recebeu nenhum sinalizador."
        reputation: Reputação
        permissions: Permissões
        activity: Atividade
        like_count: Curtidas dadas/recebidas
        last_100_days: "nos últimos 100 dias"
        private_topics_count: Mensagens pessoais
        posts_read_count: Postagens lidas
        post_count: Postagens criadas
        second_factor_enabled: Autenticação de dois fatores ativada
        topics_entered: Tópicos visualizados
        flags_given_count: Sinalizações dadas
        flags_received_count: Sinalizações recebidas
        warnings_received_count: Avisos recebidos
        warnings_list_warning: |
          Na função de moderador(a), talvez você não consiga visualizar todos estes tópicos. Caso seja necessário, peça a um(a) administrador(a) ou ao(à) moderador(a) emissor(a) que dê acesso às mensagens a <b>@moderators</b> .
        flags_given_received_count: "Sinalizações dadas/recebidas"
        approve: "Aprovar"
        approved_by: "aprovado(a) por"
        approve_success: "Usuário(a) aprovado(a) e e-mail enviado com instruções de ativação."
        approve_bulk_success: "Sucesso! Todos os(as) usuários(as) selecionados(as) foram aprovados(as) e notificados(as)."
        time_read: "Tempo de leitura"
        post_edits_count: "Postar edições"
        exports:
          title: Exportações de usuário(a)
          download:
            description: Baixar exportação mais recente
            expires_in:
              one: Expira em %{count} hora
              other: Expira em %{count} horas
            not_available: Nenhuma exportação disponível
            button: Solicitar arquivo
            confirm: Você deseja mesmo criar um arquivo das atividades e preferências deste(a) usuário(a)?
            started: Começamos a coletar o arquivo, o link para download será atualizado quando o processo for concluído.
            success: O arquivo está pronto para download
            export_failed: Desculpe, mas houve uma falha na exportação. Confira os registros para obter mais informações.
        anonymize: "Tornar usuário(a) anônimo(a)"
        anonymize_confirm: "Você tem certeza de que gostaria de tornar esta conta anônima? Essa mudança irá alterar o nome do(a) usuário(a) e o e-mail, além de redefinir todas as informações do perfil."
        delete_associated_accounts_confirm: "Você tem certeza de que gostaria de excluir todas as contas associadas desta conta? O(a) usuário(a) não poderá fazer login se o e-mail tiver sido alterado."
        disable_second_factor_confirm: "Tem certeza de que deseja desativar a autenticação de dois fatores para esta conta?"
        anonymize_yes: "Sim, tornar esta conta anônima"
        anonymize_failed: "Ocorreu um problema ao tornar a conta anônima."
        delete: "Excluir usuário(a)"
        delete_posts:
          button: "Excluir todas postagens"
          progress:
            title: "Progresso da exclusão de postagens"
            description: "Excluindo postagens…"
          confirmation:
            title: "Excluir todas as postagens de @%{username}"
            description: |
              <p>Tem certeza de que gostaria de excluir <b>%{post_count}</b> postagens de @%{username}?

              <p><b>Isso não pode ser desfeito!</b></p>

              <p>Para continuar, digite: <code>%{text}</code></p>
            text: "excluir postagens de @%{username}"
            delete: "Excluir postagens de @%{username}"
            cancel: "Cancelar"
        merge:
          button: "Mesclar"
          prompt:
            title: "Transferir e excluir @%{username}"
            description: |
              <p>Escolha um(a) novo(a) proprietário(a) para o conteúdo de <b>@%{username}</b>.</p>

              <p>Todos os tópicos, postagens, mensagens e outros conteúdos criados por <b>@%{username}</b> serão transferidos.</p>
            target_username_placeholder: "Nome do(a) usuário(a) do(a) novo(a) proprietário(a)"
            transfer_and_delete: "Transferir e excluir @%{username}"
            cancel: "Cancelar"
          progress:
            title: "Progresso da mesclagem"
          confirmation:
            title: "Transferir e excluir @%{username}"
            description: |
              <p>Todo o conteúdo de <b>@%{username}</b> será transferido e atribuído a <b>@%{targetUsername}</b>. Após a transferência do conteúdo, a conta de <b>@%{username}</b> será excluída.</p>

              <p> <b>Isso não pode ser desfeito!</b> </p>

              <p> Para continuar, digite: <code>%{text}</code> </p>
            text: "transferir @%{username} para @%{targetUsername}"
            transfer_and_delete: "Transferir e excluir @%{username}"
            cancel: "Cancelar"
        merging_user: "Mesclando usuário(a)…"
        merge_failed: "Ocorreu um erro ao mesclar os(as) usuários(as)."
        delete_forbidden_because_staff: "Administradores(as) e moderadores(as) não podem ser excluídos(as)."
        delete_posts_forbidden_because_staff: "Não é possível excluir todas as postagens de administradores(as) e moderadores(as)."
        delete_forbidden:
          one: "Usuários(as) não podem ser excluídos(as) se tiverem postagens. Exclua todas as postagens antes de tentar excluir um(a) usuário(a). (Mensagens com mais de %{count} dia não podem ser excluídas.)"
          other: "Usuários(as) não podem ser excluídos(as) se tiverem postagens. Exclua todas as postagens antes de tentar excluir um(a) usuário(a). (Mensagens com mais de %{count} dias não podem ser excluídas.)"
        cant_delete_all_posts:
          one: "Não é possível excluir todas as postagens. Algumas postagens têm mais de %{count} dia. (Configuração delete_user_max_post_age.)"
          other: "Não é possível excluir todas as postagens. Algumas postagens têm mais de %{count} dias. (Configuração delete_user_max_post_age.)"
        cant_delete_all_too_many_posts:
          one: "Não é possível remover todas as postagens porque o usuário(a) tem mais de %{count} postagem (delete_all_posts_max)"
          other: "Não é possível remover todas as postagens porque o usuário(a) tem mais de %{count} postagens. (delete_all_posts_max)"
        delete_confirm_title: "Você tem certeza de que deseja excluir este usuário(a)? Essa é uma ação permanente!"
        delete_confirm: "Geralmente, é preferível anonimizar os(as) usuários(as) em vez de excluí-los, evitando assim a remoção de conteúdo das discussões existentes."
        delete_and_block: "Excluir usuário e bloquear seu e-mail e endereço IP"
        delete_dont_block: "Excluir usuário(a)"
        deleting_user: "Excluindo usuário(a)…"
        deleted: "O(a) usuário(a) foi excluído(a)."
        delete_failed: "Houve um erro ao excluir o(a) usuário(a). Verifique se todas as suas postagens foram excluídas antes de tentar excluí-lo(a)."
        send_activation_email: "Enviar e-mail de ativação"
        activation_email_sent: "Um e-mail de ativação foi enviado."
        send_activation_email_failed: "Houve um problema ao enviar outro e-mail de ativação. %{error}"
        activate: "Ativar conta"
        activate_failed: "Houve um problema ao ativar o(a) usuário(a)."
        deactivate_account: "Desativar conta"
        deactivate_failed: "Houve um problema ao desativar o(a) usuário(a)."
        unsilence_failed: "Houve um problema ao ativar o som do(a) usuário(a)."
        silence_failed: "Houve um problema ao silenciar o(a) usuário(a)."
        silence_confirm: "Tem certeza de que deseja silenciar este(a) usuário(a)? Não poderão criar novos tópicos ou postagens."
        silence_accept: "Sim, silenciar este(a) usuário(a)"
        bounce_score: "Pontuação de devolução"
        reset_bounce_score:
          label: "Redefinir"
          title: "Redefinir pontuação de devolução para 0"
        visit_profile: "Acesse a <a href='%{url}'>página de preferências deste usuário</a> para editar seu perfil."
        deactivate_explanation: "Usuários(as) desativados(as) devem revalidar seu e-mail."
        suspended_explanation: "Usuários(as) suspensos(as) não podem entrar."
        silence_explanation: "Usuários(as) silenciados(as) não podem postar ou iniciar tópicos."
        staged_explanation: "Usuários(as) encenados(as) só podem postar por e-mail em tópicos específicos."
        bounce_score_explanation:
          none: "Nenhuma devolução foi recebida recentemente desse e-mail."
          some: "Algumas devoluções foram recebidas recentemente desse e-mail."
          threshold_reached: "Muitas devoluções desse e-mail foram recebidas."
        trust_level_change_failed: "Houve um problema ao trocar o nível de confiança do(a) usuário(a)."
        suspend_modal_title: "Suspender usuário(a)"
        confirm_cancel_penalty: "Tem certeza de que deseja descartar a penalidade?"
        trust_level_2_users: "Usuários(as) de nível de confiança 2"
        trust_level_3_requirements: "Requisitos de nível de confiança 3"
        trust_level_locked_tip: "o nível de confiança está bloqueado, o sistema não irá promover ou rebaixará o(a) usuário(a)"
        trust_level_unlocked_tip: "o nível de confiança está desbloqueado, o sistema poderá promover ou rebaixar o(a) usuário(a)"
        lock_trust_level: "Bloquear nível de confiança"
        unlock_trust_level: "Desbloquear nível de confiança"
        silenced_count: "Silenciado(a)"
        suspended_count: "Suspenso(a)"
        last_six_months: "Últimos seis meses"
        other_matches:
          one: "Há <b>%{count} outro usuário</b> com o mesmo endereço IP. Revise e selecione os suspeitos para penalizar junto com %{username}."
          other: "Há <b>%{count} outros usuários</b> com o mesmo endereço IP. Revise e selecione os suspeitos para penalizar junto com %{username}."
        other_matches_list:
          username: "Nome de usuário(a)"
          trust_level: "Nível de confiança"
          read_time: "Tempo de leitura"
          topics_entered: "Tópicos inseridos"
          posts: "Postagens"
        tl3_requirements:
          title: "Requisitos para o nível de confiança 3"
          table_title:
            one: "No último dia:"
            other: "Nos últimos %{count} dias:"
          value_heading: "Valor"
          requirement_heading: "Requisito"
          posts_read_days: "Postagens lidas: dias únicos"
          days: "dias"
          topics_replied_to: "Tópicos respondidos para"
          topics_viewed: "Tópicos visualizados"
          topics_viewed_all_time: "Tópicos visualizados (desde o início)"
          posts_read: "Postagens lidas"
          posts_read_all_time: "Postagens lidas (desde o início)"
          flagged_posts: "Postagens sinalizadas"
          flagged_by_users: "Usuários(as) que foram sinalizados(as)"
          likes_given: "Curtidas dadas"
          likes_received: "Curtidas recebidas"
          likes_received_days: "Curtidas recebidas: dias únicos"
          likes_received_users: "Curtidas recebidas: usuários(as) únicos(as)"
          suspended: "Suspenso(a) (últimos seis meses)"
          silenced: "Silenciado(a) (últimos seis meses)"
          qualifies: "É qualificado(a) para o nível de confiança 3."
          does_not_qualify: "Não é qualificado(a) para o nível de confiança 3."
          will_be_promoted: "Será promovido(a) em breve."
          will_be_demoted: "Será rebaixado(a) em breve."
          on_grace_period: "Atualmente em período de carência da promoção, não será rebaixado(a)."
          locked_will_not_be_promoted: "Nível de confiança bloqueado. Nunca será promovido(a)."
          locked_will_not_be_demoted: "Nível de confiança bloqueado(a). Nunca será rebaixado(a)."
        discourse_connect:
          title: "Entrada única no DiscourseConnect"
          external_id: "ID externa"
          external_username: "Nome do(a) usuário(a)"
          external_name: "Nome"
          external_email: "E-mail"
          external_avatar_url: "URL da imagem do perfil"
          last_payload: "Último conteúdo"
          delete_sso_record: "Excluir registro SSO"
          confirm_delete: "Tem certeza de que gostaria de excluir este registro do DiscourseConnect?"
      user_fields:
        title: "Campos de usuário(a)"
        help: "Crie campos personalizados de usuário(a) para coletar dados extras sobre os membros da comunidade. Escolha quais informações serão necessárias durante a criação da conta, o que mostrar nos perfis e o que os(as) usuários(as) poderão atualizar."
        no_user_fields: "Você ainda não tem nenhum campo de usuário(a) personalizado."
        add: "Adicionar campo de usuário(a)"
        back: "Voltar para campos de usuários(as)"
        edit_header: "Editar campo de usuário(a)"
        new_header: "Adicionar campo de usuário(a)"
        untitled: "Sem título"
        name: "Nome do campo"
        type: "Tipo do campo"
        description: "Descrição do campo"
        preferences: "Preferências"
        save: "Salvar"
        edit: "Editar"
        delete: "Excluir"
        cancel: "Cancelar"
        delete_confirm: "Tem certeza que quer excluir este campo de usuário(a)?"
        options: "Opções"
        required:
          title: "Necessário para cadastro"
          enabled: "necessário(a)"
          disabled: "não necessário(a)"
        requirement:
          title: "Requisito de campo"
          optional:
            title: "Opcional"
          for_all_users:
            title: "Para todos(as) os(as) usuários(as)"
            description: "Ao se cadastrarem, os(as) usuários(as) novos(as) precisam preencher este campo. Quando os(as) usuários(as) existentes retornarem para este site e este campo for novo para eles(as), o preenchimento também será solicitado. Para solicitar isso outra vez a todos(as) os(as) usuários(as), exclua este campo personalizado e crie novamente."
          on_signup:
            title: "Durante o cadastro"
            description: "Ao se cadastrarem, os(as) usuários(as) novos(as) precisam preencher este campo. Os(as) usuários(as) existentes não serão afetados(as)."
          confirmation: "Assim, será solicitado aos(às) usuários(as) existentes que preencham este campo, e eles(as) não poderão fazer mais nada no site até que isso seja feito. Prosseguir?"
        editable:
          title: "Editável após criar conta"
          enabled: "Editável"
          disabled: "Não editável"
        show_on_profile:
          title: "Exibir no perfil público"
          enabled: "Exibido(a) no perfil"
          disabled: "Não exibido(a) no perfil"
        show_on_user_card:
          title: "Exibir no cartão de usuário(a)"
          enabled: "Exibir no cartão de usuário(a)"
          disabled: "Não exibido no cartão de usuário(a)"
        searchable:
          title: "Pesquisável"
          enabled: "Pesquisável"
          disabled: "Não pesquisável"
        field_types:
          text: "Texto"
          confirm: "Confirmação"
          dropdown: "Menu suspenso"
          multiselect: "Multisseleção"
      site_text:
        description: "Você pode personalizar qualquer texto no seu fórum."
        search: "Pesquise o texto que você gostaria de editar"
        title: "Textos do site"
        edit: "Editar"
        revert: "Reverter alterações"
        revert_confirm: "Tem certeza que deseja reverter suas alterações?"
        go_back: "Voltar para pesquisa"
        recommended: "Recomendamos personalizar o texto a seguir para atender às suas necessidades:"
        show_overriden: "Exibir apenas substituídos"
        show_outdated: "Mostrar somente desatualizado/inválido"
        show_untranslated: "Mostrar apenas sem tradução"
        only_show_selected_locale: "Mostrar resultados apenas no idioma selecionado"
        locale: "Idioma:"
        more_than_50_results: "Existem mais de 50 resultados. Refine sua pesquisa."
        no_results: "Nennhum texto de site correspondente encontrado"
        interpolation_keys: "Chaves de interpolação disponíveis:"
        outdated:
          title: "Esta tradução está desatualizada"
          description: "A tradução padrão para esta chave mudou desde que esta substituição foi criada. Verifique abaixo que a sua tradução corresponde a quaisquer alterações feitas na intenção original."
          old_default: "Padrão antigo"
          new_default: "Novo padrão"
          dismiss: "Descartar"
      settings:
        show_overriden: "Exibir apenas substituídos"
        history: "Visualizar histórico de alterações"
        reset: "redefinir"
        none: "nenhum(a)"
        save: "salvar"
        cancel: "cancelar"
        unmask: "desmascarar entrada"
        not_found: "Não foi possível encontrar as configurações"
      site_settings:
        title: "Configurações do site"
        description: "Defina as configurações do seu site no Discourse para personalizar a aparência, funcionalidade e experiência do(a) usuário(a)"
        emoji_list:
          invalid_input: "A lista de emojis deve conter apenas nomes de emoji válidos, por exemplo: abraços"
          add_emoji_button:
            label: "Adicionar emoji"
        nav_title: "Configurações"
        no_results: "Nenhum resultado encontrado."
        more_site_setting_results:
          one: "Há mais de %{count} resultados. Refine sua pesquisa ou selecione uma categoria."
          other: "Há mais de %{count} resultados. Refine sua pesquisa ou selecione uma categoria."
        clear_filter: "Limpar"
        add_url: "adicionar URL"
        add_host: "adicionar host"
        add_group: "adicionar grupo"
        uploaded_image_list:
          label: "Editar lista"
          empty: "Não há fotos ainda. Envie uma."
          upload:
            label: "Enviar"
            title: "Enviar imagens"
        selectable_avatars:
          title: "Lista de avatares que os usuários podem escolher"
        table_column_heading:
          status: "Status"
        categories:
          all_results: "Tudo"
          required: "Necessário(a)"
          branding: "Identidade visual"
          basic: "Configuração básica"
          users: "Usuários(as)"
          posting: "Postando"
          email: "E-mail"
          files: "Arquivos"
          trust: "Níveis de confiança"
          security: "Segurança"
          onebox: "Onebox"
          seo: "SEO"
          spam: "Spam"
          rate_limits: "Limites de taxa"
          developer: "Desenvolvedor"
          embedding: "Incorporação"
          legal: "Jurídico"
          api: "API"
          user_api: "API de usuário(a)"
          uncategorized: "Outros(as)"
          backups: "Backups"
          login: "Entrar"
          plugins: "Plugins"
          user_preferences: "Preferências de usuário(a)"
          tags: "Etiquetas"
          search: "Pesquisar"
          groups: "Grupos"
          dashboard: "Painel de controle"
          navigation: "Navegação"
          experimental: "Experimental"
        secret_list:
          invalid_input: "Os campos de entrada não podem estar vazios ou conter o caractere de barra vertical."
        default_categories:
          modal_description:
            one: "Você gostaria de aplicar esta alteração historicamente? Isso mudará as preferências de %{count} usuário(a) existente."
            other: "Você gostaria de aplicar esta alteração historicamente? Isso mudará as preferências de %{count} usuários(as) existentes."
          modal_yes: "Sim"
          modal_no: "Não, apenas aplique alterações daqui para frente"
        simple_list:
          add_item: "Adicionar item…"
        json_schema:
          edit: Iniciar editor
          modal_title: "Editar %{name}"
        file_types_list:
          add_image_types: "Imagens"
          add_video_types: "Vídeos"
          add_audio_types: "Áudio"
          add_document_types: "Documentos"
          add_types_title: "Permitir extensões %{types}"
          add_types_toast: "%{types} tipos de arquivo adicionados"
        mandatory_group: "O grupo é obrigatório"
        requires_confirmation_messages:
          default:
            prompt: "A alteração desta configuração pode ter consequências inesperadas em diversas áreas do seu site. Deseja mesmo prosseguir?"
            confirm: "Sim, claro"
          min_password_length:
            prompt: "Você está prestes a mudar sua política de senha. Isso afetará todos(as) os(as) usuários(as) que mudarem de senha de agora em diante. Deseja mesmo prosseguir?"
            confirm: "Sim, atualizar política de senha"
          min_admin_password_length:
            prompt: "Você está prestes a mudar sua política de senha. Isso afetará todos(as) os(as) administradores(as) que mudarem de senha de agora em diante. Deseja mesmo prosseguir?"
            confirm: "Sim, atualizar política de senha"
          password_unique_charactes:
            prompt: "Você está prestes a mudar sua política de senha. Isso afetará todos(as) os(as) usuários(as) que mudarem de senha de agora em diante. Deseja mesmo prosseguir?"
            confirm: "Sim, atualizar política de senha"
          block_common_passwords:
            prompt: "Você está prestes a mudar sua política de senha. Isso afetará todos(as) os(as) usuários(as) que mudarem de senha de agora em diante. Deseja mesmo prosseguir?"
            confirm: "Sim, atualizar política de senha"
      badges:
        status: Status
        title: Emblemas
        page_description: Os(as) usuários(as) recebem emblemas como recompensa por suas atividades, contribuições e realizações. Isso é uma forma de reconhecer, validar e incentivar comportamentos positivos e o envolvimento na comunidade.
        new_badge: Novo emblema
        new: Novo(a)
        name: Nome
        badge: Emblema
        display_name: Nome de exibição
        description: Descrição
        long_description: Descrição longa
        badge_type: Tipo de emblema
        group_settings: Configurações do grupo
        badge_grouping: Grupo
        badge_groupings:
          modal_title: Agrupamentos de emblemas
        granted_by: Concedido por
        granted_at: Concedido em
        reason_help: (Um link para uma postagem ou tópico)
        save: Salvar
        delete: Excluir
        delete_confirm: Tem certeza de que deseja excluir este emblema?
        revoke: Revogar
        reason: Motivo
        expand: Expandir &hellip;
        revoke_confirm: Tem certeza de que deseja revogar este emblema?
        edit_badges: Editar emblemas
        grant_badge: Conceder emblema
        granted_badges: Emblemas concedidos
        grant: Conceder
        no_user_badges: "%{name} não recebeu nenhum emblema."
        no_badges: Não há emblemas que possam ser concedidos.
        none_selected: "Selecione um emblema para começar"
        usage_heading: Uso
        allow_title: Permitir que o emblema seja usado como título
        multiple_grant: Pode ser concedido várias vezes
        visibility_heading: Visibilidade
        listable: Exibir emblema na página pública de emblemas
        show_in_post_header: Mostre o emblema na postagem para a qual foi concedida.
        show_in_post_header_disabled: Requer a ativação das configurações "Mostrar emblema na página pública de emblemas" e "Mostrar postagem que concede emblema na página de emblemas".
        enabled: ativado
        disabled: desativado
        icon: Ícone
        image: Imagem
        graphic: Gráfico
        icon_or_image: O emblema requer um ícone ou imagem
        icon_help: "Digite um nome de ícone do tipo Font Awesome (use o prefixo \"far-\" para ícones comuns e \"fab-\" para ícones de marca)"
        select_an_icon: "Selecione um ícone"
        upload_an_image: "Enviar uma imagem"
        read_only_setting_help: "Personalizar texto"
        query: Badge Query (SQL)
        target_posts: Consultar postagens de destino
        auto_revoke: Rodar consulta de revogação todos os dias
        show_posts: Mostrar as concessões de emblemas por postagens na página de emblemas
        trigger: Gatilho
        trigger_type:
          none: "Atualizado diariamente"
          post_action: "Quando um(a) usuário(a) age em uma postagem"
          post_revision: "Quando um(a) usuário(a) edita ou cria uma postagem"
          trust_level_change: "Quando um(a) usuário(a) muda seu nível de confiança"
          user_change: "Quando um(a) usuário(a) é editado(a) ou criado(a)"
        preview:
          link_text: "Pré-visualizar emblemas concedidos"
          plan_text: "Pré-visualizar com plano de consulta"
          modal_title: "Pré-visualização da consulta de emblemas"
          sql_error_header: "Houve um erro com a consulta."
          error_help: "Veja os seguintes links para obter ajuda sobre consultas de emblemas."
          bad_count_warning:
            header: "AVISO!"
            text: "Faltam amostras de concessão. Ocorre quando a consulta de emblemas retorna IDs de usuários(as) ou IDs de postagens que não existem. Isso pode causar resultados inesperados futuramente. Verifique novamente sua consulta."
          no_grant_count: "Sem emblemas para serem atribuídos."
          grant_count:
            one: "<b>%{count}</b> emblema para ser atribuído."
            other: "<b>%{count}</b> emblemas para serem atribuídos."
          sample: "Exemplo:"
          grant:
            with: <span class="username">%{username}</span>
            with_post: <span class="username">%{username}</span> por postar em %{link}
            with_post_time: <span class="username">%{username}</span> por postar em %{link} às <span class="time">%{time}</span>
            with_time: <span class="username">%{username}</span> às <span class="time">%{time}</span>
        badge_intro:
          title: "Escolha um emblema ou crie um novo"
          description: "Comece selecionado um emblema existente para personalizar, ou crie um emblema do zero"
        mass_award:
          title: Concessão em massa
          description: Conceda o mesmo emblema a vários(as) usuários(as) ao mesmo tempo.
          no_badge_selected: Selecione um emblema para começar.
          perform: "Conceder emblema a usuários(as)"
          upload_csv: Enviar um CSV com e-mails ou nomes de usuário(a)
          aborted: Envie um CSV contendo e-mails ou nomes de usuário(a)
          success:
            one: "Seu CSV foi recebido e %{count} usuário(a) receberá seu emblema em breve."
            other: "Seu CSV foi recebido e %{count} usuários(as) receberão seu emblema em breve."
          csv_has_unmatched_users: "As entradas a seguir estão no arquivo CSV, mas não corresponderam a nenhum(a) usuário(a) existente e por isso não receberão o emblema:"
          csv_has_unmatched_users_truncated_list:
            one: "Havia %{count} entrada no arquivo CSV que não correspondeu a nenhum(a) usuário(a) existente e, por isso, nenhum emblema será concedido."
            other: "Havia %{count} entradas no arquivo CSV que não corresponderam a nenhum(a) usuário(a) existente e, por isso, nenhum emblema será concedido. Devido à grande quantidade de entradas sem correspondência, apenas as 100 primeiras são exibidas:"
          replace_owners: Remover o emblema dos(as) proprietários(as) anteriores
          grant_existing_holders: Conceder emblemas adicionais a titulares de emblema existentes
      emoji:
        title: "Emoji"
        description: "Adicione novos emojis que estarão disponíveis para todas as pessoas. Selecione vários arquivos para criar emojis usando seus nomes de arquivo. O grupo selecionado será usado para todos os arquivos que forem adicionados ao mesmo tempo."
        no_emoji: "Você ainda não tem nenhum emoji personalizado."
        add: "Adicionar emoji"
        delete: "Excluir"
        back: "Voltar para emoji"
        choose_files: "Escolher arquivos"
        uploading: "Enviando…"
        name: "Nome"
        group: "Grupo"
        created_by: "Criador(a):"
        image: "Imagem"
        alt: "pré-visualização do emoji personalizado"
        delete_confirm: "Tem certeza que deseja excluir o emoji :%{name}:?"
        settings: "Configurações"
      embedding:
        get_started: "Se você deseja incorporar Discourse em outro site, começe adicionando seu host."
        delete: "Excluir"
        confirm_delete: "Você tem certeza que deseja excluir este host?"
        sample: |
          <p>Cole o seguinte código HTML em seu site para criar e incorporar tópicos do Discourse. Substitua <b>EMBED_URL</b> pelo URL canônico da página na qual você o está incorporando.</p>

          <p>Se quiser personalizar o estilo, remova o comentário e substitua <b>CLASS_NAME</b> por uma classe CSS definida no <i>CSS Incorporado</i> do seu tema.</p>

          <p>Substitua <b>DISCOURSE_USERNAME</b> pelo nome de usuário do Discourse do autor que deve criar o tópico. O Discourse procurará automaticamente o usuário pelo atributo <code>content</code> das etiquetas <code>&lt;meta&gt;</code> com atributo <code>name</code> definido como <code>discourse-username</code> ou <code>author</code>. O parâmetro <code>discourseUserName</code> foi preterido e será removido no Discourse 3.2.</p>
        title: "Incorporar"
        description: "Com o Discourse, você pode incorporar os componentes de um tópico em um site remoto através de uma API de java que cria um IFRAME"
        host: "Hosts permitidos"
        allowed_paths: "Lista permitida de caminhos"
        edit: "Editar"
        category: "Postar em categoria"
        tags: "Etiquetas de tópico"
        post_author: "Autor(a) da postagem"
        post_author_with_default: "Autor(a) da postagem (padrão para %{author})"
        add_host: "Adicionar host"
        posts_and_topics: "Configurações de tópicos e postagens"
        crawlers: "Configuração de rastreadores"
        crawlers_description: "Quando Discourse cria tópicos para suas postagens, se nenhum feed RSS/ATOM estiver presente, será realizada uma tentativa de recuperar o conteúdo do seu HTML. Algumas vezes, isso pode ser um desafio, por isso conferimos a capacidade de especificar as regras de CSS para facilitar a extração."
        embed_by_username: "Nome de usuário(a) para criação do tópico"
        embed_post_limit: "Quantidade máxima de postagens para incorporar"
        embed_title_scrubber: "Expressão regular usada para remover o título das postagens"
        embed_truncate: "Truncar as postagens incorporadas"
        embed_unlisted: "Os tópicos importados não serão listados até que haja uma resposta."
        allowed_embed_selectors: "Seletor de CSS para elementos que são permitidos na incorporação"
        blocked_embed_selectors: "Seletor de CSS para elementos que são removidos da incorporação"
        allowed_embed_classnames: "Nomes de classes CSS permitidos"
        save: "Salvar"
        posts_and_topics_settings_saved: "Configurações de tópicos e postagens"
        crawler_settings_saved: "Configurações de rastreador salvas"
        back: "Voltar para incorporação"
        configuration_snippet: "Snippet de configuração"
        host_form:
          add_header: "Adicionar host"
          edit_header: "Editar host"
          save: "Salvar"
        nav:
          hosts: "Hosts"
          settings: "Configurações"
          posts_and_topics: "Postagens no tópico"
          crawlers: "Rastreadores"
      permalink:
        title: "Links permanentes"
        description: "Redirecionamentos para aplicar nas URLs que não são conhecidas pelo fórum."
        url: "URL"
        topic_id: "ID do tópico"
        topic_title: "Tópico"
        post_id: "ID da postagem"
        post_title: "Postagem"
        category_id: "ID da categoria"
        category_title: "Categoria"
        tag_name: "Nome da etiqueta"
        tag_title: "Etiqueta"
        external_url: "URL externa ou relacionada"
        user_id: "ID de usuário(a)"
        user_title: "Usuário(a)"
        username: "Nome de usuário(a)"
        destination: "Destino"
        copy_to_clipboard: "Copiar permalink para a área de transferência"
        delete_confirm: Você tem certeza que quer excluir este link permanente?
        no_permalinks: "Você ainda não tem nenhum permalink."
        add: "Adicionar permalink"
        back: "Voltar para permalinks"
        more_options: "Mais opções"
        copy_success: "Permalink copiado para área de transferência"
        nav:
          settings: "Configurações"
          permalinks: "Links permanentes"
        form:
          label: "Novo:"
          add_header: "Adicionar permalink"
          edit_header: "Editar permalink"
          filter: "URL de pesquisa ou URL de destino"
          url: "URL"
          permalink_type: "Tipo de permalink"
          save: "Salvar"
      reseed:
        action:
          label: "Substituir texto…"
          title: "Substituir texto de categorias e tópicos por traduções"
        modal:
          title: "Substituir texto"
          subtitle: "Substituir o texto das categorias e tópicos gerados pelo sistema pelas traduções mais recentes"
          categories: "Categorias"
          topics: "Tópicos"
          replace: "Substituir"
  wizard_js:
    wizard:
      jump_in: "Pular dentro!"
      finish: "Sair da configuração"
      back: "Voltar"
      next: "Próximo"
      configure_more: "Configurar mais…"
      step-text: "Intervalo"
      step: "%{current} de %{total}"
      upload: "Carregar arquivo"
      uploading: "Enviando…"
      upload_error: "Desculpe, houve um erro ao enviar o arquivo. Tente novamente."
      staff_count:
        one: "Sua comunidade tem %{count} pessoa (você). "
        other: "Sua comunidade tem %{count} pessoas, incluindo você."
      invites:
        add_user: "adicionar"
        none_added: "Você ainda não convidou ninguém para a equipe. Tem certeza que deseja continuar?"
        roles:
          admin: "Administração"
          moderator: "Moderador(a)"
          regular: "Usuário regular"
      homepage_choices:
        custom:
          label: "Personalizados(as)"
          description: "Exibir uma página inicial focada em %{type} com usuários(as) acessando %{landingPage}"
        style_type:
          categories: "categoria"
          topics: "tópico"
      top_menu_items:
        new: "Novo"
        unread: "Não lidos(as)"
        top: "Melhores"
        latest: "Últimos"
        hot: "Em alta"
        categories: "Categorias"
        unseen: "Não vistos"
        read: "Lidos"
        bookmarks: "Favoritos"
      previews:
        topic_title: "Quais livros você está lendo?"
        share_button: "Compartilhar"
        reply_button: "Responder"
        topic_preview: "Pré-visualização do tópico"
        homepage_preview: "Pré-visualização da página inicial"
      homepage_preview:
        nav_buttons:
          all_categories: "todas as categorias"
        topic_titles:
          what_books: "Quais livros você está lendo?"
          what_movies: "Quais filmes você viu recentemente?"
          random_fact: "Fato aleatório do dia"
          tv_show: "Recomende um programa de TV"
          what_hobbies: "Quais são seus passatempos"
          what_music: "O que você está ouvindo agora?"
          funniest_thing: "A coisa mais engraçada que você viu hoje"
          share_art: "Compartilhe sua arte!"
        topic_ops:
          what_books: |
            Todos nós amamos ler. Vamos usar este tópico para compartilhar nossas leituras atuais e recentes. Sou fã de fantasia e estou lendo o Senhor dos Anéis de novo, pela centésima vez. E você?
        category_descriptions:
          icebreakers: "Conheça os outros membros da comunidade com perguntas divertidas."
          news: "Discuta as novidades e os eventos"
          site_feedback: "Diga o que você achou da comunidade e sugira melhorias."
        category_names:
          icebreakers: "Quebra-gelos"
          news: "Novidades"
          site_feedback: "Feedback do site"
        table_headers:
          topic: "Tópico"
          replies: "Respostas"
          views: "Visualizações"
          activity: "Atividade"<|MERGE_RESOLUTION|>--- conflicted
+++ resolved
@@ -5070,10 +5070,7 @@
         localization:
           title: "Localização"
           header_description: "Configure o idioma da interface da sua comunidade e outras opções de localização para seus membros"
-<<<<<<< HEAD
-=======
           keywords: "local|idioma|fuso_horário|unicode|ltr"
->>>>>>> 3cac9432
         login_and_authentication:
           title: "Acesso e autenticação"
           header_description: "Configure o acesso e autenticação de usuários(as), chaves e segredos, provedores OAuth2 e muito mais"
@@ -5799,9 +5796,6 @@
           group_permissions: "Permissões de grupo"
           users: "Usuários(as)"
           groups: "Grupos"
-          localization:
-            title: "Localização"
-            keywords: "local|idioma|fuso_horário|unicode|ltr"
           user_fields: "Campos de usuário(a)"
           watched_words: "Palavras em acompanhamento"
           legal: "Jurídico"
