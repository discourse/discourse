--- conflicted
+++ resolved
@@ -1060,11 +1060,7 @@
         perm_denied_expl: "Você negou permissão para notificações. Permita as notificações nas configurações do seu navegador."
         disable: "Desativar notificações"
         enable: "Ativar notificações"
-<<<<<<< HEAD
-        each_browser_note: 'Observação: é preciso alterar esta configuração em todos os navegadores que você usar. Todas as notificações serão desativadas se você pausar as notificações no menu do usuário, independentemente desta configuração.'
-=======
         each_browser_note: "Observação: é preciso alterar esta configuração em todos os navegadores que você usar. Todas as notificações serão desativadas se você pausar as notificações no menu do usuário, independentemente desta configuração."
->>>>>>> 3d554aa1
         consent_prompt: "Você quer notificações em tempo real quando as pessoas responderem às suas postagens?"
       dismiss: "Descartar"
       dismiss_notifications: "Descartar tudo"
@@ -1781,36 +1777,6 @@
       logout_disabled: "Não é possível sair enquanto o site estiver em modo somente leitura. Esse recurso está desativado."
     staff_writes_only_mode:
       enabled: "Este site está no modo apenas para funcionários. Continue navegando, mas as respostas, curtidas e outras ações são limitadas apenas aos membros da equipe."
-    too_few_topics_and_posts_notice_MF: |
-      Vamos <a href="https://blog.discourse.org/2014/08/building-a-discourse-community/" target="_blank" rel="noopener noreferrer">iniciar a discussão!</a> Há { currentTopics, plural,
-          one {<strong>#</strong> tópico}
-        other {<strong>#</strong> tópicos}
-      } e { currentPosts, plural,
-          one {<strong>#</strong> postagem}
-        other {<strong>#</strong> postagens}
-      }. Os visitantes precisam de mais para ler e responder. Recomendamos pelo menos { requiredTopics, plural,
-          one {<strong>#</strong> tópico}
-        other {<strong>#</strong> tópicos}
-      } e { requiredPosts, plural,
-          one {<strong>#</strong> postagem}
-        other {<strong>#</strong> postagens}
-      }. Somente a equipe pode ver esta mensagem.
-    too_few_topics_notice_MF: |
-      Vamos <a href="https://blog.discourse.org/2014/08/building-a-discourse-community/" target="_blank" rel="noopener noreferrer">iniciar a discussão!</a> Há { currentTopics, plural,
-          one {<strong>#</strong> tópico}
-        other {<strong>#</strong> tópicos}
-      }. Os visitantes precisam de mais para ler e responder. Recomendamos pelo menos { requiredTopics, plural,
-          one {<strong>#</strong> tópico}
-        other {<strong>#</strong> tópicos}
-      }. Somente a equipe pode ver esta mensagem.
-    too_few_posts_notice_MF: |
-      Vamos <a href="https://blog.discourse.org/2014/08/building-a-discourse-community/" target="_blank" rel="noopener noreferrer">iniciar a discussão!</a> Há { currentPosts, plural,
-          one {<strong>#</strong> postagem}
-        other {<strong>#</strong> postagens}
-      }. Os visitantes precisam de mais para ler e responder. Recomendamos pelo menos { requiredPosts, plural,
-          one {<strong>#</strong> postagem}
-        other {<strong>#</strong> postagens}
-      }. Somente a equipe pode ver esta mensagem.
     logs_error_rate_notice:
       reached_hour_MF: |
         <b>{relativeAge}</b> – <a href='{url}' target='_blank'>a quantidade de {rate, plural, one {# erro/hora} other {# erros/hora}}</a> alcançou o limite de configuração do site de {limit, plural, one {# erro/hora} other {# erros/hora}}.
@@ -2312,10 +2278,7 @@
       reaction_2: "<span>%{username}, %{username2}</span> %{description}"
       votes_released: "%{description} - concluído(a)"
       new_features: "Novos recursos disponíveis!"
-<<<<<<< HEAD
-=======
       admin_problems: "Nova recomendação no painel de controle do seu site"
->>>>>>> 3d554aa1
       dismiss_confirmation:
         body:
           default:
@@ -3951,10 +3914,6 @@
     pause_notifications:
       title: "Pausar notificações para..."
       label: "Pausar notificações"
-<<<<<<< HEAD
-      remaining: "%{remaining} restante(s)"
-=======
->>>>>>> 3d554aa1
       options:
         half_hour: "30 minutos"
         one_hour: "1 hora"
@@ -4053,13 +4012,8 @@
           header_action_title: "Editar suas categorias de barra lateral"
           configure_defaults: "Configurar padrões"
         community:
-<<<<<<< HEAD
-          header_link_text: "Comunidade"
-          header_action_title: "Criar um tópico"
-=======
           edit_section:
             header_dropdown: "Personalizar"
->>>>>>> 3d554aa1
           links:
             about:
               content: "Sobre"
@@ -4070,13 +4024,8 @@
             badges:
               content: "Emblemas"
               title: "Todos os emblemas disponíveis para ganhar"
-<<<<<<< HEAD
-            everything:
-              content: "Tudo"
-=======
             topics:
               content: "Tópicos"
->>>>>>> 3d554aa1
               title: "Todos os Tópicos"
             faq:
               content: "FAQ"
@@ -4266,10 +4215,6 @@
         about: "Edite a associação no seu grupo e os nomes aqui"
         group_members: "Membros do grupo"
         delete: "Apagar"
-        delete_confirm: "Tem certeza de que deseja excluir este grupo?"
-        delete_with_messages_confirm:
-          one: "Excluir este grupo fará com que %{count} mensagem fique órfã. Os membros do grupo não poderão mais acessá-la."
-          other: "Excluir este grupo fará com que %{count} mensagens fiquem órfãs. Os membros do grupo não poderão mais acessá-las."
         delete_failed: "Não é possível excluir o grupo. Se for um grupo automático, não poderá ser desfeito."
         delete_automatic_group: Este é um grupo automático e não pode ser excluído.
         delete_owner_confirm: "Remover privilégio de proprietário(a) de \"%{username}\"?"
