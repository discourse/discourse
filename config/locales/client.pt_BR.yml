--- conflicted
+++ resolved
@@ -582,11 +582,7 @@
       context_question:
         is_this_post: "Este(a) %{reviewable_type} é %{reviewable_human_score_types}?"
         delimiter: "ou"
-<<<<<<< HEAD
-        something_else_wrong: "Existe algo errado com essa postagem?"
-=======
         something_else_wrong: "Há algo errado em %{reviewable_type}?"
->>>>>>> b2b1e721
       types:
         reviewable_flagged_post:
           title: "Postagem sinalizada"
@@ -600,17 +596,10 @@
           noun: "postar"
         reviewable_user:
           title: "Usuário(a)"
-<<<<<<< HEAD
-        reviewable_post:
-          title: "Postagem"
-        reviewable_chat_message:
-          title: "Mensagem de chat sinalizada"
-=======
           noun: "usuário(a)"
         reviewable_post:
           title: "Postagem"
           noun: "postar"
->>>>>>> b2b1e721
       approval:
         title: "A postagem precisa de aprovação"
         description: "Nós recebemos sua nova postagem, mas é necessário ter aprovação da moderação antes de ser exibida. Pedimos paciência."
@@ -1060,11 +1049,7 @@
         ignore_no_users: "Você não tem usuários(as) ignorados(as)."
         ignore_option: "Ignorado(a)"
         ignore_option_title: "Você não receberá notificações relacionadas a este(a) usuário(a), e todos os tópicos e respostas serão ocultos."
-<<<<<<< HEAD
-        add_ignored_user: "Adicionar..."
-=======
         add_ignored_user: "Adicionar…"
->>>>>>> b2b1e721
         mute_option: "Silenciado(a)"
         mute_option_title: "Você não receberá notificações relacionadas a este(a) usuário(a)."
         normal_option: "Normal"
@@ -1471,8 +1456,6 @@
         success_via_admin: "Enviamos um e-mail para esse endereço. O(a) usuário(a) precisará seguir as instruções de confirmação do e-mail."
         success_staff: "Enviamos um e-mail para o seu endereço atual. Siga as instruções para confirmar."
         back_to_preferences: "Voltar às preferências"
-<<<<<<< HEAD
-=======
         confirm_success: "O seu email foi atualizado."
         confirm: "Confirmar"
         authorizing_new:
@@ -1482,7 +1465,6 @@
           old_email: "E-mail antigo: %{email}"
           new_email: "Novo e-mail: %{email}"
           confirm_success: "Enviamos um e-mail para o seu novo endereço de e-mail para confirmar a alteração!"
->>>>>>> b2b1e721
       change_avatar:
         title: "Alterar sua imagem de perfil"
         gravatar: "<a href='//%{gravatarBaseUrl}%{gravatarLoginUrl}' target='_blank'>%{gravatarName}</a>, baseado em"
@@ -1867,11 +1849,7 @@
         title: "Boas-vindas ao nosso novo site!"
         content: "<a href='%{admin_guide_url}'>Leia o guia da administração</a> para continuar criando seu site e comunidade."
         content_no_url: "Leia o guia da administração para continuar criando seu site e comunidade."
-<<<<<<< HEAD
-    loading: "Carregando..."
-=======
     loading: "Carregando…"
->>>>>>> b2b1e721
     errors:
       prev_page: "ao tentar carregar"
       reasons:
@@ -2702,9 +2680,6 @@
         dismiss_new_modal:
           title: "Descartar novos"
           topics: "Descartar novos tópicos"
-<<<<<<< HEAD
-          posts: "Descartar novas postagens"
-=======
           posts: "Descartar novas respostas"
           topics_with_count:
             one: "Descartar %{count} tópico novo"
@@ -2713,7 +2688,6 @@
             one: "Descartar %{count} resposta nova"
             other: "Descartar %{count} respostas novas"
           replies: "Descartar novas respostas"
->>>>>>> b2b1e721
           untrack: "Parar de seguir esses tópicos para que parem de aparecer em minha nova lista"
         dismiss_new_with_selected:
           one: "Descartar novo(a) (%{count})"
@@ -4209,11 +4183,7 @@
           delete: "Excluir"
           delete_confirm: "Tem certeza de que deseja excluir essa seção?"
           reset_confirm: "Tem certeza de que deseja redefinir esta seção para o padrão?"
-<<<<<<< HEAD
-          public: "Tornar esta seção pública e visível para todos"
-=======
           public: "Visível para todos(as)"
->>>>>>> b2b1e721
           always_public: "O conteúdo nesta seção é sempre público"
           more_menu: "Menu Mais"
           links:
@@ -4324,10 +4294,6 @@
       errors:
         valueMissing:
           default: "Preencha este campo."
-<<<<<<< HEAD
-          text: "Preencha este campo."
-=======
->>>>>>> b2b1e721
           select-one: "Selecione um item da lista."
           select-multiple: "Selecione pelo menos um item da lista."
           checkbox: "Marque esta caixa se quiser continuar."
@@ -4341,14 +4307,6 @@
           tel: "Insira um número de telefone válido."
           text: "Insira um valor de texto."
           url: "Insira um URL válido."
-<<<<<<< HEAD
-        tooShort: "A entrada deve conter %{minLength} caracteres ou mais."
-        tooLong: "A entrada deve ser inferior a %{maxLength} caracteres."
-        rangeOverflow: "A entrada deve ser menor que %{max}."
-        rangeUnderflow: "A entrada deve ser maior que %{min}."
-        patternMismatch: "Corresponda ao formato solicitado."
-        badInput: "Insira uma entrada válida."
-=======
         tooShort:
           one: "A entrada deve conter %{count} caractere ou mais."
           other: "A entrada deve conter %{count} caracteres ou mais."
@@ -4420,7 +4378,6 @@
           copy: "Copiar..."
           paste: "Colar..."
           save: "Salvar como..."
->>>>>>> b2b1e721
   admin_js:
     type_to_filter: "Digite para filtrar..."
     admin:
@@ -4667,14 +4624,11 @@
               list: Liste as postagens mais recentes e postagens privadas. RSS também é compatível.
             tags:
               list: Liste etiquetas.
-<<<<<<< HEAD
-=======
             tag_groups:
               list: Obtenha uma lista de grupos de etiquetas.
               show: Obtenha um único grupo de etiquetas por id.
               create: Cria um grupo de etiquetas.
               update: Atualiza um grupo de etiquetas especificado por id.
->>>>>>> b2b1e721
             categories:
               list: Obtenha uma lista de categorias.
               show: Obtenha uma categoria simples por id.
@@ -4803,19 +4757,8 @@
           group_name: "Eventos de curtida"
           post_liked: "Quando um(a) usuário(a) curte uma postagem."
         notification_event:
-<<<<<<< HEAD
-          name: "Evento de notificação"
-          details: "Quando um(a) usuário(a) recebe uma notificação no feed dele."
-        user_promoted_event:
-          name: "Evento promovido pelo usuário"
-          details: "Quando um usuário é promovido de um nível de confiança para outro."
-        user_badge_event:
-          name: "Evento de emblema"
-          details: "Quando um emblema é concedido ou revogado."
-=======
           group_name: "Eventos de notificação"
           notification_created: "Um(a) usuário(a) recebe uma notificação em seu feed"
->>>>>>> b2b1e721
         group_user_event:
           group_name: "Eventos de usuário(a) em grupo"
           user_added_to_group: "Usuário(a) adicionado(a) a um grupo"
@@ -4859,14 +4802,9 @@
         enabled: "Ativado(a)?"
         is_enabled: "S"
         not_enabled: "N"
-        change_settings: "Configurações de plugin"
         change_settings_short: "Configurações"
         howto: "Como instalo plugins?"
-<<<<<<< HEAD
-        official: "Plugin oficial"
-=======
         official: "Plugin oficial do Discourse"
->>>>>>> b2b1e721
         broken_route: "Não foi possível configurar o link para \"%{name}\". Verifique se os bloqueadores de anúncios estão desativados e tente recarregar a página."
         author: "De %{author}"
         experimental_badge: "experimental"
@@ -5559,11 +5497,7 @@
       form_templates:
         nav_title: "Modelos"
         title: "Modelos de formulário"
-<<<<<<< HEAD
-        help: "Crie uma estrutura de modelo que pode ser usada para criar novos tópicos, postagens e mensagens."
-=======
         help: "Crie uma estrutura de modelo de formulário que pode ser usada para criar novos tópicos."
->>>>>>> b2b1e721
         new_template: "Novo modelo"
         list_table:
           headings:
@@ -5584,17 +5518,10 @@
           cancel: "Cancelar"
           name:
             label: "Nome do modelo"
-<<<<<<< HEAD
-            placeholder: "Digite um nome para este modelo..."
-          template:
-            label: "Modelo"
-            placeholder: "Criar um modelo YAML aqui..."
-=======
             placeholder: "Digite um nome para este modelo…"
           template:
             label: "Modelo"
             placeholder: "Criar um modelo YAML aqui…"
->>>>>>> b2b1e721
           preview: "Pré-visualizar"
         delete_confirm: "Tem certeza que deseja excluir este modelo?"
         quick_insert_fields:
@@ -5637,10 +5564,7 @@
           title: "Pré-visualizar o Modelo"
         field_placeholders:
           validations: "insira validações aqui"
-<<<<<<< HEAD
-=======
           id: "inserir a id aqui"
->>>>>>> b2b1e721
           label: "Insira o rótulo aqui"
           placeholder: "Insira o espaço reservado aqui"
           none_label: "Selecione um item"
@@ -5992,10 +5916,7 @@
         show_outdated: "Mostrar somente desatualizado/inválido"
         locale: "Idioma:"
         more_than_50_results: "Existem mais de 50 resultados. Refine sua pesquisa."
-<<<<<<< HEAD
-=======
         no_results: "Nennhum texto de site correspondente encontrado"
->>>>>>> b2b1e721
         interpolation_keys: "Chaves de interpolação disponíveis:"
         outdated:
           title: "Esta tradução está desatualizada"
