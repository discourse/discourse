# WARNING: Never edit this file.
# It will be overwritten when translations are pulled from Crowdin.
#
# To work with us on translations, join this project:
# https://translate.discourse.org/

pt_BR:
  js:
    number:
      format:
        separator: ","
        delimiter: "."
      human:
        storage_units:
          format: "%n,%u"
          units:
            byte:
              one: Byte
              other: Bytes
            gb: GB
            kb: KB
            mb: MB
            tb: TB
      percent: "%{count}%"
      short:
        thousands: "%{number}k"
        millions: "%{number}M"
    dates:
      time: "HH:mm"
<<<<<<< HEAD
=======
      time_short: "h:mm"
>>>>>>> 76e7f12a
      time_with_zone: "HH:mm (z)"
      time_short_day: "ddd, HH:mm"
      timeline_date: "MMM YYYY"
      long_no_year: "D MMM, HH:mm"
      long_no_year_no_time: "D MMM"
      full_no_year_no_time: "D [de] MMMM"
      long_with_year: "D MMM, YYYY HH:mm"
      long_with_year_no_time: "D MMM, YYYY"
      full_with_year_no_time: "D [de] MMMM, YYYY"
      long_date_with_year: "DD MM YYYY LT"
      long_date_without_year: "D MMM, LT"
      long_date_with_year_without_time: "DD MM YYYY"
      long_date_without_year_with_linebreak: "D MMM <br/>LT"
      long_date_with_year_with_linebreak: "DD MM YYYY <br/>LT"
      wrap_ago: "%{date} atrás"
      wrap_on: "em %{date}"
      tiny:
        half_a_minute: "< 1 m"
        less_than_x_seconds:
          one: "< %{count} s"
          other: "< %{count} s"
        x_seconds:
          one: "%{count} s"
          other: "%{count} s"
        less_than_x_minutes:
          one: "< %{count} m"
          other: "< %{count} m"
        x_minutes:
          one: "%{count} m"
          other: "%{count} m"
        about_x_hours:
          one: "%{count} h"
          other: "%{count} h"
        x_days:
          one: "%{count} d"
          other: "%{count} d"
        x_months:
          one: "%{count} mês"
          other: "%{count} meses"
        about_x_years:
          one: "%{count} a"
          other: "%{count} a"
        over_x_years:
          one: "> %{count} a"
          other: "> %{count} a"
        almost_x_years:
          one: "%{count} a"
          other: "%{count} a"
        date_month: "D MMM"
        date_year: "MMM YYYY"
      medium:
        less_than_x_minutes:
          one: "menos de %{count} min"
          other: "menos de %{count} mins"
        x_minutes:
          one: "%{count} minuto"
          other: "%{count} minutos"
        x_hours:
          one: "%{count} hora"
          other: "%{count} horas"
        about_x_hours:
          one: "cerca de %{count} hora"
          other: "cerca de %{count} horas"
        x_days:
          one: "%{count} dia"
          other: "%{count} dias"
        x_months:
          one: "%{count} mês"
          other: "%{count} meses"
        about_x_years:
          one: "cerca de %{count} ano"
          other: "cerca de %{count} anos"
        over_x_years:
          one: "mais de %{count} ano"
          other: "mais de %{count} anos"
        almost_x_years:
          one: "há quase %{count} ano"
          other: "há quase %{count} anos"
        date_year: "D MMM, YYYY"
      medium_with_ago:
        x_minutes:
          one: "%{count} minuto atrás"
          other: "%{count} minutos atrás"
        x_hours:
          one: "%{count} hora atrás"
          other: "%{count} horas atrás"
        x_days:
          one: "%{count} dia atrás"
          other: "%{count} dias atrás"
        x_months:
          one: "%{count} mês atrás"
          other: "%{count} meses atrás"
        x_years:
          one: "%{count} ano atrás"
          other: "%{count} anos atrás"
      later:
        x_days:
          one: "%{count} dia depois"
          other: "%{count} dias depois"
        x_months:
          one: "%{count} mês depois"
          other: "%{count} meses depois"
        x_years:
          one: "%{count} ano depois"
          other: "%{count} anos depois"
      previous_month: "Mês anterior"
      next_month: "Próximo mês"
      placeholder: data
      from_placeholder: "a partir da data"
      to_placeholder: "até agora"
    share:
      topic_html: 'Tópico: <span class="topic-title">%{topicTitle}</span>'
      post: "postagem #%{postNumber} de @%{username}"
      close: "fechar"
      twitter: "Compartilhar no X"
      facebook: "Compartilhar no Facebook"
      email: "Enviar por e-mail"
      url: "Copiar e compartilhar a URL"
    word_connector:
      comma: ", "
      last_item: "e"
    action_codes:
      public_topic: "Tornou este tópico público %{when}"
      open_topic: "Converteu isto em um tópico %{when}"
      private_topic: "Tornou este tópico em uma mensagem pessoal %{when}"
      split_topic: "Dividiu este tópico %{when}"
      invited_user: "Convidou %{who} %{when}"
      invited_group: "Convidou %{who} %{when}"
      user_left: "%{who} se removeram desta mensagem %{when}"
      removed_user: "Removeu %{who} %{when}"
      removed_group: "Removeu %{who} %{when}"
      autobumped: "Automaticamente promovido %{when}"
      tags_changed: "Etiquetas atualizadas em %{when}"
      category_changed: "Categoria atualizada em %{when}"
      autoclosed:
        enabled: "Fechado %{when}"
        disabled: "Aberto %{when}"
      closed:
        enabled: "Fechado %{when}"
        disabled: "Aberto %{when}"
      archived:
        enabled: "Arquivado %{when}"
        disabled: "Desarquivado %{when}"
      pinned:
        enabled: "Fixado %{when}"
        disabled: "Desafixado %{when}"
      pinned_globally:
        enabled: "Fixado globalmente %{when}"
        disabled: "Desafixado %{when}"
      visible:
        enabled: "Listado %{when}"
        disabled: "Removeu da lista %{when} atrás"
      banner:
        enabled: "Transformado em banner %{when}. Ele será mostrado no topo de cada página até que seja descartado pelo(a) usuário(a)."
        disabled: "Removido este banner %{when}. Ele não irá mais aparecer no topo de cada página."
      forwarded: "Encaminhou o e-mail acima"
    topic_admin_menu: "ações de tópico"
    skip_to_main_content: "Ir para o conteúdo principal"
    skip_user_nav: "Pular para o conteúdo do perfil"
    emails_are_disabled: "Todos os envios de e-mail foram desabilitados globalmente por um administrador. Nenhuma notificação por e-mail de qualquer tipo será enviada."
    emails_are_disabled_non_staff: "O e-mail de saída foi desabilitado para usuários(as) que não são da equipe."
    software_update_prompt:
      message: "Este site foi atualizado, <span>atualize a página</span> para manter tudo funcionando."
      dismiss: "Descartar"
    bootstrap_mode: "Primeiros passos"
    back_button: "Voltar"
    themes:
      default_description: "Padrão"
      broken_theme_alert: "Seu site pode não funcionar porque o tema/componente tem erros."
      error_caused_by: "Causado por '%{name}'. <a target='blank' href='%{path}'>Clique aqui</a> para atualizar, reconfigurar ou desabilitar."
      only_admins: "(esta mensagem é mostrada somente aos(às) administradores(es) do site)"
    broken_decorator_alert: "As postagens podem não ser exibidas corretamente porque um dos decoradores de conteúdo de postagem em seu site gerou um erro."
    broken_page_change_alert: "Houve um erro no identificador onPageChange. Confira as ferramentas de desenvolvedor do navegador para obter mais informações."
    broken_plugin_alert: "Causado(a) pelo plugin \"%{name}\""
    broken_transformer_alert: "Ocorreu um erro. Seu site pode não funcionar corretamente."
    critical_deprecation:
      notice: "<b>[Aviso da administração]</b> Um dos seus temas ou plugins precisa ser atualizado para ser compatível com as próximas mudanças do Discourse."
      id: "(id:<em>%{id}</em>)"
      linked_id: "(id:<a href='%{url}' target='_blank'><em>%{id}</em></a>)"
      theme_source: "Tema identificado: <a target='_blank' href='%{path}'>\"%{name}\"</a>."
      plugin_source: "Plugin identificado: \"%{name}\""
    s3:
      regions:
        ap_northeast_1: "Ásia Pacífico (Tóquio)"
        ap_northeast_2: "Ásia Pacífico (Seul)"
        ap_east_1: "Ásia Pacífico (Hong Kong)"
        ap_south_1: "Ásia-Pacífico (Mumbai)"
        ap_southeast_1: "Ásia Pacífico (Singapura)"
        ap_southeast_2: "Ásia Pacífico (Sidney)"
        ca_central_1: "Canadá (Central)"
        cn_north_1: "China (Beijing)"
        cn_northwest_1: "China (Ningxia)"
        eu_central_1: "UE (Frankfurt)"
        eu_north_1: "UE (Estocolmo)"
        eu_south_1: "UE (Milão)"
        eu_west_1: "UE (Irlanda)"
        eu_west_2: "UE (Londres)"
        eu_west_3: "UE (Paris)"
        sa_east_1: "América do Sul (São Paulo)"
        us_east_1: "Leste do EUA (N. da Virgínia)"
        us_east_2: "Leste do EUA (Ohio)"
        us_gov_east_1: "AWS GovCloud (Leste dos EUA)"
        us_gov_west_1: "AWS GovCloud (Oeste dos EUA)"
        us_west_1: "Oeste dos EUA (N. da Califórnia)"
        us_west_2: "Oeste dos EUA (Oregon)"
    clear_input: "Limpar entrada"
    edit: "Editar"
    edit_topic: "edite o título e a categoria deste tópico"
    expand: "Expandir"
    not_implemented: "Este recurso ainda não foi implementado, desculpe!"
    no_value: "Não"
    yes_value: "Sim"
    ok_value: "Ok"
    cancel_value: "Cancelar"
    submit: "Enviar"
    delete: "Excluir"
    generic_error: "Desculpe, ocorreu um erro."
    generic_error_with_reason: "Ocorreu um erro: %{error}"
    multiple_errors: "Ocorreram vários erros; %{errors}"
    sign_up: "Cadastrar-se"
    log_in: "Entrar"
    age: "Idade"
    joined: "Ingressou"
    admin_title: "Administração"
    show_more: "exibir mais"
    show_help: "opções"
    links: "Links"
    links_lowercase:
      one: "link"
      other: "links"
    faq: "FAQ"
    guidelines: "Diretrizes"
    privacy_policy: "Política de Privacidade"
    privacy: "Privacidade"
    tos: "Termos de Serviço"
    rules: "Regras"
    conduct: "Código de Conduta"
    mobile_view: "VIsualização Móvel"
    desktop_view: "Visualização do Desktop"
    now: "agora"
    read_more: "leia mais"
    more: "Mais"
    more_options: "Mais opções"
    x_more:
      one: "Mais %{count}"
      other: "Mais %{count}"
    never: "nunca"
    every_30_minutes: "a cada 30 minutos"
    every_hour: "a cada hora"
    daily: "a cada dia"
    weekly: "a cada semana"
    every_month: "a cada mês"
    every_six_months: "a cada seis meses"
    max_of_count:
      one: "máx de %{count}"
      other: "máx de %{count}"
    character_count:
      one: "%{count} carácter"
      other: "%{count} caracteres"
    period_chooser:
      aria_label: "Filtrar por período"
    related_messages:
      title: "Mensagens relacionadas"
      pill: "Mensagens relacionadas"
      see_all: 'Ver <a href="%{path}">todas as mensagens</a> de @ %{username}…'
    suggested_topics:
      title: "Tópicos novos e não lidos"
      pill: "Sugestões"
      pm_title: "Mensagens sugeridas"
    about:
      edit: "Editar esta página"
      simple_title: "Sobre"
      title: "Sobre %{title}"
      stats: "Estatísticas do site"
      our_admins: "Nossos(as) administradores(as)"
      our_moderators: "Nossos moderadores"
      moderators: "Moderadores(as)"
      stat:
        all_time: "Desde o início"
        last_day: "24 horas"
        last_7_days: "Sete dias"
        last_30_days: "30 dias"
      like_count: "Curtidas"
      topic_count: "Tópicos"
      post_count: "Postagens"
      user_count: "Cadastros"
      active_user_count: "Usuários(as) ativos(as)"
      visitor_count: "Visitantes"
      eu_visitor_count: "Visitantes da União Europeia"
      traffic_info_footer_MF: |
        Nos últimos seis meses, este site forneceu conteúdo para cerca de { total_visitors, plural,
            one {# pessoa}
          other {# pessoas}
        } a cada mês, com cerca de { eu_visitors, plural,
            one {# pessoa}
          other {# pessoas}
        } da União Europeia.
      contact: "Fale conosco"
      contact_info: "Em caso de algum problema crítico ou assunto urgente relacionado a este site, entre em contato em %{contact_info}."
      site_activity: "Atividade do site"
      view_more: "Ver mais"
      view_less: "Ver menos"
      activities:
        topics:
          one: "%{formatted_number} tópico"
          other: "%{formatted_number} tópicos"
        posts:
          one: "%{formatted_number} postagem"
          other: "%{formatted_number} postagens"
        active_users:
          one: "%{formatted_number} usuário(a) ativo(a)"
          other: "%{formatted_number} usuários(as) ativos(as)"
        sign_ups:
          one: "%{formatted_number} cadastro"
          other: "%{formatted_number} cadastros"
        likes:
          one: "%{formatted_number} curtida"
          other: "%{formatted_number} curtidas"
        visitors_MF: |
          { total_count, plural,
              one {{total_formatted_number} visitante}
            other {{total_formatted_number} visitantes}
          }, about { eu_count, plural,
              one {{eu_formatted_number}}
            other {{eu_formatted_number}}
          } da UE
        periods:
          last_7_days: "nos últimos 7 dias"
          today: "hoje"
          all_time: "desde o início"
      member_count:
        one: "%{formatted_number} Membro"
        other: "%{formatted_number} Membros"
      admin_count:
        one: "%{formatted_number} Administrador(a)"
        other: "%{formatted_number} Administradores(as)"
      moderator_count:
        one: "%{formatted_number} Moderador"
        other: "%{formatted_number} Moderadores(as)"
      report_inappropriate_content: "Se você encontrar conteúdo inapropriado, inicie uma conversa com nossos moderadores(as) e administradores(as). Não se esqueça de fazer login antes disso."
      site_age:
        less_than_one_month: "Criado(a) há menos de um mês"
        month:
          one: "Criado(a) há menos de %{count} mês"
          other: "Criado(a) há menos de %{count} meses"
        year:
          one: "Criado(a) há menos de %{count} ano"
          other: "Criado(a) há menos de %{count} anos"
    bookmarked:
      title: "Favorito"
      edit_bookmark: "Editar favorito"
      clear_bookmarks: "Limpar favoritos"
      help:
        bookmark: "Clique para adicionar este tópico aos favoritos"
        edit_bookmark: "Clique para editar o favorito numa postagem deste tópico"
        edit_bookmark_for_topic: "Clique para editar o favorito para este tópico"
        unbookmark: "Clique para remover todos os favoritos neste tópico"
        unbookmark_with_reminder: "Clique para remover todos os favoritos e lembretes neste tópico"
    bookmarks:
      also_set_reminder: "Definir um lembrete também?"
      bookmarked_success: "Adicionou aos favoritos!"
      deleted_bookmark_success: "Favoritos excluídos"
      reminder_set_success: "Lembrete definido!"
      created: "Você marcou esta postagem como favorita. %{name}"
      created_generic: "Você favoritou isso. %{name}"
      create: "Criar favorito"
      edit: "Editar favorito"
      not_bookmarked: "marcar postagem como favorita"
      remove_reminder_keep_bookmark: "Remover lembrete e manter favorito"
      created_with_reminder: "Você marcou esta postagem com um lembrete em %{date}. %{name}"
      created_with_reminder_generic: "Você marcou isso como lembrete em %{date}. %{name}"
      delete: "Excluir favorito"
      confirm_delete: "Tem certeza de que deseja excluir este favorito? O lembrete também será excluído."
      confirm_clear: "Você tem certeza de que deseja apagar todos os seus favoritos deste tópico?"
      save: "Salvar"
      no_timezone: 'Você ainda não definiu um fuso horário. Você não poderá definir lembretes. Configure um <a href="%{basePath}/my/preferences/profile">no seu perfil</a>.'
      invalid_custom_datetime: "A data e a hora que você informou são inválidas, tente novamente."
      list_permission_denied: "Você não tem permissão para visualizar os favoritos deste usuário(a)."
      no_user_bookmarks: "Você não tem postagens favoritas. Os favoritos permitem que você consulte rapidamente postagens específicas."
      auto_delete_preference:
        label: "Após receber notificação"
        never: "Manter marcador"
        when_reminder_sent: "Excluir favorito"
        on_owner_reply: "Excluir marcador, após responder"
        clear_reminder: "Manter marcador e limpar lembretes"
        after_reminder_label: "Depois de enviar o lembrete, é melhor..."
        after_reminder_checkbox: "Definir isto como padrão para todos os próximos lembretes de favoritos"
      search_placeholder: "Pesquisar os favoritos por nome, título do tópico ou conteúdo da postagem"
      search: "Pesquisar"
      bookmark: "Marcador"
      bulk:
        delete_completed: "Favoritos excluídos."
        reminders_cleared: "Lembretes de favoritos removidos."
        toggle: "alternar seleção de favoritos"
        select_all: "Selecionar tudo"
        clear_all: "Limpar tudo"
        selected_count:
          one: "Selecionou %{count}"
          other: "Selecionou %{count}"
      reminders:
        today_with_time: "hoje à(s) %{time}"
        tomorrow_with_time: "amanhã à(s) %{time}"
        at_time: "em %{date_time}"
        existing_reminder: "Você tem um lembrete definido para este favorito que será enviado em %{at_date_time}"
    bookmark_bulk_actions:
      clear_reminders:
        name: "Limpar lembretes"
        description:
          one: "Deseja mesmo remover o lembrete deste favorito?"
          other: "Deseja mesmo remover o lembrete destes <b>%{count}</b> favoritos?"
      delete_bookmarks:
        name: "Excluir favorito"
        description:
          one: "Deseja mesmo excluir este favorito?"
          other: "Deseja mesmo excluir estes <b>%{count}</b> favoritos?"
    copy_codeblock:
      copied: "copiado!"
      copy: "copiar código para a área de transferência"
      fullscreen: "exibir código em tela cheia"
      view_code: "Visualizar código"
    drafts:
      label: "Rascunhos"
      label_with_count: "Rascunhos (%{count})"
      resume: "Retomar"
      remove: "Remover"
      remove_confirmation: "Tem certeza de que deseja excluir este rascunho?"
      new_topic: "Rascunho de novo tópico"
      new_private_message: "Novo rascunho de mensagem"
      abandon:
        confirm: "Você já tem um rascunho em andamento. O que deseja fazer com ele?"
        yes_value: "Descartar"
        no_value: "Retomar a edição"
      dropdown:
        title: "Abrir menu de rascunhos mais recentes"
        untitled: "Rascunho sem título"
        view_all: "visualizar tudo"
        other_drafts:
          one: "+%{count} outro rascunho"
          other: "+%{count} outros rascunhos"
    topic_count_all:
      one: "Veja %{count} novo tópico"
      other: "Veja %{count} novos tópicos"
    topic_count_categories:
      one: "Veja %{count} tópico novo ou atualizado"
      other: "Veja %{count} tópicos novos ou atualizados"
    topic_count_latest:
      one: "Veja %{count} tópico novo ou atualizado"
      other: "Veja %{count} tópicos novos ou atualizados"
    topic_count_unseen:
      one: "Veja %{count} tópico novo ou atualizado"
      other: "Veja %{count} tópicos novos ou atualizados"
    topic_count_unread:
      one: "Veja %{count} tópico não lido"
      other: "Veja %{count} tópicos não lidos"
    topic_count_new:
      one: "Veja %{count} novo tópico"
      other: "Veja %{count} novos tópicos"
    preview: "pré-visualizar"
    cancel: "cancelar"
    deleting: "Excluindo…"
    save: "Salvar alterações"
    saving: "Salvando…"
    saved: "Salvo!"
    upload: "Enviar"
    uploading: "Enviando…"
    processing: "Processando…"
    uploading_filename: "Enviando: %{filename}…"
    processing_filename: "Processando: %{filename}…"
    clipboard: "área de transferência"
    uploaded: "Enviado!"
    pasting: "Colando…"
    enable: "Ativar"
    disable: "Desativar"
    continue: "Continuar"
    switch_to_anon: "Entrar no Modo anônimo"
    switch_from_anon: "Sair do Modo anônimo"
    select_placeholder: "Selecionar…"
    none_placeholder: "Nenhum"
    banner:
      close: "Descarte este banner"
      edit: "Editar"
    pwa:
      install_banner: "Você quer <a href>instalar %{title} no seu dispositivo?</a>"
    choose_topic:
      none_found: "Nenhum tópico encontrado."
      title:
        search: "Pesquisar um tópico"
        placeholder: "digite o título do tópico, URL ou ID aqui"
    choose_message:
      none_found: "Nenhuma mensagem encontrada."
      title:
        search: "Pesquisar mensagem"
        placeholder: "digite o título da mensagem, URL ou ID aqui"
    review:
      show_more: "Exibir mais"
      show_less: "Exibir menos"
      order_by: "Ordenar por"
      date_filter: "Postado entre"
      in_reply_to: "em resposta a"
      filtered_flagged_by: "Sinalizado(a) por"
      explain:
        why: "explique por que este item foi colocado na fila"
        title: "Pontuação revisável"
        formula: "Fórmula"
        subtotal: "Subtotal"
        total: "Total"
        min_score_visibility: "Pontuação mínima para visibilidade"
        score_to_hide: "Pontuação para ocultar postagem"
        take_action_bonus:
          name: "tomou medidas"
          title: "Quando qualquer membro da equipe decide agir, o sinalizador recebe um bônus."
        user_accuracy_bonus:
          name: "precisão do(a) usuário(a)"
          title: "Os(as) usuários(as) com sinalizadores historicamente acordados recebem um bônus."
        trust_level_bonus:
          name: "nível de confiança"
          title: "Itens revisáveis criados por usuários(as) com nível de confiança mais alto têm uma pontuação maior."
        type_bonus:
          name: "bônus de tipo"
          title: "Certos tipos revisáveis podem receber um bônus da equipe para aumentar sua prioridade."
      revise_and_reject_post:
        title: "Revisar"
        reason: "Motivo"
        send_pm: "Enviar MP"
        feedback: "Comentário"
        custom_reason: "Forneça uma descrição clara do motivo"
        other_reason: "Outro..."
        optional: "opcional"
      stale_help: "Este revisável foi encerrado por <b>%{username}</b>."
      claim_help:
        optional: "Você pode reivindicar este item para impedir que outras pessoas o revisem."
        required: "Você precisa reivindicar itens antes de poder revisá-los."
        claimed_by_you: "Você reivindicou este item e pode revisá-lo."
        claimed_by_other: "Este item só pode ser revisado por <b>%{username}</b>."
      claim:
        title: "reivindicar este tópico"
      unclaim:
        help: "remover esta reivindicação"
      awaiting_approval: "Aguardando aprovação"
      delete: "Excluir"
      settings:
        saved: "Salvo"
        save_changes: "Salvar alterações"
        title: "Configurações"
        priorities:
          title: "Prioridades revisáveis"
      moderation_history: "Histórico de moderação"
      view_all: "Visualizar tudo"
      grouped_by_topic: "Agrupado por tópico"
      none: "Não há itens para revisar."
      view_pending: "visualização pendente"
      topic_has_pending:
        one: "Este tópico tem <b>%{count}</b> postagem com aprovação pendente"
        other: "Este tópico tem <b>%{count}</b> postagens com aprovação pendente"
      title: "Revisar"
      topic: "Tópico:"
      filtered_topic: "Você filtrou para conteúdo revisável em um único tópico."
      filtered_user: "Usuário(a)"
      filtered_reviewed_by: "Revisado por"
      show_all_topics: "exibir todos os tópicos"
      deleted_post: "(postagem excluída)"
      deleted_user: "(usuário(a) excluído(a))"
      user:
        bio: "Bio"
        website: "Site"
        username: "Nome do(a) usuário(a)"
        email: "E-mail"
        name: "Nome"
        fields: "Campos"
        reject_reason: "Motivo"
      user_percentage:
        summary:
          one: "%{agreed}, %{disagreed}, %{ignored} (do último sinalizador)"
          other: "%{agreed}, %{disagreed}, %{ignored} (dos últimos %{count} sinalizadores)"
        agreed:
          one: "%{count}% concorda"
          other: "%{count}% concordam"
        disagreed:
          one: "%{count}% discorda"
          other: "%{count}% discordam"
        ignored:
          one: "%{count}% ignora"
          other: "%{count}% ignoram"
      topics:
        topic: "Tópico"
        reviewable_count: "Contagem"
        reported_by: "Relatado por"
        deleted: "[Tópico excluído]"
        original: "(tópico original)"
        details: "detalhes"
        unique_users:
          one: "%{count} usuário(a)"
          other: "%{count} usuários"
      replies:
        one: "%{count} resposta"
        other: "%{count} respostas"
      edit: "Editar"
      save: "Salvar"
      cancel: "Cancelar"
      new_topic: "A aprovação deste item criará um novo tópico"
      filters:
        all_categories: "(todas as categorias)"
        type:
          title: "Tipo"
          all: "(todos os tipos)"
        minimum_score: "Pontuação mínima:"
        refresh: "Atualizar"
        status: "Status"
        category: "Categoria"
        score_type:
          title: "Motivo"
          all: "(todos os motivos)"
        orders:
          score: "Pontuação"
          score_asc: "Pontuação (reversa)"
          created_at: "Criado em"
          created_at_asc: "Criado em (reverso)"
        priority:
          title: "Prioridade mínima"
          any: "(qualquer um)"
          low: "Baixa"
          medium: "Média"
          high: "Alta"
      conversation:
        view_full: "visualizar conversa completa"
      scores:
        about: "Esta pontuação é calculada com base no nível de confiança do relator, na precisão de suas sinalizações anteriores e na prioridade do item que está sendo relatado."
        score: "Pontuação"
        date: "Data do relatório"
        type: "Motivo"
        status: "Status"
        submitted_by: "Denunciado por"
        reviewed_by: "Revisado por"
        reviewed_timestamp: "Revisar data"
      statuses:
        pending:
          title: "Pendentes"
        approved:
          title: "Aprovado"
        approved_flag:
          title: "Etiqueta aprovada"
        approved_user:
          title: "Usuário(a) aprovado(a)"
        approved_post:
          title: "Postagem aprovada"
        rejected:
          title: "Rejeitado"
        rejected_flag:
          title: "Sinalização recusada"
        rejected_user:
          title: "Usuário(a) recusado(a)"
        rejected_post:
          title: "Postagem recusada"
        ignored:
          title: "Sinalizador ignorado"
        deleted:
          title: "Tópico ou postagem excluída"
        reviewed:
          title: "Tudo revisado"
        all:
          title: "Tudo"
      context_question:
        is_this_post: "Este(a) %{reviewable_type} é %{reviewable_human_score_types}?"
        delimiter: "ou"
        something_else_wrong: "Há algo errado em %{reviewable_type}?"
      types:
        reviewable_flagged_post:
          title: "Postagem sinalizada"
          flagged_by: "Sinalizado por"
          noun: "postagem"
        reviewable_queued_topic:
          title: "Tópico na fila"
          noun: "tópico"
        reviewable_queued_post:
          title: "Postagem na fila"
          noun: "postagem"
        reviewable_user:
          title: "Usuário(a)"
          noun: "usuário(a)"
        reviewable_post:
          title: "Postagem"
          noun: "postagem"
      approval:
        title: "A postagem precisa de aprovação"
        description: "Nós recebemos sua nova postagem, mas é necessário ter aprovação da moderação antes de ser exibida. Pedimos paciência."
        pending_posts:
          one: "Você tem <strong>%{count}</strong> postagem pendente."
          other: "Você tem postagens <strong>%{count}</strong> pendentes."
        ok: "Ok"
      example_username: "nome do(a) usuário(a)"
      reject_reason:
        title: "Por que você está rejeitando este(a) usuário(a)?"
        send_email: "Enviar e-mail de rejeição"
    relative_time_picker:
      minutes:
        one: "minuto"
        other: "minutos"
      hours:
        one: "hora"
        other: "horas"
      days:
        one: "dia"
        other: "dias"
      months:
        one: "mês"
        other: "meses"
      years:
        one: "ano"
        other: "anos"
      relative: "Relativo"
    time_shortcut:
      now: "Agora"
      in_one_hour: "Em uma hora"
      in_two_hours: "Em duas horas"
      later_today: "Hoje mais tarde"
      two_days: "Dois dias"
      three_days: "Daqui a três dias"
      next_business_day: "Próximo dia útil"
      tomorrow: "Amanhã"
      post_local_date: "Data na postagem"
      later_this_week: "Mais tarde nesta semana"
      this_weekend: "Neste fim de semana"
      start_of_next_business_week: "Segunda-feira"
      start_of_next_business_week_alt: "Próxima segunda-feira"
      next_week: "Próxima semana"
      two_weeks: "Duas semanas"
      next_month: "Próximo mês"
      two_months: "Dois meses"
      three_months: "Três meses"
      four_months: "Quatro meses"
      six_months: "Seis meses"
      one_year: "Um ano"
      forever: "Para sempre"
      relative: "Tempo relativo"
      none: "Nenhum necessário"
      never: "Nunca"
      last_custom: "Última data personalizada"
      custom: "Data e hora personalizadas"
      more_options: "Mais opções…"
      select_timeframe: "Selecione um intervalo de tempo"
    user_action:
      user_posted_topic: "<a href='%{userUrl}'>%{user}</a> postou <a href='%{topicUrl}'>o tópico</a>"
      you_posted_topic: "<a href='%{userUrl}'>Você</a> postou <a href='%{topicUrl}'>o tópico</a>"
      user_replied_to_post: "<a href='%{userUrl}'>%{user}</a> respondeu <a href='%{postUrl}'>%{post_number}</a>"
      you_replied_to_post: "<a href='%{userUrl}'>Você</a> respondeu a <a href='%{postUrl}'>%{post_number}</a>"
      user_replied_to_topic: "<a href='%{userUrl}'>%{user}</a> respondeu ao <a href='%{topicUrl}'>tópico</a>"
      you_replied_to_topic: "<a href='%{userUrl}'>Você</a> respondeu ao <a href='%{topicUrl}'>tópico</a>"
      user_mentioned_user: "<a href='%{user1Url}'>%{user}</a> mencionou <a href='%{user2Url}'>%{another_user}</a>"
      user_mentioned_you: "<a href='%{user2Url}'>Você</a> foi mencionado(a) por <a href='%{user1Url}'>%{user}</a>"
      you_mentioned_user: "<a href='%{user1Url}'>Você</a> mencionou <a href='%{user2Url}'>%{another_user}</a>"
      posted_by_user: "Postado por <a href='%{userUrl}'>%{user}</a>"
      posted_by_you: "Postado por <a href='%{userUrl}'>você</a>"
      sent_by_user: "Enviado por <a href='%{userUrl}'>%{user}</a>"
      sent_by_you: "Enviado por <a href='%{userUrl}'>você</a>"
    directory:
      username: "Nome do(a) usuário(a)"
      filter_name: "Filtrar por nome do usuário(a)"
      title: "Usuários(as)"
      likes_given: "Dados"
      likes_received: "Recebidos"
      topics_entered: "Visualizados"
      topics_entered_long: "Tópicos visualizados"
      time_read: "Tempo lido"
      topic_count: "Tópicos"
      topic_count_long: "Tópicos criados"
      post_count: "Respostas"
      post_count_long: "Respostas postadas"
      no_results:
        body: "Aqui será exibida uma lista de membros da comunidade com as atividades deles. Como a comunidade é recente, por enquanto a lista está vazia!"
        extra_body: "Administradores(as) e moderadores(as) podem ver e gerenciar os(as) usuários(as) em <a href='%{basePath}/admin/users/'>Administrador(a) de Usuário(a)</a>."
      no_results_with_search: "Nenhum resultado foi encontrado."
      days_visited: "Acessos"
      days_visited_long: "Dias acessados"
      posts_read: "Lidos"
      posts_read_long: "Postagens lidas"
      last_updated: "Última atualização:"
      total_rows:
        one: "%{count} usuário(a)"
        other: "%{count} usuários"
      edit_columns:
        title: "Editar colunas do diretório"
        save: "Salvar"
        reset_to_default: "Restaurar para padrão"
      group:
        all: "todos os grupos"
      sort:
        label: "Classificar por %{criteria}"
    group_histories:
      actions:
        change_group_setting: "Alterar configurações do grupo"
        add_user_to_group: "Adicionar usuário"
        remove_user_from_group: "Remover usuário"
        make_user_group_owner: "Tornar proprietário(a)"
        remove_user_as_group_owner: "Revogar proprietário"
    groups:
      member_added: "Adicionado"
      member_requested: "Pedido em"
      add_members:
        title: "Adicionar usuários(a) a %{group_name}"
        description: "Insira uma lista de usuários(as) que você quer convidar para o grupo ou cole em uma lista separada por vírgulas:"
        usernames_placeholder: "nomes de usuário(a)"
        usernames_or_emails_placeholder: "nomes de usuário(a) ou e-maiis"
        notify_users: "Notificar usuários"
        set_owner: "Definir usuários(as) como proprietários(as) deste grupo"
      requests:
        title: "Pedidos"
        reason: "Motivo"
        accept: "Aceitar"
        accepted: "aceito"
        deny: "Negar"
        denied: "negado"
        undone: "Pedido desfeito"
        handle: "tratar pedido de associação"
        undo: "Desfazer"
      manage:
        title: "Gerenciar"
        name: "Nome"
        full_name: "Nome completo"
        add_members: "Adicionar usuários(as)"
        invite_members: "Convidar"
        delete_member_confirm: "Remover %{username} do %{group} grupo?"
        profile:
          title: Perfil
        interaction:
          title: Interação
          posting: Postando
          notification: Notificação
        email:
          title: "E-mail"
          status: "Sincronizado(s) %{old_emails}/%{total_emails} e-mail(s) via IMAP."
          enable_smtp: "Ativar SMTP"
          enable_imap: "Ativar IMAP"
          test_settings: "Configurações de teste"
          save_settings: "Salvar configurações"
          last_updated: "Última atualização:"
          last_updated_by: "de"
          settings_required: "Todas as configurações são obrigatórias, preencha todos os campos antes de validar."
          smtp_settings_valid: "Configurações de SMTP válidas."
          smtp_title: "SMTP"
          smtp_instructions: "Quando você ativa o SMTP para o grupo, todos os e-mails enviados da caixa de entrada do grupo serão enviados pelas configurações de SMTP especificadas aqui, em vez do servidor de e-mail configurado para outros e-mails enviados pelo seu fórum."
          imap_title: "IMAP"
          imap_additional_settings: "Configurações adicionais"
          imap_instructions: 'Quando você ativa o IMAP para o grupo, os e-mails são sincronizados entre a caixa de entrada do grupo, o servidor IMAP e a caixa de mensagens fornecidos. O SMTP deve ser ativado com as credenciais válidas e testadas antes que o IMAP possa ser ativado. O nome do(a) usuário(a) e a senha de e-mail usados para o SMTP serão aplicados ao IMAP. Para obter mais informações, consulte <a target="_blank" href="https://meta.discourse.org/t/imap-support-for-group-inboxes/160588">anúncio de recursos no Discourse Meta</a>.'
          imap_alpha_warning: "Aviso: este recurso está no estágio alfa. Apenas o Gmail é oficialmente compatível. Use por sua conta e risco!"
          imap_settings_valid: "Configurações IMAP válidas."
          smtp_disable_confirm: "Se você desativar o SMTP, todas as configurações de SMTP e IMAP serão redefinidas e os recursos correspondentes serão desativados. Tem certeza de que quer continuar?"
          imap_disable_confirm: "Se você desativar o IMAP, todas as configurações de IMAP serão redefinidas e os recursos correspondentes serão desativados. Tem certeza de que quer continuar?"
          imap_mailbox_not_selected: "Se você selecionar uma caixa de entrada para esta configuração IMAP ou nenhuma caixa postal será sincronizada!"
          prefill:
            title: "Preencher com configurações para:"
            gmail: "Gmail"
            outlook: "Outlook.com"
            office365: "Microsoft 365"
          ssl_modes:
            none: "Nenhum"
            ssl_tls: "SSL/TLS"
            starttls: "STARTTLS"
          credentials:
            title: "Credenciais"
            smtp_server: "Servidor SMTP"
            smtp_port: "Porta SMTP"
            smtp_ssl_mode: "Modo SSL"
            imap_server: "Servidor IMAP"
            imap_port: "Porta IMAP"
            imap_ssl: "Usar SSL para IMAP"
            username: "Nome do(a) usuário(a)"
            password: "Senha"
          settings:
            title: "Configurações"
            allow_unknown_sender_topic_replies: "Permita que remetentes desconhecidos respondam a tópicos."
            allow_unknown_sender_topic_replies_hint: "Permite que remetentes desconhecidos(as) respondam a tópicos de grupo. Se não estiver ativado, será criado um novo tópico para respostas de endereços de e-mail de usuários(as) não convidados para o tópico."
            from_alias: "De Alias"
            from_alias_hint: "Nome alternativo para ser utilizado como endereço de origem para enviar emails SMTP. Observe que isso pode não ser compatível com todos os provedores de email, consulte a documentação do seu provedor."
          mailboxes:
            synchronized: "Caixa de mensagens sincronizada"
            none_found: "Nenhuma caixa de mensagens foi encontrada nesta conta de e-mail."
            disabled: "Desativado(a)"
        membership:
          title: Associação
          access: Acesso
        categories:
          title: Categorias
          long_title: "Notificações padrão da categoria"
          description: "Quando usuários(as) são adicionados(as) a esse grupo, suas configurações de notificação de categoria serão definidas para estes padrões. Em seguida, poderão ser alteradas."
          watched_categories_instructions: "Você acompanha todos os tópicos destas categorias automaticamente. Membros do grupo serão notificados de todas as postagens novas, e varias delas também serão exibidas perto do tópico."
          tracked_categories_instructions: "Você monitora todos os tópicos nestas categorias automaticamente . Várias postagens novas serão exibidas ao lado do tópico."
          watching_first_post_categories_instructions: "Usuários(as) serão notificados(as) sobre a primeira mensagem postada em cada tópico novo destas categorias."
          regular_categories_instructions: "Se estas categorias forem silenciadas, elas não serão silenciadas para membros do grupo. Os(as) usuários(as) serão notificados em caso de menção ou resposta."
          muted_categories_instructions: "Os(as) usuários(as) não serão notificados sobre novos tópicos nestas categorias nem aparecerão nas categorias ou nas páginas de tópicos mais recentes."
        tags:
          title: Etiquetas
          long_title: "Notificações padrão das etiquetas"
          description: "Quando usuários(as) são adicionados(as) a esse grupo, suas configurações de notificação de etiqueta serão definidas para estes padrões. Em seguida, poderão ser alteradas."
          watched_tags_instructions: "Você acompanha todos os tópicos com estas etiquetas automaticamente. Membros do grupo serão notificados de todas as postagens novas, e varias delas também serão exibidas perto do tópico."
          tracked_tags_instructions: "Monitore automaticamente todos os tópicos com estas etiquetas. Uma contagem de postagens novas será exibida ao lado do tópico."
          watching_first_post_tags_instructions: "Os(as) usuários(as) receberão uma notificação sobre a primeira postagem em cada tópico novo com estas etiquetas."
          regular_tags_instructions: "Se estas etiquetas forem silenciadas, elas não serão silenciadas para membros do grupo. Os(as) usuários(as) serão notificados em caso de menção ou resposta."
          muted_tags_instructions: "Os(as) usuários(as) não receberão notificação sobre novos tópicos com estas etiquetas, e eles não serão exibidas nos mais recentes."
        logs:
          title: "Registros"
          when: "Quando"
          action: "Ação"
          acting_user: "Usuário agindo"
          target_user: "Usuário(a) de destino"
          subject: "Assunto"
          details: "Detalhes"
          from: "De"
          to: "Para"
      permissions:
        title: "Permissões"
        none: "Não há categorias associadas a este grupo."
        description: "Membros deste grupo podem acessar estas categorias"
      public_admission: "Permitir que os(as) usuários(as) entrem no grupo livremente (Requer grupo publicamente visível)"
      public_exit: "Permitir que os(as) usuários(as) saiam do grupo livremente"
      empty:
        posts: "Não há publicações de membros deste grupo"
        members: "Não há membros neste grupo"
        requests: "Não há pedidos de associação para este grupo"
        mentions: "Não há menções a este grupo"
        messages: "Não há mensagens para este grupo"
        topics: "Não há tópicos de membros deste grupo"
        logs: "Não há registros para este grupo"
      add: "Adicionar"
      join: "Ingressar"
      leave: "Sair"
      request: "Pedir"
      message: "Mensagem"
      confirm_leave: "Tem certeza de que deseja sair deste grupo?"
      allow_membership_requests: "Permitir que usuários(as) enviem pedidos de associação a proprietários(as) do grupo (requer grupo visível ao público)"
      membership_request_template: "Modelo personalizado para exibir aos(às) usuários(as) ao enviar um pedido de associação"
      membership_request:
        submit: "Enviar pedido"
        title: "Pedir para entrar no grupo @%{group_name}"
        reason: "Diga aos proprietários do grupo por que você pertence a este grupo"
      membership: "Associação"
      name: "Nome"
      group_name: "Nome do grupo"
      user_count: "Usuários(as)"
      bio: "Sobre o grupo"
      selector_placeholder: "insira o nome do(a) usuário(a)"
      owner: "proprietário(a)"
      index:
        title: "Grupos"
        all: "Todos os grupos"
        empty: "Não há grupos visíveis."
        filter: "Filtrar por tipo de grupo"
        owner_groups: "Grupos que eu tenho"
        close_groups: "Grupos fechados"
        automatic_groups: "Grupos automáticos"
        automatic: "Automático"
        closed: "Fechado"
        public: "Público(a)"
        private: "Privado(a)"
        public_groups: "Grupos públicos"
        my_groups: "Meus grupos"
        group_type: "Tipo de grupo"
        is_group_user: "Membro"
        is_group_owner: "Proprietário(a)"
        search_results: "Os resultados da pesquisa serão exibidos abaixo."
      title:
        one: "Grupo"
        other: "Grupos"
      activity: "Atividade"
      members:
        title: "Membros"
        filter_placeholder_admin: "nome do(a) usuário(a) ou e-mail"
        filter_placeholder: "nome do(a) usuário(a)"
        remove_member: "Remover membro"
        remove_member_description: "Remover <b>%{username}</b> deste grupo"
        make_owner: "Tornar proprietário(a)"
        make_owner_description: "Tornar <b>%{username}</b> proprietário(a) deste grupo"
        remove_owner: "Remover como proprietário(a)"
        remove_owner_description: "Remover <b>%{username}</b> como proprietário(a) deste grupo"
        make_primary: "Tornar primário"
        make_primary_description: "Tornar este grupo primário para <b>%{username}</b>"
        remove_primary: "Remover como primário"
        remove_primary_description: "Remover este grupo como primário para <b>%{username}</b>"
        remove_members: "Remover membros"
        remove_members_description: "Remover usuários(as) selecionados(as) deste grupo"
        make_owners: "Tornar proprietários(as)"
        make_owners_description: "Tornar usuários(as) selecionados(as) proprietários(as) deste grupo"
        remove_owners: "Remover proprietários(as)"
        remove_owners_description: "Remover usuários(as) selecionados(as) como proprietários(as) deste grupo"
        make_all_primary: "Tornar primário para todos"
        make_all_primary_description: "Tornar este grupo primário para todos os(as) usuários(as) selecionados(as)"
        remove_all_primary: "Remover como primário"
        remove_all_primary_description: "Remover este grupo como primário"
        status: "Status"
        owner: "Proprietário(a)"
        primary: "Primário"
        forbidden: "Você não tem permissão para visualizar membros."
        no_filter_matches: "Nenhum membro corresponde a essa pesquisa."
      topics: "Tópicos"
      posts: "Postagens"
      aria_post_number: "%{title} - postagem #%{postNumber}"
      mentions: "Menções"
      messages: "Mensagens"
      notification_level: "Nível de notificação padrão para mensagens de grupo"
      alias_levels:
        mentionable: "Quem pode @mencionar este grupo?"
        messageable: "Quem pode enviar mensagens a este grupo?"
        nobody: "Ninguém"
        only_admins: "Somente administradores(as)"
        mods_and_admins: "Somente moderadores(as) e administradores(as)"
        members_mods_and_admins: "Somente membros do grupo, moderadores(as) e administradores(as)"
        owners_mods_and_admins: "Somente proprietários(as) do grupo, moderadores(as) e administradores(as)"
        everyone: "Todos(as)"
      notifications:
        watching:
          title: "Acompanhando"
          description: "Você será notificado sobre novas postagens em cada mensagem, e uma contagem de novas respostas será exibida."
        watching_first_post:
          title: "Acompanhando primeira postagem"
          description: "Você será notificado(a) sobre novas mensagens neste grupo, mas não sobre respostas."
        tracking:
          title: "Monitorando"
          description: "Você será notificado(a) se alguém mencionar seu @nome ou responder, e uma contagem de novas respostas será exibida."
        regular:
          title: "Normal"
          description: "Você será notificado(a) se alguém mencionar seu @nome ou responder."
        muted:
          title: "Silenciado"
          description: "Você não receberá nenhuma notificação sobre mensagens neste grupo."
      flair_url: "Imagem de estilo de avatar"
      flair_upload_description: "Use imagens quadradas não menores do que 20px por 20px."
      flair_bg_color: "Cor de fundo do estilo de avatar"
      flair_bg_color_placeholder: "(Opcional) Valor da cor em hexadecimal"
      flair_color: "Cor do estilo de avatar"
      flair_color_placeholder: "(Opcional) Valor da cor em hexadecimal"
      flair_preview_icon: "Pré-visualizar ícone"
      flair_preview_image: "Pré-visualizar imagem"
      flair_type:
        icon: "Selecione um ícone"
        image: "Enviar uma imagem"
      default_notifications:
        modal_title: "Notificações padrão do(a) usuário(a)"
        modal_description:
          one: "Você gostaria de aplicar esta alteração historicamente? Isso mudará as preferências de %{count} usuário(a) existente."
          other: "Você gostaria de aplicar esta alteração historicamente? Isso mudará as preferências de %{count} usuários(as) existentes."
        modal_yes: "Sim"
        modal_no: "Não, apenas aplique alterações daqui para frente"
    user_action_groups:
      "1": "Curtidas"
      "2": "Curtidas"
      "3": "Favoritos"
      "4": "Tópicos"
      "5": "Respostas"
      "6": "Reações"
      "7": "Menções"
      "9": "Citações"
      "11": "Edições"
      "12": "Itens enviados"
      "13": "Caixa de entrada"
      "14": "Pendentes"
      "15": "Rascunhos"
      "17": "Links"
    categories:
      categories_label: "categorias"
      subcategories_label: "subcategorias"
      no_subcategories: "nenhuma subcategoria"
      remove_filter: "remover filtro"
      plus_more_count:
        one: "mais %{count}"
        other: "mais %{count}"
      view_all: "visualizar tudo"
      category: "Categoria"
      category_list: "Exibir lista de categorias"
      reorder:
        title: "Reordenar Categorias"
        title_long: "Reorganizar a lista de categorias"
        save: "Salvar ordem"
        apply_all: "Aplicar"
        position: "Posição"
      posts: "Postagens"
      topics: "Tópicos"
      latest: "Últimos"
      subcategories: "Subcategorias"
      muted: "Categorias silenciadas"
      topic_sentence:
        one: "%{count} tópico"
        other: "%{count} tópicos"
      topic_stat:
        one: "%{number}/%{unit}\n"
        other: "%{number}/%{unit}"
      topic_stat_unit:
        week: "semana"
        month: "mês"
      topic_stat_all_time:
        one: "%{number} no total"
        other: "%{number} no total"
      topic_stat_sentence_week:
        one: "%{count} novo tópico na última semana."
        other: "%{count} novos tópicos na última semana."
      topic_stat_sentence_month:
        one: "%{count} novo tópico no último mês."
        other: "%{count} novos tópicos no último mês."
      n_more:
        one: "Categorias (mais %{count})…"
        other: "Categorias (mais %{count})…"
    ip_lookup:
      title: Pesquisa de endereço IP
      hostname: Nome do host
      location: Localização
      location_not_found: (desconhecido)
      organisation: Organização
      phone: Telefone
      other_accounts: "Outras contas com este endereço IP:"
      delete_other_accounts:
        one: "Excluir %{count}"
        other: "Excluir %{count}"
      username: "nome do(a) usuário(a)"
      trust_level: "nível de confiança"
      read_time: "tempo de leitura"
      topics_entered: "tópicos inseridos"
      post_count: "postagens"
      confirm_delete_other_accounts: "Tem certeza de que deseja excluir estas contas?"
      powered_by: "usando <a href='https://maxmind.com'>MaxMindDB</a>"
      copied: "copiado"
    user_fields:
      none: "(selecione uma opção)"
      required: 'Digite um valor para "%{name}"'
      required_checkbox: 'Requer o campo "%{name}"'
      same_as_password: "Sua senha não deve ser repetida em outros campos"
      optional: (opcional)
    user:
      said: "%{username}:"
      profile: "Perfil"
      profile_possessive: "Perfil de %{username}"
      account_possessive: "Conta de %{name}"
      mute: "Silenciar"
      edit: "Editar preferências"
      download_archive:
        title: "Exportar seus dados"
        description: "Baixe um arquivo das atividades e preferências da sua conta."
        button_text: "Solicitar arquivo"
        confirm: "Você deseja mesmo baixar um arquivo das atividades e preferências da sua conta?"
        success: "Começamos a coletar seu arquivo, você receberá uma mensagem quando o processo for concluído."
        rate_limit_error: "Arquivos de conta podem ser baixados somente uma vez por dia, tente novamente amanhã."
      new_private_message: "Nova mensagem"
      private_message: "Mensagem"
      private_messages: "Mensagens"
      user_notifications:
        filters:
          filter_by: "Filtrar por"
          all: "Tudo"
          read: "Lidos(as)"
          unread: "Não lidos(as)"
          unseen: "Não vistos"
        ignore_duration_title: "Ignorar usuário(a)"
        ignore_duration_username: "Nome do(a) usuário(a)"
        ignore_duration_when: "Duração:"
        ignore_duration_save: "Ignorar"
        ignore_duration_note: "Observe que todas as ações ignorar serão removidas automaticamente após essa ação expirar."
        ignore_duration_time_frame_required: "Selecione um intervalo de tempo"
        ignore_no_users: "Você não tem usuários(as) ignorados(as)."
        ignore_option: "Ignorado(a)"
        ignore_option_title: "Você não receberá notificações relacionadas a este(a) usuário(a), e todo o conteúdo relacionado será oculto."
        add_ignored_user: "Adicionar…"
        mute_option: "Silenciado(a)"
        mute_option_title: "Você não receberá notificações, mensagens pessoais ou mensagens diretas deste(a) usuário(a) no chat."
        normal_option: "Normal"
        normal_option_title: "Você receberá uma notificação se este(a) usuário(a) responder, citar ou mencionar."
      notification_schedule:
        title: "Agendamento de notificações"
        label: "Ativar agendamento de notificações personalizada"
        tip: "Fora desse horário, suas notificações serão pausadas."
        midnight: "Meia-noite"
        none: "Nenhum"
        monday: "Segunda-feira"
        tuesday: "Terça-feira"
        wednesday: "Quarta-feira"
        thursday: "Quinta-feira"
        friday: "Sexta-feira"
        saturday: "Sábado"
        sunday: "Domingo"
        to: "para"
      activity_stream: "Atividade"
      read: "Lidos"
      read_help: "Tópicos lidos recentemente"
      preferences:
        title: "Preferências"
        profile:
          enforced_required_fields: "É preciso fornecer mais informações antes de seguir usando este site."
      feature_topic_on_profile:
        open_search: "Selecione um novo tópico"
        title: "Selecione um tópico"
        search_label: "Pesquisar tópico por título"
        save: "Salvar"
        clear:
          title: "Limpar"
          warning: "Tem certeza de que deseja remover o tópico em destaque?"
      use_current_timezone: "Usar fuso horário atual"
      profile_hidden: "O perfil público deste(a) usuário(a) está oculto."
      login_to_view_profile: "É preciso entrar para visualizar os perfis de usuários"
      inactive_user: "Este usuário(a) não está mais ativo(a)."
      expand_profile: "Expandir"
      sr_expand_profile: "Expandir detalhes do perfil"
      collapse_profile: "Recolher"
      sr_collapse_profile: "Recolher detalhes do perfil"
      bookmarks: "Favoritos"
      bio: "Sobre mim"
      timezone: "Fuso horário"
      invited_by: "Convidado por"
      trust_level: "Nível de confiança"
      notifications: "Notificações"
      statistics: "Estatísticas"
      desktop_notifications:
        label: "Notificações ao vivo"
        not_supported: "Notificações não compatíveis com este navegador. Desculpe."
        perm_default: "Ativar notificações"
        perm_denied_btn: "Permissão negada"
        perm_denied_expl: "Você negou permissão para notificações. Permita as notificações nas configurações do seu navegador."
        disable: "Desativar notificações"
        enable: "Ativar notificações"
        each_browser_note: "Observação: é preciso alterar esta configuração em todos os navegadores que você usar. Todas as notificações serão desativadas se você pausar as notificações no menu do usuário, independentemente desta configuração."
        consent_prompt: "Você quer notificações em tempo real quando as pessoas responderem às suas postagens?"
      dismiss: "Descartar"
      dismiss_notifications: "Descartar tudo"
      dismiss_notifications_tooltip: "Marcar todas as notificações não lidas como lidas"
      dismiss_bookmarks_tooltip: "Marcar todos os lembretes de favoritos não lidos como lidos"
      dismiss_messages_tooltip: "Marcar todas as notificações de mensagens pessoais não lidas como lidas"
      no_likes_title: "Você ainda não recebeu nenhuma curtida"
      no_likes_body: >
        Você receberá uma notificação aqui sempre que alguém curtir uma de suas postagens, para que possa saber o que os outros estão achando valioso. Outros também verão o mesmo quando você curtir as postagens deles! <br><br> Notificações de curtidas nunca são enviadas para seu e-mail, mas você pode configurar a forma de receber notificações sobre curtidas no site ajustando suas <a href='%{preferencesUrl}'>preferências de notificação</a>.
      no_messages_title: "Você não tem mensagens"
      no_messages_body: >
        Precisa ter uma conversa pessoal direta, fora do fluxo de conversa normal? Envie uma mensagem ao selecionar o seu avatar e usar o botão de mensagem %{icon}.<br><br> Se precisar de ajuda, envie uma <a href='%{aboutUrl}'>mensagem a um membro da equipe</a>.
      no_bookmarks_title: "Você ainda não adicionou nada aos favoritos"
      no_bookmarks_body: >
        Comece a adicionar postagens aos favoritos com o botão %{icon}, eles serão listados aqui para consulta rápida. Você pode agendar um lembrete também!
      no_bookmarks_search: "Nenhum favorito encontrado com a consulta de pesquisa fornecida."
      no_notifications_title: "Você ainda não tem nenhuma notificação"
      no_notifications_body: >
        Neste painel, você receberá notificações sobre atividades relevantes, inclusive respostas aos seus tópicos e postagens, quando você for citado(a) ou mencionado(a) (<b>@mentions</b>) por alguém e quando os tópicos que você estiver acompanhando receberem respostas. As notificações também serão enviadas por e-mail quando você passar algum tempo sem entrar com a conta. <br><br> Procure por %{icon} para decidir sobre quais tópicos, categorias e etiquetas específicas você quer receber notificações. Para obter mais informações, verifique suas <a href='%{preferencesUrl}'>preferências de notificações</a>.
      no_other_notifications_title: "Você ainda não tem nenhuma notificação"
      no_other_notifications_body: >
        Você receberá notificação neste painel sobre outros tipos de atividade que podem ser relevantes para você - por exemplo, quando alguém vincular ou editar uma de suas postagens.
      no_notifications_page_title: "Você ainda não tem nenhuma notificação"
      no_notifications_page_body: >
        Você receberá notificações sobre atividades relevantes, inclusive respostas aos seus tópicos e postagens, quando você for citado(a) ou mencionado(a) (<b>@mentions</b>) por alguém e quando os tópicos que você estiver acompanhando receberem respostas. As notificações também serão enviadas por e-mail quando você passar algum tempo sem entrar com a conta. <br><br> Procure por %{icon} para decidir sobre quais tópicos, categorias e etiquetas específicas você quer receber notificações. Para obter mais informações, verifique suas <a href='%{preferencesUrl}'>preferências de notificações</a>.
      dynamic_favicon: "Exibir contagens no ícone do navegador"
      skip_new_user_tips:
        description: "Pular emblemas e dicas de integração de novo(a) usuário(a)"
      reset_seen_user_tips: "Mostrar dicas do(a) usuário(a) novamente"
      theme_default_on_all_devices: "Definir este tema como padrão em todos os meus dispositivos"
      color_scheme_default_on_all_devices: "Definir paleta de cores padrão em todos os meus dispositivos"
      color_scheme: "Paleta de cores"
      color_schemes:
        default_description: "Tema padrão"
        disable_dark_scheme: "O mesmo que o normal"
        dark_instructions: "É possível pré-visualizar a paleta de cores do modo escuro ao ativar/desativar o modo escuro do seu dispositivo."
        undo: "Redefinir"
        regular: "Normal"
        dark: "Modo escuro"
        default_dark_scheme: "(padrão do site)"
      dark_mode: "Modo escuro"
      dark_mode_enable: "Ativar a paleta de cores do modo escuro automaticamente"
      text_size_default_on_all_devices: "Definir este tamanho de texto como padrão em todos os meus dispositivos"
      allow_private_messages: "Permitir que outros(as) usuários(as) me enviem mensagens pessoais"
      external_links_in_new_tab: "Abrir todos os links externos em uma nova aba"
      enable_quoting: "Ativar resposta citando o texto destacado"
      enable_smart_lists: "Ativar listas inteligentes ao escrever no compositor"
      enable_defer: "Ativar tópicos marcados como não lidos"
      experimental_sidebar:
        enable: "Ativar barra lateral"
        options: "Opções"
        navigation_section: "Navegação"
        navigation_section_instruction: "Quando uma lista de tópicos no menu de navegação tem itens novos ou não lidos…"
        link_to_filtered_list_checkbox_description: "Link para a lista filtrada"
        show_count_new_items_checkbox_description: "Exibir a contagem dos novos itens"
      change: "alterar"
      featured_topic: "Tópico em destaque"
      moderator: "%{user} é moderador(a)"
      admin: "%{user} é administrador(a)"
      moderator_tooltip: "Este(a) usuário(a) é moderador(a)"
      admin_tooltip: "Este(a) usuário(a) é administrador(a)"
      silenced_tooltip: "Este(a) usuário(a) está silenciado(a)"
      suspended_notice: "Este(a) usuário(a) está suspenso(a) até %{date}."
      suspended_permanently: "Este(a) usuário(a) está suspenso(a)."
      suspended_reason: "Motivo: "
      github_profile: "GitHub"
      email_activity_summary: "Resumo de atividades"
      mailing_list_mode:
        label: "Modo lista de endereçamento"
        enabled: "Ativar modo lista de endereçamento"
        instructions: |
          Esta opção substitui o resumo de atividades.<br />
          Tópicos e categorias silenciadas não são incluídas nestes e-mails.
        individual: "Enviar um e-mail a cada postagem nova"
        individual_no_echo: "Enviar um e-mail a cada postagem nova, exceto as minhas"
        many_per_day: "Me envie um e-mail a cada postagem nova (aproximadamente %{dailyEmailEstimate} por dia)"
        few_per_day: "Me envie um e-mail a cada postagem nova (aproximadamente dois por dia)"
        warning: "Modo lista de endereçamento ativado. As configurações de notificação por e-mail serão substituídas."
      tag_settings: "Etiquetas"
      watched_tags: "Acompanhado(a)"
      watched_tags_instructions: "Você acompanhará automaticamente todos os tópicos com estas etiquetas. Você receberá notificação de todas as novas postagens e tópicos, e uma contagem de postagens novas também será exibida ao lado do tópico."
      tracked_tags: "Monitorado(a)"
      tracked_tags_instructions: "Você irá monitorar automaticamente todos os tópicos com estas etiquetas. Uma contagem de postagens novas será exibida ao lado do tópico."
      muted_tags: "Silenciados(as)"
      muted_tags_instructions: "Você não receberá notificação sobre novos tópicos com estas etiquetas, e eles não serão exibidas nos mais recentes."
      watched_categories: "Acompanhado(a)"
      watched_categories_instructions: "Você acompanhará automaticamente todos os tópicos nestas categorias. Você receberá notificação de todas as novas postagens e tópicos, e uma contagem de postagens novas também será exibida ao lado do tópico."
      tracked_categories: "Monitorado(a)"
      tracked_categories_instructions: "Você irá monitorar automaticamente todos os tópicos nestas categorias. Uma contagem de postagens novas será exibida ao lado do tópico."
      watched_first_post_categories: "Acompanhando primeira postagem"
      watched_first_post_categories_instructions: "Você receberá uma notificação sobre a primeira postagem em cada tópico novo nestas categorias."
      watched_first_post_tags: "Acompanhando primeira postagem"
      watched_first_post_tags_instructions: "Você receberá uma notificação sobre a primeira postagem em cada tópico novo com estas etiquetas."
      watched_precedence_over_muted: "Quero receber notificações sobre tópicos em categorias ou etiquetas que estou acompanhando que também pertencem a alguém que eu silenciei"
      muted_categories: "Silenciados(as)"
      muted_categories_instructions: "Você receberá notificações sobre novos tópicos nestas categorias, e eles não serão exibidos nas categorias ou nas últimas páginas."
      muted_categories_instructions_dont_hide: "Você não receberá notificações sobre novos tópicos nestas categorias."
      regular_categories: "Normal"
      regular_categories_instructions: "Você verá estas categorias nas listas de tópicos “Recentes” e “Melhores”."
      no_category_access: "Como moderador, você tem acesso limitado às categorias, não é possível salvar."
      delete_account: "Excluir minha conta"
      delete_account_confirm: "Você tem certeza de que deseja excluir a sua conta permanentemente? Essa ação não pode ser desfeita!"
      deleted_yourself: "Sua conta foi excluída com êxito."
      delete_yourself_not_allowed: "Entre em contato com um membro da equipe se você deseja que a sua conta seja excluída."
      unread_message_count: "Mensagens"
      admin_delete: "Excluir"
      users: "Usuários(as)"
      muted_users: "Silenciados(as)"
      muted_users_instructions: "Bloquear todas as notificações e mensagens privadas destes(as) usuários(as)."
      allowed_pm_users: "Permitido(a)"
      allowed_pm_users_instructions: "Apenas MP destes(as) usuários(as)."
      allow_private_messages_from_specific_users: "Permitir que apenas usuários(as) específicos(as) mandem mensagens pessoais"
      ignored_users: "Ignorados(as)"
      ignored_users_instructions: "Bloquear todas as postagens, notificações e mensagens privadas destes(as) usuários(as)."
      tracked_topics_link: "Exibir"
      automatically_unpin_topics: "Desafixar automaticamente os tópicos ao terminar de ler"
      apps: "Aplicativos"
      revoke_access: "Revogar acesso"
      undo_revoke_access: "Desfazer revogação de acesso"
      api_approved: "Aprovada:"
      api_last_used_at: "Usada pela última vez em:"
      theme: "Tema"
      save_to_change_theme: 'O tema será atualizado quando você clicar em "%{save_text}"'
      home: "Página inicial padrão"
      staged: "Encenado(a)"
      staff_counters:
        flags_given:
          one: '<span class="%{className}">%{count}</span> etiqueta útil'
          other: '<span class="%{className}">%{count}</span> etiquetas úteis'
        flagged_posts:
          one: '<span class="%{className}">%{count}</span> postagem com sinalização'
          other: '<span class="%{className}">%{count}</span> postagens com sinalização'
        deleted_posts:
          one: '<span class="%{className}">%{count}</span> postagem excluída'
          other: '<span class="%{className}">%{count}</span> postagens excluídas'
        suspensions:
          one: '<span class="%{className}">%{count}</span> suspensão'
          other: '<span class="%{className}">%{count}</span> suspensões'
        warnings_received:
          one: '<span class="%{className}">%{count}</span> aviso'
          other: '<span class="%{className}">%{count}</span> avisos'
        rejected_posts:
          one: '<span class="%{className}">%{count}</span> postagem recusada'
          other: '<span class="%{className}">%{count}</span> postagens recusadas'
      messages:
        all: "todas as caixas de entrada"
        inbox: "Caixa de entrada"
        personal: "Pessoal"
        latest: "Últimos"
        sent: "Enviadas"
        unread: "Não lidas"
        unread_with_count:
          one: "Não lido (%{count})"
          other: "Não lidos (%{count})"
        new: "Novo"
        new_with_count:
          one: "Novo (%{count})"
          other: "Novos (%{count})"
        archive: "Arquivo"
        groups: "Meus grupos"
        move_to_inbox: "Mover para caixa de entrada"
        move_to_archive: "Arquivar"
        failed_to_move: "Falha ao mover as mensagens selecionadas (talvez você esteja sem conexão com a internet)"
        tags: "Etiquetas"
        all_tags: "Todas as etiquetas"
        warnings: "Avisos oficiais"
        read_more_in_group: "Quer ler mais? Veja outras mensagens em %{groupLink}."
        read_more: "Quer ler mais? Veja outras mensagens em <a href='%{basePath}/u/%{username}/messages'>mensagens pessoais</a>."
        read_more_group_pm_MF: |
          { HAS_UNREAD_AND_NEW, select,
            true {
              { UNREAD, plural,
                   =0 {}
                  one {Há <a href="{basePath}/u/{username}/messages/group/{groupName}/unread"># mensagem não lida</a>}
                other {Há <a href="{basePath}/u/{username}/messages/group/{groupName}/unread"># mensagens não lidas</a>}
              }
              { NEW, plural,
                   =0 {}
                  one { e <a href="{basePath}/u/{username}/messages/group/{groupName}/new"># nova</a> mensagem restante, ou procure outras mensagens em {groupLink}}
                other { e <a href="{basePath}/u/{username}/messages/group/{groupName}/new"># novas</a> mensagens restantes, ou procure outras mensagens em {groupLink}}
              }
            }
            false {
              { UNREAD, plural,
                   =0 {}
                  one {Há <a href="{basePath}/u/{username}/messages/group/{groupName}/unread"># mensagem restante</a> não lida, ou procure outras mensagens em {groupLink}}
                other {Há <a href="{basePath}/u/{username}/messages/group/{groupName}/unread"># mensagens restantes</a> não lidas, ou procure outras mensagens em {groupLink}}
              }
              { NEW, plural,
                   =0 {}
                  one {Há <a href="{basePath}/u/{username}/messages/group/{groupName}/new"># nova</a> mensagem restante, ou procure outras mensagens em {groupLink}}
                other {Há <a href="{basePath}/u/{username}/messages/group/{groupName}/new"># novas</a> mensagens restantes, ou procure outras mensagens em {groupLink}}
              }
            }
            other {}
          }
        read_more_personal_pm_MF: |
          { HAS_UNREAD_AND_NEW, select,
            true {
              { UNREAD, plural,
                   =0 {}
                  one {Há <a href="{basePath}/u/{username}/messages/unread"># mensagem não lida</a>}
                other {há <a href="{basePath}/u/{username}/messages/unread"># mensagens não lidas</a>}
              }
              { NEW, plural,
                   =0 {}
                  one { e <a href="{basePath}/u/{username}/messages/new"># nova</a> mensage restante, ou procure outras <a href="{basePath}/u/{username}/messages">mensagens pessoais</a>}
                other { e <a href="{basePath}/u/{username}/messages/new"># novas</a> mensagens restantes, ou procure outras <a href="{basePath}/u/{username}/messages">mensagens pessoais</a>}
              }
            }
            false {
              { UNREAD, plural,
                   =0 {}
                  one {Há <a href="{basePath}/u/{username}/messages/unread"># mensagem</a> não lida restante, ou procure outras <a href="{basePath}/u/{username}/messages">mensagens pessoais</a>}
                other {Há <a href="{basePath}/u/{username}/messages/unread"># mensagens restantes</a> não lidas, ou procure outras <a href="{basePath}/u/{username}/messages">mensagens pessoais</a>}
              }
              { NEW, plural,
                   =0 {}
                  one {Há <a href="{basePath}/u/{username}/messages/new"># nova</a> mensagem restante, ou procure outras <a href="{basePath}/u/{username}/messages">mensagens pessoais</a>}
                other {Há <a href="{basePath}/u/{username}/messages/new"># novas</a> mensagens restantes, ou procure outras <a href="{basePath}/u/{username}/messages">mensagens pessoais</a>}
              }
            }
            other {}
          }
      preferences_nav:
        account: "Conta"
        security: "Segurança"
        profile: "Perfil"
        emails: "E-mails"
        notifications: "Notificações"
        tracking: "Monitorando"
        categories: "Categorias"
        users: "Usuários(as)"
        tags: "Etiquetas"
        interface: "Interface"
        apps: "Aplicativos"
        navigation_menu: "Menu de Navegação"
      change_password:
        success: "(e-mail enviado)"
        in_progress: "(enviando e-mail)"
        error: "(erro)"
        action: "Enviar e-mail de redefinição de senha"
        set_password: "Definir senha"
        choose_new: "Escolha uma nova senha"
        choose: "Escolha uma senha"
        verify_identity: "Para continuar, verifique sua identidade."
        title: "Redefinição de senha"
      second_factor_backup:
        title: "Códigos de backup de dois fatores"
        regenerate: "Gerar novamente"
        disable: "Desativar"
        enable: "Criar códigos de backup"
        enable_long: "Adicionar códigos de backup"
        not_enabled: "Você ainda não criou nenhum código de backup."
        manage:
          one: "Você tem <strong>%{count}</strong> código de backup restante."
          other: "Você tem <strong>%{count}</strong> códigos de backup restantes."
        copy_to_clipboard: "Copiar para área de transferência"
        copy_to_clipboard_error: "Erro ao copiar dados para a área de transferência"
        copied_to_clipboard: "Copiou para a área de transferência"
        download_backup_codes: "Baixar códigos de backup"
        remaining_codes:
          one: "Você tem <strong>%{count}</strong> código de backup restante."
          other: "Você tem <strong>%{count}</strong> códigos de backup restantes."
        use: "Usar um código de backup"
        enable_prerequisites: "Você deve ativar um método de dois fatores primários antes de gerar código de backup."
        codes:
          title: "Códigos de backup gerados"
          description: "Cada um destes códigos de backup só pode ser usado uma vez. Mantenha-os em algum lugar seguro, mas acessível."
      second_factor:
        title: "Autenticação de dois fatores"
        enable: "Gerenciar autenticação de dois fatores"
        disable_all: "Desativar tudo"
        name: "Nome"
        label: "Código"
        rate_limit: "Aguarde antes de tentar outro código de autenticação."
        enable_description: |
          Digitalize este código QR em um aplicativo compatível (<a href="https://www.google.com/search?q=authenticator+apps+for+android" target="_blank">Android</a> - <a href="https://www.google.com/search?q=authenticator+apps+for+ios" target="_blank">iOS</a>) e digite seu código de autenticação.
        disable_description: "Insira o código de autenticação do seu aplicativo"
        show_key_description: "Inserir manualmente"
        short_description: |
          Proteja sua conta com códigos de segurança avulsos ou chaves de segurança físicas
        extended_description: |
          A autenticação de dois fatores adiciona segurança extra à sua conta, exigindo um token único além da sua senha. Tokens podem ser gerados em dispositivos <a href="https://www.google.com/search?q=authenticator+apps+for+android" target='_blank'>Android</a> e <a href="https://www.google.com/search?q=authenticator+apps+for+ios">iOS</a>.
        oauth_enabled_warning: "Observe que as entradas com rede social serão desativadas após a ativação da autenticação de dois fatores na sua conta."
        use: "Usar app autenticador"
        enforced_with_oauth_notice: "É preciso ativar a autenticação de dois fatores. Será solicitado o uso da autenticação ao entrar com uma senha e não com redes sociais ou algum método de autenticação externo."
        enforced_notice: "Você precisa ativar a autenticação de dois fatores antes de acessar este site."
        disable: "Desativar"
        disable_confirm: "Tem certeza de que deseja desativar a autenticação de dois fatores?"
        delete: "Excluir"
        delete_confirm_header: "Estes autenticadores baseados em token e chaves de segurança física serão excluídos:"
        delete_confirm_instruction: "Para confirmar, digite <strong>%{confirm}</strong> na caixa abaixo."
        delete_single_confirm_title: "Excluindo um autenticador"
        delete_single_confirm_message: "Você está excluindo %{name}. Você não pode desfazer esta ação. Se mudar de ideia, terá de registar novamente este autenticador."
        delete_backup_codes_confirm_title: "Excluindo códigos de backup"
        delete_backup_codes_confirm_message: "Você está excluindo códigos de backup. Você não pode desfazer esta ação. Se você mudar de ideia, terá que regenerar os códigos de backup."
        save: "Salvar"
        edit: "Editar"
        edit_title: "Editar autenticador"
        edit_description: "Nome do autenticador"
        enable_security_key_description: |
          Quando sua <a href="https://www.google.com/search?q=hardware+security+key" target="_blank">chave de segurança de hardware</a> ou dispositivo móvel compatível estiver preparado, pressione o botão Registrar abaixo.
        totp:
          title: "Autenticadores baseados em token"
          add: "Adicionar autenticador"
          default_name: "Meu autenticador"
          name_and_code_required_error: "Você deve informar um nome e o código do seu aplicativo autenticador."
        security_key:
          register: "Cadastrar"
          title: "Chaves de Segurança Físicas"
          add: "Adicionar Chave de Segurança Física"
          default_name: "Chave de segurança principal"
          iphone_default_name: "iPhone"
          android_default_name: "Android"
          not_allowed_error: "O processo de registro da chave de segurança atingiu o tempo limite ou foi cancelado."
          already_added_error: "Você já registrou esta chave de segurança.\nVocê não precisa registrá-la novamente."
          edit: "Editar chaves de segurança física"
          save: "Salvar"
          edit_description: "Nome de chaves de segurança física"
          name_required_error: "Você deve informar um nome para sua chave de segurança."
      passkeys:
        rename_passkey: "Renomear passkey"
        add_passkey: "Adicionar passkey"
        confirm_delete_passkey: "Tem certeza de que deseja excluir este passkey?"
        passkey_successfully_created: "Sucesso! Seu novo passkey foi criado."
        rename_passkey_instructions: "Escolha um nome para o passkey ideal para você, por exemplo: o nome do seu gerenciador de senhas."
        name:
          default: "Passkey principal"
        save: "Salvar"
        title: "Passkeys"
        short_description: "Passkeys são substitutos de senhas que validam sua identidade através de biometria (ex.: toque, ID facial) ou senha/PIN."
        added_date: "Adicionou %{date}"
        last_used_date: "Uso mais recente: %{date}"
        never_used: "Nunca usou"
        not_allowed_error: "O processo de registro do passkey teve o tempo expirado ou foi cancelado, ou não obteve permissão."
        already_added_error: "Você já registrou este passkey. Não precisa registrar novamente."
        confirm_button: "ou usar um passkey"
      change_about:
        title: "Alterar Sobre mim"
        error: "Houve um erro ao alterar este valor."
      change_username:
        title: "Alterar nome do(a) usuário(a)"
        confirm: "Você tem certeza de que deseja alterar seu nome do(a) usuário(a)?"
        taken: "Desculpe, este nome do(a) usuário(a) já está sendo usado."
        invalid: "Este nome do(a) usuário(a) é inválido. Deve conter apenas números e letras"
      add_email:
        title: "Adicione o e-mail"
        add: "adicionar"
      change_email:
        title: "Alterar e-mail"
        taken: "Desculpe, este e-mail não está disponível."
        error: "Houve um erro ao alterar seu e-mail. Talvez aquele endereço já esteja sendo usado?"
        success: "Enviamos um e-mail para esse endereço. Siga as instruções para confirmar."
        success_via_admin: "Enviamos um e-mail para esse endereço. O(a) usuário(a) precisará seguir as instruções de confirmação do e-mail."
        success_staff: "Enviamos um e-mail para o seu endereço atual. Siga as instruções para confirmar."
        back_to_preferences: "Voltar às preferências"
        confirm_success: "Seu e-mail foi atualizado."
        confirm: "Confirmar"
        authorizing_new:
          description: "Confirme que gostaria de mudar seu endereço de e-mail para:"
          description_add: "Confirme que você gostaria de adicionar um endereço de e-mail alternativo:"
        authorizing_old:
          title: "Verifique o endereço de e-mail antigo"
          description: "Verifique o seu endereço de e-mail antigo para continuar mudando seu e-mail:"
          description_add: "Verifique o seu endereço de e-mail existente para continuar adicionando um endereço alternativo:"
          old_email: "E-mail antigo: %{email}"
          new_email: "Novo e-mail: %{email}"
          confirm_success: "Enviamos um e-mail para o seu novo endereço de e-mail para confirmar a alteração!"
      change_avatar:
        title: "Alterar sua imagem de perfil"
        gravatar: "<a href='//%{gravatarBaseUrl}%{gravatarLoginUrl}' target='_blank'>%{gravatarName}</a>, baseado em"
        gravatar_title: "Altere seu avatar no site de %{gravatarName}"
        gravatar_failed: "Não foi possível encontrar um %{gravatarName} com este endereço de e-mail."
        refresh_gravatar_title: "Atualizar seu %{gravatarName}"
        letter_based: "Imagem de perfil atribuída pelo sistema"
        uploaded_avatar: "Imagem personalizada"
        uploaded_avatar_empty: "Adicionar uma imagem personalizada"
        upload_title: "Enviar sua imagem"
        image_is_not_a_square: "Aviso: cortamos a sua imagem. A largura e a altura não eram iguais."
        logo_small: "Logotipo pequeno do site. Usado por padrão."
        use_custom: "Ou envie um avatar personalizado:"
      change_profile_background:
        title: "Cabeçalho do perfil"
        instructions: "Os cabeçalhos do perfil serão centralizados e terão largura padrão de 1110px."
      change_card_background:
        title: "Plano de fundo do cartão do(a) usuário(a)"
        instructions: "Imagens de plano de fundo serão centralizadas e terão largura padrão de 590px."
      change_featured_topic:
        title: "Tópico em destaque"
        instructions: "Um link para este tópico estará no seu cartão do(a) usuário(a) e no seu perfil."
      email:
        title: "E-mail"
        primary: "E-mail primário"
        secondary: "E-mails secundários"
        primary_label: "primário"
        unconfirmed_label: "não confirmado"
        resend_label: "Enviar novamente e-mail de confirmação"
        resending_label: "enviando…"
        resent_label: "e-mail enviado"
        update_email: "Alterar e-mail"
        set_primary: "Definir e-mail primário"
        destroy: "Remover e-mail"
        add_email: "Adicionar e-mail alternativo"
        auth_override_instructions: "É possível atualizar o e-mail com o provedor de autenticação."
        no_secondary: "Nenhum e-mail secundário"
        instructions: "Nunca visível publicamente"
        admin_note: "Observação: se um usuário(a) administrador(a) alterar o e-mail de um(a) usuário(a) não administrador(a), esse usuário(a) perderá acesso à sua conta de e-mail original, de modo que um e-mail de redefinição de senha será enviado para o novo endereço. O e-mail do usuário não será alterado até que o processo de redefinição de senha seja concluído."
        ok: "Enviaremos um e-mail para confirmar"
        required: "Digite um endereço de e-mail"
        invalid: "Insira um endereço de e-mail válido"
        authenticated: "Seu e-mail foi autenticado por %{provider}"
        invite_auth_email_invalid: "Seu e-mail de convite não é igual ao e-mail autenticado por %{provider}"
        authenticated_by_invite: "Seu e-mail foi autenticado pelo convite"
        frequency:
          one: "Enviaremos um e-mail apenas se você não tiver acessado no último minuto."
          other: "Enviaremos um e-mail apenas se você não tiver acessado nos últimos %{count} minutos."
      associated_accounts:
        title: "Contas associadas"
        connect: "Conectar"
        revoke: "Revogar"
        cancel: "Cancelar"
        not_connected: "(não conectou)"
        confirm_modal_title: "Conecte-se à conta %{provider}"
        confirm_description:
          disconnect: "Sua conta do %{provider}, \"%{account_description}\", será desconectada."
          account_specific: "Sua conta %{provider} \"%{account_description}\" será usada para autenticação."
          generic: "Sua conta %{provider} será usada para autenticação."
      activate_account:
        action: "Clique aqui para ativar sua conta"
        already_done: "Desculpe, este link de confirmação não é mais válido. Talvez a sua conta já esteja ativa?"
        please_continue: "Sua conta já foi confirmada. Você vai ser redirecionado(a) para a página inicial."
        continue_button: "Finalizar!"
        welcome_to: "Boas-vindas ao %{site_name}!"
        approval_required: "Um(a) moderador(a) precisa aprovar a sua conta para que você possa acessar este fórum. Você receberá um e-mail quando for aprovada!"
      name:
        title: "Nome"
        title_optional: "Nome (opcional)"
        instructions: "Seu nome completo (opcional)"
        instructions_required: "Seu nome completo"
        required: "Digite um nome"
        too_short: "Seu nome é muito curto"
        ok: "Seu nome parece bom"
      username:
        title: "Nome do(a) usuário(a)"
        instructions: "Único, curto, sem espaços"
        short_instructions: "Você pode ser mencioado(a) usando @%{username}."
        available: "Seu nome do(a) usuário(a) está disponível"
        not_available: "Não está disponível. Tentar %{suggestion}?"
        not_available_no_suggestion: "Não disponível"
        too_short: "Seu nome do(a) usuário(a) é muito curto"
        too_long: "Seu nome do(a) usuário(a) é muito longo"
        checking: "Verificando disponibilidade do nome do(a) usuário(a)…"
        prefilled: "O e-mail corresponde a este nome do(a) usuário(a) cadastrado"
        required: "Digite um nome do(a) usuário(a)"
        edit: "Editar nome do(a) usuário(a)"
      locale:
        title: "Idioma da interface"
        instructions: "Idioma da interface do(a) usuário(a). Será alterado quando você atualizar a página."
        default: "(padrão)"
        any: "qualquer"
      homepage:
        default: "(padrão)"
      password_confirmation:
        title: "Senha outra vez"
      invite_code:
        title: "Código de convite"
        instructions: "O cadastro da conta requer um código de convite"
      auth_tokens:
        title: "Dispositivos usados recentemente"
        short_description: "Lista de dispositivos que entraram com sua conta recentemente."
        details: "Detalhes"
        log_out_all: "Sair de tudo"
        not_you: "Não é você?"
        show_all: "Exibir tudo (%{count})"
        show_few: "Exibir menos"
        was_this_you: "Foi você?"
        was_this_you_description: "Se tiver sido você, recomendamos alterar sua senha e sair de todos os dispositivos."
        browser_and_device: "%{browser} em %{device}"
        secure_account: "Proteger minha conta"
        latest_post: "Você postou por último…"
        device_location: '<span class="auth-token-device">%{device}</span> &ndash; <span title="IP: %{ip}">%{location}</span>'
        browser_active: '%{browser} | <span class="active">ativar agora</span>'
        browser_last_seen: "%{browser}|%{date}"
      last_posted: "Última postagem"
      last_seen: "Visto(a)"
      created: "Ingressou"
      log_out: "Sair"
      location: "Localização"
      website: "Site"
      email_settings: "E-mail"
      hide_profile: "Ocultar meu perfil público"
      enable_physical_keyboard: "Ativar suporte para teclado físico no iPad"
      text_size:
        title: "Tamanho do texto"
        smallest: "Menor"
        smaller: "Menor"
        normal: "Normal"
        larger: "Grande"
        largest: "Maior"
      title_count_mode:
        title: "O plano de fundo do título da página exibe a contagem de:"
        notifications: "Novas notificações"
        contextual: "Novo conteúdo da página"
      bookmark_after_notification:
        title: "Depois que uma notificação de lembrete de marcador é enviada:"
      like_notification_frequency:
        title: "Notificar ao receber curtida"
        always: "Sempre"
        first_time_and_daily: "Primeira vez que uma postagem é curtida diariamente"
        first_time: "Primeira vez que uma postagem é curtida"
        never: "Nunca"
      email_previous_replies:
        title: "Incluir respostas anteriores ao final dos e-mails"
        unless_emailed: "exceto enviados anteriormente"
        always: "sempre"
        never: "nunca"
      email_digests:
        title: "Quando eu não acessar o site, envie um resumo por e-mail de tópicos e respostas mais acessadas"
        every_30_minutes: "a cada 30 minutos"
        every_hour: "a cada hora"
        daily: "a cada dia"
        weekly: "a cada semana"
        every_month: "a cada mês"
        every_six_months: "a cada seis meses"
      email_level:
        title: "Me enviar e-mail quando eu for citado(a), receber resposta, meu @username for mencionado, ou quando houver atividades novas nas categorias, etiquetas ou tópicos que acompanho."
        always: "sempre"
        only_when_away: "somente quando estiver longe"
        never: "nunca"
      email_messages_level: "Me enviar e-mail quando eu receber uma mensagem pessoal"
      include_tl0_in_digests: "Incluir conteúdo de usuários novos no resumo de e-mail"
      email_in_reply_to: "Incluir um trecho das respostas à postagem nos e-mails"
      other_settings: "Outros(as)"
      categories_settings: "Categorias"
      topics_settings: "Tópicos"
      new_topic_duration:
        label: "Considerar novos os tópicos quando"
        not_viewed: "Eu ainda não tiver visualizado"
        last_here: "forem criados desde a última vez que estive aqui"
        after_1_day: "forem criados no último dia"
        after_2_days: "forem criados nos últimos dois dias"
        after_1_week: "forem criados na última semana"
        after_2_weeks: "forem criados nas últimas duas semanas"
      auto_track_topics: "Acompanhar automaticamente os tópicos em que eu entrar"
      auto_track_options:
        never: "nunca"
        immediately: "imediatamente"
        after_30_seconds: "após 30 segundos"
        after_1_minute: "após 1 minuto"
        after_2_minutes: "após 2 minutos"
        after_3_minutes: "após 3 minutos"
        after_4_minutes: "após 4 minutos"
        after_5_minutes: "após 5 minutos"
        after_10_minutes: "após 10 minutos"
      notification_level_when_replying:
        label: "Ao postar"
        watch_topic: "Acompanhar tópico"
        track_topic: "Monitorar tópico"
        do_nothing: "Não fazer nada"
      topics_unread_when_closed: "Considerar tópicos não lidos ao serem fechados"
      invited:
        title: "Convites"
        pending_tab: "Pendentes"
        pending_tab_with_count: "Pendentes (%{count})"
        expired_tab: "Expirado(a)"
        expired_tab_with_count: "Expirado(a) (%{count})"
        redeemed_tab: "Resgatados(as)"
        redeemed_tab_with_count: "Resgatados (%{count})"
        invited_via: "Convite"
        invited_via_link: "vincular %{key} (%{count}/%{max} resgatado(s))"
        groups: "Grupos"
        topic: "Tópico"
        sent: "Criado/enviado por último"
        expires_at: "Expira"
        edit: "Editar"
        remove: "Remover"
        copy_link: "Obter link"
        reinvite: "Enviar e-mail novamente"
        reinvited: "Convite enviado novamente"
        removed: "Removido(a)"
        search: "digite para pesquisar convites…"
        user: "Usuário(a) convidado(a)"
        none: "Não há convites para exibir."
        truncated:
          one: "Exibindo o primeiro convite."
          other: "Exibindo os primeiros %{count} convites."
        redeemed: "Convites resgatados"
        redeemed_at: "Resgatados(as)"
        pending: "Convites pendentes"
        topics_entered: "Tópicos visualizados"
        posts_read_count: "Postagens lidas"
        expired: "Este convite expirou."
        remove_all: "Remover convites expirados"
        removed_all: "Todos os convites expirados foram removidos!"
        remove_all_confirm: "Tem certeza de que deseja remover todos os convites expirados?"
        reinvite_all: "Reenviar todos os convites"
        reinvite_all_confirm: "Tem certeza de que deseja enviar novamente todos os convites?"
        reinvited_all: "Todos os convites foram enviados!"
        time_read: "Tempo de leitura"
        days_visited: "Dias acessados"
        account_age_days: "Idade da conta em dias"
        create: "Convidar"
        generate_link: "Criar link de convite"
        link_generated: "Confira o seu link de convite"
        valid_for: "O link do convite é válido apenas para este endereço de e-mail: %{email}"
        single_user: "Convidar por e-mail"
        multiple_user: "Convidar por link"
        invite_link:
          title: "Link de convite"
          success: "Link do convite gerado com sucesso!"
          error: "Ocorreu um erro ao gerar o link de convite"
        cannot_invite_to_forum: "Desculpe, você não tem permissão para criar convites. Entre em contato com a administração para receber permissão para convidar."
        invite:
          new_title: "Convidar membros(as)"
          edit_title: "Editar convite"
          expires_in_time: "Expira em %{time}"
          expired_at_time: "Expirou em %{time}"
          create_link_to_invite: "Crie um link que pode ser compartilhado para dar acesso instantâneo ao site."
          copy_link_and_share_it: "Copie o link abaixo e compartilhe-o para receber acesso instantâneo ao site."
          copy_link: "Copiar link"
          link_copied: "Link copiado!"
          share_link: "Compartilhar link"
          link_validity_MF: |
            O link é válido para até { user_count, plural,
                one {# usuário(a)}
              other {# usuários(as)}
            } e expira em { duration_days, plural,
                one {# dia}
              other {# dias}
            }.
          edit_link_options: "Editar opções de link ou enviar por e-mail"
          show_advanced: "Exibir opções avançadas"
          hide_advanced: "Ocultar opções avançadas"
          restrict: "Restringir a"
          restrict_email: "Restringir a e-mail"
          restrict_domain: "Restringir a domínio"
          email_or_domain_placeholder: "name@example.com ou example.com"
          max_redemptions_allowed: "Máximo de usos"
          add_to_groups: "Adicionar a grupos"
          invite_to_topic: "Chegar ao tópico"
          expires_at: "Expira em"
          expires_after: "Expira após"
          custom_message: "Mensagem personalizada"
          custom_message_placeholder: "Adicionar uma nota pessoal ao seu convite"
          send_invite_email: "Salvar e enviar e-mail"
          send_invite_email_instructions: "Restringir convite a e-mail para enviar um e-mail de convite"
          update_invite: "Atualizar"
          update_invite_and_send_email: "Atualizar e enviar e-mail"
          cancel: "Cancelar"
          create_link: "Criar link"
          create_link_and_send_email: "Criar link e enviar e-mail"
          invite_saved_without_sending_email: "Convite salvo. Copie o link abaixo e compartilhe-o para receber acesso instantâneo ao site."
          invite_saved_with_sending_email: "O e-mail de convite foi enviado. Você também pode copiar o link abaixo e compartilhá-lo para dar acesso instantâneo ao site."
        bulk_invite:
          none: "Nenhum convite para exibir nesta página."
          text: "Convite em massa"
          instructions: |
            <p>Convide uma lista de usuários(as) para promover a sua comunidade rapidamente. Prepare um <a href="https://en.wikipedia.org/wiki/Comma-separated_values" target="_blank">arquivo CSV</a> contendo pelo menos uma linha por endereço de e-mail dos usuários(as) que você quer convidar. As informações separadas por vírgula a seguir podem ser fornecidas se você quiser adicionar pessoas a grupos ou enviá-las para um tópico específico quando entrarem com a conta pela primeira vez.</p>
            <pre>john@smith.com,first_group_name;second_group_name,topic_id</pre>
            <p>Todos os endereços de e-mail no arquivo CSV enviado serão mandados como convite, e você poderá gerenciá-lo mais tarde.</p>
          progress: "%{progress}% enviado(s)…"
          success: "Arquivo enviado com sucesso, você será notificado(a) por mensagem quando o processo for concluído."
          error: "Desculpe, o arquivo deve estar no formato CSV."
      confirm_access:
        title: "Confirmar acesso"
        incorrect_password: "A senha inserida é incorreta."
        incorrect_passkey: "O passkey é incorreto."
        logged_in_as: "Você entrou como: "
        forgot_password: "Esqueceu a senha?"
        password_reset_email_sent: "E-mail de redefinição de senha enviado."
        cannot_send_password_reset_email: "Não foi possível enviar e-mail de redefinição de senha."
        instructions: "Confirme sua identidade para concluir esta ação."
        fine_print: "Solicitamos que você confirme sua identidade porque provavelmente esta é uma ação confidencial. Após a autenticação, será solicitado que você autentique novamente após algumas horas de inatividade."
      password:
        title: "Senha"
        too_short:
          one: "Sua senha é muito curta (o mínimo é %{count} caractere)."
          other: "Sua senha é muito curta (o mínimo são %{count} caracteres)."
        common: "A senha é muito comum."
        same_as_username: "A sua senha é igual ao seu nome do(a) usuário(a)."
        same_as_name: "A sua senha é igual ao seu nome."
        same_as_email: "A sua senha é igual ao seu e-mail."
        ok: "A sua senha parece boa."
        instructions:
          one: "Pelo menos %{count} caractere"
          other: "Pelo menos %{count} caracteres"
        required: "Digite uma senha"
        confirm: "Confirmar"
        incorrect_password: "A senha inserida é incorreta."
      summary:
        title: "Resumo"
        stats: "Estatísticas"
        time_read: "tempo de leitura"
        time_read_title: "%{duration} (todo o período)"
        recent_time_read: "tempo de leitura recente"
        recent_time_read_title: "%{duration} (nos últimos 60 dias)"
        topic_count:
          one: "tópico criado"
          other: "tópicos criados"
        post_count:
          one: "postagem criada"
          other: "postagens criadas"
        likes_given:
          one: "dado"
          other: "dados"
        likes_received:
          one: "recebido"
          other: "recebidos"
        days_visited:
          one: "dia acessado"
          other: "dias acessados"
        topics_entered:
          one: "tópico visualizado"
          other: "tópicos visualizados"
        posts_read:
          one: "postagem lida"
          other: "postagens lidas"
        bookmark_count:
          one: "favorito"
          other: "favoritos"
        top_replies: "Melhores respostas"
        no_replies: "Nenhuma resposta ainda."
        more_replies: "Mais respostas"
        top_topics: "Melhores tópicos"
        no_topics: "Nenhum tópico ainda."
        more_topics: "Mais tópicos"
        top_badges: "Melhores emblemas"
        no_badges: "Nenhum emblema ainda."
        more_badges: "Mais emblemas"
        top_links: "Melhores links"
        no_links: "Nenhum link ainda."
        most_liked_by: "Mais curtido por"
        most_liked_users: "Com mais curtidas"
        most_replied_to_users: "Mais respondidos(as)"
        no_likes: "Nenhuma curtida ainda."
        top_categories: "Melhores categorias"
        topics: "Tópicos"
        replies: "Respostas"
      ip_address:
        title: "Último endereço IP"
      registration_ip_address:
        title: "Endereço IP do cadastro"
      avatar:
        title: "Imagem do perfil"
        header_title: "perfil, mensagens, favoritos e preferências"
        name_and_description: "%{name} - %{description}"
        edit: "Editar imagem do perfil"
      title:
        title: "Título"
        none: "(nenhum)"
        instructions: "aparece depois do seu nome de usuário(a)"
      flair:
        title: "Estilo"
        none: "(nenhum)"
        instructions: "ícone exibido perto da imagem do seu perfil"
      status:
        title: "Status personalizado"
        not_set: "Não configurado"
      primary_group:
        title: "Grupo primário"
        none: "(nenhum)"
      filters:
        all: "Tudo"
      stream:
        posted_by: "Postado por"
        sent_by: "Enviado por"
        private_message: "mensagem"
        the_topic: "o tópico"
      card: "Cartão de usuário(a)"
      profile_link: "%{username}, visite o perfil"
    user_status:
      save: "Salvar"
      set_custom_status: "Definir status personalizados"
      what_are_you_doing: "O que você está fazendo?"
      pause_notifications: "Pausar notificações"
      remove_status: "Remover status"
    presence_toggle:
      online: "On-line"
      offline: "Off-line"
      title: "Alterne os recursos de presença"
    user_tips:
      button: "Entendi!"
      skip: "Pular dicas"
      first_notification:
        title: "Sua primeira notificação!"
        content: "As notificações são usadas para que você se atualize sobre o que está acontecendo na comunidade."
      topic_timeline:
        title: "Linha do tempo do tópico"
        content: "Percorra rapidamente tópicos longos usando a linha de tempo do tópico."
      post_menu:
        title: "Menu de postagem"
        content: "Mostre mais maneiras de interagir com a postagem ao clicar nos três pontos!"
      topic_notification_levels:
        title: "Agora você está seguindo este tópico"
        content: "Procure por este sino para ajustar suas preferências de notificação para tópicos específicos ou categorias inteiras."
      suggested_topics:
        title: "Continue lendo!"
        content: "Confira alguns tópicos que achamos que você possa gostar de ler em seguida."
    loading: "Carregando…"
    errors:
      prev_page: "ao tentar carregar"
      reasons:
        network: "Erro de rede"
        server: "Erro de servidor"
        forbidden: "Acesso negado"
        unknown: "Erro"
        not_found: "Página não encontrada"
      desc:
        network: "Verifique sua conexão."
        network_fixed: "Parece que voltou."
        server: "Código do erro: %{status}"
        forbidden: "Você não tem permissão para ver isto."
        not_found: "Ops, o aplicativo tentou carregar uma URL que não existe."
        unknown: "Algo deu errado."
      buttons:
        back: "Voltar"
        again: "Tentar novamente"
        fixed: "Carregar página"
    modal:
      close: "fechar"
      dismiss_error: "Descartar erro"
    form_kit:
      reset: Redefinir
      optional: opcional
      errors_summary_title: "Este formulário contém erros:"
      dirty_form: "Você não enviou as alterações! Deseja mesmo sair?"
      errors:
        required: "Necessário(a)"
        invalid_url: "Deve ser uma URL válida"
        not_an_integer: "Deve ser um número inteiro"
        not_accepted: "Deve ser aceito(a)"
        not_a_number: "Deve ser um número"
        too_high: "Deve ser no máximo %{count}"
        too_low: "Deve ser no mínimo %{count}"
        too_long:
          one: "Deve ter no máximo %{count} caractere"
          other: "Deve ter no máximo %{count} caracteres"
        too_short:
          one: "Deve ter no mínimo %{count} caractere"
          other: "Deve ter no mínimo %{count} caracteres"
    close: "Fechar"
    assets_changed_confirm: "Este site acabou de receber uma atualização de software. Obter a versão mais recente agora?"
    logout: "Você foi desconectado(a)."
    refresh: "Atualizar"
    home: "Início"
    read_only_mode:
      enabled: "Este site está em modo somente leitura. Continue a navegar, mas as respostas, curtidas e outras ações estão desativadas por enquanto."
      login_disabled: "Não é possível entrar enquanto o site estiver em modo somente leitura. Esse recurso está desativado."
      logout_disabled: "Não é possível sair enquanto o site estiver em modo somente leitura. Esse recurso está desativado."
    staff_writes_only_mode:
      enabled: "Este site está no modo apenas para funcionários. Continue navegando, mas as respostas, curtidas e outras ações são limitadas apenas aos membros da equipe."
    logs_error_rate_notice:
      reached_hour_MF: |
        <b>{relativeAge}</b> – <a href="{url}" target="_blank">{ rate, plural,
            one {# erro/hora}
          other {# erros/hora}
        }</a> atingiu o limite de configuração do site de {limit, plural,
            one {# erro/hora}
          other {# errors/hora}
        }.
      reached_minute_MF: |
        <b>{relativeAge}</b> – <a href="{url}" target="_blank">{ rate, plural,
            one {# erro/minuto}
          other {# erros/minuto}
        }</a> atingiu o limite de configuração do site de { limit, plural,
            one {# erro/minuto}
          other {# erros/minuto}
        }.
      exceeded_hour_MF: |
        <b>{relativeAge}</b> – <a href="{url}" target="_blank">{ rate, plural,
            one {# erro/hora}
          other {# erros/hora}
        }</a> excedeu o limite de configuração do site de { limit, plural,
            one {# erro/hora}
          other {# erros/hora}
        }.
      exceeded_minute_MF: |
        <b>{relativeAge}</b> – <a href="{url}" target="_blank">{ rate, plural,
            one {# erro/minuto}
          other {# erros/minuto}
        }</a> excedeu o limite de configuração do site de { limit, plural,
            one {# erro/minuto}
          other {# erros/minuto}
        }.
    learn_more: "Saiba mais…"
    learn_more_with_link: "<a href='%{url}' target='_blank'>Saiba mais…</a>"
    mute: Silenciar
    unmute: Remover silêncio
    last_post: Postado
    local_time: "Horário local"
    time_read: Lido
    time_read_recently: "%{time_read} recentemente"
    time_read_tooltip: "%{time_read} tempo total lido"
    time_read_recently_tooltip: "%{time_read} tempo total lido (%{recent_time_read} nos últimos 60 dias)"
    last_reply_lowercase: última resposta
    replies_lowercase:
      one: resposta
      other: respostas
    signup_cta:
      sign_up: "Cadastrar-se"
      hide_session: "Talvez mais tarde"
      hide_forever: "não, obrigado(a)"
      hidden_for_session: "Ok, vamos perguntar amanhã. Você sempre pode usar \"Entrar\" para criar uma conta também."
      intro: "Olá! Parece que você está gostando da discussão, mas ainda não cadastou uma conta."
      value_prop: "Cansou de ver as mesmas postagens? Ao criar uma conta, você sempre volta de onde parou. Com uma conta, você também pode receber notificações de novas respostas, salvar favoritos e usar curtidas para agradecer aos outros. Todos nós podemos trabalhar juntos para tornar esta comunidade excelente. :heart:"
    offline_indicator:
      no_internet: "Sem conexão à internet."
      refresh_page: "Atualizar página"
    summary:
      in_progress: "Resumindo tópico usando IA"
      summarized_on: "Resumo feito com a IA em %{date}"
      model_used: "IA usada: %{model}"
      outdated: "O resumo está desatualizado"
      outdated_posts:
        one: "(%{count} postagem faltando)"
        other: "(%{count} postagens faltando)"
      enabled_description: "Você está vendo as melhores respostas deste tópico: as postagens mais interessantes segundo a comunidade."
      description:
        one: "Existe <b>%{count}</b> resposta."
        other: "Existem <b>%{count}</b> respostas."
      buttons:
        hide: "Ocultar o resumo"
        generate: "Resumir"
        regenerate: "Gerar novamente"
      description_time_MF: |
        Há {replyCount, plural, one {<b>#</b> resposta} other {<b>#</b> respostas}} com um tempo de leitura estimado de <b>{readingTime, plural, one {# minuto} other {# minutos}}</b>.
      enable: "Exibir as melhores respostas"
      disable: "Exibir todas as postagens"
      short_label: "Melhores respostas"
      show_all_label: "Exibir tudo"
      short_title: "Mostrar as melhores respostas deste tópico: as postagens mais interessantes segundo a comunidade"
    deleted_filter:
      enabled_description: "Este tópico contém postagens excluídas, que foram ocultadas."
      disabled_description: "As postagens excluídas deste tópico estão sendo exibidas."
      enable: "Ocultar postagens excluídas"
      disable: "Exibir postagens excluídas"
    private_message_info:
      title: "Mensagem"
      invite: "Convidar outros(as)…"
      edit: "Adicionar ou remover…"
      remove: "Remover…"
      add: "Adicionar…"
      leave_message: "Tem certeza de que quer sair desta mensagem?"
      remove_allowed_user: "Tem certeza de que quer remover %{name} desta mensagem?"
      remove_allowed_group: "Tem certeza de que quer remover %{name} desta mensagem?"
      leave: "Sair"
      remove_group: "Remover grupo"
      remove_user: "Remover usuário"
    email: "E-mail"
    username: "Nome do(a) usuário(a)"
    last_seen: "Visto(a)"
    created: "Criado(a)"
    created_lowercase: "criado(a)"
    trust_level: "Nível de confiança"
    search_hint: "nome do(a) usuário(a), e-mail ou endereço IP"
    create_account:
      header_title: "Boas-vindas!"
      disclaimer: "Ao se cadastrar, você concorda com a <a href='%{privacy_link}' target='blank'>política de privacidade</a> e os <a href='%{tos_link}' target='blank'>termos de serviço</a>."
      title: "Cadastrar-se"
      failed: "Algo deu errado, talvez este e-mail já esteja cadastrado, tente usar o link de senha esquecida."
      associate: "Já tem uma conta? <a href='%{associate_link}'>Entre</a> para vincular sua conta do %{provider}."
      activation_title: "Ativar sua conta"
      already_have_account: "Já tem uma conta?"
      no_account_yet: "Não tem uma conta?"
      progress_bar:
        signup: "Cadastrar-se"
        activate: "Ativar"
        approve: "Aprovar"
        login: "Entrar"
    forgot_password:
      title: "Redefinição de senha"
      action: "Esqueci minha senha"
      invite: "Digite o seu nome do(a) usuário(a) ou endereço de e-mail, e enviaremos um e-mail para redefinir sua senha."
      invite_no_username: "Digite o seu endereço de e-mail, e enviaremos um e-mail para redefinir sua senha."
      email-username: "E-mail ou nome do(a) usuário(a)"
      reset: "Redefinir senha"
      complete_username: "Se uma conta corresponder ao nome do(a) usuário(a) <b>%{username}</b>, você deverá receber um e-mail com instruções de como redefinir sua senha rapidamente."
      complete_email: "Se uma conta corresponder a <b>%{email}</b>, você deverá receber um e-mail com instruções de como redefinir sua senha rapidamente."
      complete_username_found: "Encontramos uma conta que corresponde ao nome do(a) usuário(a) <b>%{username}</b>. Você deverá receber um e-mail com instruções sobre como redefinir sua senha em breve."
      complete_email_found: "Encontramos uma conta que corresponde a <b>%{email}</b>. Você deverá receber um e-mail com instruções de como redefinir sua senha em breve."
      complete_username_not_found: "Nenhuma conta corresponde ao nome de usuário(a) <b>%{username}</b>"
      complete_email_not_found: "Nenhuma conta corresponde a <b>%{email}</b>"
      help: "O e-mail não chegou? Verifique sua pasta de spam primeiro.<p>Não tem certeza de qual endereço de e-mail você usou? Digite um endereço de e-mail e informaremos se existe aqui.</p><p>Se você não tiver mais acesso ao endereço de e-mail da sua conta, entre em contato com <a href='%{basePath}/about'>nossa equipe, que está sempre disposta a ajudar.</a></p>"
      button_ok: "Ok"
      button_help: "Ajuda"
    email_login:
      link_label: "Envie por e-mail um link para entrar"
      button_label: "com e-mail"
      login_link: "Pular a senha, enviar um link por e-mail para entrar com a conta"
      complete_username: "Se uma conta corresponder ao nome de usuário(a) <b>%{username}</b>, em breve você deverá receber um e-mail com um link para entrar."
      complete_email: "Se uma conta corresponder à <b>%{email}</b>, em breve você deverá receber um e-mail com um link para entrar."
      complete_username_found: "Encontramos uma conta que corresponde ao nome de usuário(a) <b>%{username}</b>, em breve você deverá receber um e-mail com um link para entrar."
      complete_email_found: "Encontramos uma conta que corresponde a <b>%{email}</b>, em breve você deverá receber um e-mail com um link para entrar."
      complete_username_not_found: "Nenhuma conta corresponde ao nome de usuário(a) <b>%{username}</b>"
      complete_email_not_found: "Nenhuma conta corresponde a <b>%{email}</b>"
      confirm_title: Continuar para %{site_name}
      logging_in_as: Entrando como %{email}
      confirm_button: Terminar de entrar
    login:
      header_title: "Boas-vindas outra vez"
      title: "Entrar"
      username: "Usuário(a)"
      password: "Senha"
      show_password: "Exibir"
      hide_password: "Ocultar"
      show_password_title: "Mostrar senha"
      hide_password_title: "Ocultar senha"
      second_factor_title: "Autenticação de dois fatores"
      second_factor_description: "Digite o código de autenticação do seu aplicativo:"
      second_factor_backup: "Entrar usando um código de backup"
      second_factor_backup_title: "Backup de dois fatores"
      second_factor_backup_description: "Insira um dos seus códigos de backup:"
      second_factor: "Fazer login usando um aplicativo de autenticação"
      security_key_description: "Quando você tiver sua chave física de segurança ou dispositivo móvel compatível preparado, pressione o botão Autenticar com Chave de Segurança abaixo."
      security_key_alternative: "Tentar de outra maneira"
      security_key_authenticate: "Autenticar com chave de segurança"
      security_key_not_allowed_error: "O processo de autenticação com chave de segurança atingiu o limite de tempo ou foi cancelado."
      security_key_no_matching_credential_error: "Nenhuma credencial correspondente pôde ser encontrada na chave de segurança informada."
      security_key_support_missing_error: "Seu dispositivo ou navegador atual não são compatíveis com o uso de chaves de segurança. Use um método diferente."
      security_key_invalid_response_error: "Ocorreu uma falha no processo de autenticação da chave de segurança devido a uma resposta inválida."
      passkey_security_error: "Ocorreu um erro de segurança: %{message}"
      email_placeholder: "E-mail/nome do(a) usuário(a)"
      caps_lock_warning: "Caps Lock está ativado"
      error: "Erro desconhecido"
      cookies_error: "Pelo visto, os cookies do seu navegador estão desativados. Talvez você não consiga entrar em ativá-los antes."
      rate_limit: "Aguarde antes de tentar entrar novamente."
      password_expired: "A senha expirou. <a href='%{reset_url}'>Redefina sua senha</a>."
      blank_username: "Digite seu e-mail ou nome do(a) usuário(a)."
      blank_username_or_password: "Digite seu e-mail ou nome do(a) usuário(a) e a senha."
      reset_password: "Redefinir senha"
      logging_in: "Entrando…"
      previous_sign_up: "Já tem uma conta?"
      or: "Ou"
      authenticating: "Autenticando…"
      awaiting_activation: "Sua conta está aguardando ativação, utilize o link \"Esqueci a senha\" para enviar um novo e-mail de ativação."
      awaiting_approval: "Sua conta ainda não foi aprovada por um membro da equipe. Você receberá um e-mail quando isso acontecer."
      requires_invite: "Desculpe, o acesso a este fórum é permitido somente pelo convite de outro membro."
      not_activated: "Você não pode entrar ainda. Nós enviamos um e-mail de ativação antes para o endereço <b>%{sentTo}</b>. Siga as instruções deste e-mail para ativar a sua conta."
      not_allowed_from_ip_address: "Você não pode entrar com este endereço IP."
      admin_not_allowed_from_ip_address: "Você não pode entrar como administrador(a) com este endereço IP."
      resend_activation_email: "Clique aqui para enviar o e-mail de ativação novamente."
      omniauth_disallow_totp: "Sua conta tem autenticação dois fatores ativada. Entre com sua senha."
      activate_account: "Ativar conta"
      resend_title: "Enviar novamente e-mail de ativação"
      change_email: "Alterar endereço de e-mail"
      provide_new_email: "Informe um novo endereço de e-mail e enviaremos novamente o seu e-mail de confirmação."
      submit_new_email: "Atualizar endereço de e-mail"
      sent_activation_email_again: "Enviamos mais um e-mail de ativação para o endereço <b>%{currentEmail}</b>. Pode ser que demore alguns minutos para chegar, verifique sempre sua caixa de spam."
      sent_activation_email_again_generic: "Enviamos mais um e-mail de ativação. Pode ser que demore alguns minutos para chegar, verifique sua caixa de spam."
      to_continue: "Entre com sua conta"
      preferences: "Você precisa entrar para mudar suas preferências de usuário(a)."
      not_approved: "Sua conta ainda não foi aprovada. Você será notificado(a) por e-mail quando tudo estiver pronto para entrar."
      google_oauth2:
        name: "Google"
        title: "Conectar com o Google"
        sr_title: "Conectar com o Google"
      twitter:
        name: "Twitter"
        title: "Conectar com o Twitter"
        sr_title: "Conectar com o Twitter"
      instagram:
        name: "Instagram"
        title: "Entrar com o Instagram"
        sr_title: "Entrar com o Instagram"
      facebook:
        name: "Facebook"
        title: "Entrar com o Facebook"
        sr_title: "Entrar com o Facebook"
      github:
        name: "GitHub"
        title: "Entrar com o GitHub"
        sr_title: "Entrar com o GitHub"
      discord:
        name: "Discord"
        title: "Entrar com o Discord"
        sr_title: "Entrar com o Discord"
      linkedin_oidc:
        name: "LinkedIn"
        title: "Entrar com LinkedIn"
        sr_title: "Entrar com LinkedIn"
      passkey:
        name: "Entrar com passkey"
      second_factor_toggle:
        totp: "Use um aplicativo autenticador"
        backup_code: "Use um código de backup"
        security_key: "Em vez disso, utilizar uma chave de segurança"
      no_login_methods:
        title: "Nenhum método de entrada"
        description: "Nenhum método de entrada foi configurado. Os(as) administradores(as) podem acessar <a href='%{adminLoginPath}' target='_blank'>%{adminLoginPath}</a> para reconfigurar o site."
    invites:
      accept_title: "Convite"
      welcome_to: "Boas-vindas ao %{site_name}!"
      invited_by: "Você foi convidado(a) por:"
      social_login_available: "Você também poderá entrar com qualquer rede social usando este e-mail."
      your_email: "O endereço de e-mail da sua conta é <b>%{email}</b>."
      accept_invite: "Aceitar convite"
      success: "Sua conta foi criada e você já entrou."
      name_label: "Nome"
      password_label: "Senha"
    password_reset:
      continue: "Continuar para %{site_name}"
    emoji_set:
      apple_international: "Apple/Internacional"
      google: "Google"
      twitter: "Twitter"
      win10: "Win10"
      google_classic: "Google Classic"
      facebook_messenger: "Facebook Messenger"
    category_page_style:
      categories_only: "Apenas categorias"
      categories_with_featured_topics: "Categorias com tópicos em destaque"
      categories_and_latest_topics: "Categorias e últimos tópicos"
      categories_and_latest_topics_created_date: "Categorias e Tópicos Mais Recentes (ordenar por data de criação do tópico)"
      categories_and_top_topics: "Categorias e melhores tópicos"
      categories_boxes: "Caixas de seleção com subcategorias"
      categories_boxes_with_topics: "Caixas de seleção com tópicos em destaque"
      subcategories_with_featured_topics: "Subcategorias com Tópicos em Destaque"
    full_name_requirement:
      required_at_signup: "Necessário(a)"
      optional_at_signup: "Opcional"
      hidden_at_signup: "Opcional, oculto(a) no cadastro"
    shortcut_modifier_key:
      shift: "Shift"
      ctrl: "Ctrl"
      alt: "Alt"
      enter: "Enter"
    conditional_loading_section:
      loading: Carregando…
    category_row:
      subcategory_count:
        one: "+%{count} subcategoria"
        other: "+%{count} subcategorias"
      topic_count:
        one: "%{count} tópico nesta categoria"
        other: "%{count} tópicos nesta categoria"
    select_kit:
      delete_item: "Excluir %{name}"
      filter_by: "Filtrar por: %{name}"
      select_to_filter: "Selecione um valor para filtrar"
      default_header_text: Selecionar…
      no_content: Nenhuma correspondência encontrada
      results_count:
        one: "%{count} resultado"
        other: "%{count} resultados"
      filter_placeholder: Pesquisar…
      filter_placeholder_with_any: Pesquisar ou criar…
      create: "Criar: \"%{content}\""
      max_content_reached:
        one: "Você só pode selecionar %{count} item."
        other: "Você só pode selecionar %{count} itens."
      min_content_not_reached:
        one: "Selecione pelo menos %{count} item."
        other: "Selecione pelo menos %{count} itens."
      components:
        filter_for_more: Filtre para ver mais…
        categories_admin_dropdown:
          title: "Gerenciar categorias"
        bulk_select_topics_dropdown:
          title: "Ações em massa"
        bulk_select_bookmarks_dropdown:
          title: "Ações em massa"
    date_time_picker:
      from: De
      to: Para
    file_size_input:
      error:
        size_too_large: "%{provided_file_size} é maior do que o máximo permitido de %{max_file_size}"
        size_too_small: "%{provided_file_size} é menor do que o mínimo permitido de %{min_file_size}"
    emoji_picker:
      filter_placeholder: Pesquisar por emoji
      smileys_&_emotion: Carinhas e emotion
      people_&_body: Pessoas e corpo
      animals_&_nature: Animais e natureza
      food_&_drink: Comida e bebida
      travel_&_places: Viagens e lLugares
      activities: Atividades
      objects: Objetos
      symbols: Símbolos
      flags: Sinalizadores
      recent: Usados recentemente
      default_tone: Sem tom de pele
      light_tone: Tom de pele claro
      medium_light_tone: Tom de pele médio-claro
      medium_tone: Tom de pele médio
      medium_dark_tone: Tom de pele médio-escuro
      dark_tone: Tom de pele escuro
      default: Emojis personalizados
    shared_drafts:
      title: "Rascunhos compartilhados"
      notice: "Este tópico está visível apenas para quem puder publicar rascunhos compartilhados."
      destination_category: "Categoria de destino"
      publish: "Publicar rascunho compartilhado"
      confirm_publish: "Você tem certeza de que deseja publicar este rascunho?"
      publishing: "Publicando tópico…"
    composer:
      emoji: "Emoji :)"
      more_emoji: "mais…"
      options: "Opções"
      whisper: "sussuro"
      unlist: "não listado"
      add_warning: "Esta é uma advertência oficial."
      toggle_whisper: "Alternar sussuro"
      toggle_unlisted: "Alternar não listado"
      insert_table: "Inserir tabela"
      posting_not_on_topic: "Qual tópico você gostaria de responder?"
      saved_local_draft_tip: "salvo em modo local"
      similar_topics: "Seu tópico é parecido com…"
      drafts_offline: "rascunhos off-line"
      edit_conflict: "editar conflito"
      esc: "esc"
      esc_label: "Descartar mensagem"
      ok_proceed: "Ok, prossiga"
      group_mentioned_limit:
        one: "<b>Aviso!</b> Você menciou <a href='%{group_link}'>%{group}</a>, mas este grupo tem mais membros do que o limite de menções configurado pelo(a) administrador(a) de %{count} usuário(a). Ninguém será notificado(a)."
        other: "<b>Aviso!</b> Você menciou <a href='%{group_link}'>%{group}</a>, mas este grupo tem mais membros do que o limite de menções configurado pelo(a) administrador(a) de %{count} usuários(as). Ninguém será notificado(a)."
      group_mentioned:
        one: "Mencionar %{group} irá notificar <a href='%{group_link}'>%{count} pessoa</a>."
        other: "Mencionar %{group} irá notificar <a href='%{group_link}'>%{count} pessoas</a>."
      larger_group_mentioned:
        one: "Mencionar %{group} irá notificar <a href='%{group_link}'>%{count} pessoa</a>. Prosseguir?"
        other: "Mencionar %{group} irá notificar <a href='%{group_link}'>%{count} pessoas</a>. Prosseguir?"
      cannot_see_mention:
        category: "Você mencionou @%{username}, mas ele(a) não será notificado(a), pois não tem acesso a esta categoria. Você precisará adicioná-lo(a) ao grupo que tem acesso à categoria."
        private: "Você mencionou @%{username}, mas ele(a) não será notificado(a), pois não pode ver esta mensagem pessoal. Você precisará convidá-lo(a) para esta mensagem pessoal."
        muted_topic: "Você mencionou @%{username}, ele(a) não receberá notificação porque este tópico foi silenciado."
        not_allowed: "Você mencionou @%{username}, ele(a) não receberá notificação porque não recebeu convite para este tópico."
      cannot_see_group_mention:
        not_mentionable: "Você não pode mencionar o grupo @%{group}."
        some_not_allowed:
          one: "Você mencionou @%{group} , mas apenas %{count} membro será notificado porque os outros membros não podem ver esta mensagem pessoal. Você precisará convidá-los para esta mensagem pessoal."
          other: "Você mencionou @%{group} , mas apenas %{count} membros serão notificados porque os outros membros não podem ver esta mensagem pessoal. Você precisará convidá-los para esta mensagem pessoal."
        not_allowed: "Você mencionou @%{group}, mas nenhum dos seus membros será notificado(a), pois não poderá ver esta mensagem pessoal. Você precisará convidá-lo(a) para esta mensagem pessoal."
      here_mention:
        one: "Ao mencionar <b>@%{here}</b>, você está prestes a notificar o(a) usuário(a) %{count}. Tem certeza?"
        other: "Ao mencionar <b>@%{here}</b>, você está prestes a notificar os(as) usuário(as) %{count}. Tem certeza?"
      duplicate_link: "Parece que o seu link de <b>%{domain}</b> já foi postado neste tópico por <b>@%{username}</b> em <a href='%{post_url}'>uma resposta em %{ago}</a>. Tem certeza de que deseja postar novamente?"
      duplicate_link_same_user: "Parece que você já postou um link para <b>%{domain}</b> neste tópico em <a href='%{post_url}'>uma resposta em %{ago}</a>. Tem certeza de que deseja postá-lo novamente?"
      reference_topic_title: "RE: %{title}"
      error:
        title_missing: "O título é obrigatório"
        title_too_short:
          one: "O título deve ter pelo menos %{count} caracter"
          other: "Título precisa ter no mínimo %{count} caracteres"
        title_too_long:
          one: "O título não pode ter mais do que %{count} caracter"
          other: "O título não pode ter mais do que %{count} caracteres"
        post_missing: "A postagem não pode estar vazia"
        post_length:
          one: "A postagem deve ter pelo menos %{count} caracter"
          other: "A postagem deve ter pelo menos %{count} caracteres"
        try_like: "Você já tentou o botão %{heart}?"
        category_missing: "Você precisa escolher uma categoria"
        tags_missing:
          one: "É preciso escolher pelo menos %{count} etiqueta"
          other: "É preciso escolher pelo menos %{count} etiquetas"
        topic_template_not_modified: "Adicione detalhes e especificações ao seu tópico editando o modelo do tópico."
      save_edit: "Salvar edição"
      overwrite_edit: "Sobrescrever edição"
      reply: "Responder"
      cancel: "Cancelar"
      create_topic: "Criar tópico"
      create_pm: "Enviar Mensagem"
      create_whisper: "Sussuro"
      create_shared_draft: "Criar rascunho compartilhado"
      edit_shared_draft: "Editar rascunho compartilhado"
      title: "Ou aperte %{modifier}Enter"
      users_placeholder: "Adicionar usuários(as) ou grupos"
      title_placeholder: "Em algumas palavras, sobre o que é esta discussão?"
      title_or_link_placeholder: "Digite um título, ou cole um link aqui"
      edit_reason_placeholder: "por que você está editando?"
      topic_featured_link_placeholder: "Inserir link mostrado no título."
      remove_featured_link: "Remover link do tópico."
      reply_placeholder: "Digite aqui. Use Markdown, BBCode, ou HTML para formatar. Arraste ou cole imagens."
      reply_placeholder_no_images: "Digite aqui. Use Markdown, BBCode, ou HTML para formatar."
      reply_placeholder_choose_category: "Selecione uma categoria antes de digitar aqui."
      view_new_post: "Veja a sua nova postagem."
      saving: "Salvando"
      saved: "Salvo!"
      saved_draft: "Rascunho de postagem em andamento. Toque para retomar."
      uploading: "Enviando…"
      show_preview: "exibir pré-visualização"
      hide_preview: "ocultar pré-visualização"
      quote_post_title: "Citar postagem inteira"
      bold_label: "N"
      bold_title: "Negrito"
      bold_text: "texto em negrito"
      italic_label: "I"
      italic_title: "Realce"
      italic_text: "texto realçado"
      link_title: "Hiperlink"
      link_description: "digite a descrição do link aqui"
      link_dialog_title: "Inserir hiperlink"
      link_optional_text: "título opcional"
      link_url_placeholder: "Cole uma URL ou digite para pesquisar tópicos"
      blockquote_title: "Citação em bloco"
      blockquote_text: "Citação em bloco"
      code_title: "Texto pré-formatado"
      code_text: "recuar o texto pré-formatado em quatro espaços"
      paste_code_text: "digite ou cole o código aqui"
      upload_title: "Enviar"
      upload_description: "digite aqui a descrição do arquivo enviado"
      olist_title: "Lista numerada"
      ulist_title: "Lista com marcadores"
      list_item: "Item da lista"
      toggle_direction: "Alternar direção"
      help: "Ajuda de edição de redução"
      collapse: "minimizar o painel do compositor"
      open: "abrir o painel do compositor"
      abandon: "fechar compositor e descartar rascunho"
      enter_fullscreen: "entrar no compositor em tela cheia"
      exit_fullscreen: "sair do compositor em tela cheia"
      exit_fullscreen_prompt: "Pressione <kbd>ESC</kbd> para sair da tela cheia"
      show_toolbar: "exibir barra de ferramentas do compositor"
      hide_toolbar: "ocultar barra de ferramentas do compositor"
      modal_ok: "Ok"
      cant_send_pm: "Desculpe, você não pode enviar uma mensagem para %{username}."
      create_message_error: "Desculpe, houve um erro ao criar a mensagem. Tente outra vez."
      yourself_confirm:
        title: "Você se esqueceu de adicionar destinatários?"
        body: "Por enquanto, esta mensagem está sendo enviada apenas para você mesmo(a)!"
      slow_mode:
        error: "Este tópico está no modo lento. Você já postou recentemente. É possível postar outra vez em %{timeLeft}."
      user_not_seen_in_a_while:
        single: "A pessoa para quem você está enviando mensagens, <b>%{usernames}</b>, não é vista aqui há muito tempo – %{time_ago}. Elas podem não receber sua mensagem. Você pode procurar métodos alternativos de contato %{usernames}."
        multiple: "As seguintes pessoas para quem você está enviando mensagens: <b>%{usernames}</b>, não são vistas aqui há muito tempo – %{time_ago}. Elas podem não receber sua mensagem. Você pode procurar métodos alternativos de contatá-las."
      admin_options_title: "Configurações opcionais da equipe para este tópico"
      composer_actions:
        reply: Responder
        draft: Rascunho
        edit: Editar
        reply_to_post:
          label: Responder a uma postagem de %{postUsername}
          desc: Responder a uma postagem específica
        reply_as_new_topic:
          label: Responder como um tópico vinculado
          desc: Criar um novo tópico relacionado a este tópico
          confirm: Você tem um rascunho de novo tópico salvo, que será substituído ao criar um tópico vinculado.
        reply_as_new_group_message:
          label: Responder como nova mensagem de grupo
          desc: Crie uma nova mensagem começando com os mesmos destinatários
        reply_to_topic:
          label: Responder ao tópico
          desc: Responder ao tópico, não a uma postagem específica
        toggle_whisper:
          label: Alternar sussurro
          desc: Sussurros são visíveis apenas para membros da equipe
        create_topic:
          label: "Novo tópico"
          desc: Criar um novo tópico
        shared_draft:
          label: "Rascunho compartilhado"
          desc: "Fazer rascunho do tópico visívei apenas para usuários(as) com permissão"
        toggle_topic_bump:
          label: "Alternar promoção de tópico"
          desc: "Responder sem alterar a data da última resposta"
      reload: "Recarregar"
      ignore: "Ignorar"
      image_alt_text:
        aria_label: Texto alternativo para imagem
        title: "Adicionar descrição da imagem"
      image_scale_button: "Dimensionar imagem para %{percent}%"
      delete_image_button: Excluir Imagem
      toggle_image_grid: Alternar para grade de imagem
    notifications:
      tooltip:
        regular:
          one: "%{count} notificação não visualizada"
          other: "%{count} notificações não visualizadas"
        message:
          one: "%{count} mensagem não lida"
          other: "%{count} mensagens não lidas"
        high_priority:
          one: "%{count} notificação não lida de alta prioridade"
          other: "%{count} notificações não lidas de alta prioridade"
        new_message_notification:
          one: "%{count} notificação de nova mensagem"
          other: "%{count} notificações de novas mensagens"
        new_reviewable:
          one: "%{count} novo para revisar"
          other: "%{count} novos para revisar"
      paused: "Notificações pausadas"
      title: "notificações de menção de @nome, respostas às suas postagens, tópicos, mensagens, etc"
      none: "Não foi possível carregar notificações no momento."
      empty: "Nenhuma notificação foi encontrada."
      post_approved: "Sua postagem foi aprovada"
      reviewable_items: "itens que exigem revisão"
      watching_first_post_label: "Novo tópico"
      user_moved_post: "%{username} movido(a)"
      mentioned: "<span>%{username}</span> %{description}"
      group_mentioned: "<span>%{username}</span> %{description}"
      quoted: "<span>%{username}</span> %{description}"
      bookmark_reminder: "<span>%{username}</span> %{description}"
      replied: "<span>%{username}</span> %{description}"
      posted: "<span>%{username}</span> %{description}"
      watching_category_or_tag: "<span>%{username}</span> %{description}"
      edited: "<span>%{username}</span> %{description}"
      liked: "<span>%{username}</span> %{description}"
      liked_2: "<span class='double-user'>%{username}, %{username2}</span> %{description}"
      liked_many:
        one: "<span class='multi-user'>%{username} e mais %{count}</span> %{description}"
        other: "<span class='multi-user'>%{username} e mais %{count}</span> %{description}"
      liked_by_2_users: "%{username}, %{username2}"
      liked_by_multiple_users:
        one: "%{username} e mais %{count}"
        other: "%{username} e mais %{count}"
      liked_consolidated_description:
        one: "curtiu %{count} de suas postagens"
        other: "curtiu %{count} de suas postagens"
      liked_consolidated: "<span>%{username}</span> %{description}"
      linked_consolidated_description:
        one: "vinculou %{count} de suas postagens"
        other: "vinculou %{count} de suas postagens"
      linked_consolidated: "<span>%{username}</span> %{description}"
      private_message: "<span>%{username}</span> %{description}"
      invited_to_private_message: "<p><span>%{username}</span> %{description}"
      invited_to_topic: "<span>%{username}</span> %{description}"
      invitee_accepted: "<span>%{username}</span> aceitou o seu convite"
      invitee_accepted_your_invitation: "aceitou seu convite"
      moved_post: "<span>%{username}</span> moveu %{description}"
      linked: "<span>%{username}</span> %{description}"
      granted_badge: "Ganhou \"%{description}'"
      topic_reminder: "<span>%{username}</span> %{description}"
      watching_first_post: "<span>Novo tópico</span> %{description}"
      membership_request_accepted: "Associação aceita em '%{group_name}'"
      membership_request_consolidated:
        one: "%{count} solicitação de associação aberta para \"%{group_name}\""
        other: "%{count} pedidos de associação abertas para \"%{group_name}\""
      reaction: "<span>%{username}</span> %{description}"
      reaction_2: "<span>%{username}, %{username2}</span> %{description}"
      votes_released: "%{description} - concluído(a)"
      new_features: "Novos recursos disponíveis!"
      admin_problems: "Nova recomendação no painel de controle do seu site"
      dismiss_confirmation:
        body:
          default:
            one: "Tem certeza? Você tem %{count} notificação importante."
            other: "Tem certeza? Você tem %{count} notificações importantes."
          bookmarks:
            one: "Tem certeza? Você tem %{count} lembrete de favoritos não lido."
            other: "Tem certeza? Você tem %{count} lembretes de favoritos não lidos."
          messages:
            one: "Tem certeza? Você tem %{count} mensagem pessoal não lida."
            other: "Tem certeza? Você tem %{count} mensagens pessoais não lidas."
        dismiss: "Descartar"
        cancel: "Cancelar"
      group_message_summary:
        one: "%{count} mensagem na caixa de entrada de %{group_name}"
        other: "%{count} mensagens na caixa de entrada de %{group_name}"
      popup:
        mentioned: 'Você foi mencionado(a) por %{username} em "%{topic}" - %{site_title}'
        group_mentioned: 'Você foi mencionado(a) por %{username} em "%{topic}" - %{site_title}'
        quoted: 'Você foi citado(a) por %{username} em "%{topic}" - %{site_title}'
        replied: '%{username} respondeu em "%{topic}" - %{site_title}'
        posted: '%{username} postou em "%{topic}" - %{site_title}'
        private_message: '%{username} enviou uma mensagem pessoal em "%{topic}" - %{site_title}'
        linked: '%{username} vinculou sua postagem em "%{topic}" - %{site_title}'
        watching_first_post: '%{username} criou um novo tópico "%{topic}" - %{site_title}'
        watching_category_or_tag: '%{username} postou em "%{topic}" - %{site_title}'
        confirm_title: "Notificações ativadas - %{site_title}"
        confirm_body: "Sucesso! As notificações foram ativadas."
        custom: "Notificação de %{username} em %{site_title}"
      titles:
        mentioned: "mencionado(a)"
        replied: "nova resposta"
        quoted: "citados(as)"
        edited: "editado(a)"
        liked: "nova curtida"
        private_message: "nova mensagem pessoal"
        invited_to_private_message: "convidado(a) para mensagem pessoal"
        invitee_accepted: "convite aceito"
        posted: "nova postagem"
        watching_category_or_tag: "nova postagem"
        moved_post: "postagem movida"
        linked: "vinculado(a)"
        bookmark_reminder: "lembrete de favorito"
        bookmark_reminder_with_name: "lembrete de favorito - %{name}"
        granted_badge: "emblema concedido"
        invited_to_topic: "convidado(a) para o tópico"
        group_mentioned: "grupo mencionado"
        group_message_summary: "novas mensagens de grupo"
        watching_first_post: "novo tópico"
        topic_reminder: "lembrete de tópico"
        liked_consolidated: "novas curtidas"
        linked_consolidated: "novos links"
        post_approved: "postagem aprovada"
        membership_request_consolidated: "novos pedidos de associação"
        reaction: "nova reação"
        votes_released: "Voto emitido"
        new_features: "Novos recursos do Discourse foram lançados!"
        admin_problems: "nova recomendação no painel de controle do seu site"
    upload_selector:
      uploading: "Enviando"
      processing: "Processando envio"
      select_file: "Selecionar arquivo"
      default_image_alt_text: imagem
    search:
      sort_by: "Ordenar por"
      relevance: "Relevância"
      latest_post: "Última postagem"
      latest_topic: "Último tópico"
      most_viewed: "Mais visto(a)"
      most_liked: "Mais curtido(a)"
      select_all: "Selecionar tudo"
      clear_all: "Limpar tudo"
      too_short: "Seu termo de pesquisa é muito curto."
      open_advanced: "Abrir pesquisa avançada"
      clear_search: "Limpar pesquisa"
      sort_or_bulk_actions: "Classifique ou selecione em massa os resultados"
      result_count:
        one: "<span>%{count} resultado para</span><span class='term'>%{term}</span>"
        other: "<span>%{count}%{plus} resultados para</span><span class='term'>%{term}</span>"
      title: "Pesquisar"
      full_page_title: "Pesquisar"
      results: "resultados"
      no_results: "Nenhum resultado encontrado."
      no_more_results: "Nenhum outro resultado encontrado."
      post_format: "#%{post_number} de %{username}"
      results_page: "Pesquisar resultados para \"%{term}\""
      more_results: "Existem mais resultados. Restrinja os seus critérios de pesquisa."
      cant_find: "Não consegue encontrar o que está procurando?"
      start_new_topic: "Que tal começar um novo tópico?"
      or_search_google: "Ou tente pesquisar com o Google:"
      search_google: "Tente pesquisar com o Google:"
      search_google_button: "Google"
      search_button: "Pesquisar"
      search_term_label: "insira a palavra-chave de pesquisa"
      categories: "Categorias"
      tags: "Etiquetas"
      in: "em"
      in_this_topic: "neste tópico"
      in_this_topic_tooltip: "mudar para pesquisa de todos os tópicos"
      in_messages: "nas mensagens"
      in_messages_tooltip: "mudar para pesquisa de tópicos regulares"
      in_topics_posts: "em todos os tópicos e postagens"
      enter_hint: "ou pressione Enter"
      in_posts_by: "em postagens por %{username}"
      browser_tip: "%{modifier} + f"
      browser_tip_description: "usar novamente pesquisa de navegador"
      recent: "Pesquisas recentes"
      clear_recent: "Remover pesquisas recentes"
      type:
        default: "Tópicos/postagens"
        users: "Usuários(as)"
        categories: "Categorias"
        categories_and_tags: "Categorias/etiquetas"
      context:
        user: "Pesquisar postagens de @%{username}"
        category: "Pesquisar a categoria #%{category}"
        tag: "Pesquisar a etiqueta #%{tag}"
        topic: "Pesquisar este tópico"
        private_messages: "Pesquisar mensagens"
      tips:
        category_tag: "filtros por categoria ou etiqueta"
        author: "filtros por autor(a) de postagem"
        in: "filtros por metadados (por exemplo: in:title, in:personal, in:pinned)"
        status: "filtros por status de tópico"
        full_search: "inicia pesquisa de pa'gina inteira"
        full_search_key: "%{modifier} + Enter"
        me: "mostrar apenas suas publicações"
      advanced:
        title: Filtros avançados
        posted_by:
          label: Postado por
          aria_label: Filtro por autor(a) de postagem
        in_category:
          label: Categorizado
        in_group:
          label: Em grupo
        with_badge:
          label: Com emblema
        with_tags:
          label: Com etiqueta
          aria_label: Filtro usando etiquetas
        filters:
          label: Retornar somente tópicos/postagens…
          title: Correspondência somente no título
          likes: Curti
          posted: Postei em
          created: Criei
          watching: Estou acompanhando
          tracking: Estou monitorando
          private: Nas minhas mensagens
          bookmarks: Marquei como favorito
          first: são exatamente a primeira postagem
          pinned: estão fixados
          seen: Li
          unseen: Não li
          wiki: são wiki
          images: incluir imagens
          all_tags: Todas as etiquetas acima
        statuses:
          label: Em que os tópicos
          open: estão abertos
          closed: estão fechados
          public: são públicos
          archived: estão arquivados
          noreplies: não têm respostas
          single_user: contêm um único usuário
        post:
          count:
            label: Postagens
          min:
            placeholder: mínimo
            aria_label: filtrar por número mínimo de postagens
          max:
            placeholder: máximo
            aria_label: filtrar por número máximo de postagens
          time:
            label: Postado
            aria_label: Filtrar por data de postagem
            before: antes
            after: depois
        views:
          label: Visualizações
        min_views:
          placeholder: mínimo
          aria_label: filtrar por visualizações mínimas
        max_views:
          placeholder: máximo
          aria_label: filtrar por visualizações máximas
        additional_options:
          label: "Filtrar por contagem de postagens e visualizações de tópico"
    hamburger_menu: "menu"
    new_item: "novo"
    go_back: "voltar"
    not_logged_in_user: "página do(a) usuário(a) com resumo de atividades e preferências atuais"
    current_user: "ir para a sua página do(a) usuário(a)"
    view_all: "exibir tudo %{tab}"
    user_menu:
      generic_no_items: "Não há itens nesta lista."
      sr_menu_tabs: "Abas do menu de usuário"
      view_all_notifications: "ver todas as notificações"
      view_all_bookmarks: "ver todos os favoritos"
      view_all_messages: "ver todas as mensagens pessoais"
      tabs:
        all_notifications: "Todas as notificações"
        replies: "Respostas"
        replies_with_unread:
          one: "Respostas - %{count} resposta não lida"
          other: "Respostas - %{count} respostas não lidas"
        mentions: "Menções"
        mentions_with_unread:
          one: "Menções - %{count} menção não lida"
          other: "Menções - %{count} menções não lidas"
        likes: "Curtidas"
        likes_with_unread:
          one: "Curtidas - %{count} curtida não lida"
          other: "Curtidas - %{count} curtidas não lidas"
        watching: "Tópicos acompanhados"
        watching_with_unread:
          one: "Tópicos acompanhados - %{count} tópico acompanhado não lido"
          other: "Tópicos acompanhados - %{count} tópicos assistidos não lidos"
        messages: "Mensagens pessoais"
        messages_with_unread:
          one: "Mensagens pessoais - %{count} mensagem não lida"
          other: "Mensagens pessoais - %{count} mensagens não lidas"
        bookmarks: "Favoritos"
        bookmarks_with_unread:
          one: "Marcadores - %{count} marcador não lido"
          other: "Marcadores - %{count} marcadores não lidos"
        review_queue: "Fila de revisão"
        review_queue_with_unread:
          one: "Fila de revisão - %{count} item precisa de revisão"
          other: "Fila de revisão - %{count} itens precisam de revisão"
        other_notifications: "Outras notificações"
        other_notifications_with_unread:
          one: "Outras notificações - %{count} notificação não lida"
          other: "Outras notificações - %{count} notificações não lidas"
        profile: "Perfil"
      reviewable:
        view_all: "ver todos os itens de revisão"
        queue: "Fila"
        deleted_user: "(usuário excluído)"
        deleted_post: "(postagem excluída)"
        post_number_with_topic_title: "postagem #%{post_number} - %{title}"
        new_post_in_topic: "nova postagem em %{title}"
        user_requires_approval: "%{username} requer aprovação"
        default_item: "item revisável #%{reviewable_id}"
    topics:
      new_messages_marker: "último acesso"
      bulk:
        confirm: "Confirmar"
        select_all: "Selecionar tudo"
        clear_all: "Limpar tudo"
        unlist_topics: "Remover tópicos da lista"
        relist_topics: "Reinserir tópicos na lista"
        reset_bump_dates: "Redefinir datas de promoção"
        defer: "Marcar não lido"
        delete: "Excluir tópicos"
        dismiss: "Descartar"
        dismiss_read: "Descartar todos os não lidos"
        dismiss_read_with_selected:
          one: "Descartar %{count} não lida"
          other: "Descartar %{count} não lidos(as)"
        dismiss_button: "Descartar..."
        dismiss_button_with_selected:
          one: "Descartar (%{count})…"
          other: "Descartar (%{count})…"
        dismiss_tooltip: "Descartar apenas postagens novas ou parar de monitorar tópicos"
        also_dismiss_topics: "Parar de monitorar estes tópicos para que eles deixem de aparecer como não lidos para mim"
        dismiss_new: "Descartar novos"
        dismiss_new_modal:
          title: "Descartar novos"
          topics: "Descartar novos tópicos"
          posts: "Descartar novas respostas"
          topics_with_count:
            one: "Descartar %{count} tópico novo"
            other: "Descartar %{count} novos tópicos"
          replies_with_count:
            one: "Descartar %{count} resposta nova"
            other: "Descartar %{count} respostas novas"
          replies: "Descartar novas respostas"
          untrack: "Parar de seguir esses tópicos para que parem de aparecer em minha nova lista"
        dismiss_new_with_selected:
          one: "Descartar novo(a) (%{count})"
          other: "Descartar novos(as) (%{count})"
        toggle: "alternar seleção de tópicos em massa"
        actions: "Ações em massa"
        change_category: "Definir categoria…"
        close_topics: "Fechar tópicos"
        archive_topics: "Arquivar tópicos"
        move_messages_to_inbox: "Mover para caixa de entrada"
        archive_messages: "Mover para o arquivo"
        notification_level: "Notificações…"
        change_notification_level: "Alterar nível de notificação"
        choose_new_category: "Escolha a nova categoria para os tópicos:"
        selected:
          one: "Você selecionou <b>%{count}</b> tópico."
          other: "Você selecionou <b>%{count}</b> tópicos."
        selected_sole_category:
          one: "Você selecionou <b>%{count}</b> tópico da categoria:"
          other: "Você selecionou <b>%{count}</b> tópicos da categoria:"
        selected_count:
          one: "Selecionou %{count}"
          other: "Selecionou %{count}"
        change_tags: "Substituir etiquetas"
        append_tags: "Adicionar etiquetas"
        choose_new_tags: "Escolha novas etiquetas para estes tópicos:"
        choose_append_tags: "Escolha novas etiquetas para adicionar a estes tópicos:"
        changed_tags: "As etiquetas destes tópicos foram alteradas."
        remove_tags: "Remover todas as etiquetas"
        confirm_remove_tags:
          one: "Todas as etiquetas serão removidas deste tópico. Deseja prosseguir?"
          other: "Todas as etiquetas serão removidas de <b>%{count}</b> tópicos. Deseja prosseguir?"
        progress:
          one: "Progresso: <strong>%{count}</strong> tópico"
          other: "Progresso: <strong>%{count}</strong> tópicos"
        silent: "Realize esta ação silenciosamente."
        performing: "Realizando operações em massa, aguarde…"
        completed: "Operações em massa concluídas!"
      none:
        unread: "Você não tem tópicos não lidos."
        unseen: "Você não tem tópicos não vistos."
        new: "Você não tem novos tópicos."
        read: "Você ainda não leu nenhum tópico."
        posted: "Você ainda não postou em nenhum tópico."
        latest: "Não tem mais novidades!"
        bookmarks: "Você ainda não tem nenhum tópico favorito."
        category: "Não há tópicos na categoria %{category}."
        top: "Não há melhores tópicos."
        hot: "Não há tópicos principais."
        filter: "Não existem tópicos."
        educate:
          new: '<p>Seus novos tópicos serão exibidos aqui. Por padrão, os tópicos serão considerados novos e exibirão um <span class="badge new-topic badge-notification" style="vertical-align:middle;line-height:inherit;"></span> indicador se tiverem tido criados nos últimos dois dias.</p><p>Acesse suas <a href="%{userPrefsUrl}">preferências</a> para alterar essa configuração.</p>'
          unread: "<p>Seus tópicos não lidos são exibidos aqui.</p><p>Por padrão, os tópicos são considerados como não lidos e exibirão contadores <span class=\"badge unread-posts badge-notification\">1</span> se você tiver:</p><ul><li>criado o tópico</li><li>respondido ao tópico</li><li>lido o tópico por mais de 5 minutos</li></ul><p>ou marcado o tópico como Monitorado ou Acompanhado no \U0001F514 em cada tópico.</p><p>Acesse suas <a href=\"%{userPrefsUrl}\">preferências</a> para alterar essa configuração.</p>"
          new_new: "<p>Seus novos tópicos aparecerão aqui e seus tópicos não lidos também serão exibidos. Por padrão, os tópicos são considerados novos e mostrarão um indicador <span class=\"badge new-topic badge-notification\" style=\"vertical-align:middle;line-height:inherit;\"></span> se tiverem sido criados nos últimos 2 dias. Tópicos não lidos mostrarão contagens não lidas <span class=\"badge unread-posts badge-notification\">1</span> se você: tiver criado o tópico, respondido ao tópico, lido o tópico por mais de 5 minutos ou se você tiver definido explicitamente o tópico como Monitorado ou Acompanhado através do \U0001F514 em cada tópico.</p><p>Acesse suas <a href=\"%{userPrefsUrl}\">preferências</a> para alterar isso.</p>"
      bottom:
        latest: "Não há mais últimos tópicos."
        posted: "Não há mais tópicos postados."
        read: "Não há mais tópicos lidos."
        new: "Não há mais tópicos novos."
        unread: "Não há mais tópicos não lidos."
        unseen: "Não há mais tópicos não vistos."
        category: "Não há mais tópicos na categoria %{category}."
        tag: "Não há mais tópicos na categoria %{tag}."
        top: "Não há mais melhores tópicos."
        hot: "Não há mais tópicos principais."
        bookmarks: "Não há mais tópicos favoritos."
        filter: "Não existem mais tópicos."
    topic_bulk_actions:
      dismiss:
        name: "Descartar"
      close_topics:
        name: "Fechar"
        note: "Observação"
        optional: (opcional)
      archive_topics:
        name: "Arquivo"
      archive_messages:
        name: "Mover para o arquivo"
      move_messages_to_inbox:
        name: "Mover para caixa de entrada"
      unlist_topics:
        name: "Remover da lista"
      relist_topics:
        name: "Listar novamente"
      remove_tags:
        name: "Remover tags"
      append_tags:
        name: "Adicionar etiquetas"
      replace_tags:
        name: "Substituir etiquetas"
      delete_topics:
        name: "Excluir"
      update_category:
        name: "Atualizar Categoria"
        description: "Escolha a nova categoria para os tópicos selecionados"
      reset_bump_dates:
        name: "Redefinir datas de promoção"
        description: "Redefinir data de promoção do tópico para a data de criação da postagem mais recente, o que afeta a ordem da lista de tópicos"
      defer:
        name: "Marcar não lido"
        description: "Marcar tópicos como não lidos"
      update_notifications:
        name: "Atualizar notificações"
        description: "Alterar nível de notificação para Acompanhando, Monitorando, Normal, Silenciado"
    topic:
      filter_to:
        one: "%{count} postagem no tópico"
        other: "%{count} postagens no tópico"
      create: "Novo tópico"
      create_disabled_category: "Você não possui permissão para criar tópicos nesta categoria"
      create_disabled_tag: "Você não tem permissão para criar tópicos com esta etiqueta"
      create_long: "Criar um novo tópico"
      open_draft: "Abrir rascunho"
      private_message: "Iniciar uma mensagem"
      archive_message:
        help: "Mover mensagem para o seu arquivo"
        title: "Arquivar"
      move_to_inbox:
        title: "Mover para caixa de entrada"
        help: "Mover mensagem de volta para caixa de entrada"
      defer:
        help: "Marcar tópico como não lidos"
        title: "Marcar não lido"
      list: "Tópicos"
      new: "novo tópico"
      unread: "não lido"
      new_topics:
        one: "%{count} tópico novo"
        other: "%{count} tópicos novos"
      unread_topics:
        one: "%{count} tópico não lido"
        other: "%{count} tópicos não lidos"
      title: "Tópico"
      invalid_access:
        title: "Tópico é privado"
        description: "Desculpe, você não tem acesso a esse tópico!"
        login_required: "Você precisa entrar para ver esse tópico."
      server_error:
        title: "Falha ao carregar tópico"
        description: "Desculpe, não foi possível este tópico, possivelmente devido a um problema na conexão. Tente novamente. Se o problema persistir, entre em contato conosco."
      not_found:
        title: "Tópico não encontrado"
        description: "Desculpe, não foi possível encontrar esse tópico. Talvez tenha sido removido pela moderação."
      unread_posts:
        one: "você tem %{count} postagem não lida neste tópico"
        other: "você tem %{count} postagens não lidas neste tópico"
      likes:
        one: "há %{count} curtida neste tópico"
        other: "há %{count} curtidas neste tópico"
      back_to_list: "Voltar para a lista de tópicos"
      options: "Opções de tópico"
      show_links: "exibir links neste tópico"
      collapse_details: "recolher detalhes do tópico"
      expand_details: "expandir detalhes do tópico"
      read_more_in_category: "Quer ler mais? Navegue por outros tópicos em %{categoryLink} ou <a href='%{latestLink}'>veja os tópicos mais recentes</a>."
      read_more: "Quer ler mais? <a href='%{categoryLink}'>Navegue por todas as categorias</a> ou <a href='%{latestLink}'>veja os tópicos mais recentes</a>."
      unread_indicator: "Nenhum membro leu a última postagem deste tópico ainda."
      participant_groups: "Grupos de participantes"
      read_more_MF: |
        { HAS_UNREAD_AND_NEW, select,
          true {
            { UNREAD, plural,
                 =0 {}
                one {Há <a href="{basePath}/unread"># tópico não lido</a>}
              other {Há <a href="{basePath}/unread"># tópicos não lidos</a>}
            }
            { NEW, plural,
                 =0 {}
                one { e <a href="{basePath}/new"># novo</a> tópico restante,}
              other { e <a href="{basePath}/new"># novos</a> tópicos restantes,}
            }
          }
          false {
            { UNREAD, plural,
                 =0 {}
                one {Resta <a href="{basePath}/unread"># tópico não lido</a>,}
              other {Restam <a href="{basePath}/unread"># tópicos não lidos</a>,}
            }
            { NEW, plural,
                 =0 {}
                one {Resta <a href="{basePath}/new"># novo</a> tópico,}
              other {Restam <a href="{basePath}/new"># novos</a> tópicos,}
            }
          }
          other {}
        }
        { HAS_CATEGORY, select,
          true { ou navegue por outros tópicos em {categoryLink}}
          false { ou <a href="{basePath}/latest">veja os tópicos mais recentes</a>}
          other {}
        }
      created_at: "Criação: %{date}"
      bumped_at: "Mais recentes: %{date}"
      browse_all_categories_latest: "<a href='%{basePath}/categories'>Navegue por todas as categorias</a> ou <a href='%{basePath}/latest'>veja os tópicos mais recentes</a>."
      browse_all_categories_latest_or_top: "<a href='%{basePath}/categories'>Navegue por todas as categorias</a>, <a href='%{basePath}/latest'>veja os tópicos mais recentes</a> ou veja os principais:"
      browse_all_tags_or_latest: "<a href='%{basePath}/tags'>Navegue por todas as etiquetas</a> ou <a href='%{basePath}/latest'>visualize os tópicos mais recentes</a>."
      suggest_create_topic: Tudo pronto para <a href>começar uma nova conversa?</a>
      jump_reply: "Ir para o local da postagem original"
      jump_reply_aria: "Ir para a postagem de @%{username} em sua localização original"
      jump_reply_button: "Ir para postagem"
      deleted: "Este tópico foi excluído"
      slow_mode_update:
        title: "Modo lento"
        select: "Os(as) usuários(as) podem postar neste tópico apenas a cada:"
        description: "Para promover um diálogo saudável em discussões dinâmicas e acirradas, os(as) usuários(as) devem aguardar antes de postar neste tópico outra vez."
        enable: "Ativar"
        update: "Atualizar"
        enabled_until: "Ativado(a) até:"
        remove: "Desativar"
        hours: "Horas:"
        minutes: "Minutos:"
        seconds: "Segundos:"
        durations:
          10_minutes: "10 minutos"
          15_minutes: "15 minutos"
          30_minutes: "30 minutos"
          45_minutes: "45 minutos"
          1_hour: "1 hora"
          2_hours: "2 horas"
          4_hours: "4 horas"
          8_hours: "8 horas"
          12_hours: "12 horas"
          24_hours: "24 horas"
          custom: "Duração personalizada"
      slow_mode_notice:
        duration: "Aguarde %{duration} entre as postagens neste tópico"
      topic_status_update:
        title: "Timer de tópico"
        save: "Definir timer"
        num_of_hours: "Quantidade de horas:"
        num_of_days: "Quantidade de dias:"
        remove: "Remover timer"
        publish_to: "Publicar em:"
        when: "Quando:"
        time_frame_required: "Selecione um intervalo de tempo"
        min_duration: "A duração deve ser maior do que 0"
        max_duration: "A duração deve ser menor do que 20 anos"
        duration: "Duração"
      publish_to_category:
        title: "Agendar postagem"
      temp_open:
        title: "Abrir temporariamente"
      auto_reopen:
        title: "Abrir tópico automaticamente"
      temp_close:
        title: "Fechar temporariamente"
      auto_close:
        title: "Fechar tópico automaticamente"
        label: "Fechar tópico automaticamente após:"
        error: "Digite um valor válido."
        based_on_last_post: "Não fechaeaté que a última postagem do tópico tenha pelo menos esta duração."
      auto_close_after_last_post:
        title: "Fechar tópico automaticamente após a última postagem"
      auto_delete:
        title: "Excluir tópico automaticamente"
      auto_bump:
        title: "Promover tópico automaticamente"
      reminder:
        title: "Lembrar"
      auto_delete_replies:
        title: "Excluir respostas automaticamente"
      status_update_notice:
        auto_open: "Este tópico abrirá automaticamente em %{timeLeft}."
        auto_close: "Este tópico fechará automaticamente em %{timeLeft}."
        auto_publish_to_category: "Este tópico será publicado em <a href=%{categoryUrl}>#%{categoryName}</a> %{timeLeft}."
        auto_close_after_last_post: "Este tópico fechará %{duration} após a última resposta."
        auto_delete: "Este tópico será automaticamente excluído em %{timeLeft}."
        auto_bump: "Este tópico será automaticamente promovido em %{timeLeft}."
        auto_reminder: "Você será lembrado sobre este tópico em %{timeLeft}."
        auto_delete_replies: "As respostas deste tópico são excluídas automaticamente após %{duration}."
      auto_close_title: "Configurações de fechamento automático"
      auto_close_immediate:
        one: "A última postagem no tópico foi feita há %{count} hora, portanto o tópico será fechado imediatamente."
        other: "A última postagem no tópico já foi feita há %{count} horas, portanto o tópico será fechado imediatamente."
      auto_close_momentarily:
        one: "A última postagem no tópico foi feita há %{count} hora, portanto o tópico será fechado momentaneamente."
        other: "A última postagem no tópico foi feita há %{count} horas, portanto o tópico será fechado momentaneamente."
      timeline:
        back: "Voltar"
        back_description: "Voltar para a sua última postagem não lida"
        replies_short: "%{current}/%{total}"
      progress:
        title: progresso do tópico
        jump_prompt: "pular para…"
        jump_prompt_of:
          one: "de %{count} postagem"
          other: "de %{count} postagens"
        jump_prompt_long: "Pular para…"
        jump_prompt_to_date: "até agora"
        jump_prompt_or: "ou"
      notifications:
        title: altere a frequência de notificações sobre este tópico
        reasons:
          mailing_list_mode: "Você está com o modo lista de endereçamento ativado, por isso receberá por e-mail notificações sobre as respostas."
          "3_10": "Você receberá notificações porque está acompanhando uma etiqueta neste tópico."
          "3_10_stale": "Você receberá notificações porque estava acompanhando uma etiqueta neste tópico."
          "3_6": "Você receberá notificações porque você está acompanhando esta categoria."
          "3_6_stale": "Você receberá notificações porque estava acompanhando esta categoria."
          "3_5": "Você receberá notificações porque começou a acompanhar este tópico automaticamente."
          "3_2": "Você receberá notificações porque está acompanhando este tópico."
          "3_1": "Você receberá notificações porque criou este tópico."
          "3": "Você receberá notificações porque você está acompanhando este tópico."
          "2_8": "Você verá uma contagem de respostas novas porque está monitorando esta categoria."
          "2_8_stale": "Você verá uma contagem de respostas novas porque você estava monitorando esta categoria."
          "2_4": "Você verá uma contagem de respostas novas porque postou uma resposta a este tópico."
          "2_2": "Você verá uma contagem de respostas novas porque está monitorando este tópico."
          "2": 'Você verá uma contagem de respostas novas porque <a href="%{basePath}/u/%{username}/preferences/notifications">leu este tópico</a>.'
          "1_2": "Você será notificado(a) se alguém mencionar seu @nome ou responder às suas mensagens."
          "1": "Você será notificado(a) se alguém mencionar seu @nome ou responder às suas mensagens."
          "0_7": "Você está ignorando todas as notificações nesta categoria."
          "0_2": "Você está ignorando todas as notificações deste tópico."
          "0": "Você está ignorando todas as notificações deste tópico."
        watching_pm:
          title: "Acompanhando"
          description: "Você será notificado(a) sobre cada resposta nova nesta mensagem. Um contador de respostas novas será exibido."
        watching:
          title: "Acompanhando"
          description: "Você será notificado(a) sobre cada resposta nova neste tópico. Um contador de respostas novas será exibido."
        tracking_pm:
          title: "Monitorando"
          description: "Um contador de respostas novas será exibido para esta mensagem. Você será notificado(a) se alguém mencionar seu @nome ou responder às suas mensagens."
        tracking:
          title: "Monitorando"
          description: "Um contador de respostas novas será exibido para este tópico. Você será notificado(a) se alguém mencionar seu @nome ou responder às suas mensagens."
        regular:
          title: "Normal"
          description: "Você será notificado(a) se alguém mencionar seu @nome ou responder às suas mensagens."
        regular_pm:
          title: "Normal"
          description: "Você será notificado(a) se alguém mencionar seu @nome ou responder às suas mensagens."
        muted_pm:
          title: "Silenciado(a)"
          description: "Você nunca receberá nenhuma notificação sobre esta mensagem."
        muted:
          title: "Silenciados(as)"
          description: "Você nunca receberá nenhuma notificação sobre este tópico, e ele não aparecerá nos mais recentes."
      actions:
        title: "Ações"
        recover: "Restaurar tópico"
        delete: "Excluir tópico"
        open: "Abrir tópico"
        close: "Fechar tópico"
        multi_select: "Selecionar postagens..."
        slow_mode: "Ver modo lento…"
        timed_update: "Definir timer do tópico…"
        pin: "Fixar tópico..."
        unpin: "Desafixar tópico..."
        unarchive: "Desarquivar tópico"
        archive: "Arquivar tópico"
        invisible: "Tópico removido da lista"
        visible: "Tópico na lista"
        reset_read: "Redefinir data de leitura"
        make_public: "Tornar tópico público…"
        make_private: "Crie uma mensagem pessoal"
        reset_bump_date: "Redefinir data de promoção"
      feature:
        pin: "Fixar tópico"
        unpin: "Desafixar tópico"
        pin_globally: "Fixar tópico globalmente"
        make_banner: "Criar tópico de banner"
        remove_banner: "Remover tópico de banner"
      reply:
        title: "Responder"
        help: "começar a escrever uma resposta para este tópico"
      share:
        title: "Compartilhar tópico"
        extended_title: "Compartilhar um link"
        help: "compartilhar um link deste tópico"
        instructions: "Compartilhar um link para este tópico:"
        copied: "Link do tópico copiado."
        restricted_groups:
          one: "Visível apenas para membros do grupo: %{groupNames}"
          other: "Visível apenas para membros dos grupos: %{groupNames}"
        invite_users: "Convite"
      print:
        title: "Imprimir"
        help: "Abrir uma versão imprimível deste tópico"
      flag_topic:
        title: "Sinalizar"
        help: "sinalizar este tópico de forma privada para destacá-lo ou enviar mensagem privada a respeito dele"
        success_message: "Você sinalizou com êxito este tópico."
      make_public:
        title: "Converter para o tópico público"
        choose_category: "Escolha uma categoria para o tópico público:"
      feature_topic:
        title: "Destacar este tópico"
        pin: "Fazer que este tópico apareça no topo da categoria %{categoryLink} até"
        unpin: "Remover este tópico do inicio da categoria %{categoryLink}."
        unpin_until: "Remover este tópico do topo da categoria %{categoryLink} ou esperar até <strong>%{until}</strong>."
        pin_note: "Usuários(as) podem desafixar o tópico individualmente para si."
        pin_validation: "Uma data é necessária para fixar este tópico."
        not_pinned: "Não existem tópicos fixados em %{categoryLink}."
        already_pinned:
          one: "Tópicos fixados em %{categoryLink}: <strong class='badge badge-notification unread'>%{count}</strong>"
          other: "Tópicos fixados em %{categoryLink}: <strong class='badge badge-notification unread'>%{count}</strong>"
        pin_globally: "Fazer com que este tópico apareça no topo de todas listas de tópicos até"
        confirm_pin_globally:
          one: "Você já tem %{count} tópico ficado globalmente. Uma grande quantidade de tópicos fixados pode atrapalhar usuários(as) novos(as) e anônimos(as). Tem certeza de que quer fixar outro tópico globalmente?"
          other: "Você já tem %{count} tópicos ficados globalmente. Uma grande quantidade de tópicos fixados pode atrapalhar usuários(as) novos(as) e anônimos(as). Tem certeza de que quer fixar outro tópico globalmente?"
        unpin_globally: "Remover este tópico do inicio de todas as listas de tópicos."
        unpin_globally_until: "Remover este tópico do topo de todas listagens de tópicos ou esperar até <strong>%{until}</strong>."
        global_pin_note: "Usuários(as) podem desafixar o tópico individualmente para si."
        not_pinned_globally: "Não existem tópicos fixados globalmente."
        already_pinned_globally:
          one: "Tópicos atuais fixados globalmente: <strong class='badge badge-notification unread'>%{count}</strong>."
          other: "Tópicos atuais fixados globalmente: <strong class='badge badge-notification unread'>%{count}</strong>"
        make_banner: "Tornar este tópico um banner que é exibido no inicio de todas as páginas."
        remove_banner: "Remover o banner que é exibido no topo de todas as páginas."
        banner_note: "Usuários(as) podem descartar o banner ao fechar. Apenas um tópico pode ser colocado como banner em um momento."
        no_banner_exists: "Não existe tópico de banner."
        banner_exists: "<strong class='badge badge-notification unread'>Existe</strong> um tópico de banner."
      inviting: "Convidando…"
      automatically_add_to_groups: "Este convite também inclui acesso a estes grupos:"
      invite_private:
        title: "Convidar para conversa privada"
        email_or_username: "E-mail ou nome do(a) usuário(a) do(a) convidado(a)"
        email_or_username_placeholder: "e-mail ou nome do(a) usuário(a)"
        action: "Convite"
        success: "Convidamos esse usuário(a) para participar desta mensagem privada."
        success_group: "Convidamos esse grupo para participar desta mensagem."
        error: "Desculpe, houve um erro ao convidar este(a) usuário(a)."
        not_allowed: "Desculpe, não é possível convidar este(a) usuário(a)."
        group_name: "nome do grupo"
      controls: "Controles do tópico"
      invite_reply:
        title: "Convite"
        username_placeholder: "nome do(a) usuário(a)"
        action: "Enviar convite"
        help: "Convidar outras pessoas para este tópico por e-mail ou notificação"
        to_forum: "Enviaremos um e-mail breve que permite que seu(sua) amigo(a) ingresse imediatamente ao clicar no link."
        discourse_connect_enabled: "Digite o nome do(a) usuário(a) da pessoa que você gostaria de convidar para este tópico."
        to_topic_blank: "Digite o nome do(a) usuário(a) ou endereço de e-mail da pessoa que você gostaria de convidar para este tópico."
        to_topic_email: "Você digitou um endereço de e-mail. Enviaremos por e-mail um convite que permite que seu(sua) amigo(a) responda imediatamente a este tópico."
        to_topic_username: "Você digitou um nome do(a) usuário(a). Enviaremos uma notificação com um link convidando para este tópico."
        to_username: "Você digitou o nome do(a) usuário(a) da pessoa que gostaria de convidar. Enviaremos uma notificação com um link convidando para este tópico."
        email_placeholder: "nome@exemplo.com"
        success_email: "Enviamos por e-mail um convite para <b>%{invitee}</b>. Você será notificado(a) quando o convite for resgatado. Verifique a aba de convites na sua página de usuário(a) para monitorar seus convites."
        success_username: "Convidamos o(a) usuário(a) para participar neste tópico."
        error: "Desculpe, não foi possível convidar essa pessoa. Talvez já tenha sido convidada. (os convites são limitados)"
        success_existing_email: "Já existe um(a) usuário(a) com o e-mail <b>%{emailOrUsername}</b>. Convidamos esse(a) usuário(a) para participar deste tópico."
      login_reply: "Entrar para responder"
      filters:
        n_posts:
          one: "%{count} postagem"
          other: "%{count} postagens"
        cancel: "Remover filtro"
      move_to:
        title: "Mover para"
        action: "mover para"
        error: "Ocorreu um erro ao mover postagens."
      split_topic:
        title: "Mover para novo tópico"
        action: "mover para novo tópico"
        topic_name: "Título do novo tópico"
        radio_label: "Novo tópico"
        error: "Houve um erro ao mover postagens para o novo tópico."
        instructions:
          one: "Você está prestes a criar um novo tópico e preenchê-lo com a postagem selecionada."
          other: "Você está prestes a criar um novo tópico e preenchê-lo com as <b>%{count}</b> postagens selecionadas."
      merge_topic:
        title: "Mover para tópico existente"
        action: "mover para tópico existente"
        error: "Ocorreu um erro ao mover as postagens para esse tópico."
        radio_label: "Tópico existente"
        instructions:
          one: "Selecione o tópico para o qual você gostaria de mover esta postagem."
          other: "Selecione o tópico para o qual você gostaria de mover estas <b>%{count}</b> postagens."
        chronological_order: "preservar a ordem cronológica após a mesclagem"
      move_to_new_message:
        title: "Mover para nova mensagem"
        action: "mover para nova mensagem"
        message_title: "Título da nova mensagem"
        radio_label: "Nova mensagem"
        participants: "Participantes"
        instructions:
          one: "Você está prestes a criar uma nova mensagem e preenchê-la com a postagem selecionada."
          other: "Você está prestes a criar uma nova mensagem e preenchê-la com as <b>%{count}</b> postagens selecionadas."
      move_to_existing_message:
        title: "Mover para mensagem existente"
        action: "mover para mensagem existente"
        radio_label: "Mensagem existente"
        participants: "Participantes"
        instructions:
          one: "Escolha a mensagem para a qual você gostaria de mover a postagem."
          other: "Escolha a mensagem para a qual você gostaria de mover as <b>%{count}</b> postagens."
      merge_posts:
        title: "Mesclar as postagens selecionadas"
        action: "mesclar as postagens selecionadas"
        error: "Houve um erro ao mesclar as postagens selecionadas."
      publish_page:
        title: "Postagem de páginas"
        publish: "Publicar"
        description: "Quando um tópico for publicado como uma página, sua URL pode ser compartilhada e será exibida com um estilo personalizado."
        slug: "Slug"
        public: "Público(a)"
        public_description: "As pessoas podem visualizar a página se o tópico associado for privado."
        publish_url: "Sua página foi publicada em:"
        topic_published: "Seu tópico foi publicado em:"
        preview_url: "Sua página será publicada em:"
        invalid_slug: "Desculpe, você não pode publicar esta página."
        unpublish: "Cancelar postagem"
        unpublished: "A publicação da sua página foi cancelada e ela não está mais acessível."
        publishing_settings: "Configurações de publicação"
      change_owner:
        title: "Trocar autor(a)"
        action: "trocar propriedade"
        error: "Houve um erro ao alterar o(a) autor(a) destas publicações."
        placeholder: "nome do(a) usuário(a) do(a) novo(a) proprietário(a)"
        instructions:
          one: "Escolha um(a) novo(a) proprietário(a) para a postagem de <b>@%{old_user}</b>"
          other: "Escolha um(a) novo(a) proprietário(a) para as %{count} postagens de <b>@%{old_user}</b>"
        instructions_without_old_user:
          one: "Escolha um(a) novo(a) proprietário(a) para a postagem"
          other: "Escolha um(a) novo(a) proprietário(a) para as %{count} postagens"
      change_timestamp:
        title: "Alterar carimbo de data/hora…"
        action: "alterar carimbo de data/hora"
        invalid_timestamp: "O carimbo de data/hora não pode ser posterior ao atual."
        error: "Ocorreu um erro ao alterar o carimbo de data/hora do tópico."
        instructions: "Selecione um novo carimbo de data/hora para o tópico. As publicações do tópico serão atualizadas para terem a mesma diferença de tempo."
      multi_select:
        select: "selecionar"
        selected: "(%{count}) selecionados(as)"
        select_post:
          label: "selecionar"
          title: "Adicionar postagem à seleção"
        selected_post:
          label: "selecionado(a)"
          title: "Clique para remover a postagem da seleção"
        select_replies:
          label: "selecionar +respostas"
          title: "Adicionar postagem e todas as suas respostas à seleção"
        select_below:
          label: "selecionar +abaixo"
          title: "Adicionar a postagem e todo o conteúdo abaixo à seleção"
        delete: Excluir selecionados(as)
        cancel: cancelar seleção
        select_all: selecionar tudo
        deselect_all: cancelar todas as seleções
        description:
          one: <b>%{count}</b> resposta selecionada.
          other: "<b>%{count}</b> respostas selecionadas."
      deleted_by_author_simple: "(tópico excluído pelo(a) autor(a))"
    post_list:
      title: "Últimas postagens"
      empty: "Não há postagens"
      aria_post_number: "%{title} - postagem #%{postNumber}"
    post:
      confirm_delete: "Tem certeza de que deseja excluir esta postagem?"
      quote_reply: "Citação"
      quote_reply_shortcut: "Citar (ou apertar e)"
      quote_edit: "Editar"
      quote_edit_shortcut: "Editar (ou apertar e)"
      quote_copy: "Copiar citação"
      quote_copied_to_clibboard: "Citação copiada para área de transferência"
      quote_share: "Compartilhar"
      edit_reason: "Motivo:"
      post_number: "postagem %{number}"
      ignored: "Conteúdo ignorado"
      wiki_last_edited_on: "última edição do wiki em %{dateTime}"
      last_edited_on: "última edição da postagem em %{dateTime}"
      edit_history: "histórico de edição da postagem"
      reply_as_new_topic: "Responder como um tópico vinculado"
      reply_as_new_private_message: "Responder como nova mensagem aos mesmos destinatários"
      continue_discussion: "Continuando a discussão de %{postLink}:"
      follow_quote: "ir para a resposta citada"
      show_full: "Exibir postagem completa"
      show_hidden: "Ver o conteúdo ignorado."
      deleted_by_author_simple: "(postagem excluída pelo(a) autor(a))"
      collapse: "recolher"
      load_more_replies: "carregar mais respostas"
      sr_collapse_replies: "Recolher respostas incorporadas"
      sr_load_more_replies: "Carregar mais respostas incorporadas"
      sr_date: "Data da postagem"
      sr_expand_replies:
        one: "Esta publicação tem %{count} resposta"
        other: "Esta postagem tem %{count} respostas"
      expand_collapse: "expandir/recolher"
      sr_below_embedded_posts_description: "poste #%{post_number} respostas"
      sr_embedded_reply_description: "resposta por @%{username} à postagem #%{post_number}"
      locked: "um membro da equipe bloqueou esta publicação para edição"
      gap:
        one: "ver %{count} resposta oculta"
        other: "ver %{count} respostas ocultas"
      sr_reply_to: "Resposta à postagem %{post_number} por %{username}"
      link_clicked:
        one: "clicou no link %{count} vez"
        other: "clicou no link %{count} vezes"
      notice:
        new_user: "Esta é a primeira vez que %{user} postou. Vamos lhe dar boas-vindas à nossa comunidade!"
        returning_user: "Faz tempo que não vemos %{user}. Sua última postagem foi em %{time}."
        custom_created_by: "(adicionado(a) por %{userLinkHTML})"
      unread: "A postagem não foi lida"
      has_replies:
        one: "%{count} resposta"
        other: "%{count} respostas"
      has_replies_count: "%{count}"
      unknown_user: "(usuário desconhecido/excluído)"
      has_likes_title:
        one: "%{count} pessoa curtiu esta postagem"
        other: "%{count} pessoas curtiram esta postagem"
      has_likes_title_only_you: "você curtiu esta postagem"
      has_likes_title_you:
        one: "você e mais %{count} pessoa curtiram esta postagem"
        other: "você e mais %{count} outras pessoas curtiram esta postagem"
      sr_post_like_count_button:
        one: "%{count} pessoa curtiu esta postagem. Clique para visualizar"
        other: "%{count} pessoas curtiram esta postagem. Clique para visualizar"
      sr_post_read_count_button:
        one: "%{count} pessoa leu esta postagem. Clique para visualizar"
        other: "%{count} pessoas leram esta postagem. Clique para visualizar"
      filtered_replies_hint:
        one: "Exibir esta postagem e a resposta"
        other: "Exibir esta postagem e as %{count} respostas"
      filtered_replies_viewing:
        one: "Exibindo %{count} resposta a"
        other: "Exibindo %{count} respostas a"
      in_reply_to: "Carregar postagem pai"
      view_all_posts: "visualizar todas as postagens"
      badge_granted_tooltip: "%{username} recebeu o emblema '%{badge_name} para esta postagem!"
      errors:
        create: "Desculpe, houve um erro ao criar sua postagem. Tente outra vez."
        edit: "Desculpe, houve um erro ao editar sua postagem. Tente outra vez."
        upload: "Desculpe, houve um erro ao enviar %{file_name}. Tente novamente."
        backup_too_large: "Desculpe, o arquivo de backup é grande demais."
        file_too_large: "Desculpe, este arquivo é muito grande (o tamanho máximo é de %{max_size_kb} KB). Que tal enviar o arquivo grande para um serviço de nuvem e compartilhar o link?"
        file_size_zero: "Desculpe, parece que algo deu errado, o arquivo que você está tentando enviar tem 0 bytes. Tente novamente."
        file_too_large_humanized: "Desculpe, este arquivo é muito grande (o tamanho máximo é de %{max_size}). Que tal enviar o arquivo grande para um serviço de nuvem e compartilhar o link?"
        too_many_uploads: "Desculpe, você pode enviar apenas um arquivo por vez."
        too_many_dragged_and_dropped_files:
          one: "Desculpe, é possível carregar apenas %{count} arquivo por vez."
          other: "Desculpe, é possível carregar apenas %{count} arquivos por vez."
        upload_not_authorized: "Desculpe, o arquivo que você está tentando enviar não é permitido (extensões permitidas: %{authorized_extensions})."
        no_uploads_authorized: "Desculpe, nenhum arquivo está autorizado a ser carregado."
        image_upload_not_allowed_for_new_user: "Desculpe, usuários(as) novos(as) não podem enviar imagens."
        attachment_upload_not_allowed_for_new_user: "Desculpe, usuários(as) novos(as) não podem enviar anexos."
        attachment_download_requires_login: "Desculpe, você precisa entrar para baixar arquivos anexos."
      cancel_composer:
        confirm: "O que gostaria de fazer com sua postagem?"
        discard: "Descartar"
        save_draft: "Salvar rascunho para mais tarde"
        keep_editing: "Continuar editando"
      via_email: "postagem recebida via e-mail"
      via_auto_generated_email: "esta mensagem chegou por um e-mail gerado automaticamente"
      whisper: "esta mensagem é um sussuro privado para a moderação"
      whisper_groups: "esta postagem é um sussurro privado visível apenas para %{groupNames}"
      wiki:
        about: "esta postagem é uma wiki"
      few_likes_left: "Obrigado por compartilhar o amor! Restam apenas algumas curtidas sobrando para você usar hoje."
      controls:
        reply: "começar a escrever uma resposta para esta postagem"
        like_action: "Curtir"
        like: "curtir esta postagem"
        has_liked: "você curtiu esta postagem"
        read_indicator: "membros que leram esta postagem"
        undo_like_action: "Desfazer curtida"
        undo_like: "desfazer curtida"
        edit: "editar esta postagem"
        edit_action: "Editar"
        edit_anonymous: "Você precisa estar conectado(a) para editar esta postagem."
        flag_action: "Sinalização"
        flag: "sinalize esta postagem de forma privada para destacá-lo ou enviar mensagem privada a respeito dele"
        anonymous_flag: "envie um e-mail para a equipe sinalizar esta postagem"
        delete_action: "Excluir postagem"
        delete: "excluir esta postagem"
        undelete_action: "Cancelar exclusão da postagem"
        undelete: "recuperar esta postagem"
        share_action: "Compartilhar"
        share: "compartilhar o link desta postagem"
        copy_action: "Copiar link"
        copy_title: "copiar um link desta postagem para a área de transferência"
        link_copied: "Link copiado!"
        more: "Mais"
        delete_replies:
          confirm: "Você também deseja excluir as respostas desta postagem?"
          direct_replies:
            one: "Sim e %{count} resposta direta"
            other: "Sim e %{count} respostas diretas"
          all_replies:
            one: "Sim, e %{count} resposta"
            other: "Sim, e todas as %{count} respostas"
          just_the_post: "Não, apenas esta postagem"
        admin: "ações administrativas da postagem"
        admin_action: "Administração"
        permanently_delete: "Excluir permanentemente"
        permanently_delete_confirmation: "Tem certeza de que deseja excluir permanentemente esta postagem? Não será possível recuperá-la."
        wiki: "Tornar Wiki"
        unwiki: "Remover Wiki"
        convert_to_moderator: "Adicionar cor da equipe"
        revert_to_regular: "Remover cor da equipe"
        rebake: "Reconstruir HTML"
        publish_page: "Publicação de página"
        unhide: "Revelar"
        change_owner: "Trocar propriedade…"
        grant_badge: "Conceder emblema…"
        lock_post: "Bloquear postagem"
        lock_post_description: "impedir que o(a) autor(a) edite esta postagem"
        unlock_post: "Desbloquear postagem"
        unlock_post_description: "permitir que o(a) autor(a) edite esta postagem"
        delete_topic_disallowed_modal: "Você não tem permissão para apagar este tópico. Se realmente quiser que seja excluído, envie um sinalizador para alertar a moderação, além dos argumentos."
        delete_topic_disallowed: "você não tem permissão para excluir este tópico"
        delete_topic_confirm_modal:
          one: "Atualmente este tópico tem mais de %{count} visualização e pode ser um destino de busca muito acessado. Tem certeza de que deseja excluir todo o tópico em vez de editar para melhorá-lo?"
          other: "Atualmente este tópico tem mais de %{count} visualizações e pode ser um destino de busca muito acessado. Tem certeza de que deseja excluir todo o tópico em vez de editar para melhorá-lo?"
        delete_topic_confirm_modal_yes: "Sim, excluir este tópico"
        delete_topic_confirm_modal_no: "Não, manter este tópico"
        delete_topic_error: "Ocorreu um erro ao excluir este tópico"
        delete_topic: "excluir tópico"
        add_post_notice: "Adicionar aviso oficial..."
        change_post_notice: "Alterar aviso oficial..."
        delete_post_notice: "Excluir aviso oficial"
        remove_timer: "remover timer"
        edit_timer: "editar timer"
      actions:
        people:
          like:
            one: "curtiu isto"
            other: "curtiram isto"
          read:
            one: "leu isto"
            other: "Leram isto"
          like_capped:
            one: "e %{count} outro(a) curtiu"
            other: "e %{count} outros(as) curtiram"
          read_capped:
            one: "e %{count} outro(a) leu isto"
            other: "e %{count} outros(as) leram isto"
          sr_post_likers_list_description: "usuários curtiram esta postagem"
          sr_post_readers_list_description: "usuários que leram esta postagem"
        by_you:
          off_topic: "Você sinalizou isto como desvio de tópico"
          spam: "Você sinalizou isto como spam"
          inappropriate: "Você sinalizou isto como inapropriado"
          illegal: "Você sinalizou isto como ilegal"
          notify_moderators: "Você sinalizou isto para a moderação"
          notify_user: "Você enviou uma mensagem particular para este(a) usuário(a)"
          custom: "Você sinalizou este tópico como %{custom}"
      delete:
        confirm:
          one: "Tem certeza de que deseja excluir esta postagem?"
          other: "Tem certeza de que deseja excluir estas %{count} postagens?"
      merge:
        confirm:
          one: "Tem certeza de que deseja mesclar estas postagens?"
          other: "Tem certeza de que deseja mesclar estas %{count} postagens?"
      revisions:
        controls:
          first: "Primeira revisão"
          previous: "Revisão anterior"
          next: "Próxima revisão"
          last: "Última revisão"
          hide: "Ocultar revisão"
          show: "Exibir revisão"
          destroy: "Excluir revisões"
          destroy_confirm: "Tem certeza de que deseja excluir todas as revisões desta postagem? Essa ação é permanente."
          revert: "Reverter para a revisão %{revision}"
          edit_wiki: "Editar wiki"
          edit_post: "Editar postagem"
          comparing_previous_to_current_out_of_total: "<strong>%{previous}</strong> %{icon} <strong>%{current}</strong>/%{total}"
        displays:
          inline:
            title: "Exibir a saída renderizada com adições e remoções em linha"
            button: "HTML"
          side_by_side:
            title: "Exibir diferenças de saídas renderizadas lado a lado"
            button: "HTML"
          side_by_side_markdown:
            title: "Exibir diferenças de fontes não processadas lado a lado"
            button: "Não processado"
      raw_email:
        displays:
          raw:
            title: "Exibir e-mail não processado"
            button: "Não processado"
          text_part:
            title: "Exibir parte do texto do e-mail"
            button: "Texto"
          html_part:
            title: "Exibir parte em html do e-mail"
            button: "HTML"
      bookmarks:
        create: "Criar favorito"
        create_for_topic: "Criar favorito para o tópico"
        edit: "Editar favorito"
        edit_for_topic: "Editar favorito para o tópico"
        updated: "Atualizado"
        name: "Nome"
        name_placeholder: "Para que serve este favorito?"
        name_input_label: "Adicionar nome aos favoritos"
        set_reminder: "Lembrar"
        options: "Opções"
        actions:
          delete_bookmark:
            name: "Excluir favorito"
            description: "Remove o favorito do seu perfil e interrompe todos os lembretes do favorito"
          edit_bookmark:
            name: "Editar favorito"
            description: "Editar o nome do favorito ou alterar a data e hora do lembrete"
          clear_bookmark_reminder:
            name: "Limpar lembrete"
            description: "Limpar a data e hora do lembrete"
          pin_bookmark:
            name: "Fixar favoritos"
            description: "Fixe o favorito. Isso fará que seja exibido no topo da sua lista de favoritos."
          unpin_bookmark:
            name: "Desafixar favoritos"
            description: "Desafixe o favorito. Ele não será mais exibido no topo da sua lista de favoritos."
      filtered_replies:
        viewing_posts_by: "Vendo %{post_count} postagens de"
        viewing_subset: "Algumas respostas foram recolhidas"
        viewing_summary: "Visualizar as melhores respostas deste tópico"
        post_number: "%{username}, postagem #%{post_number}"
        show_all: "Exibir tudo"
      share:
        title: "Compartilhar Publicação #%{post_number}"
        instructions: "Compartilhar o link desta publicação:"
    category:
      none: "(sem categoria)"
      all: "Todas as categorias"
      choose: "categoria&hellip;"
      edit: "Editar"
      edit_title: "Editar esta categoria"
      edit_dialog_title: "Editar: %{categoryName}"
      view: "Visualizar tópicos na categoria"
      back: "Voltar para a categoria"
      general: "Geral"
      settings: "Configurações"
      topic_template: "Modelo"
      tags: "Etiquetas"
      tags_allowed_tags: "Restringir estas etiquetas a esta categoria:"
      tags_allowed_tag_groups: "Restringir estes grupos de etiquetas a esta categoria:"
      tags_placeholder: "(Opcional) lista de etiquetas permitidas"
      tags_tab_description: "As etiquetas e grupos de etiquetas especificadas acima estarão disponíveis apenas nesta categoria e nas outras categorias que também as especificarem, sendo que não estarão disponíveis para uso em outras categorias."
      tag_groups_placeholder: "(Opcional) lista de grupos de etiquetas permitidos"
      manage_tag_groups_link: "Gerenciar grupos de etiquetas"
      allow_global_tags_label: "Permitir também outras etiquetas"
      required_tag_group:
        description: "Exigir que novos tópicos tenham etiquetas de grupos de etiquetas:"
        delete: "Excluir"
        add: "Adicionar grupo de tags necessário"
        placeholder: "selecionar grupo de etiquetas…"
      topic_featured_link_allowed: "Permitir links em destaque nesta categoria"
      delete: "Excluir categoria"
      create: "Nova categoria"
      create_long: "Criar uma nova categoria"
      save: "Salvar categoria"
      slug: "Slug da categoria"
      slug_placeholder: "(Opcional) palavras hifenizadas para url"
      creation_error: Houve um erro durante a criação da categoria.
      save_error: Houve um erro ao salvar a categoria.
      name: "Nome da categoria"
      description: "Descrição"
      logo: "Imagem do logotipo da categoria"
      logo_dark: "Imagem do logotipo da categoria Modo Escuro"
      background_image: "Imagem de fundo da categoria"
      background_image_dark: "Imagem escura de fundo da categoria"
      badge_colors: "Cores do emblema"
      background_color: "Cor de fundo"
      foreground_color: "Cor de primeiro plano"
      color_used: "Cor em uso"
      predefined_colors: "Opções predefinidas de cor"
      name_placeholder: "máximo de uma ou duas palavras"
      color_placeholder: "Qualquer cor da web"
      delete_confirm: "Tem certeza que quer excluir esta categoria?"
      delete_error: "Houve um erro ao excluir a categoria."
      list: "Categorias da lista"
      no_description: "Adicione uma descrição para esta categoria."
      change_in_category_topic: "Editar descrição"
      already_used: "Esta cor já foi usada para outra categoria"
      security: "Segurança"
      security_add_group: "Adicionar a um grupo"
      permissions:
        group: "Grupo"
        see: "Ver"
        reply: "Responder"
        create: "Criar"
        no_groups_selected: "Nenhum grupo recebeu acesso, esta categoria será visível apenas para a equipe."
        everyone_has_access: 'Esta categoria é pública, todos(as) podem ver, responder e criar postagens. Para restringir permissões, remova uma ou mais permissões concedidas para o grupo "todos(as)".'
        toggle_reply: "Alternar permissão de resposta"
        toggle_full: "Alternar criação de permissão"
        inherited: 'Esta permissão é herdada de "todos(as)"'
      special_warning: "Atenção: esta categoria é uma categoria pré-propagada, e as configurações de segurança não podem ser editadas. Se você não quer usar esta categoria, exclua em vez de reaproveitar."
      uncategorized_security_warning: "Esta categoria é especial. É destinada para tópicos que não têm categoria e não pode ter configurações de segurança."
      uncategorized_general_warning: 'Esta categoria é especial. Ela é usada como a categoria padrão para novos tópicos que não têm uma categoria selecionada. Se quiser evitar este comportamento e forçar a seleção da categoria, <a href="%{settingLink}">desative a configuração aqui</a>. Se você quiser alterar o nome ou a descrição, vá para <a href="%{customizeLink}">Personalização/Conteúdo de texto</a>.'
      pending_permission_change_alert: "Você não adicionou %{group} a esta categoria. Clique neste botão para adicionar."
      images: "Imagens"
      email_in: "Endereço de e-mail de entrada personalizado:"
      email_in_tooltip: "Você pode separar múltiplos endereços de e-mail com o caractere |."
      email_in_allow_strangers: "Aceitar e-mails de usuários(as) anônimos(as) sem contas"
      email_in_disabled: "A postagem de novos tópicos por e-mail está desativada. Para ativar a postagem de novos tópicos por e-mail, ative a configuração <a href='%{setting_url}'>'email in'</a>."
      mailinglist_mirror: "A categoria espelha uma lista de endereçamento"
      show_subcategory_list: "Exibir lista de subcategorias acima dos tópicos nesta categoria."
      read_only_banner: "Texto do banner quando um usuário não pode criar um tópico nesta categoria:"
      num_featured_topics: "Quantidade de tópicos exibidos na página de categorias:"
      subcategory_num_featured_topics: "Quantidade de tópicos em destaque na página da categoria pai:"
      all_topics_wiki: "Criar novos tópicos wikis por padrão"
      allow_unlimited_owner_edits_on_first_post: "Permitir edições ilimitadas na primeira postagem"
      subcategory_list_style: "Estilo da lista de subcategorias"
      sort_order: "Classificar lista de tópicos por:"
      default_view: "Lista de tópicos padrão:"
      default_top_period: "Período superior padrão:"
      default_list_filter: "Filtro de lista padrão:"
      allow_badges_label: "Permitir a concessão de emblemas nesta categoria"
      edit_permissions: "Editar permissões"
      reviewable_by_group: "Além da equipe, o conteúdo desta categoria também pode ser revisado por:"
      review_group_name: "nome do grupo"
      require_topic_approval: "Requer aprovação dos moderadores(as) de todos os novos tópicos"
      require_reply_approval: "Requer aprovação dos moderadores(as) de todas as novas respostas"
      this_year: "este ano"
      position: "Posição na página de categorias:"
      default_position: "Posição padrão"
      position_disabled: "As categorias serão exibidas em ordem de atividade. Para controlar a ordem das categorias nas listas, ative a configuração de <a href='%{url}'>\"posições de categorias fixas\"</a>"
      minimum_required_tags: "Número mínimo de etiquetas exigidas em um tópico:"
      default_slow_mode: 'Ative o "Modo lento" para obter novos tópicos nesta categoria.'
      parent: "Categoria principal"
      num_auto_bump_daily: "Número de tópicos em aberto para promover automaticamente:"
      auto_bump_cooldown_days: "Mínimo de dias antes de subir o mesmo tópico novamente:"
      navigate_to_first_post_after_read: "Navegue até a primeira postagem depois que os tópicos forem lidos"
      notifications:
        title: "alterar nível de notificação para esta categoria"
        watching:
          title: "Acompanhando"
          description: "Você acompanhará automaticamente todos os tópicos nesta categoria. Você será notificado(a) de todas as novas postagens em todos os tópicos. Além disso, uma contagem de novas respostas será exibida."
        watching_first_post:
          title: "Acompanhando a primeira postagem"
          description: "Você será notificado(a) sobre novos tópicos nesta categoria, mas não sobre respostas dos tópicos."
        tracking:
          title: "Monitorando"
          description: "Você vai monitorar automaticamente todos os tópicos nesta categoria. Você será notificado(a) se alguém mencionar o seu @nome ou responder para você. Além disso, uma contagem de novas respostas será exibida."
        regular:
          title: "Normal"
          description: "Você será notificado(a) se alguém mencionar o seu @nome ou responder às suas mensagens."
        muted:
          title: "Silenciados(as)"
          description: "Você nunca será notificado(a) sobre novos tópicos nesta categoria e eles não aparecerão nos mais recentes."
      search_priority:
        label: "Prioridade de pesquisa"
        options:
          normal: "Normal"
          ignore: "Ignorar"
          very_low: "Muito baixa"
          low: "Baixa"
          high: "Alta"
          very_high: "Muito alta"
      sort_options:
        default: "padrão"
        likes: "Curtidas"
        op_likes: "Curtidas da publicação original"
        views: "Visualizações"
        posts: "Postagens"
        activity: "Atividade"
        posters: "Autores"
        category: "Categoria"
        created: "Criado"
      sort_ascending: "Ordem crescente"
      sort_descending: "Ordem decrescente"
      subcategory_list_styles:
        rows: "Linhas"
        rows_with_featured_topics: "Linhas com tópicos em destaque"
        boxes: "Caixas de seleção"
        boxes_with_featured_topics: "Caixas de seleção com tópicos em destaque"
      settings_sections:
        general: "Geral"
        moderation: "Moderação"
        appearance: "Aparência"
        email: "E-mail"
      list_filters:
        all: "todos os tópicos"
        none: "nenhuma subcategoria"
      colors_disabled: "Não é possível selecionar cores porque você tem um, ou não tem nenhum, estilo de categoria."
    anonymous_flagging:
      title: "Denunciar conteúdo ilegal"
      description: "Para denunciar conteúdo ilegal, entre em contato com <a href='mailto:%{email}?subject=Illegal content: %{topic_title}&body=Esta postagem %{url} apresenta conteúdo ilegal.'>%{email}</a>"
    flagging:
      title: "Agradecemos por manter a nossa comunidade um ambiente saudável!"
      action: "Sinalizar resposta"
      take_action: "Tomar medida…"
      take_action_options:
        default:
          title: "Ocultar postagem"
          details: "Atinja o limite de sinalizadores imediatamente, oculte a postagem e aceite todos os sinalizadores pendentes"
        suspend:
          title: "Suspender usuário(a)"
          details: "Alcance o limite de sinalizadores e suspenda o(a) usuário(a)"
        silence:
          title: "Silenciar usuário(a)"
          details: "Alcance o limite de sinalizadores e silencie o(a) usuário(a)"
      notify_action: "Mensagem"
      official_warning: "Aviso oficial"
      delete_spammer: "Excluir remetente de spam"
      flag_for_review: "Fila para revisão"
      delete_confirm_MF: |
        Você está prestes a excluir {POSTS, plural, one {<b>#</b> postagem} other {<b>#</b> postagens}} e {TOPICS, plural, one {<b>#</b> tópico} other {<b>#</b> tópicos}} deste(a) usuário(a), remover sua conta, bloquear cadastros a partir do seu endereço IP <b>{ip_address}</b> e adicionar seu endereço de e-mail <b>{email}</b> a uma lista de bloqueio permanente. Você tem certeza que este(a) usuário(a) é realmente remetente de spam?
      yes_delete_spammer: "Sim, excluir remetente de spam"
      ip_address_missing: "(N/D)"
      hidden_email_address: "(oculto)"
      submit_tooltip: "Enviar um sinalizador privado"
      take_action_tooltip: "Atinja o limite de sinalizadores imediatamente, oculte a postagem e aceite todos os sinalizadores pendentes"
      cant: "Desculpe, não é possível colocar um sinalizador neste momento."
      notify_staff: "Avisar a equipe de forma privada"
      formatted_name:
        off_topic: "É um desvio de tópico"
        inappropriate: "Isto não é apropriado"
        spam: "É spam"
        illegal: "É ilegal"
      custom_placeholder_notify_user: "Seja objetivo(a), positivo(a) e sempre gentil."
      notify_user_textarea_label: "Mensagem para o(a) usuário(a)"
      custom_placeholder_notify_moderators: "Diga-nos o motivo da sua preocupação e envie links e eventos relevantes sempre que for possível."
      notify_moderators_textarea_label: "Mensagem para os(as) moderadores(as)"
      custom_placeholder_illegal: "Diga-nos o motivo específico por que você acredita que este conteúdo é ilegal e envie links e exemplos relevantes quando possível."
      confirmation_illegal: "O que eu escrevi acima está completo e preciso."
      custom_message:
        at_least:
          one: "insira pelo menos %{count} carácter"
          other: "insira pelo menos %{count} caracteres"
        more:
          one: "Falta %{count}…"
          other: "Faltam %{count}…"
        left:
          one: "%{count} restante"
          other: "%{count} restantes"
    flagging_topic:
      title: "Agradecemos por manter a nossa comunidade um ambiente saudável!"
      action: "Sinalizar tópico"
      notify_action: "Mensagem"
    topic_map:
      title: "Resumo do tópico"
      participants_title: "Autores frequentes"
      links_title: "Links mais acessados"
      links_shown: "exibir mais links…"
      clicks:
        one: "%{count} clique"
        other: "%{count} cliques"
      menu_titles:
        replies: Respostas mais curtidas
        views: Visualizações recentes
      view_explainer: Uma visualização por visitante exclusivo(a) a cada 8 horas.
      no_views: Sem estatísticas de visualização por enquanto, volte mais tarde.
      chart_error: Erro ao renderizar gráfico, tente novamente.
      views: "Visualizações"
      predicted_views: "Visualizações previstas"
      so_far: (até aqui)
      read: leitura
      minutes: min
    post_links:
      about: "expandir mais links para esta mensagem"
      title:
        one: "mais %{count}"
        other: "mais %{count}"
    topic_statuses:
      warning:
        help: "Este é um aviso oficial."
      bookmarked:
        help: "Você adicionou este tópico aos favoritos"
      locked:
        help: "Este tópico está fechado. Não serão aceitas respostas novas"
      archived:
        help: "Este tópico foi arquivado. Está congelado e não pode ser alterado"
      locked_and_archived:
        help: "Este tópico está fechado e foi arquivado. Não é permitido enviar respostas nem alterar."
      unpinned:
        title: "Desafixado"
        help: "Este tópico foi desfixado para você. Será mostrado em ordem normal"
      pinned_globally:
        title: "Fixado globalmente"
        help: "Este tópico está fixado globalmente. Será exibido no topo da aba dos mais recentes e da sua categoria"
      pinned:
        title: "Fixado"
        help: "Este tópico está fixado para você. Será exibido no topo de sua categoria"
      unlisted:
        help: "Este tópico não está listado. Não será exibido nas listas de tópicos e só poderá ser acessado por meio de um link direto. %{unlistedReason}"
      personal_message:
        title: "Este tópico é uma mensagem pessoal"
        help: "Este tópico é uma mensagem pessoal"
      visibility_reasons:
        op_flag_threshold_reached: "Este tópico foi removido da lista automaticamente porque atingiu o limite de sinalizadores"
        op_unhidden: "Este tópico foi listado novamente pelo(a) autor(a)"
        embedded_topic: "Este tópico foi listado novamente porque é um tópico incorporado"
        manually_unlisted: "Este tópico foi removido da lista manualmente por um(a) administrador(a) ou moderador(a)"
        manually_relisted: "Este tópico foi listado outra vez manualmente por um(a) administrador(a) ou moderador(a)"
        bulk_action: "A visibilidade do tópico foi alterada por causa de uma ação em massa realizada por um(a) usuário(a)"
    posts: "Postagens"
    pending_posts:
      label: "Pendentes"
      label_with_count: "Pendentes (%{count})"
    sr_topic_list_caption: Lista de tópicos, cabeçalhos de colunas com botões podem ser classificadas.
    posts_likes_MF: |
      { count, plural,
          one {# resposta,}
        other {# respostas,}
      }{ ratio, select,
          low { alta taxa de curtida de postagem,}
          med { taxa de curtida de postagem muito alta,}
         high { taxa de curtida de postagem extremamente alta,}
        other {}
      } ir para a primeira ou última publicação…
    posters: "Publicadores(as)"
    latest_poster_link: "perfil de %{username}, autor(a) da postagem mais recente"
    original_post: "Postagem original"
    views: "Visualizações"
    views_lowercase:
      one: "visualização"
      other: "visualizações"
    replies: "Respostas"
    views_long:
      one: "este tópico foi visto %{count} vez"
      other: "este tópico foi visto %{number} vezes"
    activity: "Atividade"
    likes: "Curtidas"
    likes_lowercase:
      one: "curtida"
      other: "curtidas"
    users: "Usuários(as)"
    users_lowercase:
      one: "usuário(a)"
      other: "usuários(as)"
    category_title: "Categoria"
    history_capped_revisions: "Histórico, últimas 100 revisões"
    history: "Histórico"
    raw_email:
      title: "E-mails recebidos"
      not_available: "Não disponível!"
    categories_list: "Lista de categorias"
    filters:
      with_topics: "%{filter} tópicos"
      with_category: "%{filter} %{category} tópicos"
      filter:
        title: "Resultados filtrados para %{filter}"
        button:
          label: "Filtro"
      latest:
        title: "Recentes"
        title_with_count:
          one: "Recente (%{count})"
          other: "Recentes (%{count})"
        help: "tópicos com postagens recentes"
      read:
        title: "Lidos"
        help: "tópicos que você leu em ordem de leitura a partir do mais recente"
      categories:
        title: "Categorias"
        title_in: "Categoria - %{categoryName}"
        help: "todos os tópicos agrupados por categoria"
      unread:
        title: "Não lidos"
        title_with_count:
          one: "Não lido (%{count})"
          other: "Não lidos (%{count})"
        help: "tópicos que você está acompanhando ou monitorando com postagens não lidas"
        lower_title_with_count:
          one: "%{count} não lido"
          other: "%{count} não lidos"
      unseen:
        title: "Não vistos"
        lower_title: "não vistos"
        help: "novos tópicos e tópicos que você está acompanhando ou monitorando com postagens não lidas"
      hot:
        title: "Em alta"
        lower_title: "em alta"
        help: "Principais tópicos recentes"
      new:
        lower_title_with_count:
          one: "%{count} nova"
          other: "%{count} novas"
        lower_title: "nova"
        title: "Novo"
        title_with_count:
          one: "Novo (%{count})"
          other: "Novos (%{count})"
        help: "tópicos criados nos últimos dias"
        all: "Tudo"
        all_with_count: "Tudo (%{count})"
        topics: "Tópicos"
        topics_with_count: "Tópicos (%{count})"
        replies: "Respostas"
        replies_with_count: "Respostas (%{count})"
      posted:
        title: "Minhas postagens"
        help: "tópicos nos quais você postou"
      bookmarks:
        title: "Favoritos"
        help: "tópicos que você adicionou aos favoritos"
      category:
        title: "%{categoryName}"
        title_with_count:
          one: "%{categoryName} (%{count})"
          other: "%{categoryName} (%{count})"
        help: "tópicos recentes na categoria %{categoryName}"
      top:
        title: "Melhores"
        help: "os tópicos mais ativos no último ano, mês, semana ou dia"
        all:
          title: "Desde o início"
        yearly:
          title: "Todo ano"
        quarterly:
          title: "Todo semestre"
        monthly:
          title: "Todo mês"
        weekly:
          title: "A cada semana"
        daily:
          title: "A cada dia"
        all_time: "Desde o início"
        this_year: "Ano"
        this_quarter: "Trimestre"
        this_month: "Mês"
        this_week: "Semana"
        today: "Hoje"
    custom_homepage:
      admin_message: 'Um dos seus temas ativou o modificador "custom_homepage" sem gerar nada no conector [custom-homepage]. (Esta mensagem é exibida apenas para administradores(as) do site.)'
    browser_update: 'Infelizmente, <a href="https://www.discourse.org/faq/#browser">seu navegador não é compatível</a>. <a href="https://browsehappy.com">Use um navegador compatível</a> para visualizar um conteúdo interessante, entrar com a conta e responder.'
    permission_types:
      full: "Criar/Responder/Ver"
      create_post: "Responder/Ver"
      readonly: "Ver"
    preloader_text: "Carregando"
    lightbox:
      download: "download"
      open: "imagem original"
      previous: "Anterior (seta para a esquerda)"
      next: "Próximo (seta para a direita)"
      counter: "%curr% de %total%"
      close: "Fechar (Esc)"
      content_load_error: '<a href="%url%">O conteúdo</a> não pôde ser carregado.'
      image_load_error: '<a href="%url%">A imagem</a> não pôde ser carregada.'
    cannot_render_video: Este vídeo não pode ser renderizado porque o seu navegador não é compatível com o codec.
    keyboard_shortcuts_help:
      shortcut_key_delimiter_comma: ","
      shortcut_key_delimiter_plus: "+"
      shortcut_delimiter_or: "%{shortcut1} ou %{shortcut2}"
      shortcut_delimiter_slash: "%{shortcut1}/%{shortcut2}"
      shortcut_delimiter_space: "%{shortcut1} %{shortcut2}"
      shortcut_delimiter_newline: "%{shortcut1}<br>%{shortcut2}"
      title: "Atalhos do teclado"
      short_title: "Atalhos"
      jump_to:
        title: "Pular para"
        home: "%{shortcut} Início"
        latest: "%{shortcut} Mais recentes"
        new: "%{shortcut} Novos"
        unread: "%{shortcut} Não lidos"
        categories: "%{shortcut} Categorias"
        top: "%{shortcut} Melhores"
        bookmarks: "%{shortcut} Favoritos"
        profile: "%{shortcut} Perfil"
        messages: "%{shortcut} Mensagens"
        drafts: "%{shortcut} Rascunhos"
        next: "%{shortcut} próximo tópico"
        previous: "%{shortcut} tópico anterior"
      navigation:
        title: "Navegação"
        jump: "%{shortcut} Ir para a postagem #"
        back: "%{shortcut} Voltar"
        up_down: "%{shortcut} Move seleção &uarr; &darr;"
        open: "%{shortcut} Abrir tópico selecionado"
        next_prev: "%{shortcut} Pŕoxima seção/seção anterior"
        go_to_unread_post: "%{shortcut} Ir para a primeira postagem não lida"
      application:
        title: "Solicitação"
        create: "%{shortcut} Criar um tópico novo"
        notifications: "%{shortcut} Abrir notificações"
        hamburger_menu: "%{shortcut} Abrir menu de navegação"
        user_profile_menu: "%{shortcut} Abrir menu do usuário"
        show_incoming_updated_topics: "%{shortcut} Exibir tópicos atualizados"
        search: "%{shortcut} Procurar"
        filter_sidebar: "%{shortcut} Filtrar barra lateral"
        help: "%{shortcut} Abrir ajuda de teclado"
        toggle_bulk_select: "%{shortcut} Alternar seleção em massa"
        dismiss: "%{shortcut} Descartar tópicos selecionados"
        x: "%{shortcut} Alternar seleção (no modo de seleção em massa)"
        log_out: "%{shortcut} Sair"
      composing:
        title: "Criação"
        return: "%{shortcut} Retornar ao compositor"
        fullscreen: "%{shortcut} Compositor em tela cheia"
        insert_current_time: "%{shortcut} Inserir hora atual"
      bookmarks:
        title: "Favoritos"
        enter: "%{shortcut} Salvar e fechar"
        later_today: "%{shortcut} Mais tarde hoje"
        later_this_week: "%{shortcut} No final desta semana"
        tomorrow: "%{shortcut} Amanhã"
        next_week: "%{shortcut} Próxima semana"
        next_month: "%{shortcut} Próximo mês"
        next_business_week: "%{shortcut} Início da próxima semana"
        next_business_day: "%{shortcut} Próximo dia útil"
        custom: "%{shortcut} Data e hora personalizadas"
        none: "%{shortcut} Sem lembrete"
        delete: "%{shortcut} Excluir favorito"
      actions:
        title: "Ações"
        bookmark_topic: "%{shortcut} Adicionar/remover tópico dos favoritos "
        pin_unpin_topic: "%{shortcut} Fixar/desafixar tópico"
        share_topic: "%{shortcut} Compartilhar tópico"
        share_post: "%{shortcut} Compartilhar postagem"
        reply_as_new_topic: "%{shortcut} Responder como tópico vinculado"
        reply_topic: "%{shortcut} Responder ao tópico"
        reply_post: "%{shortcut} Responder à postagem"
        quote_post: "%{shortcut} Citar postagem"
        like: "%{shortcut} Curtir a postagem"
        flag: "%{shortcut} Sinalizar postagem"
        bookmark: "%{shortcut} Adicionar postagem aos favoritos"
        edit: "%{shortcut} Editar postagem"
        delete: "%{shortcut} Excluir postagem"
        mark_muted: "%{shortcut} Silenciar tópico"
        mark_regular: "%{shortcut} Tópico normal (padrão)"
        mark_tracking: "%{shortcut} Monitorar tópico"
        mark_watching: "%{shortcut} Acompanhar tópico"
        print: "%{shortcut} Imprimir tópico"
        defer: "%{shortcut} Marcar tópico como não lido"
        topic_admin_actions: "%{shortcut} Abrir ações de administração de tópico"
        archive_private_message: "%{shortcut} Alternar mensagem pessoal de arquivo"
      search_menu:
        title: "Menu de pesquisa"
        prev_next: "%{shortcut} Mover seleção para cima e para baixo"
        insert_url: "%{shortcut} Inserir seleção no compositor aberto"
        full_page_search: "%{shortcut} inicia pesquisa de página inteira"
    badges:
      earned_n_times:
        one: "Emblema obtido %{count} vez"
        other: "Emblema obtido %{count} vezes"
      granted_on: "Concedido em %{date}"
      others_count:
        one: "Concedido a outros %{count} vez"
        other: "Concedido a outros %{count} vezes"
      title: Emblemas
      allow_title: "Você pode usar este emblema como um título"
      multiple_grant: "Você pode ganhar isto várias vezes"
      badge_count:
        one: "%{count} Emblema"
        other: "%{count} Emblemas"
      more_badges:
        one: "Mais %{count}"
        other: "Mais %{count}"
      awarded:
        one: "%{number} concedido(a)"
        other: "%{number} concedidos(as)"
      select_badge_for_title: Selecione um emblema para usar como o seu título
      none: "(nenhum)"
      successfully_granted: "%{badge} concedido com êxito para %{username}"
      badge_grouping:
        getting_started:
          name: Primeiros passos
        community:
          name: Comunidade
        trust_level:
          name: Nível de confiança
        other:
          name: Outros(as)
        posting:
          name: Postando
      favorite_max_reached: "Não é possível adicionar mais emblemas aos favoritos."
      favorite_max_not_reached: "Marcar este emblema com o favorito"
      favorite_count: "%{count}/%{max} emblemas marcados como favoritos"
    download_calendar:
      title: "Baixar calendário"
      save_ics: "Baixar arquivo .ics"
      save_google: "Adicionar ao Google calendar"
      remember: "Não perguntar novamente"
      remember_explanation: "(você pode alterar esta preferência nas suas preferências de usuário(a))"
      download: "Download"
      default_calendar: "Calendário padrão"
      default_calendar_instruction: "Determine qual calendário deve ser usado ao salvar datas"
      add_to_calendar: "Adicionar ao calendário"
      google: "Google Calendar"
      ics: "ICS"
    tagging:
      all_tags: "Todas as etiquetas"
      other_tags: "Outras etiquetas"
      selector_tags: "etiquetas"
      selector_no_tags: "sem etiquetas"
      selector_remove_filter: "remover filtro"
      tags: "Etiquetas"
      choose_for_topic: "etiquetas opcionais"
      choose_for_topic_required:
        one: "selecione pelo menos %{count} etiqueta…"
        other: "selecione pelo menos %{count} etiquetas…"
      choose_for_topic_required_group:
        one: "selecione %{count} etiqueta de \"%{name}\"…"
        other: "selecione %{count} etiquetas de \"%{name}\"…"
      info: "Informações"
      default_info: "Esta etiqueta não está restrita a nenhuma categorias e não possui sinônimos."
      staff_info: "Para adicionar restrições, coloque esta etiqueta em um <a href=%{basePath}/tag_groups>grupo de etiquetas</a>."
      category_restricted: "Essa tag é restrita a categorias que você não tem permissão para acessar."
      synonyms: "Sinônimos"
      synonyms_description: "Quando as seguintes etiquetas forem usadas, serão substituídas por <b>%{base_tag_name}</b>."
      save: "Salvar nome e descrição da etiqueta"
      tag_groups_info:
        one: 'Esta etiqueta pertence ao grupo: %{tag_groups}.'
        other: "Esta etiqueta pertence aos grupos: %{tag_groups}."
      category_restrictions:
        one: "Pode ser usada apenas nesta categoria:"
        other: "Pode ser usada apenas nestas categorias:"
      edit_synonyms: "Editar sinônimos"
      add_synonyms_label: "Adicionar sinônimos:"
      add_synonyms: "Adicionar"
      add_synonyms_explanation:
        one: "Qualquer local que atualmente use essa tag será alterado para usar <b>%{tag_name}</b> . Tem certeza de que deseja fazer essa alteração?"
        other: "Locais que usam estas etiquetas serão alterados para <b>%{tag_name}</b>. Tem certeza de que deseja fazer essa alteração?"
      add_synonyms_failed: "As etiquetas a seguir não podem ser adicionadas como sinônimos: <b>%{tag_names}</b>. Verifique se elas não têm sinônimos nem sejam sinônimos de outras etiquetas."
      remove_synonym: "Remover sinônimo"
      delete_synonym_confirm: 'Você tem certeza que deseja excluir o sinônimo "%{tag_name}"?'
      delete_tag: "Excluir etiqueta"
      delete_confirm:
        one: "Tem certeza de que deseja excluir esta etiqueta e removê-la de %{count} tópico para o qual ela está atribuída?"
        other: "Tem certeza de que deseja excluir esta etiqueta e removê-la dos %{count} tópicos aos quais ela está atribuída?"
      delete_confirm_no_topics: "Tem certeza de que deseja excluir esta etiqueta?"
      delete_confirm_synonyms:
        one: "Seu sinônimo também será excluído."
        other: "Seus %{count} sinônimos também serão excluídos."
      edit_tag: "Edite o nome e descrição da etiqueta"
      description: "Descrição (máximo de 1000 caracteres)"
      sort_by: "Ordenar por"
      sort_by_count: "contagem"
      sort_by_name: "nome"
      manage_groups: "Gerenciar grupos de etiquetas"
      manage_groups_description: "Definir grupos para organizar etiquetas"
      upload: "Enviar etiquetas"
      upload_description: "Enviar um arquivo csv para criar etiquetas em massa"
      upload_instructions: "Uma por linha, opcionalmente com um grupo de etiquetas no formato \"nome_etiqueta,grupo_etiqueta\"."
      upload_successful: "Etiquetas enviadas com êxito"
      delete_unused_confirmation:
        one: "%{count} etiqueta será excluída: %{tags}"
        other: "%{count} etiquetas serão excluídas: %{tags}"
      delete_unused_confirmation_more_tags:
        one: "%{tags} e mais %{count}"
        other: "%{tags} e mais %{count}"
      delete_no_unused_tags: "Não há etiquetas não usadas."
      tag_list_joiner: ", "
      delete_unused: "Excluir etiquetas não usadas"
      delete_unused_description: "Excluir todas as etiquetas que não foram anexadas a nenhum tópico ou mensagens pessoais"
      filters:
        without_category: "%{filter} %{tag} tópicos"
        with_category: "%{filter} %{tag} tópicos em %{category}"
        untagged_without_category: "%{filter} tópicos não etiquetados"
        untagged_with_category: "%{filter} tópicos não etiquetados em %{category}"
      notifications:
        watching:
          title: "Acompanhando"
          description: "Você acompanhará automaticamente todos os tópicos com esta etiqueta e será notificado(a) sobre todas as novas postagens e tópicos. Além disso, a contagem das postagens novas e não lidas também será exibida ao lado do tópico."
        watching_first_post:
          title: "Acompanhando a primeira postagem"
          description: "Você será notificado(a) sobre novos tópicos com esta etiqueta, mas não sobre as respostas dos tópicos."
        tracking:
          title: "Monitorando"
          description: "Você irá monitorar automaticamente todos os tópicos com esta etiqueta. Uma contagem de postagens novas e não lidas será exibida ao lado do tópico."
        regular:
          title: "Normal"
          description: "Você será notificado(a) se alguém mencionar o seu @nome ou responder à sua postagem."
        muted:
          title: "Silenciados(as)"
          description: "Você não receberá nenhuma notificação sobre novos tópicos com esta etiqueta, e eles não serão exibidos na aba de não lidos."
      groups:
        back_btn: "Voltar para todas as etiquetas"
        title: "Grupos de etiquetas"
        about_heading: "Selecione um grupo de etiquetas ou crie uma nova"
        about_heading_empty: "Crie um novo grupo de etiquetas para começar"
        about_description: "Grupos de etiquetas ajudam a gerenciar permissões de várias etiquetas em um lugar."
        new: "Novo grupo"
        new_title: "Criar novo grupo"
        edit_title: "Editar grupo de etiquetas"
        tags_label: "Etiquetas neste grupo"
        parent_tag_label: "Etiqueta pai"
        parent_tag_description: "As etiquetas deste grupo podem ser usadas apenas se a etiqueta pai estiver presente."
        one_per_topic_label: "Limite de uma etiqueta por tópico deste grupo"
        new_name: "Novo grupo de etiquetas"
        name_placeholder: "Nome"
        save: "Salvar"
        delete: "Excluir"
        confirm_delete: "Tem certeza de que deseja excluir este grupo de etiquetas?"
        everyone_can_use: "Etiquetas podem ser usadas por todos(as)"
        usable_only_by_groups: "Etiquetas são visíveis para todos(as), mas somente os seguintes grupos podem usá-las"
        visible_only_to_groups: "As etiquetas são visíveis somente para os seguintes grupos"
<<<<<<< HEAD
        cannot_save: "Não é possível salvar grupo de etiquetas. Verifique se há pelo menos uma etiqueta presente, o nome do grupo de etiquetas não está vazio, tem menos de 100 caracteres, e se um grupo foi selecionado para permissão de etiquetas."
=======
        cannot_save:
          empty_name: "Não foi possível salvar o grupo de etiquetas. Verifique se o nome do grupo de etiquetas não está vazio."
          no_tags: "Não foi possível salvar o grupo de etiquetas. Selecione pelo menos uma etiqueta."
          no_groups: "Não foi possível salvar o grupo de etiquetas. Selecione pelo menos um grupo para dar permissão."
>>>>>>> 76e7f12a
        tags_placeholder: "Pesquisar ou criar etiquetas"
        parent_tag_placeholder: "Opcional"
        select_groups_placeholder: "Selecionar grupos…"
        disabled: "A marcação com etiqueta está desativada. "
      topics:
        none:
          unread: "Você não tem tópicos não lidos."
          unseen: "Você não tem tópicos não vistos."
          new: "Você não tem tópicos novos."
          read: "Você ainda não leu nenhum tópico."
          posted: "Você ainda não postou em nenhum tópico."
          latest: "Não há tópicos mais recentes."
          bookmarks: "Você ainda não adicionou tópicos aos favoritos."
          top: "Não há tópicos principais."
    invite:
      custom_message: "Torne o seu convite um pouco mais pessoal escrevendo uma <a href>mensagem personalizada</a>."
      custom_message_placeholder: "Digite a sua mensagem personalizada"
      approval_not_required: "O(a) usuário(a) será aprovado(a) automaticamente assim que aceitar este convite."
      custom_message_template_forum: "Ei, você tem que entrar neste fórum!"
      custom_message_template_topic: "Ei, acho que você vai gostar deste tópico!"
    forced_anonymous: "Devido à quantidade de acessos, o conteúdo está sendo exibido temporariamente para todos(as) como se fossem um(a) usuário(a) que não entrou com a conta."
    forced_anonymous_login_required: "O site está congestionado e não pode ser carregado neste momento, tente novamente em alguns minutos."
    footer_nav:
      back: "Voltar"
      forward: "Avançar"
      share: "Compartilhar"
      dismiss: "Descartar"
    safe_mode:
      enabled: "O modo seguro está ativado. Para sair do modo seguro, feche a janela do navegador"
    theme_preview_notice: "Atualmente, você está pré-visualizando um tema, feche esta aba ou janela do navegador para voltar para a configuração normal do site."
    image_removed: "(imagem removida)"
    pause_notifications:
      title: "Pausar notificações para…"
      label: "Pausar notificações"
      options:
        half_hour: "30 minutos"
        one_hour: "1 hora"
        two_hours: "2 horas"
        tomorrow: "Até amanhã"
      set_schedule: "Definir agendamento de notificação"
    trust_levels:
      names:
        newuser: "usuário(a) novo(a)"
        basic: "usuário(a) básico(a)"
        member: "membro"
        regular: "regular"
        leader: "líder"
      detailed_name: "%{level}: %{name}"
    pick_files_button:
      unsupported_file_picked: "Você escolheu um arquivo incompatível. Tipos de arquivos compatíveis: %{types}."
    user_activity:
      no_activity_title: "Nenhuma atividade ainda."
      no_activity_body: "Boas-vindas à nossa comunidade! É a sua primeira vez aqui, e você ainda não contribuiu para nenhuma discussão. Para começar, acesse <a href='%{topUrl}'>Melhores</a> ou <a href='%{categoriesUrl}'>Categorias</a> e comece a ler! Selecione %{heartIcon} nas postagens de que você curtir ou quiser saber mais a respeito. Se ainda não tiver feito isso, ajude os outros a conhecê-lo(a) ao adicionar uma imagem e biografia nas suas preferências de usuário</a>."
      no_replies_title: "Você ainda não respondeu a nenhum tópico."
      no_replies_title_others: "%{username} ainda não respondeu a nenhum tópico"
      no_replies_body: "Quando você <a href='%{searchUrl}'>descobrir</a> uma conversa interessante com a qual deseja contribuir, pressione o botão <kbd>Responder</kbd> diretamente abaixo de qualquer postagem para começar a responder a essa postagem específica. Ou, se você preferir responder ao tópico geral em vez de qualquer postagem ou pessoa individual, procure o botão <kbd>Responder</kbd> na parte inferior do tópico ou abaixo da linha do tempo do tópico."
      no_drafts_title: "Você ainda não iniciou nenhum rascunho"
      no_drafts_body: "Ainda não está pronto(a) para postar? Salvaremos automaticamente um novo rascunho e o listaremos aqui sempre que você começar a escrever um tópico, resposta ou mensagem pessoal. Selecione o botão de cancelamento para descartar ou salvar seu rascunho para continuar mais tarde."
      no_likes_title: "Você ainda não curtiu nenhum tópico"
      no_likes_title_others: "%{username} ainda não respondeu a nenhum tópico"
      no_likes_body: "Uma ótima maneira de participar e começar a contribuir é iniciar a leitura das conversas que já aconteceram e selecionar %{heartIcon} nas postagens de que você gostou!"
      no_topics_title: "Você ainda não iniciou nenhum tópico"
      no_topics_body: "É sempre melhor <a href='%{searchUrl}'>pesquisar</a> por tópicos de conversa existentes antes de iniciar um novo, mas, se você tiver certeza de que o tópico que deseja ainda não está disponível, vá em frente e crie um novo tópico próprio. Procure o botão <kbd>+ Novo Tópico</kbd> no canto superior direito da lista de tópicos, categoria ou etiqueta para começar a criar um novo tópico nessa área."
      no_topics_title_others: "%{username} ainda não respondeu a nenhum tópico"
      no_read_topics_title: "Você ainda não leu nenhum tópico"
      no_read_topics_body: "Quando começar a ler as discussões, uma lista será exibida aqui. Para começar a ler, procure tópicos do seu interesse em <a href='%{topUrl}'>Melhores</a> ou <a href='%{categoriesUrl}'>Categorias</a>, ou pesquise por palavra-chave %{searchIcon}"
    no_group_messages_title: "Nenhuma mensagem de grupo encontrada"
    topic_entrance:
      sr_jump_top_button: "Ir para primeira postagem - %{date}"
      sr_jump_bottom_button: "Saltar para a última postagem - %{date}"
      jump_top_button_title: "Ir para a primeira postagem"
      jump_bottom_button_title: "Ir para a última postagem"
    fullscreen_table:
      expand_btn: "Expandir tabela"
      view_table: "Visualizar tabela"
    second_factor_auth:
      redirect_after_success: "A autenticação de segundo fator foi bem-sucedida. Redirecionando para a página anterior…"
    sidebar:
      title: "Barra lateral"
      unread_count:
        one: "%{count} não lido"
        other: "%{count} não lidos"
      new_count:
        one: "%{count} nova"
        other: "%{count} novas"
      toggle_section: "Alternar seção"
      more: "Mais"
      all_categories: "Todas as categorias"
      all_tags: "Todas as etiquetas"
      categories_form_modal:
        title: "Editar navegação por categorias"
        subtitle:
          text: "e mostraremos automaticamente as categorias mais populares deste site"
        filter_placeholder: "Filtrar categorias"
        no_categories: "Não há categorias correspondentes ao termo fornecido."
        show_more: "Exibir mais"
      tags_form_modal:
        title: "Editar navegação por etiquetas"
        filter_placeholder: "Filtrar etiquetas"
        no_tags: "Não há etiquetas que correspondam ao termo fornecido."
        subtitle:
          text: "e mostraremos automaticamente as principais etiquetas deste site"
      edit_navigation_modal_form:
        deselect_button_text: "Cancelar todas seleções"
        reset_to_defaults: "Redefinir para padrão"
        filter_dropdown:
          all: "Tudo"
          selected: "Selecionado(a)"
          unselected: "Não selecionado"
      sections:
        custom:
          add: "Adicionar seção personalizada"
          edit: "Editar seção personalizada"
          save: "Salvar"
          delete: "Excluir"
          delete_confirm: "Tem certeza de que deseja excluir essa seção?"
          delete_public_confirm: "Esta seção é <strong>visível para todos(as)</strong>, deseja mesmo excluir?"
          update_public_confirm: "As alterações estarão <strong>visíveis para todos(as)</strong> no site. Prosseguir?"
          mark_as_private_confirm: "Esta seção está <strong>visível para todos(as)</strong>. Após a atualização, estará <strong>visível apenas para você</strong>. Prosseguir?"
          reset_confirm: "Tem certeza de que deseja redefinir esta seção para o padrão?"
          public: "Visível para todos(as)"
          always_public: "O conteúdo nesta seção é sempre público"
          more_menu: "Menu Mais"
          links:
            add: "Adicionar outro link"
            delete: "Excluir link"
            reset: "Redefinir para padrão"
            icon:
              label: "Ícone"
              validation:
                blank: "O ícone não pode estar em branco"
                maximum:
                  one: "O ícone deve ser menor que %{count} caractere"
                  other: "O ícone deve ser menor que %{count} caracteres"
            name:
              label: "Nome"
              validation:
                blank: "O nome não pode ficar em branco"
                maximum:
                  one: "O nome deve conter menos de %{count} caractere"
                  other: "O nome deve conter menos de %{count} caracteres"
            value:
              label: "Link"
              validation:
                blank: "O link não pode ficar em branco"
                maximum:
                  one: "O link deve ser menor que %{count} caractere"
                  other: "O link deve ser menor que %{count} caracteres"
                invalid: "O formato é inválido"
          title:
            label: "Título da seção"
            validation:
              blank: "O título não pode ficar em branco"
              maximum:
                one: "O título deve ser inferior a %{count} caractere"
                other: "O título deve ser inferior a %{count} caracteres"
        about:
          header_link_text: "Sobre"
        messages:
          header_link_text: "Mensagens"
          header_action_title: "Criar uma mensagem pessoal"
          links:
            inbox: "Caixa de entrada"
            sent: "Enviadas"
            new: "Novo"
            new_with_count: "Novos(s) (%{count})"
            unread: "Não lidas"
            unread_with_count: "Não lido(s) (%{count})"
            archive: "Arquivo"
        tags:
          none: "Você não adicionou nenhuma etiqueta."
          click_to_get_started: "Clique aqui para começar."
          header_link_text: "Etiquetas"
          header_action_title: "Editar suas etiquetas da barra lateral"
          configure_defaults: "Configurar padrões"
        categories:
          none: "Você não adicionou nenhuma categoria."
          click_to_get_started: "Clique aqui para começar."
          header_link_text: "Categorias"
          header_action_title: "Editar suas categorias de barra lateral"
          configure_defaults: "Configurar padrões"
        community:
          edit_section:
            sidebar: "Personalize esta seção"
            header_dropdown: "Personalizar"
          links:
            about:
              content: "Sobre"
              title: "Mais detalhes sobre este site"
            admin:
              content: "Administração"
              title: "Configurações e relatórios do site"
            badges:
              content: "Emblemas"
              title: "Todos os emblemas disponíveis para ganhar"
            topics:
              content: "Tópicos"
              title: "Todos os tópicos"
            faq:
              content: "FAQ"
              title: "Diretrizes para usar este site"
            guidelines:
              content: "Diretrizes"
              title: "Diretrizes para usar este site"
            groups:
              content: "Grupos"
              title: "Lista de grupos de usuários(as) disponíveis"
            users:
              content: "Usuários(as)"
              title: "Lista de todos(as) os(as) usuários(as)"
            my_posts:
              content: "Minhas postagens"
              content_drafts: "Meus Rascunhos"
              title: "Minha atividade de tópico recente"
              title_drafts: "Meus rascunhos não publicados"
              draft_count:
                one: "%{count} rascunho"
                other: "%{count} rascunhos"
            review:
              content: "Revisar"
              title: "Publicações sinalizadas e outros itens na fila"
              pending_count:
                one: "%{count} pendente"
                other: "%{count} pendentes"
            invite:
              content: "Convite"
              title: "Convidar membros novos"
        global_section: "Seção global, visível para todos"
      panels:
        forum:
          label: Fórum
      back_to_forum: "Voltar para o Fórum"
      collapse_all_sections: "Recolher todas as seções"
      expand_all_sections: "Expandir todas as seções"
      filter: "Filtro..."
      clear_filter: "Limpar filtro"
      no_results:
        title: "Nenhum resultado"
        description: 'Não foi possível encontrar nenhum "%{filter}" correspondente.<br><br>Você queria <a class="sidebar-additional-filter-settings" href="%{settings_filter_url}">procurar as configurações do site</a> ou a <a class="sidebar-additional-filter-users" href="%{user_list_filter_url}">lista de usuários(as) administradores(as)?</a>'
    welcome_topic_banner:
      title: "Crie seu Tópico de Boas-Vindas"
      description: "Seu tópico de boas-vindas é a primeira coisa que os novos membros vão ler. Pense nisso como seu “argumento de elevador” ou “declaração de missão”. Informe a todos sobre quem é o público desta comunidade, o que eles podem esperar encontrar aqui e o que você gostaria que eles fizessem primeiro."
      button_title: "Começar a Editar"
    until: "Até:"
    char_counter:
      exceeded: "O número máximo de caracteres permitido foi excedido."
    form_template_chooser:
      select_template: "Selecione modelos de formulário"
    form_templates:
      upload_field:
        upload: "Enviar"
        uploading: "Enviando"
      errors:
        value_missing:
          default: "Preencha este campo."
          select_one: "Selecione um item da lista."
          select_multiple: "Selecione pelo menos um item da lista."
          checkbox: "Marque esta caixa se quiser continuar."
        type_mismatch:
          default: "Digite um valor válido."
          color: "Insira uma cor."
          date: "Insira uma data."
          email: "Insira um endereço de e-mail válido."
          number: "Insira um número."
          password: "Insira uma senha válida."
          tel: "Insira um número de telefone válido."
          text: "Insira um valor de texto."
          url: "Insira um URL válido."
        too_short:
          one: "A entrada deve ter pelo menos %{count} caractere."
          other: "A entrada deve ter pelo menos %{count} caracteres."
        too_long:
          one: "A entrada deve ter menos de %{count} caractere."
          other: "A entrada deve ter menos de %{count} caracteres."
        range_overflow:
          one: "A entrada deve ser menor que %{count}."
          other: "A entrada deve ser menor que %{count}."
        range_underflow:
          one: "A entrada deve ser maior que %{count}."
          other: "A entrada deve ser maior que %{count}."
        pattern_mismatch: "Corresponda ao formato solicitado."
        bad_input: "Insira uma entrada válida."
    table_builder:
      title: "Construtor de tabela"
      modal:
        title: "Construtor de tabela"
        create: "Construir tabela"
        help:
          title: "Usando editor de planilha"
          enter_key: "Enter"
          tab_key: "Tab"
          new_row: "no final de uma linha para inserir uma nova linha."
          new_col: "no final de uma coluna para inserir uma nova coluna."
          options: "Clique com o botão direito nas células para acessar mais opções no menu suspenso."
        confirm_close: "Tem certeza de que deseja fechar o construtor de tabelas? Todas as alterações não salvas serão perdidas."
      edit:
        btn_edit: "Editar tabela"
        modal:
          title: "Editar tabela"
          cancel: "cancelar"
          create: "Salvar"
          reason: "por que você está editando?"
          trigger_reason: "Adicione o motivo para a edição"
        default_edit_reason: "Atualizar tabela com o editor de tabelas"
      default_header:
        col_1: "Coluna 1"
        col_2: "Coluna 2"
        col_3: "Coluna 3"
        col_4: "Coluna 4"
      spreadsheet:
        no_records_found: "Nenhum registro encontrado"
        show: "Exibir"
        entries: "entradas"
        about: "Sobre"
        prompts:
          delete_selected_rows: "Tem certeza de que deseja excluir as linhas selecionadas?"
          delete_selected_cols: "Tem certeza de que deseja excluir as colunas selecionadas?"
          will_destroy_merged_cells: "Esta ação irá desfazer as células mescladas existentes. Tem certeza?"
          will_clear_search_results: "Esta ação irá desfazer as células mescladas existentes. Tem certeza?"
          conflicts_with_merged_cells: "Há um conflito com outra célula mesclada"
        invalid_merge_props: "Propriedades mescladas inválidas"
        cells_already_merged: "Células já mescladas"
        no_cells_selected: "Nenhuma célula selecionada"
        context_menu:
          row:
            before: "Inserir nova linha antes"
            after: "Inserir nova linha depois"
            delete: "Excluir linhas selecionadas"
          col:
            before: "Inserir nova coluna antes"
            after: "Inserir nova coluna depois"
            delete: "Excluir colunas selecionadas"
            rename: "Renomear esta coluna"
          order:
            ascending: "Ordem crescente"
            descending: "Ordem decrescente"
          copy: "Copiar..."
          paste: "Colar..."
          save: "Salvar como..."
    powered_by_discourse: "Com tecnologia Discourse"
  admin_js:
    type_to_filter: "Digite para filtrar..."
    settings: "Configurações"
    admin:
      title: "Administrador(a) do Discourse"
      moderator: "Moderador(a)"
      filter_reports: Filtrar relatórios
      tags:
        remove_muted_tags_from_latest:
          always: "sempre"
          only_muted: "quando for usado sozinho ou com outras etiquetas silenciadas"
          never: "nunca"
      reports:
        title: "Lista de relatórios disponíveis"
        meta_doc: "Relatórios são uma ferramenta poderosa para ajudar a entender o que acontece no seu site. Ajudam na identificação de tendências, relatam problemas e tomam decisões com base em dados."
        sidebar_title: "Relatórios"
        back: "Voltar para todos os relatórios"
        sidebar_link:
          all: "Todos os relatórios"
      config:
        developer:
          title: "Desenvolvedor(a)"
          header_description: "Configurações do(a) desenvolvedor(a) para controlar limites de frequência, multiplicadores e cálculos, modo de segurança e outros recursos avançados"
        experimental:
          title: "Experimental"
          header_description: "Ative ou desative os recursos experimentais para seu site, a maioria deles pode ser controlado em grupo"
        font_style:
          title: "Estilo de fonte"
          header_description: "Personalize os estilos de fonte usados pelos seus temas"
        files:
          title: "Arquivos"
          header_description: "Configurações para controlar limites de tipo e tamanho de arquivo, origens e tamanhos de avatar, armazenamento de arquivo, compactação e qualidade de imagem etc."
        legal:
          title: "Jurídico"
          header_description: "Configure aspectos jurídicos, como termos de serviço, política de privacidade, informações de contato e considerações específicas da UE"
        login_and_authentication:
          title: "Acesso e autenticação"
          header_description: "Configure o acesso e autenticação de usuários(as), chaves e segredos, provedores OAuth2 e muito mais"
        logo:
          title: "Logotipo do site"
          header_description: "Personalize as variações do logotipo do seu site"
        navigation:
          title: "Navegação"
          header_description: "Configure itens de menu e links de navegação para seu site, inclusive a localização e comportamento do menu de navegação principal, links rápidos no topo da página inicial e a barra lateral da administração"
        notifications:
          title: "Notificações"
          header_description: "Configure o gerenciamento e entrega de notificações para os(as) usuários(as), inclusive preferências de e-mail, notificações push, limites de menções e consolidação de notificações"
        onebox:
          title: "Onebox"
          header_description: "Configure a pré-visualização, geração e exibição do Onebox para seu site"
        other:
          title: "Outras"
          header_description: "Configurações que não pertencem a outras categorias"
        rate_limits:
          title: "Limites de frequência"
          header_description: "Configure a frequência com a qual os(as) usuários(as) podem realizar certas ações, como criar tópicos, enviar mensagens e postar respostas"
        search:
          title: "Pesquisar"
          header_description: "Configure definições de pesquisa, inclusive registro e tokenização para chinês e japonês"
        security:
          title: "Segurança"
          header_description: "Configurar definições de segurança, inclusive autenticação de dois fatores, privilégios de moderador(a) e políticas de segurança de conteúdo"
        spam:
          title: "Spam"
          header_description: "Configure como o sistema analisa o comportamento de postagem e registro de usuários(as) para identificar e bloquear spam rapidamente"
        trust_levels:
          title: "Níveis de confiança"
          header_description: "Com as configurações de nível de confiança, você pode ajustar as notificações e requisitos para o sistema de progressão da sua comunidade, promovendo usuários(as) automaticamente para níveis de confiança mais altos à medida que demonstram participar de forma positiva e consistente do seu fórum"
        user_api:
          title: "API de usuário(a)"
          header_description: "Configure quais grupos de usuário(as) podem acessar a API e quais são os escopos permitidos"
        group_permissions:
          title: "Permissões de grupo"
          header_description: "Todas as permissões de aplicativo baseadas em grupo são gerenciadas aqui, controlando o acesso a vários recursos no Discourse"
      new_features:
        title: "Novidades?"
        check_for_updates: "Verificar atualizações"
      dashboard:
        title: "Painel de controle"
        last_updated: "Painel de controle atualizado:"
        discourse_last_updated: "Discourse atualizado:"
        version: "Versão"
        up_to_date: "Você está atualizado(a)!"
        critical_available: "Uma atualização crítica está disponível."
        updates_available: "Atualizações estão disponíveis."
        please_update: "Atualize agora mesmo!"
        no_check_performed: "Não foi realizada nenhuma verificação de atualizações. Verifique se sidekiq esta em execução."
        stale_data: "Não foi realizada nenhuma verificação de atualizações ultimamente. Verifique se sidekiq esta em execução."
        version_check_pending: "Parece que você atualizou recentemente. Fantástico!"
        installed_version: "Instalado"
        latest_version: "Última versão"
        problems_found: "Algumas dicas baseadas nas configurações atuais do seu site"
        dismiss_notice: "Descartar"
        new_features:
          title: "Novidades?"
          subtitle: "Estamos lançando recursos e melhorias inéditas o tempo todo. Esta página contém os principais. Clique em \"Saiba mais\" se quiser ver as notas da versão completas."
          previous_announcements: "Confira os anúncios de recursos novos no <a href='%{url}' target='_blank'>Discourse Meta</a>"
          learn_more: "Saiba mais..."
          experimental: "Experimental"
          experiment_enabled: "Você ativou o recurso experimental."
          experiment_disabled: "Você desativou o recurso experimental."
          experiment_toggled_too_fast: "Você alternou o recurso experimental rápido demais. Aguarde um pouco e tente novamente."
          experiment_tooltip:
            title_disabled: "Teste nosso recurso experimental"
            title_enabled: "Desativar este recurso experimental"
            content_disabled: "Dê uma chance para o nosso recurso mais recente que ainda está em desenvolvimento! Por estar em fase experimental, ele poderá ser removido a qualquer momento. Você pode decidir que não quando quiser.<br/><br/>Altere esta opção para ativar este recurso para todos(as) os(as) usuários(as)."
            content_enabled: "Altere esta opção para desativar este recurso para todos(as) os(as) usuários(as)."
        last_checked: "Última verificação"
        refresh_problems: "Atualizar"
        no_problems: "Nenhum problema foi encontrado."
        moderators: "Moderadores(as):"
        admins: "Administradores(as):"
        silenced: "Silenciado(a):"
        suspended: "Suspenso(a):"
        private_messages_short: "Msgs"
        private_messages_title: "Mensagens"
        mobile_title: "Móvel"
        space_used: "%{usedSize} usado(s)"
        space_used_and_free: "%{usedSize} (%{freeSize} livre(s)"
        uploads: "Envios"
        backups: "Backups"
        backup_count:
          one: "%{count} backup em %{location}"
          other: "%{count} backups em %{location}"
        lastest_backup: "Mais recentes: %{date}"
        traffic_short: "Tráfego"
        traffic: "Pedidos do aplicativo da web"
        page_views: "Visualizações de página"
        page_views_short: "Visualizações de página"
        show_traffic_report: "Exibir relatório detalhado de tráfego"
        community_health: Bem-estar da comunidade
        moderators_activity: Atividade de moderação
        whats_new_in_discourse: O que há de novo no Discourse?
        activity_metrics: Métricas de atividade
        all_reports: "Todos os relatórios"
        general_tab: "Geral"
        moderation_tab: "Moderação"
        security_tab: "Segurança"
        reports_tab: "Relatórios"
        report_filter_any: "qualquer"
        disabled: Desativado(a)
        timeout_error: Desculpe, a consulta está demorando muito, escolha um intervalo menor
        exception_error: Desculpe, ocorreu um erro ao executar a consulta
        too_many_requests: Você realizou esta ação muitas vezes. Aguarde antes de tentar novamente.
        not_found_error: Desculpe, este relatório não existe
        custom_date_range: Intervalo de datas personalizado
        reports:
          trend_title: "Mudança de %{percent}. Atualmente %{current}, era %{prev} no período anterior."
          percent_change_tooltip: "%{percent} de alteração."
          percent_change_tooltip_previous_value:
            yesterday:
              one: "Era %{count} há dois dias."
              other: "Era %{count} há dois dias."
            two_weeks_ago:
              one: "Era %{count} há duas semanas."
              other: "Era %{count} há duas semanas."
            thirty_days_ago:
              one: "Era %{count} no período de 30 dias anterior."
              other: "Era %{count} no período de 30 dias anterior."
          today: "Hoje"
          yesterday: "Ontem"
          last_7_days: "Últimos sete"
          last_30_days: "últimos 30"
          all_time: "Desde o início"
          7_days_ago: "Sete dias atrás"
          30_days_ago: "30 dias atrás"
          all: "Tudo"
          view_table: "tabela"
          view_graph: "gráfico"
          refresh_report: "Atualizar relatório"
          daily: A cada dia
          monthly: Todo mês
          weekly: A cada semana
          dates: "Datas (UTC)"
          groups: "Todos os grupos"
          disabled: "Este relatório está desativado"
          totals_for_sample: "Totais para amostra"
          average_for_sample: "Média para amostra"
          total: "Todo o tempo total"
          no_data: "Nenhum dado para exibir."
          trending_search:
            more: '<a href="%{basePath}/admin/logs/search_logs">Registros de pesquisa</a>'
            disabled: 'O relatório de pesquisa de conteúdo em alta está desativado. Ative as <a href="%{basePath}/admin/site_settings/category/all_results?filter=log%20search%20queries">consultas de pesquisa de registro</a> para coletar dados.'
          average_chart_label: Média
          filters:
            file_extension:
              label: Extensão de arquivo
            group:
              label: Grupo
            category:
              label: Categoria
            include_subcategories:
              label: "Incluir subcategorias"
            type_of_web_hook_event:
              label: "Tipo de evento"
      flags:
        title: "Moderação"
        description: "Descrição"
        enabled: "Ativado(a)?"
        more_options:
          title: "Mais opções"
          move_up: "Mover para cima"
          move_down: "Mover para baixo"
      groups:
        new:
          title: "Novo grupo"
          create: "Criar"
          name:
            too_short: "O nome do grupo é muito curto"
            too_long: "O nome do grupo é muito longo"
            checking: "Verificando a disponibilidade do nome do grupo…"
            available: "O nome do grupo está disponível"
            not_available: "O nome do grupo não está disponível"
            blank: "O nome do grupo não pode ficar em branco"
        manage:
          interaction:
            email: E-mail
            incoming_email: "Endereço de e-mail de entrada personalizado"
            incoming_email_placeholder: "digite o endereço de e-mail"
            incoming_email_tooltip: "Você pode separar múltiplos endereços de e-mail com o caractere |."
            visibility: Visibilidade
            visibility_levels:
              title: "Quem pode ver este grupo?"
              public: "Todos(as)"
              logged_on_users: "Usuários(as) conectados(as)"
              members: "Moderadores(as), membros e proprietários(as) de grupo"
              staff: "Moderadores(as) e proprietários(as) de grupo"
              owners: "Proprietários(as) do grupo"
              description: "Administradores(as) podem ver todos os grupos."
            members_visibility_levels:
              title: "Quem pode ver os membros deste grupo?"
              description: "A administração pode ver membros de todos os grupos. O estilo está visível a todos(as) os(as) usuários(as)"
            publish_read_state: "Em mensagens de grupo, publique o estado de leitura do grupo"
          membership:
            automatic: Automático
            automatic_tooltip: "Este grupo é automático, não pode ser excluído e os membros são adicionados e removidos automaticamente"
            trust_levels_title: "Nível de confiança concedido automaticamente aos membros quando são adicionados:"
            effects: Efeitos
            trust_levels_none: "Nenhum"
            automatic_membership_email_domains: "Os(as) usuários(as) que se cadastrarem em um domínio de e-mail que corresponda exatamente a um nesta lista serão adicionados(as) automaticamente a este grupo:"
            automatic_membership_user_count:
              one: "%{count} usuário(a) tem os novos domínios de e-mail e será adicionado(a) ao grupo."
              other: "%{count} usuários(as) tem os novos domínios de e-mail e serão adicionados(as) ao grupo."
            automatic_membership_associated_groups: "Usuários(as) que são membros de um grupo em um serviço listado aqui serão automaticamente adicionados a este grupo ao entrar no serviço."
            primary_group: "Definido automaticamente como grupo principal"
          alert:
            primary_group: "Como este é um grupo primário, o nome '%{group_name}' será usado nas classes CSS que podem ser visualizadas por qualquer pessoa."
            flair_group: "Como esse grupo tem distinção para seus membros, o nome '%{group_name}' ficará visível para qualquer pessoa."
        name_placeholder: "Nome do grupo, sem espaços, igual à regra de nome do(a) usuário(a)"
        primary: "Grupo primário"
        no_primary: "(nenhum grupo primário)"
        title: "Grupos"
        edit: "Editar grupos"
        refresh: "Atualizar"
        about: "Edite a associação no seu grupo e os nomes aqui"
        group_members: "Membros do grupo"
        delete: "Excluir"
        delete_confirm: "Tem certeza de que deseja excluir %{group}?"
        delete_details:
          one: "%{count} pessoa perderá o acesso a este grupo"
          other: "%{count} pessoas perderão o acesso a este grupo"
        delete_with_messages_confirm:
          one: "%{count} mensagem ficará inacessível para os membros do grupo"
          other: "%{count} mensagens ficarão inacessíveis aos membros do grupo"
        delete_warning: "Os grupos excluídos não podem ser recuperados"
        delete_failed: "Não é possível excluir o grupo. Se for um grupo automático, não poderá ser desfeito."
        delete_automatic_group: Este é um grupo automático e não pode ser excluído.
        delete_owner_confirm: "Remover privilégio de proprietário(a) de \"%{username}\"?"
        add: "Adicionar"
        custom: "Personalizados(as)"
        automatic: "Automático"
        default_title: "Título padrão"
        default_title_description: "será aplicado a todos os(as) usuários(as) do grupo"
        group_owners: Prorietários(as)
        add_owners: Adicionar proprietários(as)
        none_selected: "Selecione um grupo para começar"
        no_custom_groups: "Crie um novo grupo personalizado"
      api_keys:
        title: "Chaves de API"
        description: "Com o recurso de chaves de API, você pode integrar o Discourse com sistemas externos e automatizar ações de forma segura. Os(as) administradores(as) podem criar chaves com escopos específicos para controlar o acesso a recursos e dados confidenciais. Com o escopo, essa funcionalidade é limitada, melhorando a segurança."
        add: "Adicionar chave de API"
        edit: "Editar"
        save: "Salvar"
        cancel: "Cancelar"
        continue: "Continuar"
        back: "Voltar para chaves de API"
        revoke: "Revogar"
        undo_revoke: "Desfazer revogação"
        revoked: "Revogado(a)"
        delete: Excluir permanentemente
        no_api_keys: "Você ainda não tem chaves de API."
      api:
        generate_master: "Gerar chave mestra de API"
        none: "Não existem chaves API ativas no momento."
        user: "Usuário(a)"
        title: "API"
        key: "Chave"
        keys: "Chaves"
        created: Criado(a) por
        updated: Atualizado(a)
        last_used: Último uso
        never_used: Nunca
        generate: "Gerar"
        undo_revoke: "Desfazer revogação"
        revoke: "Revogar"
        all_users: "Todos(as) os(as) usuários(as)"
        active_keys: "Chaves de API ativas"
        manage_keys: Gerenciar chaves
        show_details: Detalhes
        description: Descrição
        no_description: (sem descrição)
        all_api_keys: Todas chaves de API
        user_mode: Nível de usuário(a)
        scope_mode: Escopo
        impersonate_all_users: Representar qualquer usuário(a)
        single_user: "Usuário(a) único(a)"
        user_placeholder: Insira o nome do(a) usuário(a)
        description_placeholder: Para que esta chave será usada?
        save: Salvar
        new_key: Nova chave de API
        revoked: Revogado(a)
        delete: Excluir permanentemente
        not_shown_again: Esta chave não será exibida novamente. Faça uma cópia antes de continuar.
        continue: Continuar
        scopes:
          description: |
            Ao usar escopos, é possível restringir uma chave de API a um conjunto específico de pontos de extremidade.
            Você também pode definir quais parâmetros serão permitidos. Use vírgulas para separar diversos valores.
          title: Escopos
          granular: Ganular
          read_only: Somente leitura
          global: Global
          global_description: A chave de API não tem restrição e todos os pontos de extremidade estão acessíveis.
          resource: Recurso
          action: Ação
          allowed_parameters: Parâmetros permitidos
          optional_allowed_parameters: Parâmetros permitidos (opcional)
          any_parameter: (qualquer parâmetro)
          allowed_urls: URLs permitidas
          descriptions:
            global:
              read: Restrinja a chave de API a pontos de extremidade somente leitura.
            topics:
              read: Leia um tópico ou uma postagem específica nele. RSS também é compatível.
              write: Crie um novo tópico ou poste em algum que já existe.
              update: Atualize um tópico. Altere o título, categoria, etiquetas, status, arquétipo, featured_link etc.
              delete: Exclua um tópico.
              recover: Recupere um tópico.
              read_lists: Leia listas de tópico como melhores, novidades, mais recentes. RSS também é compatível.
              status: "Atualiza o status de um tópico. Status: fechado, arquivado, visível, fixado. Ativado: verdadeiro, falso. Especifique um category_id aqui e no conteúdo do pedido para permitir apenas mudanças de status em tópicos dessa categoria."
            posts:
              edit: Edite qualquer postagem ou especifique uma.
              delete: Exclua uma postagem.
              recover: Recupere uma postagem.
              list: Liste as postagens mais recentes e postagens privadas. RSS também é compatível.
            revisions:
              read: "Obtenha uma revisão específica ou a mais recente."
              modify: "Oculte, exiba ou reverta revisões."
              permanently_delete: "Exclua permanentemente uma revisão."
            tags:
              list: Liste etiquetas.
            tag_groups:
              list: Obtenha uma lista de grupos de etiquetas.
              show: Obtenha um único grupo de etiquetas por id.
              create: Cria um grupo de etiquetas.
              update: Atualiza um grupo de etiquetas especificado por id.
            categories:
              list: Obtenha uma lista de categorias.
              show: Obtenha uma categoria simples por id.
            uploads:
              create: Envie um novo arquivo ou inicie envios diretos únicos ou com partes múltiplas para o armazenamento externo.
            users:
              bookmarks: Liste os favoritos dos(as) usuários(as). Retorna lembretes de favoritos ao usar o formato ICS.
              sync_sso: Sincronize um(a) usuário(a) com o DiscourseConnect.
              show: Obtenha informações sobre um(a) usuário(a).
              check_emails: Liste e-mails de usuário(a).
              update: Atualize as informações de perfil do(a) usuário(a).
              log_out: Saia de todas as sessões do(a) usuário(a).
              anonymize: Torne anônimas contas do(a) usuário(a).
              suspend: Suspenda contas de usuário(a).
              delete: Excluir contas de usuário(as).
              list: Obtenha uma lista de usuários(as).
            user_status:
              read: Ler status do usuário.
              update: Atualizar status do usuário.
            email:
              receive_emails: Combine este escopo com o destinatário(a) para processar e-mails recebidos.
            invites:
              create: Envie convites por e-mail ou gere links de convite.
            badges:
              create: Crie um novo emblema.
              show: Obtenha informações sobre um emblema.
              update: Atualize um emblema.
              delete: Exclua um emblema.
              list_user_badges: Liste emblemas de usuário(a).
              assign_badge_to_user: Atribua um emblema a um(a) usuário(a).
              revoke_badge_from_user: Revogue um emblema de um(a) usuário(a).
            groups:
              manage_groups: Liste, adicione e remova membros do grupo.
              administer_groups: Liste, mostre, crie, atualize e exclua grupos.
            search:
              show: Pesquise usando o ponto de extremidade `/search.json?q=term`.
              query: Pesquise usando o ponto de extremidade `/search/query?term=term'.
            wordpress:
              publishing: Necessário para os recursos de publicação do plugin WP Discourse (obrigatório).
              commenting: Necessário para os recursos de publicação do plugin WP Discourse.
              discourse_connect: Necessário para os recursos DiscourseConnect do plugin WP Discourse.
              utilities: Necessário se você usar Utilitários do plugin WP Discourse.
            logs:
              messages: Liste mensagens de /logs ou obtenha uma mensagem de um log específico.
      web_hooks:
        title: "Webhooks"
        none: "Você ainda não tem nenhum webhook"
        instruction: "Webhooks permitem que o Discourse notifique serviços externos quando certos eventos acontecem em seu site. Quando o webhook é acionado, uma requisição POST é enviada às URLs informadas."
        detailed_instruction: "Uma requisição POST será enviada à URL informada quando o evento escolhido acontecer."
        add: "Adicionar webhook"
        create: "Criar"
        edit: "Editar"
        save: "Salvar"
        show: "Eventos"
        delete: "Excluir"
        cancel: "Cancelar"
        description_label: "Gatilhos de evento"
        controls: "Controles"
        back: "Voltar para webhooks"
        payload_url: "URL do conteúdo"
        payload_url_placeholder: "https://example.com/postreceive"
        secret_invalid: "O segredo não deve conter caracteres em branco."
        secret_too_short: "O segredo deve ter pelo menos 12 caracteres."
        secret_placeholder: "String usada para gerar assinaturas"
        event_type_missing: "Você deve configurar apenas um tipo de evento."
        content_type: "Tipo de conteúdo"
        secret: "Segredo"
        event_chooser: "Quais eventos devem acionar este webhook?"
        wildcard_event: "Envie tudo"
        individual_event: "Selecionar eventos individuais"
        verify_certificate: "Verificar o certificado TLS da URL do conteúdo"
        active: "Ativo"
        active_notice: "Forneceremos os detalhes do evento quando acontecer."
        categories_filter_instructions: "Os webhooks aplicáveis serão acionados apenas se o evento estiver relacionado com as categorias especificadas. Deixe em branco para desencadear webhooks para todas as categorias."
        categories_filter: "Categorias acionadas"
        tags_filter_instructions: "Os Webhooks aplicáveis serão acionados apenas se o evento estiver relacionado com as etiquetas especificadas. Deixe em branco para acionar webhooks para todas as etiquetas."
        tags_filter: "Etiquetas acionadas"
        groups_filter_instructions: "Os webhooks aplicáveis serão acionados apenas se o evento estiver relacionado com os grupos especificados. Deixe em branco para acionar webhooks para todos os grupos."
        groups_filter: "Grupos acionados"
        delete_confirm: "Excluir este webhook?"
        topic_event:
          group_name: "Eventos do tópico"
          topic_created: "Tópico criado"
          topic_revised: "Tópico revisado"
          topic_edited: "Tópico atualizado"
          topic_destroyed: "Tópico excluído"
          topic_recovered: "Tópico recuperado"
        post_event:
          group_name: "Postar eventos"
          post_created: "Postagem criada"
          post_edited: "Postagem atualizada"
          post_destroyed: "Postagem excluída"
          post_recovered: "Postagem recuperada"
        group_event:
          group_name: "Eventos de grupo"
          group_created: "Grupo criado"
          group_updated: "Grupo atualizado"
          group_destroyed: "Grupo excluído"
        tag_event:
          group_name: "Eventos de etiquetas"
          tag_created: "Etiqueta criada"
          tag_updated: "Etiqueta atualizada"
          tag_destroyed: "Etiqueta excluída"
        category_event:
          group_name: "Eventos de categoria"
          category_created: "Categoria criada"
          category_updated: "Categoria atualizada"
          category_destroyed: "Categoria excluída"
        user_event:
          group_name: "Eventos de usuário(a)"
          user_logged_in: "Usuário(a) entrou"
          user_logged_out: "Usuário(a) saiu"
          user_confirmed_email: "E-mail confirmado pelo(a) usuário(a)"
          user_created: "Usuário(a) criado(a)"
          user_approved: "Usuário(a) aprovado(a)"
          user_updated: "Usuário(a) atualizado(a)"
          user_destroyed: "Usuário(a) excluído(a)"
          user_suspended: "Usuário(a) suspenso(a)"
          user_unsuspended: "Usuário(a) liberado(a)"
        reviewable_event:
          group_name: "Eventos revisáveis"
          reviewable_created: "Item revisável pronto"
          reviewable_updated: "Item revisável atualizado"
        user_badge_event:
          group_name: "Eventos de emblema"
          user_badge_granted: "Emblema de usuário(a) concedido"
          user_badge_revoked: "Emblema de usuário(a) revogado"
        like_event:
          group_name: "Eventos de curtida"
          post_liked: "Quando um(a) usuário(a) curte uma postagem."
        notification_event:
          group_name: "Eventos de notificação"
          notification_created: "Um(a) usuário(a) recebeu uma notificação em seu feed"
        group_user_event:
          group_name: "Eventos de usuário(a) em grupo"
          user_added_to_group: "Um(a) usuário(a) foi adicionado(a) a um grupo"
          user_removed_from_group: "Um(a) usuário(a) foi removido(a) de um grupo"
        custom_event:
          group_name: "Eventos personalizados"
        user_promoted_event:
          group_name: "Eventos promovidos pelo(a) usuário(a)"
          user_promoted: "Um(a) usuário(a) foi promovido(a)"
        delivery_status:
          title: "Status de entrega"
          inactive: "Inativo(a)"
          failed: "Falha"
          successful: "Realizado(a)"
          disabled: "Desativado(a)"
        events:
          none: "Não existem eventos relacionados."
          redeliver: "Entregar novamente"
          redeliver_failed: "Falha ao entregar novamente"
          incoming:
            one: "Existe um novo evento."
            other: "Existem %{count} novos eventos."
          completed_in:
            one: "Concluído(a) em %{count} segundo."
            other: "Concluído(a) em %{count} segundos."
          request: "Pedido"
          response: "Resposta"
          redeliver_confirm: "Tem certeza que deseja enviar o mesmo conteúdo novamente?"
          redeliver_failed_confirm:
            one: "Deseja mesmo entregar novamente %{count} evento de webhook?"
            other: "Deseja mesmo entregar novamente %{count} eventos de webhook?"
          no_events_to_redeliver: "Nenhum evento para entregar novamente."
          headers: "Cabeçalhos"
          payload: "Conteúdo"
          body: "Corpo"
          ping: "Latência"
          status: "Código de status"
          event_id: "ID"
          timestamp: "Criado(a)"
          completion: "Tempo de conclusão"
          actions: "Ações"
          filter_status:
            all: "Todos os eventos"
            successful: "Entregou"
            failed: "Falha"
      home:
        title: "Início"
      account:
        title: "Conta"
        sidebar_link:
          backups: "Backups"
          whats_new:
            title: "Novidades?"
            keywords: "registro de alterações|recurso|lançamento"
      community:
        title: "Comunidade"
        sidebar_link:
          about_your_site: "Sobre seu site"
          badges: "Emblemas"
          login_and_authentication: "Acesso e autenticação"
          notifications: "Notificações"
          permalinks: "Links permanentes"
          trust_levels: "Níveis de confiança"
          group_permissions: "Permissões de grupo"
          users: "Usuários(as)"
          groups: "Grupos"
          user_fields: "Campos de usuário(a)"
          watched_words: "Palavras em acompanhamento"
          legal: "Jurídico"
          moderation_flags:
            title: "Moderação"
            keywords: "sinalizar|revisar"
      appearance:
        title: "Aparência"
        sidebar_link:
          font_style: "Estilo de fonte"
          site_logo: "Logotipo do site"
          color_schemes: "Paletas de cores"
          emoji: "Emoji"
          navigation: "Navegação"
          themes: "Temas"
          components:
            title: "Componentes"
            keywords: "tema|extensão"
          site_texts: "Textos do site"
      email_settings:
        title: "Configurações de e-mail"
        sidebar_link:
          appearance: "Aparência"
          server_setup:
            title: "Registros e configurações do servidor"
            keywords: "e-mail|smtp|mailgun|sendgrid|enviado|ignorado|retornado|recebido|recusado|registros de e-mail|resumo de pré-visualização"
      security:
        title: "Segurança"
        sidebar_link:
          security: "Configurações de segurança"
          spam: "Configurações de spam"
          staff_action_logs:
            title: "Filtros e registros"
            keywords: "registros de erros|ação da equipe|e-mails filtrados|ips filtrados|urls filtradas|registros de pesquisa"
      section_landing_pages:
        account:
          title: "Conta"
          backups:
            title: "Backups"
            description: "Faça cópia de segurança dos dados do seu site"
          whats_new:
            title: "Novidades?"
            description: "Descubra melhorias e lançamentos novos no Discourse"
      config_areas:
        about:
          header: "Sobre seu site"
          description: "Forneça informações sobre o site aqui para que a sua equipe e as pessoas entendam os princípios da sua comunidade e saibam quem a administra e como entrar em contato se houver algum problema. É exibido na <a href='%{basePath}/about'>página Sobre</a> do seu site."
          general_settings: "Configurações gerais"
          community_name: "Nome da comunidade"
          community_name_placeholder: "Comunidade de exemplo"
          community_summary: "Resumo da comunidade"
          community_description: "Descrição da comunidade"
          community_title: "Título da comunidade"
          community_title_help: "Descrição curta mostrada na aba do navegador, para páginas importantes, como categorias e listas de tópicos."
          banner_image: "Imagem do banner"
          banner_image_help: |
            Será usado na sua página Sobre. Tamanho recomendado: 1100x300px. Tipos aceitos: JPG, PNG e SVG de até 10 MB.
          contact_information: "Informações de contato"
          community_owner: "Proprietário(a) da Comunidade"
          community_owner_placeholder: "Johnny Smith"
          community_owner_help: |
            Nome usado para notificações importantes e também exibido na página /about para assuntos urgentes. Visível para usuários(as) anônimos(as) em sites públicos.
          contact_email: "E-mail de contato"
          contact_email_placeholder: "contact@johnny-smith.com"
          contact_email_help: |
            E-mail usado para notificações importantes e também exibido na página /about para assuntos urgentes. Visível para usuários(as) anônimos(as) em sites públicos.
          contact_url: "URL de contato"
          contact_url_placeholder: "https://johnny-smith.com/contact"
          contact_url_help: |
            Quando presente, substitui o endereço de e-mail de contato em /about e fica visível para usuários(as) anônimos(as) em sites públicos.
          site_contact_name: "Nome do contato do site"
          site_contact_name_help: |
            Um nome de usuário(a) da equipe para ser usado ao enviar mensagens automáticas. Se for deixado em branco, a conta padrão do sistema será utilizada.
          site_contact_group: "Grupo de contato do site"
          site_contact_group_help: |
            O grupo convidado para todas as mensagens pessoais enviadas automaticamente.
          your_organization: "Sua organização"
          your_organization_description: "Essas informações serão usadas nos Termos de Serviço e Contrato de Privacidade para mostrar que administra o site e a jurisdição em que isso acontece."
          company_name: "Nome"
          company_name_placeholder: "Acme Organization"
          company_name_warning: |
            Se deixado em branco, os Termos de Serviço ou Aviso de Privacidade padrão não serão fornecidos.
          governing_law: "Lei aplicável"
          governing_law_placeholder: "Província, estado ou país"
          governing_law_help: |
            Especifique a jurisdição à qual pertencem os termos legais do site, geralmente é onde a empresa está registrada ou atua
          city_for_disputes: "Cidade para disputas"
          city_for_disputes_placeholder: "Cidade"
          city_for_disputes_help: |
            Especifique a cidade para a solução de disputas legais relacionadas a este fórum.
          optional: "(opcional)"
          update: "Atualizar"
          toasts:
            general_settings_saved: "Configurações gerais salvas"
            contact_information_saved: "Informações de contato salvas"
            your_organization_saved: "Sua organização salva"
          saved: "salvou!"
        flags:
          header: "Moderação"
          edit_header: "Editar sinalização"
          subheader: "O sistema de sinalização do Discourse ajuda o(a) usuário(a) e sua equipe de moderadores(as) a gerenciar conteúdo e comportamento do(a) usuário(a), promovendo um ambiente saudável e respeitoso na comunidade. As definições padrão são apropriadas para a maior parte das comunidades e não precisarão ser alteradas. Contudo, caso seu site tenha algum requisito específico, você pode desativar os sinalizadores desnecessários e adicionar os seus."
          description: "Descrição"
          enabled: "Ativado(a)?"
          add: "Adicionar sinalização"
          edit: "Editar"
          back: "Voltar para sinalizadores"
          delete: "Excluir"
          delete_confirm: 'Você tem certeza de que deseja excluir "%{name}"?'
          flags_tab: "Sinalizações"
          settings: "Configurações de sinalização"
          form:
            add_header: "Adicionar sinalizador"
            edit_header: "Editar sinalizador"
            save: "Salvar"
            name: "Nome"
            description: "Descrição"
            applies_to: "Exibir este sinalizador em"
            invalid_applies_to: "Necessário(a)"
            topic: "tópicos"
            post: "postagens"
            chat_message: "mensagens de chat"
            enabled: "Ativar este sinalizador personalizado após salvar"
            alert: "Após ser utilizado, o sinalizador personalizado poderá ser desativado, mas não ser editado nem excluído."
            edit_flag: "Editar sinalizador"
            non_editable: "Você não pode editar este sinalizador porque é um sinalizador de sistema ou já foi utilizado no sistema de revisão. Mas ainda pode desativar."
            delete_flag: "Excluir sinalizador"
            non_deletable: "Você não pode excluir este sinalizador porque é um sinalizador de sistema ou já foi utilizado no sistema de revisão. Mas ainda pode ser desativado."
            require_message: "Solicitar aos(às) usuários(as) fornecer motivos adicionais"
            require_message_description: "Quando este sinalizador for selecionado, um campo de texto será exibido para o(a) usuário(a) fornecer mais informações sobre o motivo da sinalização do conteúdo"
            auto_action_type: "Ocultar automaticamente conteúdo sinalizado"
          more_options:
            title: "Mais opções"
            move_up: "Mover para cima"
            move_down: "Mover para baixo"
        permalinks:
          edit: "Editar"
          delete: "Excluir"
        embeddable_host:
          edit: "Editar"
          delete: "Excluir"
          more_options:
            title: "Mais opções"
        look_and_feel:
          title: "Aspecto e estilo"
          description: "Personalize sua marca no site do Discourse com um estilo especial."
          themes:
            title: "Temas"
            themes_intro: "Instale um novo tema para começar, ou crie um do zero usando estes recursos."
            themes_intro_img_alt: "Novo espaço reservado para tema"
            set_default_theme: "Definir padrão"
            default_theme: "Tema padrão"
            themes_description: "Temas são personalizações que podem ser estendidas e alteram vários elementos do estilo do design do fórum, incluindo muitas vezes recursos adicionais de front-end."
            new_theme: "Novo tema"
            user_selectable: "Selecionável por usuário(a)"
        user_fields:
          field: "Campo"
          type: "Tipo"
          more_options:
            title: "Mais opções"
            move_up: "Mover para cima"
            move_down: "Mover para baixo"
          delete: "Excluir"
          delete_successful: "Campo de usuário(a) excluído."
          save_successful: "Campo de usuário(a) salvo."
      plugins:
        title: "Plugins"
        installed: "Plugins instalados"
        description: "Plugins do Discourse instalados ou que já vêm pré-instalados com a hospedagem do Discourse serão mostrados nesta lista."
        name: "Nome"
        none_installed: "Você não tem nenhum plugin instalado."
        version: "Versão"
        enabled: "Ativado(a)?"
        is_enabled: "S"
        not_enabled: "N"
        change_settings_short: "Configurações"
        settings_disabled: "Este plugin pode ser apenas ativado ou desativado, não tem mais configurações."
        howto: "Como instalo plugins?"
        official: "Plugin oficial do Discourse"
        broken_route: "Não foi possível configurar o link para \"%{name}\". Verifique se os bloqueadores de anúncios estão desativados e tente recarregar a página."
        author: "De %{author}"
        experimental_badge: "experimental"
        learn_more: "Saiba mais"
        sidebar_link:
          installed: "Instalado(a)"
      advanced:
        title: "Avançado"
        sidebar_link:
          api_keys:
            title: "Chaves de API"
            keywords: "token"
          webhooks: "Webhooks"
          developer: "Desenvolvedor"
          embedding: "Incorporar"
          rate_limits: "Limites de frequência"
          user_api: "API de usuário(a)"
          onebox: "Onebox"
          files: "Arquivos"
          other_options: "Outros(as)"
          search: "Pesquisar"
          experimental: "Experimental"
          all_site_settings: "Todas as configurações do site"
      navigation_menu:
        sidebar: "Barra lateral"
        header_dropdown: "Menu dropdown de cabeçalho"
        legacy: "Legado"
      backups:
        title: "Backups"
        files_title: "Arquivos de cópia de segurança"
        description: "Os arquivos de cópia de segurança do Discourse incluem todo o banco de dados do site. Nele, estão contidos todo o conteúdo do site: tópicos, postagens, usuários(as), grupos, configurações, temas etc. Dependendo de como o arquivo de cópia de segurança for criado, envios podem estar inclusos."
        menu:
          backups: "Backups"
          backup_files: "Arquivos de cópia de segurança"
          logs: "Registros"
        none: "Nenhum backup disponível"
        read_only:
          enable:
            title: "Ativar modo somente leitura"
            label: "Ativar somente leitura"
            confirm: "Tem certeza de que quer ativar o modo somente leitura?"
          disable:
            title: "Desativar o modo somente leitura"
            label: "Desativar somente leitura"
        logs:
          none: "Nenhum registro ainda…"
        columns:
          filename: "Nome do arquivo"
          size: "Tamanho"
        upload:
          label: "Enviar"
          title: "Enviar um backup para esta instância"
          uploading: "Enviando…"
          uploading_progress: "Enviando… %{progress}%"
          success: "'%{filename} foi enviado com sucesso. O arquivo está sendo processado e levará até um minuto para aparecer na lista."
          error: "Houve um erro ao carregar \"%{filename}\": %{message}"
        settings: "Configurações"
        operations:
          is_running: "Uma operação está sendo executada…"
          failed: "A %{operation} falhou. Confira os registros."
          cancel:
            label: "Cancelar"
            title: "Cancelar a operação atual"
            confirm: "Tem certeza de que deseja cancelar a operação atual?"
          backup:
            label: "Backup"
            title: "Criar um backup"
            confirm: "Você quer iniciar um novo backup?"
            include_uploads: "incluir todos os envios"
            s3_upload_warning: 'Funciona apenas para backups de banco de dados. Os envios não serão incluídos, ou seja, todas as imagens e outros envios de arquivos poderão não ser inclusos se o backup for restaurado em outra configuração de hospedagem. <b>Para ativar um backup completo, inclusive seus envios S3, consulte <a href="https://meta.discourse.org/t/-/276535" target="_blank">este guia</a>.</b>'
          download:
            label: "Download"
            title: "Enviar e-mail com link para download"
            alert: "Um link para fazer o download deste backup foi enviado por e-mail"
          destroy:
            title: "Excluir"
            confirm: "Tem certeza de que quer desfazer este backup?"
          restore:
            is_disabled: "Restauração desativada neste momento. Para ativar, acesse as <a href='%{url}'>configurações do site</a>."
            label: "Restaurar"
            title: "Restaurar o backup"
            confirm: "Tem certeza de que deseja restaurar este backup?"
          rollback:
            label: "Reverter"
            title: "Reverter o banco de dados para seu estado anterior"
            confirm: "Tem certeza que deseja reverter o banco de dados para seu estado anterior?"
        location:
          local: "Armazenamento local"
          s3: "S3"
        backup_storage_error: "Falha ao acessar o armazenamento do backup: %{error_message}"
      export_csv:
        success: "Exportação iniciada, você será notificado(a) por mensagem particular quando o processo for concluído."
        failed: "Falha ao exportar. Verifique os registros."
        button_text: "Exportar"
        button_title:
          user: "Exportar lista de usuários(as) completa em formato CSV."
          staff_action: "Exportar registro completo de atividades da equipe em formato CSV."
          screened_email: "Exportar lista de e-mails filtrados em tela cheia no formato CSV."
          screened_ip: "Exportar lista IPs filtrados em tela cheia no formato CSV."
          screened_url: "Exportar lista de URLs filtradas em tela cheia no formato CSV."
      export_json:
        button_text: "Exportar"
      invite:
        button_text: "Enviar convites"
        button_title: "Enviar convites"
      customize:
        title: "Personalizar"
        preview: "pré-visualização"
        explain_preview: "Veja o site com este tema ativado"
        syntax_error: "Erro de sintaxe"
        settings_editor: "Editor de configurações"
        validation_settings_keys: "Cada item deve ter apenas uma chave \"configuração\" e uma chave \"valor\"."
        validation_settings_deleted: "Estas configurações foram excluídas. Restaure-as e tente novamente."
        validation_settings_added: "Estas configurações foram adicionadas. Remova-as e tente novamente."
        save: "Salvar"
        new: "Novo"
        new_style: "Novo estilo"
        install: "Instalar"
        delete: "Excluir"
        delete_confirm: 'Você tem certeza de que deseja excluir "%{theme_name}"?'
        bulk_delete: "Tem certeza?"
        bulk_themes_delete_confirm: "Os temas a seguir serão desinstalados e não poderão mais ser usados pelos(as) usuários(as) no seu site:"
        bulk_components_delete_confirm: "Os componentes a seguir serão desinstalados e não poderão mais ser usados pelos(as) usuários(as) no seu site:"
        color: "Cor"
        opacity: "Opacidade"
        copy: "Duplicado"
        copy_to_clipboard: "Copiar para área de transferência"
        copied_to_clipboard: "Copiou para área de transferência"
        copy_to_clipboard_error: "Erro ao copiar dados para a área de transferência"
        theme_owner: "Não editável, pertence a:"
        email_templates:
          title: "E-mail"
          subject: "Assunto"
          multiple_subjects: "Este modelo de e-mail tem vários assuntos."
          body: "Corpo"
          revert: "Reverter alterações"
          revert_confirm: "Tem certeza de que deseja reverter as alterações?"
        component:
          all_filter: "Tudo"
          used_filter: "Usado(a)"
          unused_filter: "Não usado(a)"
          enabled_filter: "Ativado(a)"
          disabled_filter: "Desativado(a)"
          updates_available_filter: "Atualizações disponíveis"
        theme:
          filter_by: "Filtrar por"
          theme: "Tema"
          component: "Componente"
          components: "Componentes"
          search_placeholder: "digite para pesquisar…"
          theme_name: "Nome do tema"
          component_name: "Nome do componente"
          themes_intro: "Selecione um tema existente ou instale um novo para começar"
          themes_intro_new: "Instale um novo tema para começar, ou crie um do zero usando estes recursos."
          themes_intro_img_alt: "Novo espaço reservado para tema"
          beginners_guide_title: "Guia para iniciantes para usar os temas do Discourse"
          developers_guide_title: "Guia para desenvolvedores para usar os temas do Discourse"
          browse_themes: "Explore os temas da comunidade"
          customize_desc: "Personalizar:"
          title: "Temas"
          description: "Temas são personalizações que podem ser estendidas e alteram vários elementos do estilo do design do fórum, incluindo muitas vezes recursos adicionais de front-end."
          components_description: "Componentes são personalizações secundárias que podem ser adicionadas aos temas para alterar elementos específicos do estilo de design do seu fórum."
          create: "Criar"
          create_type: "Tipo"
          create_name: "Nome"
          save: "Salvar"
          long_title: "Alterar cores, CSS e conteúdo HTML do seu site"
          edit: "Editar"
          edit_confirm: "Este é um tema remoto, se você editar o CSS/HTML, suas alterações serão apagadas na próxima vez que você atualizar o tema."
          update_confirm: "As alterações locais serão apagadas pela atualização. Tem certeza de que quer continuar?"
          update_confirm_yes: "Sim, continue com a atualização"
          common: "Comum"
          desktop: "Desktop"
          mobile: "Móvel"
          settings: "Configurações"
          translations: "Traduções"
          extra_scss: "SCSS Extra"
          extra_files: "Arquivos extras"
          extra_files_upload: "Exporte o tema para visualizar estes arquivos."
          extra_files_remote: "Exporte o tema ou verifique o repositório git para visualizar estes arquivos."
          preview: "Pré-visualização"
          settings_editor: "Editor de configurações"
          show_advanced: "Exibir campos avançados"
          hide_advanced: "Ocultar campos avançados"
          hide_unused_fields: "Ocultar campos não usados"
          is_default: "O tema está ativado por padrão"
          user_selectable: "O tema pode ser selecionado pelos(as) usuários(as)"
          color_scheme_user_selectable: "A paleta de cores pode ser selecionado pelos(as) usuários(as)"
          auto_update: "Atualizar automaticamente quando o Discourse for atualizado"
          color_scheme: "Paleta de cores"
          edit_color_scheme: "Editar paleta de cores"
          default_light_scheme: "Claro (padrão)"
          color_scheme_select: "Selecione as cores que serão usadas pelo tema"
          custom_sections: "Seções personalizadas:"
          theme_components: "Componentes do tema"
          add_all_themes: "Adicionar todos os temas"
          convert: "Converter"
          convert_component_alert: "Você tem certeza de que deseja converter este componente em tema? Ele será removido como um componente de %{relatives}."
          convert_component_tooltip: "Converter este componente em tema"
          convert_component_alert_generic: "Tem certeza de que quer converter este componente em um tema?"
          convert_theme_alert: "Você tem certeza de que deseja converter este tema em componente? Ele será removido como um pai de %{relatives}."
          convert_theme_alert_generic: "Tem certeza de que quer converter este tema em um componente?"
          convert_theme_tooltip: "Converter este tema em componente"
          inactive_themes: "Temas inativos:"
          set_default_theme: "Definir padrão"
          default_theme: "Tema padrão"
          set_default_success: "Tema padrão definido como %{theme}"
          install_success: "Tema %{theme} instalado!"
          inactive_components: "Componentes não usados"
          selected:
            one: "Selecionou %{count}"
            other: "Selecionou %{count}"
          cancel: "Cancelar"
          broken_theme_tooltip: "Este tema possui erros em seu CSS, HTML ou YAML"
          broken_theme: "Desativar tema corrompido"
          disabled_component_tooltip: "Este componente foi desativado"
          default_theme_tooltip: "Este tema é o tema padrão do site"
          updates_available_tooltip: "Atualizações estão disponíveis para este tema"
          and_x_more:
            one: "e mais %{count}."
            other: "e mais %{count}."
          collapse: Recolher
          uploads: "Envios"
          no_uploads: "Você pode enviar recursos associados ao seu tema, como fontes e imagens"
          add_upload: "Adicionar envio"
          upload_file_tip: "Escolha um ativo para enviar (png, woff2 etc…)"
          variable_name: "Nome da var SCSS:"
          variable_name_invalid: "O nome da variável é inválido. Somente alfanumérico é permitido. Deve começar com uma letra. Deve ser único."
          variable_name_error:
            invalid_syntax: "O nome da variável é inválido. Somente alfanumérico é permitido. Deve começar com uma letra."
            no_overwrite: "O nome da variável é inválido. Não deve sobrescrever uma variável existente."
            must_be_unique: "O nome da variável é inválido. Deve ser único."
          upload: "Enviar"
          select_component: "Selecione um componente…"
          unsaved_changes_alert: "Você ainda não salvou as suas modificações, você deseja descartá-las e prosseguir?"
          unsaved_parent_themes: "Você não atribuiu o componente a temas. Deseja prosseguir?"
          discard: "Descartar"
          stay: "Permanecer"
          css_html: "CSS/HTML personalizado"
          edit_css_html: "Editar CSS/HTML"
          edit_css_html_help: "Você não editou nenhum CSS ou HTML"
          delete_upload_confirm: "Excluir este envio? (O CSS do tema pode parar de funcionar!)"
          component_on_themes: "Incluir componente nestes temas."
          included_components: "Componentes incluídos"
          add_all: "Adicionar tudo"
          import_web_tip: "Repositório contendo tema"
          direct_install_tip: "Tem certeza de que quer instalar <strong>%{name}</strong> do repositório listado abaixo?"
          import_web_advanced: "Avançado…"
          import_file_tip: "Arquivo .tar.gz, .zip ou .dcstyle.json com o tema"
          is_private: "O tema está em um repositório git privado"
          finish_install: "Concluir a instalação do tema"
          last_attempt: "O processo de instalação não foi concluído, última tentativa:"
          remote_branch: "Nome da unidade (opcional)"
          public_key: "Conceder o seguinte acesso da chave pública ao repo:"
          install: "Instalar"
          installed: "Instalado(a)"
          install_popular: "Mais acessados(as)"
          install_upload: "Do seu dispositivo"
          install_git_repo: "De um repositório git"
          install_create: "Criar novo(a)"
          installing_message: "Configurando seu novo tema…"
          installing_message_long_time: "A configuração do seu novo tema está demorando um pouco mais que o esperado, aguarde…"
          duplicate_remote_theme: "O componente do tema \"%{name}\" já está instalado, tem certeza de que deseja instalar outra cópia?"
          force_install: "O tema não pode ser instalado porque o repositório Git está inacessível. Tem certeza de que deseja continuar a instalação?"
          create_placeholder: "Criar espaço reservado"
          about_theme: "Sobre"
          license: "Licença"
          version: "Versão:"
          authors: "Autor(a):"
          creator: "Criador(a):"
          source_url: "Fonte"
          enable: "Ativar"
          disable: "Desativar"
          disabled: "Este componente foi desativado."
          disabled_by: "Este componente foi desativado por"
          required_version:
            error: "Este tema foi desativado automaticamente porque não é compatível com esta versão do Discourse."
            minimum: "Requer versão do Discourse %{version} ou mais recente."
            maximum: "Requer versão do Discourse %{version} ou menos recente."
          update_to_latest: "Atualize para o mais recente"
          check_for_updates: "Verificar atualizações"
          updating: "Atualizando…"
<<<<<<< HEAD
=======
          update_success: "Atualização de %{theme} concluída"
>>>>>>> 76e7f12a
          up_to_date: "O tema está atualizado. Última verificação:"
          has_overwritten_history: "A versão atual do tema não existe mais porque o histórico de Git foi sobrescrito por um envio de push forçado."
          add: "Adicionar"
          theme_settings: "Configurações do tema"
          edit_objects_theme_setting: "Editor de configurações de objetos"
          overriden_settings_explanation: "As configurações substituídas são marcadas com um ponto e têm uma cor destacada. Para redefinir essas configurações para o valor padrão, pressione o botão de reinicialização próximo a elas."
          no_settings: "Este tema não tem configurações."
          theme_translations: "Traduções do tema"
          empty: "Nenhum item"
          commits_behind:
            one: "O tema tem uma diferença de %{count} confirmação!"
            other: "O tema tem uma diferença de %{count} confirmações!"
          compare_commits: "(Ver novas confirmações)"
          remote_theme_edits: "Se você quiser editar este tema, é preciso <a href='%{repoURL}' target='_blank'>enviar uma alteração em seu repositório</a>"
          repo_unreachable: "Não foi possível acessar o repositório Git deste tema. Mensagem de erro:"
          imported_from_archive: "Este tema foi importado de um arquivo .zip"
          scss:
            text: "CSS"
            title: "Digite o CSS personalizado, aceitamos todos os estilos CSS e SCSS válidos"
          header:
            text: "Cabeçalho"
            title: "Digite o HTML para exibir o cabeçalho do site acima"
          after_header:
            text: "Após cabeçalho"
            title: "Digite o HTML para exibir em todas as páginas após o cabeçalho"
          footer:
            text: "Rodapé"
            title: "Digite o HTML para exibir no rodapé da página"
          embedded_scss:
            text: "CSS incorporado"
            title: "Insira o CSS personalizado para entregar com a versão incorporada dos comentários"
          embedded_header:
            text: "Cabeçalho Incorporado"
            title: "Insira o HTML para exibir acima da versão incorporada dos comentários"
          color_definitions:
            text: "Definições de cor"
            title: "Digite definições de cor personalizadas (apenas usuários(as) avançados(as))"
            placeholder: |2-

              Use esta folha de estilo para adicionar cores personalizadas à lista de propriedades personalizadas do CSS.

              Por exemplo:

              %{example}

              É altamente recomendável adicionar os nomes das propriedades ao prefixo para evitar conflitos com plugins e/ou núcleo.
          head_tag:
            text: "Head"
            title: "HTML que será inserido antes da etiqueta head"
          body_tag:
            text: "Corpo"
            title: "O HTML que será inserido antes da etiqueta body"
          yaml:
            text: "YAML"
            title: "Definir configurações de tema no formato YAML"
          scss_color_variables_warning: 'Usar variáveis de cor SCSS nos temas foi preterido. Use as propriedades personalizadas do CSS. Consulte <a href="https://meta.discourse.org/t/-/77551#color-variables-2" target="_blank">este guia</a> para obter mais detalhes.'
          scss_warning_inline: "Usar variáveis de cor SCSS nos temas foi preterido."
          all_filter: "Tudo"
          active_filter: "Ativo(a)"
          inactive_filter: "Inativo(a)"
          updates_available_filter: "Atualizações disponíveis"
          schema:
            title: "Editar %{name} configuração"
            back_button: "Voltar para %{name}"
            fields:
              required: "*necessário(a)"
              groups:
                at_least:
                  one: "Requer pelo menos %{count} grupo"
                  other: "Requer pelo menos %{count} grupos"
              categories:
                at_least:
                  one: "Requer pelo menos %{count} categoria"
                  other: "Requer pelo menos %{count} categorias"
              tags:
                at_least:
                  one: "Requer pelo menos %{count} etiqueta"
                  other: "Requer pelo menos %{count} etiquetas"
              string:
                too_short:
                  one: "deve ter no mínimo %{count} caractere"
                  other: "deve ter no mínimo %{count} caracteres"
              number:
                too_small: "deve ser maior ou igual a %{count}"
                too_large: "deve ser menor ou igual a %{count}"
        colors:
          select_base:
            title: "Selecionar paleta de cores básicas"
            description: "Paleta básica:"
          title: "Cores"
          edit: "Editar paletas de cores"
          long_title: "Paletas de cores"
          description: "As paletas de cores definem as cores usadas na interface do seu site, já os temas fornecem mais estilos, layouts e componentes. Ambos podem funcionar juntos para criar uma aparência e impressão única para seu site, além de serem disponibilizados para os(as) usuários(as) selecionarem sua preferência."
          about: "Altere as cores usadas nos seus temas. Crie um novo esquema de cores para começar."
          new_name: "Nova paleta de cores"
          copy_name_prefix: "Copiar de"
          delete_confirm: "Excluir esta paleta de cores?"
          undo: "Desfazer"
          undo_title: "Desfaça suas alterações nesta cor desde a última vez que foi salva."
          revert: "Reverter"
          revert_title: "Redefina esta cor na paleta de cores padrão do Discourse."
          primary:
            name: "primário(a)"
            description: "Maioria dos textos, ícones e bordas."
          primary-medium:
            name: "primária, média"
          primary-low-mid:
            name: "primária, baixa, intermediária"
          secondary:
            name: "secundário(a)"
            description: "As cores de fundo principais e do texto de alguns botões."
          tertiary:
            name: "terciário(a)"
            description: "Links, alguns botões, notificações e cor realçada."
          quaternary:
            name: "quaternário(a)"
            description: "Para uso opcional nos temas."
          header_background:
            name: "fundo do cabeçalho"
            description: "Cor de fundo do cabeçalho do site."
          header_primary:
            name: "cabeçalho primário"
            description: "Texto e ícones no cabeçalho do site."
          highlight:
            name: "destaque"
            description: "A cor de fundo dos elementos em destaque na página, como postagens e tópicos."
          highlight-high:
            name: "destaque, alta"
          highlight-medium:
            name: "destaque, média"
          highlight-low:
            name: "destaque, baixa"
          danger:
            name: "perigo"
            description: "Cor de destaque para ações como remover postagens e tópicos."
          success:
            name: "sucesso"
            description: "Usadas para indicar que a ação foi bem-sucedida."
          love:
            name: "adorar"
            description: "A cor do botão curtir."
          selected:
            name: "selecionado(a)"
            description: "A cor de fundo de elementos como os itens da lista quando estão seleccionados/activos."
          hover:
            name: "focalizar"
            description: "A cor de fundo de elementos como os itens da lista quando passa o mouse ou têm o foco do teclado."
        robots:
          title: "Substituir o arquivo robots.txt do seu site:"
          warning: "Isso vai substituir permanentemente qualquer configuração relacionada do site."
          overridden: O arquivo robots.txt padrão de seu site foi substituído.
        email_style:
          title: "Estilo de email"
          heading: "Personalize o estilo do e-mail"
          html: "HTML"
          css: "CSS"
          reset: "Redefinir para padrão"
          reset_confirm: "Tem certeza de que deseja redefinir para o padrão %{fieldName} e perder todas as suas alterações?"
          save_error_with_reason: "Suas alterações não foram salvas. %{error}"
          instructions: "Personalize o modelo no qual todos os e-mails em HTML são renderizados e estilize usando CSS."
      email:
        title: "E-mails"
        description: "Personalize os modelos usados para criar e-mails, pré-visualize e-mails de resumo que serão enviados e visualize registros de e-mail"
        settings: "Configurações"
        templates: "Modelos"
        templates_title: "Modelos de e-mail"
        preview_digest: "Pré-visualizar resumo"
        advanced_test:
          title: "Teste avançado"
          desc: "Veja como o Discourse processa os e-mails recebidos. Para conseguir processar o e-mail corretamente, cole abaixo a mensagem original inteira do e-mail."
          email: "Mensagem original"
          run: "Executar teste"
          text: "Corpo do texto selecionado"
          elided: "Texto omitido"
        sending_test: "Enviando e-mail de teste…"
        error: "<b>ERRO</b> - %{server_error}"
        test_error: "Houve um problema ao enviar o e-mail de teste. Verifique novamente as configurações do e-mail, ou se o seu provedor não está bloqueando conexões de e-mail, e tente novamente."
        sent: "Enviado(a)"
        skipped: "Ignorado(a)"
        bounced: "Devolvido(a)"
        received: "Recebido(a)"
        rejected: "Rejeitado(a)"
        sent_at: "Enviado(a) em"
        time: "Hora"
        user: "Usuário(a)"
        email_type: "Tipo de e-mail"
        details_title: "Exibir detalhes do e-mail"
        to_address: "Para o endereço"
        test_email_address: "endereço de e-mail para testar"
        send_test: "Enviar e-mail de teste"
        sent_test: "enviou!"
        delivery_method: "Método de entrega"
        preview_digest_desc: "Pré-visualizar o conteúdo dos e-mails de resumo enviados para usuários(as) inativos(as)."
        refresh: "Atualizar"
        send_digest_label: "Enviar este resultado para:"
        send_digest: "Enviar"
        sending_email: "Enviando e-mail…"
        format: "Formato"
        html: "html"
        text: "texto"
        html_preview: "Prévia do conteúdo do e-mail"
        last_seen_user: "Usuário(a) visto(a) por último:"
        no_result: "Nenhum resultado encontrado para o resumo."
        reply_key: "Tecla de resposta"
        post_link_with_smtp: "Detalhes de postagem e SMTP"
        skipped_reason: "Motivo da omissão"
        incoming_emails:
          from_address: "De"
          to_addresses: "Para"
          cc_addresses: "Cc"
          subject: "Assunto"
          error: "Erro"
          none: "Nenhum e-mail recebido."
          modal:
            title: "Informações do e-mail recebido"
            error: "Erro"
            headers: "Cabeçalhos"
            subject: "Assunto"
            body: "Corpo"
            rejection_message: "E-mail de rejeição"
          filters:
            from_placeholder: "de@exemplo.com"
            to_placeholder: "para@exemplo.com"
            cc_placeholder: "cc@exemplo.com"
            subject_placeholder: "Assunto…"
            error_placeholder: "Erro"
        logs:
          none: "Nenhum registro encontrado."
          filters:
            title: "Filtro"
            user_placeholder: "nome do(a) usuário(a)"
            address_placeholder: "nome@exemplo.com"
            type_placeholder: "compilação, cadastro…"
            reply_key_placeholder: "tecla de resposta"
            smtp_transaction_response_placeholder: "ID do SMTP"
          email_addresses:
            see_more: "[Ver mais...]"
          post_id: "(ID da postagem: %{post_id})"
      moderation_history:
        performed_by: "Executado por"
        no_results: "Não há histórico de moderação disponível."
        actions:
          delete_user: "Usuário(a) excluído(a)"
          suspend_user: "Usuário(a) suspenso(a)"
          silence_user: "Usuário(a) silenciado(a)"
          delete_post: "Postagem excluída"
          delete_topic: "Tópico excluído"
          post_approved: "Postagem aprovada"
      logs:
        title: "Filtros e registros"
        description: "Com registros e filtros, você pode monitorar e gerenciar sua comunidade, garantindo que a segurança e cortesia serão mantidos. É possível visualizar registros de todas as ações dos membros da equipe, registros de pesquisa e configurações de filtragem de usuário(a)."
        nav_title: "Registros"
        action: "Ação"
        created_at: "Criado(a)"
        last_match_at: "Última correspondência"
        match_count: "Resultados"
        ip_address: "IP"
        topic_id: "ID do tópico"
        post_id: "ID da mensagem"
        category_id: "ID da categoria"
        delete: "Excluir"
        edit: "Editar"
        save: "Salvar"
        screened_actions:
          block: "bloquear"
          do_nothing: "não fazer nada"
        staff_actions:
          all: "tudo"
          filter: "Filtro:"
          title: "Ações da equipe"
          clear_filters: "Mostrar tudo"
          staff_user: "Usuário(a)"
          target_user: "Usuário(a) de destino"
          subject: "Assunto"
          when: "Quando"
          context: "Contexto"
          details: "Detalhes"
          previous_value: "Anterior"
          new_value: "Nova"
          show: "Exibir"
          modal_title: "Detalhes"
          no_previous: "Não há valor anterior."
          deleted: "Não há valor novo. O registro foi excluído."
          actions:
            permanently_delete_post_revisions: "excluir revisões de postagem permanentemente"
            delete_user: "remover usuário(a)"
            change_trust_level: "alterar nível de confiança"
            change_username: "alterar nome do(a) usuário(a)"
            change_site_setting: "alterar configurações do site"
            change_theme: "alterar tema"
            delete_theme: "excluir tema"
            change_site_text: "alterar texto do site"
            suspend_user: "suspender usuário(a)"
            unsuspend_user: "readmitir usuário(a)"
            removed_suspend_user: "suspender usuário(a) (removido(a))"
            removed_unsuspend_user: "suspender o usuário(a) (removido(a))"
            grant_badge: "conceder emblema"
            revoke_badge: "revogar emblema"
            check_email: "conferir e-mail"
            delete_topic: "excluir tópico"
            recover_topic: "restaurar tópico"
            delete_post: "excluir mensagem"
            impersonate: "representar"
            anonymize_user: "tornar usuário(a) anônimo(a)"
            roll_up: "Acumular blocos de IP"
            change_category_settings: "alterar configurações da categoria"
            delete_category: "excluir categoria"
            create_category: "criar categoria"
            silence_user: "silenciar usuário(a)"
            unsilence_user: "ativar som do(a) usuário(a)"
            removed_silence_user: "Silenciar usuário(a) (removido(a))"
            removed_unsilence_user: "ativar som do(a) usuário(a) (removido(a))"
            grant_admin: "permitir administrador(a)"
            revoke_admin: "revogar administrador(a)"
            grant_moderation: "conceder moderação"
            revoke_moderation: "revogar moderação"
            backup_create: "criar backup"
            deleted_tag: "etiqueta excluída"
            update_directory_columns: "atualizar colunas do diretório"
            deleted_unused_tags: "etiquetas não usadas excluídas"
            renamed_tag: "etiqueta renomeada"
            revoke_email: "revogar e-mail"
            lock_trust_level: "bloquear nível de confiança"
            unlock_trust_level: "desbloquear nível de confiança"
            activate_user: "ativar usuário(a)"
            deactivate_user: "desativar usuário(a)"
            change_readonly_mode: "alterar modo somente leitura"
            backup_download: "Fazer download do backup"
            backup_destroy: "desfazer backup"
            reviewed_post: "postagem revisada"
            custom_staff: "ação personalizada de plugin"
            post_locked: "postagem bloqueada"
            post_edit: "edição de postagem"
            post_unlocked: "postagem desbloqueada"
            check_personal_message: "verificar mensagem pessoal"
            disabled_second_factor: "desativar a autenticação de dois fatores"
            topic_published: "tópico publicado"
            post_approved: "postagem aprovada"
            post_rejected: "postagem rejeitada"
            create_badge: "criar emblema"
            change_badge: "alterar emblema"
            delete_badge: "excluir emblema"
            merge_user: "mesclar usuário(a)"
            entity_export: "exportar entidade"
            change_name: "alterar nome"
            topic_timestamps_changed: "carimbo de data/hora de tópico alterado"
            approve_user: "usuário(a) aprovado(a)"
            web_hook_create: "criação de webhook"
            web_hook_update: "atualização de webhook"
            web_hook_destroy: "exclusão de webhook"
            web_hook_deactivate: "desativação de webhook"
            embeddable_host_create: "criação de host incorporável"
            embeddable_host_update: "atualização de host incorporável"
            embeddable_host_destroy: "exclusão de host incorporável"
            change_theme_setting: "alterar configuração do tema"
            disable_theme_component: "desativar componente do tema"
            enable_theme_component: "ativar componente do tema"
            revoke_title: "revogar título"
            change_title: "alterar título"
            api_key_create: "criação de chave da API"
            api_key_update: "atualização de chave da API"
            api_key_destroy: "exclusão de chave da API"
            override_upload_secure_status: "substituir status seguro do envio"
            page_published: "página publicada"
            page_unpublished: "publicação de página cancelada"
            add_email: "adicionar e-mail"
            update_email: "atualizar e-mail"
            destroy_email: "destruir e-mail"
            topic_closed: "tópico fechado"
            topic_opened: "tópico aberto"
            topic_archived: "tópico arquivado"
            topic_unarchived: "tópico desarquivado"
            post_staff_note_create: "adicionar nota para equipe"
            post_staff_note_destroy: "destruir nota para equipe"
            delete_group: "excluir grupo"
            watched_word_create: "adicionar palavra acompanhada"
            watched_word_destroy: "excluir palavra acompanhada"
            create_public_sidebar_section: "criar seção de barra lateral pública"
            update_public_sidebar_section: "atualizar a seção da barra lateral pública"
            destroy_public_sidebar_section: "destruir seção da barra lateral pública"
            reset_bounce_score: "redefinir pontuação de devolução"
            create_watched_word_group: "criar grupo com palavras monitoradas"
            update_watched_word_group: "atualizar grupo com palavras monitoradas"
            delete_watched_word_group: "excluir grupo com palavras monitoradas"
            toggle_flag: "alternar sinalizador"
            move_flag: "mover sinalizador"
            create_flag: "criar sinalizador"
            update_flag: "atualizar sinalizador"
            delete_flag: "excluir sinalizador"
            topic_slow_mode_set: "definir modo lento no tópico"
            topic_slow_mode_removed: "remover modo lento no tópico"
            custom_emoji_create: "criar emoji personalizado"
            custom_emoji_destroy: "excluir emoji personalizado"
            delete_post_permanently: "excluir postagem permanentemente"
            delete_topic_permanently: "excluir tópico permanentemente"
            tag_group_create: "criar grupo de etiquetas"
            tag_group_destroy: "excluir grupo de etiquetas"
            tag_group_change: "alterar grupo de etiquetas"
            delete_associated_accounts: "excluir contas associadas"
        screened_emails:
          title: "E-mails filtrados"
          description: "Quando alguém tentar criar uma conta nova, os seguintes endereços de e-mail serão verificados e o registro será bloqueado, ou outra ação será executada."
          email: "Endereço de e-mail"
          actions:
            allow: "Permitir"
        screened_urls:
          title: "URLs filtradas"
          description: "As URLs listadas aqui foram usadas em postagens de usuários(as) que foram identificados como remetentes de spam."
          url: "URL"
          domain: "Domínio"
        screened_ips:
          title: "IPs filtrados"
          description: 'Endereços IP que estão sendo observados. Use "Permitir" para adicionar endereços IP à lista de permissões.'
          delete_confirm: "Tem certeza que deseja remover a regra para %{ip_address}?"
          actions:
            block: "Bloquear"
            do_nothing: "Permitido(a)"
            allow_admin: "Permitir administração"
          form:
            label: "Novo:"
            ip_address: "Endereço IP"
            add: "Adicionar"
            filter: "Pesquisar"
          roll_up:
            text: "Acumular"
            title: "Cria novas entradas de banimento no subnet caso existam no mínimo \"min_ban_entries_for_roll_up\" entradas."
        search_logs:
          title: "Registros de pesquisa"
          term: "Termo"
          searches: "Pesquisas"
          click_through_rate: "CTR"
          types:
            all_search_types: "Todos os tipos de pesquisa"
            header: "Cabeçalho"
            full_page: "Página cheia"
            click_through_only: "Tudo (somente ao clicar)"
          header_search_results: "Resultados da pesquisa de cabeçalho"
        logster:
          title: "Registros de erros"
      watched_words:
        title: "Palavras em acompanhamento"
        description: "Palavras em acompanhamento são ferramentas de moderação que realizam várias ações diferentes, inclusive bloquear, censurar, vincular ou sinalizar postagens que contenham certas palavras"
        search: "pesquisa"
        clear_filter: "Limpar"
        show_words:
          one: "exibir %{count} palavra"
          other: "exibir %{count} palavras"
        case_sensitive: "(diferencia maiúsculas)"
        html: "(html)"
        download: Download
        clear_all: Limpar tudo
        clear_all_confirm: "Tem certeza de que deseja remover todas as palavras acompanhadas para a ação %{action}?"
        invalid_regex: 'A palavra companhada ''%{word}" é uma expressão regular inválida.'
        regex_warning: '<a href="%{basePath}/admin/site_settings/category/all_results?filter=watched%20words%20regular%20expressions%20">Palavras acompanhadas são expressões regulares</a> e não incluem automaticamente limites de palavras. Se quiser usar expressões regulares para fazer correpondência a palavras inteiras, inclua <code>\b</code> no início e no fim da sua expressão regular.'
        actions:
          block: "Bloqueado(a)"
          censor: "Censurar"
          require_approval: "Requerer aprovação"
          flag: "Sinalizar"
          replace: "Substituir"
          tag: "Etiqueta"
          silence: "Silenciar"
          link: "Vincular"
        action_descriptions:
          block: "Uma mensagem de erro será exibida quando tentar criar uma postagem contendo essas palavras."
          censor: "Permita postagens que contenham essas palavras, mas substitua-as por caracteres que ocultem as palavras censuradas."
          require_approval: "Exija a aprovação da equipe para postagens que contenham essas palavras antes que elas possam ser vistas por outras pessoas."
          flag: "Permita mensagens que contenham estas palavras, mas sinalize-as como inadequadas para que sejam revistas pelos moderadores."
          replace: "Substitua palavras em postagens por outras palavras."
          tag: "Coloque uma etiqueta automaticamente em tópicos se a primeira publicação contiver uma palavra específica."
          silence: "Silencie novas contas se a primeira postagem contiver qualquer uma destas palavras. A postagem será ocultada automaticamente até ter a aprovação da equipe."
          link: "Substitua palavras em postagens por links."
        form:
          label: "Tem palavras ou frases"
          placeholder: "palavras ou frases (* é um curinga)"
          placeholder_regexp: "expressões regulares"
          replace_label: "Substituição"
          replace_placeholder: "exemplo"
          tag_label: "Etiqueta"
          link_label: "Link"
          link_placeholder: "https://example.com"
          add: "Adicionar"
          success: "Sucesso"
          exists: "Já existe"
          upload: "Adicionar do arquivo"
          upload_successful: "Envio bem-sucedido. As palavras foram adicionadas."
          case_sensitivity_label: "É sensível a maiúsculas"
          case_sensitivity_description: "Apenas palavras com maiúsculas e minúsculas de caracteres correspondentes"
          html_label: "HTML"
          html_description: "Gera HTML na substituição"
          words_or_phrases: "palavras ou frases"
        test:
          button_label: "Testar"
          modal_title: "%{action}: testar palavras acompanhadas"
          description: "Digite o texto abaixo para verificar as correspondências com palavras acompanhadas"
          found_matches: "Correspondências encontradas:"
          no_matches: "Nenhuma correspondência encontrada"
      form_templates:
        nav_title: "Modelos"
        title: "Modelos de formulário"
        help: "Crie uma estrutura de modelo de formulário que pode ser usada para criar novos tópicos."
        new_template: "Novo modelo"
        list_table:
          headings:
            name: "Nome"
            active_categories: "Categorias Ativas"
            actions: "Ações"
          actions:
            view: "Visualizar modelo"
            edit: "Editar modelo"
            delete: "Excluir modelo"
        view_template:
          close: "Fechar"
          edit: "Editar"
          delete: "Excluir"
          toggle_preview: "Alternar pré-visualização"
        new_template_form:
          submit: "Salvar"
          cancel: "Cancelar"
          name:
            label: "Nome do modelo"
            placeholder: "Digite um nome para este modelo…"
          template:
            label: "Modelo"
            placeholder: "Criar um modelo YAML aqui…"
          preview: "Pré-visualizar"
        delete_confirm: "Tem certeza que deseja excluir este modelo?"
        quick_insert_fields:
          add_new_field: "Adicionar"
          checkbox: "Caixa de seleção"
          input: "Resposta curta"
          textarea: "Resposta longa"
          dropdown: "Menu suspenso"
          upload: "Enviar um arquivo"
          multiselect: "Múltipla escolha"
        validations_modal:
          button_title: "Validações"
          modal_title: "Opções de validação"
          table_headers:
            key: "Chave"
            type: "Tipo"
            description: "Descrição"
          validations:
            required:
              key: "necessário(a)"
              type: "boleano"
              description: "Requer o preenchimento do campo para enviar o formulário."
            minimum:
              key: "mínimo"
              type: "inteiro"
              description: "Para os campos de texto, especifica o número mínimo de caracteres permitidos."
            maximum:
              key: "máximo"
              type: "inteiro"
              description: "Para os campos de texto, especifica o número máximo de caracteres permitidos."
            pattern:
              key: "padrão"
              type: "string regex"
              description: "Para campos de texto, uma expressão regular especificando a entrada permitida."
            type:
              key: "tipo"
              type: "segmento"
              description: "Para os campos de entrada, você pode especificar o tipo de entrada que deve ser esperada (texto|e-mail|data|númbero|url|tel|cor)"
        preview_modal:
          title: "Pré-visualizar o Modelo"
        field_placeholders:
          validations: "insira validações aqui"
          id: "inserir a id aqui"
          label: "Insira o rótulo aqui"
          placeholder: "Insira o espaço reservado aqui"
          none_label: "Selecione um item"
          choices:
            first: "Opção 1"
            second: "Opção 2"
            third: "Opção 3"
        edit_category:
          toggle_freeform: "modelo de formulário desativado"
          toggle_form_template: "modelo de formulário ativado"
          select_template: "Selecione modelos de formulário"
          select_template_help: "Adicionar/Editar Modelos de Formulário"
      impersonate:
        title: "Representar"
        help: "Use esta ferramenta para representar uma conta de usuário(a) para efeitos de depuração. Você terá que sair dela assim que terminar."
        not_found: "Este(a) usuário(a) não pode ser encontrado."
        invalid: "Desculpe, não é possível representar este(a) usuário(a)."
      users:
        title: "Usuários(as)"
        description: "Visualize e gerencie usuários(as)."
        create: "Adicionar usuário(a) administrador(a)"
        last_emailed: "Último e-mail enviado"
        not_found: "Desculpe, este nome de usuário(a) não existe no nosso sistema."
        id_not_found: "Desculpe, esta ID de usuário(a) não existe no nosso sistema."
        active: "Ativado(a)"
        status: "Status"
        show_emails: "Mostrar e-mails"
        hide_emails: "Ocultar e-mails"
        silence_reason: "Motivo do silêncio"
        bulk_actions:
          title: "Ações em massa"
          admin_cant_be_deleted: "Não é possível excluir este(a) usuário(a), pois faz parte da administração"
          too_many_or_old_posts: "Este(s) usuário(s) não poderá ser excluído, pois tem postagens de mais ou uma postagem muito antiga"
          too_many_selected_users:
            one: "Você atingiu o limite de usuários(as) de %{count} para exclusão em massa"
            other: "Você atingiu o limite de usuários(as) de %{count} para a exclusão em massa"
          delete:
            label: "Excluir usuários(as)…"
            confirmation_modal:
              prompt_text:
                one: 'Você está prestes a excluir %{count} usuário(a) permanentemente. Insira "%{confirmation_phrase}" abaixo para prosseguir:'
                other: 'Você está prestes a excluir %{count} usuários(as) permanentemente. Insira "%{confirmation_phrase}" abaixo apra prosseguir:'
              confirmation_phrase:
                one: "excluir %{count} usuário(a)"
                other: "excluir %{count} usuários(as)"
              close: "Fechar"
              confirm: "Excluir"
              title:
                one: "Excluir %{count} usuário(a)"
                other: "Excluir %{count} usuários(as)"
              bulk_delete_starting: "Iniciando exclusão em massa…"
              block_ip_and_email: "Bloquear e-mails e endereços IP de todos(as) os(as) usuários(as) selecionados(as)"
              user_delete_succeeded: "Excluiu @%{username} [%{position}/%{total}]"
              user_delete_failed: "[%{position}/%{total}] Falha ao excluir @%{username} - %{error}"
              bulk_delete_finished: "Operação de exclusão em massa concluída"
              failed_to_delete_users: "Os(as) seguintes usuários(as) não puderam ser excluídos"
        nav:
          new: "Novo(a)"
          active: "Ativo(a)"
          staff: "Equipe"
          suspended: "Suspenso(a)"
          silenced: "Silenciado(a)"
          staged: "Encenado(a)"
        approved: "Aprovado(a)?"
        titles:
          active: "Usuários(as) ativos(as)"
          new: "Usuários(as) novos(as)"
          pending: "Revisão pendente de usuário(a)"
          newuser: "Usuários(as) no nível de confiança 0 (usuário(a) novo(a))"
          basic: "Usuários(as) no nível de confiança 1 (usuário(a) básico(a))"
          member: "Usuários(as) no nível de confiança 2 (membro)"
          regular: "Usuário(as) em nível de confiança 3 (regular)"
          leader: "Usuário(a) em nível de confiança 4 (líder)"
          staff: "Equipe"
          admins: "Usuários(as) administradores(as)"
          moderators: "Moderadores(as)"
          silenced: "Usuários(as) silenciados(as)"
          suspended: "Usuários(as) suspensos(as)"
          staged: "Usuários(as) encenados(as)"
        not_verified: "Não verificado(a)"
        check_email:
          title: "Mostrar endereço de e-mail deste(a) usuário(a)"
          text: "Exibir"
        check_sso:
          title: "Revelar conteúdo do SSO"
          text: "Exibir"
        delete_associated_accounts:
          title: "Excluir todas as contas associadas para este(a) usuário(a)"
          text: "Excluir contas associadas"
      user:
        suspend_failed: "Algo deu errado ao suspender este(a) usuário(a) %{error}"
        unsuspend_failed: "Algo deu errado ao reativar este(a) usuário(a) %{error}"
        suspend_duration: "Suspender usuário até:"
        suspend_reason_label: "Por que você está suspendendo? Este texto <b>será visível para todos</b> na página de perfil deste(a) usuário(a) e será mostrado ao(à) usuário(a) ao tentar entrar. Seja breve."
        suspend_reason_hidden_label: "Por que você está suspendendo? Este texto será exibido para o(a) usuário(a) quando tentar entrar. Seja breve."
        suspend_reason: "Motivo"
        suspend_reason_title: "Motivo da suspensão"
        suspend_reasons:
          not_listening_to_staff: "Não dava atenção aos comentários da equipe"
          consuming_staff_time: "Consumia uma quantidade desproporcional de tempo da equipe"
          combative: "Muito agressivo(a)"
          in_wrong_place: "No lugar errado"
          no_constructive_purpose: "Nenhum propósito construtivo em suas ações, exceto criar discórdia na comunidade"
          custom: "Personalizado(a)..."
        suspend_message: "Mensagem de e-mail"
        suspend_message_placeholder: "Opcionalmente, forneça mais informações sobre a suspensão e elas serão enviadas para o(a) usuário(a) por e-mail."
        suspended_by: "Suspenso(a) por"
        silence_reason: "Motivo"
        silenced_by: "Silenciado(a) por"
        silence_modal_title: "Silenciar usuário(a)"
        silence_duration: "Por quanto tempo o(a) usuário(a) será silenciado(a)?"
        silence_reason_label: "Por que você está silenciando este(a) usuário(a)?"
        silence_reason_placeholder: "Motivo do silêncio"
        silence_message: "Mensagem do e-mail"
        silence_message_placeholder: "(deixe em branco para enviar a mensagem padrão)"
        suspended_until: "(até %{until})"
        suspend_forever: "Suspender para sempre"
        cant_suspend: "Este(a) usuário(a) não pode ser suspenso(a)."
        cant_silence: "Este(a) usuário(a) não pode ser silenciado(a)."
        delete_posts_failed: "Houve um problema ao excluir as postagens."
        post_edits: "Postar edições"
        view_edits: "Visualizar edições"
        penalty_post_actions: "O que você gostaria de fazer com a postagem associada?"
        penalty_post_delete: "Excluir a postagem"
        penalty_post_delete_replies: "Excluir a postagem + respostas"
        penalty_post_edit: "Editar a postagem"
        penalty_post_none: "Não fazer nada"
        penalty_count: "Contagem de penalidades"
        penalty_history_MF: >-
          Nos últimos 6 meses este usuário foi suspenso <b>{ SUSPENDED, plural, one {# vez} other {# vezes} }</b> e <b>silenciado { SILENCED, plural, one {# vez} other {# vezes} }</b>.
        clear_penalty_history:
          title: "Limpar histórico de penalidades"
          description: "usuários(as) com penalidades não podem alcançar TL3"
        delete_all_posts_confirm_MF: |
          Você está prestes a excluir {POSTS, plural, one {# postagem} other {# postagens}} e {TOPICS, plural, one {# tópico} other {# tópicos}}. Deseja prosseguir?
        silence: "Silenciar"
        unsilence: "Ativar som"
        silenced: "Silenciado(a)?"
        moderator: "Moderador(a)?"
        admin: "Administração?"
        suspended: "Suspenso(a)?"
        staged: "Encenado(a)?"
        show_admin_profile: "Administração"
        manage_user: "Gerenciar usuário"
        show_public_profile: "Exibir perfil público"
        action_logs: "Registro de atividades"
        ip_lookup: "Pesquisa do IP"
        log_out: "Sair"
        logged_out: "O usuário(a) foi desconectado(a) em todos os dispositivos"
        revoke_admin: "Revogar administração"
        grant_admin: "Conceder administração"
        grant_admin_success: "Novo(a) administrador(a) confirmado(a)."
        grant_admin_confirm: "Enviamos um e-mail para verificar o novo administrador(a). Abra-o e siga as instruções."
        revoke_moderation: "Revogar moderação"
        grant_moderation: "Conceder moderação"
        unsuspend: "Readmitir"
        suspend: "Suspender"
        show_flags_received: "Exibir sinalizadores recebidas"
        flags_received_by: "sinalizações recebidas por %{username}"
        flags_received_none: "Este(a) usuário(a) não recebeu nenhum sinalizador."
        reputation: Reputação
        permissions: Permissões
        activity: Atividade
        like_count: Curtidas dadas/recebidas
        last_100_days: "nos últimos 100 dias"
        private_topics_count: Tópicos privados
        posts_read_count: Postagens lidas
        post_count: Postagens criadas
        second_factor_enabled: Autenticação de dois fatores ativada
        topics_entered: Tópicos visualizados
        flags_given_count: Sinalizações dadas
        flags_received_count: Sinalizações recebidas
        warnings_received_count: Avisos recebidos
        warnings_list_warning: |
          Na função de moderador(a), talvez você não consiga visualizar todos estes tópicos. Caso seja necessário, peça a um(a) administrador(a) ou ao(à) moderador(a) emissor(a) que dê acesso às mensagens a <b>@moderators</b> .
        flags_given_received_count: "Sinalizações dadas/recebidas"
        approve: "Aprovar"
        approved_by: "aprovado(a) por"
        approve_success: "Usuário(a) aprovado(a) e e-mail enviado com instruções de ativação."
        approve_bulk_success: "Sucesso! Todos os(as) usuários(as) selecionados(as) foram aprovados(as) e notificados(as)."
        time_read: "Tempo de leitura"
        post_edits_count: "Postar edições"
        exports:
          title: Exportações de usuário(a)
          download:
            description: Baixar exportação mais recente
            expires_in:
              one: Expira em %{count} hora
              other: Expira em %{count} horas
            not_available: Nenhuma exportação disponível
            button: Solicitar arquivo
            confirm: Você deseja mesmo criar um arquivo das atividades e preferências deste(a) usuário(a)?
            started: Começamos a coletar o arquivo, o link para download será atualizado quando o processo for concluído.
            success: O arquivo está pronto para download
            export_failed: Desculpe, mas houve uma falha na exportação. Confira os registros para obter mais informações.
        anonymize: "Tornar usuário(a) anônimo(a)"
        anonymize_confirm: "Você tem certeza de que gostaria de tornar esta conta anônima? Essa mudança irá alterar o nome do(a) usuário(a) e o e-mail, além de redefinir todas as informações do perfil."
        delete_associated_accounts_confirm: "Você tem certeza de que gostaria de excluir todas as contas associadas desta conta? O(a) usuário(a) não poderá fazer login se o e-mail tiver sido alterado."
        disable_second_factor_confirm: "Tem certeza de que deseja desativar a autenticação de dois fatores para esta conta?"
        anonymize_yes: "Sim, tornar esta conta anônima"
        anonymize_failed: "Ocorreu um problema ao tornar a conta anônima."
        delete: "Excluir usuário(a)"
        delete_posts:
          button: "Excluir todas postagens"
          progress:
            title: "Progresso da exclusão de postagens"
            description: "Excluindo postagens…"
          confirmation:
            title: "Excluir todas as postagens de @%{username}"
            description: |
              <p>Tem certeza de que gostaria de excluir <b>%{post_count}</b> postagens de @%{username}?

              <p><b>Isso não pode ser desfeito!</b></p>

              <p>Para continuar, digite: <code>%{text}</code></p>
            text: "excluir postagens de @%{username}"
            delete: "Excluir postagens de @%{username}"
            cancel: "Cancelar"
        merge:
          button: "Mesclar"
          prompt:
            title: "Transferir e excluir @%{username}"
            description: |
              <p>Escolha um(a) novo(a) proprietário(a) para o conteúdo de <b>@%{username}</b>.</p>

              <p>Todos os tópicos, postagens, mensagens e outros conteúdos criados por <b>@%{username}</b> serão transferidos.</p>
            target_username_placeholder: "Nome do(a) usuário(a) do(a) novo(a) proprietário(a)"
            transfer_and_delete: "Transferir e excluir @%{username}"
            cancel: "Cancelar"
          progress:
            title: "Progresso da mesclagem"
          confirmation:
            title: "Transferir e excluir @%{username}"
            description: |
              <p>Todo o conteúdo de <b>@%{username}</b> será transferido e atribuído a <b>@%{targetUsername}</b>. Após a transferência do conteúdo, a conta de <b>@%{username}</b> será excluída.</p>

              <p> <b>Isso não pode ser desfeito!</b> </p>

              <p> Para continuar, digite: <code>%{text}</code> </p>
            text: "transferir @%{username} para @%{targetUsername}"
            transfer_and_delete: "Transferir e excluir @%{username}"
            cancel: "Cancelar"
        merging_user: "Mesclando usuário(a)…"
        merge_failed: "Ocorreu um erro ao mesclar os(as) usuários(as)."
        delete_forbidden_because_staff: "Administradores(as) e moderadores(as) não podem ser excluídos(as)."
        delete_posts_forbidden_because_staff: "Não é possível excluir todas as postagens de administradores(as) e moderadores(as)."
        delete_forbidden:
          one: "Usuários(as) não podem ser excluídos(as) se tiverem postagens. Exclua todas as postagens antes de tentar excluir um(a) usuário(a). (Mensagens com mais de %{count} dia não podem ser excluídas.)"
          other: "Usuários(as) não podem ser excluídos(as) se tiverem postagens. Exclua todas as postagens antes de tentar excluir um(a) usuário(a). (Mensagens com mais de %{count} dias não podem ser excluídas.)"
        cant_delete_all_posts:
          one: "Não é possível excluir todas as postagens. Algumas postagens têm mais de %{count} dia. (Configuração delete_user_max_post_age.)"
          other: "Não é possível excluir todas as postagens. Algumas postagens têm mais de %{count} dias. (Configuração delete_user_max_post_age.)"
        cant_delete_all_too_many_posts:
          one: "Não é possível remover todas as postagens porque o usuário(a) tem mais de %{count} postagem (delete_all_posts_max)"
          other: "Não é possível remover todas as postagens porque o usuário(a) tem mais de %{count} postagens. (delete_all_posts_max)"
<<<<<<< HEAD
        delete_confirm_title: "Você TEM CERTEZA que deseja excluir este usuário? Essa é uma ação permanente!"
=======
        delete_confirm_title: "Você tem certeza de que deseja excluir este usuário(a)? Essa é uma ação permanente!"
>>>>>>> 76e7f12a
        delete_confirm: "Geralmente, é preferível anonimizar os(as) usuários(as) em vez de excluí-los, evitando assim a remoção de conteúdo das discussões existentes."
        delete_and_block: "Excluir e <b>bloquear</b> este e-mail e endereço IP"
        delete_dont_block: "Excluir apenas"
        deleting_user: "Excluindo usuário(a)…"
        deleted: "O(a) usuário(a) foi excluído(a)."
        delete_failed: "Houve um erro ao excluir o(a) usuário(a). Verifique se todas as suas postagens foram excluídas antes de tentar excluí-lo(a)."
        send_activation_email: "Enviar e-mail de ativação"
        activation_email_sent: "Um e-mail de ativação foi enviado."
        send_activation_email_failed: "Houve um problema ao enviar outro e-mail de ativação. %{error}"
        activate: "Ativar conta"
        activate_failed: "Houve um problema ao ativar o(a) usuário(a)."
        deactivate_account: "Desativar conta"
        deactivate_failed: "Houve um problema ao desativar o(a) usuário(a)."
        unsilence_failed: "Houve um problema ao ativar o som do(a) usuário(a)."
        silence_failed: "Houve um problema ao silenciar o(a) usuário(a)."
        silence_confirm: "Tem certeza de que deseja silenciar este(a) usuário(a)? Não poderão criar novos tópicos ou postagens."
        silence_accept: "Sim, silenciar este(a) usuário(a)"
        bounce_score: "Pontuação de devolução"
        reset_bounce_score:
          label: "Redefinir"
          title: "Redefinir pontuação de devolução para 0"
        visit_profile: "Acesse a <a href='%{url}'>página de preferências deste usuário</a> para editar seu perfil."
        deactivate_explanation: "Usuários(as) desativados(as) devem revalidar seu e-mail."
        suspended_explanation: "Usuários(as) suspensos(as) não podem entrar."
        silence_explanation: "Usuários(as) silenciados(as) não podem postar ou iniciar tópicos."
        staged_explanation: "Usuários(as) encenados(as) só podem postar por e-mail em tópicos específicos."
        bounce_score_explanation:
          none: "Nenhuma devolução foi recebida recentemente desse e-mail."
          some: "Algumas devoluções foram recebidas recentemente desse e-mail."
          threshold_reached: "Muitas devoluções desse e-mail foram recebidas."
        trust_level_change_failed: "Houve um problema ao trocar o nível de confiança do(a) usuário(a)."
        suspend_modal_title: "Suspender usuário(a)"
        confirm_cancel_penalty: "Tem certeza de que deseja descartar a penalidade?"
        trust_level_2_users: "Usuários(as) de nível de confiança 2"
        trust_level_3_requirements: "Requisitos de nível de confiança 3"
        trust_level_locked_tip: "o nível de confiança está bloqueado, o sistema não irá promover ou rebaixará o(a) usuário(a)"
        trust_level_unlocked_tip: "o nível de confiança está desbloqueado, o sistema poderá promover ou rebaixar o(a) usuário(a)"
        lock_trust_level: "Bloquear nível de confiança"
        unlock_trust_level: "Desbloquear nível de confiança"
        silenced_count: "Silenciado(a)"
        suspended_count: "Suspenso(a)"
        last_six_months: "Últimos seis meses"
        other_matches:
          one: "Há <b>%{count} outro usuário</b> com o mesmo endereço IP. Revise e selecione os suspeitos para penalizar junto com %{username}."
          other: "Há <b>%{count} outros usuários</b> com o mesmo endereço IP. Revise e selecione os suspeitos para penalizar junto com %{username}."
        other_matches_list:
          username: "Nome de usuário(a)"
          trust_level: "Nível de confiança"
          read_time: "Tempo de leitura"
          topics_entered: "Tópicos inseridos"
          posts: "Postagens"
        tl3_requirements:
          title: "Requisitos para o nível de confiança 3"
          table_title:
            one: "No último dia:"
            other: "Nos últimos %{count} dias:"
          value_heading: "Valor"
          requirement_heading: "Requisito"
          posts_read_days: "Postagens lidas: dias únicos"
          days: "dias"
          topics_replied_to: "Tópicos respondidos para"
          topics_viewed: "Tópicos visualizados"
          topics_viewed_all_time: "Tópicos visualizados (desde o início)"
          posts_read: "Postagens lidas"
          posts_read_all_time: "Postagens lidas (desde o início)"
          flagged_posts: "Postagens sinalizadas"
          flagged_by_users: "Usuários(as) que foram sinalizados(as)"
          likes_given: "Curtidas dadas"
          likes_received: "Curtidas recebidas"
          likes_received_days: "Curtidas recebidas: dias únicos"
          likes_received_users: "Curtidas recebidas: usuários(as) únicos(as)"
          suspended: "Suspenso(a) (últimos seis meses)"
          silenced: "Silenciado(a) (últimos seis meses)"
          qualifies: "É qualificado(a) para o nível de confiança 3."
          does_not_qualify: "Não é qualificado(a) para o nível de confiança 3."
          will_be_promoted: "Será promovido(a) em breve."
          will_be_demoted: "Será rebaixado(a) em breve."
          on_grace_period: "Atualmente em período de carência da promoção, não será rebaixado(a)."
          locked_will_not_be_promoted: "Nível de confiança bloqueado. Nunca será promovido(a)."
          locked_will_not_be_demoted: "Nível de confiança bloqueado(a). Nunca será rebaixado(a)."
        discourse_connect:
          title: "Entrada única no DiscourseConnect"
          external_id: "ID externa"
          external_username: "Nome do(a) usuário(a)"
          external_name: "Nome"
          external_email: "E-mail"
          external_avatar_url: "URL da imagem do perfil"
          last_payload: "Último conteúdo"
          delete_sso_record: "Excluir registro SSO"
          confirm_delete: "Tem certeza de que gostaria de excluir este registro do DiscourseConnect?"
      user_fields:
        title: "Campos de usuário(a)"
        help: "Crie campos personalizados de usuário(a) para coletar dados extras sobre os membros da comunidade. Escolha quais informações serão necessárias durante a criação da conta, o que mostrar nos perfis e o que os(as) usuários(as) poderão atualizar."
        no_user_fields: "Você ainda não tem nenhum campo de usuário(a) personalizado."
        add: "Adicionar campo de usuário(a)"
        back: "Voltar para campos de usuários(as)"
        edit_header: "Editar campo de usuário(a)"
        new_header: "Adicionar campo de usuário(a)"
        untitled: "Sem título"
        name: "Nome do campo"
        type: "Tipo do campo"
        description: "Descrição do campo"
        preferences: "Preferências"
        save: "Salvar"
        edit: "Editar"
        delete: "Excluir"
        cancel: "Cancelar"
        delete_confirm: "Tem certeza que quer excluir este campo de usuário(a)?"
        options: "Opções"
        required:
          title: "Necessário para cadastro"
          enabled: "necessário(a)"
          disabled: "não necessário(a)"
        requirement:
          title: "Requisito de campo"
          optional:
            title: "Opcional"
          for_all_users:
            title: "Para todos(as) os(as) usuários(as)"
            description: "Ao se cadastrarem, os(as) usuários(as) novos(as) precisam preencher este campo. Quando os(as) usuários(as) existentes retornarem para este site e este campo for novo para eles(as), o preenchimento também será solicitado. Para solicitar isso outra vez a todos(as) os(as) usuários(as), exclua este campo personalizado e crie novamente."
          on_signup:
            title: "Durante o cadastro"
            description: "Ao se cadastrarem, os(as) usuários(as) novos(as) precisam preencher este campo. Os(as) usuários(as) existentes não serão afetados(as)."
          confirmation: "Assim, será solicitado aos(às) usuários(as) existentes que preencham este campo, e eles(as) não poderão fazer mais nada no site até que isso seja feito. Prosseguir?"
        editable:
          title: "Editável após criar conta"
          enabled: "Editável"
          disabled: "Não editável"
        show_on_profile:
          title: "Exibir no perfil público"
          enabled: "Exibido(a) no perfil"
          disabled: "Não exibido(a) no perfil"
        show_on_user_card:
          title: "Exibir no cartão de usuário(a)"
          enabled: "Exibir no cartão de usuário(a)"
          disabled: "Não exibido no cartão de usuário(a)"
        searchable:
          title: "Pesquisável"
          enabled: "Pesquisável"
          disabled: "Não pesquisável"
        field_types:
          text: "Texto"
          confirm: "Confirmação"
          dropdown: "Menu suspenso"
          multiselect: "Multisseleção"
      site_text:
        description: "Você pode personalizar qualquer texto no seu fórum."
        search: "Pesquise o texto que você gostaria de editar"
        title: "Textos do site"
        edit: "Editar"
        revert: "Reverter alterações"
        revert_confirm: "Tem certeza que deseja reverter suas alterações?"
        go_back: "Voltar para pesquisa"
        recommended: "Recomendamos personalizar o texto a seguir para atender às suas necessidades:"
        show_overriden: "Exibir apenas substituídos"
        show_outdated: "Mostrar somente desatualizado/inválido"
        show_untranslated: "Mostrar apenas sem tradução"
        only_show_selected_locale: "Mostrar resultados apenas no idioma selecionado"
        locale: "Idioma:"
        more_than_50_results: "Existem mais de 50 resultados. Refine sua pesquisa."
        no_results: "Nennhum texto de site correspondente encontrado"
        interpolation_keys: "Chaves de interpolação disponíveis:"
        outdated:
          title: "Esta tradução está desatualizada"
          description: "A tradução padrão para esta chave mudou desde que esta substituição foi criada. Verifique abaixo que a sua tradução corresponde a quaisquer alterações feitas na intenção original."
          old_default: "Padrão antigo"
          new_default: "Novo padrão"
          dismiss: "Descartar"
      settings:
        show_overriden: "Exibir apenas substituídos"
        history: "Visualizar histórico de alterações"
        reset: "redefinir"
        none: "nenhum(a)"
        save: "salvar"
        cancel: "cancelar"
        unmask: "desmascarar entrada"
        not_found: "Não foi possível encontrar as configurações"
      site_settings:
        title: "Configurações do site"
        description: "Defina as configurações do seu site no Discourse para personalizar a aparência, funcionalidade e experiência do(a) usuário(a)"
        emoji_list:
          invalid_input: "A lista de emojis deve conter apenas nomes de emoji válidos, por exemplo: abraços"
          add_emoji_button:
            label: "Adicionar emoji"
        nav_title: "Configurações"
        no_results: "Nenhum resultado encontrado."
        more_site_setting_results:
          one: "Há mais de %{count} resultados. Refine sua pesquisa ou selecione uma categoria."
          other: "Há mais de %{count} resultados. Refine sua pesquisa ou selecione uma categoria."
        clear_filter: "Limpar"
        add_url: "adicionar URL"
        add_host: "adicionar host"
        add_group: "adicionar grupo"
        uploaded_image_list:
          label: "Editar lista"
          empty: "Não há fotos ainda. Envie uma."
          upload:
            label: "Enviar"
            title: "Enviar imagens"
        selectable_avatars:
          title: "Lista de avatares que os usuários podem escolher"
        table_column_heading:
          status: "Status"
        categories:
          all_results: "Tudo"
          required: "Necessário(a)"
          branding: "Identidade visual"
          basic: "Configuração básica"
          users: "Usuários(as)"
          posting: "Postando"
          email: "E-mail"
          files: "Arquivos"
          trust: "Níveis de confiança"
          security: "Segurança"
          onebox: "Onebox"
          seo: "SEO"
          spam: "Spam"
          rate_limits: "Limites de taxa"
          developer: "Desenvolvedor"
          embedding: "Incorporação"
          legal: "Jurídico"
          api: "API"
          user_api: "API de usuário(a)"
          uncategorized: "Outros(as)"
          backups: "Backups"
          login: "Entrar"
          plugins: "Plugins"
          user_preferences: "Preferências de usuário(a)"
          tags: "Etiquetas"
          search: "Pesquisar"
          groups: "Grupos"
          dashboard: "Painel de controle"
          navigation: "Navegação"
          experimental: "Experimental"
        secret_list:
          invalid_input: "Os campos de entrada não podem estar vazios ou conter o caractere de barra vertical."
        default_categories:
          modal_description:
            one: "Você gostaria de aplicar esta alteração historicamente? Isso mudará as preferências de %{count} usuário(a) existente."
            other: "Você gostaria de aplicar esta alteração historicamente? Isso mudará as preferências de %{count} usuários(as) existentes."
          modal_yes: "Sim"
          modal_no: "Não, apenas aplique alterações daqui para frente"
        simple_list:
          add_item: "Adicionar item…"
        json_schema:
          edit: Iniciar editor
          modal_title: "Editar %{name}"
        file_types_list:
          add_image_types: "Imagens"
          add_video_types: "Vídeos"
          add_audio_types: "Áudio"
          add_document_types: "Documentos"
          add_types_title: "Permitir extensões %{types}"
          add_types_toast: "%{types} tipos de arquivo adicionados"
        mandatory_group: "O grupo é obrigatório"
        requires_confirmation_messages:
          default:
            prompt: "A alteração desta configuração pode ter consequências inesperadas em diversas áreas do seu site. Deseja mesmo prosseguir?"
            confirm: "Sim, claro"
          min_password_length:
            prompt: "Você está prestes a mudar sua política de senha. Isso afetará todos(as) os(as) usuários(as) que mudarem de senha de agora em diante. Deseja mesmo prosseguir?"
            confirm: "Sim, atualizar política de senha"
          min_admin_password_length:
            prompt: "Você está prestes a mudar sua política de senha. Isso afetará todos(as) os(as) administradores(as) que mudarem de senha de agora em diante. Deseja mesmo prosseguir?"
            confirm: "Sim, atualizar política de senha"
          password_unique_charactes:
            prompt: "Você está prestes a mudar sua política de senha. Isso afetará todos(as) os(as) usuários(as) que mudarem de senha de agora em diante. Deseja mesmo prosseguir?"
            confirm: "Sim, atualizar política de senha"
          block_common_passwords:
            prompt: "Você está prestes a mudar sua política de senha. Isso afetará todos(as) os(as) usuários(as) que mudarem de senha de agora em diante. Deseja mesmo prosseguir?"
            confirm: "Sim, atualizar política de senha"
      badges:
        status: Status
        title: Emblemas
        page_description: Os(as) usuários(as) recebem emblemas como recompensa por suas atividades, contribuições e realizações. Isso é uma forma de reconhecer, validar e incentivar comportamentos positivos e o envolvimento na comunidade.
        new_badge: Novo emblema
        new: Novo(a)
        name: Nome
        badge: Emblema
        display_name: Nome de exibição
        description: Descrição
        long_description: Descrição longa
        badge_type: Tipo de emblema
        group_settings: Configurações do grupo
        badge_grouping: Grupo
        badge_groupings:
          modal_title: Agrupamentos de emblemas
        granted_by: Concedido por
        granted_at: Concedido em
        reason_help: (Um link para uma postagem ou tópico)
        save: Salvar
        delete: Excluir
        delete_confirm: Tem certeza de que deseja excluir este emblema?
        revoke: Revogar
        reason: Motivo
        expand: Expandir &hellip;
        revoke_confirm: Tem certeza de que deseja revogar este emblema?
        edit_badges: Editar emblemas
        grant_badge: Conceder emblema
        granted_badges: Emblemas concedidos
        grant: Conceder
        no_user_badges: "%{name} não recebeu nenhum emblema."
        no_badges: Não há emblemas que possam ser concedidos.
        none_selected: "Selecione um emblema para começar"
        usage_heading: Uso
        allow_title: Permitir que o emblema seja usado como título
        multiple_grant: Pode ser concedido várias vezes
        visibility_heading: Visibilidade
        listable: Exibir emblema na página pública de emblemas
        show_in_post_header: Mostre o emblema na postagem para a qual foi concedida.
        show_in_post_header_disabled: Requer a ativação das configurações "Mostrar emblema na página pública de emblemas" e "Mostrar postagem que concede emblema na página de emblemas".
        enabled: ativado
        disabled: desativado
        icon: Ícone
        image: Imagem
        graphic: Gráfico
        icon_or_image: O emblema requer um ícone ou imagem
        icon_help: "Digite um nome de ícone do tipo Font Awesome (use o prefixo \"far-\" para ícones comuns e \"fab-\" para ícones de marca)"
        select_an_icon: "Selecione um ícone"
        upload_an_image: "Enviar uma imagem"
        read_only_setting_help: "Personalizar texto"
        query: Badge Query (SQL)
        target_posts: Consultar postagens de destino
        auto_revoke: Rodar consulta de revogação todos os dias
        show_posts: Mostrar as concessões de emblemas por postagens na página de emblemas
        trigger: Gatilho
        trigger_type:
          none: "Atualizado diariamente"
          post_action: "Quando um(a) usuário(a) age em uma postagem"
          post_revision: "Quando um(a) usuário(a) edita ou cria uma postagem"
          trust_level_change: "Quando um(a) usuário(a) muda seu nível de confiança"
          user_change: "Quando um(a) usuário(a) é editado(a) ou criado(a)"
        preview:
          link_text: "Pré-visualizar emblemas concedidos"
          plan_text: "Pré-visualizar com plano de consulta"
          modal_title: "Pré-visualização da consulta de emblemas"
          sql_error_header: "Houve um erro com a consulta."
          error_help: "Veja os seguintes links para obter ajuda sobre consultas de emblemas."
          bad_count_warning:
            header: "AVISO!"
            text: "Faltam amostras de concessão. Ocorre quando a consulta de emblemas retorna IDs de usuários(as) ou IDs de postagens que não existem. Isso pode causar resultados inesperados futuramente. Verifique novamente sua consulta."
          no_grant_count: "Sem emblemas para serem atribuídos."
          grant_count:
            one: "<b>%{count}</b> emblema para ser atribuído."
            other: "<b>%{count}</b> emblemas para serem atribuídos."
          sample: "Exemplo:"
          grant:
            with: <span class="username">%{username}</span>
            with_post: <span class="username">%{username}</span> por postar em %{link}
            with_post_time: <span class="username">%{username}</span> por postar em %{link} às <span class="time">%{time}</span>
            with_time: <span class="username">%{username}</span> às <span class="time">%{time}</span>
        badge_intro:
          title: "Escolha um emblema ou crie um novo"
          description: "Comece selecionado um emblema existente para personalizar, ou crie um emblema do zero"
        mass_award:
          title: Concessão em massa
          description: Conceda o mesmo emblema a vários(as) usuários(as) ao mesmo tempo.
          no_badge_selected: Selecione um emblema para começar.
          perform: "Conceder emblema a usuários(as)"
          upload_csv: Enviar um CSV com e-mails ou nomes de usuário(a)
          aborted: Envie um CSV contendo e-mails ou nomes de usuário(a)
          success:
            one: "Seu CSV foi recebido e %{count} usuário(a) receberá seu emblema em breve."
            other: "Seu CSV foi recebido e %{count} usuários(as) receberão seu emblema em breve."
          csv_has_unmatched_users: "As entradas a seguir estão no arquivo CSV, mas não corresponderam a nenhum(a) usuário(a) existente e por isso não receberão o emblema:"
          csv_has_unmatched_users_truncated_list:
            one: "Havia %{count} entrada no arquivo CSV que não correspondeu a nenhum(a) usuário(a) existente e, por isso, nenhum emblema será concedido."
            other: "Havia %{count} entradas no arquivo CSV que não corresponderam a nenhum(a) usuário(a) existente e, por isso, nenhum emblema será concedido. Devido à grande quantidade de entradas sem correspondência, apenas as 100 primeiras são exibidas:"
          replace_owners: Remover o emblema dos(as) proprietários(as) anteriores
          grant_existing_holders: Conceder emblemas adicionais a titulares de emblema existentes
      emoji:
        title: "Emoji"
        description: "Adicione novos emojis que estarão disponíveis para todas as pessoas. Selecione vários arquivos para criar emojis usando seus nomes de arquivo. O grupo selecionado será usado para todos os arquivos que forem adicionados ao mesmo tempo."
        no_emoji: "Você ainda não tem nenhum emoji personalizado."
        add: "Adicionar emoji"
        delete: "Excluir"
        back: "Voltar para emoji"
        choose_files: "Escolher arquivos"
        uploading: "Enviando…"
        name: "Nome"
        group: "Grupo"
        created_by: "Criador(a):"
        image: "Imagem"
        alt: "pré-visualização do emoji personalizado"
        delete_confirm: "Tem certeza que deseja excluir o emoji :%{name}:?"
        settings: "Configurações"
      embedding:
        get_started: "Se você deseja incorporar Discourse em outro site, começe adicionando seu host."
        delete: "Excluir"
        confirm_delete: "Você tem certeza que deseja excluir este host?"
        sample: |
          <p>Cole o seguinte código HTML em seu site para criar e incorporar tópicos do Discourse. Substitua <b>EMBED_URL</b> pelo URL canônico da página na qual você o está incorporando.</p>

          <p>Se quiser personalizar o estilo, remova o comentário e substitua <b>CLASS_NAME</b> por uma classe CSS definida no <i>CSS Incorporado</i> do seu tema.</p>

          <p>Substitua <b>DISCOURSE_USERNAME</b> pelo nome de usuário do Discourse do autor que deve criar o tópico. O Discourse procurará automaticamente o usuário pelo atributo <code>content</code> das etiquetas <code>&lt;meta&gt;</code> com atributo <code>name</code> definido como <code>discourse-username</code> ou <code>author</code>. O parâmetro <code>discourseUserName</code> foi preterido e será removido no Discourse 3.2.</p>
        title: "Incorporar"
        description: "Com o Discourse, você pode incorporar os componentes de um tópico em um site remoto através de uma API de java que cria um IFRAME"
        host: "Hosts permitidos"
        allowed_paths: "Lista permitida de caminhos"
        edit: "Editar"
        category: "Postar em categoria"
        tags: "Etiquetas de tópico"
        post_author: "Autor(a) da postagem"
        post_author_with_default: "Autor(a) da postagem (padrão para %{author})"
        add_host: "Adicionar host"
        posts_and_topics: "Configurações de tópicos e postagens"
        crawlers: "Configuração de rastreadores"
        crawlers_description: "Quando Discourse cria tópicos para suas postagens, se nenhum feed RSS/ATOM estiver presente, será realizada uma tentativa de recuperar o conteúdo do seu HTML. Algumas vezes, isso pode ser um desafio, por isso conferimos a capacidade de especificar as regras de CSS para facilitar a extração."
        embed_by_username: "Nome de usuário(a) para criação do tópico"
        embed_post_limit: "Quantidade máxima de postagens para incorporar"
        embed_title_scrubber: "Expressão regular usada para remover o título das postagens"
        embed_truncate: "Truncar as postagens incorporadas"
        embed_unlisted: "Os tópicos importados não serão listados até que haja uma resposta."
        allowed_embed_selectors: "Seletor de CSS para elementos que são permitidos na incorporação"
        blocked_embed_selectors: "Seletor de CSS para elementos que são removidos da incorporação"
        allowed_embed_classnames: "Nomes de classes CSS permitidos"
        save: "Salvar"
        posts_and_topics_settings_saved: "Configurações de tópicos e postagens"
        crawler_settings_saved: "Configurações de rastreador salvas"
        back: "Voltar para incorporação"
        configuration_snippet: "Snippet de configuração"
        host_form:
          add_header: "Adicionar host"
          edit_header: "Editar host"
          save: "Salvar"
        nav:
          hosts: "Hosts"
          settings: "Configurações"
          posts_and_topics: "Postagens no tópico"
          crawlers: "Rastreadores"
      permalink:
        title: "Links permanentes"
        description: "Redirecionamentos para aplicar nas URLs que não são conhecidas pelo fórum."
        url: "URL"
        topic_id: "ID do tópico"
        topic_title: "Tópico"
        post_id: "ID da postagem"
        post_title: "Postagem"
        category_id: "ID da categoria"
        category_title: "Categoria"
        tag_name: "Nome da etiqueta"
        tag_title: "Etiqueta"
        external_url: "URL externa ou relacionada"
        user_id: "ID de usuário(a)"
        user_title: "Usuário(a)"
        username: "Nome de usuário(a)"
        destination: "Destino"
        copy_to_clipboard: "Copiar permalink para a área de transferência"
        delete_confirm: Você tem certeza que quer excluir este link permanente?
        no_permalinks: "Você ainda não tem nenhum permalink."
        add: "Adicionar permalink"
        back: "Voltar para permalinks"
        more_options: "Mais opções"
        copy_success: "Permalink copiado para área de transferência"
        nav:
          settings: "Configurações"
          permalinks: "Links permanentes"
        form:
          label: "Novo:"
          add_header: "Adicionar permalink"
          edit_header: "Editar permalink"
          filter: "URL de pesquisa ou URL de destino"
          url: "URL"
          permalink_type: "Tipo de permalink"
          save: "Salvar"
      reseed:
        action:
          label: "Substituir texto…"
          title: "Substituir texto de categorias e tópicos por traduções"
        modal:
          title: "Substituir texto"
          subtitle: "Substituir o texto das categorias e tópicos gerados pelo sistema pelas traduções mais recentes"
          categories: "Categorias"
          topics: "Tópicos"
          replace: "Substituir"
  wizard_js:
    wizard:
      jump_in: "Pular dentro!"
      finish: "Sair da configuração"
      back: "Voltar"
      next: "Próximo"
      configure_more: "Configurar mais…"
      step-text: "Intervalo"
      step: "%{current} de %{total}"
      upload: "Carregar arquivo"
      uploading: "Enviando…"
      upload_error: "Desculpe, houve um erro ao enviar o arquivo. Tente novamente."
      staff_count:
        one: "Sua comunidade tem %{count} pessoa (você). "
        other: "Sua comunidade tem %{count} pessoas, incluindo você."
      invites:
        add_user: "adicionar"
        none_added: "Você ainda não convidou ninguém para a equipe. Tem certeza que deseja continuar?"
        roles:
          admin: "Administração"
          moderator: "Moderador(a)"
          regular: "Usuário regular"
      homepage_choices:
        custom:
          label: "Personalizados(as)"
          description: "Exibir uma página inicial focada em %{type} com usuários(as) acessando %{landingPage}"
        style_type:
          categories: "categoria"
          topics: "tópico"
      top_menu_items:
        new: "Novo"
        unread: "Não lidos(as)"
        top: "Melhores"
        latest: "Últimos"
        hot: "Em alta"
        categories: "Categorias"
        unseen: "Não vistos"
        read: "Lidos"
        bookmarks: "Favoritos"
      previews:
        topic_title: "Quais livros você está lendo?"
        share_button: "Compartilhar"
        reply_button: "Responder"
        topic_preview: "Pré-visualização do tópico"
        homepage_preview: "Pré-visualização da página inicial"
      homepage_preview:
        nav_buttons:
          all_categories: "todas as categorias"
        topic_titles:
          what_books: "Quais livros você está lendo?"
          what_movies: "Quais filmes você viu recentemente?"
          random_fact: "Fato aleatório do dia"
          tv_show: "Recomende um programa de TV"
          what_hobbies: "Quais são seus passatempos"
          what_music: "O que você está ouvindo agora?"
          funniest_thing: "A coisa mais engraçada que você viu hoje"
          share_art: "Compartilhe sua arte!"
        topic_ops:
          what_books: |
            Todos nós amamos ler. Vamos usar este tópico para compartilhar nossas leituras atuais e recentes. Sou fã de fantasia e estou lendo o Senhor dos Anéis de novo, pela centésima vez. E você?
        category_descriptions:
          icebreakers: "Conheça os outros membros da comunidade com perguntas divertidas."
          news: "Discuta as novidades e os eventos"
          site_feedback: "Diga o que você achou da comunidade e sugira melhorias."
        category_names:
          icebreakers: "Quebra-gelos"
          news: "Novidades"
          site_feedback: "Feedback do site"
        table_headers:
          topic: "Tópico"
          replies: "Respostas"
          views: "Visualizações"
          activity: "Atividade"<|MERGE_RESOLUTION|>--- conflicted
+++ resolved
@@ -27,10 +27,7 @@
         millions: "%{number}M"
     dates:
       time: "HH:mm"
-<<<<<<< HEAD
-=======
       time_short: "h:mm"
->>>>>>> 76e7f12a
       time_with_zone: "HH:mm (z)"
       time_short_day: "ddd, HH:mm"
       timeline_date: "MMM YYYY"
@@ -4433,14 +4430,10 @@
         everyone_can_use: "Etiquetas podem ser usadas por todos(as)"
         usable_only_by_groups: "Etiquetas são visíveis para todos(as), mas somente os seguintes grupos podem usá-las"
         visible_only_to_groups: "As etiquetas são visíveis somente para os seguintes grupos"
-<<<<<<< HEAD
-        cannot_save: "Não é possível salvar grupo de etiquetas. Verifique se há pelo menos uma etiqueta presente, o nome do grupo de etiquetas não está vazio, tem menos de 100 caracteres, e se um grupo foi selecionado para permissão de etiquetas."
-=======
         cannot_save:
           empty_name: "Não foi possível salvar o grupo de etiquetas. Verifique se o nome do grupo de etiquetas não está vazio."
           no_tags: "Não foi possível salvar o grupo de etiquetas. Selecione pelo menos uma etiqueta."
           no_groups: "Não foi possível salvar o grupo de etiquetas. Selecione pelo menos um grupo para dar permissão."
->>>>>>> 76e7f12a
         tags_placeholder: "Pesquisar ou criar etiquetas"
         parent_tag_placeholder: "Opcional"
         select_groups_placeholder: "Selecionar grupos…"
@@ -5806,10 +5799,7 @@
           update_to_latest: "Atualize para o mais recente"
           check_for_updates: "Verificar atualizações"
           updating: "Atualizando…"
-<<<<<<< HEAD
-=======
           update_success: "Atualização de %{theme} concluída"
->>>>>>> 76e7f12a
           up_to_date: "O tema está atualizado. Última verificação:"
           has_overwritten_history: "A versão atual do tema não existe mais porque o histórico de Git foi sobrescrito por um envio de push forçado."
           add: "Adicionar"
@@ -6633,11 +6623,7 @@
         cant_delete_all_too_many_posts:
           one: "Não é possível remover todas as postagens porque o usuário(a) tem mais de %{count} postagem (delete_all_posts_max)"
           other: "Não é possível remover todas as postagens porque o usuário(a) tem mais de %{count} postagens. (delete_all_posts_max)"
-<<<<<<< HEAD
-        delete_confirm_title: "Você TEM CERTEZA que deseja excluir este usuário? Essa é uma ação permanente!"
-=======
         delete_confirm_title: "Você tem certeza de que deseja excluir este usuário(a)? Essa é uma ação permanente!"
->>>>>>> 76e7f12a
         delete_confirm: "Geralmente, é preferível anonimizar os(as) usuários(as) em vez de excluí-los, evitando assim a remoção de conteúdo das discussões existentes."
         delete_and_block: "Excluir e <b>bloquear</b> este e-mail e endereço IP"
         delete_dont_block: "Excluir apenas"
