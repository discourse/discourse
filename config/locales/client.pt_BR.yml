# WARNING: Never edit this file.
# It will be overwritten when translations are pulled from Crowdin.
#
# To work with us on translations, join this project:
# https://translate.discourse.org/

pt_BR:
  js:
    number:
      format:
        separator: ","
        delimiter: "."
      human:
        storage_units:
          format: "%n,%u"
          units:
            byte:
              one: Byte
              other: Bytes
            gb: GB
            kb: KB
            mb: MB
            tb: TB
      percent: "%{count}%"
      short:
        thousands: "%{number}k"
        millions: "%{number}M"
    dates:
      time: "h:mm a"
      time_with_zone: "hh:mm a (z)"
      time_short_day: "ddd, HH:mm a"
      timeline_date: "MMM YYYY"
      long_no_year: "D MMM, HH:mm"
      long_no_year_no_time: "D MMM"
      full_no_year_no_time: "D [de] MMMM"
      long_with_year: "D MMM, YYYY H:mm"
      long_with_year_no_time: "D MMM, YYYY"
      full_with_year_no_time: "D [de] MMMM, YYYY"
      long_date_with_year: "DD MM YYYY LT"
      long_date_without_year: "D MMM, LT"
      long_date_with_year_without_time: "DD MM YYYY"
      long_date_without_year_with_linebreak: "D MMM <br/>LT"
      long_date_with_year_with_linebreak: "DD MM YYYY <br/>LT"
      wrap_ago: "%{date} atrás"
      wrap_on: "em %{date}"
      tiny:
        half_a_minute: "< 1 m"
        less_than_x_seconds:
          one: "< %{count} s"
          other: "< %{count} s"
        x_seconds:
          one: "%{count} s"
          other: "%{count} s"
        less_than_x_minutes:
          one: "< %{count} m"
          other: "< %{count} m"
        x_minutes:
          one: "%{count} m"
          other: "%{count} m"
        about_x_hours:
          one: "%{count} h"
          other: "%{count} h"
        x_days:
          one: "%{count} d"
          other: "%{count} d"
        x_months:
          one: "%{count} mês"
          other: "%{count} meses"
        about_x_years:
          one: "%{count} a"
          other: "%{count} a"
        over_x_years:
          one: "> %{count} a"
          other: "> %{count} a"
        almost_x_years:
          one: "%{count} a"
          other: "%{count} a"
        date_month: "D MMM"
        date_year: "MM YYYY"
      medium:
        less_than_x_minutes:
          one: "menos de %{count} min"
          other: "menos de %{count} mins"
        x_minutes:
          one: "%{count} minuto"
          other: "%{count} minutos"
        x_hours:
          one: "%{count} hora"
          other: "%{count} horas"
        about_x_hours:
          one: "cerca de %{count} hora"
          other: "cerca de %{count} horas"
        x_days:
          one: "%{count} dia"
          other: "%{count} dias"
        x_months:
          one: "%{count} mês"
          other: "%{count} meses"
        about_x_years:
          one: "cerca de %{count} ano"
          other: "cerca de %{count} anos"
        over_x_years:
          one: "mais de %{count} ano"
          other: "mais de %{count} anos"
        almost_x_years:
          one: "há quase %{count} ano"
          other: "há quase %{count} anos"
        date_year: "DD MM YYYY"
      medium_with_ago:
        x_minutes:
          one: "%{count} minuto atrás"
          other: "%{count} minutos atrás"
        x_hours:
          one: "%{count} hora atrás"
          other: "%{count} horas atrás"
        x_days:
          one: "%{count} dia atrás"
          other: "%{count} dias atrás"
        x_months:
          one: "%{count} mês atrás"
          other: "%{count} meses atrás"
        x_years:
          one: "%{count} ano atrás"
          other: "%{count} anos atrás"
      later:
        x_days:
          one: "%{count} dia depois"
          other: "%{count} dias depois"
        x_months:
          one: "%{count} mês depois"
          other: "%{count} meses depois"
        x_years:
          one: "%{count} ano depois"
          other: "%{count} anos depois"
      previous_month: "Mês anterior"
      next_month: "Próximo mês"
      placeholder: data
      from_placeholder: "a partir da data"
      to_placeholder: "até agora"
    share:
      topic_html: 'Tópico: <span class="topic-title">%{topicTitle}</span>'
      post: "postagem #%{postNumber} de @%{username}"
      close: "fechar"
      twitter: "Compartilhar no Twitter"
      facebook: "Compartilhar no Facebook"
      email: "Enviar por e-mail"
      url: "Copiar e compartilhar a URL"
    word_connector:
      comma: ", "
      last_item: "e"
    action_codes:
      public_topic: "Tornou este tópico público %{when}"
      open_topic: "Converteu isto em um tópico %{when}"
      private_topic: "Tornou este tópico em uma mensagem pessoal %{when}"
      split_topic: "Dividiu este tópico %{when}"
      invited_user: "Convidou %{who} %{when}"
      invited_group: "Convidou %{who} %{when}"
      user_left: "%{who} se removeram desta mensagem %{when}"
      removed_user: "Removeu %{who} %{when}"
      removed_group: "Removeu %{who} %{when}"
      autobumped: "Automaticamente promovido %{when}"
      tags_changed: "Etiquetas atualizadas em %{when}"
      category_changed: "Categoria atualizada em %{when}"
      autoclosed:
        enabled: "Fechado %{when}"
        disabled: "Aberto %{when}"
      closed:
        enabled: "Fechado %{when}"
        disabled: "Aberto %{when}"
      archived:
        enabled: "Arquivado %{when}"
        disabled: "Desarquivado %{when}"
      pinned:
        enabled: "Fixado %{when}"
        disabled: "Desafixado %{when}"
      pinned_globally:
        enabled: "Fixado globalmente %{when}"
        disabled: "Desafixado %{when}"
      visible:
        enabled: "Listado %{when}"
        disabled: "Removeu da lista %{when} atrás"
      banner:
        enabled: "Transformado em banner %{when}. Ele será mostrado no topo de cada página até que seja descartado pelo(a) usuário(a)."
        disabled: "Removido este banner %{when}. Ele não irá mais aparecer no topo de cada página."
      forwarded: "Encaminhou o e-mail acima"
    topic_admin_menu: "ações de tópico"
    skip_to_main_content: "Ir para o conteúdo principal"
    skip_user_nav: "Pular para o conteúdo do perfil"
    emails_are_disabled: "Todos os envios de e-mail foram desabilitados globalmente por um administrador. Nenhuma notificação por e-mail de qualquer tipo será enviada."
    emails_are_disabled_non_staff: "O e-mail de saída foi desabilitado para usuários que não são da equipe."
    software_update_prompt:
      message: "Este site foi atualizado, <span>atualize a página</span> para manter tudo funcionando."
      dismiss: "Descartar"
    bootstrap_mode: "Primeiros passos"
    back_button: "Voltar"
    themes:
      default_description: "Padrão"
      broken_theme_alert: "Seu site pode não funcionar porque o tema/componente tem erros."
      error_caused_by: "Causado por '%{name}'. <a target='blank' href='%{path}'>Clique aqui</a> para atualizar, reconfigurar ou desabilitar."
      only_admins: "(esta mensagem é mostrada somente aos administradores do site)"
    broken_decorator_alert: "As postagens podem não ser exibidas corretamente porque um dos decoradores de conteúdo de postagem em seu site gerou um erro."
    broken_page_change_alert: "Houve um erro no identificador onPageChange. Confira as ferramentas de desenvolvedor do navegador para obter mais informações."
    broken_plugin_alert: "Causado(a) pelo plugin \"%{name}\""
    critical_deprecation:
      notice: "<b>[Aviso da administração]</b> Um dos seus temas ou plugins precisa ser atualizado para ser compatível com as próximas mudanças do Discourse."
      id: "(id:<em>%{id}</em>)"
      linked_id: "(id:<a href='%{url}' target='_blank'><em>%{id}</em></a>)"
      theme_source: "Tema identificado: <a target='_blank' href='%{path}'>\"%{name}\"</a>."
      plugin_source: "Plugin identificado: \"%{name}\""
    s3:
      regions:
        ap_northeast_1: "Ásia Pacífico (Tóquio)"
        ap_northeast_2: "Ásia Pacífico (Seul)"
        ap_east_1: "Ásia Pacífico (Hong Kong)"
        ap_south_1: "Ásia-Pacífico (Mumbai)"
        ap_southeast_1: "Ásia Pacífico (Singapura)"
        ap_southeast_2: "Ásia Pacífico (Sidney)"
        ca_central_1: "Canadá (Central)"
        cn_north_1: "China (Beijing)"
        cn_northwest_1: "China (Ningxia)"
        eu_central_1: "UE (Frankfurt)"
        eu_north_1: "UE (Estocolmo)"
        eu_south_1: "UE (Milão)"
        eu_west_1: "UE (Irlanda)"
        eu_west_2: "UE (Londres)"
        eu_west_3: "UE (Paris)"
        sa_east_1: "América do Sul (São Paulo)"
        us_east_1: "Leste do EUA (N. da Virgínia)"
        us_east_2: "Leste do EUA (Ohio)"
        us_gov_east_1: "AWS GovCloud (Leste dos EUA)"
        us_gov_west_1: "AWS GovCloud (Oeste dos EUA)"
        us_west_1: "Oeste dos EUA (N. da Califórnia)"
        us_west_2: "Oeste dos EUA (Oregon)"
    clear_input: "Limpar entrada"
    edit: "Editar"
    edit_topic: "edite o título e a categoria deste tópico"
    expand: "Expandir"
    not_implemented: "Este recurso ainda não foi implementado, desculpe!"
    no_value: "Não"
    yes_value: "Sim"
    ok_value: "Ok"
    cancel_value: "Cancelar"
    submit: "Enviar"
    delete: "Excluir"
    generic_error: "Desculpe, ocorreu um erro."
    generic_error_with_reason: "Ocorreu um erro: %{error}"
    multiple_errors: "Ocorreram vários erros; %{errors}"
    sign_up: "Cadastrar-se"
    log_in: "Entrar"
    age: "Idade"
    joined: "Ingressou"
    admin_title: "Administrador(a)"
    show_more: "exibir mais"
    show_help: "opções"
    links: "Links"
    links_lowercase:
      one: "link"
      other: "links"
    faq: "FAQ"
    guidelines: "Diretrizes"
    privacy_policy: "Política de Privacidade"
    privacy: "Privacidade"
    tos: "Termos de Serviço"
    rules: "Regras"
    conduct: "Código de Conduta"
    mobile_view: "VIsualização Móvel"
    desktop_view: "Visualização do Desktop"
    now: "agora"
    read_more: "leia mais"
    more: "Mais"
    x_more:
      one: "Mais %{count}"
      other: "Mais %{count}"
    never: "nunca"
    every_30_minutes: "a cada 30 minutos"
    every_hour: "a cada hora"
    daily: "a cada dia"
    weekly: "semanal"
    every_month: "a cada mês"
    every_six_months: "a cada seis meses"
    max_of_count:
      one: "máx de %{count}"
      other: "máx de %{count}"
    character_count:
      one: "%{count} carácter"
      other: "%{count} caracteres"
    period_chooser:
      aria_label: "Filtrar por período"
    related_messages:
      title: "Mensagens relacionadas"
      pill: "Mensagens relacionadas"
      see_all: 'Ver <a href="%{path}">todas as mensagens</a> de @ %{username}…'
    suggested_topics:
      title: "Tópicos novos e não lidos"
      pill: "Sugestões"
      pm_title: "Mensagens sugeridas"
    about:
      simple_title: "Sobre"
      title: "Sobre %{title}"
      stats: "Estatísticas do site"
      our_admins: "Nossos administradores"
      our_moderators: "Nossos moderadores"
      moderators: "Moderadores(as)"
      stat:
        all_time: "Desde o início"
        last_day: "24 horas"
        last_7_days: "Sete dias"
        last_30_days: "30 dias"
      like_count: "Curtidas"
      topic_count: "Tópicos"
      post_count: "Postagens"
      user_count: "Cadastros"
      active_user_count: "Usuários(as) ativos(as)"
      contact: "Fale conosco"
      contact_info: "Em caso de algum problema crítico ou assunto urgente relacionado a este site, fale conosco em %{contact_info}."
      member_count:
        one: "%{formatted_number} Membro"
        other: "%{formatted_number} Membros"
      admin_count:
        one: "%{formatted_number} Administrador(a)"
        other: "%{formatted_number} Administradores(as)"
      moderator_count:
        one: "%{formatted_number} Moderador"
        other: "%{formatted_number} Moderadores(as)"
      report_inappropriate_content: "Se você encontrar conteúdo inapropriado, inicie uma conversa com nossos moderadores(as) e administradores(as). Não se esqueça de fazer login antes disso."
    bookmarked:
      title: "Favorito"
      edit_bookmark: "Editar favorito"
      clear_bookmarks: "Limpar favoritos"
      help:
        bookmark: "Clique para adicionar este tópico aos favoritos"
        edit_bookmark: "Clique para editar o favorito numa postagem deste tópico"
        edit_bookmark_for_topic: "Clique para editar o favorito para este tópico"
        unbookmark: "Clique para remover todos os favoritos neste tópico"
        unbookmark_with_reminder: "Clique para remover todos os favoritos e lembretes neste tópico"
    bookmarks:
      also_set_reminder: "Definir um lembrete também?"
      bookmarked_success: "Adicionou aos favoritos!"
      deleted_bookmark_success: "Favoritos excluídos"
      reminder_set_success: "Lembrete definido!"
      created: "Você marcou esta postagem como favorita. %{name}"
      created_generic: "Você favoritou isso. %{name}"
      create: "Criar favorito"
      edit: "Editar favorito"
      not_bookmarked: "marcar postagem como favorita"
      remove_reminder_keep_bookmark: "Remover lembrete e manter favorito"
      created_with_reminder: "Você marcou esta postagem com um lembrete em %{date}. %{name}"
      created_with_reminder_generic: "Você marcou isso como lembrete em %{date}. %{name}"
      delete: "Excluir favorito"
      confirm_delete: "Tem certeza de que deseja excluir este favorito? O lembrete também será excluído."
      confirm_clear: "Você tem certeza de que deseja apagar todos os seus favoritos deste tópico?"
      save: "Salvar"
      no_timezone: 'Você ainda não definiu um fuso horário. Você não poderá definir lembretes. Configure um <a href="%{basePath}/my/preferences/profile">no seu perfil</a>.'
      invalid_custom_datetime: "A data e a hora que você informou são inválidas, tente novamente."
      list_permission_denied: "Você não tem permissão para visualizar os favoritos deste usuário(a)."
      no_user_bookmarks: "Você não tem postagens favoritas. Os favoritos permitem que você consulte rapidamente postagens específicas."
      auto_delete_preference:
        label: "Após receber notificação"
        never: "Manter marcador"
        when_reminder_sent: "Excluir favorito"
        on_owner_reply: "Excluir marcador, após responder"
        clear_reminder: "Manter marcador e limpar lembretes"
        after_reminder_label: "Depois de enviar o lembrete, é melhor..."
        after_reminder_checkbox: "Definir isto como padrão para todos os próximos lembretes de favoritos"
      search_placeholder: "Pesquisar os favoritos por nome, título do tópico ou conteúdo da postagem"
      search: "Pesquisar"
      bookmark: "Marcador"
      bulk:
        delete_completed: "Favoritos excluídos."
        reminders_cleared: "Lembretes de favoritos removidos."
        toggle: "alternar seleção de favoritos"
        select_all: "Selecionar tudo"
        clear_all: "Limpar tudo"
        selected_count:
          one: "Selecionou %{count}"
          other: "Selecionou %{count}"
      reminders:
        today_with_time: "hoje à(s) %{time}"
        tomorrow_with_time: "amanhã à(s) %{time}"
        at_time: "em %{date_time}"
        existing_reminder: "Você tem um lembrete definido para este favorito que será enviado em %{at_date_time}"
    bookmark_bulk_actions:
      clear_reminders:
        name: "Limpar lembretes"
        description:
          one: "Deseja mesmo remover o lembrete deste favorito?"
          other: "Deseja mesmo remover o lembrete destes <b>%{count}</b> favoritos?"
      delete_bookmarks:
        name: "Excluir favorito"
        description:
          one: "Deseja mesmo excluir este favorito?"
          other: "Deseja mesmo excluir estes <b>%{count}</b> favoritos?"
    copy_codeblock:
      copied: "copiado!"
      copy: "copiar código para a área de transferência"
      fullscreen: "exibir código em tela cheia"
      view_code: "Visualizar código"
    drafts:
      label: "Rascunhos"
      label_with_count: "Rascunhos (%{count})"
      resume: "Retomar"
      remove: "Remover"
      remove_confirmation: "Tem certeza de que deseja excluir este rascunho?"
      new_topic: "Novo rascunho de tópico"
      new_private_message: "Novo rascunho de mensagem"
      abandon:
        confirm: "Você já tem um rascunho em andamento. O que deseja fazer com ele?"
        yes_value: "Descartar"
        no_value: "Retomar a edição"
    topic_count_all:
      one: "Veja %{count} novo tópico"
      other: "Veja %{count} novos tópicos"
    topic_count_categories:
      one: "Veja %{count} tópico novo ou atualizado"
      other: "Veja %{count} tópicos novos ou atualizados"
    topic_count_latest:
      one: "Veja %{count} tópico novo ou atualizado"
      other: "Veja %{count} tópicos novos ou atualizados"
    topic_count_unseen:
      one: "Veja %{count} tópico novo ou atualizado"
      other: "Veja %{count} tópicos novos ou atualizados"
    topic_count_unread:
      one: "Veja %{count} tópico não lido"
      other: "Veja %{count} tópicos não lidos"
    topic_count_new:
      one: "Veja %{count} novo tópico"
      other: "Veja %{count} novos tópicos"
    preview: "pré-visualizar"
    cancel: "cancelar"
    deleting: "Excluindo…"
    save: "Salvar alterações"
    saving: "Salvando…"
    saved: "Salvo!"
    upload: "Enviar"
    uploading: "Enviando…"
    processing: "Processando…"
    uploading_filename: "Enviando: %{filename}…"
    processing_filename: "Processando: %{filename}…"
    clipboard: "área de transferência"
    uploaded: "Enviado!"
    pasting: "Colando…"
    enable: "Ativar"
    disable: "Desativar"
    continue: "Continuar"
    switch_to_anon: "Entrar no Modo anônimo"
    switch_from_anon: "Sair do Modo anônimo"
    banner:
      close: "Descarte este banner"
      edit: "Editar"
    pwa:
      install_banner: "Você quer <a href>instalar %{title} no seu dispositivo?</a>"
    choose_topic:
      none_found: "Nenhum tópico encontrado."
      title:
        search: "Pesquisar um tópico"
        placeholder: "digite o título do tópico, URL ou ID aqui"
    choose_message:
      none_found: "Nenhuma mensagem encontrada."
      title:
        search: "Pesquisar mensagem"
        placeholder: "digite o título da mensagem, URL ou ID aqui"
    review:
      show_more: "Exibir mais"
      show_less: "Exibir menos"
      order_by: "Ordenar por"
      date_filter: "Postado entre"
      in_reply_to: "em resposta a"
      explain:
        why: "explique por que este item foi colocado na fila"
        title: "Pontuação revisável"
        formula: "Fórmula"
        subtotal: "Subtotal"
        total: "Total"
        min_score_visibility: "Pontuação mínima para visibilidade"
        score_to_hide: "Pontuação para ocultar postagem"
        take_action_bonus:
          name: "tomou medidas"
          title: "Quando qualquer membro da equipe decide agir, o sinalizador recebe um bônus."
        user_accuracy_bonus:
          name: "precisão do(a) usuário(a)"
          title: "Os(as) usuários(as) com sinalizadores historicamente acordados recebem um bônus."
        trust_level_bonus:
          name: "nível de confiança"
          title: "Itens revisáveis criados por usuários(as) com nível de confiança mais alto têm uma pontuação maior."
        type_bonus:
          name: "bônus de tipo"
          title: "Certos tipos revisáveis podem receber um bônus da equipe para aumentar sua prioridade."
      revise_and_reject_post:
        title: "Revisar"
        reason: "Motivo"
        send_pm: "Enviar MP"
        feedback: "Comentário"
        custom_reason: "Forneça uma descrição clara do motivo"
        other_reason: "Outro..."
        optional: "opcional"
      stale_help: "Este revisável foi encerrado por <b>%{username}</b>."
      claim_help:
        optional: "Você pode reivindicar este item para impedir que outras pessoas o revisem."
        required: "Você precisa reivindicar itens antes de poder revisá-los."
        claimed_by_you: "Você reivindicou este item e pode revisá-lo."
        claimed_by_other: "Este item só pode ser revisado por <b>%{username}</b>."
      claim:
        title: "reivindicar este tópico"
      unclaim:
        help: "remover esta reivindicação"
      awaiting_approval: "Aguardando aprovação"
      delete: "Excluir"
      settings:
        saved: "Salvo"
        save_changes: "Salvar alterações"
        title: "Configurações"
        priorities:
          title: "Prioridades revisáveis"
      moderation_history: "Histórico de moderação"
      view_all: "Visualizar tudo"
      grouped_by_topic: "Agrupado por tópico"
      none: "Não há itens para revisar."
      view_pending: "visualização pendente"
      topic_has_pending:
        one: "Este tópico tem <b>%{count}</b> postagem com aprovação pendente"
        other: "Este tópico tem <b>%{count}</b> postagens com aprovação pendente"
      title: "Revisar"
      topic: "Tópico:"
      filtered_topic: "Você filtrou para conteúdo revisável em um único tópico."
      filtered_user: "Usuário(a)"
      filtered_reviewed_by: "Revisado por"
      show_all_topics: "exibir todos os tópicos"
      deleted_post: "(postagem excluída)"
      deleted_user: "(usuário(a) excluído(a))"
      user:
        bio: "Bio"
        website: "Site"
        username: "Nome do(a) usuário(a)"
        email: "E-mail"
        name: "Nome"
        fields: "Campos"
        reject_reason: "Motivo"
      user_percentage:
        summary:
          one: "%{agreed}, %{disagreed}, %{ignored} (do último sinalizador)"
          other: "%{agreed}, %{disagreed}, %{ignored} (dos últimos %{count} sinalizadores)"
        agreed:
          one: "%{count}% concorda"
          other: "%{count}% concordam"
        disagreed:
          one: "%{count}% discorda"
          other: "%{count}% discordam"
        ignored:
          one: "%{count}% ignora"
          other: "%{count}% ignoram"
      topics:
        topic: "Tópico"
        reviewable_count: "Contagem"
        reported_by: "Relatado por"
        deleted: "[Tópico excluído]"
        original: "(tópico original)"
        details: "detalhes"
        unique_users:
          one: "%{count} usuário"
          other: "%{count} usuários"
      replies:
        one: "%{count} resposta"
        other: "%{count} respostas"
      edit: "Editar"
      save: "Salvar"
      cancel: "Cancelar"
      new_topic: "A aprovação deste item criará um novo tópico"
      filters:
        all_categories: "(todas as categorias)"
        type:
          title: "Tipo"
          all: "(todos os tipos)"
        minimum_score: "Pontuação mínima:"
        refresh: "Atualizar"
        status: "Status"
        category: "Categoria"
        orders:
          score: "Pontuação"
          score_asc: "Pontuação (reversa)"
          created_at: "Criado em"
          created_at_asc: "Criado em (reverso)"
        priority:
          title: "Prioridade mínima"
          any: "(qualquer um)"
          low: "Baixa"
          medium: "Média"
          high: "Alta"
      conversation:
        view_full: "visualizar conversa completa"
      scores:
        about: "Esta pontuação é calculada com base no nível de confiança do relator, na precisão de suas sinalizações anteriores e na prioridade do item que está sendo relatado."
        score: "Pontuação"
        date: "Data do relatório"
        type: "Motivo"
        status: "Status"
        submitted_by: "Denunciado por"
        reviewed_by: "Revisado por"
        reviewed_timestamp: "Revisar data"
      statuses:
        pending:
          title: "Pendentes"
        approved:
          title: "Aprovado"
        approved_flag:
          title: "Etiqueta aprovada"
        approved_user:
          title: "Usuário(a) aprovado(a)"
        approved_post:
          title: "Postagem aprovada"
        rejected:
          title: "Rejeitado"
        rejected_flag:
          title: "Sinalização recusada"
        rejected_user:
          title: "Usuário(a) recusado(a)"
        rejected_post:
          title: "Postagem recusada"
        ignored:
          title: "Sinalizador ignorado"
        deleted:
          title: "Tópico ou postagem excluída"
        reviewed:
          title: "Tudo revisado"
        all:
          title: "Tudo"
      context_question:
        is_this_post: "Este(a) %{reviewable_type} é %{reviewable_human_score_types}?"
        delimiter: "ou"
        something_else_wrong: "Há algo errado em %{reviewable_type}?"
      types:
        reviewable_flagged_post:
          title: "Postagem sinalizada"
          flagged_by: "Sinalizado por"
          noun: "postar"
        reviewable_queued_topic:
          title: "Tópico na fila"
          noun: "tópico"
        reviewable_queued_post:
          title: "Postagem na fila"
          noun: "postar"
        reviewable_user:
          title: "Usuário(a)"
          noun: "usuário(a)"
        reviewable_post:
          title: "Postagem"
          noun: "postar"
      approval:
        title: "A postagem precisa de aprovação"
        description: "Nós recebemos sua nova postagem, mas é necessário ter aprovação da moderação antes de ser exibida. Pedimos paciência."
        pending_posts:
          one: "Você tem <strong>%{count}</strong> postagem pendente."
          other: "Você tem postagens <strong>%{count}</strong> pendentes."
        ok: "Ok"
      example_username: "nome do(a) usuário(a)"
      reject_reason:
        title: "Por que você está rejeitando este(a) usuário(a)?"
        send_email: "Enviar e-mail de rejeição"
    relative_time_picker:
      minutes:
        one: "minuto"
        other: "minutos"
      hours:
        one: "hora"
        other: "horas"
      days:
        one: "dia"
        other: "dias"
      months:
        one: "mês"
        other: "meses"
      years:
        one: "ano"
        other: "anos"
      relative: "Relativo"
    time_shortcut:
      now: "Agora"
      in_one_hour: "Em uma hora"
      in_two_hours: "Em duas horas"
      later_today: "Hoje mais tarde"
      two_days: "Dois dias"
      three_days: "Daqui a três dias"
      next_business_day: "Próximo dia útil"
      tomorrow: "Amanhã"
      post_local_date: "Data na postagem"
      later_this_week: "Mais tarde nesta semana"
      this_weekend: "Neste fim de semana"
      start_of_next_business_week: "Segunda-feira"
      start_of_next_business_week_alt: "Próxima segunda-feira"
      next_week: "Próxima semana"
      two_weeks: "Duas semanas"
      next_month: "Próximo mês"
      two_months: "Dois meses"
      three_months: "Três meses"
      four_months: "Quatro meses"
      six_months: "Seis meses"
      one_year: "Um ano"
      forever: "Para sempre"
      relative: "Tempo relativo"
      none: "Nenhum necessário"
      never: "Nunca"
      last_custom: "Última data personalizada"
      custom: "Data e hora personalizadas"
      custom_short: "Personalizado..."
      select_timeframe: "Selecione um intervalo de tempo"
    user_action:
      user_posted_topic: "<a href='%{userUrl}'>%{user}</a> postou <a href='%{topicUrl}'>o tópico</a>"
      you_posted_topic: "<a href='%{userUrl}'>Você</a> postou <a href='%{topicUrl}'>o tópico</a>"
      user_replied_to_post: "<a href='%{userUrl}'>%{user}</a> respondeu <a href='%{postUrl}'>%{post_number}</a>"
      you_replied_to_post: "<a href='%{userUrl}'>Você</a> respondeu a <a href='%{postUrl}'>%{post_number}</a>"
      user_replied_to_topic: "<a href='%{userUrl}'>%{user}</a> respondeu ao <a href='%{topicUrl}'>tópico</a>"
      you_replied_to_topic: "<a href='%{userUrl}'>Você</a> respondeu ao <a href='%{topicUrl}'>tópico</a>"
      user_mentioned_user: "<a href='%{user1Url}'>%{user}</a> mencionou <a href='%{user2Url}'>%{another_user}</a>"
      user_mentioned_you: "<a href='%{user2Url}'>Você</a> foi mencionado(a) por <a href='%{user1Url}'>%{user}</a>"
      you_mentioned_user: "<a href='%{user1Url}'>Você</a> mencionou <a href='%{user2Url}'>%{another_user}</a>"
      posted_by_user: "Postado por <a href='%{userUrl}'>%{user}</a>"
      posted_by_you: "Postado por <a href='%{userUrl}'>você</a>"
      sent_by_user: "Enviado por <a href='%{userUrl}'>%{user}</a>"
      sent_by_you: "Enviado por <a href='%{userUrl}'>você</a>"
    directory:
      username: "Nome do(a) usuário(a)"
      filter_name: "Filtrar por nome do usuário(a)"
      title: "Usuários(as)"
      likes_given: "Dados"
      likes_received: "Recebidos"
      topics_entered: "Visualizados"
      topics_entered_long: "Tópicos visualizados"
      time_read: "Tempo lido"
      topic_count: "Tópicos"
      topic_count_long: "Tópicos criados"
      post_count: "Respostas"
      post_count_long: "Respostas postadas"
      no_results:
        body: "Aqui será exibida uma lista de membros da comunidade com as atividades deles. Como a comunidade é recente, por enquanto a lista está vazia!"
        extra_body: "Administradores(as) e moderadores(as) podem ver e gerenciar os(as) usuários(as) em <a href='%{basePath}/admin/users/'>Administrador(a) de Usuário(a)</a>."
      no_results_with_search: "Nenhum resultado foi encontrado."
      days_visited: "Acessos"
      days_visited_long: "Dias acessados"
      posts_read: "Lidos"
      posts_read_long: "Postagens lidas"
      last_updated: "Última atualização:"
      total_rows:
        one: "%{count} usuário"
        other: "%{count} usuários"
      edit_columns:
        title: "Editar colunas do diretório"
        save: "Salvar"
        reset_to_default: "Restaurar para padrão"
      group:
        all: "todos os grupos"
      sort:
        label: "Classificar por %{criteria}"
    group_histories:
      actions:
        change_group_setting: "Alterar configurações do grupo"
        add_user_to_group: "Adicionar usuário"
        remove_user_from_group: "Remover usuário"
        make_user_group_owner: "Tornar proprietário(a)"
        remove_user_as_group_owner: "Revogar proprietário"
    groups:
      member_added: "Adicionado"
      member_requested: "Pedido em"
      add_members:
        title: "Adicionar usuários(a) a %{group_name}"
        description: "Insira uma lista de usuários(as) que você quer convidar para o grupo ou cole em uma lista separada por vírgulas:"
        usernames_placeholder: "nomes de usuário(a)"
        usernames_or_emails_placeholder: "nomes de usuário(a) ou e-maiis"
        notify_users: "Notificar usuários"
        set_owner: "Definir usuários(as) como proprietários(as) deste grupo"
      requests:
        title: "Pedidos"
        reason: "Motivo"
        accept: "Aceitar"
        accepted: "aceito"
        deny: "Negar"
        denied: "negado"
        undone: "Pedido desfeito"
        handle: "tratar pedido de associação"
        undo: "Desfazer"
      manage:
        title: "Gerenciar"
        name: "Nome"
        full_name: "Nome completo"
        add_members: "Adicionar usuários(as)"
        invite_members: "Convidar"
        delete_member_confirm: "Remover %{username} do %{group} grupo?"
        profile:
          title: Perfil
        interaction:
          title: Interação
          posting: Postando
          notification: Notificação
        email:
          title: "E-mail"
          status: "Sincronizado(s) %{old_emails}/%{total_emails} e-mail(s) via IMAP."
          enable_smtp: "Ativar SMTP"
          enable_imap: "Ativar IMAP"
          test_settings: "Configurações de teste"
          save_settings: "Salvar configurações"
          last_updated: "Última atualização:"
          last_updated_by: "de"
          settings_required: "Todas as configurações são obrigatórias, preencha todos os campos antes de validar."
          smtp_settings_valid: "Configurações de SMTP válidas."
          smtp_title: "SMTP"
          smtp_instructions: "Quando você ativa o SMTP para o grupo, todos os e-mails enviados da caixa de entrada do grupo serão enviados pelas configurações de SMTP especificadas aqui, em vez do servidor de e-mail configurado para outros e-mails enviados pelo seu fórum."
          imap_title: "IMAP"
          imap_additional_settings: "Configurações adicionais"
          imap_instructions: 'Quando você ativa o IMAP para o grupo, os e-mails são sincronizados entre a caixa de entrada do grupo, o servidor IMAP e a caixa de mensagens fornecidos. O SMTP deve ser ativado com as credenciais válidas e testadas antes que o IMAP possa ser ativado. O nome do(a) usuário(a) e a senha de e-mail usados para o SMTP serão aplicados ao IMAP. Para obter mais informações, consulte <a target="_blank" href="https://meta.discourse.org/t/imap-support-for-group-inboxes/160588">anúncio de recursos no Discourse Meta</a>.'
          imap_alpha_warning: "Aviso: este recurso está no estágio alfa. Apenas o Gmail é oficialmente compatível. Use por sua conta e risco!"
          imap_settings_valid: "Configurações IMAP válidas."
          smtp_disable_confirm: "Se você desativar o SMTP, todas as configurações de SMTP e IMAP serão redefinidas e os recursos correspondentes serão desativados. Tem certeza de que quer continuar?"
          imap_disable_confirm: "Se você desativar o IMAP, todas as configurações de IMAP serão redefinidas e os recursos correspondentes serão desativados. Tem certeza de que quer continuar?"
          imap_mailbox_not_selected: "Se você selecionar uma caixa de entrada para esta configuração IMAP ou nenhuma caixa postal será sincronizada!"
          prefill:
            title: "Preencher com configurações para:"
            gmail: "Gmail"
            outlook: "Outlook.com"
            office365: "Microsoft 365"
          ssl_modes:
            none: "Nenhum"
            ssl_tls: "SSL/TLS"
            starttls: "STARTTLS"
          credentials:
            title: "Credenciais"
            smtp_server: "Servidor SMTP"
            smtp_port: "Porta SMTP"
            smtp_ssl_mode: "Modo SSL"
            imap_server: "Servidor IMAP"
            imap_port: "Porta IMAP"
            imap_ssl: "Usar SSL para IMAP"
            username: "Nome do(a) usuário(a)"
            password: "Senha"
          settings:
            title: "Configurações"
            allow_unknown_sender_topic_replies: "Permita que remetentes desconhecidos respondam a tópicos."
            allow_unknown_sender_topic_replies_hint: "Permite que remetentes desconhecidos(as) respondam a tópicos de grupo. Se não estiver ativado, será criado um novo tópico para respostas de endereços de e-mail de usuários(as) não convidados para o tópico."
            from_alias: "De Alias"
            from_alias_hint: "Nome alternativo para ser utilizado como endereço de origem para enviar emails SMTP. Observe que isso pode não ser compatível com todos os provedores de email, consulte a documentação do seu provedor."
          mailboxes:
            synchronized: "Caixa de mensagens sincronizada"
            none_found: "Nenhuma caixa de mensagens foi encontrada nesta conta de e-mail."
            disabled: "Desativado(a)"
        membership:
          title: Associação
          access: Acesso
        categories:
          title: Categorias
          long_title: "Notificações padrão da categoria"
          description: "Quando usuários(as) são adicionados(as) a esse grupo, suas configurações de notificação de categoria serão definidas para estes padrões. Em seguida, poderão ser alteradas."
          watched_categories_instructions: "Você acompanha todos os tópicos destas categorias automaticamente. Membros do grupo serão notificados de todas as postagens novas, e varias delas também serão exibidas perto do tópico."
          tracked_categories_instructions: "Você monitora todos os tópicos nestas categorias automaticamente . Várias postagens novas serão exibidas ao lado do tópico."
          watching_first_post_categories_instructions: "Usuários(as) serão notificados(as) sobre a primeira mensagem postada em cada tópico novo destas categorias."
          regular_categories_instructions: "Se estas categorias forem silenciadas, elas não serão silenciadas para membros do grupo. Os(as) usuários(as) serão notificados em caso de menção ou resposta."
          muted_categories_instructions: "Os(as) usuários(as) não serão notificados sobre novos tópicos nestas categorias nem aparecerão nas categorias ou nas páginas de tópicos mais recentes."
        tags:
          title: Etiquetas
          long_title: "Notificações padrão das etiquetas"
          description: "Quando usuários(as) são adicionados(as) a esse grupo, suas configurações de notificação de etiqueta serão definidas para estes padrões. Em seguida, poderão ser alteradas."
          watched_tags_instructions: "Você acompanha todos os tópicos com estas etiquetas automaticamente. Membros do grupo serão notificados de todas as postagens novas, e varias delas também serão exibidas perto do tópico."
          tracked_tags_instructions: "Monitore automaticamente todos os tópicos com estas etiquetas. Uma contagem de postagens novas será exibida ao lado do tópico."
          watching_first_post_tags_instructions: "Os(as) usuários(as) receberão uma notificação sobre a primeira postagem em cada tópico novo com estas etiquetas."
          regular_tags_instructions: "Se estas etiquetas forem silenciadas, elas não serão silenciadas para membros do grupo. Os(as) usuários(as) serão notificados em caso de menção ou resposta."
          muted_tags_instructions: "Os(as) usuários(as) não receberão notificação sobre novos tópicos com estas etiquetas, e eles não serão exibidas nos mais recentes."
        logs:
          title: "Registros"
          when: "Quando"
          action: "Ação"
          acting_user: "Usuário agindo"
          target_user: "Usuário(a) de destino"
          subject: "Assunto"
          details: "Detalhes"
          from: "De"
          to: "Para"
      permissions:
        title: "Permissões"
        none: "Não há categorias associadas a este grupo."
        description: "Membros deste grupo podem acessar estas categorias"
      public_admission: "Permitir que os usuários entrem no grupo livremente (Requer grupo publicamente visível)"
      public_exit: "Permitir que os usuários saiam do grupo livremente"
      empty:
        posts: "Não há publicações de membros deste grupo."
        members: "Não há membros neste grupo."
        requests: "Não há pedidos de associação para este grupo."
        mentions: "Não há menções a este grupo."
        messages: "Não há mensagens para este grupo."
        topics: "Não há tópicos de membros deste grupo."
        logs: "Não há registros para este grupo."
      add: "Adicionar"
      join: "Ingressar"
      leave: "Sair"
      request: "Pedir"
      message: "Mensagem"
      confirm_leave: "Tem certeza de que deseja sair deste grupo?"
      allow_membership_requests: "Permitir que usuários(as) enviem pedidos de associação a proprietários(as) do grupo (requer grupo visível ao público)"
      membership_request_template: "Modelo personalizado para exibir aos usuários ao enviar um pedido de associação"
      membership_request:
        submit: "Enviar pedido"
        title: "Pedir para entrar no grupo @%{group_name}"
        reason: "Diga aos proprietários do grupo por que você pertence a este grupo"
      membership: "Associação"
      name: "Nome"
      group_name: "Nome do grupo"
      user_count: "Usuários(as)"
      bio: "Sobre o grupo"
      selector_placeholder: "insira o nome do(a) usuário(a)"
      owner: "proprietário(a)"
      index:
        title: "Grupos"
        all: "Todos os grupos"
        empty: "Não há grupos visíveis."
        filter: "Filtrar por tipo de grupo"
        owner_groups: "Grupos que eu tenho"
        close_groups: "Grupos fechados"
        automatic_groups: "Grupos automáticos"
        automatic: "Automático"
        closed: "Fechado"
        public: "Público"
        private: "Privado"
        public_groups: "Grupos públicos"
        my_groups: "Meus grupos"
        group_type: "Tipo de grupo"
        is_group_user: "Membro"
        is_group_owner: "Proprietário(a)"
        search_results: "Os resultados da pesquisa serão exibidos abaixo."
      title:
        one: "Grupo"
        other: "Grupos"
      activity: "Atividade"
      members:
        title: "Membros"
        filter_placeholder_admin: "nome do(a) usuário(a) ou e-mail"
        filter_placeholder: "nome do(a) usuário(a)"
        remove_member: "Remover membro"
        remove_member_description: "Remover <b>%{username}</b> deste grupo"
        make_owner: "Tornar proprietário(a)"
        make_owner_description: "Tornar <b>%{username}</b> proprietário(a) deste grupo"
        remove_owner: "Remover como proprietário(a)"
        remove_owner_description: "Remover <b>%{username}</b> como proprietário(a) deste grupo"
        make_primary: "Tornar primário"
        make_primary_description: "Tornar este grupo primário para <b>%{username}</b>"
        remove_primary: "Remover como primário"
        remove_primary_description: "Remover este grupo como primário para <b>%{username}</b>"
        remove_members: "Remover membros"
        remove_members_description: "Remover usuários(as) selecionados(as) deste grupo"
        make_owners: "Tornar proprietários(as)"
        make_owners_description: "Tornar usuários(as) selecionados(as) proprietários(as) deste grupo"
        remove_owners: "Remover proprietários(as)"
        remove_owners_description: "Remover usuários(as) selecionados(as) como proprietários(as) deste grupo"
        make_all_primary: "Tornar primário para todos"
        make_all_primary_description: "Tornar este grupo primário para todos os(as) usuários(as) selecionados(as)"
        remove_all_primary: "Remover como primário"
        remove_all_primary_description: "Remover este grupo como primário"
        status: "Status"
        owner: "Proprietário(a)"
        primary: "Primário"
        forbidden: "Você não tem permissão para visualizar membros."
        no_filter_matches: "Nenhum membro corresponde a essa pesquisa."
      topics: "Tópicos"
      posts: "Postagens"
      aria_post_number: "%{title} - postagem #%{postNumber}"
      mentions: "Menções"
      messages: "Mensagens"
      notification_level: "Nível de notificação padrão para mensagens de grupo"
      alias_levels:
        mentionable: "Quem pode @mencionar este grupo?"
        messageable: "Quem pode enviar mensagens a este grupo?"
        nobody: "Ninguém"
        only_admins: "Somente administradores"
        mods_and_admins: "Somente moderadores e administradores"
        members_mods_and_admins: "Somente membros do grupo, moderadores e administradores"
        owners_mods_and_admins: "Somente proprietários do grupo, moderadores e administradores"
        everyone: "Todos(as)"
      notifications:
        watching:
          title: "Acompanhando"
          description: "Você será notificado sobre novas postagens em cada mensagem, e uma contagem de novas respostas será exibida."
        watching_first_post:
          title: "Acompanhando primeira postagem"
          description: "Você será notificado(a) sobre novas mensagens neste grupo, mas não sobre respostas."
        tracking:
          title: "Monitorando"
          description: "Você será notificado(a) se alguém mencionar seu @nome ou responder, e uma contagem de novas respostas será exibida."
        regular:
          title: "Normal"
          description: "Você será notificado(a) se alguém mencionar seu @nome ou responder."
        muted:
          title: "Silenciado"
          description: "Você não receberá nenhuma notificação sobre mensagens neste grupo."
      flair_url: "Imagem de estilo de avatar"
      flair_upload_description: "Use imagens quadradas não menores do que 20px por 20px."
      flair_bg_color: "Cor de fundo do estilo de avatar"
      flair_bg_color_placeholder: "(Opcional) Valor da cor em hexadecimal"
      flair_color: "Cor do estilo de avatar"
      flair_color_placeholder: "(Opcional) Valor da cor em hexadecimal"
      flair_preview_icon: "Pré-visualizar ícone"
      flair_preview_image: "Pré-visualizar imagem"
      flair_type:
        icon: "Selecione um ícone"
        image: "Enviar uma imagem"
      default_notifications:
        modal_title: "Notificações padrão do(a) usuário(a)"
        modal_description:
          one: "Você gostaria de aplicar esta alteração historicamente? Isso mudará as preferências de %{count} usuário(a) existente."
          other: "Você gostaria de aplicar esta alteração historicamente? Isso mudará as preferências de %{count} usuários(as) existentes."
        modal_yes: "Sim"
        modal_no: "Não, apenas aplique alterações daqui para frente"
    user_action_groups:
      "1": "Curtidas"
      "2": "Curtidas"
      "3": "Favoritos"
      "4": "Tópicos"
      "5": "Respostas"
      "6": "Reações"
      "7": "Menções"
      "9": "Citações"
      "11": "Edições"
      "12": "Itens enviados"
      "13": "Caixa de entrada"
      "14": "Pendentes"
      "15": "Rascunhos"
      "17": "Links"
    categories:
      categories_label: "categorias"
      subcategories_label: "subcategorias"
      no_subcategories: "nenhuma subcategoria"
      remove_filter: "remover filtro"
      plus_more_count:
        one: "mais %{count}"
        other: "mais %{count}"
      view_all: "visualizar tudo"
      category: "Categoria"
      category_list: "Exibir lista de categorias"
      reorder:
        title: "Reordenar Categorias"
        title_long: "Reorganizar a lista de categorias"
        save: "Salvar ordem"
        apply_all: "Aplicar"
        position: "Posição"
      posts: "Postagens"
      topics: "Tópicos"
      latest: "Últimos"
      subcategories: "Subcategorias"
      muted: "Categorias silenciadas"
      topic_sentence:
        one: "%{count} tópico"
        other: "%{count} tópicos"
      topic_stat:
        one: "%{number}/%{unit}\n"
        other: "%{number}/%{unit}"
      topic_stat_unit:
        week: "semana"
        month: "mês"
      topic_stat_all_time:
        one: "%{number} no total"
        other: "%{number} no total"
      topic_stat_sentence_week:
        one: "%{count} novo tópico na última semana."
        other: "%{count} novos tópicos na última semana."
      topic_stat_sentence_month:
        one: "%{count} novo tópico no último mês."
        other: "%{count} novos tópicos no último mês."
      n_more:
        one: "Categorias (mais %{count})…"
        other: "Categorias (mais %{count})…"
    ip_lookup:
      title: Pesquisa de endereço IP
      hostname: Nome do host
      location: Localização
      location_not_found: (desconhecido)
      organisation: Organização
      phone: Telefone
      other_accounts: "Outras contas com este endereço IP:"
      delete_other_accounts:
        one: "Excluir %{count}"
        other: "Excluir %{count}"
      username: "nome do(a) usuário(a)"
      trust_level: "NC"
      read_time: "tempo de leitura"
      topics_entered: "tópicos inseridos"
      post_count: "# postagens"
      confirm_delete_other_accounts: "Tem certeza de que deseja excluir estas contas?"
      powered_by: "usando <a href='https://maxmind.com'>MaxMindDB</a>"
      copied: "copiado"
    user_fields:
      none: "(selecione uma opção)"
      required: 'Digite um valor para "%{name}"'
      same_as_password: "Sua senha não deve ser repetida em outros campos."
      optional: (opcional)
    user:
      said: "%{username}:"
      profile: "Perfil"
      profile_possessive: "Perfil de %{username}"
      account_possessive: "Conta de %{name}"
      mute: "Silenciar"
      edit: "Editar preferências"
      download_archive:
        title: "Exportar seus dados"
        description: "Baixe um arquivo das atividades e preferências da sua conta."
        button_text: "Solicitar arquivo"
        confirm: "Você deseja mesmo baixar um arquivo das atividades e preferências da sua conta?"
        success: "Começamos a coletar seu arquivo, você receberá uma mensagem quando o processo for concluído."
        rate_limit_error: "Arquivos de conta podem ser baixados somente uma vez por dia, tente novamente amanhã."
      new_private_message: "Nova mensagem"
      private_message: "Mensagem"
      private_messages: "Mensagens"
      user_notifications:
        filters:
          filter_by: "Filtrar por"
          all: "Tudo"
          read: "Lidos(as)"
          unread: "Não lidos(as)"
          unseen: "Não vistos"
        ignore_duration_title: "Ignorar usuário(a)"
        ignore_duration_username: "Nome do(a) usuário(a)"
        ignore_duration_when: "Duração:"
        ignore_duration_save: "Ignorar"
        ignore_duration_note: "Observe que todas as ações ignorar serão removidas automaticamente após essa ação expirar."
        ignore_duration_time_frame_required: "Selecione um intervalo de tempo"
        ignore_no_users: "Você não tem usuários(as) ignorados(as)."
        ignore_option: "Ignorado(a)"
        ignore_option_title: "Você não receberá notificações relacionadas a este(a) usuário(a), e todo o conteúdo relacionado será oculto."
        add_ignored_user: "Adicionar…"
        mute_option: "Silenciado(a)"
        mute_option_title: "Você não receberá notificações, mensagens pessoais ou mensagens diretas deste(a) usuário(a) no chat."
        normal_option: "Normal"
        normal_option_title: "Você receberá uma notificação se este(a) usuário(a) responder, citar ou mencionar."
      notification_schedule:
        title: "Agendamento de notificações"
        label: "Ativar agendamento de notificações personalizada"
        tip: "Fora desse horário, suas notificações serão pausadas."
        midnight: "Meia-noite"
        none: "Nenhum"
        monday: "Segunda-feira"
        tuesday: "Terça-feira"
        wednesday: "Quarta-feira"
        thursday: "Quinta-feira"
        friday: "Sexta-feira"
        saturday: "Sábado"
        sunday: "Domingo"
        to: "para"
      activity_stream: "Atividade"
      read: "Lidos"
      read_help: "Tópicos lidos recentemente"
      preferences:
        title: "Preferências"
        profile:
          enforced_required_fields: "É preciso fornecer mais informações antes de seguir usando este site."
      feature_topic_on_profile:
        open_search: "Selecione um novo tópico"
        title: "Selecione um tópico"
        search_label: "Pesquisar tópico por título"
        save: "Salvar"
        clear:
          title: "Limpar"
          warning: "Tem certeza de que deseja remover o tópico em destaque?"
      use_current_timezone: "Usar fuso horário atual"
      profile_hidden: "O perfil público deste(a) usuário(a) está oculto."
      login_to_view_profile: "É preciso entrar para visualizar os perfis de usuários"
      inactive_user: "Este usuário(a) não está mais ativo(a)."
      expand_profile: "Expandir"
      sr_expand_profile: "Expandir detalhes do perfil"
      collapse_profile: "Recolher"
      sr_collapse_profile: "Recolher detalhes do perfil"
      bookmarks: "Favoritos"
      bio: "Sobre mim"
      timezone: "Fuso horário"
      invited_by: "Convidado por"
      trust_level: "Nível de confiança"
      notifications: "Notificações"
      statistics: "Estatísticas"
      desktop_notifications:
        label: "Notificações ao vivo"
        not_supported: "Notificações não compatíveis com este navegador. Desculpe."
        perm_default: "Ativar notificações"
        perm_denied_btn: "Permissão negada"
        perm_denied_expl: "Você negou permissão para notificações. Permita as notificações nas configurações do seu navegador."
        disable: "Desativar notificações"
        enable: "Ativar notificações"
        each_browser_note: "Observação: é preciso alterar esta configuração em todos os navegadores que você usar. Todas as notificações serão desativadas se você pausar as notificações no menu do usuário, independentemente desta configuração."
        consent_prompt: "Você quer notificações em tempo real quando as pessoas responderem às suas postagens?"
      dismiss: "Descartar"
      dismiss_notifications: "Descartar tudo"
      dismiss_notifications_tooltip: "Marcar todas as notificações não lidas como lidas"
      dismiss_bookmarks_tooltip: "Marcar todos os lembretes de favoritos não lidos como lidos"
      dismiss_messages_tooltip: "Marcar todas as notificações de mensagens pessoais não lidas como lidas"
      no_likes_title: "Você ainda não recebeu nenhuma curtida"
      no_likes_body: >
        Você receberá uma notificação aqui sempre que alguém curtir uma de suas postagens, para que possa saber o que os outros estão achando valioso. Outros também verão o mesmo quando você curtir as postagens deles! <br><br> Notificações de curtidas nunca são enviadas para seu e-mail, mas você pode configurar a forma de receber notificações sobre curtidas no site ajustando suas <a href='%{preferencesUrl}'>preferências de notificação</a>.
      no_messages_title: "Você não tem mensagens"
      no_messages_body: >
        Precisa ter uma conversa pessoal direta, fora do fluxo de conversa normal? Envie uma mensagem ao selecionar o seu avatar e usar o botão de mensagem %{icon}.<br><br> Se precisar de ajuda, envie uma <a href='%{aboutUrl}'>mensagem a um membro da equipe</a>.
      no_bookmarks_title: "Você ainda não adicionou nada aos favoritos"
      no_bookmarks_body: >
        Comece a adicionar postagens aos favoritos com o botão %{icon}, eles serão listados aqui para consulta rápida. Você pode agendar um lembrete também!
      no_bookmarks_search: "Nenhum favorito encontrado com a consulta de pesquisa fornecida."
      no_notifications_title: "Você ainda não tem nenhuma notificação"
      no_notifications_body: >
        Neste painel, você receberá notificações sobre atividades relevantes, inclusive respostas aos seus tópicos e postagens, quando você for citado(a) ou mencionado(a) (<b>@mentions</b>) por alguém e quando os tópicos que você estiver acompanhando receberem respostas. As notificações também serão enviadas por e-mail quando você passar algum tempo sem entrar com a conta. <br><br> Procure por %{icon} para decidir sobre quais tópicos, categorias e etiquetas específicas você quer receber notificações. Para obter mais informações, verifique suas <a href='%{preferencesUrl}'>preferências de notificações</a>.
      no_other_notifications_title: "Você ainda não tem nenhuma notificação"
      no_other_notifications_body: >
        Você receberá notificação neste painel sobre outros tipos de atividade que podem ser relevantes para você - por exemplo, quando alguém vincular ou editar uma de suas postagens.
      no_notifications_page_title: "Você ainda não tem nenhuma notificação"
      no_notifications_page_body: >
        Você receberá notificações sobre atividades relevantes, inclusive respostas aos seus tópicos e postagens, quando você for citado(a) ou mencionado(a) (<b>@mentions</b>) por alguém e quando os tópicos que você estiver acompanhando receberem respostas. As notificações também serão enviadas por e-mail quando você passar algum tempo sem entrar com a conta. <br><br> Procure por %{icon} para decidir sobre quais tópicos, categorias e etiquetas específicas você quer receber notificações. Para obter mais informações, verifique suas <a href='%{preferencesUrl}'>preferências de notificações</a>.
      dynamic_favicon: "Exibir contagens no ícone do navegador"
      skip_new_user_tips:
        description: "Pular emblemas e dicas de integração de novo(a) usuário(a)"
      reset_seen_user_tips: "Mostrar dicas do(a) usuário(a) novamente"
      theme_default_on_all_devices: "Definir este tema como padrão em todos os meus dispositivos"
      color_scheme_default_on_all_devices: "Definir esquema de cores padrão em todos os meus dispositivos"
      color_scheme: "Esquema de cores"
      color_schemes:
        default_description: "Tema padrão"
        disable_dark_scheme: "O mesmo que o normal"
        dark_instructions: "É possível pré-visualizar o esquema de cores do modo escuro ao ativar/desativar o modo escuro do seu dispositivo."
        undo: "Redefinir"
        regular: "Normal"
        dark: "Modo escuro"
        default_dark_scheme: "(padrão do site)"
      dark_mode: "Modo escuro"
      dark_mode_enable: "Ativar o esquema de cores do modo escuro automaticamente"
      text_size_default_on_all_devices: "Definir este tamanho de texto como padrão em todos os meus dispositivos"
      allow_private_messages: "Permitir que outros(as) usuários(as) me enviem mensagens pessoais"
      external_links_in_new_tab: "Abrir todos os links externos em uma nova aba"
      enable_quoting: "Ativar resposta citando o texto destacado"
      enable_defer: "Ativar tópicos marcados como não lidos"
      experimental_sidebar:
        enable: "Ativar barra lateral"
        options: "Opções"
        navigation_section: "Navegação"
        navigation_section_instruction: "Quando uma lista de tópicos no menu de navegação tem itens novos ou não lidos…"
        link_to_filtered_list_checkbox_description: "Link para a lista filtrada"
        show_count_new_items_checkbox_description: "Exibir a contagem dos novos itens"
      change: "alterar"
      featured_topic: "Tópico em destaque"
      moderator: "%{user} é moderador(a)"
      admin: "%{user} é administrador(a)"
      moderator_tooltip: "Este(a) usuário(a) é moderador(a)"
      admin_tooltip: "Este(a) usuário(a) é administrador(a)"
      silenced_tooltip: "Este(a) usuário(a) está silenciado(a)"
      suspended_notice: "Este(a) usuário(a) está suspenso(a) até %{date}."
      suspended_permanently: "Este(a) usuário(a) está suspenso(a)."
      suspended_reason: "Motivo: "
      github_profile: "GitHub"
      email_activity_summary: "Resumo de atividades"
      mailing_list_mode:
        label: "Modo lista de endereçamento"
        enabled: "Ativar modo lista de endereçamento"
        instructions: |
          Esta opção substitui o resumo de atividades.<br />
          Tópicos e categorias silenciadas não são incluídas nestes e-mails.
        individual: "Enviar um e-mail a cada postagem nova"
        individual_no_echo: "Enviar um e-mail a cada postagem nova, exceto as minhas"
        many_per_day: "Me envie um e-mail a cada postagem nova (aproximadamente %{dailyEmailEstimate} por dia)"
        few_per_day: "Me envie um e-mail a cada postagem nova (aproximadamente dois por dia)"
        warning: "Modo lista de endereçamento ativado. As configurações de notificação por e-mail serão substituídas."
      tag_settings: "Etiquetas"
      watched_tags: "Acompanhado(a)"
      watched_tags_instructions: "Você acompanhará automaticamente todos os tópicos com estas etiquetas. Você receberá notificação de todas as novas postagens e tópicos, e uma contagem de postagens novas também será exibida ao lado do tópico."
      tracked_tags: "Monitorado(a)"
      tracked_tags_instructions: "Você irá monitorar automaticamente todos os tópicos com estas etiquetas. Uma contagem de postagens novas será exibida ao lado do tópico."
      muted_tags: "Silenciados(as)"
      muted_tags_instructions: "Você não receberá notificação sobre novos tópicos com estas etiquetas, e eles não serão exibidas nos mais recentes."
      watched_categories: "Acompanhado(a)"
      watched_categories_instructions: "Você acompanhará automaticamente todos os tópicos nestas categorias. Você receberá notificação de todas as novas postagens e tópicos, e uma contagem de postagens novas também será exibida ao lado do tópico."
      tracked_categories: "Monitorado(a)"
      tracked_categories_instructions: "Você irá monitorar automaticamente todos os tópicos nestas categorias. Uma contagem de postagens novas será exibida ao lado do tópico."
      watched_first_post_categories: "Acompanhando primeira postagem"
      watched_first_post_categories_instructions: "Você receberá uma notificação sobre a primeira postagem em cada tópico novo nestas categorias."
      watched_first_post_tags: "Acompanhando primeira postagem"
      watched_first_post_tags_instructions: "Você receberá uma notificação sobre a primeira postagem em cada tópico novo com estas etiquetas."
      watched_precedence_over_muted: "Quero receber notificações sobre tópicos em categorias ou etiquetas que estou acompanhando que também pertencem a alguém que eu silenciei"
      muted_categories: "Silenciados(as)"
      muted_categories_instructions: "Você receberá notificações sobre novos tópicos nestas categorias, e eles não serão exibidos nas categorias ou nas últimas páginas."
      muted_categories_instructions_dont_hide: "Você não receberá notificações sobre novos tópicos nestas categorias."
      regular_categories: "Normal"
      regular_categories_instructions: "Você verá estas categorias nas listas de tópicos “Recentes” e “Melhores”."
      no_category_access: "Como moderador, você tem acesso limitado às categorias, não é possível salvar."
      delete_account: "Excluir minha conta"
      delete_account_confirm: "Você tem certeza de que deseja excluir a sua conta permanentemente? Essa ação não pode ser desfeita!"
      deleted_yourself: "Sua conta foi excluída com êxito."
      delete_yourself_not_allowed: "Entre em contato com um membro da equipe se você deseja que a sua conta seja excluída."
      unread_message_count: "Mensagens"
      admin_delete: "Excluir"
      users: "Usuários(as)"
      muted_users: "Silenciados(as)"
      muted_users_instructions: "Bloquear todas as notificações e mensagens privadas destes(as) usuários(as)."
      allowed_pm_users: "Permitido(a)"
      allowed_pm_users_instructions: "Apenas MP destes(as) usuários(as)."
      allow_private_messages_from_specific_users: "Permitir que apenas usuários(as) específicos(as) mandem mensagens pessoais"
      ignored_users: "Ignorados(as)"
      ignored_users_instructions: "Bloquear todas as postagens, notificações e mensagens privadas destes(as) usuários(as)."
      tracked_topics_link: "Exibir"
      automatically_unpin_topics: "Desafixar automaticamente os tópicos ao terminar de ler."
      apps: "Aplicativos"
      revoke_access: "Revogar acesso"
      undo_revoke_access: "Desfazer revogação de acesso"
      api_approved: "Aprovada:"
      api_last_used_at: "Usada pela última vez em:"
      theme: "Tema"
      save_to_change_theme: 'O tema será atualizado quando você clicar em "%{save_text}"'
      home: "Página inicial padrão"
      staged: "Encenado(a)"
      staff_counters:
        flags_given:
          one: '<span class="%{className}">%{count}</span> etiqueta útil'
          other: '<span class="%{className}">%{count}</span> etiquetas úteis'
        flagged_posts:
          one: '<span class="%{className}">%{count}</span> postagem com sinalização'
          other: '<span class="%{className}">%{count}</span> postagens com sinalização'
        deleted_posts:
          one: '<span class="%{className}">%{count}</span> postagem excluída'
          other: '<span class="%{className}">%{count}</span> postagens excluídas'
        suspensions:
          one: '<span class="%{className}">%{count}</span> suspensão'
          other: '<span class="%{className}">%{count}</span> suspensões'
        warnings_received:
          one: '<span class="%{className}">%{count}</span> aviso'
          other: '<span class="%{className}">%{count}</span> avisos'
        rejected_posts:
          one: '<span class="%{className}">%{count}</span> postagem recusada'
          other: '<span class="%{className}">%{count}</span> postagens recusadas'
      messages:
        all: "todas as caixas de entrada"
        inbox: "Caixa de entrada"
        personal: "Pessoal"
        latest: "Últimos"
        sent: "Enviadas"
        unread: "Não lidos(as)"
        unread_with_count:
          one: "Não lido (%{count})"
          other: "Não lidos (%{count})"
        new: "Novo"
        new_with_count:
          one: "Novo (%{count})"
          other: "Novos (%{count})"
        archive: "Arquivo"
        groups: "Meus grupos"
        move_to_inbox: "Mover para caixa de entrada"
        move_to_archive: "Arquivar"
        failed_to_move: "Falha ao mover as mensagens selecionadas (talvez você esteja sem conexão com a internet)"
        tags: "Etiquetas"
        all_tags: "Todas as etiquetas"
        warnings: "Avisos oficiais"
        read_more_in_group: "Quer ler mais? Veja outras mensagens em %{groupLink}."
        read_more: "Quer ler mais? Veja outras mensagens em <a href='%{basePath}/u/%{username}/messages'>mensagens pessoais</a>."
        read_more_group_pm_MF: |
          { HAS_UNREAD_AND_NEW, select,
            true {
              { UNREAD, plural,
                   =0 {}
                  one {Há <a href='{basePath}/u/{username}/messages/group/{groupName}/unread'># não lidas</a>}
                other {Há <a href='{basePath}/u/{username}/messages/group/{groupName}/unread'># não lidas</a>}
              }
              { NEW, plural,
                   =0 {}
                  one { e <a href='{basePath}/u/{username}/messages/group/{groupName}/new'># uma nova</a> message restante, ou navegue por outras messages em {groupLink}}
                other { e <a href='{basePath}/u/{username}/messages/group/{groupName}/new'># novas</a> messages restantes, ou navegue por outras mensagens em {groupLink}}
              }
            }
            false {
              { UNREAD, plural,
                   =0 {}
                  one {Há <a href='{basePath}/u/{username}/messages/group/{groupName}/unread'># unread</a> message restante, ou navegue por outras messages em {groupLink}}
                other {Há <a href='{basePath}/u/{username}/messages/group/{groupName}/unread'># unread</a> messages restantes, ou navegue por outras mensagens em {groupLink}}
              }
              { NEW, plural,
                   =0 {}
                  one {Há <a href='{basePath}/u/{username}/messages/group/{groupName}/new'># uma nova</a> message restante, ou navegue por outras messages em {groupLink}}
                other {Há <a href='{basePath}/u/{username}/messages/group/{groupName}/new'># novas</a> messages restantes, ou navegue por outras mensagens em {groupLink}}
              }
            }
            other {}
          }
        read_more_personal_pm_MF: |
          { HAS_UNREAD_AND_NEW, select,
            true {
              { UNREAD, plural,
                   =0 {}
                  one {Há <a href='{basePath}/u/{username}/messages/unread'># mensagem não lida</a>}
                other {Há <a href='{basePath}/u/{username}/messages/unread'># mensagens não lidas</a>}
              }
              { NEW, plural,
                   =0 {}
                  one { e <a href='{basePath}/u/{username}/messages/new'># nova</a> mensagem restante, ou navegue por outras <a href='{basePath}/u/{username}/messages'>mensagens pessoais</a>}
                other { e <a href='{basePath}/u/{username}/messages/new'># novas</a> mensagens restantes, ou navegue por outras <a href='{basePath}/u/{username}/messages'>mensagens pessoais</a>}
              }
            }
            false {
              { UNREAD, plural,
                   =0 {}
                  one {Resta <a href='{basePath}/u/{username}/messages/unread'>#</a> mensagem não lida, ou navegue por outras <a href='{basePath}/u/{username}/messages'>mensagens pessoais</a>}
                other {Restam <a href='{basePath}/u/{username}/messages/unread'>#</a> mensagens não lidas, ou navegue por outras <a href='{basePath}/u/{username}/messages'>mensagens pessoais</a>}
              }
              { NEW, plural,
                   =0 {}
                  one {Resta <a href='{basePath}/u/{username}/messages/new'># nova</a> mensagem, ou navegue por outras <a href='{basePath}/u/{username}/messages'>mensagens pessoais</a>}
                other {Restam <a href='{basePath}/u/{username}/messages/new'># novas</a> mensagens, ou navegue por outras <a href='{basePath}/u/{username}/messages'>mensagens pessoais</a>}
              }
            }
            other {}
          }
      preferences_nav:
        account: "Conta"
        security: "Segurança"
        profile: "Perfil"
        emails: "E-mails"
        notifications: "Notificações"
        tracking: "Monitorando"
        categories: "Categorias"
        users: "Usuários(as)"
        tags: "Etiquetas"
        interface: "Interface"
        apps: "Aplicativos"
        navigation_menu: "Menu de Navegação"
      change_password:
        success: "(e-mail enviado)"
        in_progress: "(enviando e-mail)"
        error: "(erro)"
        action: "Enviar e-mail de redefinição de senha"
        set_password: "Definir senha"
        choose_new: "Escolha uma nova senha"
        choose: "Escolha uma senha"
        verify_identity: "Para continuar, verifique sua identidade."
        title: "Redefinição de senha"
      second_factor_backup:
        title: "Códigos de backup de dois fatores"
        regenerate: "Gerar novamente"
        disable: "Desativar"
        enable: "Criar códigos de backup"
        enable_long: "Adicionar códigos de backup"
        not_enabled: "Você ainda não criou nenhum código de backup."
        manage:
          one: "Você tem <strong>%{count}</strong> código de backup restante."
          other: "Você tem <strong>%{count}</strong> códigos de backup restantes."
        copy_to_clipboard: "Copiar para área de transferência"
        copy_to_clipboard_error: "Erro ao copiar dados para a área de transferência"
        copied_to_clipboard: "Copiou para a área de transferência"
        download_backup_codes: "Baixar códigos de backup"
        remaining_codes:
          one: "Você tem <strong>%{count}</strong> código de backup restante."
          other: "Você tem <strong>%{count}</strong> códigos de backup restantes."
        use: "Usar um código de backup"
        enable_prerequisites: "Você deve ativar um método de dois fatores primários antes de gerar código de backup."
        codes:
          title: "Códigos de backup gerados"
          description: "Cada um destes códigos de backup só pode ser usado uma vez. Mantenha-os em algum lugar seguro, mas acessível."
      second_factor:
        title: "Autenticação de dois fatores"
        enable: "Gerenciar autenticação de dois fatores"
        disable_all: "Desativar tudo"
        name: "Nome"
        label: "Código"
        rate_limit: "Aguarde antes de tentar outro código de autenticação."
        enable_description: |
          Digitalize este código QR em um aplicativo compatível (<a href="https://www.google.com/search?q=authenticator+apps+for+android" target="_blank">Android</a> - <a href="https://www.google.com/search?q=authenticator+apps+for+ios" target="_blank">iOS</a>) e digite seu código de autenticação.
        disable_description: "Insira o código de autenticação do seu aplicativo"
        show_key_description: "Inserir manualmente"
        short_description: |
          Proteja sua conta com códigos de segurança avulsos ou chaves de segurança físicas
        extended_description: |
          A autenticação de dois fatores adiciona segurança extra à sua conta, exigindo um token único além da sua senha. Tokens podem ser gerados em dispositivos <a href="https://www.google.com/search?q=authenticator+apps+for+android" target='_blank'>Android</a> e <a href="https://www.google.com/search?q=authenticator+apps+for+ios">iOS</a>.
        oauth_enabled_warning: "Observe que as entradas com rede social serão desativadas após a ativação da autenticação de dois fatores na sua conta."
        use: "Usar app autenticador"
        enforced_with_oauth_notice: "É preciso ativar a autenticação de dois fatores. Será solicitado o uso da autenticação ao entrar com uma senha e não com redes sociais ou algum método de autenticação externo."
        enforced_notice: "Você precisa ativar a autenticação de dois fatores antes de acessar este site."
        disable: "Desativar"
        disable_confirm: "Tem certeza de que deseja desativar a autenticação de dois fatores?"
        delete: "Excluir"
        delete_confirm_header: "Estes autenticadores baseados em token e chaves de segurança física serão excluídos:"
        delete_confirm_instruction: "Para confirmar, digite <strong>%{confirm}</strong> na caixa abaixo."
        delete_single_confirm_title: "Excluindo um autenticador"
        delete_single_confirm_message: "Você está excluindo %{name}. Você não pode desfazer esta ação. Se mudar de ideia, terá de registar novamente este autenticador."
        delete_backup_codes_confirm_title: "Excluindo códigos de backup"
        delete_backup_codes_confirm_message: "Você está excluindo códigos de backup. Você não pode desfazer esta ação. Se você mudar de ideia, terá que regenerar os códigos de backup."
        save: "Salvar"
        edit: "Editar"
        edit_title: "Editar autenticador"
        edit_description: "Nome do autenticador"
        enable_security_key_description: |
          Quando sua <a href="https://www.google.com/search?q=hardware+security+key" target="_blank">chave de segurança de hardware</a> ou dispositivo móvel compatível estiver preparado, pressione o botão Registrar abaixo.
        totp:
          title: "Autenticadores baseados em token"
          add: "Adicionar autenticador"
          default_name: "Meu autenticador"
          name_and_code_required_error: "Você deve informar um nome e o código do seu aplicativo autenticador."
        security_key:
          register: "Cadastrar"
          title: "Chaves de Segurança Físicas"
          add: "Adicionar Chave de Segurança Física"
          default_name: "Chave de segurança principal"
          iphone_default_name: "iPhone"
          android_default_name: "Android"
          not_allowed_error: "O processo de registro da chave de segurança atingiu o tempo limite ou foi cancelado."
          already_added_error: "Você já registrou esta chave de segurança.\nVocê não precisa registrá-la novamente."
          edit: "Editar chaves de segurança física"
          save: "Salvar"
          edit_description: "Nome de chaves de segurança física"
          name_required_error: "Você deve informar um nome para sua chave de segurança."
      passkeys:
        rename_passkey: "Renomear passkey"
        add_passkey: "Adicionar passkey"
        confirm_delete_passkey: "Tem certeza de que deseja excluir este passkey?"
        passkey_successfully_created: "Sucesso! Seu novo passkey foi criado."
        rename_passkey_instructions: "Escolha um nome para o passkey ideal para você, por exemplo: o nome do seu gerenciador de senhas."
        name:
          default: "Passkey principal"
        save: "Salvar"
        title: "Passkeys"
        short_description: "Passkeys são substitutos de senhas que validam sua identidade através de biometria (ex.: toque, ID facial) ou senha/PIN."
        added_date: "Adicionou %{date}"
        last_used_date: "Uso mais recente: %{date}"
        never_used: "Nunca usou"
        not_allowed_error: "O processo de registro do passkey teve o tempo expirado ou foi cancelado, ou não obteve permissão."
        already_added_error: "Você já registrou este passkey. Não precisa registrar novamente."
        confirm_button: "ou usar um passkey"
      change_about:
        title: "Alterar Sobre mim"
        error: "Houve um erro ao alterar este valor."
      change_username:
        title: "Alterar nome do(a) usuário(a)"
        confirm: "Você tem certeza de que deseja alterar seu nome do(a) usuário(a)?"
        taken: "Desculpe, este nome do(a) usuário(a) já está sendo usado."
        invalid: "Este nome do(a) usuário(a) é inválido. Deve conter apenas números e letras"
      add_email:
        title: "Adicione o e-mail"
        add: "adicionar"
      change_email:
        title: "Alterar e-mail"
        taken: "Desculpe, este e-mail não está disponível."
        error: "Houve um erro ao alterar seu e-mail. Talvez aquele endereço já esteja sendo usado?"
        success: "Enviamos um e-mail para esse endereço. Siga as instruções para confirmar."
        success_via_admin: "Enviamos um e-mail para esse endereço. O(a) usuário(a) precisará seguir as instruções de confirmação do e-mail."
        success_staff: "Enviamos um e-mail para o seu endereço atual. Siga as instruções para confirmar."
        back_to_preferences: "Voltar às preferências"
        confirm_success: "Seu e-mail foi atualizado."
        confirm: "Confirmar"
        authorizing_new:
          description: "Confirme que gostaria de mudar seu endereço de e-mail para:"
          description_add: "Confirme que você gostaria de adicionar um endereço de e-mail alternativo:"
        authorizing_old:
          title: "Verifique o endereço de e-mail antigo"
          description: "Verifique o seu endereço de e-mail antigo para continuar mudando seu e-mail:"
          description_add: "Verifique o seu endereço de e-mail existente para continuar adicionando um endereço alternativo:"
          old_email: "E-mail antigo: %{email}"
          new_email: "Novo e-mail: %{email}"
          confirm_success: "Enviamos um e-mail para o seu novo endereço de e-mail para confirmar a alteração!"
      change_avatar:
        title: "Alterar sua imagem de perfil"
        gravatar: "<a href='//%{gravatarBaseUrl}%{gravatarLoginUrl}' target='_blank'>%{gravatarName}</a>, baseado em"
        gravatar_title: "Altere seu avatar no site de %{gravatarName}"
        gravatar_failed: "Não foi possível encontrar um %{gravatarName} com este endereço de e-mail."
        refresh_gravatar_title: "Atualizar seu %{gravatarName}"
        letter_based: "Imagem de perfil atribuída pelo sistema"
        uploaded_avatar: "Imagem personalizada"
        uploaded_avatar_empty: "Adicionar uma imagem personalizada"
        upload_title: "Enviar sua imagem"
        image_is_not_a_square: "Aviso: cortamos a sua imagem. A largura e a altura não eram iguais."
        logo_small: "Logotipo pequeno do site. Usado por padrão."
        use_custom: "Ou envie um avatar personalizado:"
      change_profile_background:
        title: "Cabeçalho do perfil"
        instructions: "Os cabeçalhos do perfil serão centralizados e terão largura padrão de 1110px."
      change_card_background:
        title: "Plano de fundo do cartão do(a) usuário(a)"
        instructions: "Imagens de plano de fundo serão centralizadas e terão largura padrão de 590px."
      change_featured_topic:
        title: "Tópico em destaque"
        instructions: "Um link para este tópico estará no seu cartão do(a) usuário(a) e no seu perfil."
      email:
        title: "E-mail"
        primary: "E-mail primário"
        secondary: "E-mails secundários"
        primary_label: "primário"
        unconfirmed_label: "não confirmado"
        resend_label: "Enviar novamente e-mail de confirmação"
        resending_label: "enviando…"
        resent_label: "e-mail enviado"
        update_email: "Alterar e-mail"
        set_primary: "Definir e-mail primário"
        destroy: "Remover e-mail"
        add_email: "Adicionar e-mail alternativo"
        auth_override_instructions: "É possível atualizar o e-mail com o provedor de autenticação."
        no_secondary: "Nenhum e-mail secundário"
        instructions: "Nunca visível publicamente."
        admin_note: "Observação: se um usuário(a) administrador(a) alterar o e-mail de um(a) usuário(a) não administrador(a), esse usuário(a) perderá acesso à sua conta de e-mail original, de modo que um e-mail de redefinição de senha será enviado para o novo endereço. O e-mail do usuário não será alterado até que o processo de redefinição de senha seja concluído."
        ok: "Enviaremos um e-mail para confirmar"
        required: "Digite um endereço de e-mail"
        invalid: "Insira um endereço de e-mail válido"
        authenticated: "Seu e-mail foi autenticado por %{provider}"
        invite_auth_email_invalid: "Seu e-mail de convite não é igual ao e-mail autenticado por %{provider}"
        authenticated_by_invite: "Seu e-mail foi autenticado pelo convite"
        frequency:
          one: "Enviaremos um e-mail apenas se você não tiver acessado no último minuto."
          other: "Enviaremos um e-mail apenas se você não tiver acessado nos últimos %{count} minutos."
      associated_accounts:
        title: "Contas associadas"
        connect: "Conectar"
        revoke: "Revogar"
        cancel: "Cancelar"
        not_connected: "(não conectou)"
        confirm_modal_title: "Conecte-se à conta %{provider}"
        confirm_description:
          disconnect: "Sua conta do %{provider}, \"%{account_description}\", será desconectada."
          account_specific: "Sua conta %{provider} \"%{account_description}\" será usada para autenticação."
          generic: "Sua conta %{provider} será usada para autenticação."
      name:
        title: "Nome"
        instructions: "Seu nome completo (opcional)."
        instructions_required: "Seu nome completo."
        required: "Digite um nome"
        too_short: "Seu nome é muito curto"
        ok: "Seu nome parece bom"
      username:
        title: "Nome do(a) usuário(a)"
        instructions: "Único, curto, sem espaços."
        short_instructions: "Você pode ser mencioado(a) usando @%{username}."
        available: "Seu nome do(a) usuário(a) está disponível"
        not_available: "Não está disponível. Tentar %{suggestion}?"
        not_available_no_suggestion: "Não disponível"
        too_short: "Seu nome do(a) usuário(a) é muito curto"
        too_long: "Seu nome do(a) usuário(a) é muito longo"
        checking: "Verificando disponibilidade do nome do(a) usuário(a)…"
        prefilled: "O e-mail corresponde a este nome do(a) usuário(a) cadastrado"
        required: "Digite um nome do(a) usuário(a)"
        edit: "Editar nome do(a) usuário(a)"
      locale:
        title: "Idioma da interface"
        instructions: "Idioma da interface do(a) usuário(a). Será alterado quando você atualizar a página."
        default: "(padrão)"
        any: "qualquer"
      homepage:
        default: "(padrão)"
      password_confirmation:
        title: "Senha outra vez"
      invite_code:
        title: "Código de convite"
        instructions: "O cadastro da conta requer um código de convite"
      auth_tokens:
        title: "Dispositivos usados recentemente"
        short_description: "Lista de dispositivos que entraram com sua conta recentemente."
        details: "Detalhes"
        log_out_all: "Sair de tudo"
        not_you: "Não é você?"
        show_all: "Exibir tudo (%{count})"
        show_few: "Exibir menos"
        was_this_you: "Foi você?"
        was_this_you_description: "Se tiver sido você, recomendamos alterar sua senha e sair de todos os dispositivos."
        browser_and_device: "%{browser} em %{device}"
        secure_account: "Proteger minha conta"
        latest_post: "Você postou por último…"
        device_location: '<span class="auth-token-device">%{device}</span> &ndash; <span title="IP: %{ip}">%{location}</span>'
        browser_active: '%{browser} | <span class="active">ativar agora</span>'
        browser_last_seen: "%{browser}|%{date}"
      last_posted: "Última postagem"
      last_seen: "Visto(a)"
      created: "Ingressou"
      log_out: "Sair"
      location: "Localização"
      website: "Site"
      email_settings: "E-mail"
      hide_profile_and_presence: "Ocultar meu perfil público e recursos de presença"
      enable_physical_keyboard: "Ativar suporte para teclado físico no iPad"
      text_size:
        title: "Tamanho do texto"
        smallest: "Menor"
        smaller: "Menor"
        normal: "Normal"
        larger: "Grande"
        largest: "Maior"
      title_count_mode:
        title: "O plano de fundo do título da página exibe a contagem de:"
        notifications: "Novas notificações"
        contextual: "Novo conteúdo da página"
      bookmark_after_notification:
        title: "Depois que uma notificação de lembrete de marcador é enviada:"
      like_notification_frequency:
        title: "Notificar ao receber curtida"
        always: "Sempre"
        first_time_and_daily: "Primeira vez que uma postagem é curtida diariamente"
        first_time: "Primeira vez que uma postagem é curtida"
        never: "Nunca"
      email_previous_replies:
        title: "Incluir respostas anteriores ao final dos e-mails"
        unless_emailed: "exceto enviados anteriormente"
        always: "sempre"
        never: "nunca"
      email_digests:
        title: "Quando eu não acessar o site, envie um resumo por e-mail de tópicos e respostas mais acessadas"
        every_30_minutes: "a cada 30 minutos"
        every_hour: "a cada hora"
        daily: "a cada dia"
        weekly: "a cada semana"
        every_month: "a cada mês"
        every_six_months: "a cada seis meses"
      email_level:
        title: "Me enviar e-mail quando eu for citado(a), receber resposta, meu @username for mencionado, ou quando houver atividades novas nas categorias, etiquetas ou tópicos que acompanho."
        always: "sempre"
        only_when_away: "somente quando estiver longe"
        never: "nunca"
      email_messages_level: "Me enviar e-mail quando eu receber uma mensagem pessoal"
      include_tl0_in_digests: "Incluir conteúdo de usuários novos no resumo de e-mail"
      email_in_reply_to: "Incluir um trecho das respostas à postagem nos e-mails"
      other_settings: "Outros(as)"
      categories_settings: "Categorias"
      topics_settings: "Tópicos"
      new_topic_duration:
        label: "Considerar novos os tópicos quando"
        not_viewed: "Eu ainda não tiver visualizado"
        last_here: "forem criados desde a última vez que estive aqui"
        after_1_day: "forem criados no último dia"
        after_2_days: "forem criados nos últimos dois dias"
        after_1_week: "forem criados na última semana"
        after_2_weeks: "forem criados nas últimas duas semanas"
      auto_track_topics: "Acompanhar automaticamente os tópicos em que eu entrar"
      auto_track_options:
        never: "nunca"
        immediately: "imediatamente"
        after_30_seconds: "após 30 segundos"
        after_1_minute: "após 1 minuto"
        after_2_minutes: "após 2 minutos"
        after_3_minutes: "após 3 minutos"
        after_4_minutes: "após 4 minutos"
        after_5_minutes: "após 5 minutos"
        after_10_minutes: "após 10 minutos"
      notification_level_when_replying: "Quando eu postar em um tópico, definir esse tópico como"
      topics_unread_when_closed: "Considerar tópicos não lidos ao serem fechados"
      invited:
        title: "Convites"
        pending_tab: "Pendentes"
        pending_tab_with_count: "Pendentes (%{count})"
        expired_tab: "Expirado(a)"
        expired_tab_with_count: "Expirado(a) (%{count})"
        redeemed_tab: "Resgatados(as)"
        redeemed_tab_with_count: "Resgatados (%{count})"
        invited_via: "Convite"
        invited_via_link: "vincular %{key} (%{count}/%{max} resgatado(s))"
        groups: "Grupos"
        topic: "Tópico"
        sent: "Criado/enviado por último"
        expires_at: "Expira"
        edit: "Editar"
        remove: "Remover"
        copy_link: "Obter link"
        reinvite: "Enviar e-mail novamente"
        reinvited: "Convite enviado novamente"
        removed: "Removido(a)"
        search: "digite para pesquisar convites…"
        user: "Usuário(a) convidado(a)"
        none: "Não há convites para exibir."
        truncated:
          one: "Exibindo o primeiro convite."
          other: "Exibindo os primeiros %{count} convites."
        redeemed: "Convites resgatados"
        redeemed_at: "Resgatados(as)"
        pending: "Convites pendentes"
        topics_entered: "Tópicos visualizados"
        posts_read_count: "Postagens lidas"
        expired: "Este convite expirou."
        remove_all: "Remover convites expirados"
        removed_all: "Todos os convites expirados foram removidos!"
        remove_all_confirm: "Tem certeza de que deseja remover todos os convites expirados?"
        reinvite_all: "Reenviar todos os convites"
        reinvite_all_confirm: "Tem certeza de que deseja enviar novamente todos os convites?"
        reinvited_all: "Todos os convites foram enviados!"
        time_read: "Tempo de leitura"
        days_visited: "Dias acessados"
        account_age_days: "Idade da conta em dias"
        create: "Convidar"
        generate_link: "Criar link de convite"
        link_generated: "Confira o seu link de convite"
        valid_for: "O link do convite é válido apenas para este endereço de e-mail: %{email}"
        single_user: "Convidar por e-mail"
        multiple_user: "Convidar por link"
        invite_link:
          title: "Link de convite"
          success: "Link do convite gerado com sucesso!"
          error: "Ocorreu um erro ao gerar o link de convite"
        invite:
          new_title: "Criar convite"
          edit_title: "Editar convite"
          instructions: "Compartilhar este link para conceder acesso imediato ao site:"
          copy_link: "copiar link"
          expires_in_time: "Expira em %{time}"
          expired_at_time: "Expirou em %{time}"
          show_advanced: "Exibir opções avançadas"
          hide_advanced: "Ocultar opções avançadas"
          restrict: "Restringir a"
          restrict_email: "Restringir a e-mail"
          restrict_domain: "Restringir a domínio"
          email_or_domain_placeholder: "name@example.com ou example.com"
          max_redemptions_allowed: "Máximo de usos"
          add_to_groups: "Adicionar a grupos"
          invite_to_topic: "Chegar ao tópico"
          expires_at: "Expira após"
          custom_message: "Mensagem pessoal opcional"
          send_invite_email: "Salvar e enviar e-mail"
          send_invite_email_instructions: "Restringir convite a e-mail para enviar um e-mail de convite"
          save_invite: "Salvar convite"
          invite_saved: "Convite salvo"
        bulk_invite:
          none: "Nenhum convite para exibir nesta página."
          text: "Convite em massa"
          instructions: |
            <p>Convide uma lista de usuários(as) para promover a sua comunidade rapidamente. Prepare um <a href="https://en.wikipedia.org/wiki/Comma-separated_values" target="_blank">arquivo CSV</a> contendo pelo menos uma linha por endereço de e-mail dos usuários(as) que você quer convidar. As informações separadas por vírgula a seguir podem ser fornecidas se você quiser adicionar pessoas a grupos ou enviá-las para um tópico específico quando entrarem com a conta pela primeira vez.</p>
            <pre>john@smith.com,first_group_name;second_group_name,topic_id</pre>
            <p>Todos os endereços de e-mail no arquivo CSV enviado serão mandados como convite, e você poderá gerenciá-lo mais tarde.</p>
          progress: "%{progress}% enviado(s)…"
          success: "Arquivo enviado com sucesso, você será notificado(a) por mensagem quando o processo for concluído."
          error: "Desculpe, o arquivo deve estar no formato CSV."
      confirm_access:
        title: "Confirmar acesso"
        incorrect_password: "A senha inserida é incorreta."
        incorrect_passkey: "O passkey é incorreto."
        logged_in_as: "Você entrou como: "
        forgot_password: "Esqueceu a senha?"
        password_reset_email_sent: "E-mail de redefinição de senha enviado."
        cannot_send_password_reset_email: "Não foi possível enviar e-mail de redefinição de senha."
        instructions: "Confirme sua identidade para concluir esta ação."
        fine_print: "Solicitamos que você confirme sua identidade porque provavelmente esta é uma ação confidencial. Após a autenticação, será solicitado que você autentique novamente após algumas horas de inatividade."
      password:
        title: "Senha"
        too_short:
          one: "Sua senha é muito curta (o mínimo é %{count} caractere)."
          other: "Sua senha é muito curta (o mínimo são %{count} caracteres)."
        common: "A senha é muito comum."
        same_as_username: "A sua senha é igual ao seu nome do(a) usuário(a)."
        same_as_email: "A sua senha é igual ao seu e-mail."
        ok: "A sua senha parece boa."
        instructions:
          one: "Pelo menos %{count} caractere."
          other: "Pelo menos %{count} caracteres."
        required: "Digite uma senha"
        confirm: "Confirmar"
        incorrect_password: "A senha inserida é incorreta."
      summary:
        title: "Resumo"
        stats: "Estatísticas"
        time_read: "tempo de leitura"
        time_read_title: "%{duration} (todo o período)"
        recent_time_read: "tempo de leitura recente"
        recent_time_read_title: "%{duration} (nos últimos 60 dias)"
        topic_count:
          one: "tópico criado"
          other: "tópicos criados"
        post_count:
          one: "postagem criada"
          other: "postagens criadas"
        likes_given:
          one: "dado"
          other: "dados"
        likes_received:
          one: "recebido"
          other: "recebidos"
        days_visited:
          one: "dia acessado"
          other: "dias acessados"
        topics_entered:
          one: "tópico visualizado"
          other: "tópicos visualizados"
        posts_read:
          one: "postagem lida"
          other: "postagens lidas"
        bookmark_count:
          one: "favorito"
          other: "favoritos"
        top_replies: "Melhores respostas"
        no_replies: "Nenhuma resposta ainda."
        more_replies: "Mais respostas"
        top_topics: "Melhores tópicos"
        no_topics: "Nenhum tópico ainda."
        more_topics: "Mais tópicos"
        top_badges: "Melhores emblemas"
        no_badges: "Nenhum emblema ainda."
        more_badges: "Mais emblemas"
        top_links: "Melhores links"
        no_links: "Nenhum link ainda."
        most_liked_by: "Mais curtido por"
        most_liked_users: "Com mais curtidas"
        most_replied_to_users: "Mais respondidos(as)"
        no_likes: "Nenhuma curtida ainda."
        top_categories: "Melhores categorias"
        topics: "Tópicos"
        replies: "Respostas"
      ip_address:
        title: "Último endereço IP"
      registration_ip_address:
        title: "Endereço IP do cadastro"
      avatar:
        title: "Imagem do perfil"
        header_title: "perfil, mensagens, favoritos e preferências"
        name_and_description: "%{name} - %{description}"
        edit: "Editar imagem do perfil"
      title:
        title: "Título"
        none: "(nenhum)"
        instructions: "aparece depois do seu nome de usuário(a)"
      flair:
        title: "Estilo"
        none: "(nenhum)"
        instructions: "ícone exibido perto da imagem do seu perfil"
      status:
        title: "Status personalizado"
        not_set: "Não configurado"
      primary_group:
        title: "Grupo primário"
        none: "(nenhum)"
      filters:
        all: "Tudo"
      stream:
        posted_by: "Postado por"
        sent_by: "Enviado por"
        private_message: "mensagem"
        the_topic: "o tópico"
    user_status:
      save: "Salvar"
      set_custom_status: "Definir status personalizados"
      what_are_you_doing: "O que você está fazendo?"
      pause_notifications: "Pausar notificações"
      remove_status: "Remover status"
    user_tips:
      button: "Entendi!"
      skip: "Pular dicas"
      first_notification:
        title: "Sua primeira notificação!"
        content: "As notificações são usadas para que você se atualize sobre o que está acontecendo na comunidade."
      topic_timeline:
        title: "Linha do tempo do tópico"
        content: "Percorra rapidamente tópicos longos usando a linha de tempo do tópico."
      post_menu:
        title: "Menu de postagem"
        content: "Mostre mais maneiras de interagir com a postagem ao clicar nos três pontos!"
      topic_notification_levels:
        title: "Agora você está seguindo este tópico"
        content: "Procure por este sino para ajustar suas preferências de notificação para tópicos específicos ou categorias inteiras."
      suggested_topics:
        title: "Continue lendo!"
        content: "Confira alguns tópicos que achamos que você possa gostar de ler em seguida."
    loading: "Carregando…"
    errors:
      prev_page: "ao tentar carregar"
      reasons:
        network: "Erro de rede"
        server: "Erro de servidor"
        forbidden: "Acesso negado"
        unknown: "Erro"
        not_found: "Página não encontrada"
      desc:
        network: "Verifique sua conexão."
        network_fixed: "Parece que voltou."
        server: "Código do erro: %{status}"
        forbidden: "Você não tem permissão para ver isto."
        not_found: "Ops, o aplicativo tentou carregar uma URL que não existe."
        unknown: "Algo deu errado."
      buttons:
        back: "Voltar"
        again: "Tentar novamente"
        fixed: "Carregar página"
    modal:
      close: "fechar"
      dismiss_error: "Descartar erro"
    form_kit:
      reset: Redefinir
      optional: opcional
      errors_summary_title: "Este formulário contém erros:"
      dirty_form: "Você não enviou as alterações! Deseja mesmo sair?"
      errors:
        required: "Necessário(a)"
        invalid_url: "Deve ser uma URL válida"
        not_an_integer: "Deve ser um número inteiro"
        not_accepted: "Deve ser aceito(a)"
        not_a_number: "Deve ser um número"
        too_high: "Deve ser no máximo %{count}"
        too_low: "Deve ser no mínimo %{count}"
        too_long:
          one: "Deve ter no máximo %{count} caractere"
          other: "Deve ter no máximo %{count} caracteres"
        too_short:
          one: "Deve ter no mínimo %{count} caractere"
          other: "Deve ter no mínimo %{count} caracteres"
    close: "Fechar"
    assets_changed_confirm: "Este site acabou de receber uma atualização de software. Obter a versão mais recente agora?"
    logout: "Você foi desconectado(a)."
    refresh: "Atualizar"
    home: "Início"
    read_only_mode:
      enabled: "Este site está em modo somente leitura. Continue a navegar, mas as respostas, curtidas e outras ações estão desativadas por enquanto."
      login_disabled: "Não é possível entrar enquanto o site estiver em modo somente leitura. Esse recurso está desativado."
      logout_disabled: "Não é possível sair enquanto o site estiver em modo somente leitura. Esse recurso está desativado."
    staff_writes_only_mode:
      enabled: "Este site está no modo apenas para funcionários. Continue navegando, mas as respostas, curtidas e outras ações são limitadas apenas aos membros da equipe."
    logs_error_rate_notice:
      reached_hour_MF: |
        <b>{relativeAge}</b> – <a href='{url}' target='_blank'>a quantidade de {rate, plural, one {# erro/hora} other {# erros/hora}}</a> alcançou o limite de configuração do site de {limit, plural, one {# erro/hora} other {# erros/hora}}.
      reached_minute_MF: |
        <b>{relativeAge}</b> – <a href='{url}' target='_blank'>a quantidade de {rate, plural, one {# erro/minuto} other {# erros/minuto}}</a> alcançou o limite de configuração do site de {limit, plural, one {# erro/minuto} other {# erros/minuto}}.
      exceeded_hour_MF: |
        <b>{relativeAge}</b> – <a href='{url}' target='_blank'>a quantidade de {rate, plural, one {# erro/hora} other {# erros/hora}}</a> ultrapassou o limite de configuração do site de {limit, plural, one {# erro/hora} other {# erros/hora}}.
      exceeded_minute_MF: |
        <b>{relativeAge}</b> – <a href='{url}' target='_blank'>{rate, plural, one {# erro/minuto} other {# erros/minutos}}</a> ultrapassou o limite de configuração do site de {limit, plural, one {# erro/minuto} other {# erro/minutos}}.
    learn_more: "Saiba mais…"
    mute: Silenciar
    unmute: Remover silêncio
    last_post: Postado
    local_time: "Horário local"
    time_read: Lido
    time_read_recently: "%{time_read} recentemente"
    time_read_tooltip: "%{time_read} tempo total lido"
    time_read_recently_tooltip: "%{time_read} tempo total lido (%{recent_time_read} nos últimos 60 dias)"
    last_reply_lowercase: última resposta
    replies_lowercase:
      one: resposta
      other: respostas
    signup_cta:
      sign_up: "Cadastrar-se"
      hide_session: "Talvez mais tarde"
      hide_forever: "não, obrigado(a)"
      hidden_for_session: "Ok, vamos perguntar amanhã. Você sempre pode usar \"Entrar\" para criar uma conta também."
      intro: "Olá! Parece que você está gostando da discussão, mas ainda não cadastou uma conta."
      value_prop: "Cansou de ver as mesmas postagens? Ao criar uma conta, você sempre volta de onde parou. Com uma conta, você também pode receber notificações de novas respostas, salvar favoritos e usar curtidas para agradecer aos outros. Todos nós podemos trabalhar juntos para tornar esta comunidade excelente. :heart:"
    offline_indicator:
      no_internet: "Sem conexão à internet."
      refresh_page: "Atualizar página"
    summary:
      in_progress: "Resumindo tópico usando IA"
      summarized_on: "Resumo feito com a IA em %{date}"
      model_used: "IA usada: %{model}"
      outdated: "O resumo está desatualizado"
      outdated_posts:
        one: "(%{count} postagem faltando)"
        other: "(%{count} postagens faltando)"
      enabled_description: "Você está vendo as melhores respostas deste tópico: as postagens mais interessantes segundo a comunidade."
      description:
        one: "Existe <b>%{count}</b> resposta."
        other: "Existem <b>%{count}</b> respostas."
      buttons:
        hide: "Ocultar o resumo"
        generate: "Resumir"
        regenerate: "Gerar novamente"
      description_time_MF: |
        Há {replyCount, plural, one {<b>#</b> resposta} other {<b>#</b> respostas}} com um tempo de leitura estimado de <b>{readingTime, plural, one {# minuto} other {# minutos}}</b>.
      enable: "Exibir as melhores respostas"
      disable: "Exibir todas as postagens"
      short_label: "Melhores respostas"
      show_all_label: "Exibir tudo"
      short_title: "Mostrar as melhores respostas deste tópico: as postagens mais interessantes segundo a comunidade"
    deleted_filter:
      enabled_description: "Este tópico contém postagens excluídas, que foram ocultadas."
      disabled_description: "As postagens excluídas deste tópico estão sendo exibidas."
      enable: "Ocultar postagens excluídas"
      disable: "Exibir postagens excluídas"
    private_message_info:
      title: "Mensagem"
      invite: "Convidar outros(as)…"
      edit: "Adicionar ou remover…"
      remove: "Remover…"
      add: "Adicionar…"
      leave_message: "Tem certeza de que quer sair desta mensagem?"
      remove_allowed_user: "Tem certeza de que quer remover %{name} desta mensagem?"
      remove_allowed_group: "Tem certeza de que quer remover %{name} desta mensagem?"
      leave: "Sair"
      remove_group: "Remover grupo"
      remove_user: "Remover usuário"
    email: "E-mail"
    username: "Nome do(a) usuário(a)"
    last_seen: "Visto(a)"
    created: "Criado(a)"
    created_lowercase: "criado(a)"
    trust_level: "Nível de confiança"
    search_hint: "nome do(a) usuário(a), e-mail ou endereço IP"
    create_account:
      header_title: "Boas-vindas!"
      subheader_title: "Vamos criar a sua conta"
      disclaimer: "Ao se cadastrar, você concorda com a <a href='%{privacy_link}' target='blank'>política de privacidade</a> e os <a href='%{tos_link}' target='blank'>termos de serviço</a>."
      title: "Cadastrar-se"
      failed: "Algo deu errado, talvez este e-mail já esteja cadastrado, tente usar o link de senha esquecida."
      associate: "Já tem uma conta? <a href='%{associate_link}'>Entre</a> para vincular sua conta do %{provider}."
      activation_title: "Ativar sua conta"
      already_have_account: "Já tem uma conta?"
    forgot_password:
      title: "Redefinição de senha"
      action: "Esqueci minha senha"
      invite: "Digite o seu nome do(a) usuário(a) ou endereço de e-mail, e enviaremos um e-mail para redefinir sua senha."
      invite_no_username: "Digite o seu endereço de e-mail, e enviaremos um e-mail para redefinir sua senha."
      email-username: "E-mail ou nome do(a) usuário(a)"
      reset: "Redefinir senha"
      complete_username: "Se uma conta corresponder ao nome do(a) usuário(a) <b>%{username}</b>, você deverá receber um e-mail com instruções de como redefinir sua senha rapidamente."
      complete_email: "Se uma conta corresponder a <b>%{email}</b>, você deverá receber um e-mail com instruções de como redefinir sua senha rapidamente."
      complete_username_found: "Encontramos uma conta que corresponde ao nome do(a) usuário(a) <b>%{username}</b>. Você deverá receber um e-mail com instruções sobre como redefinir sua senha em breve."
      complete_email_found: "Encontramos uma conta que corresponde a <b>%{email}</b>. Você deverá receber um e-mail com instruções de como redefinir sua senha em breve."
      complete_username_not_found: "Nenhuma conta corresponde ao nome de usuário(a) <b>%{username}</b>"
      complete_email_not_found: "Nenhuma conta corresponde a <b>%{email}</b>"
      help: "O e-mail não chegou? Verifique sua pasta de spam primeiro.<p>Não tem certeza de qual endereço de e-mail você usou? Digite um endereço de e-mail e informaremos se existe aqui.</p><p>Se você não tiver mais acesso ao endereço de e-mail da sua conta, entre em contato com <a href='%{basePath}/about'>nossa equipe, que está sempre disposta a ajudar.</a></p>"
      button_ok: "Ok"
      button_help: "Ajuda"
    email_login:
      link_label: "Envie por e-mail um link para entrar"
      button_label: "com e-mail"
      login_link: "Pular a senha, enviar um link por e-mail para entrar com a conta"
      complete_username: "Se uma conta corresponder ao nome de usuário(a) <b>%{username}</b>, em breve você deverá receber um e-mail com um link para entrar."
      complete_email: "Se uma conta corresponder à <b>%{email}</b>, em breve você deverá receber um e-mail com um link para entrar."
      complete_username_found: "Encontramos uma conta que corresponde ao nome de usuário(a) <b>%{username}</b>, em breve você deverá receber um e-mail com um link para entrar."
      complete_email_found: "Encontramos uma conta que corresponde a <b>%{email}</b>, em breve você deverá receber um e-mail com um link para entrar."
      complete_username_not_found: "Nenhuma conta corresponde ao nome de usuário(a) <b>%{username}</b>"
      complete_email_not_found: "Nenhuma conta corresponde a <b>%{email}</b>"
      confirm_title: Continuar para %{site_name}
      logging_in_as: Entrando como %{email}
      confirm_button: Terminar de entrar
    login:
      header_title: "Boas-vindas outra vez"
      subheader_title: "Entrar com a sua conta"
      title: "Entrar"
      username: "Usuário(a)"
      password: "Senha"
      show_password: "Exibir"
      hide_password: "Ocultar"
      show_password_title: "Mostrar senha"
      hide_password_title: "Ocultar senha"
      second_factor_title: "Autenticação de dois fatores"
      second_factor_description: "Digite o código de autenticação do seu aplicativo:"
      second_factor_backup: "Entrar usando um código de backup"
      second_factor_backup_title: "Backup de dois fatores"
      second_factor_backup_description: "Insira um dos seus códigos de backup:"
      second_factor: "Fazer login usando um aplicativo de autenticação"
      security_key_description: "Quando você tiver sua chave física de segurança ou dispositivo móvel compatível preparado, pressione o botão Autenticar com Chave de Segurança abaixo."
      security_key_alternative: "Tentar de outra maneira"
      security_key_authenticate: "Autenticar com chave de segurança"
      security_key_not_allowed_error: "O processo de autenticação com chave de segurança atingiu o limite de tempo ou foi cancelado."
      security_key_no_matching_credential_error: "Nenhuma credencial correspondente pôde ser encontrada na chave de segurança informada."
      security_key_support_missing_error: "Seu dispositivo ou navegador atual não são compatíveis com o uso de chaves de segurança. Use um método diferente."
      security_key_invalid_response_error: "Ocorreu uma falha no processo de autenticação da chave de segurança devido a uma resposta inválida."
      passkey_security_error: "Ocorreu um erro de segurança: %{message}"
      email_placeholder: "E-mail/nome do(a) usuário(a)"
      caps_lock_warning: "Caps Lock está ativado"
      error: "Erro desconhecido"
      cookies_error: "Pelo visto, os cookies do seu navegador estão desativados. Talvez você não consiga entrar em ativá-los antes."
      rate_limit: "Aguarde antes de tentar entrar novamente."
      password_expired: "A senha expirou. <a href='%{reset_url}'>Redefina sua senha</a>."
      blank_username: "Digite seu e-mail ou nome do(a) usuário(a)."
      blank_username_or_password: "Digite seu e-mail ou nome do(a) usuário(a) e a senha."
      reset_password: "Redefinir senha"
      logging_in: "Entrando…"
      previous_sign_up: "Já tem uma conta?"
      or: "Ou"
      authenticating: "Autenticando…"
      awaiting_activation: "Sua conta está aguardando ativação, utilize o link \"Esqueci a senha\" para enviar um novo e-mail de ativação."
      awaiting_approval: "Sua conta ainda não foi aprovada por um membro da equipe. Você receberá um e-mail quando isso acontecer."
      requires_invite: "Desculpe, o acesso a este fórum é permitido somente pelo convite de outro membro."
      not_activated: "Você não pode entrar ainda. Nós enviamos um e-mail de ativação antes para o endereço <b>%{sentTo}</b>. Siga as instruções deste e-mail para ativar a sua conta."
      not_allowed_from_ip_address: "Você não pode entrar com este endereço IP."
      admin_not_allowed_from_ip_address: "Você não pode entrar como administrador(a) com este endereço IP."
      resend_activation_email: "Clique aqui para enviar o e-mail de ativação novamente."
      omniauth_disallow_totp: "Sua conta tem autenticação dois fatores ativada. Entre com sua senha."
      resend_title: "Enviar novamente e-mail de ativação"
      change_email: "Alterar endereço de e-mail"
      provide_new_email: "Informe um novo endereço de e-mail e enviaremos novamente o seu e-mail de confirmação."
      submit_new_email: "Atualizar endereço de e-mail"
      sent_activation_email_again: "Enviamos mais um e-mail de ativação para o endereço <b>%{currentEmail}</b>. Pode ser que demore alguns minutos para chegar, verifique sempre sua caixa de spam."
      sent_activation_email_again_generic: "Enviamos mais um e-mail de ativação. Pode ser que demore alguns minutos para chegar, verifique sua caixa de spam."
      to_continue: "Entre com sua conta"
      preferences: "Você precisa entrar para mudar suas preferências de usuário(a)."
      not_approved: "Sua conta ainda não foi aprovada. Você será notificado(a) por e-mail quando tudo estiver pronto para entrar."
      google_oauth2:
        name: "Google"
        title: "Conectar com o Google"
        sr_title: "Conectar com o Google"
      twitter:
        name: "Twitter"
        title: "Conectar com o Twitter"
        sr_title: "Conectar com o Twitter"
      instagram:
        name: "Instagram"
        title: "Entrar com o Instagram"
        sr_title: "Entrar com o Instagram"
      facebook:
        name: "Facebook"
        title: "Entrar com o Facebook"
        sr_title: "Entrar com o Facebook"
      github:
        name: "GitHub"
        title: "Entrar com o GitHub"
        sr_title: "Entrar com o GitHub"
      discord:
        name: "Discord"
        title: "Entrar com o Discord"
        sr_title: "Entrar com o Discord"
      linkedin_oidc:
        name: "LinkedIn"
        title: "Entrar com LinkedIn"
        sr_title: "Entrar com LinkedIn"
      passkey:
        name: "Entrar com passkey"
      second_factor_toggle:
        totp: "Use um aplicativo autenticador"
        backup_code: "Use um código de backup"
        security_key: "Em vez disso, utilizar uma chave de segurança"
      no_login_methods:
        title: "Nenhum método de entrada"
        description: "Nenhum método de entrada foi configurado. Os(as) administradores(as) podem acessar <a href='%{adminLoginPath}' target='_blank'>%{adminLoginPath}</a> para reconfigurar o site."
    invites:
      accept_title: "Convite"
      welcome_to: "Boas-vindas ao %{site_name}!"
      invited_by: "Você foi convidado(a) por:"
      social_login_available: "Você também poderá entrar com qualquer rede social usando este e-mail."
      your_email: "O endereço de e-mail da sua conta é <b>%{email}</b>."
      accept_invite: "Aceitar convite"
      success: "Sua conta foi criada e você já entrou."
      name_label: "Nome"
      password_label: "Senha"
      existing_user_can_redeem: "Resgate seu convite para um tópico ou grupo."
    password_reset:
      continue: "Continuar para %{site_name}"
    emoji_set:
      apple_international: "Apple/Internacional"
      google: "Google"
      twitter: "Twitter"
      win10: "Win10"
      google_classic: "Google Classic"
      facebook_messenger: "Facebook Messenger"
    category_page_style:
      categories_only: "Apenas categorias"
      categories_with_featured_topics: "Categorias com tópicos em destaque"
      categories_and_latest_topics: "Categorias e últimos tópicos"
      categories_and_latest_topics_created_date: "Categorias e Tópicos Mais Recentes (ordenar por data de criação do tópico)"
      categories_and_top_topics: "Categorias e melhores tópicos"
      categories_boxes: "Caixas de seleção com subcategorias"
      categories_boxes_with_topics: "Caixas de seleção com tópicos em destaque"
      subcategories_with_featured_topics: "Subcategorias com Tópicos em Destaque"
    shortcut_modifier_key:
      shift: "Shift"
      ctrl: "Ctrl"
      alt: "Alt"
      enter: "Enter"
    conditional_loading_section:
      loading: Carregando…
    category_row:
      subcategory_count:
        one: "+%{count} subcategoria"
        other: "+%{count} subcategorias"
      topic_count:
        one: "%{count} tópico nesta categoria"
        other: "%{count} tópicos nesta categoria"
    select_kit:
      delete_item: "Excluir %{name}"
      filter_by: "Filtrar por: %{name}"
      select_to_filter: "Selecione um valor para filtrar"
      default_header_text: Selecionar…
      no_content: Nenhuma correspondência encontrada
      results_count:
        one: "%{count} resultado"
        other: "%{count} resultados"
      filter_placeholder: Pesquisar…
      filter_placeholder_with_any: Pesquisar ou criar…
      create: "Criar: \"%{content}\""
      max_content_reached:
        one: "Você só pode selecionar %{count} item."
        other: "Você só pode selecionar %{count} itens."
      min_content_not_reached:
        one: "Selecione pelo menos %{count} item."
        other: "Selecione pelo menos %{count} itens."
      components:
        filter_for_more: Filtre para ver mais…
        categories_admin_dropdown:
          title: "Gerenciar categorias"
        bulk_select_topics_dropdown:
          title: "Ações em massa"
        bulk_select_bookmarks_dropdown:
          title: "Ações em massa"
    date_time_picker:
      from: De
      to: Para
    file_size_input:
      error:
        size_too_large: "%{provided_file_size} é maior do que o máximo permitido de %{max_file_size}"
    emoji_picker:
      filter_placeholder: Pesquisar por emoji
      smileys_&_emotion: Carinhas e emotion
      people_&_body: Pessoas e corpo
      animals_&_nature: Animais e natureza
      food_&_drink: Comida e bebida
      travel_&_places: Viagens e lLugares
      activities: Atividades
      objects: Objetos
      symbols: Símbolos
      flags: Sinalizadores
      recent: Usados recentemente
      default_tone: Sem tom de pele
      light_tone: Tom de pele claro
      medium_light_tone: Tom de pele médio-claro
      medium_tone: Tom de pele médio
      medium_dark_tone: Tom de pele médio-escuro
      dark_tone: Tom de pele escuro
      default: Emojis personalizados
    shared_drafts:
      title: "Rascunhos compartilhados"
      notice: "Este tópico está visível apenas para quem puder publicar rascunhos compartilhados."
      destination_category: "Categoria de destino"
      publish: "Publicar rascunho compartilhado"
      confirm_publish: "Você tem certeza de que deseja publicar este rascunho?"
      publishing: "Publicando tópico…"
    composer:
      emoji: "Emoji :)"
      more_emoji: "mais…"
      options: "Opções"
      whisper: "sussuro"
      unlist: "não listado(a)"
      add_warning: "Esta é uma advertência oficial."
      toggle_whisper: "Alternar sussuro"
      toggle_unlisted: "Alternar não listado"
      insert_table: "Inserir tabela"
      posting_not_on_topic: "Qual tópico você gostaria de responder?"
      saved_local_draft_tip: "salvo em modo local"
      similar_topics: "Seu tópico é parecido com…"
      drafts_offline: "rascunhos off-line"
      edit_conflict: "editar conflito"
      esc: "esc"
      esc_label: "Descartar mensagem"
      ok_proceed: "Ok, prossiga"
      group_mentioned_limit:
        one: "<b>Aviso!</b> Você menciou <a href='%{group_link}'>%{group}</a>, mas este grupo tem mais membros do que o limite de menções configurado pelo(a) administrador(a) de %{count} usuário(a). Ninguém será notificado(a)."
        other: "<b>Aviso!</b> Você menciou <a href='%{group_link}'>%{group}</a>, mas este grupo tem mais membros do que o limite de menções configurado pelo(a) administrador(a) de %{count} usuários(as). Ninguém será notificado(a)."
      group_mentioned:
        one: "Mencionar %{group} irá notificar <a href='%{group_link}'>%{count} pessoa</a>."
        other: "Mencionar %{group} irá notificar <a href='%{group_link}'>%{count} pessoas</a>."
      larger_group_mentioned:
        one: "Mencionar %{group} irá notificar <a href='%{group_link}'>%{count} pessoa</a>. Prosseguir?"
        other: "Mencionar %{group} irá notificar <a href='%{group_link}'>%{count} pessoas</a>. Prosseguir?"
      cannot_see_mention:
        category: "Você mencionou @%{username}, mas ele(a) não será notificado(a), pois não tem acesso a esta categoria. Você precisará adicioná-lo(a) ao grupo que tem acesso à categoria."
        private: "Você mencionou @%{username}, mas ele(a) não será notificado(a), pois não pode ver esta mensagem pessoal. Você precisará convidá-lo(a) para esta mensagem pessoal."
        muted_topic: "Você mencionou @%{username}, ele(a) não receberá notificação porque este tópico foi silenciado."
        not_allowed: "Você mencionou @%{username}, ele(a) não receberá notificação porque não recebeu convite para este tópico."
      cannot_see_group_mention:
        not_mentionable: "Você não pode mencionar o grupo @%{group}."
        some_not_allowed:
          one: "Você mencionou @%{group} , mas apenas %{count} membro será notificado porque os outros membros não podem ver esta mensagem pessoal. Você precisará convidá-los para esta mensagem pessoal."
          other: "Você mencionou @%{group} , mas apenas %{count} membros serão notificados porque os outros membros não podem ver esta mensagem pessoal. Você precisará convidá-los para esta mensagem pessoal."
        not_allowed: "Você mencionou @%{group}, mas nenhum dos seus membros será notificado(a), pois não poderá ver esta mensagem pessoal. Você precisará convidá-lo(a) para esta mensagem pessoal."
      here_mention:
        one: "Ao mencionar <b>@%{here}</b>, você está prestes a notificar o(a) usuário(a) %{count}. Tem certeza?"
        other: "Ao mencionar <b>@%{here}</b>, você está prestes a notificar os(as) usuário(as) %{count}. Tem certeza?"
      duplicate_link: "Parece que o seu link de <b>%{domain}</b> já foi postado neste tópico por <b>@%{username}</b> em <a href='%{post_url}'>uma resposta em %{ago}</a>. Tem certeza de que deseja postar novamente?"
      duplicate_link_same_user: "Parece que você já postou um link para <b>%{domain}</b> neste tópico em <a href='%{post_url}'>uma resposta em %{ago}</a>. Tem certeza de que deseja postá-lo novamente?"
      reference_topic_title: "RE: %{title}"
      error:
        title_missing: "O título é obrigatório"
        title_too_short:
          one: "O título deve ter pelo menos %{count} caracter"
          other: "Título precisa ter no mínimo %{count} caracteres"
        title_too_long:
          one: "O título não pode ter mais do que %{count} caracter"
          other: "O título não pode ter mais do que %{count} caracteres"
        post_missing: "A postagem não pode estar vazia"
        post_length:
          one: "A postagem deve ter pelo menos %{count} caracter"
          other: "A postagem deve ter pelo menos %{count} caracteres"
        try_like: "Você já tentou o botão %{heart}?"
        category_missing: "Você precisa escolher uma categoria"
        tags_missing:
          one: "É preciso escolher pelo menos %{count} etiqueta"
          other: "É preciso escolher pelo menos %{count} etiquetas"
        topic_template_not_modified: "Adicione detalhes e especificações ao seu tópico editando o modelo do tópico."
      save_edit: "Salvar edição"
      overwrite_edit: "Sobrescrever edição"
      reply: "Responder"
      cancel: "Cancelar"
      create_topic: "Criar tópico"
      create_pm: "Enviar Mensagem"
      create_whisper: "Sussuro"
      create_shared_draft: "Criar rascunho compartilhado"
      edit_shared_draft: "Editar rascunho compartilhado"
      title: "Ou aperte %{modifier}Enter"
      users_placeholder: "Adicionar usuários ou grupos"
      title_placeholder: "Em algumas palavras, sobre o que é esta discussão?"
      title_or_link_placeholder: "Digite um título, ou cole um link aqui"
      edit_reason_placeholder: "por que você está editando?"
      topic_featured_link_placeholder: "Inserir link mostrado no título."
      remove_featured_link: "Remover link do tópico."
      reply_placeholder: "Digite aqui. Use Markdown, BBCode, ou HTML para formatar. Arraste ou cole imagens."
      reply_placeholder_no_images: "Digite aqui. Use Markdown, BBCode, ou HTML para formatar."
      reply_placeholder_choose_category: "Selecione uma categoria antes de digitar aqui."
      view_new_post: "Veja a sua nova postagem."
      saving: "Salvando"
      saved: "Salvo!"
      saved_draft: "Rascunho de postagem em andamento. Toque para retomar."
      uploading: "Enviando…"
      show_preview: "exibir pré-visualização"
      hide_preview: "ocultar pré-visualização"
      quote_post_title: "Citar postagem inteira"
      bold_label: "N"
      bold_title: "Negrito"
      bold_text: "texto em negrito"
      italic_label: "I"
      italic_title: "Realce"
      italic_text: "texto realçado"
      link_title: "Hiperlink"
      link_description: "digite a descrição do link aqui"
      link_dialog_title: "Inserir hiperlink"
      link_optional_text: "título opcional"
      link_url_placeholder: "Cole uma URL ou digite para pesquisar tópicos"
      blockquote_title: "Citação em bloco"
      blockquote_text: "Bloco de Citação"
      code_title: "Texto pré-formatado"
      code_text: "recuar o texto pré-formatado em quatro espaços"
      paste_code_text: "digite ou cole o código aqui"
      upload_title: "Enviar"
      upload_description: "digite aqui a descrição do arquivo enviado"
      olist_title: "Lista numerada"
      ulist_title: "Lista com marcadores"
      list_item: "Item da lista"
      toggle_direction: "Alternar direção"
      help: "Ajuda de edição de redução"
      collapse: "minimizar o painel do compositor"
      open: "abrir o painel do compositor"
      abandon: "fechar compositor e descartar rascunho"
      enter_fullscreen: "entrar no compositor em tela cheia"
      exit_fullscreen: "sair do compositor em tela cheia"
      exit_fullscreen_prompt: "Pressione <kbd>ESC</kbd> para sair da tela cheia"
      show_toolbar: "exibir barra de ferramentas do compositor"
      hide_toolbar: "ocultar barra de ferramentas do compositor"
      modal_ok: "Ok"
      cant_send_pm: "Desculpe, você não pode enviar uma mensagem para %{username}."
      create_message_error: "Desculpe, houve um erro ao criar a mensagem. Tente outra vez."
      yourself_confirm:
        title: "Você se esqueceu de adicionar destinatários?"
        body: "Por enquanto, esta mensagem está sendo enviada apenas para você mesmo(a)!"
      slow_mode:
        error: "Este tópico está no modo lento. Você já postou recentemente. É possível postar outra vez em %{timeLeft}."
      user_not_seen_in_a_while:
        single: "A pessoa para quem você está enviando mensagens, <b>%{usernames}</b>, não é vista aqui há muito tempo – %{time_ago}. Elas podem não receber sua mensagem. Você pode procurar métodos alternativos de contato %{usernames}."
        multiple: "As seguintes pessoas para quem você está enviando mensagens: <b>%{usernames}</b>, não são vistas aqui há muito tempo – %{time_ago}. Elas podem não receber sua mensagem. Você pode procurar métodos alternativos de contatá-las."
      admin_options_title: "Configurações opcionais da equipe para este tópico"
      composer_actions:
        reply: Responder
        draft: Rascunho
        edit: Editar
        reply_to_post:
          label: Responder a uma postagem de %{postUsername}
          desc: Responder a uma postagem específica
        reply_as_new_topic:
          label: Responder como um tópico vinculado
          desc: Criar um novo tópico relacionado a este tópico
          confirm: Você tem um novo rascunho de tópico salvo, que será substituído ao criar um tópico vinculado.
        reply_as_new_group_message:
          label: Responder como nova mensagem de grupo
          desc: Crie uma nova mensagem começando com os mesmos destinatários
        reply_to_topic:
          label: Responder ao tópico
          desc: Responder ao tópico, não a uma postagem específica
        toggle_whisper:
          label: Alternar sussurro
          desc: Sussurros são visíveis apenas para membros da equipe
        create_topic:
          label: "Novo tópico"
          desc: Criar um novo tópico
        shared_draft:
          label: "Rascunho compartilhado"
          desc: "Fazer rascunho do tópico visívei apenas para usuários(as) com permissão"
        toggle_topic_bump:
          label: "Alternar promoção de tópico"
          desc: "Responder sem alterar a data da última resposta"
      reload: "Recarregar"
      ignore: "Ignorar"
      image_alt_text:
        aria_label: Texto alternativo para imagem
        title: "Adicionar descrição da imagem"
      image_scale_button: "Dimensionar imagem para %{percent}%"
      delete_image_button: Excluir Imagem
      toggle_image_grid: Alternar para grade de imagem
    notifications:
      tooltip:
        regular:
          one: "%{count} notificação não visualizada"
          other: "%{count} notificações não visualizadas"
        message:
          one: "%{count} mensagem não lida"
          other: "%{count} mensagens não lidas"
        high_priority:
          one: "%{count} notificação não lida de alta prioridade"
          other: "%{count} notificações não lidas de alta prioridade"
        new_message_notification:
          one: "%{count} notificação de nova mensagem"
          other: "%{count} notificações de novas mensagens"
        new_reviewable:
          one: "%{count} novo para revisar"
          other: "%{count} novos para revisar"
      title: "notificações de menção de @nome, respostas às suas postagens, tópicos, mensagens, etc"
      none: "Não foi possível carregar notificações no momento."
      empty: "Nenhuma notificação foi encontrada."
      post_approved: "Sua postagem foi aprovada"
      reviewable_items: "itens que exigem revisão"
      watching_first_post_label: "Novo tópico"
      user_moved_post: "%{username} se moveu"
      mentioned: "<span>%{username}</span> %{description}"
      group_mentioned: "<span>%{username}</span> %{description}"
      quoted: "<span>%{username}</span> %{description}"
      bookmark_reminder: "<span>%{username}</span> %{description}"
      replied: "<span>%{username}</span> %{description}"
      posted: "<span>%{username}</span> %{description}"
      watching_category_or_tag: "<span>%{username}</span> %{description}"
      edited: "<span>%{username}</span> %{description}"
      liked: "<span>%{username}</span> %{description}"
      liked_2: "<span class='double-user'>%{username}, %{username2}</span> %{description}"
      liked_many:
        one: "<span class='multi-user'>%{username} e mais %{count}</span> %{description}"
        other: "<span class='multi-user'>%{username} e mais %{count}</span> %{description}"
      liked_by_2_users: "%{username}, %{username2}"
      liked_by_multiple_users:
        one: "%{username} e mais %{count}"
        other: "%{username} e mais %{count}"
      liked_consolidated_description:
        one: "curtiu %{count} de suas postagens"
        other: "curtiu %{count} de suas postagens"
      liked_consolidated: "<span>%{username}</span> %{description}"
      linked_consolidated_description:
        one: "vinculou %{count} de suas postagens"
        other: "vinculou %{count} de suas postagens"
      linked_consolidated: "<span>%{username}</span> %{description}"
      private_message: "<span>%{username}</span> %{description}"
      invited_to_private_message: "<p><span>%{username}</span> %{description}"
      invited_to_topic: "<span>%{username}</span> %{description}"
      invitee_accepted: "<span>%{username}</span> aceitou o seu convite"
      invitee_accepted_your_invitation: "aceitou seu convite"
      moved_post: "<span>%{username}</span> moveu %{description}"
      linked: "<span>%{username}</span> %{description}"
      granted_badge: "Ganhou \"%{description}'"
      topic_reminder: "<span>%{username}</span> %{description}"
      watching_first_post: "<span>Novo tópico</span> %{description}"
      membership_request_accepted: "Associação aceita em '%{group_name}'"
      membership_request_consolidated:
        one: "%{count} solicitação de associação aberta para \"%{group_name}\""
        other: "%{count} pedidos de associação abertas para \"%{group_name}\""
      reaction: "<span>%{username}</span> %{description}"
      reaction_2: "<span>%{username}, %{username2}</span> %{description}"
      votes_released: "%{description} - concluído(a)"
      new_features: "Novos recursos disponíveis!"
      admin_problems: "Nova recomendação no painel de controle do seu site"
      dismiss_confirmation:
        body:
          default:
            one: "Tem certeza? Você tem %{count} notificação importante."
            other: "Tem certeza? Você tem %{count} notificações importantes."
          bookmarks:
            one: "Tem certeza? Você tem %{count} lembrete de favoritos não lido."
            other: "Tem certeza? Você tem %{count} lembretes de favoritos não lidos."
          messages:
            one: "Tem certeza? Você tem %{count} mensagem pessoal não lida."
            other: "Tem certeza? Você tem %{count} mensagens pessoais não lidas."
        dismiss: "Descartar"
        cancel: "Cancelar"
      group_message_summary:
        one: "%{count} mensagem na caixa de entrada de %{group_name}"
        other: "%{count} mensagens na caixa de entrada de %{group_name}"
      popup:
        mentioned: 'Você foi mencionado(a) por %{username} em "%{topic}" - %{site_title}'
        group_mentioned: 'Você foi mencionado(a) por %{username} em "%{topic}" - %{site_title}'
        quoted: 'Você foi citado(a) por %{username} em "%{topic}" - %{site_title}'
        replied: '%{username} respondeu em "%{topic}" - %{site_title}'
        posted: '%{username} postou em "%{topic}" - %{site_title}'
        private_message: '%{username} enviou uma mensagem pessoal em "%{topic}" - %{site_title}'
        linked: '%{username} vinculou sua postagem em "%{topic}" - %{site_title}'
        watching_first_post: '%{username} criou um novo tópico "%{topic}" - %{site_title}'
        watching_category_or_tag: '%{username} postou em "%{topic}" - %{site_title}'
        confirm_title: "Notificações ativadas - %{site_title}"
        confirm_body: "Sucesso! As notificações foram ativadas."
        custom: "Notificação de %{username} em %{site_title}"
      titles:
        mentioned: "mencionado(a)"
        replied: "nova resposta"
        quoted: "citados(as)"
        edited: "editado(a)"
        liked: "nova curtida"
        private_message: "nova mensagem privada"
        invited_to_private_message: "convidado(a) para mensagem privada"
        invitee_accepted: "convite aceito"
        posted: "nova postagem"
        watching_category_or_tag: "nova postagem"
        moved_post: "postagem movida"
        linked: "vinculado(a)"
        bookmark_reminder: "lembrete de favorito"
        bookmark_reminder_with_name: "lembrete de favorito - %{name}"
        granted_badge: "emblema concedido"
        invited_to_topic: "convidado(a) para o tópico"
        group_mentioned: "grupo mencionado"
        group_message_summary: "novas mensagens de grupo"
        watching_first_post: "novo tópico"
        topic_reminder: "lembrete de tópico"
        liked_consolidated: "novas curtidas"
        linked_consolidated: "novos links"
        post_approved: "postagem aprovada"
        membership_request_consolidated: "novos pedidos de associação"
        reaction: "nova reação"
        votes_released: "Voto emitido"
        new_features: "novos recursos do Discourse foram lançados!"
        admin_problems: "nova recomendação no painel de controle do seu site"
    upload_selector:
      uploading: "Enviando"
      processing: "Processando envio"
      select_file: "Selecionar arquivo"
      default_image_alt_text: imagem
    search:
      sort_by: "Ordenar por"
      relevance: "Relevância"
      latest_post: "Última postagem"
      latest_topic: "Último tópico"
      most_viewed: "Mais visto(a)"
      most_liked: "Mais curtido(a)"
      select_all: "Selecionar tudo"
      clear_all: "Limpar tudo"
      too_short: "Seu termo de pesquisa é muito curto."
      open_advanced: "Abrir pesquisa avançada"
      clear_search: "Limpar pesquisa"
      sort_or_bulk_actions: "Classifique ou selecione em massa os resultados"
      result_count:
        one: "<span>%{count} resultado para</span><span class='term'>%{term}</span>"
        other: "<span>%{count}%{plus} resultados para</span><span class='term'>%{term}</span>"
      title: "Pesquisar"
      full_page_title: "Pesquisar"
      results: "resultados"
      no_results: "Nenhum resultado encontrado."
      no_more_results: "Nenhum outro resultado encontrado."
      post_format: "#%{post_number} de %{username}"
      results_page: "Pesquisar resultados para \"%{term}\""
      more_results: "Existem mais resultados. Restrinja os seus critérios de pesquisa."
      cant_find: "Não consegue encontrar o que está procurando?"
      start_new_topic: "Que tal começar um novo tópico?"
      or_search_google: "Ou tente pesquisar com o Google:"
      search_google: "Tente pesquisar com o Google:"
      search_google_button: "Google"
      search_button: "Pesquisar"
      search_term_label: "insira a palavra-chave de pesquisa"
      categories: "Categorias"
      tags: "Etiquetas"
      in: "em"
      in_this_topic: "neste tópico"
      in_this_topic_tooltip: "mudar para pesquisa de todos os tópicos"
      in_messages: "nas mensagens"
      in_messages_tooltip: "mudar para pesquisa de tópicos regulares"
      in_topics_posts: "em todos os tópicos e postagens"
      enter_hint: "ou pressione Enter"
      in_posts_by: "em postagens por %{username}"
      browser_tip: "%{modifier} + f"
      browser_tip_description: "usar novamente pesquisa de navegador"
      recent: "Pesquisas recentes"
      clear_recent: "Remover pesquisas recentes"
      type:
        default: "Tópicos/postagens"
        users: "Usuários(as)"
        categories: "Categorias"
        categories_and_tags: "Categorias/etiquetas"
      context:
        user: "Pesquisar postagens de @%{username}"
        category: "Pesquisar a categoria #%{category}"
        tag: "Pesquisar a etiqueta #%{tag}"
        topic: "Pesquisar este tópico"
        private_messages: "Pesquisar mensagens"
      tips:
        category_tag: "filtros por categoria ou etiqueta"
        author: "filtros por autor(a) de postagem"
        in: "filtros por metadados (por exemplo: in:title, in:personal, in:pinned)"
        status: "filtros por status de tópico"
        full_search: "inicia pesquisa de pa'gina inteira"
        full_search_key: "%{modifier} + Enter"
        me: "mostrar apenas suas publicações"
      advanced:
        title: Filtros avançados
        posted_by:
          label: Postado por
          aria_label: Filtro por autor(a) de postagem
        in_category:
          label: Categorizado
        in_group:
          label: Em grupo
        with_badge:
          label: Com emblema
        with_tags:
          label: Com etiqueta
          aria_label: Filtro usando etiquetas
        filters:
          label: Retornar somente tópicos/postagens…
          title: Correspondência somente no título
          likes: Curti
          posted: Postei em
          created: Criei
          watching: Estou acompanhando
          tracking: Estou monitorando
          private: Nas minhas mensagens
          bookmarks: Marquei como favorito
          first: são exatamente a primeira postagem
          pinned: estão fixados
          seen: Li
          unseen: Não li
          wiki: são wiki
          images: incluir imagens
          all_tags: Todas as etiquetas acima
        statuses:
          label: Em que os tópicos
          open: estão abertos
          closed: estão fechados
          public: são públicos
          archived: estão arquivados
          noreplies: não possuem respostas
          single_user: contêm um único usuário
        post:
          count:
            label: Postagens
          min:
            placeholder: mínimo
            aria_label: filtrar por número mínimo de postagens
          max:
            placeholder: máximo
            aria_label: filtrar por número máximo de postagens
          time:
            label: Postado
            aria_label: Filtrar por data de postagem
            before: antes
            after: depois
        views:
          label: Visualizações
        min_views:
          placeholder: mínimo
          aria_label: filtrar por visualizações mínimas
        max_views:
          placeholder: máximo
          aria_label: filtrar por visualizações máximas
        additional_options:
          label: "Filtrar por contagem de postagens e visualizações de tópico"
    hamburger_menu: "menu"
    new_item: "novo"
    go_back: "voltar"
    not_logged_in_user: "página do(a) usuário(a) com resumo de atividades e preferências atuais"
    current_user: "ir para a sua página do(a) usuário(a)"
    view_all: "exibir tudo %{tab}"
    user_menu:
      generic_no_items: "Não há itens nesta lista."
      sr_menu_tabs: "Abas do menu de usuário"
      view_all_notifications: "ver todas as notificações"
      view_all_bookmarks: "ver todos os favoritos"
      view_all_messages: "ver todas as mensagens pessoais"
      tabs:
        all_notifications: "Todas as notificações"
        replies: "Respostas"
        replies_with_unread:
          one: "Respostas - %{count} resposta não lida"
          other: "Respostas - %{count} respostas não lidas"
        mentions: "Menções"
        mentions_with_unread:
          one: "Menções - %{count} menção não lida"
          other: "Menções - %{count} menções não lidas"
        likes: "Curtidas"
        likes_with_unread:
          one: "Curtidas - %{count} curtida não lida"
          other: "Curtidas - %{count} curtidas não lidas"
        watching: "Tópicos acompanhados"
        watching_with_unread:
          one: "Tópicos acompanhados - %{count} tópico acompanhado não lido"
          other: "Tópicos acompanhados - %{count} tópicos assistidos não lidos"
        messages: "Mensagens pessoais"
        messages_with_unread:
          one: "Mensagens pessoais - %{count} mensagem não lida"
          other: "Mensagens pessoais - %{count} mensagens não lidas"
        bookmarks: "Favoritos"
        bookmarks_with_unread:
          one: "Marcadores - %{count} marcador não lido"
          other: "Marcadores - %{count} marcadores não lidos"
        review_queue: "Fila de revisão"
        review_queue_with_unread:
          one: "Fila de revisão - %{count} item precisa de revisão"
          other: "Fila de revisão - %{count} itens precisam de revisão"
        other_notifications: "Outras notificações"
        other_notifications_with_unread:
          one: "Outras notificações - %{count} notificação não lida"
          other: "Outras notificações - %{count} notificações não lidas"
        profile: "Perfil"
      reviewable:
        view_all: "ver todos os itens de revisão"
        queue: "Fila"
        deleted_user: "(usuário excluído)"
        deleted_post: "(postagem excluída)"
        post_number_with_topic_title: "postagem #%{post_number} - %{title}"
        new_post_in_topic: "nova postagem em %{title}"
        user_requires_approval: "%{username} requer aprovação"
        default_item: "item revisável #%{reviewable_id}"
    topics:
      new_messages_marker: "último acesso"
      bulk:
        confirm: "Confirmar"
        select_all: "Selecionar tudo"
        clear_all: "Limpar tudo"
        unlist_topics: "Remover tópicos da lista"
        relist_topics: "Reinserir tópicos na lista"
        reset_bump_dates: "Redefinir datas de promoção"
        defer: "Marcar não lido"
        delete: "Excluir tópicos"
        dismiss: "Descartar"
        dismiss_read: "Descartar todos os não lidos"
        dismiss_read_with_selected:
          one: "Descartar %{count} não lida"
          other: "Descartar %{count} não lidos(as)"
        dismiss_button: "Descartar..."
        dismiss_button_with_selected:
          one: "Descartar (%{count})…"
          other: "Descartar (%{count})…"
        dismiss_tooltip: "Descartar apenas postagens novas ou parar de monitorar tópicos"
        also_dismiss_topics: "Parar de monitorar estes tópicos para que eles deixem de aparecer como não lidos para mim"
        dismiss_new: "Descartar novos"
        dismiss_new_modal:
          title: "Descartar novos"
          topics: "Descartar novos tópicos"
          posts: "Descartar novas respostas"
          topics_with_count:
            one: "Descartar %{count} tópico novo"
            other: "Descartar %{count} novos tópicos"
          replies_with_count:
            one: "Descartar %{count} resposta nova"
            other: "Descartar %{count} respostas novas"
          replies: "Descartar novas respostas"
          untrack: "Parar de seguir esses tópicos para que parem de aparecer em minha nova lista"
        dismiss_new_with_selected:
          one: "Descartar novo(a) (%{count})"
          other: "Descartar novos(as) (%{count})"
        toggle: "alternar seleção de tópicos em massa"
        actions: "Ações em massa"
        change_category: "Definir categoria…"
        close_topics: "Fechar tópicos"
        archive_topics: "Arquivar tópicos"
        move_messages_to_inbox: "Mover para caixa de entrada"
        archive_messages: "Mover para o arquivo"
        notification_level: "Notificações…"
        change_notification_level: "Alterar nível de notificação"
        choose_new_category: "Escolha a nova categoria para os tópicos:"
        selected:
          one: "Você selecionou <b>%{count}</b> tópico."
          other: "Você selecionou <b>%{count}</b> tópicos."
        selected_sole_category:
          one: "Você selecionou <b>%{count}</b> tópico da categoria:"
          other: "Você selecionou <b>%{count}</b> tópicos da categoria:"
        selected_count:
          one: "Selecionou %{count}"
          other: "Selecionou %{count}"
        change_tags: "Substituir etiquetas"
        append_tags: "Adicionar etiquetas"
        choose_new_tags: "Escolha novas etiquetas para estes tópicos:"
        choose_append_tags: "Escolha novas etiquetas para adicionar a estes tópicos:"
        changed_tags: "As etiquetas destes tópicos foram alteradas."
        remove_tags: "Remover todas as etiquetas"
        confirm_remove_tags:
          one: "Todas as etiquetas serão removidas deste tópico. Deseja prosseguir?"
          other: "Todas as etiquetas serão removidas de <b>%{count}</b> tópicos. Deseja prosseguir?"
        progress:
          one: "Progresso: <strong>%{count}</strong> tópico"
          other: "Progresso: <strong>%{count}</strong> tópicos"
        silent: "Realize esta ação silenciosamente."
<<<<<<< HEAD
=======
        performing: "Realizando operações em massa, aguarde…"
        completed: "Operações em massa concluídas!"
>>>>>>> f4cbf025
      none:
        unread: "Você não tem tópicos não lidos."
        unseen: "Você não tem tópicos não vistos."
        new: "Você não tem novos tópicos."
        read: "Você ainda não leu nenhum tópico."
        posted: "Você ainda não postou em nenhum tópico."
        latest: "Não tem mais novidades!"
        bookmarks: "Você ainda não tem nenhum tópico favorito."
        category: "Não há tópicos na categoria %{category}."
        top: "Não há melhores tópicos."
        hot: "Não há tópicos principais."
        filter: "Não existem tópicos."
        educate:
          new: '<p>Seus novos tópicos serão exibidos aqui. Por padrão, os tópicos serão considerados novos e exibirão um <span class="badge new-topic badge-notification" style="vertical-align:middle;line-height:inherit;"></span> indicador se tiverem tido criados nos últimos dois dias.</p><p>Acesse suas <a href="%{userPrefsUrl}">preferências</a> para alterar essa configuração.</p>'
          unread: "<p>Seus tópicos não lidos são exibidos aqui.</p><p>Por padrão, os tópicos são considerados como não lidos e exibirão contadores <span class=\"badge unread-posts badge-notification\">1</span> se você tiver:</p><ul><li>criado o tópico</li><li>respondido ao tópico</li><li>lido o tópico por mais de 5 minutos</li></ul><p>ou marcado o tópico como Monitorado ou Acompanhado no \U0001F514 em cada tópico.</p><p>Acesse suas <a href=\"%{userPrefsUrl}\">preferências</a> para alterar essa configuração.</p>"
          new_new: "<p>Seus novos tópicos aparecerão aqui e seus tópicos não lidos também serão exibidos. Por padrão, os tópicos são considerados novos e mostrarão um indicador <span class=\"badge new-topic badge-notification\" style=\"vertical-align:middle;line-height:inherit;\"></span> se tiverem sido criados nos últimos 2 dias. Tópicos não lidos mostrarão contagens não lidas <span class=\"badge unread-posts badge-notification\">1</span> se você: tiver criado o tópico, respondido ao tópico, lido o tópico por mais de 5 minutos ou se você tiver definido explicitamente o tópico como Monitorado ou Acompanhado através do \U0001F514 em cada tópico.</p><p>Acesse suas <a href=\"%{userPrefsUrl}\">preferências</a> para alterar isso.</p>"
      bottom:
        latest: "Não há mais últimos tópicos."
        posted: "Não há mais tópicos postados."
        read: "Não há mais tópicos lidos."
        new: "Não há mais tópicos novos."
        unread: "Não há mais tópicos não lidos."
        unseen: "Não há mais tópicos não vistos."
        category: "Não há mais tópicos na categoria %{category}."
        tag: "Não há mais tópicos na categoria %{tag}."
        top: "Não há mais melhores tópicos."
        hot: "Não há mais tópicos principais."
        bookmarks: "Não há mais tópicos favoritos."
        filter: "Não existem mais tópicos."
    topic_bulk_actions:
      close_topics:
<<<<<<< HEAD
        name: "Fechar tópicos"
      update_category:
        name: "Atualizar Categoria"
        description: "Escolha a nova categoria para os tópicos selecionados"
=======
        name: "Fechar"
        note: "Observação"
        optional: (opcional)
      archive_topics:
        name: "Arquivo"
      archive_messages:
        name: "Mover para o arquivo"
      move_messages_to_inbox:
        name: "Mover para caixa de entrada"
      unlist_topics:
        name: "Remover da lista"
      relist_topics:
        name: "Listar novamente"
      remove_tags:
        name: "Remover tags"
      append_tags:
        name: "Adicionar etiquetas"
      replace_tags:
        name: "Substituir etiquetas"
      delete_topics:
        name: "Excluir"
      update_category:
        name: "Atualizar Categoria"
        description: "Escolha a nova categoria para os tópicos selecionados"
      reset_bump_dates:
        name: "Redefinir datas de promoção"
        description: "Redefinir data de promoção do tópico para a data de criação da postagem mais recente, o que afeta a ordem da lista de tópicos"
      defer:
        name: "Marcar não lido"
        description: "Marcar tópicos como não lidos"
      update_notifications:
        name: "Atualizar notificações"
        description: "Alterar nível de notificação para Acompanhando, Monitorando, Normal, Silenciado"
>>>>>>> f4cbf025
    topic:
      filter_to:
        one: "%{count} postagem no tópico"
        other: "%{count} postagens no tópico"
      create: "Novo tópico"
      create_disabled_category: "Você não possui permissão para criar tópicos nesta categoria"
      create_long: "Criar um novo tópico"
      open_draft: "Abrir rascunho"
      private_message: "Iniciar uma mensagem"
      archive_message:
        help: "Mover mensagem para o seu arquivo"
        title: "Arquivar"
      move_to_inbox:
        title: "Mover para caixa de entrada"
        help: "Mover mensagem de volta para caixa de entrada"
      defer:
        help: "Marcar tópico como não lidos"
        title: "Marcar não lido"
      list: "Tópicos"
      new: "novo tópico"
      unread: "não lido"
      new_topics:
        one: "%{count} tópico novo"
        other: "%{count} tópicos novos"
      unread_topics:
        one: "%{count} tópico não lido"
        other: "%{count} tópicos não lidos"
      title: "Tópico"
      invalid_access:
        title: "Tópico é privado"
        description: "Desculpe, você não tem acesso a esse tópico!"
        login_required: "Você precisa entrar para ver esse tópico."
      server_error:
        title: "Falha ao carregar tópico"
        description: "Desculpe, não foi possível este tópico, possivelmente devido a um problema na conexão. Tente novamente. Se o problema persistir, entre em contato conosco."
      not_found:
        title: "Tópico não encontrado"
        description: "Desculpe, não foi possível encontrar esse tópico. Talvez tenha sido removido pela moderação."
      unread_posts:
        one: "você tem %{count} postagem não lida neste tópico"
        other: "você tem %{count} postagens não lidas neste tópico"
      likes:
        one: "há %{count} curtida neste tópico"
        other: "há %{count} curtidas neste tópico"
      back_to_list: "Voltar para a lista de tópicos"
      options: "Opções de tópico"
      show_links: "exibir links neste tópico"
      collapse_details: "recolher detalhes do tópico"
      expand_details: "expandir detalhes do tópico"
      read_more_in_category: "Quer ler mais? Navegue por outros tópicos em %{categoryLink} ou <a href='%{latestLink}'>veja os tópicos mais recentes</a>."
      read_more: "Quer ler mais? <a href='%{categoryLink}'>Navegue por todas as categorias</a> ou <a href='%{latestLink}'>veja os tópicos mais recentes</a>."
      unread_indicator: "Nenhum membro leu a última postagem deste tópico ainda."
      participant_groups: "Grupos de participantes"
      read_more_MF: |
        { HAS_UNREAD_AND_NEW, select,
          true {
            { UNREAD, plural,
                 =0 {}
                one {Há <a href="{basePath}/unread"># tópico não lido</a>}
              other {Há <a href="{basePath}/unread"># tópicos não lidos</a>}
            }
            { NEW, plural,
                 =0 {}
                one { e <a href="{basePath}/new"># novo</a> tópico restante,}
              other { e <a href="{basePath}/new"># novos</a> tópicos restantes,}
            }
          }
          false {
            { UNREAD, plural,
                 =0 {}
                one {Resta <a href="{basePath}/unread"># tópico não lido</a>,}
              other {Restam <a href="{basePath}/unread"># tópicos não lidos</a>,}
            }
            { NEW, plural,
                 =0 {}
                one {Resta <a href="{basePath}/new"># novo</a> tópico,}
              other {Restam <a href="{basePath}/new"># novos</a> tópicos,}
            }
          }
          other {}
        }
        { HAS_CATEGORY, select,
          true { ou navegue por outros tópicos em {categoryLink}}
          false { ou <a href="{basePath}/latest">veja os tópicos mais recentes</a>}
          other {}
        }
      created_at: "Criação: %{date}"
      bumped_at: "Mais recentes: %{date}"
      browse_all_categories_latest: "<a href='%{basePath}/categories'>Navegue por todas as categorias</a> ou <a href='%{basePath}/latest'>veja os tópicos mais recentes</a>."
      browse_all_categories_latest_or_top: "<a href='%{basePath}/categories'>Navegue por todas as categorias</a>, <a href='%{basePath}/latest'>veja os tópicos mais recentes</a> ou veja os principais:"
      browse_all_tags_or_latest: "<a href='%{basePath}/tags'>Navegue por todas as etiquetas</a> ou <a href='%{basePath}/latest'>visualize os tópicos mais recentes</a>."
      suggest_create_topic: Tudo pronto para <a href>começar uma nova conversa?</a>
      jump_reply: "Ir para o local da postagem original"
      jump_reply_aria: "Ir para a postagem de @%{username} em sua localização original"
      jump_reply_button: "Ir para postagem"
      deleted: "Este tópico foi excluído"
      slow_mode_update:
        title: "Modo lento"
        select: "Os(as) usuários(as) podem postar neste tópico apenas a cada:"
        description: "Para promover um diálogo saudável em discussões dinâmicas e acirradas, os(as) usuários(as) devem aguardar antes de postar neste tópico outra vez."
        enable: "Ativar"
        update: "Atualizar"
        enabled_until: "Ativado(a) até:"
        remove: "Desativar"
        hours: "Horas:"
        minutes: "Minutos:"
        seconds: "Segundos:"
        durations:
          10_minutes: "10 minutos"
          15_minutes: "15 minutos"
          30_minutes: "30 minutos"
          45_minutes: "45 minutos"
          1_hour: "1 hora"
          2_hours: "2 horas"
          4_hours: "4 horas"
          8_hours: "8 horas"
          12_hours: "12 horas"
          24_hours: "24 horas"
          custom: "Duração personalizada"
      slow_mode_notice:
        duration: "Aguarde %{duration} entre as postagens neste tópico"
      topic_status_update:
        title: "Timer de tópico"
        save: "Definir timer"
        num_of_hours: "Quantidade de horas:"
        num_of_days: "Quantidade de dias:"
        remove: "Remover timer"
        publish_to: "Publicar em:"
        when: "Quando:"
        time_frame_required: "Selecione um intervalo de tempo"
        min_duration: "A duração deve ser maior do que 0"
        max_duration: "A duração deve ser menor do que 20 anos"
        duration: "Duração"
      publish_to_category:
        title: "Agendar postagem"
      temp_open:
        title: "Abrir temporariamente"
      auto_reopen:
        title: "Abrir tópico automaticamente"
      temp_close:
        title: "Fechar temporariamente"
      auto_close:
        title: "Fechar tópico automaticamente"
        label: "Fechar tópico automaticamente após:"
        error: "Digite um valor válido."
        based_on_last_post: "Não fechaeaté que a última postagem do tópico tenha pelo menos esta duração."
      auto_close_after_last_post:
        title: "Fechar tópico automaticamente após a última postagem"
      auto_delete:
        title: "Excluir tópico automaticamente"
      auto_bump:
        title: "Promover tópico automaticamente"
      reminder:
        title: "Lembrar"
      auto_delete_replies:
        title: "Excluir respostas automaticamente"
      status_update_notice:
        auto_open: "Este tópico abrirá automaticamente em %{timeLeft}."
        auto_close: "Este tópico fechará automaticamente em %{timeLeft}."
        auto_publish_to_category: "Este tópico será publicado em <a href=%{categoryUrl}>#%{categoryName}</a> %{timeLeft}."
        auto_close_after_last_post: "Este tópico fechará %{duration} após a última resposta."
        auto_delete: "Este tópico será automaticamente excluído em %{timeLeft}."
        auto_bump: "Este tópico será automaticamente promovido em %{timeLeft}."
        auto_reminder: "Você será lembrado sobre este tópico em %{timeLeft}."
        auto_delete_replies: "As respostas deste tópico são excluídas automaticamente após %{duration}."
      auto_close_title: "Configurações de fechamento automático"
      auto_close_immediate:
        one: "A última postagem no tópico foi feita há %{count} hora, portanto o tópico será fechado imediatamente."
        other: "A última postagem no tópico já foi feita há %{count} horas, portanto o tópico será fechado imediatamente."
      auto_close_momentarily:
        one: "A última postagem no tópico foi feita há %{count} hora, portanto o tópico será fechado momentaneamente."
        other: "A última postagem no tópico foi feita há %{count} horas, portanto o tópico será fechado momentaneamente."
      timeline:
        back: "Voltar"
        back_description: "Voltar para a sua última postagem não lida"
        replies_short: "%{current}/%{total}"
      progress:
        title: progresso do tópico
        jump_prompt: "pular para…"
        jump_prompt_of:
          one: "de %{count} postagem"
          other: "de %{count} postagens"
        jump_prompt_long: "Pular para…"
        jump_prompt_to_date: "até agora"
        jump_prompt_or: "ou"
      notifications:
        title: altere a frequência de notificações sobre este tópico
        reasons:
          mailing_list_mode: "Você está com o modo lista de endereçamento ativado, por isso receberá por e-mail notificações sobre as respostas."
          "3_10": "Você receberá notificações porque está acompanhando uma etiqueta neste tópico."
          "3_10_stale": "Você receberá notificações porque estava acompanhando uma etiqueta neste tópico."
          "3_6": "Você receberá notificações porque você está acompanhando esta categoria."
          "3_6_stale": "Você receberá notificações porque estava acompanhando esta categoria."
          "3_5": "Você receberá notificações porque começou a acompanhar este tópico automaticamente."
          "3_2": "Você receberá notificações porque está acompanhando este tópico."
          "3_1": "Você receberá notificações porque criou este tópico."
          "3": "Você receberá notificações porque você está acompanhando este tópico."
          "2_8": "Você verá uma contagem de respostas novas porque está monitorando esta categoria."
          "2_8_stale": "Você verá uma contagem de respostas novas porque você estava monitorando esta categoria."
          "2_4": "Você verá uma contagem de respostas novas porque postou uma resposta a este tópico."
          "2_2": "Você verá uma contagem de respostas novas porque está monitorando este tópico."
          "2": 'Você verá uma contagem de respostas novas porque <a href="%{basePath}/u/%{username}/preferences/notifications">leu este tópico</a>.'
          "1_2": "Você será notificado(a) se alguém mencionar seu @nome ou responder às suas mensagens."
          "1": "Você será notificado(a) se alguém mencionar seu @nome ou responder às suas mensagens."
          "0_7": "Você está ignorando todas as notificações nesta categoria."
          "0_2": "Você está ignorando todas as notificações deste tópico."
          "0": "Você está ignorando todas as notificações deste tópico."
        watching_pm:
          title: "Acompanhando"
          description: "Você será notificado(a) sobre cada resposta nova nesta mensagem. Um contador de respostas novas será exibido."
        watching:
          title: "Acompanhando"
          description: "Você será notificado(a) sobre cada resposta nova neste tópico. Um contador de respostas novas será exibido."
        tracking_pm:
          title: "Monitorando"
          description: "Um contador de respostas novas será exibido para esta mensagem. Você será notificado(a) se alguém mencionar seu @nome ou responder às suas mensagens."
        tracking:
          title: "Monitorando"
          description: "Um contador de respostas novas será exibido para este tópico. Você será notificado(a) se alguém mencionar seu @nome ou responder às suas mensagens."
        regular:
          title: "Normal"
          description: "Você será notificado(a) se alguém mencionar seu @nome ou responder às suas mensagens."
        regular_pm:
          title: "Normal"
          description: "Você será notificado(a) se alguém mencionar seu @nome ou responder às suas mensagens."
        muted_pm:
          title: "Silenciado(a)"
          description: "Você nunca receberá nenhuma notificação sobre esta mensagem."
        muted:
          title: "Silenciados(as)"
          description: "Você nunca receberá nenhuma notificação sobre este tópico, e ele não aparecerá nos mais recentes."
      actions:
        title: "Ações"
        recover: "Restaurar tópico"
        delete: "Excluir tópico"
        open: "Abrir tópico"
        close: "Fechar tópico"
        multi_select: "Selecionar postagens..."
        slow_mode: "Ver modo lento…"
        timed_update: "Definir timer do tópico…"
        pin: "Fixar tópico..."
        unpin: "Desafixar tópico..."
        unarchive: "Desarquivar tópico"
        archive: "Arquivar tópico"
        invisible: "Tópico removido da lista"
        visible: "Tópico na lista"
        reset_read: "Redefinir data de leitura"
        make_public: "Tornar tópico público…"
        make_private: "Crie uma mensagem pessoal"
        reset_bump_date: "Redefinir data de promoção"
      feature:
        pin: "Fixar tópico"
        unpin: "Desafixar tópico"
        pin_globally: "Fixar tópico globalmente"
        make_banner: "Criar tópico de banner"
        remove_banner: "Remover tópico de banner"
      reply:
        title: "Responder"
        help: "começar a escrever uma resposta para este tópico"
      share:
        title: "Compartilhar tópico"
        extended_title: "Compartilhar um link"
        help: "compartilhar um link deste tópico"
        instructions: "Compartilhar um link para este tópico:"
        copied: "Link do tópico copiado."
        restricted_groups:
          one: "Visível apenas para membros do grupo: %{groupNames}"
          other: "Visível apenas para membros dos grupos: %{groupNames}"
        invite_users: "Convite"
      print:
        title: "Imprimir"
        help: "Abrir uma versão imprimível deste tópico"
      flag_topic:
        title: "Sinalizar"
        help: "sinalize este tópico de forma privada para chamar atenção ou notificar sobre isto"
        success_message: "Você sinalizou com êxito este tópico."
      make_public:
        title: "Converter para o tópico público"
        choose_category: "Escolha uma categoria para o tópico público:"
      feature_topic:
        title: "Destacar este tópico"
        pin: "Fazer que este tópico apareça no topo da categoria %{categoryLink} até"
        unpin: "Remover este tópico do inicio da categoria %{categoryLink}."
        unpin_until: "Remover este tópico do topo da categoria %{categoryLink} ou esperar até <strong>%{until}</strong>."
        pin_note: "Usuários(as) podem desafixar o tópico individualmente para si."
        pin_validation: "Uma data é necessária para fixar este tópico."
        not_pinned: "Não existem tópicos fixados em %{categoryLink}."
        already_pinned:
          one: "Tópicos fixados em %{categoryLink}: <strong class='badge badge-notification unread'>%{count}</strong>"
          other: "Tópicos fixados em %{categoryLink}: <strong class='badge badge-notification unread'>%{count}</strong>"
        pin_globally: "Fazer com que este tópico apareça no topo de todas listas de tópicos até"
        confirm_pin_globally:
          one: "Você já tem %{count} tópico ficado globalmente. Uma grande quantidade de tópicos fixados pode atrapalhar usuários(as) novos(as) e anônimos(as). Tem certeza de que quer fixar outro tópico globalmente?"
          other: "Você já tem %{count} tópicos ficados globalmente. Uma grande quantidade de tópicos fixados pode atrapalhar usuários(as) novos(as) e anônimos(as). Tem certeza de que quer fixar outro tópico globalmente?"
        unpin_globally: "Remover este tópico do inicio de todas as listas de tópicos."
        unpin_globally_until: "Remover este tópico do topo de todas listagens de tópicos ou esperar até <strong>%{until}</strong>."
        global_pin_note: "Usuários(as) podem desafixar o tópico individualmente para si."
        not_pinned_globally: "Não existem tópicos fixados globalmente."
        already_pinned_globally:
          one: "Tópicos atuais fixados globalmente: <strong class='badge badge-notification unread'>%{count}</strong>."
          other: "Tópicos atuais fixados globalmente: <strong class='badge badge-notification unread'>%{count}</strong>"
        make_banner: "Tornar este tópico um banner que é exibido no inicio de todas as páginas."
        remove_banner: "Remover o banner que é exibido no topo de todas as páginas."
        banner_note: "Usuários(as) podem descartar o banner ao fechar. Apenas um tópico pode ser colocado como banner em um momento."
        no_banner_exists: "Não existe tópico de banner."
        banner_exists: "<strong class='badge badge-notification unread'>Existe</strong> um tópico de banner."
      inviting: "Convidando…"
      automatically_add_to_groups: "Este convite também inclui acesso a estes grupos:"
      invite_private:
        title: "Convidar para conversa privada"
        email_or_username: "E-mail ou nome do(a) usuário(a) do(a) convidado(a)"
        email_or_username_placeholder: "e-mail ou nome do(a) usuário(a)"
        action: "Convite"
        success: "Convidamos esse usuário(a) para participar desta mensagem privada."
        success_group: "Convidamos esse grupo para participar desta mensagem."
        error: "Desculpe, houve um erro ao convidar este(a) usuário(a)."
        not_allowed: "Desculpe, não é possível convidar este(a) usuário(a)."
        group_name: "nome do grupo"
      controls: "Controles do tópico"
      invite_reply:
        title: "Convite"
        username_placeholder: "nome do(a) usuário(a)"
        action: "Enviar convite"
        help: "Convidar outras pessoas para este tópico por e-mail ou notificação"
        to_forum: "Enviaremos um e-mail breve que permite que seu(sua) amigo(a) ingresse imediatamente ao clicar no link."
        discourse_connect_enabled: "Digite o nome do(a) usuário(a) da pessoa que você gostaria de convidar para este tópico."
        to_topic_blank: "Digite o nome do(a) usuário(a) ou endereço de e-mail da pessoa que você gostaria de convidar para este tópico."
        to_topic_email: "Você digitou um endereço de e-mail. Enviaremos por e-mail um convite que permite que seu(sua) amigo(a) responda imediatamente a este tópico."
        to_topic_username: "Você digitou um nome do(a) usuário(a). Enviaremos uma notificação com um link convidando para este tópico."
        to_username: "Você digitou o nome do(a) usuário(a) da pessoa que gostaria de convidar. Enviaremos uma notificação com um link convidando para este tópico."
        email_placeholder: "nome@exemplo.com"
        success_email: "Enviamos por e-mail um convite para <b>%{invitee}</b>. Você será notificado(a) quando o convite for resgatado. Verifique a aba de convites na sua página de usuário(a) para monitorar seus convites."
        success_username: "Convidamos o(a) usuário(a) para participar neste tópico."
        error: "Desculpe, não foi possível convidar essa pessoa. Talvez já tenha sido convidada. (os convites são limitados)"
        success_existing_email: "Já existe um(a) usuário(a) com o e-mail <b>%{emailOrUsername}</b>. Convidamos esse(a) usuário(a) para participar deste tópico."
      login_reply: "Entrar para responder"
      filters:
        n_posts:
          one: "%{count} postagem"
          other: "%{count} postagens"
        cancel: "Remover filtro"
      move_to:
        title: "Mover para"
        action: "mover para"
        error: "Ocorreu um erro ao mover postagens."
      split_topic:
        title: "Mover para novo tópico"
        action: "mover para novo tópico"
        topic_name: "Título do novo tópico"
        radio_label: "Novo tópico"
        error: "Houve um erro ao mover postagens para o novo tópico."
        instructions:
          one: "Você está prestes a criar um novo tópico e preenchê-lo com a postagem selecionada."
          other: "Você está prestes a criar um novo tópico e preenchê-lo com as <b>%{count}</b> postagens selecionadas."
      merge_topic:
        title: "Mover para tópico existente"
        action: "mover para tópico existente"
        error: "Ocorreu um erro ao mover as postagens para esse tópico."
        radio_label: "Tópico existente"
        instructions:
          one: "Selecione o tópico para o qual você gostaria de mover esta postagem."
          other: "Selecione o tópico para o qual você gostaria de mover estas <b>%{count}</b> postagens."
        chronological_order: "preservar a ordem cronológica após a mesclagem"
      move_to_new_message:
        title: "Mover para nova mensagem"
        action: "mover para nova mensagem"
        message_title: "Título da nova mensagem"
        radio_label: "Nova mensagem"
        participants: "Participantes"
        instructions:
          one: "Você está prestes a criar uma nova mensagem e preenchê-la com a postagem selecionada."
          other: "Você está prestes a criar uma nova mensagem e preenchê-la com as <b>%{count}</b> postagens selecionadas."
      move_to_existing_message:
        title: "Mover para mensagem existente"
        action: "mover para mensagem existente"
        radio_label: "Mensagem existente"
        participants: "Participantes"
        instructions:
          one: "Escolha a mensagem para a qual você gostaria de mover a postagem."
          other: "Escolha a mensagem para a qual você gostaria de mover as <b>%{count}</b> postagens."
      merge_posts:
        title: "Mesclar as postagens selecionadas"
        action: "mesclar as postagens selecionadas"
        error: "Houve um erro ao mesclar as postagens selecionadas."
      publish_page:
        title: "Postagem de páginas"
        publish: "Publicar"
        description: "Quando um tópico for publicado como uma página, sua URL pode ser compartilhada e será exibida com um estilo personalizado."
        slug: "Slug"
        public: "Público(a)"
        public_description: "As pessoas podem visualizar a página se o tópico associado for privado."
        publish_url: "Sua página foi publicada em:"
        topic_published: "Seu tópico foi publicado em:"
        preview_url: "Sua página será publicada em:"
        invalid_slug: "Desculpe, você não pode publicar esta página."
        unpublish: "Cancelar postagem"
        unpublished: "A publicação da sua página foi cancelada e ela não está mais acessível."
        publishing_settings: "Configurações de publicação"
      change_owner:
        title: "Trocar autor(a)"
        action: "trocar propriedade"
        error: "Houve um erro ao alterar o(a) autor(a) destas publicações."
        placeholder: "nome do(a) usuário(a) do(a) novo(a) proprietário(a)"
        instructions:
          one: "Escolha um(a) novo(a) proprietário(a) para a postagem de <b>@%{old_user}</b>"
          other: "Escolha um(a) novo(a) proprietário(a) para as %{count} postagens de <b>@%{old_user}</b>"
        instructions_without_old_user:
          one: "Escolha um(a) novo(a) proprietário(a) para a postagem"
          other: "Escolha um(a) novo(a) proprietário(a) para as %{count} postagens"
      change_timestamp:
        title: "Alterar carimbo de data/hora…"
        action: "alterar carimbo de data/hora"
        invalid_timestamp: "O carimbo de data/hora não pode ser posterior ao atual."
        error: "Ocorreu um erro ao alterar o carimbo de data/hora do tópico."
        instructions: "Selecione um novo carimbo de data/hora para o tópico. As publicações do tópico serão atualizadas para terem a mesma diferença de tempo."
      multi_select:
        select: "selecionar"
        selected: "(%{count}) selecionados(as)"
        select_post:
          label: "selecionar"
          title: "Adicionar postagem à seleção"
        selected_post:
          label: "selecionado(a)"
          title: "Clique para remover a postagem da seleção"
        select_replies:
          label: "selecionar +respostas"
          title: "Adicionar postagem e todas as suas respostas à seleção"
        select_below:
          label: "selecionar +abaixo"
          title: "Adicionar a postagem e todo o conteúdo abaixo à seleção"
        delete: Excluir selecionados(as)
        cancel: cancelar seleção
        select_all: selecionar tudo
        deselect_all: cancelar todas as seleções
        description:
          one: <b>%{count}</b> resposta selecionada.
          other: "<b>%{count}</b> respostas selecionadas."
      deleted_by_author_simple: "(tópico excluído pelo(a) autor(a))"
    post:
      confirm_delete: "Tem certeza de que deseja excluir esta postagem?"
      quote_reply: "Citação"
      quote_reply_shortcut: "Citar (ou apertar e)"
      quote_edit: "Editar"
      quote_edit_shortcut: "Editar (ou apertar e)"
      quote_copy: "Copiar citação"
      quote_copied_to_clibboard: "Citação copiada para área de transferência"
      quote_share: "Compartilhar"
      edit_reason: "Motivo:"
      post_number: "postagem %{number}"
      ignored: "Conteúdo ignorado"
      wiki_last_edited_on: "última edição do wiki em %{dateTime}"
      last_edited_on: "última edição da postagem em %{dateTime}"
      edit_history: "histórico de edição da postagem"
      reply_as_new_topic: "Responder como um tópico vinculado"
      reply_as_new_private_message: "Responder como nova mensagem aos mesmos destinatários"
      continue_discussion: "Continuando a discussão de %{postLink}:"
      follow_quote: "ir para a resposta citada"
      show_full: "Exibir postagem completa"
      show_hidden: "Ver o conteúdo ignorado."
      deleted_by_author_simple: "(postagem excluída pelo(a) autor(a))"
      collapse: "recolher"
      sr_collapse_replies: "Recolher respostas incorporadas"
      sr_date: "Data da postagem"
      sr_expand_replies:
        one: "Esta publicação tem %{count} resposta"
        other: "Esta postagem tem %{count} respostas"
      expand_collapse: "expandir/recolher"
      sr_below_embedded_posts_description: "poste #%{post_number} respostas"
      sr_embedded_reply_description: "resposta por @%{username} à postagem #%{post_number}"
      locked: "um membro da equipe bloqueou esta publicação para edição"
      gap:
        one: "ver %{count} resposta oculta"
        other: "ver %{count} respostas ocultas"
      sr_reply_to: "Resposta à postagem %{post_number} por %{username}"
      notice:
        new_user: "Esta é a primeira vez que %{user} postou. Vamos dar boas-vindas à nossa comunidade"
        returning_user: "Faz tempo que não vemos %{user}. Sua última postagem foi em %{time}."
      unread: "A postagem não foi lida"
      has_replies:
        one: "%{count} resposta"
        other: "%{count} respostas"
      has_replies_count: "%{count}"
      unknown_user: "(usuário desconhecido/excluído)"
      has_likes_title:
        one: "%{count} pessoa curtiu esta postagem"
        other: "%{count} pessoas curtiram esta postagem"
      has_likes_title_only_you: "você curtiu esta postagem"
      has_likes_title_you:
        one: "você e mais %{count} pessoa curtiram esta postagem"
        other: "você e mais %{count} outras pessoas curtiram esta postagem"
      sr_post_like_count_button:
        one: "%{count} pessoa curtiu esta postagem. Clique para visualizar"
        other: "%{count} pessoas curtiram esta postagem. Clique para visualizar"
      sr_post_read_count_button:
        one: "%{count} pessoa leu esta postagem. Clique para visualizar"
        other: "%{count} pessoas leram esta postagem. Clique para visualizar"
      filtered_replies_hint:
        one: "Exibir esta postagem e a resposta"
        other: "Exibir esta postagem e as %{count} respostas"
      filtered_replies_viewing:
        one: "Exibindo %{count} resposta a"
        other: "Exibindo %{count} respostas a"
      in_reply_to: "Carregar postagem pai"
      view_all_posts: "visualizar todas as postagens"
      errors:
        create: "Desculpe, houve um erro ao criar sua postagem. Tente outra vez."
        edit: "Desculpe, houve um erro ao editar sua postagem. Tente outra vez."
        upload: "Desculpe, houve um erro ao enviar %{file_name}. Tente novamente."
        backup_too_large: "Desculpe, o arquivo de backup é grande demais."
        file_too_large: "Desculpe, este arquivo é muito grande (o tamanho máximo é de %{max_size_kb} KB). Que tal enviar o arquivo grande para um serviço de nuvem e compartilhar o link?"
        file_size_zero: "Desculpe, parece que algo deu errado, o arquivo que você está tentando enviar tem 0 bytes. Tente novamente."
        file_too_large_humanized: "Desculpe, este arquivo é muito grande (o tamanho máximo é de %{max_size}). Que tal enviar o arquivo grande para um serviço de nuvem e compartilhar o link?"
        too_many_uploads: "Desculpe, você pode enviar apenas um arquivo por vez."
        too_many_dragged_and_dropped_files:
          one: "Desculpe, é possível carregar apenas %{count} arquivo por vez."
          other: "Desculpe, é possível carregar apenas %{count} arquivos por vez."
        upload_not_authorized: "Desculpe, o arquivo que você está tentando enviar não é permitido (extensões permitidas: %{authorized_extensions})."
        no_uploads_authorized: "Desculpe, nenhum arquivo está autorizado a ser carregado."
        image_upload_not_allowed_for_new_user: "Desculpe, usuários(as) novos(as) não podem enviar imagens."
        attachment_upload_not_allowed_for_new_user: "Desculpe, usuários(as) novos(as) não podem enviar anexos."
        attachment_download_requires_login: "Desculpe, você precisa entrar para baixar arquivos anexos."
      cancel_composer:
        confirm: "O que gostaria de fazer com sua postagem?"
        discard: "Descartar"
        save_draft: "Salvar rascunho para mais tarde"
        keep_editing: "Continuar editando"
      via_email: "postagem recebida via e-mail"
      via_auto_generated_email: "esta mensagem chegou por um e-mail gerado automaticamente"
      whisper: "esta mensagem é um sussuro privado para a moderação"
      whisper_groups: "esta postagem é um sussurro privado visível apenas para %{groupNames}"
      wiki:
        about: "esta postagem é uma wiki"
      few_likes_left: "Obrigado por compartilhar o amor! Restam apenas algumas curtidas sobrando para você usar hoje."
      controls:
        reply: "começar a escrever uma resposta para esta postagem"
        like: "curtir esta postagem"
        has_liked: "você curtiu esta postagem"
        read_indicator: "membros que leram esta postagem"
        undo_like: "desfazer curtida"
        edit: "editar esta postagem"
        edit_action: "Editar"
        edit_anonymous: "Você precisa estar conectado(a) para editar esta postagem."
        flag: "sinalize esta postagem de forma privada para chamar atenção ou notificar sobre isto"
        delete: "excluir esta postagem"
        undelete: "recuperar esta postagem"
        share: "compartilhar o link desta postagem"
        copy_title: "copiar um link desta postagem para a área de transferência"
        link_copied: "Link copiado!"
        more: "Mais"
        delete_replies:
          confirm: "Você também deseja excluir as respostas desta postagem?"
          direct_replies:
            one: "Sim e %{count} resposta direta"
            other: "Sim e %{count} respostas diretas"
          all_replies:
            one: "Sim, e %{count} resposta"
            other: "Sim, e todas as %{count} respostas"
          just_the_post: "Não, apenas esta postagem"
        admin: "ações administrativas da postagem"
        permanently_delete: "Excluir permanentemente"
        permanently_delete_confirmation: "Tem certeza de que deseja excluir permanentemente esta postagem? Não será possível recuperá-la."
        wiki: "Tornar Wiki"
        unwiki: "Remover Wiki"
        convert_to_moderator: "Adicionar cor da equipe"
        revert_to_regular: "Remover cor da equipe"
        rebake: "Reconstruir HTML"
        publish_page: "Publicação de página"
        unhide: "Revelar"
        change_owner: "Trocar propriedade…"
        grant_badge: "Conceder emblema…"
        lock_post: "Bloquear postagem"
        lock_post_description: "impedir que o(a) autor(a) edite esta postagem"
        unlock_post: "Desbloquear postagem"
        unlock_post_description: "permitir que o(a) autor(a) edite esta postagem"
        delete_topic_disallowed_modal: "Você não tem permissão para apagar este tópico. Se realmente quiser que seja excluído, envie um sinalizador para alertar a moderação, além dos argumentos."
        delete_topic_disallowed: "você não tem permissão para excluir este tópico"
        delete_topic_confirm_modal:
          one: "Atualmente este tópico tem mais de %{count} visualização e pode ser um destino de busca muito acessado. Tem certeza de que deseja excluir todo o tópico em vez de editar para melhorá-lo?"
          other: "Atualmente este tópico tem mais de %{count} visualizações e pode ser um destino de busca muito acessado. Tem certeza de que deseja excluir todo o tópico em vez de editar para melhorá-lo?"
        delete_topic_confirm_modal_yes: "Sim, excluir este tópico"
        delete_topic_confirm_modal_no: "Não, manter este tópico"
        delete_topic_error: "Ocorreu um erro ao excluir este tópico"
        delete_topic: "excluir tópico"
        add_post_notice: "Adicionar aviso da equipe…"
        change_post_notice: "Alterar aviso da equipe…"
        delete_post_notice: "Excluir aviso da equipe"
        remove_timer: "remover timer"
        edit_timer: "editar timer"
      actions:
        people:
          like:
            one: "curtiu isto"
            other: "curtiram isto"
          read:
            one: "leu isto"
            other: "Leram isto"
          like_capped:
            one: "e %{count} outro(a) curtiu"
            other: "e %{count} outros(as) curtiram"
          read_capped:
            one: "e %{count} outro(a) leu isto"
            other: "e %{count} outros(as) leram isto"
          sr_post_likers_list_description: "usuários curtiram esta postagem"
          sr_post_readers_list_description: "usuários que leram esta postagem"
        by_you:
          off_topic: "Você sinalizou isto como desvio de tópico"
          spam: "Você sinalizou isto como spam"
          inappropriate: "Você sinalizou isto como inapropriado"
          illegal: "Você sinalizou isto como ilegal"
          notify_moderators: "Você sinalizou isto para a moderação"
          notify_user: "Você enviou uma mensagem particular para este(a) usuário(a)"
          custom: "Você sinalizou este tópico como %{custom}"
      delete:
        confirm:
          one: "Tem certeza de que deseja excluir esta postagem?"
          other: "Tem certeza de que deseja excluir estas %{count} postagens?"
      merge:
        confirm:
          one: "Tem certeza de que deseja mesclar estas postagens?"
          other: "Tem certeza de que deseja mesclar estas %{count} postagens?"
      revisions:
        controls:
          first: "Primeira revisão"
          previous: "Revisão anterior"
          next: "Próxima revisão"
          last: "Última revisão"
          hide: "Ocultar revisão"
          show: "Exibir revisão"
          destroy: "Excluir revisões"
          destroy_confirm: "Tem certeza de que deseja excluir todas as revisões desta postagem? Essa ação é permanente."
          revert: "Reverter para a revisão %{revision}"
          edit_wiki: "Editar wiki"
          edit_post: "Editar postagem"
          comparing_previous_to_current_out_of_total: "<strong>%{previous}</strong> %{icon} <strong>%{current}</strong>/%{total}"
        displays:
          inline:
            title: "Exibir a saída renderizada com adições e remoções em linha"
            button: "HTML"
          side_by_side:
            title: "Exibir diferenças de saídas renderizadas lado a lado"
            button: "HTML"
          side_by_side_markdown:
            title: "Exibir diferenças de fontes não processadas lado a lado"
            button: "Não processado"
      raw_email:
        displays:
          raw:
            title: "Exibir e-mail não processado"
            button: "Não processado"
          text_part:
            title: "Exibir parte do texto do e-mail"
            button: "Texto"
          html_part:
            title: "Exibir parte em html do e-mail"
            button: "HTML"
      bookmarks:
        create: "Criar favorito"
        create_for_topic: "Criar favorito para o tópico"
        edit: "Editar favorito"
        edit_for_topic: "Editar favorito para o tópico"
        updated: "Atualizado"
        name: "Nome"
        name_placeholder: "Para que serve este favorito?"
        name_input_label: "Adicionar nome aos favoritos"
        set_reminder: "Lembrar"
        options: "Opções"
        actions:
          delete_bookmark:
            name: "Excluir favorito"
            description: "Remove o favorito do seu perfil e interrompe todos os lembretes do favorito"
          edit_bookmark:
            name: "Editar favorito"
            description: "Editar o nome do favorito ou alterar a data e hora do lembrete"
          clear_bookmark_reminder:
            name: "Limpar lembrete"
            description: "Limpar a data e hora do lembrete"
          pin_bookmark:
            name: "Fixar favoritos"
            description: "Fixe o favorito. Isso fará que seja exibido no topo da sua lista de favoritos."
          unpin_bookmark:
            name: "Desafixar favoritos"
            description: "Desafixe o favorito. Ele não será mais exibido no topo da sua lista de favoritos."
      filtered_replies:
        viewing_posts_by: "Vendo %{post_count} postagens de"
        viewing_subset: "Algumas respostas foram recolhidas"
        viewing_summary: "Visualizar as melhores respostas deste tópico"
        post_number: "%{username}, postagem #%{post_number}"
        show_all: "Exibir tudo"
      share:
        title: "Compartilhar Publicação #%{post_number}"
        instructions: "Compartilhar o link desta publicação:"
    category:
      none: "(sem categoria)"
      all: "Todas as categorias"
      choose: "categoria&hellip;"
      edit: "Editar"
      edit_title: "Editar esta categoria"
      edit_dialog_title: "Editar: %{categoryName}"
      view: "Visualizar tópicos na categoria"
      back: "Voltar para a categoria"
      general: "Geral"
      settings: "Configurações"
      topic_template: "Modelo"
      tags: "Etiquetas"
      tags_allowed_tags: "Restringir estas etiquetas a esta categoria:"
      tags_allowed_tag_groups: "Restringir estes grupos de etiquetas a esta categoria:"
      tags_placeholder: "(Opcional) lista de etiquetas permitidas"
      tags_tab_description: "As etiquetas e grupos de etiquetas especificadas acima estarão disponíveis apenas nesta categoria e nas outras categorias que também as especificarem, sendo que não estarão disponíveis para uso em outras categorias."
      tag_groups_placeholder: "(Opcional) lista de grupos de etiquetas permitidos"
      manage_tag_groups_link: "Gerenciar grupos de etiquetas"
      allow_global_tags_label: "Permitir também outras etiquetas"
      required_tag_group:
        description: "Exigir que novos tópicos tenham etiquetas de grupos de etiquetas:"
        delete: "Excluir"
        add: "Adicionar grupo de tags necessário"
        placeholder: "selecionar grupo de etiquetas…"
      topic_featured_link_allowed: "Permitir links em destaque nesta categoria"
      delete: "Excluir categoria"
      create: "Nova categoria"
      create_long: "Criar uma nova categoria"
      save: "Salvar categoria"
      slug: "Slug da categoria"
      slug_placeholder: "(Opcional) palavras hifenizadas para url"
      creation_error: Houve um erro durante a criação da categoria.
      save_error: Houve um erro ao salvar a categoria.
      name: "Nome da categoria"
      description: "Descrição"
      logo: "Imagem do logotipo da categoria"
      logo_dark: "Imagem do logotipo da categoria Modo Escuro"
      background_image: "Imagem de fundo da categoria"
      background_image_dark: "Imagem escura de fundo da categoria"
      badge_colors: "Cores do emblema"
      background_color: "Cor de fundo"
      foreground_color: "Cor de primeiro plano"
      name_placeholder: "máximo de uma ou duas palavras"
      color_placeholder: "Qualquer cor da web"
      delete_confirm: "Tem certeza que quer excluir esta categoria?"
      delete_error: "Houve um erro ao excluir a categoria."
      list: "Categorias da lista"
      no_description: "Adicione uma descrição para esta categoria."
      change_in_category_topic: "Editar descrição"
      already_used: "Esta cor já foi usada para outra categoria"
      security: "Segurança"
      security_add_group: "Adicionar a um grupo"
      permissions:
        group: "Grupo"
        see: "Ver"
        reply: "Responder"
        create: "Criar"
        no_groups_selected: "Nenhum grupo recebeu acesso, esta categoria será visível apenas para a equipe."
        everyone_has_access: 'Esta categoria é pública, todos(as) podem ver, responder e criar postagens. Para restringir permissões, remova uma ou mais permissões concedidas para o grupo "todos(as)".'
        toggle_reply: "Alternar permissão de resposta"
        toggle_full: "Alternar criação de permissão"
        inherited: 'Esta permissão é herdada de "todos(as)"'
      special_warning: "Atenção: esta categoria é uma categoria pré-propagada, e as configurações de segurança não podem ser editadas. Se você não quer usar esta categoria, exclua em vez de reaproveitar."
      uncategorized_security_warning: "Esta categoria é especial. É destinada para tópicos que não têm categoria e não pode ter configurações de segurança."
      uncategorized_general_warning: 'Esta categoria é especial. Ela é usada como a categoria padrão para novos tópicos que não têm uma categoria selecionada. Se quiser evitar este comportamento e forçar a seleção da categoria, <a href="%{settingLink}">desative a configuração aqui</a>. Se você quiser alterar o nome ou a descrição, vá para <a href="%{customizeLink}">Personalização/Conteúdo de texto</a>.'
      pending_permission_change_alert: "Você não adicionou %{group} a esta categoria. Clique neste botão para adicionar."
      images: "Imagens"
      email_in: "Endereço de e-mail de entrada personalizado:"
      email_in_tooltip: "Você pode separar múltiplos endereços de e-mail com o caractere |."
      email_in_allow_strangers: "Aceitar e-mails de usuários anônimos sem contas"
      email_in_disabled: "A postagem de novos tópicos por e-mail está desativada. Para ativar a postagem de novos tópicos por e-mail, ative a configuração <a href='%{setting_url}'>'email in'</a>."
      mailinglist_mirror: "A categoria espelha uma lista de endereçamento"
      show_subcategory_list: "Exibir lista de subcategorias acima dos tópicos nesta categoria."
      read_only_banner: "Texto do banner quando um usuário não pode criar um tópico nesta categoria:"
      num_featured_topics: "Quantidade de tópicos exibidos na página de categorias:"
      subcategory_num_featured_topics: "Quantidade de tópicos em destaque na página da categoria pai:"
      all_topics_wiki: "Criar novos tópicos wikis por padrão"
      allow_unlimited_owner_edits_on_first_post: "Permitir edições ilimitadas na primeira postagem"
      subcategory_list_style: "Estilo da lista de subcategorias"
      sort_order: "Classificar lista de tópicos por:"
      default_view: "Lista de tópicos padrão:"
      default_top_period: "Período superior padrão:"
      default_list_filter: "Filtro de lista padrão:"
      allow_badges_label: "Permitir a concessão de emblemas nesta categoria"
      edit_permissions: "Editar permissões"
      reviewable_by_group: "Além da equipe, o conteúdo desta categoria também pode ser revisado por:"
      review_group_name: "nome do grupo"
      require_topic_approval: "Requer aprovação dos moderadores(as) de todos os novos tópicos"
      require_reply_approval: "Requer aprovação dos moderadores(as) de todas as novas respostas"
      this_year: "este ano"
      position: "Posição na página de categorias:"
      default_position: "Posição padrão"
      position_disabled: "As categorias serão exibidas em ordem de atividade. Para controlar a ordem das categorias nas listas, ative a configuração de <a href='%{url}'>\"posições de categorias fixas\"</a>"
      minimum_required_tags: "Número mínimo de etiquetas exigidas em um tópico:"
      default_slow_mode: 'Ative o "Modo lento" para obter novos tópicos nesta categoria.'
      parent: "Categoria principal"
      num_auto_bump_daily: "Número de tópicos em aberto para promover automaticamente:"
      auto_bump_cooldown_days: "Mínimo de dias antes de subir o mesmo tópico novamente:"
      navigate_to_first_post_after_read: "Navegue até a primeira postagem depois que os tópicos forem lidos"
      notifications:
        title: "alterar nível de notificação para esta categoria"
        watching:
          title: "Acompanhando"
          description: "Você acompanhará automaticamente todos os tópicos nesta categoria. Você será notificado(a) de todas as novas postagens em todos os tópicos. Além disso, uma contagem de novas respostas será exibida."
        watching_first_post:
          title: "Acompanhando a primeira postagem"
          description: "Você será notificado(a) sobre novos tópicos nesta categoria, mas não sobre respostas dos tópicos."
        tracking:
          title: "Monitorando"
          description: "Você vai monitorar automaticamente todos os tópicos nesta categoria. Você será notificado(a) se alguém mencionar o seu @nome ou responder para você. Além disso, uma contagem de novas respostas será exibida."
        regular:
          title: "Normal"
          description: "Você será notificado(a) se alguém mencionar o seu @nome ou responder às suas mensagens."
        muted:
          title: "Silenciados(as)"
          description: "Você nunca será notificado(a) sobre novos tópicos nesta categoria e eles não aparecerão nos mais recentes."
      search_priority:
        label: "Prioridade de pesquisa"
        options:
          normal: "Normal"
          ignore: "Ignorar"
          very_low: "Muito baixa"
          low: "Baixa"
          high: "Alta"
          very_high: "Muito alta"
      sort_options:
        default: "padrão"
        likes: "Curtidas"
        op_likes: "Curtidas da publicação original"
        views: "Visualizações"
        posts: "Postagens"
        activity: "Atividade"
        posters: "Autores"
        category: "Categoria"
        created: "Criado"
      sort_ascending: "Ordem crescente"
      sort_descending: "Ordem decrescente"
      subcategory_list_styles:
        rows: "Linhas"
        rows_with_featured_topics: "Linhas com tópicos em destaque"
        boxes: "Caixas de seleção"
        boxes_with_featured_topics: "Caixas de seleção com tópicos em destaque"
      settings_sections:
        general: "Geral"
        moderation: "Moderação"
        appearance: "Aparência"
        email: "E-mail"
      list_filters:
        all: "todos os tópicos"
        none: "nenhuma subcategoria"
      colors_disabled: "Não é possível selecionar cores porque você tem um, ou não tem nenhum, estilo de categoria."
    flagging:
      title: "Obrigado por ajudar a tornar a nossa comunidade um ambiente saudável!"
      action: "Sinalizar resposta"
      take_action: "Tomar medida…"
      take_action_options:
        default:
          title: "Ocultar postagem"
          details: "Atinja o limite de sinalizadores imediatamente, oculte a postagem e aceite todos os sinalizadores pendentes"
        suspend:
          title: "Suspender usuário(a)"
          details: "Alcance o limite de sinalizadores e suspenda o(a) usuário(a)"
        silence:
          title: "Silenciar usuário(a)"
          details: "Alcance o limite de sinalizadores e silencie o(a) usuário(a)"
      notify_action: "Mensagem"
      official_warning: "Aviso oficial"
      delete_spammer: "Excluir remetente de spam"
      flag_for_review: "Fila para revisão"
      delete_confirm_MF: |
        Você está prestes a excluir {POSTS, plural, one {<b>#</b> postagem} other {<b>#</b> postagens}} e {TOPICS, plural, one {<b>#</b> tópico} other {<b>#</b> tópicos}} deste(a) usuário(a), remover sua conta, bloquear cadastros a partir do seu endereço IP <b>{ip_address}</b> e adicionar seu endereço de e-mail <b>{email}</b> a uma lista de bloqueio permanente. Você tem certeza que este(a) usuário(a) é realmente remetente de spam?
      yes_delete_spammer: "Sim, excluir remetente de spam"
      ip_address_missing: "(N/D)"
      hidden_email_address: "(oculto)"
      submit_tooltip: "Enviar um sinalizador privado"
      take_action_tooltip: "Atinja o limite de sinalizadores imediatamente, oculte a postagem e aceite todos os sinalizadores pendentes"
      cant: "Desculpe, não é possível colocar um sinalizador neste momento."
      notify_staff: "Avisar a equipe de forma privada"
      formatted_name:
        off_topic: "É um desvio de tópico"
        inappropriate: "Isto não é apropriado"
        spam: "É spam"
        illegal: "É ilegal"
      custom_placeholder_notify_user: "Seja objetivo(a), positivo(a) e sempre gentil."
      notify_user_textarea_label: "Mensagem para o(a) usuário(a)"
      custom_placeholder_notify_moderators: "Diga-nos o motivo da sua preocupação e envie links e eventos relevantes sempre que for possível."
      notify_moderators_textarea_label: "Mensagem para os(as) moderadores(as)"
      custom_placeholder_illegal: "Diga-nos o motivo específico por que você acredita que este conteúdo é ilegal e envie links e exemplos relevantes quando possível."
      confirmation_illegal: "O que eu escrevi acima está completo e preciso."
      custom_message:
        at_least:
          one: "insira pelo menos %{count} carácter"
          other: "insira pelo menos %{count} caracteres"
        more:
          one: "Falta %{count}…"
          other: "Faltam %{count}…"
        left:
          one: "%{count} restante"
          other: "%{count} restantes"
    flagging_topic:
      title: "Obrigado por ajudar a tornar a nossa comunidade um ambiente saudável!"
      action: "Sinalizar tópico"
      notify_action: "Mensagem"
    topic_map:
      title: "Resumo do tópico"
      participants_title: "Autores frequentes"
      links_title: "Links mais acessados"
      links_shown: "exibir mais links…"
      clicks:
        one: "%{count} clique"
        other: "%{count} cliques"
      menu_titles:
        replies: Respostas mais curtidas
        views: Visualizações recentes
      view_explainer: Uma visualização por visitante exclusivo(a) a cada 8 horas.
      no_views: Sem estatísticas de visualização por enquanto, volte mais tarde.
      chart_error: Erro ao renderizar gráfico, tente novamente.
      views: "Visualizações"
      predicted_views: "Visualizações previstas"
      so_far: (até aqui)
      read: leitura
      minutes: min
    post_links:
      about: "expandir mais links para esta mensagem"
      title:
        one: "mais %{count}"
        other: "mais %{count}"
    topic_statuses:
      warning:
        help: "Este é um aviso oficial."
      bookmarked:
        help: "Você adicionou este tópico aos favoritos"
      locked:
        help: "Este tópico está fechado. Não serão aceitas respostas novas"
      archived:
        help: "Este tópico foi arquivado. Está congelado e não pode ser alterado"
      locked_and_archived:
        help: "Este tópico está fechado e foi arquivado. Não é permitido enviar respostas nem alterar."
      unpinned:
        title: "Desafixado"
        help: "Este tópico foi desfixado para você. Será mostrado em ordem normal"
      pinned_globally:
        title: "Fixado globalmente"
        help: "Este tópico está fixado globalmente. Será exibido no topo da aba dos mais recentes e da sua categoria"
      pinned:
        title: "Fixado"
        help: "Este tópico está fixado para você. Será exibido no topo de sua categoria"
      unlisted:
        help: "Este tópico não está listado. Não será exibido nas listas de tópicos e só poderá ser acessado por meio de um link direto. %{unlistedReason}"
      personal_message:
        title: "Este tópico é uma mensagem pessoal"
        help: "Este tópico é uma mensagem pessoal"
      visibility_reasons:
        op_flag_threshold_reached: "Este tópico foi removido da lista automaticamente porque atingiu o limite de sinalizadores"
        op_unhidden: "Este tópico foi listado novamente pelo(a) autor(a)"
        embedded_topic: "Este tópico foi listado novamente porque é um tópico incorporado"
        manually_unlisted: "Este tópico foi removido da lista manualmente por um(a) administrador(a) ou moderador(a)"
        manually_relisted: "Este tópico foi listado outra vez manualmente por um(a) administrador(a) ou moderador(a)"
        bulk_action: "A visibilidade do tópico foi alterada por causa de uma ação em massa realizada por um(a) usuário(a)"
    posts: "Postagens"
    pending_posts:
      label: "Pendentes"
      label_with_count: "Pendentes (%{count})"
    sr_topic_list_caption: Lista de tópicos, cabeçalhos de colunas com botões podem ser classificadas.
    posts_likes_MF: |
      { count, plural,
          one {# resposta,}
        other {# respostas,}
      }{ ratio, select,
          low { alta taxa de curtida de postagem,}
          med { taxa de curtida de postagem muito alta,}
         high { taxa de curtida de postagem extremamente alta,}
        other {}
      } ir para a primeira ou última publicação…
    posters: "Publicadores(as)"
    latest_poster_link: "perfil de %{username}, autor(a) da postagem mais recente"
    original_post: "Postagem original"
    views: "Visualizações"
    views_lowercase:
      one: "visualização"
      other: "visualizações"
    replies: "Respostas"
    views_long:
      one: "este tópico foi visto %{count} vez"
      other: "este tópico foi visto %{number} vezes"
    activity: "Atividade"
    likes: "Curtidas"
    likes_lowercase:
      one: "curtida"
      other: "curtidas"
    users: "Usuários(as)"
    users_lowercase:
      one: "usuário(a)"
      other: "usuários(as)"
    category_title: "Categoria"
    history_capped_revisions: "Histórico, últimas 100 revisões"
    history: "Histórico"
    raw_email:
      title: "E-mails recebidos"
      not_available: "Não disponível!"
    categories_list: "Lista de categorias"
    filters:
      with_topics: "%{filter} tópicos"
      with_category: "%{filter} %{category} tópicos"
      filter:
        title: "Filtro"
        button:
          label: "Filtro"
      latest:
        title: "Recentes"
        title_with_count:
          one: "Recente (%{count})"
          other: "Recentes (%{count})"
        help: "tópicos com postagens recentes"
      read:
        title: "Lidos"
        help: "tópicos que você leu em ordem de leitura a partir do mais recente"
      categories:
        title: "Categorias"
        title_in: "Categoria - %{categoryName}"
        help: "todos os tópicos agrupados por categoria"
      unread:
        title: "Não lidos"
        title_with_count:
          one: "Não lido (%{count})"
          other: "Não lidos (%{count})"
        help: "tópicos que você está acompanhando ou monitorando com postagens não lidas"
        lower_title_with_count:
          one: "%{count} não lido"
          other: "%{count} não lidos"
      unseen:
        title: "Não vistos"
        lower_title: "não vistos"
        help: "novos tópicos e tópicos que você está acompanhando ou monitorando com postagens não lidas"
      hot:
        title: "Em alta"
        lower_title: "em alta"
        help: "Principais tópicos recentes"
      new:
        lower_title_with_count:
          one: "%{count} nova"
          other: "%{count} novas"
        lower_title: "nova"
        title: "Novo"
        title_with_count:
          one: "Novo (%{count})"
          other: "Novos (%{count})"
        help: "tópicos criados nos últimos dias"
        all: "Tudo"
        all_with_count: "Tudo (%{count})"
        topics: "Tópicos"
        topics_with_count: "Tópicos (%{count})"
        replies: "Respostas"
        replies_with_count: "Respostas (%{count})"
      posted:
        title: "Minhas postagens"
        help: "tópicos nos quais você postou"
      bookmarks:
        title: "Favoritos"
        help: "tópicos que você adicionou aos favoritos"
      category:
        title: "%{categoryName}"
        title_with_count:
          one: "%{categoryName} (%{count})"
          other: "%{categoryName} (%{count})"
        help: "tópicos recentes na categoria %{categoryName}"
      top:
        title: "Melhores"
        help: "os tópicos mais ativos no último ano, mês, semana ou dia"
        all:
          title: "Desde o início"
        yearly:
          title: "Todo ano"
        quarterly:
          title: "Todo semestre"
        monthly:
          title: "Todo mês"
        weekly:
          title: "A cada semana"
        daily:
          title: "A cada dia"
        all_time: "Desde o início"
        this_year: "Ano"
        this_quarter: "Trimestre"
        this_month: "Mês"
        this_week: "Semana"
        today: "Hoje"
    custom_homepage:
      admin_message: 'Um dos seus temas ativou o modificador "custom_homepage" sem gerar nada no conector [custom-homepage]. (Esta mensagem é exibida apenas para administradores(as) do site.)'
    browser_update: 'Infelizmente, <a href="https://www.discourse.org/faq/#browser">seu navegador não é compatível</a>. <a href="https://browsehappy.com">Use um navegador compatível</a> para visualizar um conteúdo interessante, entrar com a conta e responder.'
    permission_types:
      full: "Criar/Responder/Ver"
      create_post: "Responder/Ver"
      readonly: "Ver"
    preloader_text: "Carregando"
    lightbox:
      download: "download"
      open: "imagem original"
      previous: "Anterior (seta para a esquerda)"
      next: "Próximo (seta para a direita)"
      counter: "%curr% de %total%"
      close: "Fechar (Esc)"
      content_load_error: '<a href="%url%">O conteúdo</a> não pôde ser carregado.'
      image_load_error: '<a href="%url%">A imagem</a> não pôde ser carregada.'
    experimental_lightbox:
      image_load_error: "Não foi possível carregar a imagem."
      screen_reader_image_title: "Imagem %{current} de %{total}: %{title}"
      buttons:
        next: "Próximo (seta para a direita ou para baixo)"
        previous: "Anterior (seta esquerda ou para cima)"
        close: "Fechar (Esc)"
        download: "Baixar imagem"
        newtab: "Abrir imagem em uma nova aba"
        zoom: "Ampliar/reduzir a imagem (tecla Z)"
        rotate: "Girar imagem (tecla R)"
        fullscreen: "Alternar para o modo de tela cheia do navegador (tecla M)"
        carousel: "Exibir todas as imagens em um carrossel (tecla A)"
        retry: "Tente carregar a imagem novamente"
    cannot_render_video: Este vídeo não pode ser renderizado porque o seu navegador não é compatível com o codec.
    keyboard_shortcuts_help:
      shortcut_key_delimiter_comma: ","
      shortcut_key_delimiter_plus: "+"
      shortcut_delimiter_or: "%{shortcut1} ou %{shortcut2}"
      shortcut_delimiter_slash: "%{shortcut1}/%{shortcut2}"
      shortcut_delimiter_space: "%{shortcut1} %{shortcut2}"
      title: "Atalhos do teclado"
      short_title: "Atalhos"
      jump_to:
        title: "Pular para"
        home: "%{shortcut} Início"
        latest: "%{shortcut} Mais recentes"
        new: "%{shortcut} Novos"
        unread: "%{shortcut} Não lidos"
        categories: "%{shortcut} Categorias"
        top: "%{shortcut} Melhores"
        bookmarks: "%{shortcut} Favoritos"
        profile: "%{shortcut} Perfil"
        messages: "%{shortcut} Mensagens"
        drafts: "%{shortcut} Rascunhos"
        next: "%{shortcut} próximo tópico"
        previous: "%{shortcut} tópico anterior"
      navigation:
        title: "Navegação"
        jump: "%{shortcut} Ir para a postagem #"
        back: "%{shortcut} Voltar"
        up_down: "%{shortcut} Move seleção &uarr; &darr;"
        open: "%{shortcut} Abrir tópico selecionado"
        next_prev: "%{shortcut} Pŕoxima seção/seção anterior"
        go_to_unread_post: "%{shortcut} Ir para a primeira postagem não lida"
      application:
        title: "Solicitação"
        create: "%{shortcut} Criar um tópico novo"
        notifications: "%{shortcut} Abrir notificações"
        hamburger_menu: "%{shortcut} Abrir menu de hambúrguer"
        user_profile_menu: "%{shortcut} Abrir menu do usuário"
        show_incoming_updated_topics: "%{shortcut} Exibir tópicos atualizados"
        search: "%{shortcut} Procurar"
        filter_sidebar: "%{shortcut} Filtrar barra lateral"
        help: "%{shortcut} Abrir ajuda de teclado"
        toggle_bulk_select: "%{shortcut} Alternar seleção em massa"
        dismiss: "%{shortcut} Descartar tópicos selecionados"
        x: "%{shortcut} Alternar seleção (no modo de seleção em massa)"
        log_out: "%{shortcut} Sair"
      composing:
        title: "Criação"
        return: "%{shortcut} Retornar ao compositor"
        fullscreen: "%{shortcut} Compositor em tela cheia"
        insert_current_time: "%{shortcut} Inserir hora atual"
      bookmarks:
        title: "Favoritos"
        enter: "%{shortcut} Salvar e fechar"
        later_today: "%{shortcut} Mais tarde hoje"
        later_this_week: "%{shortcut} No final desta semana"
        tomorrow: "%{shortcut} Amanhã"
        next_week: "%{shortcut} Próxima semana"
        next_month: "%{shortcut} Próximo mês"
        next_business_week: "%{shortcut} Início da próxima semana"
        next_business_day: "%{shortcut} Próximo dia útil"
        custom: "%{shortcut} Data e hora personalizadas"
        none: "%{shortcut} Sem lembrete"
        delete: "%{shortcut} Excluir favorito"
      actions:
        title: "Ações"
        bookmark_topic: "%{shortcut} Adicionar/remover tópico dos favoritos "
        pin_unpin_topic: "%{shortcut} Fixar/desafixar tópico"
        share_topic: "%{shortcut} Compartilhar tópico"
        share_post: "%{shortcut} Compartilhar postagem"
        reply_as_new_topic: "%{shortcut} Responder como tópico vinculado"
        reply_topic: "%{shortcut} Responder ao tópico"
        reply_post: "%{shortcut} Responder à postagem"
        quote_post: "%{shortcut} Citar postagem"
        like: "%{shortcut} Curtir a postagem"
        flag: "%{shortcut} Sinalizar postagem"
        bookmark: "%{shortcut} Adicionar postagem aos favoritos"
        edit: "%{shortcut} Editar postagem"
        delete: "%{shortcut} Excluir postagem"
        mark_muted: "%{shortcut} Silenciar tópico"
        mark_regular: "%{shortcut} Tópico normal (padrão)"
        mark_tracking: "%{shortcut} Monitorar tópico"
        mark_watching: "%{shortcut} Acompanhar tópico"
        print: "%{shortcut} Imprimir tópico"
        defer: "%{shortcut} Marcar tópico como não lido"
        topic_admin_actions: "%{shortcut} Abrir ações de administração de tópico"
        archive_private_message: "%{shortcut} Alternar mensagem privada de arquivo"
      search_menu:
        title: "Menu de pesquisa"
        prev_next: "%{shortcut} Mover seleção para cima e para baixo"
        insert_url: "%{shortcut} Inserir seleção no compositor aberto"
        full_page_search: "%{shortcut} inicia pesquisa de página inteira"
    badges:
      earned_n_times:
        one: "Emblema obtido %{count} vez"
        other: "Emblema obtido %{count} vezes"
      granted_on: "Concedido em %{date}"
      others_count:
        one: "Concedido a outros %{count} vez"
        other: "Concedido a outros %{count} vezes"
      title: Emblemas
      allow_title: "Você pode usar este emblema como um título"
      multiple_grant: "Você pode ganhar isto várias vezes"
      badge_count:
        one: "%{count} Emblema"
        other: "%{count} Emblemas"
      more_badges:
        one: "Mais %{count}"
        other: "Mais %{count}"
      awarded:
        one: "%{number} concedido(a)"
        other: "%{number} concedidos(as)"
      select_badge_for_title: Selecione um emblema para usar como o seu título
      none: "(nenhum)"
      successfully_granted: "%{badge} concedido com êxito para %{username}"
      badge_grouping:
        getting_started:
          name: Primeiros passos
        community:
          name: Comunidade
        trust_level:
          name: Nível de confiança
        other:
          name: Outros(as)
        posting:
          name: Postando
      favorite_max_reached: "Não é possível adicionar mais emblemas aos favoritos."
      favorite_max_not_reached: "Marcar este emblema com o favorito"
      favorite_count: "%{count}/%{max} emblemas marcados como favoritos"
    download_calendar:
      title: "Baixar calendário"
      save_ics: "Baixar arquivo .ics"
      save_google: "Adicionar ao Google calendar"
      remember: "Não perguntar novamente"
      remember_explanation: "(você pode alterar esta preferência nas suas preferências de usuário(a))"
      download: "Download"
      default_calendar: "Calendário padrão"
      default_calendar_instruction: "Determine qual calendário deve ser usado ao salvar datas"
      add_to_calendar: "Adicionar ao calendário"
      google: "Google Calendar"
      ics: "ICS"
    tagging:
      all_tags: "Todas as etiquetas"
      other_tags: "Outras etiquetas"
      selector_tags: "etiquetas"
      selector_no_tags: "sem etiquetas"
      selector_remove_filter: "remover filtro"
      tags: "Etiquetas"
      choose_for_topic: "etiquetas opcionais"
      choose_for_topic_required:
        one: "selecione pelo menos %{count} etiqueta…"
        other: "selecione pelo menos %{count} etiquetas…"
      choose_for_topic_required_group:
        one: "selecione %{count} etiqueta de \"%{name}\"…"
        other: "selecione %{count} etiquetas de \"%{name}\"…"
      info: "Informações"
      default_info: "Esta etiqueta não está restrita a nenhuma categorias e não possui sinônimos."
      staff_info: "Para adicionar restrições, coloque esta etiqueta em um <a href=%{basePath}/tag_groups>grupo de etiquetas</a>."
      category_restricted: "Essa tag é restrita a categorias que você não tem permissão para acessar."
      synonyms: "Sinônimos"
      synonyms_description: "Quando as seguintes etiquetas forem usadas, serão substituídas por <b>%{base_tag_name}</b>."
      save: "Salvar nome e descrição da etiqueta"
      tag_groups_info:
        one: 'Esta etiqueta pertence ao grupo: %{tag_groups}.'
        other: "Esta etiqueta pertence aos grupos: %{tag_groups}."
      category_restrictions:
        one: "Pode ser usada apenas nesta categoria:"
        other: "Pode ser usada apenas nestas categorias:"
      edit_synonyms: "Editar sinônimos"
      add_synonyms_label: "Adicionar sinônimos:"
      add_synonyms: "Adicionar"
      add_synonyms_explanation:
        one: "Qualquer local que atualmente use essa tag será alterado para usar <b>%{tag_name}</b> . Tem certeza de que deseja fazer essa alteração?"
        other: "Locais que usam estas etiquetas serão alterados para <b>%{tag_name}</b>. Tem certeza de que deseja fazer essa alteração?"
      add_synonyms_failed: "As etiquetas a seguir não podem ser adicionadas como sinônimos: <b>%{tag_names}</b>. Verifique se elas não têm sinônimos nem sejam sinônimos de outras etiquetas."
      remove_synonym: "Remover sinônimo"
      delete_synonym_confirm: 'Você tem certeza que deseja excluir o sinônimo "%{tag_name}"?'
      delete_tag: "Excluir etiqueta"
      delete_confirm:
        one: "Tem certeza de que deseja excluir esta etiqueta e removê-la de %{count} tópico para o qual ela está atribuída?"
        other: "Tem certeza de que deseja excluir esta etiqueta e removê-la dos %{count} tópicos aos quais ela está atribuída?"
      delete_confirm_no_topics: "Tem certeza de que deseja excluir esta etiqueta?"
      delete_confirm_synonyms:
        one: "Seu sinônimo também será excluído."
        other: "Seus %{count} sinônimos também serão excluídos."
      edit_tag: "Edite o nome e descrição da etiqueta"
      description: "Descrição (máximo de 1000 caracteres)"
      sort_by: "Ordenar por"
      sort_by_count: "contagem"
      sort_by_name: "nome"
      manage_groups: "Gerenciar grupos de etiquetas"
      manage_groups_description: "Definir grupos para organizar etiquetas"
      upload: "Enviar etiquetas"
      upload_description: "Enviar um arquivo csv para criar etiquetas em massa"
      upload_instructions: "Uma por linha, opcionalmente com um grupo de etiquetas no formato \"nome_etiqueta,grupo_etiqueta\"."
      upload_successful: "Etiquetas enviadas com êxito"
      delete_unused_confirmation:
        one: "%{count} etiqueta será excluída: %{tags}"
        other: "%{count} etiquetas serão excluídas: %{tags}"
      delete_unused_confirmation_more_tags:
        one: "%{tags} e mais %{count}"
        other: "%{tags} e mais %{count}"
      delete_no_unused_tags: "Não há etiquetas não usadas."
      tag_list_joiner: ", "
      delete_unused: "Excluir etiquetas não usadas"
      delete_unused_description: "Excluir todas as etiquetas que não foram anexadas a nenhum tópico ou mensagens pessoais"
      filters:
        without_category: "%{filter} %{tag} tópicos"
        with_category: "%{filter} %{tag} tópicos em %{category}"
        untagged_without_category: "%{filter} tópicos não etiquetados"
        untagged_with_category: "%{filter} tópicos não etiquetados em %{category}"
      notifications:
        watching:
          title: "Acompanhando"
          description: "Você acompanhará automaticamente todos os tópicos com esta etiqueta e será notificado(a) sobre todas as novas postagens e tópicos. Além disso, a contagem das postagens novas e não lidas também será exibida ao lado do tópico."
        watching_first_post:
          title: "Acompanhando a primeira postagem"
          description: "Você será notificado(a) sobre novos tópicos com esta etiqueta, mas não sobre as respostas dos tópicos."
        tracking:
          title: "Monitorando"
          description: "Você irá monitorar automaticamente todos os tópicos com esta etiqueta. Uma contagem de postagens novas e não lidas será exibida ao lado do tópico."
        regular:
          title: "Normal"
          description: "Você será notificado(a) se alguém mencionar o seu @nome ou responder à sua postagem."
        muted:
          title: "Silenciados(as)"
          description: "Você não receberá nenhuma notificação sobre novos tópicos com esta etiqueta, e eles não serão exibidos na aba de não lidos."
      groups:
        back_btn: "Voltar para todas as etiquetas"
        title: "Grupos de etiquetas"
        about_heading: "Selecione um grupo de etiquetas ou crie uma nova"
        about_heading_empty: "Crie um novo grupo de etiquetas para começar"
        about_description: "Grupos de etiquetas ajudam a gerenciar permissões de várias etiquetas em um lugar."
        new: "Novo grupo"
        new_title: "Criar novo grupo"
        edit_title: "Editar grupo de etiquetas"
        tags_label: "Etiquetas neste grupo"
        parent_tag_label: "Etiqueta pai"
        parent_tag_description: "As etiquetas deste grupo podem ser usadas apenas se a etiqueta pai estiver presente."
        one_per_topic_label: "Limite de uma etiqueta por tópico deste grupo"
        new_name: "Novo grupo de etiquetas"
        name_placeholder: "Nome"
        save: "Salvar"
        delete: "Excluir"
        confirm_delete: "Tem certeza de que deseja excluir este grupo de etiquetas?"
        everyone_can_use: "Etiquetas podem ser usadas por todos(as)"
        usable_only_by_groups: "Etiquetas são visíveis para todos(as), mas somente os seguintes grupos podem usá-las"
        visible_only_to_groups: "As etiquetas são visíveis somente para os seguintes grupos"
        cannot_save: "Não é possível salvar grupo de etiquetas. Verifique se há pelo menos uma etiqueta presente, o nome do grupo de etiquetas não está vazio e um grupo foi selecionado para permissão de etiquetas."
        tags_placeholder: "Pesquisar ou criar etiquetas"
        parent_tag_placeholder: "Opcional"
        select_groups_placeholder: "Selecionar grupos…"
        disabled: "A marcação com etiqueta está desativada. "
      topics:
        none:
          unread: "Você não tem tópicos não lidos."
          unseen: "Você não tem tópicos não vistos."
          new: "Você não tem tópicos novos."
          read: "Você ainda não leu nenhum tópico."
          posted: "Você ainda não postou em nenhum tópico."
          latest: "Não há tópicos mais recentes."
          bookmarks: "Você ainda não adicionou tópicos aos favoritos."
          top: "Não há tópicos principais."
    invite:
      custom_message: "Torne o seu convite um pouco mais pessoal escrevendo uma <a href>mensagem personalizada</a>."
      custom_message_placeholder: "Digite a sua mensagem personalizada"
      approval_not_required: "O(a) usuário(a) será aprovado(a) automaticamente assim que aceitar este convite."
      custom_message_template_forum: "Ei, você tem que entrar neste fórum!"
      custom_message_template_topic: "Ei, acho que você vai gostar deste tópico!"
    forced_anonymous: "Devido à quantidade de acessos, o conteúdo está sendo exibido temporariamente para todos(as) como se fossem um(a) usuário(a) que não entrou com a conta."
    forced_anonymous_login_required: "O site está congestionado e não pode ser carregado neste momento, tente novamente em alguns minutos."
    footer_nav:
      back: "Voltar"
      forward: "Avançar"
      share: "Compartilhar"
      dismiss: "Descartar"
    safe_mode:
      enabled: "O modo seguro está ativado. Para sair do modo seguro, feche a janela do navegador"
    image_removed: "(imagem removida)"
    pause_notifications:
      title: "Pausar notificações para…"
      label: "Pausar notificações"
      options:
        half_hour: "30 minutos"
        one_hour: "1 hora"
        two_hours: "2 horas"
        tomorrow: "Até amanhã"
      set_schedule: "Definir agendamento de notificação"
    trust_levels:
      names:
        newuser: "usuário(a) novo(a)"
        basic: "usuário(a) básico(a)"
        member: "membro"
        regular: "regular"
        leader: "líder"
      detailed_name: "%{level}: %{name}"
    pick_files_button:
      unsupported_file_picked: "Você escolheu um arquivo incompatível. Tipos de arquivos compatíveis: %{types}."
    user_activity:
      no_activity_title: "Nenhuma atividade ainda."
      no_activity_body: "Boas-vindas à nossa comunidade! É a sua primeira vez aqui, e você ainda não contribuiu para nenhuma discussão. Para começar, acesse <a href='%{topUrl}'>Melhores</a> ou <a href='%{categoriesUrl}'>Categorias</a> e comece a ler! Selecione %{heartIcon} nas postagens de que você curtir ou quiser saber mais a respeito. Se ainda não tiver feito isso, ajude os outros a conhecê-lo(a) ao adicionar uma imagem e biografia nas suas preferências de usuário</a>."
      no_replies_title: "Você ainda não respondeu a nenhum tópico."
      no_replies_title_others: "%{username} ainda não respondeu a nenhum tópico"
      no_replies_body: "Quando você <a href='%{searchUrl}'>descobrir</a> uma conversa interessante com a qual deseja contribuir, pressione o botão <kbd>Responder</kbd> diretamente abaixo de qualquer postagem para começar a responder a essa postagem específica. Ou, se você preferir responder ao tópico geral em vez de qualquer postagem ou pessoa individual, procure o botão <kbd>Responder</kbd> na parte inferior do tópico ou abaixo da linha do tempo do tópico."
      no_drafts_title: "Você ainda não iniciou nenhum rascunho"
      no_drafts_body: "Ainda não está pronto(a) para postar? Salvaremos automaticamente um novo rascunho e o listaremos aqui sempre que você começar a escrever um tópico, resposta ou mensagem pessoal. Selecione o botão de cancelamento para descartar ou salvar seu rascunho para continuar mais tarde."
      no_likes_title: "Você ainda não curtiu nenhum tópico"
      no_likes_title_others: "%{username} ainda não respondeu a nenhum tópico"
      no_likes_body: "Uma ótima maneira de participar e começar a contribuir é iniciar a leitura das conversas que já aconteceram e selecionar %{heartIcon} nas postagens de que você gostou!"
      no_topics_title: "Você ainda não iniciou nenhum tópico"
      no_topics_body: "É sempre melhor <a href='%{searchUrl}'>pesquisar</a> por tópicos de conversa existentes antes de iniciar um novo, mas, se você tiver certeza de que o tópico que deseja ainda não está disponível, vá em frente e crie um novo tópico próprio. Procure o botão <kbd>+ Novo Tópico</kbd> no canto superior direito da lista de tópicos, categoria ou etiqueta para começar a criar um novo tópico nessa área."
      no_topics_title_others: "%{username} ainda não respondeu a nenhum tópico"
      no_read_topics_title: "Você ainda não leu nenhum tópico"
      no_read_topics_body: "Quando começar a ler as discussões, uma lista será exibida aqui. Para começar a ler, procure tópicos do seu interesse em <a href='%{topUrl}'>Melhores</a> ou <a href='%{categoriesUrl}'>Categorias</a>, ou pesquise por palavra-chave %{searchIcon}"
    no_group_messages_title: "Nenhuma mensagem de grupo encontrada"
    topic_entrance:
      sr_jump_top_button: "Ir para primeira postagem - %{date}"
      sr_jump_bottom_button: "Saltar para a última postagem - %{date}"
      jump_top_button_title: "Ir para a primeira postagem"
      jump_bottom_button_title: "Ir para a última postagem"
    fullscreen_table:
      expand_btn: "Expandir tabela"
      view_table: "Visualizar tabela"
    second_factor_auth:
      redirect_after_success: "A autenticação de segundo fator foi bem-sucedida. Redirecionando para a página anterior…"
    sidebar:
      title: "Barra lateral"
      unread_count:
        one: "%{count} não lido"
        other: "%{count} não lidos"
      new_count:
        one: "%{count} nova"
        other: "%{count} novas"
      toggle_section: "Alternar seção"
      more: "Mais"
      all_categories: "Todas as categorias"
      all_tags: "Todas as etiquetas"
      categories_form_modal:
        title: "Editar navegação por categorias"
        subtitle:
          text: "e mostraremos automaticamente as categorias mais populares deste site"
        filter_placeholder: "Filtrar categorias"
        no_categories: "Não há categorias correspondentes ao termo fornecido."
        show_more: "Exibir mais"
      tags_form_modal:
        title: "Editar navegação por etiquetas"
        filter_placeholder: "Filtrar etiquetas"
        no_tags: "Não há etiquetas que correspondam ao termo fornecido."
        subtitle:
          text: "e mostraremos automaticamente as principais etiquetas deste site"
      edit_navigation_modal_form:
        deselect_button_text: "Cancelar todas seleções"
        reset_to_defaults: "Redefinir para padrão"
        filter_dropdown:
          all: "Tudo"
          selected: "Selecionado(a)"
          unselected: "Não selecionado"
      sections:
        custom:
          add: "Adicionar seção personalizada"
          edit: "Editar seção personalizada"
          save: "Salvar"
          delete: "Excluir"
          delete_confirm: "Tem certeza de que deseja excluir essa seção?"
          delete_public_confirm: "Esta seção é <strong>visível para todos(as)</strong>, deseja mesmo excluir?"
          update_public_confirm: "As alterações estarão <strong>visíveis para todos(as)</strong> no site. Prosseguir?"
          mark_as_private_confirm: "Esta seção está <strong>visível para todos(as)</strong>. Após a atualização, estará <strong>visível apenas para você</strong>. Prosseguir?"
          reset_confirm: "Tem certeza de que deseja redefinir esta seção para o padrão?"
          public: "Visível para todos(as)"
          always_public: "O conteúdo nesta seção é sempre público"
          more_menu: "Menu Mais"
          links:
            add: "Adicionar outro link"
            delete: "Excluir link"
            reset: "Redefinir para padrão"
            icon:
              label: "Ícone"
              validation:
                blank: "O ícone não pode estar em branco"
                maximum:
                  one: "O ícone deve ser menor que %{count} caractere"
                  other: "O ícone deve ser menor que %{count} caracteres"
            name:
              label: "Nome"
              validation:
                blank: "O nome não pode ficar em branco"
                maximum:
                  one: "O nome deve conter menos de %{count} caractere"
                  other: "O nome deve conter menos de %{count} caracteres"
            value:
              label: "Link"
              validation:
                blank: "O link não pode ficar em branco"
                maximum:
                  one: "O link deve ser menor que %{count} caractere"
                  other: "O link deve ser menor que %{count} caracteres"
                invalid: "O formato é inválido"
          title:
            label: "Título da seção"
            validation:
              blank: "O título não pode ficar em branco"
              maximum:
                one: "O título deve ser inferior a %{count} caractere"
                other: "O título deve ser inferior a %{count} caracteres"
        about:
          header_link_text: "Sobre"
        messages:
          header_link_text: "Mensagens"
          header_action_title: "Criar uma mensagem pessoal"
          links:
            inbox: "Caixa de entrada"
            sent: "Enviadas"
            new: "Novo"
            new_with_count: "Novos(s) (%{count})"
            unread: "Não lidos(as)"
            unread_with_count: "Não lido(s) (%{count})"
            archive: "Arquivo"
        tags:
          none: "Você não adicionou nenhuma etiqueta."
          click_to_get_started: "Clique aqui para começar."
          header_link_text: "Etiquetas"
          header_action_title: "Editar suas etiquetas da barra lateral"
          configure_defaults: "Configurar padrões"
        categories:
          none: "Você não adicionou nenhuma categoria."
          click_to_get_started: "Clique aqui para começar."
          header_link_text: "Categorias"
          header_action_title: "Editar suas categorias de barra lateral"
          configure_defaults: "Configurar padrões"
        community:
          edit_section:
            sidebar: "Personalize esta seção"
            header_dropdown: "Personalizar"
          links:
            about:
              content: "Sobre"
              title: "Mais detalhes sobre este site"
            admin:
              content: "Administrador(a)"
              title: "Configurações e relatórios do site"
            badges:
              content: "Emblemas"
              title: "Todos os emblemas disponíveis para ganhar"
            topics:
              content: "Tópicos"
              title: "Todos os tópicos"
            faq:
              content: "FAQ"
              title: "Diretrizes para usar este site"
            guidelines:
              content: "Diretrizes"
              title: "Diretrizes para usar este site"
            groups:
              content: "Grupos"
              title: "Lista de grupos de usuários disponíveis"
            users:
              content: "Usuários(as)"
              title: "Lista de todos os usuários"
            my_posts:
              content: "Minhas postagens"
              content_drafts: "Meus Rascunhos"
              title: "Minha atividade de tópico recente"
              title_drafts: "Meus rascunhos não publicados"
              draft_count:
                one: "%{count} rascunho"
                other: "%{count} rascunhos"
            review:
              content: "Revisar"
              title: "Publicações sinalizadas e outros itens na fila"
              pending_count:
                one: "%{count} pendente"
                other: "%{count} pendentes"
        global_section: "Seção global, visível para todos"
      panels:
        forum:
          label: Fórum
      back_to_forum: "Voltar para o Fórum"
      collapse_all_sections: "Recolher todas as seções"
      expand_all_sections: "Expandir todas as seções"
      filter: "Filtro..."
      clear_filter: "Limpar filtro"
      no_results:
        title: "Nenhum resultado"
        description: 'Não foi possível encontrar nenhum "%{filter}" correspondente.<br><br>Você queria <a class="sidebar-additional-filter-settings" href="%{settings_filter_url}">procurar as configurações do site</a> ou a <a class="sidebar-additional-filter-users" href="%{user_list_filter_url}">lista de usuários(as) administradores(as)?</a>'
    welcome_topic_banner:
      title: "Crie seu Tópico de Boas-Vindas"
      description: "Seu tópico de boas-vindas é a primeira coisa que os novos membros vão ler. Pense nisso como seu “argumento de elevador” ou “declaração de missão”. Informe a todos sobre quem é o público desta comunidade, o que eles podem esperar encontrar aqui e o que você gostaria que eles fizessem primeiro."
      button_title: "Começar a Editar"
    until: "Até:"
    char_counter:
      exceeded: "O número máximo de caracteres permitido foi excedido."
    form_template_chooser:
      select_template: "Selecione modelos de formulário"
    form_templates:
      upload_field:
        upload: "Enviar"
        uploading: "Enviando"
      errors:
        value_missing:
          default: "Preencha este campo."
          select_one: "Selecione um item da lista."
          select_multiple: "Selecione pelo menos um item da lista."
          checkbox: "Marque esta caixa se quiser continuar."
        type_mismatch:
          default: "Digite um valor válido."
          color: "Insira uma cor."
          date: "Insira uma data."
          email: "Insira um endereço de e-mail válido."
          number: "Insira um número."
          password: "Insira uma senha válida."
          tel: "Insira um número de telefone válido."
          text: "Insira um valor de texto."
          url: "Insira um URL válido."
        too_short:
          one: "A entrada deve ter pelo menos %{count} caractere."
          other: "A entrada deve ter pelo menos %{count} caracteres."
        too_long:
          one: "A entrada deve ter menos de %{count} caractere."
          other: "A entrada deve ter menos de %{count} caracteres."
        range_overflow:
          one: "A entrada deve ser menor que %{count}."
          other: "A entrada deve ser menor que %{count}."
        range_underflow:
          one: "A entrada deve ser maior que %{count}."
          other: "A entrada deve ser maior que %{count}."
        pattern_mismatch: "Corresponda ao formato solicitado."
        bad_input: "Insira uma entrada válida."
    table_builder:
      title: "Construtor de tabela"
      modal:
        title: "Construtor de tabela"
        create: "Construir tabela"
        help:
          title: "Usando editor de planilha"
          enter_key: "Enter"
          tab_key: "Tab"
          new_row: "no final de uma linha para inserir uma nova linha."
          new_col: "no final de uma coluna para inserir uma nova coluna."
          options: "Clique com o botão direito nas células para acessar mais opções no menu suspenso."
        confirm_close: "Tem certeza de que deseja fechar o construtor de tabelas? Todas as alterações não salvas serão perdidas."
      edit:
        btn_edit: "Editar tabela"
        modal:
          title: "Editar tabela"
          cancel: "cancelar"
          create: "Salvar"
          reason: "por que você está editando?"
          trigger_reason: "Adicione o motivo para a edição"
        default_edit_reason: "Atualizar tabela com o editor de tabelas"
      default_header:
        col_1: "Coluna 1"
        col_2: "Coluna 2"
        col_3: "Coluna 3"
        col_4: "Coluna 4"
      spreadsheet:
        no_records_found: "Nenhum registro encontrado"
        show: "Exibir"
        entries: "entradas"
        about: "Sobre"
        prompts:
          delete_selected_rows: "Tem certeza de que deseja excluir as linhas selecionadas?"
          delete_selected_cols: "Tem certeza de que deseja excluir as colunas selecionadas?"
          will_destroy_merged_cells: "Esta ação irá desfazer as células mescladas existentes. Tem certeza?"
          will_clear_search_results: "Esta ação irá desfazer as células mescladas existentes. Tem certeza?"
          conflicts_with_merged_cells: "Há um conflito com outra célula mesclada"
        invalid_merge_props: "Propriedades mescladas inválidas"
        cells_already_merged: "Células já mescladas"
        no_cells_selected: "Nenhuma célula selecionada"
        context_menu:
          row:
            before: "Inserir nova linha antes"
            after: "Inserir nova linha depois"
            delete: "Excluir linhas selecionadas"
          col:
            before: "Inserir nova coluna antes"
            after: "Inserir nova coluna depois"
            delete: "Excluir colunas selecionadas"
            rename: "Renomear esta coluna"
          order:
            ascending: "Ordem crescente"
            descending: "Ordem decrescente"
          copy: "Copiar..."
          paste: "Colar..."
          save: "Salvar como..."
    powered_by_discourse: "Com tecnologia Discourse"
  admin_js:
    type_to_filter: "Digite para filtrar..."
    admin:
      title: "Administrador(a) do Discourse"
      moderator: "Moderador(a)"
      filter_reports: Filtrar relatórios
      tags:
        remove_muted_tags_from_latest:
          always: "sempre"
          only_muted: "quando for usado sozinho ou com outras etiquetas silenciadas"
          never: "nunca"
      reports:
        title: "Lista de relatórios disponíveis"
        meta_doc: "Explore nossa <a href='https://meta.discourse.org/t/-/240233' rel='noopener noreferrer' target='_blank'>documentação</a> para uma visão detalhada dos relatórios."
        sidebar_title: "Relatórios"
        sidebar_link:
          all: "Tudo"
      new_features:
        title: "Novidades"
      dashboard:
        title: "Painel de controle"
        last_updated: "Painel de controle atualizado:"
        discourse_last_updated: "Discourse atualizado:"
        version: "Versão"
        up_to_date: "Você está atualizado(a)!"
        critical_available: "Uma atualização crítica está disponível."
        updates_available: "Atualizações estão disponíveis."
        please_update: "Atualize agora mesmo!"
        no_check_performed: "Não foi realizada nenhuma verificação de atualizações. Verifique se sidekiq esta em execução."
        stale_data: "Não foi realizada nenhuma verificação de atualizações ultimamente. Verifique se sidekiq esta em execução."
        version_check_pending: "Parece que você atualizou recentemente. Fantástico!"
        installed_version: "Instalado"
        latest_version: "Última versão"
        problems_found: "Algumas dicas baseadas nas configurações atuais do seu site"
        new_features:
          title: "Novidades"
          subtitle: "Para obter ainda mais informações sobre os recursos e melhorias novas que são adicionados o tempo todo, veja as <a href='https://meta.discourse.org/tags/c/announcements/67/release-notes' target='_blank'>notas de versão</a>."
          previous_announcements: "Confira os anúncios de recursos novos no <a href='%{url}' target='_blank'>Discourse Meta</a>"
          learn_more: "Saiba mais..."
        last_checked: "Última verificação"
        refresh_problems: "Atualizar"
        no_problems: "Nenhum problema foi encontrado."
        moderators: "Moderadores(as):"
        admins: "Administradores(as):"
        silenced: "Silenciado(a):"
        suspended: "Suspenso(a):"
        private_messages_short: "Msgs"
        private_messages_title: "Mensagens"
        mobile_title: "Móvel"
        space_used: "%{usedSize} usado(s)"
        space_used_and_free: "%{usedSize} (%{freeSize} livre(s)"
        uploads: "Envios"
        backups: "Backups"
        backup_count:
          one: "%{count} backup em %{location}"
          other: "%{count} backups em %{location}"
        lastest_backup: "Mais recentes: %{date}"
        traffic_short: "Tráfego"
        traffic: "Pedidos do aplicativo da web"
        page_views: "Visualizações de página"
        page_views_short: "Visualizações de página"
        show_traffic_report: "Exibir relatório detalhado de tráfego"
        community_health: Bem-estar da comunidade
        moderators_activity: Atividade de moderação
        whats_new_in_discourse: O que há de novo no Discourse?
        activity_metrics: Métricas de atividade
        all_reports: "Todos os relatórios"
        general_tab: "Geral"
        moderation_tab: "Moderação"
        security_tab: "Segurança"
        reports_tab: "Relatórios"
        report_filter_any: "qualquer"
        disabled: Desativado(a)
        timeout_error: Desculpe, a consulta está demorando muito, escolha um intervalo menor
        exception_error: Desculpe, ocorreu um erro ao executar a consulta
        too_many_requests: Você realizou esta ação muitas vezes. Aguarde antes de tentar novamente.
        not_found_error: Desculpe, este relatório não existe
        custom_date_range: Intervalo de datas personalizado
        reports:
          trend_title: "Mudança de %{percent}. Atualmente %{current}, era %{prev} no período anterior."
          today: "Hoje"
          yesterday: "Ontem"
          last_7_days: "Últimos sete"
          last_30_days: "últimos 30"
          all_time: "Desde o início"
          7_days_ago: "Sete dias atrás"
          30_days_ago: "30 dias atrás"
          all: "Tudo"
          view_table: "tabela"
          view_graph: "gráfico"
          refresh_report: "Atualizar relatório"
          daily: A cada dia
          monthly: Todo mês
          weekly: A cada semana
          dates: "Datas (UTC)"
          groups: "Todos os grupos"
          disabled: "Este relatório está desativado"
          totals_for_sample: "Totais para amostra"
          average_for_sample: "Média para amostra"
          total: "Todo o tempo total"
          no_data: "Nenhum dado para exibir."
          trending_search:
            more: '<a href="%{basePath}/admin/logs/search_logs">Registros de pesquisa</a>'
            disabled: 'O relatório de pesquisa de conteúdo em alta está desativado. Ative as <a href="%{basePath}/admin/site_settings/category/all_results?filter=log%20search%20queries">consultas de pesquisa de registro</a> para coletar dados.'
          average_chart_label: Média
          filters:
            file_extension:
              label: Extensão de arquivo
            group:
              label: Grupo
            category:
              label: Categoria
            include_subcategories:
              label: "Incluir subcategorias"
            type_of_web_hook_event:
              label: "Tipo de evento"
      flags:
        title: "Sinalizadores de Moderação"
        description: "Descrição"
        enabled: "Ativado(a)?"
        more_options:
          title: "Mais opções"
          move_up: "Mover para cima"
          move_down: "Mover para baixo"
      groups:
        new:
          title: "Novo grupo"
          create: "Criar"
          name:
            too_short: "O nome do grupo é muito curto"
            too_long: "O nome do grupo é muito longo"
            checking: "Verificando a disponibilidade do nome do grupo…"
            available: "O nome do grupo está disponível"
            not_available: "O nome do grupo não está disponível"
            blank: "O nome do grupo não pode ficar em branco"
        manage:
          interaction:
            email: E-mail
            incoming_email: "Endereço de e-mail de entrada personalizado"
            incoming_email_placeholder: "digite o endereço de e-mail"
            incoming_email_tooltip: "Você pode separar múltiplos endereços de e-mail com o caractere |."
            visibility: Visibilidade
            visibility_levels:
              title: "Quem pode ver este grupo?"
              public: "Todos(as)"
              logged_on_users: "Usuários(as) conectados(as)"
              members: "Moderadores(as), membros e proprietários(as) de grupo"
              staff: "Moderadores(as) e proprietários(as) de grupo"
              owners: "Proprietários(as) do grupo"
              description: "Administradores(as) podem ver todos os grupos."
            members_visibility_levels:
              title: "Quem pode ver os membros deste grupo?"
              description: "A administração pode ver membros de todos os grupos. O estilo está visível a todos(as) os(as) usuários(as)"
            publish_read_state: "Em mensagens de grupo, publique o estado de leitura do grupo"
          membership:
            automatic: Automático
            trust_levels_title: "Nível de confiança concedido automaticamente aos membros quando são adicionados:"
            effects: Efeitos
            trust_levels_none: "Nenhum"
            automatic_membership_email_domains: "Os(as) usuários(as) que se cadastrarem em um domínio de e-mail que corresponda exatamente a um nesta lista serão adicionados(as) automaticamente a este grupo:"
            automatic_membership_user_count:
              one: "%{count} usuário(a) tem os novos domínios de e-mail e será adicionado(a) ao grupo."
              other: "%{count} usuários(as) tem os novos domínios de e-mail e serão adicionados(as) ao grupo."
            automatic_membership_associated_groups: "Usuários(as) que são membros de um grupo em um serviço listado aqui serão automaticamente adicionados a este grupo ao entrar no serviço."
            primary_group: "Definido automaticamente como grupo principal"
          alert:
            primary_group: "Como este é um grupo primário, o nome '%{group_name}' será usado nas classes CSS que podem ser visualizadas por qualquer pessoa."
            flair_group: "Como esse grupo tem distinção para seus membros, o nome '%{group_name}' ficará visível para qualquer pessoa."
        name_placeholder: "Nome do grupo, sem espaços, igual à regra de nome do(a) usuário(a)"
        primary: "Grupo primário"
        no_primary: "(nenhum grupo primário)"
        title: "Grupos"
        edit: "Editar grupos"
        refresh: "Atualizar"
        about: "Edite a associação no seu grupo e os nomes aqui"
        group_members: "Membros do grupo"
        delete: "Excluir"
        delete_confirm: "Tem certeza de que deseja excluir %{group}?"
        delete_details:
          one: "%{count} pessoa perderá o acesso a este grupo"
          other: "%{count} pessoas perderão o acesso a este grupo"
        delete_with_messages_confirm:
          one: "%{count} mensagem ficará inacessível para os membros do grupo"
          other: "%{count} mensagens ficarão inacessíveis aos membros do grupo"
        delete_warning: "Os grupos excluídos não podem ser recuperados"
        delete_failed: "Não é possível excluir o grupo. Se for um grupo automático, não poderá ser desfeito."
        delete_automatic_group: Este é um grupo automático e não pode ser excluído.
        delete_owner_confirm: "Remover privilégio de proprietário(a) de \"%{username}\"?"
        add: "Adicionar"
        custom: "Personalizados(as)"
        automatic: "Automático"
        default_title: "Título padrão"
        default_title_description: "será aplicado a todos os(as) usuários(as) do grupo"
        group_owners: Prorietários(as)
        add_owners: Adicionar proprietários(as)
        none_selected: "Selecione um grupo para começar"
        no_custom_groups: "Crie um novo grupo personalizado"
      api:
        generate_master: "Gerar chave mestra de API"
        none: "Não existem chaves API ativas no momento."
        user: "Usuário(a)"
        title: "API"
        key: "Chave"
        keys: "Chaves"
        created: Criado(a)
        updated: Atualizado(a)
        last_used: Usados(as) por último
        never_used: (nunca)
        generate: "Gerar"
        undo_revoke: "Desfazer revogação"
        revoke: "Revogar"
        all_users: "Todos os(as) usuários(as)"
        active_keys: "Chaves de API ativas"
        manage_keys: Gerenciar chaves
        show_details: Detalhes
        description: Descrição
        no_description: (sem descrição)
        all_api_keys: Todas chaves de API
        user_mode: Nível de usuário(a)
        scope_mode: Escopo
        impersonate_all_users: Representar qualquer usuário(a)
        single_user: "Usuário(a) único(a)"
        user_placeholder: Insira o nome do(a) usuário(a)
        description_placeholder: Para que esta chave será usada?
        save: Salvar
        new_key: Nova chave de API
        revoked: Revogado(a)
        delete: Excluir permanentemente
        not_shown_again: Esta chave não será exibida novamente. Faça uma cópia antes de continuar.
        continue: Continuar
        scopes:
          description: |
            Ao usar escopos, é possível restringir uma chave de API a um conjunto específico de pontos de extremidade.
            Você também pode definir quais parâmetros serão permitidos. Use vírgulas para separar diversos valores.
          title: Escopos
          granular: Ganular
          read_only: Somente leitura
          global: Global
          global_description: A chave de API não tem restrição e todos os pontos de extremidade estão acessíveis.
          resource: Recurso
          action: Ação
          allowed_parameters: Parâmetros restritos
          optional_allowed_parameters: Parâmetros permitidos (opcional)
          any_parameter: (qualquer parâmetro)
          allowed_urls: URLs permitidas
          descriptions:
            global:
              read: Restrinja a chave de API a pontos de extremidade somente leitura.
            topics:
              read: Leia um tópico ou uma postagem específica nele. RSS também é compatível.
              write: Crie um novo tópico ou poste em algum que já existe.
              update: Atualize um tópico. Altere o título, categoria, etiquetas, status, arquétipo, featured_link etc.
              delete: Exclua um tópico.
              recover: Recupere um tópico.
              read_lists: Leia listas de tópico como melhores, novidades, mais recentes. RSS também é compatível.
              status: "Atualiza o status de um tópico. Status: fechado, arquivado, visível, fixado. Ativado: verdadeiro, falso. Especifique um category_id aqui e no conteúdo do pedido para permitir apenas mudanças de status em tópicos dessa categoria."
            posts:
              edit: Edite qualquer postagem ou especifique uma.
              delete: Exclua uma postagem.
              recover: Recupere uma postagem.
              list: Liste as postagens mais recentes e postagens privadas. RSS também é compatível.
            revisions:
              read: "Obtenha uma revisão específica ou a mais recente."
              modify: "Oculte, exiba ou reverta revisões."
              permanently_delete: "Exclua permanentemente uma revisão."
            tags:
              list: Liste etiquetas.
            tag_groups:
              list: Obtenha uma lista de grupos de etiquetas.
              show: Obtenha um único grupo de etiquetas por id.
              create: Cria um grupo de etiquetas.
              update: Atualiza um grupo de etiquetas especificado por id.
            categories:
              list: Obtenha uma lista de categorias.
              show: Obtenha uma categoria simples por id.
            uploads:
              create: Envie um novo arquivo ou inicie envios diretos únicos ou com partes múltiplas para o armazenamento externo.
            users:
              bookmarks: Liste os favoritos dos(as) usuários(as). Retorna lembretes de favoritos ao usar o formato ICS.
              sync_sso: Sincronize um(a) usuário(a) com o DiscourseConnect.
              show: Obtenha informações sobre um(a) usuário(a).
              check_emails: Liste e-mails de usuário(a).
              update: Atualize as informações de perfil do(a) usuário(a).
              log_out: Saia de todas as sessões do(a) usuário(a).
              anonymize: Torne anônimas contas do(a) usuário(a).
              suspend: Suspenda contas de usuário(a).
              delete: Excluir contas de usuário(as).
              list: Obtenha uma lista de usuários(as).
            user_status:
              read: Ler status do usuário.
              update: Atualizar status do usuário.
            email:
              receive_emails: Combine este escopo com o destinatário(a) para processar e-mails recebidos.
            invites:
              create: Envie convites por e-mail ou gere links de convite.
            badges:
              create: Crie um novo emblema.
              show: Obtenha informações sobre um emblema.
              update: Atualize um emblema.
              delete: Exclua um emblema.
              list_user_badges: Liste emblemas de usuário(a).
              assign_badge_to_user: Atribua um emblema a um(a) usuário(a).
              revoke_badge_from_user: Revogue um emblema de um(a) usuário(a).
            groups:
              manage_groups: Liste, adicione e remova membros do grupo.
              administer_groups: Liste, mostre, crie, atualize e exclua grupos.
            search:
              show: Pesquise usando o ponto de extremidade `/search.json?q=term`.
              query: Pesquise usando o ponto de extremidade `/search/query?term=term'.
            wordpress:
              publishing: Necessário para os recursos de publicação do plugin WP Discourse (obrigatório).
              commenting: Necessário para os recursos de publicação do plugin WP Discourse.
              discourse_connect: Necessário para os recursos DiscourseConnect do plugin WP Discourse.
              utilities: Necessário se você usar Utilitários do plugin WP Discourse.
            logs:
              messages: Liste mensagens de /logs ou obtenha uma mensagem de um log específico.
      web_hooks:
        title: "Webhooks"
        none: "Não existem webhooks no momento."
        instruction: "Webhooks permitem que o Discourse notifique serviços externos quando certos eventos acontecem em seu site. Quando o webhook é acionado, uma requisição POST é enviada às URLs informadas."
        detailed_instruction: "Uma requisição POST será enviada à URL informada quando o evento escolhido acontecer."
        new: "Novo webhook"
        create: "Criar"
        edit: "Editar"
        save: "Salvar"
        description_label: "Gatilhos de evento"
        controls: "Controles"
        go_back: "Voltar para a lista"
        payload_url: "URL do conteúdo"
        payload_url_placeholder: "https://example.com/postreceive"
        secret_invalid: "O segredo não deve conter caracteres em branco."
        secret_too_short: "O segredo deve ter pelo menos 12 caracteres."
        secret_placeholder: "Uma linha opcional, usado para gerar a assinatura"
        event_type_missing: "Você deve configurar apenas um tipo de evento."
        content_type: "Tipo de conteúdo"
        secret: "Segredo"
        event_chooser: "Quais eventos devem acionar este webhook?"
        wildcard_event: "Envie tudo."
        individual_event: "Selecionar eventos individuais."
        verify_certificate: "Verificar o certificado TLS da URL do conteúdo"
        active: "Ativo"
        active_notice: "Forneceremos os detalhes do evento quando acontecer."
        categories_filter_instructions: "Os webhooks aplicáveis serão acionados apenas se o evento estiver relacionado com as categorias especificadas. Deixe em branco para desencadear webhooks para todas as categorias."
        categories_filter: "Categorias acionadas"
        tags_filter_instructions: "Os Webhooks aplicáveis serão acionados apenas se o evento estiver relacionado com as etiquetas especificadas. Deixe em branco para acionar webhooks para todas as etiquetas."
        tags_filter: "Etiquetas acionadas"
        groups_filter_instructions: "Os webhooks aplicáveis serão acionados apenas se o evento estiver relacionado com os grupos especificados. Deixe em branco para acionar webhooks para todos os grupos."
        groups_filter: "Grupos acionados"
        delete_confirm: "Excluir este webhook?"
        topic_event:
          group_name: "Eventos do tópico"
          topic_created: "Tópico criado"
          topic_revised: "Tópico revisado"
          topic_edited: "Tópico atualizado"
          topic_destroyed: "Tópico excluído"
          topic_recovered: "Tópico recuperado"
        post_event:
          group_name: "Postar eventos"
          post_created: "Postagem criada"
          post_edited: "Postagem atualizada"
          post_destroyed: "Postagem excluída"
          post_recovered: "Postagem recuperada"
        group_event:
          group_name: "Eventos de grupo"
          group_created: "Grupo criado"
          group_updated: "Grupo atualizado"
          group_destroyed: "Grupo excluído"
        tag_event:
          group_name: "Eventos de etiquetas"
          tag_created: "Etiqueta criada"
          tag_updated: "Etiqueta atualizada"
          tag_destroyed: "Etiqueta excluída"
        category_event:
          group_name: "Eventos de categoria"
          category_created: "Categoria criada"
          category_updated: "Categoria atualizada"
          category_destroyed: "Categoria excluída"
        user_event:
          group_name: "Eventos de usuário(a)"
          user_logged_in: "Usuário(a) entrou"
          user_logged_out: "Usuário(a) saiu"
          user_confirmed_email: "E-mail confirmado pelo(a) usuário(a)"
          user_created: "Usuário(a) criado(a)"
          user_approved: "Usuário(a) aprovado(a)"
          user_updated: "Usuário(a) atualizado(a)"
          user_destroyed: "Usuário(a) excluído(a)"
          user_suspended: "Usuário(a) suspenso(a)"
          user_unsuspended: "Usuário(a) liberado(a)"
        reviewable_event:
          group_name: "Eventos revisáveis"
          reviewable_created: "Item revisável pronto"
          reviewable_updated: "Item revisável atualizado"
        user_badge_event:
          group_name: "Eventos de emblema"
          user_badge_granted: "Emblema de usuário(a) concedido"
          user_badge_revoked: "Emblema de usuário(a) revogado"
        like_event:
          group_name: "Eventos de curtida"
          post_liked: "Quando um(a) usuário(a) curte uma postagem."
        notification_event:
          group_name: "Eventos de notificação"
          notification_created: "Um(a) usuário(a) recebeu uma notificação em seu feed"
        group_user_event:
          group_name: "Eventos de usuário(a) em grupo"
          user_added_to_group: "Um(a) usuário(a) foi adicionado(a) a um grupo"
          user_removed_from_group: "Um(a) usuário(a) foi removido(a) de um grupo"
        user_promoted_event:
          group_name: "Eventos promovidos pelo(a) usuário(a)"
          user_promoted: "Um(a) usuário(a) foi promovido(a)"
        delivery_status:
          title: "Status de entrega"
          inactive: "Inativo(a)"
          failed: "Falha"
          successful: "Realizado(a)"
          disabled: "Desativado(a)"
        events:
          none: "Não existem eventos relacionados."
          redeliver: "Entregar novamente"
          redeliver_failed: "Falha ao entregar novamente"
          incoming:
            one: "Existe um novo evento."
            other: "Existem %{count} novos eventos."
          completed_in:
            one: "Concluído(a) em %{count} segundo."
            other: "Concluído(a) em %{count} segundos."
          request: "Pedido"
          response: "Resposta"
          redeliver_confirm: "Tem certeza que deseja enviar o mesmo conteúdo novamente?"
          redeliver_failed_confirm:
            one: "Deseja mesmo entregar novamente %{count} evento de webhook?"
            other: "Deseja mesmo entregar novamente %{count} eventos de webhook?"
          no_events_to_redeliver: "Nenhum evento para entregar novamente."
          headers: "Cabeçalhos"
          payload: "Conteúdo"
          body: "Corpo"
          ping: "Latência"
          status: "Código de status"
          event_id: "ID"
          timestamp: "Criado(a)"
          completion: "Tempo de conclusão"
          actions: "Ações"
          filter_status:
            all: "Todos os eventos"
            successful: "Entregou"
            failed: "Falha"
      home:
        title: "Início"
      account:
        title: "Conta"
        sidebar_link:
          backups: "Backups"
          whats_new:
            title: "Novidades"
            keywords: "registro de alterações|recurso|lançamento"
      community:
        title: "Comunidade"
        sidebar_link:
          about_your_site: "Sobre seu site"
          badges: "Emblemas"
          login_and_authentication: "Acesso e autenticação"
          notifications: "Notificações"
          permalinks: "Links permanentes"
          trust_levels: "Níveis de confiança"
          users: "Usuários(as)"
          user_fields: "Campos de usuário(a)"
          watched_words: "Palavras em acompanhamento"
          legal: "Jurídico"
          moderation_flags: "Sinalizadores de moderação"
      appearance:
        title: "Aparência"
        sidebar_link:
          font_style: "Estilo de Fonte"
          site_logo: "Logotipo do site"
          color_schemes: "Esquemas de cores"
          emoji: "Emoji"
          navigation: "Navegação"
          themes: "Temas"
          components:
            title: "Componentes"
            keywords: "tema|extensão"
          site_texts: "Textos do site"
      email_settings:
        title: "Configurações de e-mail"
        sidebar_link:
          appearance: "Aparência"
          preview_summary: "Pré-visualizar resumo"
          server_setup: "Configurações do servidor"
      email_logs:
        title: "Registros de e-mail"
        sidebar_link:
          sent: "Enviado(a)"
          skipped: "Ignorado(a)"
          bounced: "Devolvido(a)"
          received: "Recebido(a)"
          rejected: "Rejeitado(a)"
      security:
        title: "Segurança"
        sidebar_link:
          error_logs: "Registro de erros"
          screened_emails: "E-mails filtrados"
          screened_ips: "IPs filtrados"
          screened_urls: "URLs filtradas"
          search_logs: "Registros de pesquisa"
          security: "Segurança"
          spam: "Spam"
          staff_action_logs: "Registros de ações da equipe"
      config_areas:
        about:
          header: "Sobre seu site"
          general_settings: "Configurações gerais"
          community_name: "Nome da comunidade"
          community_name_placeholder: "Comunidade de exemplo"
          community_summary: "Resumo da comunidade"
          community_description: "Descrição da comunidade"
          banner_image: "Imagem do banner"
          banner_image_help: |
            Será usado na sua página Sobre. Tamanho recomendado: 800x300px. Tipos aceitos: JPG, PNG e SVG de até 10 MB.
          contact_information: "Informações de contato"
          community_owner: "Proprietário(a) da Comunidade"
          community_owner_placeholder: "Johnny Smith"
          community_owner_help: |
            Nome do contato principal responsável por este site. É usado para notificações críticas e também na página /about para assuntos urgentes. Visível para usuários(as) anônimos(as) em sites públicos.
          contact_email: "E-mail de contato"
          contact_email_placeholder: "contact@johnny-smith.com"
          contact_email_help: |
            Endereço de e-mail do contato principal responsável por este site. É usado para notificações críticas e também na página /about para assuntos urgentes. Visível para usuários(as) anônimos(as) em sites públicos.
          contact_url: "URL de contato"
          contact_url_placeholder: "https://johnny-smith.com/contact"
          contact_url_help: |
            URL de contato para este site. Quando presente, substitui o endereço de e-mail de contato em /about e fica visível para usuários(as) anônimos(as) em sites públicos.
          site_contact_name: "Nome do contato do site"
          site_contact_name_help: |
            Um nome de usuário(a) válido da equipe para ser usado ao enviar mensagens automáticas. Se for deixado em branco, a conta padrão do sistema será utilizada.
          site_contact_group: "Grupo de contato do site"
          site_contact_group_help: |
            Um nome válido de um grupo convidado para todas as mensagens privadas enviadas automaticamente.
          your_organization: "Sua organização"
          company_name: "Nome da empresa"
          company_name_placeholder: "Empresa de exemplo LTDA."
          company_name_help: |
            Nome da sua empresa ou organização.
          company_name_warning: |
            Se deixado em branco, os Termos de Serviço ou Aviso de Privacidade padrão não serão fornecidos.
          governing_law: "Lei aplicável"
          governing_law_placeholder: "Estado de Nova Iorque"
          governing_law_help: |
            Especifique a jurisdição que rege os aspectos legais do site, inclusive os Termos de Serviço e Aviso de Privacidade. Geralmente é o país onde a empresa que opera o site está registrada ou faz negócios
          city_for_disputes: "Cidade para disputas"
          city_for_disputes_placeholder: "Cidade de Nova Iorque"
          city_for_disputes_help: |
            Especifique a cidade que será usada como jurisdição para a resolução de disputas relacionadas ao uso deste fórum. Geralmente essa informação está inclusa nos documentos legais, como os Termos de Serviço do fórum.
          optional: "(opcional)"
          update: "Atualizar"
          toasts:
            general_settings_saved: "Configurações gerais salvas"
            contact_information_saved: "Informações de contato salvas"
            your_organization_saved: "Sua organização salva"
          saved: "salvou!"
        flags:
          header: "Sinalizadores de moderação"
          subheader: "O sistema de sinalização do Discourse ajuda o(a) usuário(a) e sua equipe de moderadores(as) a gerenciar conteúdo e comportamento do(a) usuário(a), promovendo um ambiente saudável e respeitoso na comunidade. As definições padrão são apropriadas para a maior parte das comunidades e não precisarão ser alteradas. Contudo, caso seu site tenha algum requisito específico, você pode desativar os sinalizadores desnecessários e adicionar os seus."
          description: "Descrição"
          enabled: "Ativado(a)?"
          add: "Adicionar sinalizador"
          edit: "Editar"
          back: "Voltar para sinalizadores"
          delete: "Excluir"
          delete_confirm: 'Você tem certeza de que deseja excluir "%{name}"?'
          form:
            add_header: "Adicionar sinalizador"
            edit_header: "Editar sinalizador"
            save: "Salvar"
            name: "Nome"
            description: "Descrição"
            applies_to: "Exibir este sinalizador em"
            topic: "tópicos"
            post: "postagens"
            chat_message: "mensagens de chat"
            enabled: "Ativar este sinalizador personalizado após salvar"
            alert: "Após ser utilizado, o sinalizador personalizado poderá ser desativado, mas não ser editado nem excluído."
            edit_flag: "Editar sinalizador"
            non_editable: "Você não pode editar este sinalizador porque é um sinalizador de sistema ou já foi utilizado no sistema de revisão. Mas ainda pode desativar."
            delete_flag: "Excluir sinalizador"
            non_deletable: "Você não pode excluir este sinalizador porque é um sinalizador de sistema ou já foi utilizado no sistema de revisão. Mas ainda pode ser desativado."
            require_message: "Solicitar aos(às) usuários(as) fornecer motivos adicionais"
            require_message_description: "Quando este sinalizador for selecionado, um campo de texto será exibido para o(a) usuário(a) fornecer mais informações sobre o motivo da sinalização do conteúdo"
          more_options:
            title: "Mais opções"
            move_up: "Mover para cima"
            move_down: "Mover para baixo"
      plugins:
        title: "Plugins"
        installed: "Plugins nstalados"
        name: "Nome"
        none_installed: "Você não tem nenhum plugin instalado."
        version: "Versão"
        enabled: "Ativado(a)?"
        is_enabled: "S"
        not_enabled: "N"
        change_settings_short: "Configurações"
        settings_disabled: "Este plugin pode ser apenas ativado ou desativado, não tem mais configurações."
        howto: "Como instalo plugins?"
        official: "Plugin oficial do Discourse"
        broken_route: "Não foi possível configurar o link para \"%{name}\". Verifique se os bloqueadores de anúncios estão desativados e tente recarregar a página."
        author: "De %{author}"
        experimental_badge: "experimental"
        learn_more: "Saiba mais"
        sidebar_link:
          installed: "Instalado(a)"
      advanced:
        title: "Avançado"
        sidebar_link:
          api_keys: "Chaves de API"
          developer: "Desenvolvedor"
          embedding: "Incorporar"
          rate_limits: "Limites de taxa"
          user_api: "API de usuário(a)"
          web_hooks: "Webhooks"
          onebox: "Onebox"
          files: "Arquivos"
          other_options: "Outros(as)"
          search: "Pesquisar"
          experimental: "Experimental"
          all_site_settings: "Todas as configurações do site"
      navigation_menu:
        sidebar: "Barra lateral"
        header_dropdown: "Menu dropdown de cabeçalho"
        legacy: "Legado"
      backups:
        title: "Backups"
        menu:
          backups: "Backups"
          logs: "Registros"
        none: "Nenhum backup disponível."
        read_only:
          enable:
            title: "Ativar modo somente leitura"
            label: "Ativar somente leitura"
            confirm: "Tem certeza de que quer ativar o modo somente leitura?"
          disable:
            title: "Desativar o modo somente leitura"
            label: "Desativar somente leitura"
        logs:
          none: "Nenhum registro ainda…"
        columns:
          filename: "Nome do arquivo"
          size: "Tamanho"
        upload:
          label: "Enviar"
          title: "Enviar um backup para esta instância"
          uploading: "Enviando…"
          uploading_progress: "Enviando… %{progress}%"
          success: "'%{filename} foi enviado com sucesso. O arquivo está sendo processado e levará até um minuto para aparecer na lista."
          error: "Houve um erro ao carregar \"%{filename}\": %{message}"
        settings: "Configurações"
        operations:
          is_running: "Uma operação está sendo executada…"
          failed: "A %{operation} falhou. Confira os registros."
          cancel:
            label: "Cancelar"
            title: "Cancelar a operação atual"
            confirm: "Tem certeza de que deseja cancelar a operação atual?"
          backup:
            label: "Backup"
            title: "Criar um backup"
            confirm: "Você quer iniciar um novo backup?"
            include_uploads: "incluir todos os envios"
            s3_upload_warning: 'Funciona apenas para backups de banco de dados. Os envios não serão incluídos, ou seja, todas as imagens e outros envios de arquivos poderão não ser inclusos se o backup for restaurado em outra configuração de hospedagem. <b>Para ativar um backup completo, inclusive seus envios S3, consulte <a href="https://meta.discourse.org/t/-/276535" target="_blank">este guia</a>.</b>'
          download:
            label: "Download"
            title: "Enviar e-mail com link para download"
            alert: "Um link para fazer o download deste backup foi enviado por e-mail."
          destroy:
            title: "Remover o backup"
            confirm: "Tem certeza de que quer desfazer este backup?"
          restore:
            is_disabled: "A opção de restaurar está desativada nas configurações do site."
            label: "Restaurar"
            title: "Restaurar o backup"
            confirm: "Tem certeza de que deseja restaurar este backup?"
          rollback:
            label: "Reverter"
            title: "Reverter o banco de dados para seu estado anterior"
            confirm: "Tem certeza que deseja reverter o banco de dados para seu estado anterior?"
        location:
          local: "Armazenamento local"
          s3: "S3"
        backup_storage_error: "Falha ao acessar o armazenamento do backup: %{error_message}"
      export_csv:
        success: "Exportação iniciada, você será notificado(a) por mensagem particular quando o processo for concluído."
        failed: "Falha ao exportar. Verifique os registros."
        button_text: "Exportar"
        button_title:
          user: "Exportar lista de usuários(as) completa em formato CSV."
          staff_action: "Exportar registro completo de atividades da equipe em formato CSV."
          screened_email: "Exportar lista de e-mails filtrados em tela cheia no formato CSV."
          screened_ip: "Exportar lista IPs filtrados em tela cheia no formato CSV."
          screened_url: "Exportar lista de URLs filtradas em tela cheia no formato CSV."
      export_json:
        button_text: "Exportar"
      invite:
        button_text: "Enviar convites"
        button_title: "Enviar convites"
      customize:
        title: "Personalizar"
        preview: "pré-visualização"
        explain_preview: "Veja o site com este tema ativado"
        syntax_error: "Erro de sintaxe"
        settings_editor: "Editor de configurações"
        validation_settings_keys: "Cada item deve ter apenas uma chave \"configuração\" e uma chave \"valor\"."
        validation_settings_deleted: "Estas configurações foram excluídas. Restaure-as e tente novamente."
        validation_settings_added: "Estas configurações foram adicionadas. Remova-as e tente novamente."
        save: "Salvar"
        new: "Novo"
        new_style: "Novo estilo"
        install: "Instalar"
        delete: "Excluir"
        delete_confirm: 'Você tem certeza de que deseja excluir "%{theme_name}"?'
        bulk_delete: "Tem certeza?"
        bulk_themes_delete_confirm: "Os temas a seguir serão desinstalados e não poderão mais ser usados pelos(as) usuários(as) no seu site:"
        bulk_components_delete_confirm: "Os componentes a seguir serão desinstalados e não poderão mais ser usados pelos(as) usuários(as) no seu site:"
        color: "Cor"
        opacity: "Opacidade"
        copy: "Duplicado"
        copy_to_clipboard: "Copiar para área de transferência"
        copied_to_clipboard: "Copiou para área de transferência"
        copy_to_clipboard_error: "Erro ao copiar dados para a área de transferência"
        theme_owner: "Não editável, pertence a:"
        email_templates:
          title: "E-mail"
          subject: "Assunto"
          multiple_subjects: "Este modelo de e-mail tem vários assuntos."
          body: "Corpo"
          revert: "Reverter alterações"
          revert_confirm: "Tem certeza de que deseja reverter as alterações?"
        component:
          all_filter: "Tudo"
          used_filter: "Usado(a)"
          unused_filter: "Não usado(a)"
          enabled_filter: "Ativado(a)"
          disabled_filter: "Desativado(a)"
          updates_available_filter: "Atualizações disponíveis"
        theme:
          filter_by: "Filtrar por"
          theme: "Tema"
          component: "Componente"
          components: "Componentes"
          search_placeholder: "digite para pesquisar…"
          theme_name: "Nome do tema"
          component_name: "Nome do componente"
          themes_intro: "Selecione um tema existente ou instale um novo para começar"
          beginners_guide_title: "Guia para iniciantes para usar os temas do Discourse"
          developers_guide_title: "Guia para desenvolvedores para usar os temas do Discourse"
          browse_themes: "Explore os temas da comunidade"
          customize_desc: "Personalizar:"
          title: "Temas"
          create: "Criar"
          create_type: "Tipo"
          create_name: "Nome"
          save: "Salvar"
          long_title: "Alterar cores, CSS e conteúdo HTML do seu site"
          edit: "Editar"
          edit_confirm: "Este é um tema remoto, se você editar o CSS/HTML, suas alterações serão apagadas na próxima vez que você atualizar o tema."
          update_confirm: "As alterações locais serão apagadas pela atualização. Tem certeza de que quer continuar?"
          update_confirm_yes: "Sim, continue com a atualização"
          common: "Comum"
          desktop: "Desktop"
          mobile: "Móvel"
          settings: "Configurações"
          translations: "Traduções"
          extra_scss: "SCSS Extra"
          extra_files: "Arquivos extras"
          extra_files_upload: "Exporte o tema para visualizar estes arquivos."
          extra_files_remote: "Exporte o tema ou verifique o repositório git para visualizar estes arquivos."
          preview: "Pré-visualização"
          settings_editor: "Editor de configurações"
          show_advanced: "Exibir campos avançados"
          hide_advanced: "Ocultar campos avançados"
          hide_unused_fields: "Ocultar campos não usados"
          is_default: "O tema está ativado por padrão"
          user_selectable: "O tema pode ser selecionado pelos(as) usuários(as)"
          color_scheme_user_selectable: "O esquema de cores pode ser selecionado pelos(as) usuários(as)"
          auto_update: "Atualizar automaticamente quando o Discourse for atualizado"
          color_scheme: "Paleta de cores"
          edit_color_scheme: "Editar paleta de cores"
          default_light_scheme: "Claro (padrão)"
          color_scheme_select: "Selecione as cores que serão usadas pelo tema"
          custom_sections: "Seções personalizadas:"
          theme_components: "Componentes do tema"
          add_all_themes: "Adicionar todos os temas"
          convert: "Converter"
          convert_component_alert: "Você tem certeza de que deseja converter este componente em tema? Ele será removido como um componente de %{relatives}."
          convert_component_tooltip: "Converter este componente em tema"
          convert_component_alert_generic: "Tem certeza de que quer converter este componente em um tema?"
          convert_theme_alert: "Você tem certeza de que deseja converter este tema em componente? Ele será removido como um pai de %{relatives}."
          convert_theme_alert_generic: "Tem certeza de que quer converter este tema em um componente?"
          convert_theme_tooltip: "Converter este tema em componente"
          inactive_themes: "Temas inativos:"
          inactive_components: "Componentes não usados"
          selected:
            one: "Selecionou %{count}"
            other: "Selecionou %{count}"
          cancel: "Cancelar"
          broken_theme_tooltip: "Este tema possui erros em seu CSS, HTML ou YAML"
          disabled_component_tooltip: "Este componente foi desativado"
          default_theme_tooltip: "Este tema é o tema padrão do site"
          updates_available_tooltip: "Atualizações estão disponíveis para este tema"
          and_x_more:
            one: "e mais %{count}."
            other: "e mais %{count}."
          collapse: Recolher
          uploads: "Envios"
          no_uploads: "Você pode enviar recursos associados ao seu tema, como fontes e imagens"
          add_upload: "Adicionar envio"
          upload_file_tip: "Escolha um ativo para enviar (png, woff2 etc…)"
          variable_name: "Nome da var SCSS:"
          variable_name_invalid: "O nome da variável é inválido. Somente alfanumérico é permitido. Deve começar com uma letra. Deve ser único."
          variable_name_error:
            invalid_syntax: "O nome da variável é inválido. Somente alfanumérico é permitido. Deve começar com uma letra."
            no_overwrite: "O nome da variável é inválido. Não deve sobrescrever uma variável existente."
            must_be_unique: "O nome da variável é inválido. Deve ser único."
          upload: "Enviar"
          select_component: "Selecione um componente…"
          unsaved_changes_alert: "Você ainda não salvou as suas modificações, você deseja descartá-las e prosseguir?"
          unsaved_parent_themes: "Você não atribuiu o componente a temas. Deseja prosseguir?"
          discard: "Descartar"
          stay: "Permanecer"
          css_html: "CSS/HTML personalizado"
          edit_css_html: "Editar CSS/HTML"
          edit_css_html_help: "Você não editou nenhum CSS ou HTML"
          delete_upload_confirm: "Excluir este envio? (O CSS do tema pode parar de funcionar!)"
          component_on_themes: "Incluir componente nestes temas."
          included_components: "Componentes incluídos"
          add_all: "Adicionar tudo"
          import_web_tip: "Repositório contendo tema"
          direct_install_tip: "Tem certeza de que quer instalar <strong>%{name}</strong> do repositório listado abaixo?"
          import_web_advanced: "Avançado…"
          import_file_tip: "Arquivo .tar.gz, .zip ou .dcstyle.json com o tema"
          is_private: "O tema está em um repositório git privado"
          finish_install: "Concluir a instalação do tema"
          last_attempt: "O processo de instalação não foi concluído, última tentativa:"
          remote_branch: "Nome da unidade (opcional)"
          public_key: "Conceder o seguinte acesso da chave pública ao repo:"
          install: "Instalar"
          installed: "Instalado(a)"
          install_popular: "Mais acessados(as)"
          install_upload: "Do seu dispositivo"
          install_git_repo: "De um repositório git"
          install_create: "Criar novo(a)"
          installing_message: "Instalando tema. Pode demorar alguns minutos..."
          duplicate_remote_theme: "O componente do tema \"%{name}\" já está instalado, tem certeza de que deseja instalar outra cópia?"
          force_install: "O tema não pode ser instalado porque o repositório Git está inacessível. Tem certeza de que deseja continuar a instalação?"
          create_placeholder: "Criar espaço reservado"
          about_theme: "Sobre"
          license: "Licença"
          version: "Versão:"
          authors: "Autor(a):"
          creator: "Criador(a):"
          source_url: "Fonte"
          enable: "Ativar"
          disable: "Desativar"
          disabled: "Este componente foi desativado."
          disabled_by: "Este componente foi desativado por"
          required_version:
            error: "Este tema foi desativado automaticamente porque não é compatível com esta versão do Discourse."
            minimum: "Requer versão do Discourse %{version} ou mais recente."
            maximum: "Requer versão do Discourse %{version} ou menos recente."
          update_to_latest: "Atualize para o mais recente"
          check_for_updates: "Verificar atualizações"
          updating: "Atualizando…"
          up_to_date: "O tema está atualizado, última verificação:"
          has_overwritten_history: "A versão atual do tema não existe mais porque o histórico de Git foi sobrescrito por um envio de push forçado."
          add: "Adicionar"
          theme_settings: "Configurações do tema"
          edit_objects_theme_setting: "Editor de configurações de objetos"
          overriden_settings_explanation: "As configurações substituídas são marcadas com um ponto e têm uma cor destacada. Para redefinir essas configurações para o valor padrão, pressione o botão de reinicialização próximo a elas."
          no_settings: "Este tema não tem configurações."
          theme_translations: "Traduções do tema"
          empty: "Nenhum item"
          commits_behind:
            one: "O tema tem uma diferença de %{count} confirmação!"
            other: "O tema tem uma diferença de %{count} confirmações!"
          compare_commits: "(Ver novas confirmações)"
          remote_theme_edits: "Se você quiser editar este tema, é preciso <a href='%{repoURL}' target='_blank'>enviar uma alteração em seu repositório</a>"
          repo_unreachable: "Não foi possível acessar o repositório Git deste tema. Mensagem de erro:"
          imported_from_archive: "Este tema foi importado de um arquivo .zip"
          scss:
            text: "CSS"
            title: "Digite o CSS personalizado, aceitamos todos os estilos CSS e SCSS válidos"
          header:
            text: "Cabeçalho"
            title: "Digite o HTML para exibir o cabeçalho do site acima"
          after_header:
            text: "Após cabeçalho"
            title: "Digite o HTML para exibir em todas as páginas após o cabeçalho"
          footer:
            text: "Rodapé"
            title: "Digite o HTML para exibir no rodapé da página"
          embedded_scss:
            text: "CSS incorporado"
            title: "Insira o CSS personalizado para entregar com a versão incorporada dos comentários"
          embedded_header:
            text: "Cabeçalho Incorporado"
            title: "Insira o HTML para exibir acima da versão incorporada dos comentários"
          color_definitions:
            text: "Definições de cor"
            title: "Digite definições de cor personalizadas (apenas usuários(as) avançados(as))"
            placeholder: |2-

              Use esta folha de estilo para adicionar cores personalizadas à lista de propriedades personalizadas do CSS.

              Por exemplo:

              %{example}

              É altamente recomendável adicionar os nomes das propriedades ao prefixo para evitar conflitos com plugins e/ou núcleo.
          head_tag:
            text: "Head"
            title: "HTML que será inserido antes da etiqueta head"
          body_tag:
            text: "Corpo"
            title: "O HTML que será inserido antes da etiqueta body"
          yaml:
            text: "YAML"
            title: "Definir configurações de tema no formato YAML"
          scss_color_variables_warning: 'Usar variáveis de cor SCSS nos temas foi preterido. Use as propriedades personalizadas do CSS. Consulte <a href="https://meta.discourse.org/t/-/77551#color-variables-2" target="_blank">este guia</a> para obter mais detalhes.'
          scss_warning_inline: "Usar variáveis de cor SCSS nos temas foi preterido."
          all_filter: "Tudo"
          active_filter: "Ativo(a)"
          inactive_filter: "Inativo(a)"
          updates_available_filter: "Atualizações disponíveis"
          schema:
            title: "Editar %{name} configuração"
            back_button: "Voltar para %{name}"
            fields:
              required: "*necessário(a)"
              groups:
                at_least:
                  one: "Requer pelo menos %{count} grupo"
                  other: "Requer pelo menos %{count} grupos"
              categories:
                at_least:
                  one: "Requer pelo menos %{count} categoria"
                  other: "Requer pelo menos %{count} categorias"
              tags:
                at_least:
                  one: "Requer pelo menos %{count} etiqueta"
                  other: "Requer pelo menos %{count} etiquetas"
              string:
                too_short:
                  one: "deve ter no mínimo %{count} caractere"
                  other: "deve ter no mínimo %{count} caracteres"
              number:
                too_small: "deve ser maior ou igual a %{count}"
                too_large: "deve ser menor ou igual a %{count}"
        colors:
          select_base:
            title: "Selecionar paleta de cores básicas"
            description: "Paleta básica:"
          title: "Cores"
          edit: "Editar paletas de cores"
          long_title: "Paletas de cores"
          about: "Altere as cores usadas nos seus temas. Crie um novo esquema de cores para começar."
          new_name: "Nova paleta de cores"
          copy_name_prefix: "Copiar de"
          delete_confirm: "Excluir esta paleta de cores?"
          undo: "Desfazer"
          undo_title: "Desfaça suas alterações nesta cor desde a última vez que foi salva."
          revert: "Reverter"
          revert_title: "Redefina esta cor na paleta de cores padrão do Discourse."
          primary:
            name: "primário(a)"
            description: "Maioria dos textos, ícones e bordas."
          primary-medium:
            name: "primária, média"
          primary-low-mid:
            name: "primária, baixa, intermediária"
          secondary:
            name: "secundário(a)"
            description: "As cores de fundo principais e do texto de alguns botões."
          tertiary:
            name: "terciário(a)"
            description: "Links, alguns botões, notificações e cor realçada."
          quaternary:
            name: "quaternário(a)"
            description: "Para uso opcional nos temas."
          header_background:
            name: "fundo do cabeçalho"
            description: "Cor de fundo do cabeçalho do site."
          header_primary:
            name: "cabeçalho primário"
            description: "Texto e ícones no cabeçalho do site."
          highlight:
            name: "destaque"
            description: "A cor de fundo dos elementos em destaque na página, como postagens e tópicos."
          highlight-high:
            name: "destaque, alta"
          highlight-medium:
            name: "destaque, média"
          highlight-low:
            name: "destaque, baixa"
          danger:
            name: "perigo"
            description: "Cor de destaque para ações como remover postagens e tópicos."
          success:
            name: "sucesso"
            description: "Usadas para indicar que a ação foi bem-sucedida."
          love:
            name: "adorar"
            description: "A cor do botão curtir."
          selected:
            name: "selecionado(a)"
            description: "A cor de fundo de elementos como os itens da lista quando estão seleccionados/activos."
          hover:
            name: "focalizar"
            description: "A cor de fundo de elementos como os itens da lista quando passa o mouse ou têm o foco do teclado."
        robots:
          title: "Substituir o arquivo robots.txt do seu site:"
          warning: "Isso vai substituir permanentemente qualquer configuração relacionada do site."
          overridden: O arquivo robots.txt padrão de seu site foi substituído.
        email_style:
          title: "Estilo de email"
          heading: "Personalize o estilo do email"
          html: "Modelo HTML"
          css: "CSS"
          reset: "Redefinir para padrão"
          reset_confirm: "Tem certeza de que deseja redefinir para o padrão %{fieldName} e perder todas as suas alterações?"
          save_error_with_reason: "Suas alterações não foram salvas. %{error}"
          instructions: "Personalize o modelo no qual todos os e-mails em HTML são renderizados e estilize usando CSS."
      email:
        title: "E-mails"
        settings: "Configurações de e-mail"
        templates: "Modelos"
        templates_title: "Modelos de e-mail"
        preview_digest: "Pré-visualizar resumo"
        advanced_test:
          title: "Teste avançado"
          desc: "Veja como o Discourse processa os e-mails recebidos. Para conseguir processar o e-mail corretamente, cole abaixo a mensagem original inteira do e-mail."
          email: "Mensagem original"
          run: "Executar Teste"
          text: "Corpo do texto selecionado"
          elided: "Texto omitido"
        sending_test: "Enviando e-mail de teste…"
        error: "<b>ERRO</b> - %{server_error}"
        test_error: "Houve um problema ao enviar o e-mail de teste. Verifique novamente as configurações do e-mail, ou se o seu provedor não está bloqueando conexões de e-mail, e tente novamente."
        sent: "Enviado(a)"
        skipped: "Ignorado(a)"
        bounced: "Devolvido(a)"
        received: "Recebido(a)"
        rejected: "Rejeitado(a)"
        sent_at: "Enviado(a) para"
        time: "Hora"
        user: "Usuário(a)"
        email_type: "Tipo de e-mail"
        details_title: "Exibir detalhes do e-mail"
        to_address: "Para o endereço"
        test_email_address: "endereço de e-mail para testar"
        send_test: "Enviar e-mail de teste"
        sent_test: "enviou!"
        delivery_method: "Método de entrega"
        preview_digest_desc: "Pré-visualizar o conteúdo dos e-mails de resumo enviados para usuários(as) inativos(as)."
        refresh: "Atualizar"
        send_digest_label: "Enviar este resultado para:"
        send_digest: "Enviar"
        sending_email: "Enviando e-mail…"
        format: "Formato"
        html: "html"
        text: "texto"
        html_preview: "Prévia do conteúdo do e-mail"
        last_seen_user: "Último(a) usuário(a) visto(a):"
        no_result: "Nenhum resultado encontrado para o resumo."
        reply_key: "Tecla de resposta"
        post_link_with_smtp: "Detalhes de postagem e SMTP"
        skipped_reason: "Pular motivo"
        incoming_emails:
          from_address: "De"
          to_addresses: "Para"
          cc_addresses: "Cc"
          subject: "Assunto"
          error: "Erro"
          none: "Nenhum e-mail recebido."
          modal:
            title: "Detalhes dos e-mails recebidos"
            error: "Erro"
            headers: "Cabeçalhos"
            subject: "Assunto"
            body: "Corpo"
            rejection_message: "Email de rejeição"
          filters:
            from_placeholder: "de@exemplo.com"
            to_placeholder: "para@exemplo.com"
            cc_placeholder: "cc@exemplo.com"
            subject_placeholder: "Assunto…"
            error_placeholder: "Erro"
        logs:
          none: "Nenhum registro encontrado."
          filters:
            title: "Filtro"
            user_placeholder: "nome do(a) usuário(a)"
            address_placeholder: "nome@exemplo.com"
            type_placeholder: "compilação, cadastro…"
            reply_key_placeholder: "tecla de resposta"
            smtp_transaction_response_placeholder: "ID do SMTP"
          email_addresses:
            see_more: "[Ver mais...]"
          post_id: "(ID da postagem: %{post_id})"
      moderation_history:
        performed_by: "Executado por"
        no_results: "Não há histórico de moderação disponível."
        actions:
          delete_user: "Usuário(a) excluído(a)"
          suspend_user: "Usuário(a) suspenso(a)"
          silence_user: "Usuário(a) silenciado(a)"
          delete_post: "Postagem excluída"
          delete_topic: "Tópico excluído"
          post_approved: "Postagem aprovada"
      logs:
        title: "Registros"
        action: "Ação"
        created_at: "Criado(a)"
        last_match_at: "Última correspondência"
        match_count: "Resultados"
        ip_address: "IP"
        topic_id: "ID do tópico"
        post_id: "ID da mensagem"
        category_id: "ID da categoria"
        delete: "Excluir"
        edit: "Editar"
        save: "Salvar"
        screened_actions:
          block: "bloquear"
          do_nothing: "não fazer nada"
        staff_actions:
          all: "tudo"
          filter: "Filtro:"
          title: "Ações da equipe"
          clear_filters: "Exibir tudo"
          staff_user: "Usuário(a)"
          target_user: "Usuário(a) de destino"
          subject: "Assunto"
          when: "Quando"
          context: "Contexto"
          details: "Detalhes"
          previous_value: "Anterior"
          new_value: "Nova"
          show: "Exibir"
          modal_title: "Detalhes"
          no_previous: "Não há valor anterior."
          deleted: "Não há valor novo. O registro foi excluído."
          actions:
            permanently_delete_post_revisions: "excluir revisões de postagem permanentemente"
            delete_user: "remover usuário(a)"
            change_trust_level: "alterar nível de confiança"
            change_username: "alterar nome do(a) usuário(a)"
            change_site_setting: "alterar configurações do site"
            change_theme: "alterar tema"
            delete_theme: "excluir tema"
            change_site_text: "alterar texto do site"
            suspend_user: "suspender usuário(a)"
            unsuspend_user: "readmitir usuário(a)"
            removed_suspend_user: "suspender usuário(a) (removido(a))"
            removed_unsuspend_user: "suspender o usuário(a) (removido(a))"
            grant_badge: "conceder emblema"
            revoke_badge: "revogar emblema"
            check_email: "conferir e-mail"
            delete_topic: "excluir tópico"
            recover_topic: "restaurar tópico"
            delete_post: "excluir mensagem"
            impersonate: "representar"
            anonymize_user: "tornar usuário(a) anônimo(a)"
            roll_up: "Acumular blocos de IP"
            change_category_settings: "alterar configurações da categoria"
            delete_category: "excluir categoria"
            create_category: "criar categoria"
            silence_user: "silenciar usuário(a)"
            unsilence_user: "ativar som do(a) usuário(a)"
            removed_silence_user: "Silenciar usuário(a) (removido(a))"
            removed_unsilence_user: "ativar som do(a) usuário(a) (removido(a))"
            grant_admin: "permitir administrador(a)"
            revoke_admin: "revogar administrador(a)"
            grant_moderation: "conceder moderação"
            revoke_moderation: "revogar moderação"
            backup_create: "criar backup"
            deleted_tag: "etiqueta excluída"
            update_directory_columns: "atualizar colunas do diretório"
            deleted_unused_tags: "etiquetas não usadas excluídas"
            renamed_tag: "etiqueta renomeada"
            revoke_email: "revogar e-mail"
            lock_trust_level: "bloquear nível de confiança"
            unlock_trust_level: "desbloquear nível de confiança"
            activate_user: "ativar usuário(a)"
            deactivate_user: "desativar usuário(a)"
            change_readonly_mode: "alterar modo somente leitura"
            backup_download: "Fazer download do backup"
            backup_destroy: "desfazer backup"
            reviewed_post: "postagem revisada"
            custom_staff: "ação personalizada de plugin"
            post_locked: "postagem bloqueada"
            post_edit: "edição de postagem"
            post_unlocked: "postagem desbloqueada"
            check_personal_message: "verificar mensagem pessoal"
            disabled_second_factor: "desativar a autenticação de dois fatores"
            topic_published: "tópico publicado"
            post_approved: "postagem aprovada"
            post_rejected: "postagem rejeitada"
            create_badge: "criar emblema"
            change_badge: "alterar emblema"
            delete_badge: "excluir emblema"
            merge_user: "mesclar usuário(a)"
            entity_export: "exportar entidade"
            change_name: "alterar nome"
            topic_timestamps_changed: "carimbo de data/hora de tópico alterado"
            approve_user: "usuário(a) aprovado(a)"
            web_hook_create: "criação de webhook"
            web_hook_update: "atualização de webhook"
            web_hook_destroy: "exclusão de webhook"
            web_hook_deactivate: "desativação de webhook"
            embeddable_host_create: "criação de host incorporável"
            embeddable_host_update: "atualização de host incorporável"
            embeddable_host_destroy: "exclusão de host incorporável"
            change_theme_setting: "alterar configuração do tema"
            disable_theme_component: "desativar componente do tema"
            enable_theme_component: "ativar componente do tema"
            revoke_title: "revogar título"
            change_title: "alterar título"
            api_key_create: "criação de chave da API"
            api_key_update: "atualização de chave da API"
            api_key_destroy: "exclusão de chave da API"
            override_upload_secure_status: "substituir status seguro do envio"
            page_published: "página publicada"
            page_unpublished: "publicação de página cancelada"
            add_email: "adicionar e-mail"
            update_email: "atualizar e-mail"
            destroy_email: "destruir e-mail"
            topic_closed: "tópico fechado"
            topic_opened: "tópico aberto"
            topic_archived: "tópico arquivado"
            topic_unarchived: "tópico desarquivado"
            post_staff_note_create: "adicionar nota para equipe"
            post_staff_note_destroy: "destruir nota para equipe"
            delete_group: "excluir grupo"
            watched_word_create: "adicionar palavra acompanhada"
            watched_word_destroy: "excluir palavra acompanhada"
            create_public_sidebar_section: "criar seção de barra lateral pública"
            update_public_sidebar_section: "atualizar a seção da barra lateral pública"
            destroy_public_sidebar_section: "destruir seção da barra lateral pública"
            reset_bounce_score: "redefinir pontuação de devolução"
            create_watched_word_group: "criar grupo com palavras monitoradas"
            update_watched_word_group: "atualizar grupo com palavras monitoradas"
            delete_watched_word_group: "excluir grupo com palavras monitoradas"
            toggle_flag: "alternar sinalizador"
            move_flag: "mover sinalizador"
            create_flag: "criar sinalizador"
            update_flag: "atualizar sinalizador"
            delete_flag: "excluir sinalizador"
            topic_slow_mode_set: "definir modo lento no tópico"
            topic_slow_mode_removed: "remover modo lento no tópico"
            custom_emoji_create: "criar emoji personalizado"
            custom_emoji_destroy: "excluir emoji personalizado"
            delete_post_permanently: "excluir postagem permanentemente"
            delete_topic_permanently: "excluir tópico permanentemente"
        screened_emails:
          title: "E-mails filtrados"
          description: "Quando alguém tentar criar uma conta nova, os seguintes endereços de e-mail serão verificados e o registro será bloqueado, ou outra ação será executada."
          email: "Endereço de e-mail"
          actions:
            allow: "Permitir"
        screened_urls:
          title: "URLs filtradas"
          description: "As URLs listadas aqui foram usadas em postagens de usuários(as) que foram identificados como remetentes de spam."
          url: "URL"
          domain: "Domínio"
        screened_ips:
          title: "IPs filtrados"
          description: 'Endereços IP que estão sendo observados. Use "Permitir" para adicionar endereços IP à lista de permissões.'
          delete_confirm: "Tem certeza que deseja remover a regra para %{ip_address}?"
          actions:
            block: "Bloquear"
            do_nothing: "Permitido(a)"
            allow_admin: "Permitir administrador(a)"
          form:
            label: "Novo:"
            ip_address: "Endereço IP"
            add: "Adicionar"
            filter: "Pesquisar"
          roll_up:
            text: "Acumular"
            title: "Cria novas entradas de banimento no subnet caso existam no mínimo \"min_ban_entries_for_roll_up\" entradas."
        search_logs:
          title: "Registros de pesquisa"
          term: "Termo"
          searches: "Pesquisas"
          click_through_rate: "CTR"
          types:
            all_search_types: "Todos os tipos de pesquisa"
            header: "Cabeçalho"
            full_page: "Página inteira"
            click_through_only: "Tudo (somente ao clicar)"
          header_search_results: "Resultados da pesquisa de cabeçalho"
        logster:
          title: "Registro de erros"
      watched_words:
        title: "Palavras acompanhadas"
        search: "pesquisa"
        clear_filter: "Limpar"
        show_words:
          one: "exibir %{count} palavra"
          other: "exibir %{count} palavras"
        case_sensitive: "(diferencia maiúsculas)"
        html: "(html)"
        download: Download
        clear_all: Limpar tudo
        clear_all_confirm: "Tem certeza de que deseja remover todas as palavras acompanhadas para a ação %{action}?"
        invalid_regex: 'A palavra companhada ''%{word}" é uma expressão regular inválida.'
        regex_warning: '<a href="%{basePath}/admin/site_settings/category/all_results?filter=watched%20words%20regular%20expressions%20">Palavras acompanhadas são expressões regulares</a> e não incluem automaticamente limites de palavras. Se quiser usar expressões regulares para fazer correpondência a palavras inteiras, inclua <code>\b</code> no início e no fim da sua expressão regular.'
        actions:
          block: "Bloqueado(a)"
          censor: "Censurar"
          require_approval: "Requerer aprovação"
          flag: "Sinalizar"
          replace: "Substituir"
          tag: "Etiqueta"
          silence: "Silenciar"
          link: "Vincular"
        action_descriptions:
          block: "Uma mensagem de erro será exibida quando tentar criar uma postagem contendo essas palavras."
          censor: "Permita postagens que contenham essas palavras, mas substitua-as por caracteres que ocultem as palavras censuradas."
          require_approval: "Exija a aprovação da equipe para postagens que contenham essas palavras antes que elas possam ser vistas por outras pessoas."
          flag: "Permita mensagens que contenham estas palavras, mas sinalize-as como inadequadas para que sejam revistas pelos moderadores."
          replace: "Substitua palavras em postagens por outras palavras."
          tag: "Coloque uma etiqueta automaticamente em tópicos se a primeira publicação contiver uma palavra específica."
          silence: "Silencie novas contas se a primeira postagem contiver qualquer uma destas palavras. A postagem será ocultada automaticamente até ter a aprovação da equipe."
          link: "Substitua palavras em postagens por links."
        form:
          label: "Tem palavras ou frases"
          placeholder: "palavras ou frases (* é um curinga)"
          placeholder_regexp: "expressões regulares"
          replace_label: "Substituição"
          replace_placeholder: "exemplo"
          tag_label: "Etiqueta"
          link_label: "Link"
          link_placeholder: "https://example.com"
          add: "Adicionar"
          success: "Sucesso"
          exists: "Já existe"
          upload: "Adicionar do arquivo"
          upload_successful: "Envio bem-sucedido. As palavras foram adicionadas."
          case_sensitivity_label: "É sensível a maiúsculas"
          case_sensitivity_description: "Apenas palavras com maiúsculas e minúsculas de caracteres correspondentes"
          html_label: "HTML"
          html_description: "Gera HTML na substituição"
          words_or_phrases: "palavras ou frases"
        test:
          button_label: "Testar"
          modal_title: "%{action}: testar palavras acompanhadas"
          description: "Digite o texto abaixo para verificar as correspondências com palavras acompanhadas"
          found_matches: "Correspondências encontradas:"
          no_matches: "Nenhuma correspondência encontrada"
      form_templates:
        nav_title: "Modelos"
        title: "Modelos de formulário"
        help: "Crie uma estrutura de modelo de formulário que pode ser usada para criar novos tópicos."
        new_template: "Novo modelo"
        list_table:
          headings:
            name: "Nome"
            active_categories: "Categorias Ativas"
            actions: "Ações"
          actions:
            view: "Visualizar modelo"
            edit: "Editar modelo"
            delete: "Excluir modelo"
        view_template:
          close: "Fechar"
          edit: "Editar"
          delete: "Excluir"
          toggle_preview: "Alternar pré-visualização"
        new_template_form:
          submit: "Salvar"
          cancel: "Cancelar"
          name:
            label: "Nome do modelo"
            placeholder: "Digite um nome para este modelo…"
          template:
            label: "Modelo"
            placeholder: "Criar um modelo YAML aqui…"
          preview: "Pré-visualizar"
        delete_confirm: "Tem certeza que deseja excluir este modelo?"
        quick_insert_fields:
          add_new_field: "Adicionar"
          checkbox: "Caixa de seleção"
          input: "Resposta curta"
          textarea: "Resposta longa"
          dropdown: "Menu suspenso"
          upload: "Enviar um arquivo"
          multiselect: "Múltipla escolha"
        validations_modal:
          button_title: "Validações"
          modal_title: "Opções de validação"
          table_headers:
            key: "Chave"
            type: "Tipo"
            description: "Descrição"
          validations:
            required:
              key: "necessário(a)"
              type: "boleano"
              description: "Requer o preenchimento do campo para enviar o formulário."
            minimum:
              key: "mínimo"
              type: "inteiro"
              description: "Para os campos de texto, especifica o número mínimo de caracteres permitidos."
            maximum:
              key: "máximo"
              type: "inteiro"
              description: "Para os campos de texto, especifica o número máximo de caracteres permitidos."
            pattern:
              key: "padrão"
              type: "string regex"
              description: "Para campos de texto, uma expressão regular especificando a entrada permitida."
            type:
              key: "tipo"
              type: "segmento"
              description: "Para os campos de entrada, você pode especificar o tipo de entrada que deve ser esperada (texto|e-mail|data|númbero|url|tel|cor)"
        preview_modal:
          title: "Pré-visualizar o Modelo"
        field_placeholders:
          validations: "insira validações aqui"
          id: "inserir a id aqui"
          label: "Insira o rótulo aqui"
          placeholder: "Insira o espaço reservado aqui"
          none_label: "Selecione um item"
          choices:
            first: "Opção 1"
            second: "Opção 2"
            third: "Opção 3"
        edit_category:
          toggle_freeform: "modelo de formulário desativado"
          toggle_form_template: "modelo de formulário ativado"
          select_template: "Selecione modelos de formulário"
          select_template_help: "Adicionar/Editar Modelos de Formulário"
      impersonate:
        title: "Representar"
        help: "Use esta ferramenta para representar uma conta de usuário(a) para efeitos de depuração. Você terá que sair dela assim que terminar."
        not_found: "Este(a) usuário(a) não pode ser encontrado."
        invalid: "Desculpe, não é possível representar este(a) usuário(a)."
      users:
        title: "Usuários(as)"
        create: "Adicionar usuário(a) administrador(a)"
        last_emailed: "Último e-mail enviado"
        not_found: "Desculpe, este nome de usuário(a) não existe no nosso sistema."
        id_not_found: "Desculpe, esta ID de usuário(a) não existe no nosso sistema."
        active: "Ativado(a)"
        status: "Status"
        show_emails: "Exibir e-mails"
        hide_emails: "Ocultar e-mails"
        nav:
          new: "Novo(a)"
          active: "Ativo(a)"
          staff: "Equipe"
          suspended: "Suspenso(a)"
          silenced: "Silenciado(a)"
          staged: "Encenado(a)"
        approved: "Aprovado(a)?"
        titles:
          active: "Usuários(as) ativos(as)"
          new: "Usuários(as) novos(as)"
          pending: "Revisão pendente de usuário(a)"
          newuser: "Usuários(as) no nível de confiança 0 (usuário(a) novo(a))"
          basic: "Usuários(as) no nível de confiança 1 (usuário(a) básico(a))"
          member: "Usuários(as) no nível de confiança 2 (membro)"
          regular: "Usuário(as) em nível de confiança 3 (regular)"
          leader: "Usuário(a) em nível de confiança 4 (líder)"
          staff: "Equipe"
          admins: "Usuários(as) administradores(as)"
          moderators: "Moderadores(as)"
          silenced: "Usuários(as) silenciados(as)"
          suspended: "Usuários(as) suspensos(as)"
          staged: "Usuários(as) encenados(as)"
        not_verified: "Não verificado(a)"
        check_email:
          title: "Mostrar endereço de e-mail deste(a) usuário(a)"
          text: "Exibir"
        check_sso:
          title: "Revelar conteúdo do SSO"
          text: "Exibir"
      user:
        suspend_failed: "Algo deu errado ao suspender este(a) usuário(a) %{error}"
        unsuspend_failed: "Algo deu errado ao reativar este(a) usuário(a) %{error}"
        suspend_duration: "Suspender usuário até:"
        suspend_reason_label: "Por que você está suspendendo? Este texto <b>será visível para todos</b> na página de perfil deste(a) usuário(a) e será mostrado ao(à) usuário(a) ao tentar entrar. Seja breve."
        suspend_reason_hidden_label: "Por que você está suspendendo? Este texto será exibido para o(a) usuário(a) quando tentar entrar. Seja breve."
        suspend_reason: "Motivo"
        suspend_reason_title: "Motivo da suspensão"
        suspend_reasons:
          not_listening_to_staff: "Não dava atenção aos comentários da equipe"
          consuming_staff_time: "Consumia uma quantidade desproporcional de tempo da equipe"
          combative: "Muito agressivo(a)"
          in_wrong_place: "No lugar errado"
          no_constructive_purpose: "Nenhum propósito construtivo em suas ações, exceto criar discórdia na comunidade"
          custom: "Personalizado(a)..."
        suspend_message: "Mensagem de e-mail"
        suspend_message_placeholder: "Opcionalmente, forneça mais informações sobre a suspensão e elas serão enviadas para o(a) usuário(a) por e-mail."
        suspended_by: "Suspenso(a) por"
        silence_reason: "Motivo"
        silenced_by: "Silenciado(a) por"
        silence_modal_title: "Silenciar usuário(a)"
        silence_duration: "Por quanto tempo o(a) usuário(a) será silenciado(a)?"
        silence_reason_label: "Por que você está silenciando este(a) usuário(a)?"
        silence_reason_placeholder: "Motivo do silêncio"
        silence_message: "Mensagem do e-mail"
        silence_message_placeholder: "(deixe em branco para enviar a mensagem padrão)"
        suspended_until: "(até %{until})"
        suspend_forever: "Suspender para sempre"
        cant_suspend: "Este(a) usuário(a) não pode ser suspenso(a)."
        cant_silence: "Este(a) usuário(a) não pode ser silenciado(a)."
        delete_posts_failed: "Houve um problema ao excluir as postagens."
        post_edits: "Postar edições"
        view_edits: "Visualizar edições"
        penalty_post_actions: "O que você gostaria de fazer com a postagem associada?"
        penalty_post_delete: "Excluir a postagem"
        penalty_post_delete_replies: "Excluir a postagem + respostas"
        penalty_post_edit: "Editar a postagem"
        penalty_post_none: "Não fazer nada"
        penalty_count: "Contagem de penalidades"
        penalty_history_MF: >-
          Nos últimos 6 meses este usuário foi suspenso <b>{ SUSPENDED, plural, one {# vez} other {# vezes} }</b> e <b>silenciado { SILENCED, plural, one {# vez} other {# vezes} }</b>.
        clear_penalty_history:
          title: "Limpar histórico de penalidades"
          description: "usuários(as) com penalidades não podem alcançar TL3"
        delete_all_posts_confirm_MF: |
          Você está prestes a excluir {POSTS, plural, one {# postagem} other {# postagens}} e {TOPICS, plural, one {# tópico} other {# tópicos}}. Deseja prosseguir?
        silence: "Silenciar"
        unsilence: "Ativar som"
        silenced: "Silenciado(a)?"
        moderator: "Moderador(a)?"
        admin: "Administrador(a)?"
        suspended: "Suspenso(a)?"
        staged: "Encenado(a)?"
        show_admin_profile: "Administrador(a)"
        manage_user: "Gerenciar usuário"
        show_public_profile: "Exibir perfil público"
        action_logs: "Registro de atividades"
        ip_lookup: "Pesquisa do IP"
        log_out: "Sair"
        logged_out: "O usuário(a) foi desconectado(a) em todos os dispositivos"
        revoke_admin: "Revogar administração"
        grant_admin: "Conceder administração"
        grant_admin_success: "Novo(a) administrador(a) confirmado(a)."
        grant_admin_confirm: "Enviamos um e-mail para verificar o novo administrador(a). Abra-o e siga as instruções."
        revoke_moderation: "Revogar moderação"
        grant_moderation: "Conceder moderação"
        unsuspend: "Readmitir"
        suspend: "Suspender"
        show_flags_received: "Exibir sinalizadores recebidas"
        flags_received_by: "sinalizações recebidas por %{username}"
        flags_received_none: "Este(a) usuário(a) não recebeu nenhum sinalizador."
        reputation: Reputação
        permissions: Permissões
        activity: Atividade
        like_count: Curtidas dadas/recebidas
        last_100_days: "nos últimos 100 dias"
        private_topics_count: Tópicos privados
        posts_read_count: Postagens lidas
        post_count: Postagens criadas
        second_factor_enabled: Autenticação de dois fatores ativada
        topics_entered: Tópicos visualizados
        flags_given_count: Sinalizações dadas
        flags_received_count: Sinalizações recebidas
        warnings_received_count: Avisos recebidos
        warnings_list_warning: |
          Na função de moderador(a), talvez você não consiga visualizar todos estes tópicos. Caso seja necessário, peça a um(a) administrador(a) ou ao(à) moderador(a) emissor(a) que dê acesso às mensagens a <b>@moderators</b> .
        flags_given_received_count: "Sinalizações dadas/recebidas"
        approve: "Aprovar"
        approved_by: "aprovado(a) por"
        approve_success: "Usuário(a) aprovado(a) e e-mail enviado com instruções de ativação."
        approve_bulk_success: "Sucesso! Todos os(as) usuários(as) selecionados(as) foram aprovados(as) e notificados(as)."
        time_read: "Tempo de leitura"
        post_edits_count: "Postar edições"
        anonymize: "Tornar usuário(a) anônimo(a)"
        anonymize_confirm: "Você TEM CERTEZA de que gostaria de tornar esta conta anônima? Essa mudança irá alterar o nome do(a) usuário(a) e o e-mail, além de redefinir todas informações do perfil."
        anonymize_yes: "Sim, tornar esta conta anônima"
        anonymize_failed: "Ocorreu um problema ao tornar a conta anônima."
        delete: "Excluir usuário(a)"
        delete_posts:
          button: "Excluir todas postagens"
          progress:
            title: "Progresso da exclusão de postagens"
            description: "Excluindo postagens…"
          confirmation:
            title: "Excluir todas as postagens de @%{username}"
            description: |
              <p>Tem certeza de que gostaria de excluir <b>%{post_count}</b> postagens de @%{username}?

              <p><b>Isso não pode ser desfeito!</b></p>

              <p>Para continuar, digite: <code>%{text}</code></p>
            text: "excluir postagens de @%{username}"
            delete: "Excluir postagens de @%{username}"
            cancel: "Cancelar"
        merge:
          button: "Mesclar"
          prompt:
            title: "Transferir e excluir @%{username}"
            description: |
              <p>Escolha um(a) novo(a) proprietário(a) para o conteúdo de <b>@%{username}</b>.</p>

              <p>Todos os tópicos, postagens, mensagens e outros conteúdos criados por <b>@%{username}</b> serão transferidos.</p>
            target_username_placeholder: "Nome do(a) usuário(a) do(a) novo(a) proprietário(a)"
            transfer_and_delete: "Transferir e excluir @%{username}"
            cancel: "Cancelar"
          progress:
            title: "Progresso da mesclagem"
          confirmation:
            title: "Transferir e excluir @%{username}"
            description: |
              <p>Todo o conteúdo de <b>@%{username}</b> será transferido e atribuído a <b>@%{targetUsername}</b>. Após a transferência do conteúdo, a conta de <b>@%{username}</b> será excluída.</p>

              <p> <b>Isso não pode ser desfeito!</b> </p>

              <p> Para continuar, digite: <code>%{text}</code> </p>
            text: "transferir @%{username} para @%{targetUsername}"
            transfer_and_delete: "Transferir e excluir @%{username}"
            cancel: "Cancelar"
        merging_user: "Mesclando usuário(a)…"
        merge_failed: "Ocorreu um erro ao mesclar os(as) usuários(as)."
        delete_forbidden_because_staff: "Administradores(as) e moderadores(as) não podem ser excluídos(as)."
        delete_posts_forbidden_because_staff: "Não é possível excluir todas as postagens de administradores(as) e moderadores(as)."
        delete_forbidden:
          one: "Usuários(as) não podem ser excluídos(as) se tiverem postagens. Exclua todas as postagens antes de tentar excluir um(a) usuário(a). (Mensagens com mais de %{count} dia não podem ser excluídas.)"
          other: "Usuários(as) não podem ser excluídos(as) se tiverem postagens. Exclua todas as postagens antes de tentar excluir um(a) usuário(a). (Mensagens com mais de %{count} dias não podem ser excluídas.)"
        cant_delete_all_posts:
          one: "Não é possível excluir todas as postagens. Algumas postagens têm mais de %{count} dia. (Configuração delete_user_max_post_age.)"
          other: "Não é possível excluir todas as postagens. Algumas postagens têm mais de %{count} dias. (Configuração delete_user_max_post_age.)"
        cant_delete_all_too_many_posts:
          one: "Não é possível remover todas as postagens porque o usuário(a) tem mais de %{count} postagem (delete_all_posts_max)"
          other: "Não é possível remover todas as postagens porque o usuário(a) tem mais de %{count} postagens. (delete_all_posts_max)"
        delete_confirm_title: "Você TEM CERTEZA que deseja excluir este usuário? Essa é uma ação permanente!"
        delete_confirm: "Geralmente, é preferível anonimizar os usuários em vez de excluí-los, evitando assim a remoção de conteúdo das discussões existentes."
        delete_and_block: "Excluir e <b>bloquear</b> este e-mail e endereço IP"
        delete_dont_block: "Excluir apenas"
        deleting_user: "Excluindo usuário(a)…"
        deleted: "O(a) usuário(a) foi excluído(a)."
        delete_failed: "Houve um erro ao excluir o(a) usuário(a). Verifique se todas as suas postagens foram excluídas antes de tentar excluí-lo(a)."
        send_activation_email: "Enviar e-mail de ativação"
        activation_email_sent: "Um e-mail de ativação foi enviado."
        send_activation_email_failed: "Houve um problema ao enviar outro e-mail de ativação. %{error}"
        activate: "Ativar conta"
        activate_failed: "Houve um problema ao ativar o(a) usuário(a)."
        deactivate_account: "Desativar conta"
        deactivate_failed: "Houve um problema ao desativar o(a) usuário(a)."
        unsilence_failed: "Houve um problema ao ativar o som do(a) usuário(a)."
        silence_failed: "Houve um problema ao silenciar o(a) usuário(a)."
        silence_confirm: "Tem certeza de que deseja silenciar este(a) usuário(a)? Não poderão criar novos tópicos ou postagens."
        silence_accept: "Sim, silenciar este(a) usuário(a)"
        bounce_score: "Pontuação de devolução"
        reset_bounce_score:
          label: "Redefinir"
          title: "Redefinir pontuação de devolução para 0"
        visit_profile: "Acesse a <a href='%{url}'>página de preferências deste usuário</a> para editar seu perfil."
        deactivate_explanation: "Usuários(as) desativados(as) devem revalidar seu e-mail."
        suspended_explanation: "Usuários(as) suspensos(as) não podem entrar."
        silence_explanation: "Usuários(as) silenciados(as) não podem postar ou iniciar tópicos."
        staged_explanation: "Usuários(as) encenados(as) só podem postar por e-mail em tópicos específicos."
        bounce_score_explanation:
          none: "Nenhuma devolução foi recebida recentemente desse e-mail."
          some: "Algumas devoluções foram recebidas recentemente desse e-mail."
          threshold_reached: "Muitas devoluções desse e-mail foram recebidas."
        trust_level_change_failed: "Houve um problema ao trocar o nível de confiança do(a) usuário(a)."
        suspend_modal_title: "Suspender usuário(a)"
        confirm_cancel_penalty: "Tem certeza de que deseja descartar a penalidade?"
        trust_level_2_users: "Usuários(as) de nível de confiança 2"
        trust_level_3_requirements: "Requisitos de nível de confiança 3"
        trust_level_locked_tip: "o nível de confiança está bloqueado, o sistema não irá promover ou rebaixará o(a) usuário(a)"
        trust_level_unlocked_tip: "o nível de confiança está desbloqueado, o sistema poderá promover ou rebaixar o(a) usuário(a)"
        lock_trust_level: "Bloquear nível de confiança"
        unlock_trust_level: "Desbloquear nível de confiança"
        silenced_count: "Silenciado(a)"
        suspended_count: "Suspenso(a)"
        last_six_months: "Últimos seis meses"
        other_matches:
          one: "Há <b>%{count} outro usuário</b> com o mesmo endereço IP. Revise e selecione os suspeitos para penalizar junto com %{username}."
          other: "Há <b>%{count} outros usuários</b> com o mesmo endereço IP. Revise e selecione os suspeitos para penalizar junto com %{username}."
        other_matches_list:
          username: "Nome de usuário(a)"
          trust_level: "Nível de confiança"
          read_time: "Tempo de leitura"
          topics_entered: "Tópicos inseridos"
          posts: "Postagens"
        tl3_requirements:
          title: "Requisitos para o nível de confiança 3"
          table_title:
            one: "No último dia:"
            other: "Nos últimos %{count} dias:"
          value_heading: "Valor"
          requirement_heading: "Requisito"
          posts_read_days: "Postagens lidas: dias únicos"
          days: "dias"
          topics_replied_to: "Tópicos respondidos para"
          topics_viewed: "Tópicos visualizados"
          topics_viewed_all_time: "Tópicos visualizados (desde o início)"
          posts_read: "Postagens lidas"
          posts_read_all_time: "Postagens lidas (desde o início)"
          flagged_posts: "Postagens sinalizadas"
          flagged_by_users: "Usuários(as) que foram sinalizados(as)"
          likes_given: "Curtidas dadas"
          likes_received: "Curtidas recebidas"
          likes_received_days: "Curtidas recebidas: dias únicos"
          likes_received_users: "Curtidas recebidas: usuários(as) únicos(as)"
          suspended: "Suspenso(a) (últimos seis meses)"
          silenced: "Silenciado(a) (últimos seis meses)"
          qualifies: "É qualificado(a) para o nível de confiança 3."
          does_not_qualify: "Não é qualificado(a) para o nível de confiança 3."
          will_be_promoted: "Será promovido(a) em breve."
          will_be_demoted: "Será rebaixado(a) em breve."
          on_grace_period: "Atualmente em período de carência da promoção, não será rebaixado(a)."
          locked_will_not_be_promoted: "Nível de confiança bloqueado. Nunca será promovido(a)."
          locked_will_not_be_demoted: "Nível de confiança bloqueado(a). Nunca será rebaixado(a)."
        discourse_connect:
          title: "Entrada única no DiscourseConnect"
          external_id: "ID externa"
          external_username: "Nome do(a) usuário(a)"
          external_name: "Nome"
          external_email: "E-mail"
          external_avatar_url: "URL da imagem do perfil"
          last_payload: "Último conteúdo"
          delete_sso_record: "Excluir registro SSO"
          confirm_delete: "Tem certeza de que gostaria de excluir este registro do DiscourseConnect?"
      user_fields:
        title: "Campos de usuário(a)"
        help: "Adicionar campos que seus(suas) usuários(as) podem preencher."
        create: "Criar campo de usuário(a)"
        untitled: "Sem título"
        name: "Nome do campo"
        type: "Tipo do campo"
        description: "Descrição do campo"
        preferences: "Preferências"
        save: "Salvar"
        edit: "Editar"
        delete: "Excluir"
        cancel: "Cancelar"
        delete_confirm: "Tem certeza que quer excluir este campo de usuário(a)?"
        options: "Opções"
        required:
          title: "Necessário para cadastro"
          enabled: "necessário(a)"
          disabled: "não necessário(a)"
        requirement:
          title: "Requisito de campo"
          optional:
            title: "Opcional"
          for_all_users:
            title: "Para todos(as) os(as) usuários(as)"
            description: "Ao se cadastrarem, os(as) usuários(as) novos(as) precisam preencher este campo. Quando os(as) usuários(as) existentes retornarem para este site e este campo for novo para eles(as), o preenchimento também será solicitado. Para solicitar isso outra vez a todos(as) os(as) usuários(as), exclua este campo personalizado e crie novamente."
          on_signup:
            title: "Durante o cadastro"
            description: "Ao se cadastrarem, os(as) usuários(as) novos(as) precisam preencher este campo. Os(as) usuários(as) existentes não serão afetados(as)."
          confirmation: "Assim, será solicitado aos(às) usuários(as) existentes que preencham este campo, e eles(as) não poderão fazer mais nada no site até que isso seja feito. Prosseguir?"
        editable:
          title: "Editável após criar conta"
          enabled: "editável"
          disabled: "não editável"
        show_on_profile:
          title: "Exibir no perfil público"
          enabled: "exibido(a) no perfil"
          disabled: "não exibido(a) no perfil"
        show_on_user_card:
          title: "Exibir no cartão de usuário(a)"
          enabled: "exibir no cartão de usuário(a)"
          disabled: "não exibido no cartão de usuário(a)"
        searchable:
          title: "Pesquisável"
          enabled: "pesquisável"
          disabled: "não pesquisável"
        field_types:
          text: "Campo de texto"
          confirm: "Confirmação"
          dropdown: "Menu suspenso"
          multiselect: "Multisseleção"
      site_text:
        description: "Você pode personalizar qualquer parte do texto em seu fórum. Comece pesquisando abaixo:"
        search: "Pesquise o texto que você gostaria de editar"
        title: "Texto"
        edit: "editar"
        revert: "Reverter alterações"
        revert_confirm: "Tem certeza que deseja reverter suas alterações?"
        go_back: "Voltar para pesquisa"
        recommended: "Recomendamos personalizar o texto a seguir para atender às suas necessidades:"
        show_overriden: "Exibir apenas substituídos"
        show_outdated: "Mostrar somente desatualizado/inválido"
        show_untranslated: "Mostrar apenas sem tradução"
        locale: "Idioma:"
        more_than_50_results: "Existem mais de 50 resultados. Refine sua pesquisa."
        no_results: "Nennhum texto de site correspondente encontrado"
        interpolation_keys: "Chaves de interpolação disponíveis:"
        outdated:
          title: "Esta tradução está desatualizada"
          description: "A tradução padrão para esta chave mudou desde que esta substituição foi criada. Verifique abaixo que a sua tradução corresponde a quaisquer alterações feitas na intenção original."
          old_default: "Padrão antigo"
          new_default: "Novo padrão"
          dismiss: "Descartar"
      settings:
        show_overriden: "Exibir apenas substituídos"
        history: "Visualizar histórico de alterações"
        reset: "redefinir"
        none: "nenhum(a)"
      site_settings:
        emoji_list:
          invalid_input: "A lista de emojis deve conter apenas nomes de emoji válidos, por exemplo: abraços"
          add_emoji_button:
            label: "Adicionar emoji"
        title: "Configurações"
        no_results: "Nenhum resultado encontrado."
        more_site_setting_results:
          one: "Há mais de %{count} resultados. Refine sua pesquisa ou selecione uma categoria."
          other: "Há mais de %{count} resultados. Refine sua pesquisa ou selecione uma categoria."
        clear_filter: "Limpar"
        add_url: "adicionar URL"
        add_host: "adicionar host"
        add_group: "adicionar grupo"
        uploaded_image_list:
          label: "Editar lista"
          empty: "Não há fotos ainda. Envie uma."
          upload:
            label: "Enviar"
            title: "Enviar imagens"
        selectable_avatars:
          title: "Lista de avatares que os usuários podem escolher"
        categories:
          all_results: "Tudo"
          required: "Necessário(a)"
          branding: "Identidade visual"
          basic: "Configuração básica"
          users: "Usuários(as)"
          posting: "Postando"
          email: "E-mail"
          files: "Arquivos"
          trust: "Níveis de confiança"
          security: "Segurança"
          onebox: "Onebox"
          seo: "SEO"
          spam: "Spam"
          rate_limits: "Limites de taxa"
          developer: "Desenvolvedor"
          embedding: "Incorporação"
          legal: "Jurídico"
          api: "API"
          user_api: "API de usuário(a)"
          uncategorized: "Outros(as)"
          backups: "Backups"
          login: "Entrar"
          plugins: "Plugins"
          user_preferences: "Preferências de usuário(a)"
          tags: "Etiquetas"
          search: "Pesquisar"
          groups: "Grupos"
          dashboard: "Painel de controle"
          navigation: "Navegação"
        secret_list:
          invalid_input: "Os campos de entrada não podem estar vazios ou conter o caractere de barra vertical."
        default_categories:
          modal_description:
            one: "Você gostaria de aplicar esta alteração historicamente? Isso mudará as preferências de %{count} usuário(a) existente."
            other: "Você gostaria de aplicar esta alteração historicamente? Isso mudará as preferências de %{count} usuários(as) existentes."
          modal_yes: "Sim"
          modal_no: "Não, apenas aplique alterações daqui para frente"
        simple_list:
          add_item: "Adicionar item…"
        json_schema:
          edit: Iniciar editor
          modal_title: "Editar %{name}"
        file_types_list:
          add_image_types: "Imagens"
          add_video_types: "Vídeos"
          add_audio_types: "Áudio"
          add_document_types: "Documentos"
          add_types_title: "Permitir extensões %{types}"
          add_types_toast: "%{types} tipos de arquivo adicionados"
        mandatory_group: "O grupo é obrigatório"
        requires_confirmation_messages:
          default:
            prompt: "A alteração desta configuração pode ter consequências inesperadas em diversas áreas do seu site. Deseja mesmo prosseguir?"
            confirm: "Sim, claro"
          min_password_length:
            prompt: "Você está prestes a mudar sua política de senha. Isso afetará todos(as) os(as) usuários(as) que mudarem de senha de agora em diante. Deseja mesmo prosseguir?"
            confirm: "Sim, atualizar política de senha"
          min_admin_password_length:
            prompt: "Você está prestes a mudar sua política de senha. Isso afetará todos(as) os(as) administradores(as) que mudarem de senha de agora em diante. Deseja mesmo prosseguir?"
            confirm: "Sim, atualizar política de senha"
          password_unique_charactes:
            prompt: "Você está prestes a mudar sua política de senha. Isso afetará todos(as) os(as) usuários(as) que mudarem de senha de agora em diante. Deseja mesmo prosseguir?"
            confirm: "Sim, atualizar política de senha"
          block_common_passwords:
            prompt: "Você está prestes a mudar sua política de senha. Isso afetará todos(as) os(as) usuários(as) que mudarem de senha de agora em diante. Deseja mesmo prosseguir?"
            confirm: "Sim, atualizar política de senha"
      badges:
        disable_system: Este emblema é um emblema de sistema e não pode ser desativado e/ou excluído.
        status: Status
        title: Emblemas
        new_badge: Novo emblema
        new: Novo(a)
        name: Nome
        badge: Emblema
        display_name: Nome de exibição
        description: Descrição
        long_description: Descrição longa
        badge_type: Tipo de emblema
        badge_grouping: Grupo
        badge_groupings:
          modal_title: Agrupamentos de emblemas
        granted_by: Concedido por
        granted_at: Concedido em
        reason_help: (Um link para uma postagem ou tópico)
        save: Salvar
        delete: Excluir
        delete_confirm: Tem certeza de que deseja excluir este emblema?
        revoke: Revogar
        reason: Motivo
        expand: Expandir &hellip;
        revoke_confirm: Tem certeza de que deseja revogar este emblema?
        edit_badges: Editar emblemas
        grant_badge: Conceder emblema
        granted_badges: Emblemas concedidos
        grant: Conceder
        no_user_badges: "%{name} não recebeu nenhum emblema."
        no_badges: Não há emblemas que possam ser concedidos.
        none_selected: "Selecione um emblema para começar"
        allow_title: Permitir que o emblema seja usado como título
        multiple_grant: Pode ser concedido várias vezes
        listable: Exibir emblema na página pública de emblemas
        enabled: ativado
        disabled: desativado
        icon: Ícone
        image: Imagem
        graphic: Gráfico
        icon_or_image: O emblema requer um ícone ou imagem
        icon_help: "Digite um nome de ícone do tipo Font Awesome (use o prefixo \"far-\" para ícones comuns e \"fab-\" para ícones de marca)"
        select_an_icon: "Selecione um ícone"
        upload_an_image: "Enviar uma imagem"
        read_only_setting_help: "Personalizar texto"
        query: Badge Query (SQL)
        target_posts: Consultar postagens de destino
        auto_revoke: Rodar consulta de revogação todos os dias
        show_posts: Mostrar as concessões de emblemas por postagens na página de emblemas
        trigger: Gatilho
        trigger_type:
          none: "Atualizado diariamente"
          post_action: "Quando um(a) usuário(a) age em uma postagem"
          post_revision: "Quando um(a) usuário(a) edita ou cria uma postagem"
          trust_level_change: "Quando um(a) usuário(a) muda seu nível de confiança"
          user_change: "Quando um(a) usuário(a) é editado(a) ou criado(a)"
        preview:
          link_text: "Pré-visualizar emblemas concedidos"
          plan_text: "Pré-visualizar com plano de consulta"
          modal_title: "Pré-visualização da consulta de emblemas"
          sql_error_header: "Houve um erro com a consulta."
          error_help: "Veja os seguintes links para obter ajuda sobre consultas de emblemas."
          bad_count_warning:
            header: "AVISO!"
            text: "Faltam amostras de concessão. Ocorre quando a consulta de emblemas retorna IDs de usuários(as) ou IDs de postagens que não existem. Isso pode causar resultados inesperados futuramente. Verifique novamente sua consulta."
          no_grant_count: "Sem emblemas para serem atribuídos."
          grant_count:
            one: "<b>%{count}</b> emblema para ser atribuído."
            other: "<b>%{count}</b> emblemas para serem atribuídos."
          sample: "Exemplo:"
          grant:
            with: <span class="username">%{username}</span>
            with_post: <span class="username">%{username}</span> por postar em %{link}
            with_post_time: <span class="username">%{username}</span> por postar em %{link} às <span class="time">%{time}</span>
            with_time: <span class="username">%{username}</span> às <span class="time">%{time}</span>
        badge_intro:
          title: "Selecione um emblema ou crie um novo para começar"
          what_are_badges_title: "O que são emblemas?"
          badge_query_examples_title: "Exemplos de consultas de emblemas"
        mass_award:
          title: Concessão em massa
          description: Conceda o mesmo emblema a vários(as) usuários(as) ao mesmo tempo.
          no_badge_selected: Selecione um emblema para começar.
          perform: "Conceder emblema a usuários(as)"
          upload_csv: Enviar um CSV com e-mails ou nomes de usuário(a)
          aborted: Envie um CSV contendo e-mails ou nomes de usuário(a)
          success:
            one: "Seu CSV foi recebido e %{count} usuário(a) receberá seu emblema em breve."
            other: "Seu CSV foi recebido e %{count} usuários(as) receberão seu emblema em breve."
          csv_has_unmatched_users: "As entradas a seguir estão no arquivo CSV, mas não corresponderam a nenhum(a) usuário(a) existente e por isso não receberão o emblema:"
          csv_has_unmatched_users_truncated_list:
            one: "Havia %{count} entrada no arquivo CSV que não correspondeu a nenhum(a) usuário(a) existente e, por isso, nenhum emblema será concedido."
            other: "Havia %{count} entradas no arquivo CSV que não corresponderam a nenhum(a) usuário(a) existente e, por isso, nenhum emblema será concedido. Devido à grande quantidade de entradas sem correspondência, apenas as 100 primeiras são exibidas:"
          replace_owners: Remover o emblema dos(as) proprietários(as) anteriores
          grant_existing_holders: Conceder emblemas adicionais a titulares de emblema existentes
      emoji:
        title: "Emoji"
        help: "Adicione novos emojis que estarão disponíveis para todas as pessoas. Arraste e solte vários arquivos de uma vez sem inserir nome, para criar emojis usando seus nomes de arquivo. O grupo selecionado será usado para todos os arquivos que forem adicionados ao mesmo tempo. Clique também em \"Adicionar novo emoji\" para abrir o seletor de arquivos."
        add: "Adicionar novo emoji"
        choose_files: "Escolher arquivos"
        uploading: "Enviando…"
        name: "Nome"
        group: "Grupo"
        image: "Imagem"
        alt: "pré-visualização do emoji personalizado"
        delete_confirm: "Tem certeza que deseja excluir o emoji :%{name}:?"
        settings: "Configurações"
      embedding:
        get_started: "Se você deseja incorporar Discourse em outro site, começe adicionando seu host."
        confirm_delete: "Você tem certeza que deseja excluir este host?"
        sample: |
          <p>Cole o seguinte código HTML em seu site para criar e incorporar tópicos do Discourse. Substitua <b>EMBED_URL</b> pelo URL canônico da página na qual você o está incorporando.</p>

          <p>Se quiser personalizar o estilo, remova o comentário e substitua <b>CLASS_NAME</b> por uma classe CSS definida no <i>CSS Incorporado</i> do seu tema.</p>

          <p>Substitua <b>DISCOURSE_USERNAME</b> pelo nome de usuário do Discourse do autor que deve criar o tópico. O Discourse procurará automaticamente o usuário pelo atributo <code>content</code> das etiquetas <code>&lt;meta&gt;</code> com atributo <code>name</code> definido como <code>discourse-username</code> ou <code>author</code>. O parâmetro <code>discourseUserName</code> foi preterido e será removido no Discourse 3.2.</p>
        title: "Incorporar"
        host: "Hosts permitidos"
        allowed_paths: "Caminho Allowlist"
        edit: "editar"
        category: "Postar na categoria"
        tags: "Etiquetas de tópico"
        post_author: "Autor(a) da postagem - padrão para %{author}"
        add_host: "Adicionar host"
        settings: "Configurações de incorporação"
        crawling_settings: "Configurações de rastreador"
        crawling_description: "Quando Discourse cria tópicos para suas postagens, se nenhum feed RSS/ATOM estiver presente, será realizada uma tentativa de recuperar o conteúdo do seu HTML. Algumas vezes, isso pode ser um desafio, por isso conferimos a capacidade de especificar as regras de CSS para facilitar a extração."
        embed_by_username: "Nome de usuário(a) para criação do tópico"
        embed_post_limit: "Quantidade máxima de postagens para incorporar"
        embed_title_scrubber: "Expressão regular usada para remover o título das postagens"
        embed_truncate: "Truncar as postagens incorporadas"
        embed_unlisted: "Os tópicos importados não serão listados até que haja uma resposta."
        allowed_embed_selectors: "Seletor de CSS para elementos que são permitidos na incorporação"
        blocked_embed_selectors: "Seletor de CSS para elementos que são removidos da incorporação"
        allowed_embed_classnames: "Nomes de classes CSS permitidos"
        save: "Salvar configurações de incorporação"
      permalink:
        title: "Links permanentes"
        description: "Redirecionamentos para aplicar nas URLs que não são conhecidas pelo fórum."
        url: "URL"
        topic_id: "ID do tópico"
        topic_title: "Tópico"
        post_id: "ID da postagem"
        post_title: "Postagem"
        category_id: "ID da categoria"
        category_title: "Categoria"
        tag_name: "Nome da etiqueta"
        external_url: "URL externa ou relacionada"
        user_id: "ID de usuário(a)"
        username: "Nome de usuário(a)"
        destination: "Destino"
        copy_to_clipboard: "Copiar permalink para a área de transferência"
        delete_confirm: Você tem certeza que quer excluir este link permanente?
        no_permalinks: "Você ainda não tem links permanentes. Crie um novo link permanente acima para começar a ver uma lista com seus links permanentes aqui."
        form:
          label: "Novo:"
          add: "Adicionar"
          filter: "Pesquisar (URL ou URL externa)"
      reseed:
        action:
          label: "Substituir texto…"
          title: "Substituir texto de categorias e tópicos por traduções"
        modal:
          title: "Substituir texto"
          subtitle: "Substituir o texto das categorias e tópicos gerados pelo sistema pelas traduções mais recentes"
          categories: "Categorias"
          topics: "Tópicos"
          replace: "Substituir"
  wizard_js:
    wizard:
      jump_in: "Pular dentro!"
      finish: "Sair da configuração"
      back: "Voltar"
      next: "Próximo"
      configure_more: "Configurar mais…"
      step-text: "Intervalo"
      step: "%{current} de %{total}"
      upload: "Carregar arquivo"
      uploading: "Enviando…"
      upload_error: "Desculpe, houve um erro ao enviar o arquivo. Tente novamente."
      staff_count:
        one: "Sua comunidade tem %{count} pessoa (você). "
        other: "Sua comunidade tem %{count} pessoas, incluindo você."
      invites:
        add_user: "adicionar"
        none_added: "Você ainda não convidou ninguém para a equipe. Tem certeza que deseja continuar?"
        roles:
          admin: "Administrador(a)"
          moderator: "Moderador(a)"
          regular: "Usuário regular"
      previews:
        topic_title: "Um cabeçalho de tópico de discussão"
        share_button: "Compartilhar"
        reply_button: "Responder"
        topic_preview: "Pré-visualização do tópico"
        homepage_preview: "Pré-visualização da página inicial"<|MERGE_RESOLUTION|>--- conflicted
+++ resolved
@@ -2850,11 +2850,8 @@
           one: "Progresso: <strong>%{count}</strong> tópico"
           other: "Progresso: <strong>%{count}</strong> tópicos"
         silent: "Realize esta ação silenciosamente."
-<<<<<<< HEAD
-=======
         performing: "Realizando operações em massa, aguarde…"
         completed: "Operações em massa concluídas!"
->>>>>>> f4cbf025
       none:
         unread: "Você não tem tópicos não lidos."
         unseen: "Você não tem tópicos não vistos."
@@ -2886,12 +2883,6 @@
         filter: "Não existem mais tópicos."
     topic_bulk_actions:
       close_topics:
-<<<<<<< HEAD
-        name: "Fechar tópicos"
-      update_category:
-        name: "Atualizar Categoria"
-        description: "Escolha a nova categoria para os tópicos selecionados"
-=======
         name: "Fechar"
         note: "Observação"
         optional: (opcional)
@@ -2925,7 +2916,6 @@
       update_notifications:
         name: "Atualizar notificações"
         description: "Alterar nível de notificação para Acompanhando, Monitorando, Normal, Silenciado"
->>>>>>> f4cbf025
     topic:
       filter_to:
         one: "%{count} postagem no tópico"
