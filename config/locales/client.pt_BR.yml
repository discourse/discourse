--- conflicted
+++ resolved
@@ -49,12 +49,8 @@
         almost_x_years:
           one: "1y"
           other: "%{count}y"
-<<<<<<< HEAD
-        date_year: "D MMM 'YY"
-=======
         date_month: "MMM D"
         date_year: "MMM 'YY"
->>>>>>> 5958e710
       medium:
         x_minutes:
           one: "1 minuto"
