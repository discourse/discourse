--- conflicted
+++ resolved
@@ -580,10 +580,7 @@
         one: "'%{username}' már tagja ennek a csoportnak."
         other: "A következő felhasználók már tagjai ennek a csoportnak: %{username}"
       invalid_domain: "A(z) „%{domain}” nem érvényes domain."
-<<<<<<< HEAD
-=======
       too_many_domains: "Túl sok domain. Maximum %{max}."
->>>>>>> 3cac9432
       invalid_incoming_email: "A(z) „%{email}” nem érvényes e-mail-cím."
       email_already_used_in_group: "A(z) „%{email}” címet már használja a(z) „%{group_name}” csoport."
       email_already_used_in_category: "A(z) „%{email}” címet már használja a(z) „%{category_name}” kategória."
@@ -593,12 +590,9 @@
         one: "Egyszerre legfeljebb %{count} felhasználót adhat hozzá"
         other: "Egyszerre legfeljebb %{count} felhasználót adhat hozzá"
       usernames_or_emails_required: "A felhasználónevek vagy e-mail-címek kötelezőek"
-<<<<<<< HEAD
-=======
       counting_too_many_email_domains:
         one: "Egyszerre legfeljebb %{count} e-mail-tartományt lehet számolni."
         other: "Egyszerre legfeljebb %{count} e-mail-tartományt lehet számolni."
->>>>>>> 3cac9432
       no_invites_with_discourse_connect: "Csak regisztrált felhasználókat hívhat meg, ha a DiscourseConnect engedélyezve van"
       no_invites_without_local_logins: "Csak regisztrált felhasználókat hívhat meg, ha a helyi bejelentkezés le van tiltva"
     default_names:
@@ -4788,13 +4782,6 @@
         Ezt a jelvényt azok kapják, akik 365 egymást követő napon látogatják meg a fórumunkat. Wow, egy egész év!
     badge_title_metadata: "%{display_name} jelvény itt: %{site_title}"
   admin_login:
-<<<<<<< HEAD
-    success: "E-mail elküldve"
-    errors:
-      unknown_email_address: "Ismeretlen e-mail-cím."
-      invalid_token: "Érvénytelen token."
-=======
->>>>>>> 3cac9432
     email_input: "Adminisztrátori e-mail"
     submit_button: "E-mail küldése"
     safe_mode: "Biztonságos mód: minden téma/plugin letiltása bejelentkezéskor"
@@ -5111,10 +5098,7 @@
       delete_and_ignore:
         title: "Megjelölés figyelmen kívül hagyása, és a bejegyzés törlése"
         description: "Megjelölés figyelmen kívül hagyása a sorból való eltávolítással, és a bejegyzés törlésével; ha ez az első hozzászólás, akkor a témát is törli. "
-<<<<<<< HEAD
-=======
         complete: "Bejegyzés törölve."
->>>>>>> 3cac9432
       delete_and_ignore_replies:
         title: "Megjelölés figyelmen kívül hagyása, a bejegyzés és a válaszok törlése"
         description: "Megjelölés figyelmen kívül hagyása a sorból való eltávolítással, a bejegyzés és az összes válasz törlésével; ha ez az első hozzászólás, akkor a témát is törli"
