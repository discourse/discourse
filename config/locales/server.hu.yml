--- conflicted
+++ resolved
@@ -315,10 +315,7 @@
       invalid_site_setting: "Nem létezik „%{name}” nevű beállítás"
       invalid_category_id: "Olyan kategóriát adott meg, amely nem létezik"
       site_setting_is_hidden: "Nem módosíthatja a rejtett beállításokat"
-<<<<<<< HEAD
-=======
       site_setting_is_shadowed_globally: "Ez a beállítás nem módosítható, mert globálisan van konfigurálva"
->>>>>>> 76e7f12a
       site_setting_is_unconfigurable: "Nem változtathatja meg a nem konfigurálható beállításokat."
       invalid_choice:
         one: "'%{name}' érvénytelen választás."
@@ -342,10 +339,7 @@
       slow_down_crawler_user_agent_cannot_be_popular_browsers: "A következő értékek egyikét sem adhatja hozzá a beállításhoz: %{values}."
       strip_image_metadata_cannot_be_disabled_if_composer_media_optimization_image_enabled: "Nem lehet letiltani a szalagkép metaadatait, ha a composer médiaoptimalizáló kép engedélyezve van. Kapcsolja ki ezt az opciót, mielőtt letiltaná a szalagkép metaadatokat."
       twitter_summary_large_image_no_svg: "A twitter:image metaadatokhoz használt Twitter összefoglaló képek nem lehetnek .svg képek."
-<<<<<<< HEAD
-=======
       tl0_and_anonymous_flag: "A névtelen felhasználók számára meg kell adni a „webhely kapcsolatfelvételi e-mail-címét” vagy „az illegális tartalom bejelentéséhez szükséges e-mail-címet”."
->>>>>>> 76e7f12a
     conflicting_google_user_id: 'A fiók Google-fiók azonosítója megváltozott; biztonsági okokból a személyzet beavatkozása szükséges. Kérjük, lépjen kapcsolatba a személyzettel, és mutassa meg nekik a következő címet: <br><a href="https://meta.discourse.org/t/76575">https://meta.discourse.org/t/76575</a>'
     onebox:
       invalid_address: "Sajnos nem tudtunk előnézetet generálni ehhez a weboldalhoz, mert a (z) „%{hostname}” szerver nem található. Az előnézet helyett csak egy link jelenik meg a bejegyzésben. :cry:"
@@ -402,17 +396,10 @@
     max_redemptions_limit: "2 és %{max_limit}között kell lennie."
   topic_invite:
     failed_to_invite: "A felhasználó nem hívható meg ebbe a témába, ha nincs csoporttagsága a következő csoportok egyikében: %{group_names}."
-<<<<<<< HEAD
-    not_pm: "Csak privát üzenetekre hívhatsz meg."
-    user_exists: "Sajnáljuk, ezt a felhasználót már meghívták. Egy felhasználót csak egyszer hívhat meg egy témába."
-    muted_topic: "Elnézést, ez a felhasználó elnémította ezt a témát."
-    receiver_does_not_allow_pm: "Sajnáljuk, de a felhasználó nem engedélyezi, hogy privát üzeneteket küldj nekik."
-=======
     not_pm: "Csak személyes üzenetekre hívhatsz meg."
     user_exists: "Sajnáljuk, ezt a felhasználót már meghívták. Egy felhasználót csak egyszer hívhat meg egy témába."
     muted_topic: "Elnézést, ez a felhasználó elnémította ezt a témát."
     receiver_does_not_allow_pm: "Sajnáljuk, de a felhasználó nem engedélyezi, hogy személyes üzeneteket küldj nekik."
->>>>>>> 76e7f12a
     sender_does_not_allow_pm: "Sajnáljuk, nem engedélyezed, hogy a felhasználó személyes üzeneteket küldjön neked."
     user_cannot_see_topic: "%{username} nem láthatja ezt a témát."
   backup:
@@ -578,12 +565,9 @@
         one: "%{count} felhasználó hozzáadva a csoporthoz."
         other: "%{count} felhasználó hozzáadva a csoporthoz."
     errors:
-<<<<<<< HEAD
-=======
       default_notification_level_users_limit:
         one: "Az alapértelmezett értesítési szint nem állítható be %{count} felhasználónál nagyobb csoportoknál. Helytelen csoport: %{group_name}"
         other: "Az alapértelmezett értesítési szint nem állítható be %{count} felhasználónál nagyobb csoportoknál. Helytelen csoport: %{group_name}"
->>>>>>> 76e7f12a
       grant_trust_level_not_valid: "A '%{trust_level}' nem érvényes megbízhatósági szint."
       can_not_modify_automatic: "Nem módosíthat egy automata csoportot"
       member_already_exist:
@@ -611,8 +595,6 @@
       trust_level_2: "bizalmi_szint_2"
       trust_level_3: "bizalmi_szint_3"
       trust_level_4: "bizalmi_szint_4"
-<<<<<<< HEAD
-=======
     default_descriptions:
       everyone: "Automatikus csoport, beleértve az összes tagot"
       staff: "Automatikus csoport, beleértve az adminokat és moderátorokat"
@@ -623,7 +605,6 @@
       trust_level_2: "Aktív tagok, akik folyamatos hozzájárulásaik révén teljes állampolgári jogokat szereztek. Ennek a csoportnak minden tagja a bizalmi_szint_1 és a bizalmi_szint_0 csoportok tagja is."
       trust_level_3: "Magasan elkötelezett, hosszú távú hozzájárulók, akik a közösség gerincét alkotják, és korlátozott moderátori jogosultságokat szereztek. Ennek a csoportnak minden tagja a bizalmi_szint_2, bizalmi_szint_1 és bizalmi_szint_0 csoportok tagja is."
       trust_level_4: "Manuálisan előléptetett tagok, akiket példamutató hozzájárulásaik alapján ismertek el, és további moderátori jogosultságokkal ruháztak fel. Ennek a csoportnak minden tagja a bizalmi_szint_3, bizalmi_szint_2, bizalmi_szint_1 és bizalmi_szint_0 csoportok tagja is."
->>>>>>> 76e7f12a
     request_membership_pm:
       title: "Tagsági kérelem @%{group_name}számára"
     request_accepted_pm:
@@ -705,10 +686,7 @@
               reply_by_email_disabled: "Az e-mailes válasz letiltva."
               send_to_email_disabled: "Sajnáljuk, nem küldhet személyes üzeneteket e-mailre."
               target_user_not_found: "Az egyik felhasználó, akinek ezt az üzenetet küldi, nem található."
-<<<<<<< HEAD
-=======
               too_large_group: "%{group_name} csoportnak túl sok felhasználója van ahhoz, hogy üzeneteket kapjon. %{limit} a korlát."
->>>>>>> 76e7f12a
               unable_to_update: "Hiba történt a téma frissítésekor."
               unable_to_tag: "Hiba történt a téma címkézésekor."
               unable_to_unlist: "Sajnos nem hozhat létre listán nem szereplő témát."
@@ -721,10 +699,6 @@
               same_as_username: "azonos a felhasználói nevével. Használjon biztonságosabb jelszót."
               same_as_email: "azonos az e-mail címével. Használjon biztonságosabb jelszót."
               same_as_current: "azonos a jelenlegi jelszavával."
-<<<<<<< HEAD
-              same_as_previous: "megegyezik az előző jelszóval."
-=======
->>>>>>> 76e7f12a
               same_as_name: "megegyezik az Ön nevével."
               unique_characters: "túl sok ismétlődő karaktert tartalmaz. Kérjük, használjon biztonságosabb jelszót."
             username:
@@ -1203,10 +1177,7 @@
       wrong_move: "A megjelölés nem mozgatható"
       system: "A renszermegjelölő nem frissíthető vagy törölhető."
       used: "A megjelölés nem frissíthető vagy törölhető, mert már használták."
-<<<<<<< HEAD
-=======
       unique_name: "A megjelölés nevének egyedinek kell lennie"
->>>>>>> 76e7f12a
   reports:
     default:
       labels:
@@ -1288,12 +1259,8 @@
         page_view_anon: "Névtelen felhasználók"
         page_view_logged_in: "Bejelentkezett felhasználók"
       yaxis: "Nap"
-<<<<<<< HEAD
-      description: "Oldalmegtekintések bejelentkezett felhasználók, névtelen felhasználók és feltérképező robotok számára."
-=======
       description: "Korábbi jelentés, amely a bejelentkezett felhasználók, névtelen felhasználók és keresőrobotok oldalmegtekintéseit mutatja. Ezt felváltotta a „Webhelyforgalom” jelentés."
       description_legacy: "Oldalmegtekintések bejelentkezett felhasználók, névtelen felhasználók és feltérképező robotok számára."
->>>>>>> 76e7f12a
       labels:
         post: Bejegyzés
         editor: Szerkesztő
@@ -1308,19 +1275,13 @@
       description: "API-kérelmek a normál API-kulcsokhoz és a felhasználói API-kulcsokhoz."
     consolidated_page_views_browser_detection:
       title: "Összevont oldalmegtekintések böngészőészleléssel (kísérleti)"
-<<<<<<< HEAD
-=======
       title_legacy: "Összevont oldalmegtekintések böngészőészleléssel (kísérleti)"
->>>>>>> 76e7f12a
       xaxis:
         page_view_anon_browser: "Névtelen böngésző"
         page_view_logged_in_browser: "Bejelentkezve a böngészőben"
         page_view_crawler: "Ismert keresőrobotok"
         page_view_other: "Egyéb oldalmegtekintések"
       yaxis: "Nap"
-<<<<<<< HEAD
-      description: "Oldalmegtekintések bejelentkezett felhasználók, névtelen felhasználók, ismert feltérképező robotok és mások számára. Ez a kísérleti jelentés biztosítja, hogy a bejelentkezett/névtelen kérések valódi böngészőkből érkezzenek, mielőtt megszámolná őket."
-=======
       description: "A bejelentkezett felhasználók, névtelen felhasználók, ismert keresőrobotok és egyéb oldalmegtekintések. Ez a kísérleti jelentés biztosítja, hogy a bejelentkezett/névtelen kérések valódi böngészőkből érkezzenek, mielőtt megszámolnák őket. Régebbi adatok ehhez a jelentéshez nem érhetők el, azokért az adatokért lásd a „Régi összesített oldalletöltések” jelentést."
       description_legacy: "Oldalmegtekintések bejelentkezett felhasználók, anonim felhasználók, ismert keresőrobotok és egyebek számára. Ez a kísérleti jelentés biztosítja, hogy a bejelentkezett/anonim kérések valódi böngészőkből érkezzenek, mielőtt számításba vennék őket. A jelentéshez nincs elérhető történelmi adat, a korábbi adatokért lásd a „Konszolidált oldalmegtekintések” jelentést."
     site_traffic:
@@ -1333,7 +1294,6 @@
       yaxis: "Nap"
       description: "Oldalmegtekintések bejelentkezett felhasználók, névtelen felhasználók, ismert keresőrobotok és egyéb forgalom számára."
       description_link: "https://meta.discourse.org/t/understanding-pageviews-and-the-site-traffic-report/324062"
->>>>>>> 76e7f12a
     dau_by_mau:
       title: "NAF/HAF"
       xaxis: "Nap"
@@ -1483,14 +1443,11 @@
       xaxis: "Nap"
       yaxis: "Összes oldalmegtekintés"
       description: "Az összes látogatótól származó új oldalmegtekintések száma."
-<<<<<<< HEAD
-=======
     page_view_legacy_total_reqs:
       title: "Régi oldalmegtekintések"
       xaxis: "Nap"
       yaxis: "Összes oldalmegtekintés"
       description: "Régi jelentés, amely az összes látogatótól származó új oldalmegtekintések számát mutatja."
->>>>>>> 76e7f12a
     page_view_logged_in_mobile_reqs:
       title: "Bejelentkezett oldalmegtekintések"
       xaxis: "Nap"
@@ -1655,10 +1612,7 @@
       google_analytics_version: "A Discourse jelenleg a Google Analytics 3-at használja, amely 2023 júliusa után már nem kap támogatást. <a href='https://meta.discourse.org/t/260498'>Frissítsen most a Google Analytics 4-re</a> , hogy továbbra is értékes betekintést és elemzést kapjon webhelye teljesítményéről."
       category_style_deprecated: "Az Ön Discourse-a jelenleg egy elavult kategória stílust használ, amely el lesz távolítva a Discourse 3.2 végleges béta kiadása előtt. Kérjük, tekintse meg a <a href='https://meta.discourse.org/t/282441'>Áttérés egyetlen kategória stílus oldal beállításra</a> című útmutatót, hogy megtudja, hogyan tarthatja meg a kiválasztott kategória stílust."
       maxmind_db_configuration: 'A szerver úgy lett beállítva, hogy MaxMind adatbázisokat használjon a fordított IP-keresésekhez, de nem lett beállítva érvényes MaxMind fiók azonosító, ami ahhoz vezethet, hogy a MaxMind adatbázisok letöltése a jövőben sikertelen lesz. <a href="https://meta.discourse.org/t/configure-maxmind-for-reverse-ip-lookups/173941" target="_blank">Tekintse meg ezt az útmutatót, hogy többet megtudjon</a>.'
-<<<<<<< HEAD
-=======
       admin_sidebar_deprecation: "A régi adminisztrátori elrendezés elavult, az új <a href='https://meta.discourse.org/t/-/289281'>oldalsávelrendezés helyett</a> , és a következő kiadásban eltávolítjuk. Most már <a href='%{base_path}/admin/config/navigation?filter=admin%20sidebar'>konfigurálhatja</a> az új oldalsáv-elrendezést, hogy azelőtt bekapcsolódjon."
->>>>>>> 76e7f12a
     back_from_logster_text: "Vissza az oldalra"
   site_settings:
     allow_bulk_invite: "Tömeges meghívók engedélyezése CSV-fájl feltöltésével"
@@ -1668,14 +1622,9 @@
     delete_old_hidden_posts: "A 30 napnál tovább rejtve maradó rejtett bejegyzések automatikus törlése."
     default_locale: "A Discourse alapértelmezett nyelve. A rendszer által generált kategóriák és témák szövegét lecserélheted a <a href='%{base_path}/admin/customize/site_texts' target='_blank'>Személyre szabás / Szöveg</a>oldalon."
     allow_user_locale: "A felhasználók számára lehetővé teszi, hogy kiválasszák saját nyelvi felület preferenciájukat."
-<<<<<<< HEAD
-    set_locale_from_accept_language_header: "a felhasználói felület nyelvének beállítása névtelen felhasználók számára a böngésző nyelvi fejlécéből"
-    support_mixed_text_direction: "Támogatja a vegyes balról jobbra és jobbról balra haladó szöveges irányokat."
-=======
     set_locale_from_cookie: "Lehetővé teszi egy névtelen felhasználó nyelvi beállítását a \"locale\" böngésző süti segítségével."
     set_locale_from_param: "Lehetővé teszi egy névtelen felhasználó nyelvi beállítását a 'lang' URL paraméteren keresztül, pl. ?lang=es"
     support_mixed_text_direction: "Támogatja a vegyes balról jobbra és jobbról balra haladó szöveges irányokat"
->>>>>>> 76e7f12a
     min_post_length: "Minimálisan megengedett bejegyzéshossz karakterekben (a személyes üzeneteket kivéve)"
     min_first_post_length: "Minimálisan megengedett első bejegyzés (téma törzse) hossza (a személyes üzeneteket kivéve)"
     min_personal_message_post_length: "Minimálisan megengedett bejegyzéshossz karakterekben üzeneteknél (mind az első bejegyzés, mind a válaszok esetében)"
@@ -1744,10 +1693,7 @@
     block_onebox_on_redirect: "Megakadályozza az oneboxing használatát olyan URL-eknél, amelyek átirányító oldalra vezetnek. Ez a beállítás megállítja a vizuális kártya (onebox) létrehozását minden olyan URL esetében, amely egy másik célpontra irányít át, biztosítva, hogy a közvetlen, nem átirányító URL-ek élvezzenek elsőbbséget az oneboxing során."
     allowed_inline_onebox_domains: "Azon domainek listája, amelyek miniatűr formában lesznek oneboxolva, ha cím nélkül linkelik őket"
     enable_inline_onebox_on_all_domains: "Figyelmen kívül hagyja az allowed_inline_onebox_domains oldal beállítást, és minden domainen engedélyezi az inline oneboxot."
-<<<<<<< HEAD
-=======
     onebox_locale: "A területi beállítás elküldve a onebox szolgáltatóknak. Ha üresen hagyja, akkor az alapértelmezett nyelv- és országkód kerül felhasználásra"
->>>>>>> 76e7f12a
     force_custom_user_agent_hosts: "Azok a hosztok, amelyekhez minden kérésnél az egyedi onebox felhasználói ügynököt kell használni. (Különösen hasznos olyan hosztoknál, amelyek korlátozzák a hozzáférést a felhasználói ügynök alapján)."
     max_oneboxes_per_post: "Állítsa be az egyetlen bejegyzésben megjeleníthető oneboxok maximális számát. A oneboxok a bejegyzésen belül előnézetet biztosítanak a linkelt tartalomról."
     facebook_app_access_token: "Egy token, amelyet a Facebook alkalmazás azonosítójából és titkos kulcsából generáltak. Az Instagram oneboxok generálására használják."
@@ -1779,11 +1725,6 @@
     summary_percent_filter: "Amikor egy felhasználó a 'Téma összefoglalása' gombra kattint, mutassa a bejegyzések legjobb %-át"
     summary_max_results: "A 'Téma összefoglalása' által visszaadott bejegyzések maximális száma"
     summary_timeline_button: "'Összefoglaló' gomb megjelenítése az idővonalon"
-<<<<<<< HEAD
-    summarization_strategy: "A bővítmények által regisztrált további módok a tartalom összegzésére"
-    custom_summarization_allowed_groups: "Csoportok, amelyek számára engedélyezett a tartalom összefoglalása a summarization_strategy használatával."
-=======
->>>>>>> 76e7f12a
     enable_personal_messages: "ELAVULT, használja helyette a 'személyes üzenet engedélyező csoportok' beállítást. Lehetővé teszi az 1-es megbízhatósági szintű (konfigurálható az üzenetküldéshez szükséges minimális megbízhatósági szinten keresztül) felhasználók számára, hogy üzeneteket hozzanak létre és válaszoljanak azokra. Vegye figyelembe, hogy a stáb tagjai mindig küldhetnek üzeneteket, függetlenül ettől a beállítástól."
     personal_message_enabled_groups: "Engedélyezze ezen csoportok felhasználóinak, hogy LÉTREHOZZANAK személyes üzeneteket. FONTOS: 1) minden felhasználó VÁLASZOLHAT az üzenetekre. 2) Az adminisztrátorok és moderátorok LÉTREHOZHATNAK üzeneteket bármely felhasználónak. 3) A megbízhatósági szint csoportok magukban foglalják a magasabb szinteket is; válassza a trust_level_1-et, hogy engedélyezze a TL1, TL2, TL3, TL4 szinteket, de ne engedélyezze a TL0-t. 4) A csoport interakciós beállítások felülírják ezt a beállítást specifikus csoportoknak való üzenetküldés esetén."
     enable_system_message_replies: "Lehetővé teszi a felhasználók számára, hogy válaszoljanak a rendszerüzenetekre, még akkor is, ha a személyes üzenetek le vannak tiltva."
@@ -1818,25 +1759,18 @@
     markdown_linkify_tlds: "A legfelső szintű domainek listája, amelyek automatikusan linkként kezelődnek"
     markdown_typographer_quotation_marks: "Az egyszeres és kétszeres idézőjelek helyettesítő párjainak listája"
     post_undo_action_window_mins: "A percek száma, amíg a felhasználók visszavonhatják a bejegyzéseken végzett közelmúltbeli műveleteiket (például kedvelés, jelzés, stb)."
-<<<<<<< HEAD
-    must_approve_users: "A személyzetnek minden új felhasználói fiókot jóvá kell hagynia, mielőtt azok hozzáférhetnének az oldalhoz."
-=======
     must_approve_users: 'Minden új felhasználónak meg kell várnia a moderátor vagy az adminisztrátor jóváhagyását, mielőtt bejelentkezhetne. (Megjegyzés: ennek a beállításnak az engedélyezése eltávolítja az „Érkezés a témához” meghívó opciót is.)'
->>>>>>> 76e7f12a
     invite_code: "A felhasználónak be kell írnia ezt a kódot a fiók regisztrációjának engedélyezéséhez, figyelmen kívül hagyja ha üres (nem kis- és nagybetű érzékeny)"
     approve_suspect_users: "Adja hozzá a gyanús felhasználókat az ellenőrzési sorhoz. Gyanús felhasználóknak számítanak azok, akik kitöltötték a bemutatkozásukat/weboldalukat, de nincs olvasási aktivitásuk."
     review_every_post: "Küldjön minden új bejegyzést az ellenőrzési sorba moderálásra. A bejegyzések továbbra is azonnal közzétételre kerülnek és láthatóak minden felhasználó számára. FIGYELMEZTETÉS! Nem ajánlott nagy forgalmú oldalakhoz a potenciálisan nagy mennyiségű, ellenőrzésre váró bejegyzés miatt."
     pending_users_reminder_delay_minutes: "Értesítse a moderátorokat, ha az új felhasználók ennél több perce várnak jóváhagyásra. Állítsa -1-re az értesítések kikapcsolásához."
     persistent_sessions: "A felhasználók bejelentkezve maradnak a böngésző bezárásakor"
     maximum_session_age: "A felhasználó bejelentkezve marad n órán keresztül az utolsó látogatása óta"
-<<<<<<< HEAD
-=======
     full_page_login: "Jelenítse meg a bejelentkezési és regisztrációs űrlapokat egy teljes oldalon (ha nincs bejelölve, a felhasználók modálisan látják az űrlapokat). "
     show_signup_form_email_instructions: Jelenítse meg az e-mailes utasításokat a regisztrációs űrlapon.
     show_signup_form_username_instructions: A felhasználónévre vonatkozó utasítások megjelenítése a regisztrációs űrlapon.
     show_signup_form_full_name_instructions: Mutassa meg a teljes névre vonatkozó utasításokat a regisztrációs űrlapon.
     show_signup_form_password_instructions: Jelszóra vonatkozó utasítások megjelenítése a regisztrációs űrlapon.
->>>>>>> 76e7f12a
     ga_version: "A használandó Google Universal Analytics verziója: v3 (analytics.js), v4 (gtag)"
     ga_universal_tracking_code: "Google Universal Analytics követőkód azonosítója, pl.: UA-12345678-9; lásd <a href='https://google.com/analytics' target='_blank'>https://google.com/analytics</a>"
     ga_universal_domain_name: "Google Universal Analytics domain név, pl.: mysite.com; lásd <a href='https://google.com/analytics' target='_blank'>https://google.com/analytics</a>"
@@ -1850,11 +1784,7 @@
     blocked_ip_blocks: "Privát IP-címtartományok listája, amelyeket a Discourse soha nem indexelhet"
     allowed_internal_hosts: "Belső kiszolgálók listája, amelyeket a Discourse biztonságosan indexelhet oneboxing és egyéb célokra"
     allowed_onebox_iframes: "Az iframe src domainek listája, amelyek engedélyezettek a Onebox beágyazásokon keresztül. A * minden alapértelmezett Onebox motort engedélyez."
-<<<<<<< HEAD
-    allowed_iframes: "Az iframe src domain előtagok listája, amelyeket a discourse biztonságosan engedélyezhet a bejegyzésekben"
-=======
     allowed_iframes: "Az iframe src URL előtagok listája, amelyeket a Discourse biztonságosan engedélyezhet a bejegyzésekben"
->>>>>>> 76e7f12a
     allowed_crawler_user_agents: "Azon webes keresőrobotok felhasználói ügynökei, amelyek számára engedélyezett a webhely elérése. FIGYELMEZTETÉS! ENNEK BEÁLLÍTÁSA MEGTILTJA AZ ÖSSZES ITT NEM FELSOROLT KERESŐROBOT HOZZÁFÉRÉSÉT!"
     blocked_crawler_user_agents: "A felhasználói ügynök karakterláncban szereplő egyedi, kis- és nagybetűkre nem érzékeny szó, amely azonosítja azokat a webes keresőrobotokat, amelyek számára nem engedélyezett a webhely elérése. Nem alkalmazandó, ha az engedélyezési lista definiálva van."
     slow_down_crawler_user_agents: 'A forgalmi korlátozás alá elő webes robotok felhasználói ügynökei, ahogy a „robotok sebességének lelassítása” beállításban meg van adva. Minden egyes értéknek legalább 3 karakteresnek kell lennie.'
@@ -1865,17 +1795,6 @@
     content_security_policy_frame_ancestors: "Korlátozza, ki ágyazhatja be ezt a webhelyet iframe-ekbe a CSP segítségével. Az engedélyezett kiszolgálók szabályozása a <a href='%{base_path}/admin/customize/embedding'>Beágyazás</a> oldalon történik"
     content_security_policy_script_src: "További engedélyezett szkriptforrások. Az aktuális kiszolgáló és CDN alapértelmezetten szerepel. Lásd <a href='https://meta.discourse.org/t/mitigate-xss-attacks-with-content-security-policy/104243' target='_blank'>XSS támadások mérséklése Tartalombiztonsági Szabályzattal.</a> (CSP). Egyéb kiszolgálóforrások figyelmen kívül maradnak, mivel a strict-dynamic engedélyezve van."
     invalidate_inactive_admin_email_after_days: "Azok az adminisztrátori fiókok, amelyek ennyi napja nem látogatták meg a webhelyet, újra kell érvényesíteniük az e-mail címüket a bejelentkezés előtt. Állítsa 0-ra a kikapcsoláshoz."
-<<<<<<< HEAD
-    include_secure_categories_in_tag_counts: "Ha engedélyezve van, a címkék témáinak száma tartalmazni fogja azokat a témákat is, amelyek az összes felhasználó számára korlátozott olvasási kategóriába tartoznak. Ha le van tiltva, a normál felhasználóknak csak a témakörök száma jelenik meg egy olyan címkénél, ahol az összes téma nyilvános kategóriába tartozik."
-    display_personal_messages_tag_counts: "Ha engedélyezve van, megjelenik az adott címkével ellátott személyes üzenetek száma."
-    top_menu: "Határozza meg, mely elemek jelenjenek meg a kezdőoldal navigációjában, és milyen sorrendben."
-    post_menu: "Határozza meg, hogy mely elemek és milyen sorrendben jelenjenek meg a bejegyzés menüben."
-    post_menu_hidden_items: "A bejegyzés menüben alapértelmezés szerint elrejtendő menüelemek, hacsak nincs rákattintva egy kibontási pontra."
-    share_links: "Határozza meg, mely elemek jelenjenek meg a megosztási párbeszédablakban, és milyen sorrendben."
-    allow_username_in_share_links: "Engedélyezze, hogy a felhasználónevek szerepeljenek a megosztási linkekben. Ez hasznos a jelvények jutalmazásához egyedi látogatók alapján."
-    site_contact_username: "Stábtag felhasználónév, amelyről minden automatikus levél küldésre kerül. Ha üresen hagyja, akkor az alapértelmezett rendszerfiók kerül felhasználásra."
-    site_contact_group_name: "Egy olyan csoport neve, amely meghívást kap minden automatikusan elküldött privát üzenetre."
-=======
     suppress_secured_categories_from_admin: "Az adminisztrátorok számára bizonyos felhasználói felületeken elrejti a privát témákat és üzeneteket. A tartalom azonban továbbra is látható lesz néhány helyen. Ez nem biztonsági funkció: az adminisztrátorok mindig hozzáférhetnek az oldal összes tartalmához."
     include_secure_categories_in_tag_counts: "Ha engedélyezve van, a címkék témáinak száma tartalmazni fogja azokat a témákat is, amelyek az összes felhasználó számára korlátozott olvasási kategóriába tartoznak. Ha le van tiltva, a normál felhasználóknak csak a témakörök száma jelenik meg egy olyan címkénél, ahol az összes téma nyilvános kategóriába tartozik."
     display_personal_messages_tag_counts: "Ha engedélyezve van, megjelenik az adott címkével ellátott személyes üzenetek száma."
@@ -1886,7 +1805,6 @@
     allow_username_in_share_links: "Engedélyezze, hogy a felhasználónevek szerepeljenek a megosztási linkekben. Ez hasznos a jelvények jutalmazásához egyedi látogatók alapján."
     site_contact_username: "Stábtag felhasználónév, amelyről minden automatikus levél küldésre kerül. Ha üresen hagyja, akkor az alapértelmezett rendszerfiók kerül felhasználásra."
     site_contact_group_name: "Egy csoport érvényes neve, amely meghívást kap minden automatikusan elküldött személyes üzenetre."
->>>>>>> 76e7f12a
     send_welcome_message: "A rövid gyorstalpalóról szóló üzenet elküldése minden új felhasználónak."
     send_tl1_welcome_message: "Küldjön üdvözlő üzenetet az új 1-es megbízhatósági szintű felhasználóknak."
     send_tl2_promotion_message: "Küldjön üzenetet az új 2-es megbízhatósági szintű felhasználóknak az előléptetésükről."
@@ -1897,20 +1815,6 @@
     max_reply_history: "A kibontható \"válasz erre\" jelzésnél megjelenítendő válaszok maximális száma"
     topics_per_period_in_top_summary: "A legjobb témák alapértelmezett összefoglalójában megjelenített legjobb témák száma."
     topics_per_period_in_top_page: "A kibővített 'Több megjelenítése' részben megjelenő legjobb témák száma."
-<<<<<<< HEAD
-    redirect_users_to_top_page: "Automatikusan átirányítja az új és a régóta távol lévő felhasználókat a legfelső oldalra."
-    top_page_default_timeframe: "A legjobb témák oldalának alapértelmezett időszaka névtelen felhasználók számára (bejelentkezett felhasználóknál automatikusan igazodik az utolsó látogatásuk alapján)."
-    moderators_view_emails: "Engedélyezze a moderátoroknak a felhasználói e-mail címek megtekintését."
-    prioritize_username_in_ux: "A felhasználónév megjelenítése először a felhasználói oldalon, a felhasználói kártyán és a bejegyzésekben (letiltott esetben a név jelenik meg először)"
-    enable_rich_text_paste: "Engedélyezze az automatikus HTML-ből Markdown konvertálást, amikor szöveget illeszt be az íróba. (Kísérleti)"
-    send_old_credential_reminder_days: "Napok múlva emlékeztessen a régi hitelesítő adatokra"
-    email_token_valid_hours: "Elfelejtett jelszó / fiókaktiválási tokenek (n) óráig érvényesek."
-    enable_badges: "Engedélyezze a jelvényrendszert, amely a gamifikáció egy formája a pozitív felhasználói tevékenységek megerősítésére. További információért lásd <a href='https://meta.discourse.org/t/what-are-badges/32540' _target='blank'>Mik azok a Kitűzők?</a> című cikket a Discourse Meta oldalon."
-    max_favorite_badges: "A felhasználó által választható jelvények maximális száma"
-    whispers_allowed_groups: "Privát kommunikáció engedélyezése a témákon belül meghatározott csoportok tagjai számára."
-    hidden_post_visible_groups: "Engedélyezze e csoportok tagjainak a rejtett bejegyzések megtekintését. A személyzet felhasználói mindig megtekinthetik a rejtett bejegyzéseket."
-    allow_index_in_robots_txt: "Adja meg a robots.txt fájlban, hogy ezt a webhelyet indexelhetik a webes keresőmotorok. Kivételes esetekben lehetőség van a robots.txt fájl <a href='%{base_path}/admin/customize/robots'>állandó felülírására</a>."
-=======
     redirect_users_to_top_page: "Automatikusan irányítsa át az új és régóta távol lévő felhasználókat a legjobb témák oldalára. Csak akkor érvényes, ha a 'top' szerepel a 'top menu' oldal beállításban."
     top_page_default_timeframe: "A legjobb témák oldalának alapértelmezett időszaka névtelen felhasználók számára (bejelentkezett felhasználóknál automatikusan igazodik az utolsó látogatásuk alapján)."
     moderators_view_emails: "Engedélyezze a moderátoroknak a felhasználói e-mail címek megtekintését."
@@ -1924,7 +1828,6 @@
     whispers_allowed_groups: "Privát kommunikáció engedélyezése a témákon belül meghatározott csoportok tagjai számára."
     hidden_post_visible_groups: "Engedélyezze e csoportok tagjainak a rejtett bejegyzések megtekintését. A személyzet felhasználói mindig megtekinthetik a rejtett bejegyzéseket."
     allow_index_in_robots_txt: "Adja meg a robots.txt fájlban, hogy ezt a webhelyet a webes keresőmotorok indexelhetik. Itt <a href='%{base_path}/admin/customize/robots'>felülírhatja a robots.txt fájlt.</a> <b>FIGYELMEZTETÉS</b>: A rosszul konfigurált szabályok megakadályozhatják a webhely várt feltérképezését."
->>>>>>> 76e7f12a
     blocked_email_domains: "Függőleges vonallal elválasztott lista azokról az e-mail domainek-ről, amelyekkel a felhasználók nem regisztrálhatnak fiókot. Az aldomainek automatikusan kezelve vannak a megadott domainekhez. A * és ? helyettesítő karakterek nem támogatottak. Példa: mailinator.com|trashmail.net"
     allowed_email_domains: "Függőleges vonallal elválasztott lista azokról az e-mail domainek-ről, amelyekkel a felhasználóknak KÖTELEZŐ regisztrálniuk fiókot. Az aldomainek automatikusan kezelve vannak a megadott domainekhez. A * és ? helyettesítő karakterek nem támogatottak. FIGYELMEZTETÉS: A felsorolásban nem szereplő e-mail domainnel rendelkező felhasználók regisztrációja nem lesz engedélyezve!"
     normalize_emails: "Ellenőrizze, hogy a normalizált e-mail egyedi-e. A normalizált e-mail eltávolítja az összes pontot a felhasználónévből, és mindent, ami a + és a @ szimbólumok között található."
@@ -1939,13 +1842,8 @@
     login_required: "Hitelesítés megkövetelése a webhely tartalmának olvasásához, névtelen hozzáférés letiltása."
     min_username_length: "Felhasználónév minimális hossza karakterekben. FIGYELMEZTETÉS: ha bármely meglévő felhasználónak vagy csoportnak ennél rövidebb neve van, a webhelye működésképtelenné válik!"
     max_username_length: "Felhasználónév maximális hossza karakterekben. FIGYELMEZTETÉS: ha bármely meglévő felhasználónak vagy csoportnak ennél hosszabb neve van, a webhelye működésképtelenné válik!"
-<<<<<<< HEAD
-    unicode_usernames: "Engedélyezze, hogy a felhasználónevek és csoportnevek Unicode betűket és számokat tartalmazzanak."
-    allowed_unicode_username_characters: "Reguláris kifejezés, amely csak bizonyos Unicode karaktereket engedélyez a felhasználónevekben. Az ASCII betűk és számok mindig engedélyezettek, és nem kell őket szerepeltetni az engedélyezési listában."
-=======
     unicode_usernames: "Engedélyezze, hogy a felhasználónevek és csoportnevek Unicode betűket és számokat tartalmazzanak"
     allowed_unicode_username_characters: "Reguláris kifejezés, amely csak bizonyos Unicode karaktereket engedélyez a felhasználónevekben. Az ASCII betűk és számok mindig engedélyezettek, és nem kell őket szerepeltetni az engedélyezési listában"
->>>>>>> 76e7f12a
     reserved_usernames: "Felhasználónevek, amelyekkel nem engedélyezett a regisztráció. A * helyettesítő karakter használható bármely karakter nulla vagy többszöri előfordulásának jelölésére."
     min_password_length: "Meghatározza a felhasználói jelszavak minimális karakterszámát a webhelyen. A túl alacsony érték veszélyeztetheti a biztonságot azzal, hogy megkönnyíti az illetéktelenek számára a jelszavak kitalálását, míg a túl magas érték megnehezítheti a felhasználók számára jelszavaik megjegyzését."
     min_admin_password_length: "Határozza meg az adminisztrátori felhasználók jelszavának minimális hosszát. Ez biztosítja, hogy minden adminisztrátori jelszó megfeleljen egy bizonyos hosszúsági követelménynek a fokozott biztonság érdekében. Ez a beállítás elengedhetetlen az adminisztrátori fiók védelmére a potenciális jogosulatlan hozzáféréssel szemben."
@@ -1980,16 +1878,10 @@
     google_oauth2_client_secret: "A Google-alkalmazás titkos kliens kódja."
     google_oauth2_prompt: "Egy opcionális szóközzel elválasztott karakterlánc-értékek listája, amely meghatározza, hogy az autorizációs szerver kér-e újrahitelesítést és hozzájárulást a felhasználótól. A lehetséges értékeket lásd itt: <a href='https://developers.google.com/identity/protocols/OpenIDConnect#prompt' target='_blank'>https://developers.google.com/identity/protocols/OpenIDConnect#prompt</a>."
     google_oauth2_hd: "Egy opcionális Google Apps által hosztolt domain, amelyre a bejelentkezés korlátozva lesz. További részletek: <a href='https://developers.google.com/identity/protocols/OpenIDConnect#hd-param' target='_blank'>https://developers.google.com/identity/protocols/OpenIDConnect#hd-param</a>."
-<<<<<<< HEAD
-    google_oauth2_hd_groups: "(kísérleti) A felhasználók Google-csoportjainak lekérése a hosztolt domainen hitelesítéskor. A lekért Google-csoportok felhasználhatók automatikus Discourse csoporttagság megadására (lásd csoportbeállítások). További információért: https://meta.discourse.org/t/226850"
-    google_oauth2_hd_groups_service_account_admin_email: "Egy Google Workspace adminisztrátori fiókhoz tartozó e-mail cím. A szolgáltatásfiók hitelesítő adataival együtt használva a csoportinformációk lekérésére szolgál."
-    google_oauth2_hd_groups_service_account_json: "JSON formátumú kulcsinformáció a szolgáltatásfiókhoz. Csoportinformációk lekérésére lesz használva."
-=======
     google_oauth2_hd_groups: "A felhasználók Google-csoportjainak lekérése a hosztolt domainen hitelesítéskor. A lekért Google-csoportok felhasználhatók automatikus Discourse csoporttagság megadására (lásd csoportbeállítások). További információért: https://meta.discourse.org/t/226850"
     google_oauth2_hd_groups_service_account_admin_email: "Egy Google Workspace adminisztrátori fiókhoz tartozó e-mail cím. A szolgáltatásfiók hitelesítő adataival együtt használva a csoportinformációk lekérésére szolgál."
     google_oauth2_hd_groups_service_account_json: "JSON formátumú kulcsinformáció a szolgáltatásfiókhoz. Csoportinformációk lekérésére lesz használva."
     google_oauth2_verbose_logging: "A Google OAuth2-vel kapcsolatos részletes diagnosztika naplózása a <a href='%{base_path}/logs' target='_blank'>/logs</a> fájlba"
->>>>>>> 76e7f12a
     enable_twitter_logins: "A Twitter hitelesítés engedélyezése, twitter_consumer_key és twitter_consumer_secret szükséges hozzá. Lásd <a href='https://meta.discourse.org/t/13395' target='_blank'>A Twitter bejelentkezés (és gazdag beágyazások) konfigurálása a Discourse-hoz</a>."
     twitter_consumer_key: "Twitter hitelesítéshez szükséges fogyasztói kulcs, amely a <a href='https://developer.twitter.com/apps' target='_blank'>https://developer.twitter.com/apps</a> oldalon regisztrálható"
     twitter_consumer_secret: "Twitter hitelesítéshez szükséges fogyasztói kulcs, amely a <a href='https://developer.twitter.com/apps' target='_blank'>https://developer.twitter.com/apps</a> oldalon regisztrálható"
@@ -2172,14 +2064,9 @@
     title_fancy_entities: "Konvertálja a gyakori ASCII-karaktereket divatos HTML-elemekké a témakörök címében, SmartyPants használatával <a href='https://daringfireball.net/projects/smartypants/' target='_blank'>https://daringfireball.net/projects/smartypants/</a>"
     min_title_similar_length: "A cím minimális hossza, mielőtt ellenőrzésre kerülne hasonló témák szempontjából."
     desktop_category_page_style: "Ez a beállítás határozza meg a /categories oldal vizuális elrendezését az asztalon. Olyan lehetőségeket tartalmaz, mint az alkategóriák megjelenítése kiemelt témákkal, a legújabb témák megjelenítése vagy a legnépszerűbb témák bemutatása. A választott stílus befolyásolja a felhasználók interakcióját és a kategóriák közötti navigálást a webhelyen."
-<<<<<<< HEAD
-    category_colors: "A kategóriákhoz engedélyezett hexadecimális színértékek listája."
-    default_dark_mode_color_scheme_id: "A sötét módban használt színséma."
-=======
     mobile_category_page_style: "Ez a beállítás határozza meg a /categories oldal vizuális elrendezését mobilon."
     category_colors: "A kategóriákhoz engedélyezett hexadecimális színértékek listája."
     default_dark_mode_color_scheme_id: "A sötét módban használt színpaletta."
->>>>>>> 76e7f12a
     dark_mode_none: "Egyik sem"
     max_image_size_kb: "A maximális kép feltöltési méret. Ezt konfigurálni kell az nginx-ben (client_max_body_size) / apache-ban vagy proxy-ban is. Az ennél nagyobb, de a client_max_body_size-nál kisebb képek átméretezésre kerülnek, hogy megfeleljenek feltöltéskor."
     max_attachment_size_kb: "A csatolt fájlok maximális feltöltési mérete. Ezt az nginxben (client_max_body_size) / apache-ban vagy proxyban is be kell állítani."
@@ -2207,10 +2094,7 @@
     tos_url: "Ha van máshol elhelyezett, használni kívánt Általános Szerződési Feltételek dokumentuma, adja meg itt a teljes URL-címet."
     privacy_policy_url: "Ha van máshol elhelyezett adatvédelmi irányelv dokumentum, amelyet használni szeretne, adja meg itt a teljes URL-címet."
     log_anonymizer_details: "Anonimizálás után meg kell-e őrizni a felhasználó adatait a naplóban."
-<<<<<<< HEAD
-=======
     display_eu_visitor_stats: "A globális és uniós látogatók számának megjelenítése a /about oldalon. A beállítás bekapcsolása után eltarthat néhány percig, amíg a statisztikák megjelennek."
->>>>>>> 76e7f12a
     newuser_spam_host_threshold: "Hányszor tehet közzé egy új felhasználó ugyanarra a weboldalra mutató linket az első `newuser_spam_host_threshold` bejegyzésében, mielőtt spamnek minősülne."
     allowed_spam_host_domains: "Spamhosztok teszteléséből kizárt domainek listája. Az új felhasználóknak soha nem lesz korlátozva olyan bejegyzések létrehozása, amelyek ezekre a domainekre mutató linkeket tartalmaznak."
     staff_like_weight: "A stábtagok által adott kedvelések súlyozása (a nem stabtagok kedvelések súlya 1)."
@@ -2225,12 +2109,8 @@
     num_hours_to_close_topic: "Egy téma szüneteltetésének óraszáma beavatkozás céljából."
     auto_respond_to_flag_actions: "Engedélyezze az automatikus választ a megjelölés elvetésekor."
     min_first_post_typing_time: "Minimális idő ezredmásodpercben, amennyit egy felhasználónak gépelnie kell az első bejegyzése során. Ha nem éri el a küszöbértéket, a bejegyzés automatikusan a jóváhagyásra váró sorba kerül. Állítsa 0-ra a kikapcsoláshoz (nem ajánlott)"
-<<<<<<< HEAD
-    auto_silence_fast_typers_on_first_post: "Automatikusan elnémítja azokat a felhasználókat, akik nem érik el a min_first_post_typing_time értéket"
-=======
     fast_typing_threshold: "Minimális idő ezredmásodpercben, amennyit a felhasználónak írással kell töltenie az első bejegyzéshez. Ha nem éri el a küszöböt, a bejegyzés automatikusan bekerül az ellenőrzési sorba. Az alacsony érték 1 másodperc, a normál 3 másodperc, a legmagasabb pedig 5 másodperc."
     auto_silence_fast_typers_on_first_post: "Automatikusan elnémítja azokat a felhasználókat, akik nem érik el a \"gyors gépelési küszöböt\"."
->>>>>>> 76e7f12a
     auto_silence_fast_typers_max_trust_level: "Maximális bizalmi szint a gyors gépelők automatikus elnémításához"
     auto_silence_first_post_regex: "Kis- és nagybetűre nem érzékeny reguláris kifejezés, amely ha teljesül, az első felhasználói bejegyzést elnémítja és a jóváhagyási sorba küldi. Például: raging|a[bc]a , minden olyan bejegyzést elnémít, amely tartalmazza a raging vagy aba vagy aca kifejezést az első alkalommal. Csak az első bejegyzésre vonatkozik. ELAVULT: Használja helyette a Figyelt Szavak Elnémítása funkciót."
     reviewable_claiming: "A felülvizsgálandó tartalmat le kell-e foglalni, mielőtt intézkedni lehetne vele kapcsolatban?"
@@ -2238,11 +2118,8 @@
     reviewable_default_visibility: "Ne jelenítsen meg áttekintendő elemeket, hacsak nem felelnek meg ennek a prioritásnak"
     reviewable_low_priority_threshold: "A prioritásszűrő elrejti azokat az áttekintendő elemeket, amelyek nem felelnek meg ennek a pontszámnak, kivéve, ha a „(bármely)” szűrőt használja."
     high_trust_flaggers_auto_hide_posts: "Az új felhasználói bejegyzések automatikusan el vannak rejtve, miután egy 3-as bizalmi szint feletti felhasználó spamként jelölte meg őket"
-<<<<<<< HEAD
-=======
     allow_tl0_and_anonymous_users_to_flag_illegal_content: "A névtelen felhasználók látni fogják azokat az információkat, amelyeket e-mailben kell küldeniük a rendszergazdáknak, hogy jelentsék az illegális tartalmat."
     email_address_to_report_illegal_content: "Ha üresen hagyja, az alapértelmezett webhelyadminisztrátori e-mail-cím kerül felhasználásra."
->>>>>>> 76e7f12a
     cooldown_hours_until_reflag: "Mennyi időt kell várniuk a felhasználóknak, amíg újra megjelölhetnek egy bejegyzést."
     slow_mode_prevents_editing: "A „Lassú mód” megakadályozza a szerkesztést az editing_grace_period után?"
     reply_by_email_enabled: "Aktiválja azt a funkciót, amely lehetővé teszi a felhasználók számára, hogy közvetlenül e-mailben válaszoljanak a témákra, ahelyett, hogy be kellene jelentkezniük a webhelyre. További információért lásd <a href='https://meta.discourse.org/t/set-up-reply-by-email-with-pop3-polling/14003' target='_blank'>a Meta</a> útmutatóját."
@@ -2277,11 +2154,7 @@
     reset_bounce_score_after_days: "Automatikusan visszaállítja a visszapattanási pontszámot X nap után."
     blocked_attachment_content_types: "A mellékletek tartalomtípus alapján történő letiltásához használt kulcsszavak listája."
     blocked_attachment_filenames: "A mellékletek fájlnév alapján történő letiltásához használt kulcsszavak listája."
-<<<<<<< HEAD
-    forwarded_emails_behaviour: "Hogyan kezelje a Discourse-hoz továbbított e-mailt"
-=======
     forwarded_emails_behaviour: "Hogyan kezeljük a Discourse-nak továbbított e-mailt. <a href='https://meta.discourse.org/t/-/62977' target='_blank'>További információ</a>"
->>>>>>> 76e7f12a
     always_show_trimmed_content: "Mindig mutassa a beérkező e-mailek levágott részét. FIGYELMEZTETÉS: felfedhet e-mail címeket."
     trim_incoming_emails: "Vágja le a bejövő e-mailek nem releváns részét."
     private_email: "Ne szerepeljen bejegyzésekből vagy témákból származó tartalom az e-mail címében vagy szövegében. MEGJEGYZÉS: a kivonat e-maileket is letiltja."
@@ -2350,20 +2223,13 @@
     enable_group_directory: "Csoportok könyvtár biztosítása böngészéshez"
     enable_category_group_moderation: "Csoportok számára engedélyezi a tartalom moderálását specifikus kategóriákban"
     group_in_subject: "Állítsa be az e-mail tárgyában a %%{optional_pm} értéket a privát üzenetben szereplő első csoport nevére, lásd: <a href='https://meta.discourse.org/t/customize-specific-email-templates/88323' target='_blank'>Standard e-mailek tárgyformátumának testreszabása</a>"
-<<<<<<< HEAD
-    allow_anonymous_posting: "Engedélyezze a felhasználók számára, hogy névtelen módra váltsanak a közzétételhez. Ha aktiválva van, a felhasználók eldönthetik, hogy személyazonosságukat elrejtse, amikor bejegyzéseket vagy témákat hoznak létre a webhelyen. Lásd még: \"névtelen_kedvelések engedélyezése\"."
-=======
     allow_anonymous_posting: "Engedélyezze a felhasználók számára, hogy névtelen módra váltsanak a közzétételhez. Ha aktiválva van, a felhasználók eldönthetik, hogy személyazonosságukat elrejtse, amikor bejegyzéseket vagy témákat hoznak létre a webhelyen. Lásd még: \"névtelen kedvelések engedélyezése\"."
->>>>>>> 76e7f12a
     allow_anonymous_likes: "Engedélyezze ezt a beállítást, hogy a webhelyét névtelenül böngésző felhasználók kedveljék a bejegyzéseket. Ha aktiválva van, a felhasználók választhatják, hogy személyazonosságukat elrejtsék, amikor a webhelyen megjelenő bejegyzéseket vagy témákat kedvelik. Lásd még: \"névtelen_bejegyzés engedélyezése\"."
     anonymous_posting_min_trust_level: "Minimális bizalmi szint a névtelen bejegyzés engedélyezéséhez."
     anonymous_posting_allowed_groups: "Csoportok, amelyek engedélyezik a névtelen bejegyzést"
     anonymous_account_duration_minutes: "Az anonimitás védelme érdekében N percenként új névtelen fiókot hoz létre minden felhasználó számára. Példa: ha 600-ra van állítva, amint 600 perc eltelik az utolsó bejegyzés óta ÉS a felhasználó névtelen módra vált, egy új névtelen fiók jön létre."
     hide_user_profiles_from_public: "Felhasználói kártyák, felhasználói profilok és felhasználói címtár letiltása névtelen felhasználók számára."
-<<<<<<< HEAD
-=======
     hide_new_user_profiles: "Rejti az 1-es vagy alacsonyabb bizalmi szinttel rendelkező felhasználói profilokat a nyilvánosság és az 1-es szintű felhasználók elől, amíg azok nem posztolnak először. Ez a funkció feltétel nélkül le van tiltva azokon az oldalakon, ahol kötelező a felhasználók jóváhagyása vagy ahol csak meghívással lehet regisztrálni."
->>>>>>> 76e7f12a
     allow_users_to_hide_profile: "Felhasználók számára engedélyezi a profiljuk és jelenlétük elrejtését"
     hide_user_activity_tab: "A tevékenység fül elrejtése a felhasználói profilokban, kivéve az Adminisztrátor és saját profil esetében."
     delete_associated_accounts_on_password_reset: "Törölje a felhasználóhoz tartozó fiókot, amikor a felhasználó megváltoztatja a jelszavát"
@@ -2408,15 +2274,9 @@
     auto_handle_queued_age: "Az ennyi nap után automatikusan kezeli a felülvizsgálatra váró bejegyzéseket. A jelzéseket figyelmen kívül hagyja. A sorban álló bejegyzések és felhasználók elutasításra kerülnek. Állítsa 0-ra a funkció kikapcsolásához."
     penalty_step_hours: "Alapértelmezett büntetések órában a felhasználók elnémításához vagy felfüggesztéséhez. Az első vétség alapértelmezetten az első értéket, a második vétség a második értéket veszi fel, és így tovább."
     penalty_include_post_message: "A sértő üzenet automatikus felvétele az e-mail üzenetsablonba, amikor elhallgattat vagy felfüggeszt egy felhasználót"
-<<<<<<< HEAD
-    svg_icon_subset: "Adjon hozzá további FontAwesome 5 ikonokat, amelyeket szeretne az eszközeibe beépíteni. Használja a 'fa-' előtagot a tömör ikonokhoz, a 'far-' előtagot a normál ikonokhoz és a 'fab-' előtagot a márkaikonokhoz."
-    max_prints_per_hour_per_user: "/print oldalmegjelenítések maximális száma (állítsa 0-ra a nyomtatás letiltásához)"
-    full_name_required: "A teljes név a felhasználó profiljának kötelező mezője."
-=======
     svg_icon_subset: "Adjon hozzá további FontAwesome ikonokat, amelyeket szeretné az eszközeibe beépíteni. Használja a 'fa-' előtagot a tömör ikonokhoz, a 'far-' előtagot a normál ikonokhoz és a 'fab-' előtagot a márkaikonokhoz."
     max_prints_per_hour_per_user: "/print oldalmegjelenítések maximális száma (állítsa 0-ra a nyomtatás letiltásához)"
     full_name_requirement: "Állítsa be, hogy a teljes név mező kötelező, opcionális, vagy opcionális de rejtett mező legyen a regisztrációs űrlapon."
->>>>>>> 76e7f12a
     enable_names: "Mutassa meg a felhasználó teljes nevét a profilján, felhasználói kártyáján és e-mailjeiben. Kapcsolja ki a teljes név elrejtését mindenhol."
     display_name_on_posts: "A felhasználó teljes nevének megjelenítése a bejegyzéseiben a @felhasználónév mellett."
     show_time_gap_days: "Ha két bejegyzés ennyi nap eltéréssel készül, jelenítse meg az időbeli eltérést a témában."
@@ -2424,11 +2284,7 @@
     default_code_lang: "Alapértelmezett programozási nyelvi szintaxiskiemelés, amely a markdown kódblokkokra alkalmazandó (auto, text, ruby, python stb.). Ennek az értéknek szerepelnie kell a `kiemelt nyelvek` oldal beállításban is."
     warn_reviving_old_topic_age: "Amikor valaki egy olyan témára kezd válaszolni, ahol az utolsó válasz ennél több napnál régebbi, figyelmeztetés jelenik meg. Letiltása 0-ra állítva."
     autohighlight_all_code: "Alkalmazzon szintaktikai kiemelést a HTML-alapú &lt;code&gt; blokkokra, még akkor is, ha nem adtak meg nyelvet. A lejegyzett kódblokkok konfigurálásához használja az „alapértelmezett kódnyelv” beállítást."
-<<<<<<< HEAD
-    highlighted_languages: "Tartalmazza a szintaxis kiemelési szabályokat. (Figyelem: túl sok nyelv használata befolyásolhatja a teljesítményt) lásd: <a href='https://highlightjs.org/static/demo/' target='_blank'>https://highlightjs.org/static/demo</a> a bemutatóért"
-=======
     highlighted_languages: "Tartalmazza a szintaxis kiemelési szabályokat. (Figyelem: túl sok nyelv használata befolyásolhatja a teljesítményt) lásd: <a href='https://highlightjs.org/demo/' target='_blank'>https://highlightjs.org/demo</a> a bemutatóért"
->>>>>>> 76e7f12a
     show_copy_button_on_codeblocks: "Adjon hozzá egy gombot a kódblokkokhoz, hogy a blokk tartalmát a felhasználó vágólapjára másolja."
     embed_any_origin: "Beágyazható tartalom engedélyezése származástól függetlenül. Ez szükséges a statikus HTML-kóddal rendelkező mobilalkalmazásokhoz."
     embed_topics_list: "Engedélyezze a témalisták beágyazását HTML formátumban. Ezzel a beállítással kompatibilis és könnyen használható módon beépítheti a fórum témaköreinek listáját más webhelyekre."
@@ -2443,17 +2299,10 @@
     embed_username_required: "A téma létrehozásához a felhasználónév megadása kötelező."
     notify_about_reviewable_item_after: "Ha vannak olyan áttekintendő elemek, amelyeket ennyi óra elteltével sem kezeltek, küldjön személyes üzenetet a moderátoroknak. A letiltáshoz állítsa 0-ra."
     delete_drafts_older_than_n_days: "Törölje azokat a piszkozatokat, amelyeket több mint (n) napja nem módosítottak."
-<<<<<<< HEAD
-    delete_merged_stub_topics_after_days: "A várakozásig hátralévő napok száma a teljesen egyesített csonktémák automatikus törlése előtt. Állítsa 0-ra, hogy soha ne törölje a csonktémákat."
-    bootstrap_mode_min_users: "Az indítási mód letiltásához és a \"Első lépések\" gomb eltávolításához szükséges minimum felhasználószám (0-ra állítva letiltja, akár 24 órát is igénybe vehet)."
-    prevent_anons_from_downloading_files: "Akadályozza meg, hogy névtelen felhasználók letöltsék a mellékleteket."
-    secure_uploads: 'Korlátozza a hozzáférést MINDEN feltöltéshez (képek, videók, hanganyagok, szövegek, pdf-ek, zip fájlok és egyebek). Ha a "bejelentkezés szükséges" engedélyezve van, csak bejelentkezett felhasználók férhetnek hozzá a feltöltésekhez. Ellenkező esetben a hozzáférés csak a privát üzenetekben és privát kategóriákban lévő média feltöltésekre lesz korlátozva. FIGYELMEZTETÉS: Ez a beállítás összetett és mély adminisztrátori megértést igényel. Részletekért lásd <a target="_blank" href="https://meta.discourse.org/t/-/140017">a biztonságos feltöltésekről szóló témát a Meta oldalon</a>.'
-=======
     delete_merged_stub_topics_after_days: "A napok száma, ameddig várni kell a teljesen összeolvasztott csonka témák automatikus törlése előtt. Állítsa -1-re, ha soha nem akarja törölni. Állítsa 0-ra az azonnali törléshez."
     bootstrap_mode_min_users: 'A felhasználók minimális száma, amely szükséges a bootstrap mód kikapcsolásához és a Kezdeti lépések gomb eltávolításához (állítsa 0-ra a kikapcsoláshoz, akár 24 órát is igénybe vehet). Részletekért lásd <a target="_blank" href="https://meta.discourse.org/t/-/322876">a bootstrap módról szóló témát a Meta oldalon</a>.'
     prevent_anons_from_downloading_files: "Akadályozza meg, hogy névtelen felhasználók letöltsék a mellékleteket."
     secure_uploads: 'Korlátozza a hozzáférést MINDEN feltöltéshez (képek, videók, hanganyagok, szövegek, pdf-ek, zip fájlok és egyebek). Ha a "bejelentkezés szükséges" engedélyezve van, csak bejelentkezett felhasználók férhetnek hozzá a feltöltésekhez. Ellenkező esetben a hozzáférés csak a személyes üzenetekben és privát kategóriákban lévő média feltöltésekre lesz korlátozva. FIGYELMEZTETÉS: Ez a beállítás összetett és mély adminisztrátori megértést igényel. Részletekért lásd <a target="_blank" href="https://meta.discourse.org/t/-/140017">a biztonságos feltöltésekről szóló témát a Meta oldalon</a>.'
->>>>>>> 76e7f12a
     secure_uploads_allow_embed_images_in_emails: "Lehetővé teszi a biztonságos képek beágyazását az e-mailekbe, amelyek normál esetben kitakarásra kerülnének, ha méretük kisebb, mint a 'biztonságos feltöltések maximális e-mail beágyazási képmérete kilobájtban' beállítás értéke."
     secure_uploads_max_email_embed_image_size_kb: "A biztonságos képek méretkorlátja, amelyek beágyazásra kerülnek az e-mailekbe, ha a 'biztonságos feltöltések e-mail beágyazásának engedélyezése' beállítás be van kapcsolva. Ha az a beállítás nincs engedélyezve, ennek a beállításnak nincs hatása."
     slug_generation_method: "Válasszon egy keresőbarát URL (slug) generálási módszert. Az 'encoded' százalékos kódolású karakterláncot generál. A 'none' teljesen kikapcsolja a keresőbarát URL-t."
@@ -2499,24 +2348,16 @@
     default_email_mailing_list_mode_frequency: "Azok a felhasználók, akik engedélyezik a levelezőlista módot, alapértelmezés szerint ilyen gyakran kapnak e-maileket."
     disable_mailing_list_mode: "Tiltsa le a felhasználóknak a levelezőlista mód engedélyezését (megakadályozza, hogy bármilyen levelezőlista e-mail kiküldésre kerüljön)."
     default_email_previous_replies: "Alapértelmezés szerint tartalmazza az előző válaszokat az e-mailekben."
-<<<<<<< HEAD
-    default_email_in_reply_to: "Alapértelmezés szerint tartalmazza a megválaszolt bejegyzés kivonatát az e-mailekben."
-    default_hide_profile_and_presence: "Alapértelmezés szerint rejtse el a felhasználó nyilvános profilját és jelenléti funkcióit."
-=======
     default_emoji_reactions: "Alapértelmezett kedvencek hangulatjel-reakciói. Adjon hozzá akár 5 hangulatjelet a gyors reakció érdekében."
     default_email_in_reply_to: "Alapértelmezés szerint tartalmazza a megválaszolt bejegyzés kivonatát az e-mailekben."
     default_hide_profile: "A felhasználó nyilvános profiljának elrejtése alapértelmezés szerint."
     default_hide_presence: "A jelenléti funkciók alapértelmezett kikapcsolása."
->>>>>>> 76e7f12a
     default_other_new_topic_duration_minutes: "Globális alapértelmezett feltétel, amely alapján egy téma újnak minősül."
     default_other_auto_track_topics_after_msecs: "Globális alapértelmezett feltétel, amely alapján egy téma újnak minősül."
     default_other_notification_level_when_replying: "Globális alapértelmezett értesítési szint, amikor a felhasználó válaszol egy témára."
     default_other_external_links_in_new_tab: "Alapértelmezés szerint nyissa meg a külső hivatkozásokat egy új lapon."
     default_other_enable_quoting: "Alapértelmezés szerint a kijelölt szöveg idézése a válaszban."
-<<<<<<< HEAD
-=======
     default_other_enable_smart_lists: "Az intelligens listák alapértelmezés szerinti engedélyezése a szerkesztőbe íráskor."
->>>>>>> 76e7f12a
     default_other_enable_defer: "Alapértelmezés szerint engedélyezze a téma elhalasztása funkciót."
     default_other_dynamic_favicon: "Alapértelmezés szerint az új/frissített témák számának megjelenítése a böngésző ikonján."
     default_other_skip_new_user_tips: "A tippek és jelvények kihagyása az új felhasználók regisztrációjakor"
@@ -2570,13 +2411,8 @@
     suppress_overlapping_tags_in_list: "Ha a címkék pontosan egyeznek a téma címében szereplő szavakkal, ne jelenítse meg a címkét"
     remove_muted_tags_from_latest: "Ne jelenjenek meg a csak némított címkékkel ellátott témák a legújabb témák listájában."
     force_lowercase_tags: "Az összes új címke kisbetűsre kényszerítése."
-<<<<<<< HEAD
-    create_post_for_category_and_tag_changes: "Hozzon létre egy kis akcióbejegyzést, amikor egy téma kategóriája vagy címkéi megváltoznak"
-    automatically_clean_unused_tags: "Naponta automatikusan törölje azokat a címkéket, amelyeket nem használ semmilyen témában vagy privát üzenetben."
-=======
     create_post_for_category_and_tag_changes: "Suttogó hozzászólás létrehozása, amikor egy téma kategóriája vagy címkéi megváltoznak, a suttogó hozzászólások engedélyezése szükséges."
     automatically_clean_unused_tags: "Naponta automatikusan törölje azokat a címkéket, amelyeket nem használ semmilyen témában vagy személyes üzenetben."
->>>>>>> 76e7f12a
     watched_precedence_over_muted: "Értesítést kérek az általam némított kategóriákba vagy címkékbe tartozó témákról, amelyek szintén egy olyanhoz tartoznak, amelyet elnémítottam"
     company_name: "Cége vagy szervezete neve. Ha üresen hagyja, akkor a szolgáltatási feltételek vagy az adatvédelmi nyilatkozat nem jelenik meg."
     governing_law: "Adja meg azt a joghatóságot, amely szabályozza a webhely jogi vonatkozásait, beleértve a Szolgáltatási feltételeket és az Adatvédelmi irányelveket. Ez általában az az ország vagy állam, ahol a webhelyet üzemeltető vállalat be van jegyezve vagy üzleti tevékenységet folytat."
@@ -2592,11 +2428,7 @@
     heading_font: "Az oldal címsoraihoz használt betűtípus. A témákban a `--heading-font-family` egyéni CSS tulajdonsággal felülírható."
     enable_sitemap: "Oldaltérkép generálása a webhelye számára és adja hozzá a robots.txt fájlba."
     sitemap_page_size: "Az egyes oldaltérkép oldalakba belefoglalandó URL-ek száma. Maximum 50.000"
-<<<<<<< HEAD
-    enable_user_status: "(kísérleti) Lehetővé teszi a felhasználók számára, hogy egyéni állapotüzenetet állítsanak be (emoji + leírás)."
-=======
     enable_user_status: "A felhasználók egyéni állapotüzenetet állíthatnak be (emoji + leírás)."
->>>>>>> 76e7f12a
     enable_user_tips: "Új felhasználói tippek engedélyezése, amelyek ismertetik a legfontosabb funkciókat a felhasználók számára."
     short_title: "A rövid cím a felhasználó kezdőképernyőjén, az indítóképernyőn vagy más olyan helyeken kerül felhasználásra, ahol a hely korlátozott lehet. 12 karakterre kell korlátozni."
     dashboard_hidden_reports: "Engedélyezze a megadott jelentések elrejtését a vezérlőpulton."
@@ -2609,36 +2441,14 @@
     share_quote_visibility: "Határozza meg, mikor jelenjenek meg az idézet megosztási gombok: soha, csak névtelen felhasználóknak, vagy minden felhasználónak. "
     create_revision_on_bulk_topic_moves: "Hozzon létre egy revíziót az első bejegyzésekhez, amikor a témákat tömegesen áthelyezik egy új kategóriába."
     allow_changing_staged_user_tracking: "Egy átmeneti felhasználó kategória- és címke értesítési beállításainak módosításának engedélyezése adminisztrátor által."
-<<<<<<< HEAD
-    use_email_for_username_and_name_suggestions: "Használja az e-mail címek első részét a felhasználónév- és névjavaslatokhoz. Vegye figyelembe, hogy ez megkönnyíti a nyilvánosság számára a teljes felhasználói e-mail címek kitalálását (mivel az emberek nagy része olyan gyakori szolgáltatásokat használ, mint a „gmail.com”)."
-    use_name_for_username_suggestions: "Használja a felhasználó teljes nevét, amikor felhasználóneveket javasol."
-    suggest_weekends_in_date_pickers: "Tartalmazza a hétvégéket (szombat és vasárnap) a dátumválasztó javaslatai között (tiltsa le ezt, ha a Discourse-t csak hétköznap, hétfőtől péntekig használja)."
-=======
     use_name_for_username_suggestions: "Használja a felhasználó teljes nevét, amikor felhasználóneveket javasol."
     suggest_weekends_in_date_pickers: "Tartalmazza a hétvégéket (szombat és vasárnap) a dátumválasztó javaslatai között (tiltsa le ezt, ha a Discourse-t csak hétköznap, hétfőtől péntekig használja)."
     show_bottom_topic_map: "Megjeleníti a téma térképét a téma alján, ha az legalább 10 választ tartalmaz."
     show_topic_map_in_topics_without_replies: "Megjeleníti a téma térképét akkor is, ha a témában nincsenek válaszok."
->>>>>>> 76e7f12a
     splash_screen: "Ideiglenes betöltési képernyőt jelenít meg, amíg az oldal eszközei betöltődnek."
     navigation_menu: "Adja meg, hogy az oldalsáv vagy a fejléc legördülő menüje legyen az oldal fő navigációs menüje. Az oldalsáv ajánlott."
     default_navigation_menu_categories: "A kiválasztott kategóriák alapértelmezetten megjelennek a Navigációs Menü Kategóriák szekciójában."
     default_navigation_menu_tags: "A kiválasztott címkék alapértelmezetten megjelennek a Navigációs Menü Címkék szekciójában."
-<<<<<<< HEAD
-    experimental_new_new_view_groups: 'Kísérleti: Engedélyezzen egy új témalistát, amely egyesíti az olvasatlan és az új témákat, és az oldalsávban lévő "Minden" linket kapcsolja rá.'
-    enable_custom_sidebar_sections: "Kísérleti: Egyéni oldalsáv szekciók engedélyezése"
-    experimental_topics_filter: "KÍSÉRLETI: Engedélyezi a kísérleti téma szűrő útvonalat a /filter címen"
-    enable_experimental_lightbox: "KÍSÉRLETI: Az alapértelmezett kép lightbox helyettesítése a megújított dizájnnal."
-    enable_experimental_bookmark_redesign_groups: "KÍSÉRLETI: Gyors hozzáférési menü megjelenítése a könyvjelzőkhöz a bejegyzéseken, valamint egy új, átdolgozott modális ablak"
-    glimmer_header_mode: "Szabályozhatja, hogy az új „csillogó” fejléc-megvalósítást használják-e. Alapértelmezés szerint „automatikus”, ami automatikusan bekapcsol, amint az összes téma és bővítmény készen áll. https://meta.discourse.org/t/296544"
-    experimental_glimmer_topic_list_groups: "KÍSÉRLETI: Az új 'ragyogó' témalista implementáció engedélyezése. Ez az implementáció aktív fejlesztés alatt áll, és nem alkalmas éles használatra. Ne fejlesszen hozzá témákat/bővítményeket, amíg az implementáció nem véglegesítődik és nem kerül bejelentésre."
-    experimental_form_templates: "KÍSÉRLETI: Az űrlapsablonok szolgáltatás engedélyezése. <b>Az engedélyezés után</b> a sablonokat a <a href='%{base_path}/admin/customize/form-templates'>Testreszabás / Sablonok</a> menüpont alatt kezelheti."
-    admin_sidebar_enabled_groups: "A megadott csoportok számára az oldalsáv navigáció engedélyezése az admin felhasználói felületen, amely helyettesíti a felső szintű admin navigációs gombokat."
-    lazy_load_categories_groups: "KÍSÉRLETI: Lusta betöltés alkalmazása a kategória információkra a kiválasztott csoportok felhasználói számára. Ez javítja a teljesítményt olyan webhelyeken, ahol sok kategória van."
-    page_loading_indicator: "A Discourse-on belüli oldalnavigációk során megjelenő betöltési jelző konfigurálása. A 'Spinner' egy teljes oldalas jelző. A 'Slider' egy keskeny sávot jelenít meg a képernyő tetején."
-    show_user_menu_avatars: "Felhasználói avatarok megjelenítése a felhasználói menüben"
-    view_raw_email_allowed_groups: "Csoportok, amelyek megtekinthetik egy bejegyzés nyers e-mail tartalmát, ha azt bejövő e-mailből hozták létre. Ez magában foglalja az e-mail fejléceket és egyéb technikai információkat."
-    experimental_flags_admin_page_enabled_groups: "KÍSÉRLETI: A Moderációs Megjelölések link eltávolítása az admin oldalsávból."
-=======
     experimental_new_new_view_groups: 'Engedélyezzen egy új témalistát, amely egyesíti az olvasatlan és új témákat, és az oldalsávon lévő "Minden" hivatkozást jelölje be.'
     glimmer_topic_list_mode: "Szabályozza, hogy használatba kerül-e az új „glimmer” témalistamegvalósítás. Az „auto” beállítás automatikusan engedélyezi, amint az összes témája és bővítménye készen áll. További információért lásd a <a href='https://meta.discourse.org/t/343404'>Meta bejegyzést</a>."
     glimmer_post_menu_mode: "Szabályozhatja, hogy a rendszer használja-e az új „ragyogó” bejegyzés menü megvalósítását. Az „auto” automatikusan bekapcsol, amint minden témája és bővítménye készen áll. Ez a megvalósítás aktív fejlesztés alatt áll, és nem éles használatra készült. Ne fejlesszen hozzá témákat/bővítményeket, amíg a megvalósítást nem véglegesítik és be nem jelentik."
@@ -2651,7 +2461,6 @@
     about_page_hidden_groups: "Ne jelenítse meg bizonyos csoportok tagjait a /about oldalon."
     adobe_analytics_tags_url: "Adobe Analytics címkék URL-je (`https://assets.adobedtm.com/...`)"
     view_raw_email_allowed_groups: "Csoportok, amelyek megtekinthetik egy bejegyzés nyers e-mail tartalmát, ha azt bejövő e-mailből hozták létre. Ez magában foglalja az e-mail fejléceket és egyéb technikai információkat."
->>>>>>> 76e7f12a
     errors:
       invalid_css_color: "Érvénytelen szín. Adjon meg egy színnevet vagy hexaértéket."
       invalid_email: "Érvénytelen e-mail cím."
@@ -2676,10 +2485,7 @@
       invalid_reply_by_email_address: "Tartalmaznia kell '%{reply_key}' értéket, és különböznie kell az értesítő e-mailtől."
       invalid_alternative_reply_by_email_addresses: "Minden értéknek tartalmaznia kell a '%{reply_key}' értéket, és különböznie kell az értesítési e-mail címtől."
       invalid_domain_hostname: "Nem tartalmazhatja a * vagy a ? karaktereket."
-<<<<<<< HEAD
-=======
       invalid_allowed_iframes_url: "Az iframe URL-eknek http:// vagy https:// előtaggal kell kezdődniük, és tartalmazniuk kell még legalább egy további „/”-t"
->>>>>>> 76e7f12a
       invalid_csp_script_src: "Az értéknek vagy 'unsafe-eval' vagy 'wasm-unsafe-eval'-nek kell lennie, vagy '<hash algoritmus>-<base64 érték>' formában kell megadni, ahol a támogatott hash algoritmusok sha256, sha384 vagy sha512. Győződjön meg róla, hogy a bevitelt egyszeres idézőjelek közé helyezi."
       pop3_polling_host_is_empty: "A POP3 lekérdezés engedélyezése előtt be kell állítania egy 'POP3 lekérdezési kiszolgálót'."
       pop3_polling_username_is_empty: "A POP3 lekérdezés engedélyezése előtt be kell állítania egy 'POP3 lekérdezési felhasználónevet'."
@@ -2722,47 +2528,9 @@
       invalid_uncategorized_category_setting: 'A "Nem kategorizált" kategória nem választható ki, ha a "nem kategorizált témák engedélyezése" nincs engedélyezve.'
       invalid_search_ranking_weights: "Az érték érvénytelen a search_ranking_weights webhely beállításánál. Példa: „{0.1,0.2,0.3,1.0}”. Vegye figyelembe, hogy az egyes súlyok maximális értéke 1,0."
     keywords:
-<<<<<<< HEAD
-      anonymous_posting_allowed_groups: "anonymous_posting_min_trust_level"
-      here_mention_allowed_groups: "min_trust_level_for_here_mention"
-      shared_drafts_allowed_groups: "shared_drafts_min_trust_level"
-      approve_unless_allowed_groups: "approve_unless_trust_level"
-      approve_new_topics_unless_allowed_groups: "approve_new_topics_unless_trust_level"
-      email_in_allowed_groups: "email_in_min_trust"
-      edit_wiki_post_allowed_groups: "min_trust_to_edit_wiki_post"
-      uploaded_avatars_allowed_groups: "allow_uploaded_avatars"
-      create_topic_allowed_groups: "min_trust_to_create_topic"
-      edit_post_allowed_groups: "min_trust_to_edit_post"
-      flag_post_allowed_groups: "min_trust_to_flag_posts"
-      delete_all_posts_and_topics_allowed_groups: "tl4_delete_posts_and_topics"
-      user_card_background_allowed_groups: "min_trust_level_to_allow_user_card_background"
-      invite_allowed_groups: "min_trust_level_to_allow_invite"
-      ignore_allowed_groups: "min_trust_level_to_allow_ignore"
-      self_wiki_allowed_groups: "min_trust_to_allow_self_wiki"
-      create_tag_allowed_groups: "min_trust_to_create_tag"
-      send_email_messages_allowed_groups: "min_trust_to_send_email_messages"
-      skip_review_media_groups: "review_media_unless_trust_level"
-      embedded_media_allowed_groups: "min_trust_to_post_embedded_media"
-      post_links_allowed_groups: "min_trust_to_post_links"
-      user_api_key_allowed_groups: "min_trust_level_for_user_api_key"
-      tag_topic_allowed_groups: "min_trust_level_to_tag_topics"
-      profile_background_allowed_groups: "min_trust_level_to_allow_profile_background"
-      clean_up_inactive_users_after_days:
-      - "kikapcsolva"
-      - "inaktív"
-      - "kikapcsolva"
-      purge_unactivated_users_grace_period_days:
-      - "kikapcsolva"
-      - "inaktív"
-      - "kikapcsolva"
-      navigation_menu:
-      - "oldalsáv"
-      - "fejléc legördülő menü"
-=======
       clean_up_inactive_users_after_days: "deaktiválva|inaktív|nem aktivált"
       navigation_menu: "oldalsáv|lenyíló fejléc"
       purge_unactivated_users_grace_period_days: "deaktiválva|inaktív|nem aktivált"
->>>>>>> 76e7f12a
     placeholder:
       discourse_connect_provider_secrets:
         key: "www.example.com"
@@ -2872,10 +2640,7 @@
     autoclosed_disabled: "A témakör jelenleg nyitott. Mostantól lehet válaszolni rá."
     autoclosed_disabled_lastpost: "A témakör jelenleg nyitott. Mostantól lehet válaszolni rá."
     auto_deleted_by_timer: "Az időzítő automatikusan törli."
-<<<<<<< HEAD
-=======
     auto_deleted_by_merge: "Egyesítéssel automatikusan törlődik."
->>>>>>> 76e7f12a
   login:
     invalid_second_factor_method: "A kiválasztott kéttényezős hitelesítés-módszer érvénytelen."
     not_enabled_second_factor_method: "A kiválasztott kéttényezős hitelesítés-módszer nincs engedélyezve a fiókjában."
@@ -3007,10 +2772,7 @@
     cannot_delete_has_posts:
       one: "A %{username} felhasználónak %{count} bejegyzése van nyilvános témában vagy személyes üzenetben, ezért nem törölhetők."
       other: "A %{username} felhasználónak %{count} bejegyzése van nyilvános témában vagy személyes üzenetben, ezért nem törölhetők."
-<<<<<<< HEAD
-=======
     cannot_bulk_delete: "Egy vagy több felhasználót nem lehet törölni, mert adminisztrátorok, túl sok, vagy nagyon régi bejegyzésük van."
->>>>>>> 76e7f12a
   unsubscribe_mailer:
     title: "Leiratkozás a levelezőről"
     subject_template: "Erősítsd meg, hogy a továbbiakban nem szeretnél e-mailes frissítéseket kapni a %{site_title} oldalról."
@@ -5137,25 +4899,11 @@
                 label: "Felkapott"
                 description: "Felkapja a felkapott témákat a közelmúlt és az általános népszerűség ötvözésével, bemutatja, hogy a tagok miről beszélnek most a közösségedben"
               categories_and_latest_topics:
-<<<<<<< HEAD
-                label: "Kategóriák és legutóbbi témák"
-              categories_and_latest_topics_created_date:
-                label: "Kategóriák és legutóbbi témák (rendezése a téma létrehozási dátuma szerint)"
-              categories_and_top_topics:
-                label: "Kategóriák és legfelső témák"
-              categories_boxes:
-                label: "Kategóriák Dobozok"
-              categories_boxes_with_topics:
-                label: "Kategóriák Dobozok témákkal"
-              subcategories_with_featured_topics:
-                label: "Alkategóriák kiemelt témákkal"
-=======
                 label: "Kategóriák legújabb témákkal"
                 description: "Összevonja az összes kategóriában nemrégiben aktív témákat a kategóriák listájával, azok leírásával és az összes témák számával."
               categories_boxes:
                 label: "Kategória dobozok"
                 description: "Megjeleníti a kategóriákat és azok leírását egy rácsban, ideális a tagok számára, hogy áttekintést kapjanak a webhely alközösségeiről."
->>>>>>> 76e7f12a
       branding:
         title: "Webhely logó"
         fields:
@@ -5249,10 +4997,7 @@
         other: "Automatikusan visszavont, több mint %{count} nappal ezelőtt létrehozva."
       revoked: Visszavonva
       restored: Visszaállított
-<<<<<<< HEAD
-=======
     bulk_user_delete: "tömeges törlési művelettel törölve"
->>>>>>> 76e7f12a
   reviewables:
     already_handled: "Köszönjük, de már átnéztük ezt a bejegyzést, és úgy döntöttünk, hogy nem kell újra megjelölni."
     already_handled_and_user_not_exist: "Köszönjük, de valaki már felülvizsgálta, és ez a felhasználó már nem létezik."
