--- conflicted
+++ resolved
@@ -174,14 +174,9 @@
       confirm-new-email/bootstrap.js
       onpopstate-handler.js
       embed-application.js
-<<<<<<< HEAD
-      discourse/tests/theme_test_helper.js
-      discourse/tests/theme_test_vendor.js
-=======
       discourse/tests/theme_qunit_helper.js
       discourse/tests/theme_qunit_vendor.js
       discourse/tests/theme_qunit_ember_jquery.js
->>>>>>> 75e159f0
       discourse/tests/test_starter.js
     }
 
