--- conflicted
+++ resolved
@@ -1,25 +1,15 @@
 # frozen_string_literal: true
 
-<<<<<<< HEAD
-begin
-  if !RUBY_VERSION.match?(/^2\.[456]/)
-    STDERR.puts "Discourse requires Ruby 2.4.0 or up"
-=======
 # note, we require 2.5.2 and up cause 2.5.1 had some mail bugs we no longer
 # monkey patch, so this avoids people booting with this problem version
 begin
   if !RUBY_VERSION.match?(/^2\.(([67])|(5\.[2-9]))/)
     STDERR.puts "Discourse requires Ruby 2.5.2 or up"
->>>>>>> c10941bb
     exit 1
   end
 rescue
   # no String#match?
-<<<<<<< HEAD
-  STDERR.puts "Discourse requires Ruby 2.4.0 or up"
-=======
   STDERR.puts "Discourse requires Ruby 2.5.2 or up"
->>>>>>> c10941bb
   exit 1
 end
 
@@ -129,8 +119,6 @@
       plugin-third-party.js
       markdown-it-bundle.js
       service-worker.js
-<<<<<<< HEAD
-=======
       google-tag-manager.js
       google-universal-analytics.js
       preload-application-data.js
@@ -141,7 +129,6 @@
       wizard-start.js
       onpopstate-handler.js
       embed-application.js
->>>>>>> c10941bb
     }
 
     # Precompile all available locales
@@ -211,10 +198,6 @@
     # supports etags (post 1.7)
     config.middleware.delete Rack::ETag
 
-<<<<<<< HEAD
-    require 'middleware/enforce_hostname'
-    config.middleware.insert_after Rack::MethodOverride, Middleware::EnforceHostname
-=======
     unless Rails.env.development?
       require 'middleware/enforce_hostname'
       config.middleware.insert_after Rack::MethodOverride, Middleware::EnforceHostname
@@ -223,7 +206,6 @@
     require 'content_security_policy/middleware'
     config.middleware.swap ActionDispatch::ContentSecurityPolicy::Middleware, ContentSecurityPolicy::Middleware
 
->>>>>>> c10941bb
     require 'middleware/discourse_public_exceptions'
     config.exceptions_app = Middleware::DiscoursePublicExceptions.new(Rails.public_path)
 
