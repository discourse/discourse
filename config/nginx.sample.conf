# Additional MIME types that you'd like nginx to handle go in here
types {
    text/csv csv;
}

upstream discourse {
  server unix:/var/www/discourse/tmp/sockets/thin.0.sock;
  server unix:/var/www/discourse/tmp/sockets/thin.1.sock;
  server unix:/var/www/discourse/tmp/sockets/thin.2.sock;
  server unix:/var/www/discourse/tmp/sockets/thin.3.sock;
}

proxy_cache_path /var/nginx/cache keys_zone=one:10m max_size=200m;

# see: https://meta.discourse.org/t/x/74060
proxy_buffer_size 8k;

# If you are going to use Puma, use these:
#
# upstream discourse {
#   server unix:/var/www/discourse/tmp/sockets/puma.sock;
# }


# attempt to preserve the proto, must be in http context
map $http_x_forwarded_proto $thescheme {
  default $scheme;
  https https;
}

log_format log_discourse '[$time_local] "$http_host" $remote_addr "$request" "$http_user_agent" "$sent_http_x_discourse_route" $status $bytes_sent "$http_referer" $upstream_response_time $request_time "$sent_http_x_discourse_username"';

server {

  access_log /var/log/nginx/access.log log_discourse;

  listen 80;
  gzip on;
  gzip_vary on;
  gzip_min_length 1000;
  gzip_comp_level 5;
  gzip_types application/json text/css application/x-javascript application/javascript image/svg+xml;
  gzip_proxied any;

  # Uncomment and configure this section for HTTPS support
  # NOTE: Put your ssl cert in your main nginx config directory (/etc/nginx)
  #
  # rewrite ^/(.*) https://enter.your.web.hostname.here/$1 permanent;
  #
  # listen 443 ssl;
  # ssl_certificate your-hostname-cert.pem;
  # ssl_certificate_key your-hostname-cert.key;
  # ssl_protocols TLSv1 TLSv1.1 TLSv1.2;
  # ssl_ciphers HIGH:!aNULL:!MD5;
  #

  server_name enter.your.web.hostname.here;
  server_tokens off;

  sendfile on;

  keepalive_timeout 65;

  # maximum file upload size (keep up to date when changing the corresponding site setting)
  client_max_body_size 10m;

  # path to discourse's public directory
  set $public /var/www/discourse/public;

  # without weak etags we get zero benefit from etags on dynamically compressed content
  # further more etags are based on the file in nginx not sha of data
  # use dates, it solves the problem fine even cross server
  etag off;

  # prevent direct download of backups
  location ^~ /backups/ {
    internal;
  }

  # bypass rails stack with a cheap 204 for favicon.ico requests
  location /favicon.ico {
    return 204;
    access_log off;
    log_not_found off;
  }

  location / {
    root $public;
    add_header ETag "";

    # auth_basic on;
    # auth_basic_user_file /etc/nginx/htpasswd;

    location ~* (assets|plugins|uploads)/.*\.(eot|ttf|woff|woff2|ico)$ {
      expires 1y;
      add_header Cache-Control public,immutable;
      add_header Access-Control-Allow-Origin *;
     }

    location = /srv/status {
      access_log off;
      log_not_found off;
      proxy_set_header Host $http_host;
      proxy_set_header X-Real-IP $remote_addr;
      proxy_set_header X-Request-Start "t=${msec}";
      proxy_set_header X-Forwarded-For $proxy_add_x_forwarded_for;
      proxy_set_header X-Forwarded-Proto $thescheme;
      proxy_pass http://discourse;
      break;
    }

    # some minimal caching here so we don't keep asking
    # longer term we should increas probably to 1y
    location ~ ^/javascripts/ {
      expires 1d;
      add_header Cache-Control public,immutable;
    }

    location ~ ^/assets/(?<asset_path>.+)$ {
      expires 1y;
      # asset pipeline enables this
      # brotli_static on;
      gzip_static on;
      add_header Cache-Control public,immutable;
      # HOOK in asset location (used for extensibility)
      # TODO I don't think this break is needed, it just breaks out of rewrite
      break;
    }

    location ~ ^/plugins/ {
      expires 1y;
      add_header Cache-Control public,immutable;
    }

    # cache emojis
    location ~ /images/emoji/ {
      expires 1y;
      add_header Cache-Control public,immutable;
    }

    location ~ ^/uploads/ {

      # NOTE: it is really annoying that we can't just define headers
      # at the top level and inherit.
      #
      # proxy_set_header DOES NOT inherit, by design, we must repeat it,
      # otherwise headers are not set correctly
      proxy_set_header Host $http_host;
      proxy_set_header X-Real-IP $remote_addr;
      proxy_set_header X-Request-Start "t=${msec}";
      proxy_set_header X-Forwarded-For $proxy_add_x_forwarded_for;
      proxy_set_header X-Forwarded-Proto $thescheme;
      proxy_set_header X-Sendfile-Type X-Accel-Redirect;
      proxy_set_header X-Accel-Mapping $public/=/downloads/;
      expires 1y;
      add_header Cache-Control public,immutable;

      ## optional upload anti-hotlinking rules
      #valid_referers none blocked mysite.com *.mysite.com;
      #if ($invalid_referer) { return 403; }

      # custom CSS
      location ~ /stylesheet-cache/ {
          try_files $uri =404;
      }
      # this allows us to bypass rails
      location ~* \.(gif|png|jpg|jpeg|bmp|tif|tiff|svg|ico|webp)$ {
          try_files $uri =404;
      }
      # thumbnails & optimized images
      location ~ /_?optimized/ {
          try_files $uri =404;
      }

      proxy_pass http://discourse;
      break;
    }

    location ~ ^/admin/backups/ {
      proxy_set_header Host $http_host;
      proxy_set_header X-Real-IP $remote_addr;
      proxy_set_header X-Request-Start "t=${msec}";
      proxy_set_header X-Forwarded-For $proxy_add_x_forwarded_for;
      proxy_set_header X-Forwarded-Proto $thescheme;
      proxy_set_header X-Sendfile-Type X-Accel-Redirect;
      proxy_set_header X-Accel-Mapping $public/=/downloads/;
      proxy_pass http://discourse;
      break;
    }

    # This big block is needed so we can selectively enable
    # acceleration for backups, avatars, sprites and so on.
    # see note about repetition above
<<<<<<< HEAD
    location ~ ^/(letter_avatar/|user_avatar|highlight-js|stylesheets|favicon/proxied|service-worker) {
=======
    location ~ ^/(svg-sprite/|letter_avatar/|letter_avatar_proxy/|user_avatar|highlight-js|stylesheets|theme-javascripts|favicon/proxied|service-worker) {
>>>>>>> c10941bb
      proxy_set_header Host $http_host;
      proxy_set_header X-Real-IP $remote_addr;
      proxy_set_header X-Request-Start "t=${msec}";
      proxy_set_header X-Forwarded-For $proxy_add_x_forwarded_for;
      proxy_set_header X-Forwarded-Proto $thescheme;

      # if Set-Cookie is in the response nothing gets cached
      # this is double bad cause we are not passing last modified in
      proxy_ignore_headers "Set-Cookie";
      proxy_hide_header "Set-Cookie";
      proxy_hide_header "X-Discourse-Username";
      proxy_hide_header "X-Runtime";

      # note x-accel-redirect can not be used with proxy_cache
      proxy_cache one;
      proxy_cache_key "$scheme,$host,$request_uri";
      proxy_cache_valid 200 301 302 7d;
      proxy_cache_valid any 1m;
      proxy_pass http://discourse;
      break;
    }

<<<<<<< HEAD
    location /letter_avatar_proxy/ {
      # Don't send any client headers to the avatars service
      proxy_method GET;
      proxy_pass_request_headers off;
      proxy_pass_request_body off;

      # Don't let cookies interrupt caching, and don't pass them to the
      # client
      proxy_ignore_headers "Set-Cookie";
      proxy_hide_header "Set-Cookie";
      proxy_hide_header "X-Discourse-Username";
      proxy_hide_header "X-Runtime";

      proxy_cache one;
      # shared in multisite
      proxy_cache_key $request_uri;
      proxy_cache_valid 200 7d;
      proxy_cache_valid 404 1m;
      proxy_set_header Connection "";

      proxy_pass https://avatars.discourse.org/;
      break;
    }

=======
>>>>>>> c10941bb
    # we need buffering off for message bus
    location /message-bus/ {
      proxy_set_header X-Request-Start "t=${msec}";
      proxy_set_header Host $http_host;
      proxy_set_header X-Real-IP $remote_addr;
      proxy_set_header X-Forwarded-For $proxy_add_x_forwarded_for;
      proxy_set_header X-Forwarded-Proto $thescheme;
      proxy_http_version 1.1;
      proxy_buffering off;
      proxy_pass http://discourse;
      break;
    }

    # this means every file in public is tried first
    try_files $uri @discourse;
  }

  location /downloads/ {
    internal;
    alias $public/;
  }

  location @discourse {
    add_header Referrer-Policy 'no-referrer-when-downgrade';
    proxy_set_header Host $http_host;
    proxy_set_header X-Request-Start "t=${msec}";
    proxy_set_header X-Real-IP $remote_addr;
    proxy_set_header X-Forwarded-For $proxy_add_x_forwarded_for;
    proxy_set_header X-Forwarded-Proto $thescheme;
    proxy_pass http://discourse;
  }

}<|MERGE_RESOLUTION|>--- conflicted
+++ resolved
@@ -191,11 +191,7 @@
     # This big block is needed so we can selectively enable
     # acceleration for backups, avatars, sprites and so on.
     # see note about repetition above
-<<<<<<< HEAD
-    location ~ ^/(letter_avatar/|user_avatar|highlight-js|stylesheets|favicon/proxied|service-worker) {
-=======
     location ~ ^/(svg-sprite/|letter_avatar/|letter_avatar_proxy/|user_avatar|highlight-js|stylesheets|theme-javascripts|favicon/proxied|service-worker) {
->>>>>>> c10941bb
       proxy_set_header Host $http_host;
       proxy_set_header X-Real-IP $remote_addr;
       proxy_set_header X-Request-Start "t=${msec}";
@@ -218,33 +214,6 @@
       break;
     }
 
-<<<<<<< HEAD
-    location /letter_avatar_proxy/ {
-      # Don't send any client headers to the avatars service
-      proxy_method GET;
-      proxy_pass_request_headers off;
-      proxy_pass_request_body off;
-
-      # Don't let cookies interrupt caching, and don't pass them to the
-      # client
-      proxy_ignore_headers "Set-Cookie";
-      proxy_hide_header "Set-Cookie";
-      proxy_hide_header "X-Discourse-Username";
-      proxy_hide_header "X-Runtime";
-
-      proxy_cache one;
-      # shared in multisite
-      proxy_cache_key $request_uri;
-      proxy_cache_valid 200 7d;
-      proxy_cache_valid 404 1m;
-      proxy_set_header Connection "";
-
-      proxy_pass https://avatars.discourse.org/;
-      break;
-    }
-
-=======
->>>>>>> c10941bb
     # we need buffering off for message bus
     location /message-bus/ {
       proxy_set_header X-Request-Start "t=${msec}";
@@ -268,7 +237,6 @@
   }
 
   location @discourse {
-    add_header Referrer-Policy 'no-referrer-when-downgrade';
     proxy_set_header Host $http_host;
     proxy_set_header X-Request-Start "t=${msec}";
     proxy_set_header X-Real-IP $remote_addr;
