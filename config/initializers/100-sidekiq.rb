--- conflicted
+++ resolved
@@ -24,17 +24,12 @@
     DiscourseEvent.trigger(:scheduled_job_ran, stat)
   end
 
-<<<<<<< HEAD
-  config.before_sidekiq_web_request do
-    RailsMultisite::ConnectionManagement.establish_connection(db: 'default')
-=======
   config.skip_schedule { Sidekiq.paused? }
 
   config.before_sidekiq_web_request do
     RailsMultisite::ConnectionManagement.establish_connection(
       db: RailsMultisite::ConnectionManagement::DEFAULT
     )
->>>>>>> c10941bb
   end
 
 end
