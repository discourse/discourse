# Some sanity checking so we don't count on an unindexed column on boot
<<<<<<< HEAD
if User.limit(20).count < 20 && User.where(admin: true).human_users.count == 0
  notice =
    if GlobalSetting.developer_emails.blank?
      "Congratulations, you installed Discourse! Unfortunately, no administrator emails were defined during setup, so finalizing the configuration <a href='https://meta.discourse.org/t/create-admin-account-from-console/17274'>may be difficult</a>."
    else
      emails = GlobalSetting.developer_emails.split(",")
      if emails.length > 1
        emails = emails[0..-2].join(', ') << " or #{emails[-1]} "
=======
begin
  if ActiveRecord::Base.connection.table_exists?(:users) &&
     User.limit(20).count < 20 &&
     User.where(admin: true).human_users.count == 0

    notice =
      if GlobalSetting.developer_emails.blank?
        "Congratulations, you installed Discourse! Unfortunately, no administrator emails were defined during setup, so finalizing the configuration <a href='https://meta.discourse.org/t/create-admin-account-from-console/17274'>may be difficult</a>."
>>>>>>> c10941bb
      else
        emails = GlobalSetting.developer_emails.split(",")
        if emails.length > 1
          emails = emails[0..-2].join(', ') << " or #{emails[-1]} "
        else
          emails = emails[0]
        end
        "Congratulations, you installed Discourse! Register a new admin account with #{emails} to finalize configuration."
      end

    if notice != SiteSetting.global_notice
      SiteSetting.global_notice = notice
      SiteSetting.has_login_hint = true
    end
  end
<<<<<<< HEAD

  # we may be booting with no User table eg: first migration, just skip
end rescue nil
=======
rescue ActiveRecord::NoDatabaseError
  # Database might not have been created
end
>>>>>>> c10941bb
<|MERGE_RESOLUTION|>--- conflicted
+++ resolved
@@ -1,14 +1,4 @@
 # Some sanity checking so we don't count on an unindexed column on boot
-<<<<<<< HEAD
-if User.limit(20).count < 20 && User.where(admin: true).human_users.count == 0
-  notice =
-    if GlobalSetting.developer_emails.blank?
-      "Congratulations, you installed Discourse! Unfortunately, no administrator emails were defined during setup, so finalizing the configuration <a href='https://meta.discourse.org/t/create-admin-account-from-console/17274'>may be difficult</a>."
-    else
-      emails = GlobalSetting.developer_emails.split(",")
-      if emails.length > 1
-        emails = emails[0..-2].join(', ') << " or #{emails[-1]} "
-=======
 begin
   if ActiveRecord::Base.connection.table_exists?(:users) &&
      User.limit(20).count < 20 &&
@@ -17,7 +7,6 @@
     notice =
       if GlobalSetting.developer_emails.blank?
         "Congratulations, you installed Discourse! Unfortunately, no administrator emails were defined during setup, so finalizing the configuration <a href='https://meta.discourse.org/t/create-admin-account-from-console/17274'>may be difficult</a>."
->>>>>>> c10941bb
       else
         emails = GlobalSetting.developer_emails.split(",")
         if emails.length > 1
@@ -33,12 +22,6 @@
       SiteSetting.has_login_hint = true
     end
   end
-<<<<<<< HEAD
-
-  # we may be booting with no User table eg: first migration, just skip
-end rescue nil
-=======
 rescue ActiveRecord::NoDatabaseError
   # Database might not have been created
-end
->>>>>>> c10941bb
+end