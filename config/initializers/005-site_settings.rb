# load up git version into memory
# this way if it changes underneath we still have
# the original version
Discourse.git_version

reload_settings = lambda {
  RailsMultisite::ConnectionManagement.safe_each_connection do
    begin
      SiteSetting.refresh!

      unless String === SiteSetting.push_api_secret_key && SiteSetting.push_api_secret_key.length == 32
        SiteSetting.push_api_secret_key = SecureRandom.hex
      end
    rescue ActiveRecord::StatementInvalid
      # This will happen when migrating a new database
<<<<<<< HEAD
    rescue => e
      STDERR.puts "URGENT: Failed to initialize site #{RailsMultisite::ConnectionManagement.current_db}:"\
        "#{e.message}\n#{e.backtrace.join("\n")}"
      # the show must go on, don't stop startup if multisite fails
=======
>>>>>>> c10941bb
    end
  end
}

reload_settings.call

if !Rails.configuration.cache_classes
  ActiveSupport::Reloader.to_prepare do
    reload_settings.call
  end
end<|MERGE_RESOLUTION|>--- conflicted
+++ resolved
@@ -13,13 +13,6 @@
       end
     rescue ActiveRecord::StatementInvalid
       # This will happen when migrating a new database
-<<<<<<< HEAD
-    rescue => e
-      STDERR.puts "URGENT: Failed to initialize site #{RailsMultisite::ConnectionManagement.current_db}:"\
-        "#{e.message}\n#{e.backtrace.join("\n")}"
-      # the show must go on, don't stop startup if multisite fails
-=======
->>>>>>> c10941bb
     end
   end
 }
