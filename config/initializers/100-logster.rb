if Rails.env.development? && !Sidekiq.server? && ENV["RAILS_LOGS_STDOUT"] == "1"
  console = ActiveSupport::Logger.new(STDOUT)
  original_logger = Rails.logger.chained.first
  console.formatter = original_logger.formatter
  console.level = original_logger.level

  unless ActiveSupport::Logger.logger_outputs_to?(original_logger, STDOUT)
    original_logger.extend(ActiveSupport::Logger.broadcast(console))
  end
end

if Rails.env.production?
  Logster.store.ignore = [
    # honestly, Rails should not be logging this, its real noisy
    /^ActionController::RoutingError \(No route matches/,

    /^PG::Error: ERROR:\s+duplicate key/,

    /^ActionController::UnknownFormat/,
    /^ActionController::UnknownHttpMethod/,
    /^AbstractController::ActionNotFound/,
    # ignore any empty JS errors that contain blanks or zeros for line and column fields
    #
    # Line:
    # Column:
    #
    /(?m).*?Line: (?:\D|0).*?Column: (?:\D|0)/,

    # suppress empty JS errors (covers MSIE 9, etc)
    /^(Syntax|Script) error.*Line: (0|1)\b/m,

    # CSRF errors are not providing enough data
    # suppress unconditionally for now
    /^Can't verify CSRF token authenticity.$/,

    # Yandex bot triggers this JS error a lot
    /^Uncaught ReferenceError: I18n is not defined/,

    # related to browser plugins somehow, we don't care
    /Error calling method on NPObject/,

    # 404s can be dealt with elsewhere
    /^ActiveRecord::RecordNotFound/,

    # bad asset requested, no need to log
    /^ActionController::BadRequest/,

    # we can't do anything about invalid parameters
    /Rack::QueryParser::InvalidParameterError/,

    # we handle this cleanly in the message bus middleware
    # no point logging to logster
<<<<<<< HEAD
    /RateLimiter::LimitExceeded.*/m
=======
    /RateLimiter::LimitExceeded.*/m,

    # see https://github.com/rails/rails/issues/34599
    # Poll defines an enum with the value `open` ActiveRecord then attempts
    # AR then warns cause #open is being redefined, it is already defined
    # privately in Kernel per: http://ruby-doc.org/core-2.5.3/Kernel.html#method-i-open
    # Once the rails issue is fixed we can stop this error suppression and stop defining
    # scopes for the enums
    /^Creating scope :open\. Overwriting existing method Poll\.open\./,
>>>>>>> c10941bb
  ]
end

# middleware that logs errors sits before multisite
# we need to establish a connection so redis connection is good
# and db connection is good
Logster.config.current_context = lambda { |env, &blk|
  begin
    if Rails.configuration.multisite
      request = Rack::Request.new(env)
      ActiveRecord::Base.connection_handler.clear_active_connections!
      RailsMultisite::ConnectionManagement.establish_connection(host: request['__ws'] || request.host)
    end
    blk.call
  ensure
    ActiveRecord::Base.connection_handler.clear_active_connections!
  end
}

# TODO logster should be able to do this automatically
Logster.config.subdirectory = "#{GlobalSetting.relative_url_root}/logs"

Logster.config.application_version = Discourse.git_version

store = Logster.store
redis = Logster.store.redis
store.redis_prefix = Proc.new { redis.namespace }
store.redis_raw_connection = redis.without_namespace
severities = [Logger::WARN, Logger::ERROR, Logger::FATAL, Logger::UNKNOWN]

RailsMultisite::ConnectionManagement.each_connection do
  error_rate_per_minute = SiteSetting.alert_admins_if_errors_per_minute rescue 0

  if (error_rate_per_minute || 0) > 0
    store.register_rate_limit_per_minute(severities, error_rate_per_minute) do |rate|
<<<<<<< HEAD
      MessageBus.publish("/logs_error_rate_exceeded", rate: rate, duration: 'minute', publish_at: Time.current.to_i)
=======
      MessageBus.publish("/logs_error_rate_exceeded",
        {
          rate: rate,
          duration: 'minute',
          publish_at: Time.current.to_i
        },
        group_ids: [Group::AUTO_GROUPS[:admins]]
      )
>>>>>>> c10941bb
    end
  end

  error_rate_per_hour = SiteSetting.alert_admins_if_errors_per_hour rescue 0

  if (error_rate_per_hour || 0) > 0
    store.register_rate_limit_per_hour(severities, error_rate_per_hour) do |rate|
<<<<<<< HEAD
      MessageBus.publish("/logs_error_rate_exceeded", rate: rate, duration: 'hour', publish_at: Time.current.to_i)
=======
      MessageBus.publish("/logs_error_rate_exceeded",
        {
          rate: rate,
          duration: 'hour',
          publish_at: Time.current.to_i,
        },
        group_ids: [Group::AUTO_GROUPS[:admins]]
      )
>>>>>>> c10941bb
    end
  end
end

if Rails.configuration.multisite
  chained = Rails.logger.chained
  chained && chained.first.formatter = RailsMultisite::Formatter.new
end<|MERGE_RESOLUTION|>--- conflicted
+++ resolved
@@ -50,9 +50,6 @@
 
     # we handle this cleanly in the message bus middleware
     # no point logging to logster
-<<<<<<< HEAD
-    /RateLimiter::LimitExceeded.*/m
-=======
     /RateLimiter::LimitExceeded.*/m,
 
     # see https://github.com/rails/rails/issues/34599
@@ -62,7 +59,6 @@
     # Once the rails issue is fixed we can stop this error suppression and stop defining
     # scopes for the enums
     /^Creating scope :open\. Overwriting existing method Poll\.open\./,
->>>>>>> c10941bb
   ]
 end
 
@@ -98,9 +94,6 @@
 
   if (error_rate_per_minute || 0) > 0
     store.register_rate_limit_per_minute(severities, error_rate_per_minute) do |rate|
-<<<<<<< HEAD
-      MessageBus.publish("/logs_error_rate_exceeded", rate: rate, duration: 'minute', publish_at: Time.current.to_i)
-=======
       MessageBus.publish("/logs_error_rate_exceeded",
         {
           rate: rate,
@@ -109,7 +102,6 @@
         },
         group_ids: [Group::AUTO_GROUPS[:admins]]
       )
->>>>>>> c10941bb
     end
   end
 
@@ -117,9 +109,6 @@
 
   if (error_rate_per_hour || 0) > 0
     store.register_rate_limit_per_hour(severities, error_rate_per_hour) do |rate|
-<<<<<<< HEAD
-      MessageBus.publish("/logs_error_rate_exceeded", rate: rate, duration: 'hour', publish_at: Time.current.to_i)
-=======
       MessageBus.publish("/logs_error_rate_exceeded",
         {
           rate: rate,
@@ -128,7 +117,6 @@
         },
         group_ids: [Group::AUTO_GROUPS[:admins]]
       )
->>>>>>> c10941bb
     end
   end
 end
