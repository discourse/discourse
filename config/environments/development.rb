--- conflicted
+++ resolved
@@ -51,12 +51,8 @@
   if emails = GlobalSetting.developer_emails
     config.developer_emails = emails.split(",").map(&:downcase).map(&:strip)
   end
-<<<<<<< HEAD
-end
-=======
 
   # disk IO is slow in a vm, use Redis instead
   require 'sass/plugin'
   Sass::Plugin.options[:cache_store] = ActiveSupport::Cache::RedisStore.new
-end
->>>>>>> dfb5ae0f
+end