--- conflicted
+++ resolved
@@ -19,21 +19,12 @@
 
   if defined? Bootsnap
     Bootsnap.setup(
-<<<<<<< HEAD
-      cache_dir:            'tmp/cache', # Path to your cache
-      load_path_cache:      true,        # Should we optimize the LOAD_PATH with a cache?
-      autoload_paths_cache: true,        # Should we optimize ActiveSupport autoloads with cache?
-      disable_trace:        false,       # Sets `RubyVM::InstructionSequence.compile_option = { trace_instruction: false }`
-      compile_cache_iseq:   true,        # Should compile Ruby code into ISeq cache?
-      compile_cache_yaml:   false        # Skip YAML cache for now, cause we were seeing issues with it
-=======
       cache_dir: 'tmp/cache',     # Path to your cache
       load_path_cache: true,      # Should we optimize the LOAD_PATH with a cache?
       autoload_paths_cache: true, # Should we optimize ActiveSupport autoloads with cache?
       disable_trace: false,       # Sets `RubyVM::InstructionSequence.compile_option = { trace_instruction: false }`
       compile_cache_iseq: true,   # Should compile Ruby code into ISeq cache?
       compile_cache_yaml: false   # Skip YAML cache for now, cause we were seeing issues with it
->>>>>>> c10941bb
     )
   end
 end