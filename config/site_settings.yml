# Available options:
#
# default            - The default value of the setting. For upload site settings, use the id of the upload seeded in db/fixtures/010_uploads.rb.
# client             - Set to true if the javascript should have access to this setting's value.
# refresh            - Set to true if clients should refresh when the setting is changed.
# min                - For a string setting, the minimum length. For an integer setting, the minimum value.
# max                - For a string setting, the maximum length. For an integer setting, the maximum value.
# regex              - A regex that the value must match.
# validator          - The name of the class that will be use to validate the value of the setting.
# allow_any          - For choice settings allow items not specified in the choice list (default true)
# secret             - Set to true if input type should be password and value needs to be scrubbed from logs (default false).
# enum               - The setting has a fixed set of allowed values, and only one can be chosen.
#                      Set to the class name that defines the set.
# locale_default     - A hash which overrides according to `SiteSetting.default_locale`.
#                      The key should be as the same as possible value of default_locale.
#
#
# type: email    - Must be a valid email address.
# type: username - Must match the username of an existing user.
# type: list     - A list of values, chosen from a set of valid values defined in the choices option.
# type: enum     - A single value, chosen from a set of valid values in the choices option.
#
# A type:list setting with the word 'colors' in its name will make color values have a bold line of the corresponding color
#
required:
  title:
    client: true
    default: "Discourse"
  site_description:
    default: ""
  short_site_description:
    default: ""
    client: true
  contact_email:
    default: ""
    type: email
  contact_url:
    default: ""
  notification_email:
    default: "noreply@unconfigured.discourse.org"
    type: email
  site_contact_username:
    default: ""
    type: username
  site_contact_group_name:
    default: ""
    type: group
  exclude_rel_nofollow_domains:
    client: true
    default: ""
    type: list
    list_type: simple
  company_name:
    default: ""
  governing_law:
    default: ""
  city_for_disputes:
    default: ""

branding:
  logo:
    default: -5
    client: true
    type: upload
  logo_small:
    default: -6
    client: true
    type: upload
  digest_logo:
    default: ""
    client: true
    type: upload
  mobile_logo:
    default: ""
    client: true
    type: upload
  logo_dark:
    default: ""
    client: true
    type: upload
  logo_small_dark:
    default: ""
    client: true
    type: upload
  mobile_logo_dark:
    default: ""
    client: true
    type: upload
  large_icon:
    default: ""
    client: true
    type: upload
  manifest_icon:
    default: ""
    type: upload
  manifest_screenshots:
    type: list
    list_type: simple
    default: ""
  favicon:
    default: ""
    client: true
    type: upload
  apple_touch_icon:
    default: ""
    client: true
    type: upload
  opengraph_image:
    default: ""
    type: upload
  twitter_summary_large_image:
    default: ""
    type: upload

basic:
  display_local_time_in_user_card:
    client: true
    default: false
  allow_user_locale:
    client: true
    default: false
  set_locale_from_accept_language_header:
    default: false
    client: true
    validator: "AllowUserLocaleEnabledValidator"
  set_locale_from_cookie:
    default: false
    hidden: true
    client: true
    validator: "AllowUserLocaleEnabledValidator"
  support_mixed_text_direction:
    client: true
    default: false
  categories_topics:
    default: 20
    validator: "CategoriesTopicsValidator"
  suggested_topics:
    client: true
    default: 5
    max: 2000
  limit_suggested_to_category:
    default: false
  suggested_topics_unread_max_days_old:
    default: 90
    min: 0
    max: 36500
  suggested_topics_max_days_old:
    default: 365
    min: 7
    max: 36500
  ga_version:
    type: enum
    default: v4_gtag
    choices:
      - v3_analytics
      - v4_gtag
  ga_universal_tracking_code:
    client: true
    default: ""
    regex: "^(UA|G)-[\\w-]+"
  ga_universal_domain_name:
    client: true
    default: "auto"
  ga_universal_auto_link_domains:
    default: ""
    type: list
    list_type: simple
  gtm_container_id:
    client: true
    default: ""
    regex: "^GTM-"
  top_menu:
    client: true
    refresh: true
    type: list
    list_type: simple
    default: "latest|new|unread|top|categories"
    regex: "latest"
    regex_error: "site_settings.errors.must_include_latest"
    validator: RegexPresenceValidator
    allow_any: false
    choices:
      - latest
      - new
      - unread
      - unseen
      - top
      - categories
      - read
      - posted
      - bookmarks
      - hot
  post_menu:
    client: true
    type: list
    list_type: simple
    default: "read|like|copyLink|flag|edit|bookmark|delete|admin|reply"
    allow_any: false
    choices:
      - read
      - copyLink
      - share
      - like
      - edit
      - flag
      - delete
      - bookmark
      - admin
      - reply
  post_menu_hidden_items:
    client: true
    type: list
    list_type: simple
    default: "flag|bookmark|edit|delete|admin"
    allow_any: false
    choices:
      - like
      - edit
      - flag
      - delete
      - share
      - bookmark
      - admin
      - reply
  share_links:
    client: true
    type: list
    list_type: simple
    default: "twitter|facebook|email"
    allow_any: false
    choices:
      - twitter
      - facebook
      - email
  allow_username_in_share_links:
    client: true
    default: true
  share_quote_visibility:
    client: true
    type: enum
    default: "all"
    choices:
      - none
      - anonymous
      - all
  share_quote_buttons:
    client: true
    type: list
    list_type: simple
    default: "twitter|email"
    allow_any: false
    choices:
      - twitter
      - facebook
      - email
  desktop_category_page_style:
    client: true
    enum: "CategoryPageStyle"
    default: "categories_and_latest_topics"
  category_colors:
    client: true
    type: list
    list_type: compact
    default: "BF1E2E|F1592A|F7941D|9EB83B|3AB54A|12A89D|25AAE2|0E76BD|652D90|92278F|ED207B|8C6238|231F20|808281|B3B5B4|E45735"
  max_category_nesting:
    client: true
    default: 2
    min: 2
    max: 3
    hidden: true
  enable_mobile_theme:
    client: true
    default: true
    hidden: true
  enable_direct_s3_uploads:
    client: true
    default: false
    hidden: true
  enable_upload_debug_mode:
    default: false
    hidden: true
    client: true
  default_theme_id:
    default: -1
    hidden: true
  default_dark_mode_color_scheme_id:
    default: -1
    type: enum
    enum: "ColorSchemeSetting"
    client: true
  relative_date_duration:
    client: true
    default: 30
  topics_per_period_in_top_summary:
    default: 20
    min: 1
  topics_per_period_in_top_page:
    default: 50
    min: 1
  top_page_default_timeframe:
    client: true
    default: "yearly"
    type: enum
    choices:
      - all
      - yearly
      - quarterly
      - monthly
      - weekly
      - daily
  fixed_category_positions:
    client: true
    default: false
  fixed_category_positions_on_create:
    client: true
    default: false
  enable_badges:
    client: true
    default: true
  enable_badge_sql:
    client: true
    default: false
    hidden: true
  max_favorite_badges:
    client: true
    default: 2
    min: 0
    max: 6
  whispers_allowed_groups:
    type: group_list
    list_type: compact
    default: ""
    allow_any: false
    refresh: true
  hidden_post_visible_groups:
    type: group_list
    list_type: compact
    default: "14"
    allow_any: false
    refresh: true
  enable_bookmarks_with_reminders:
    client: true
    default: true
    hidden: true
  push_notifications_prompt:
    default: true
    client: true
  push_notifications_icon:
    default: ""
    type: upload
  enable_desktop_push_notifications:
    default: true
    client: true
  push_notification_time_window_mins:
    default: 10
    min: 0
  short_title:
    default: ""
    max: 12
  vapid_public_key_bytes:
    default: ""
    client: true
    hidden: true
  vapid_public_key:
    default: ""
    hidden: true
  vapid_private_key:
    default: ""
    hidden: true
  vapid_base_url:
    default: ""
    hidden: true
  base_font:
    default: "arial"
    enum: "BaseFontSetting"
    refresh: true
  heading_font:
    default: "arial"
    enum: "BaseFontSetting"
    refresh: true
  enable_sitemap:
    default: true
  sitemap_page_size:
    default: 10000
  enable_user_status:
    client: true
    default: false
  enable_user_tips:
    client: true
    default: true
    refresh: true
  page_loading_indicator:
    client: true
    type: enum
    default: "slider"
    choices:
      - spinner
      - slider
  show_user_menu_avatars:
    client: true
    default: false
login:
  invite_only:
    refresh: true
    client: true
    default: false
  login_required:
    refresh: true
    client: true
    default: false
  must_approve_users:
    client: true
    default: false
  invite_code: ""
  enable_local_logins:
    client: true
    default: true
  enable_local_logins_via_email:
    client: true
    default: true
    validator: "EnableLocalLoginsViaEmailValidator"
  enable_passkeys:
    client: true
    default: true
    hidden: true
  allow_new_registrations:
    client: true
    default: true
  enable_signup_cta:
    client: true
    default: true
  enable_google_oauth2_logins:
    default: false
  google_oauth2_client_id: ""
  google_oauth2_client_secret:
    default: ""
    secret: true
  google_oauth2_prompt:
    default: ""
    type: list
    choices:
      - ""
      - "none"
      - "consent"
      - "select_account"
  google_oauth2_hd:
    default: ""
  google_oauth2_hd_groups:
    default: false
    validator: GoogleOauth2HdGroupsValidator
  google_oauth2_hd_groups_service_account_admin_email:
    default: ""
  google_oauth2_hd_groups_service_account_json:
    default: ""
    textarea: true
  enable_twitter_logins:
    default: false
  twitter_consumer_key:
    default: ""
    regex: "^[\\w+-]+$"
  twitter_consumer_secret:
    default: ""
    regex: "^[\\w+-]+$"
    secret: true
  enable_facebook_logins:
    default: false
  facebook_app_id:
    client: true
    default: ""
    regex: "^\\d+$"
  facebook_app_secret:
    default: ""
    regex: "^[a-f0-9]+$"
    secret: true
  enable_github_logins:
    default: false
  github_client_id:
    default: ""
    regex: "^[a-zA-Z0-9\\.]+$"
  github_client_secret:
    default: ""
    regex: "^[a-f0-9]+$"
    secret: true
  enable_discord_logins:
    default: false
  discord_client_id:
    default: ""
  discord_secret:
    default: ""
    secret: true
  discord_trusted_guilds:
    default: ""
    type: list
    list_type: simple
  auth_skip_create_confirm:
    default: false
    client: true
  auth_immediately:
    default: true
  auth_overrides_email:
    default: false
    validator: "SsoOverridesEmailValidator"
    client: true
  auth_overrides_username: false
  auth_overrides_name: false
  enable_discourse_connect:
    client: true
    default: false
    validator: "EnableSsoValidator"
  discourse_connect_allowed_redirect_domains:
    default: ""
    type: list
    list_type: simple
  verbose_discourse_connect_logging: false
  verbose_upload_logging:
    hidden: true
    default: false
  verbose_auth_token_logging:
    hidden: true
    default: false
  max_suspicious_distance_km:
    hidden: true
    default: 100
  discourse_connect_url:
    default: ""
    regex: '^https?:\/\/.+[^\/]$'
  discourse_connect_secret:
    default: ""
    secret: true
  discourse_connect_overrides_groups: false
  discourse_connect_overrides_bio: false
  discourse_connect_overrides_avatar:
    default: false
    client: true
  discourse_connect_overrides_profile_background: false
  discourse_connect_overrides_location: false
  discourse_connect_overrides_website: false
  discourse_connect_overrides_card_background: false
  discourse_connect_not_approved_url: ""
  discourse_connect_csrf_protection:
    default: true
    hidden: true
  enable_discourse_connect_provider: false
  discourse_connect_provider_secrets:
    default: ""
    type: list
    list_type: secret
    secret: true
    placeholder:
      key: "sso_provider.key_placeholder"
      value: "sso_provider.value_placeholder"
  blocked_email_domains:
    default: "mailinator.com"
    type: host_list
    list_type: simple
  allowed_email_domains:
    default: ""
    type: host_list
    list_type: simple
  normalize_emails:
    default: false
  auto_approve_email_domains:
    default: ""
    type: host_list
    list_type: simple
  hide_email_address_taken:
    client: true
    default: false
  log_out_strict: false
  pending_users_reminder_delay_minutes:
    min: -1
    default: 480
  persistent_sessions: true
  maximum_session_age:
    default: 1440
    min: 1
    max: 175200
users:
  min_username_length:
    client: true
    default: 3
    validator: "MinUsernameLengthValidator"
  max_username_length:
    client: true
    default: 20
    validator: "MaxUsernameLengthValidator"
  unicode_usernames:
    default: false
    client: true
    validator: "UnicodeUsernameValidator"
  allowed_unicode_username_characters:
    validator: "UnicodeUsernameAllowlistValidator"
    default: ""
    locale_default:
      cs: "[ěščřžýáíéóůúďťňĚŠČŘŽÝÁÍÉÓŮÚĎŤŇ]"
      de: "[äöüßÄÖÜẞ]"
      fi: "[åäöÅÄÖ]"
      ja: '[\p{Han}\p{Katakana}\p{Hiragana}]'
      ko: '\p{Hangul}'
      zh_CN: '\p{Han}'
      zh_TW: '\p{Han}'
  reserved_usernames:
    type: list
    list_type: compact
    default: "admin|moderator|administrator|mod|sys|system|community|info|you|name|username|user|nickname|discourse|discourseorg|discourseforum|support|all|here"
  min_password_length:
    client: true
    default: 10
    min: 8
    max: 500
  min_admin_password_length:
    client: true
    default: 15
    min: 8
    max: 500
  password_unique_characters:
    default: 6
    min: 1
    max: 10
  block_common_passwords: true
  username_change_period: 3
  email_editable:
    client: true
    default: true
  logout_redirect:
    client: true
    default: ""
  full_name_required:
    client: true
    default: false
  enable_names:
    client: true
    default: true
  invite_expiry_days:
    default: 90
    client: true
    max: 36500
  invites_per_page:
    client: true
    default: 40
    hidden: true
  delete_user_max_post_age:
    client: true
    default: 60
  delete_all_posts_max:
    client: true
    default: 15
    min: 1
  delete_user_self_max_post_count:
    default: 1
    min: -1
  redirect_users_to_top_page: true
  prioritize_username_in_ux:
    client: true
    default: true
  email_token_valid_hours:
    default: 48
    min: 1
  purge_unactivated_users_grace_period_days:
    default: 14
    max: 36500
  public_user_custom_fields:
    type: list
    list_type: simple
    default: ""
  staff_user_custom_fields:
    type: list
    list_type: simple
    default: ""
  enable_user_directory:
    client: true
    default: true
  allow_anonymous_posting:
    default: false
    client: true
  allow_anonymous_likes:
    default: false
    client: true
  anonymous_posting_min_trust_level:
    default: 1
    enum: "TrustLevelSetting"
    client: true
    hidden: true
  anonymous_posting_allowed_groups:
    default: "3|11" # auto group staff and trust_level_1
    type: group_list
    allow_any: false
    refresh: true
    validator: "AtLeastOneGroupValidator"
  anonymous_account_duration_minutes:
    default: 10080
    max: 99000
  allow_users_to_hide_profile:
    default: true
    client: true
  hide_user_profiles_from_public:
    default: false
    client: true
  allow_featured_topic_on_user_profiles:
    default: true
    client: true
  show_inactive_accounts:
    default: false
  allowed_user_website_domains:
    default: ""
    type: list
    list_type: simple
  hide_suspension_reasons:
    default: false
    client: true
  log_personal_messages_views: false
  ignored_users_count_message_threshold:
    default: 5
    client: true
    min: 1
  ignored_users_message_gap_days:
    default: 365
    client: true
    min: 1
    max: 36500
  clean_up_inactive_users_after_days:
    default: 730
    min: 0
    max: 36500
  clean_up_unused_staged_users_after_days:
    default: 365
    min: 0
    max: 36500
  user_selected_primary_groups:
    default: false
    client: true
  max_notifications_per_user:
    default: 10000
  gravatar_name:
    default: Gravatar
    client: true
  gravatar_base_url:
    default: www.gravatar.com
    client: true
  gravatar_login_url:
    default: /emails
    client: true
  max_bookmarks_per_user:
    default: 2000
    hidden: true
  use_email_for_username_and_name_suggestions:
    default: false
  use_name_for_username_suggestions:
    default: true
  hide_user_activity_tab:
    default: false
    client: true

groups:
  enable_group_directory:
    client: true
    default: true
  group_in_subject:
    default: false
  enable_category_group_moderation:
    client: true
    default: false

posting:
  min_post_length:
    client: true
    min: 1
    default: 20
    locale_default:
      ja: 8
      zh_CN: 8
      zh_TW: 8
  min_first_post_length:
    client: true
    min: 1
    default: 20
    locale_default:
      ja: 8
      zh_CN: 8
      zh_TW: 8
  min_personal_message_post_length:
    client: true
    min: 1
    default: 10
    locale_default:
      ja: 3
      zh_CN: 3
      zh_TW: 3
  max_post_length:
    client: true
    default: 32000
    max: 150000
  topic_featured_link_enabled:
    client: true
    default: true
  body_min_entropy:
    default: 7
    locale_default:
      ja: 3
      zh_CN: 3
      zh_TW: 3
  min_topic_views_for_delete_confirm:
    client: true
    default: 5000
  min_topic_title_length:
    client: true
    default: 15
    min: 1
    locale_default:
      ja: 6
      zh_CN: 6
      zh_TW: 6
  max_topic_title_length:
    client: true
    default: 255
    min: 5
    max: 255
  title_min_entropy:
    default: 10
    locale_default:
      ja: 3
      zh_CN: 3
      zh_TW: 3
  allow_uppercase_posts:
    default: false
    locale_default:
      ja: true
  max_consecutive_replies:
    default: 3
  enable_filtered_replies_view:
    default: false
    client: true
  title_prettify:
    default: true
    locale_default:
      ja: false
      zh_CN: false
      zh_TW: false
  title_remove_extraneous_space:
    default: false
    locale_default:
      en: true
      en_GB: true
  title_fancy_entities: true
  min_personal_message_title_length:
    client: true
    default: 2
    min: 1
  max_emojis_in_title: 1
  allow_uncategorized_topics:
    client: true
    default: false
    refresh: true
  allow_duplicate_topic_titles: false
  allow_duplicate_topic_titles_category: false
  min_title_similar_length:
    client: true
    default: 10
    locale_default:
      ja: 4
      zh_CN: 4
      zh_TW: 4
  enable_system_message_replies:
    default: true
  personal_message_enabled_groups:
    default: "3|11" # auto group trust_level_1
    type: group_list
    allow_any: false
    refresh: true
    validator: "AtLeastOneGroupValidator"
  editing_grace_period: 300
  editing_grace_period_max_diff: 100
  editing_grace_period_max_diff_high_trust: 400
  staff_edit_locks_post: false
  shared_drafts_category:
    type: category
    default: ""
  shared_drafts_min_trust_level:
    default: "staff"
    enum: "TrustLevelAndStaffSetting"
    hidden: true
  shared_drafts_allowed_groups:
    default: "3" # auto group staff
    type: group_list
    allow_any: false
    refresh: true
    validator: "AtLeastOneGroupValidator"
  post_edit_time_limit:
    default: 1440
    max: 10080
  tl2_post_edit_time_limit:
    default: 43200
    max: 525600
  edit_history_visible_to_public:
    client: true
    default: true
  delete_removed_posts_after:
    client: true
    default: 24
    max: 876000
  notify_users_after_responses_deleted_on_flagged_post:
    default: false
  traditional_markdown_linebreaks:
    client: true
    default: false
  enable_markdown_typographer:
    client: true
    default: true
  enable_markdown_linkify:
    client: true
    default: true
  markdown_linkify_tlds:
    client: true
    type: list
    default: "com|net|org|io|onion|co|tv|ru|cn|us|uk|me|de|fr|fi|gov"
    list_type: compact
    validator: "MarkdownLinkifyTldsValidator"
  markdown_typographer_quotation_marks:
    client: true
    type: list
    list_type: compact
    validator: "MarkdownTypographerQuotationMarksValidator"
    default: "“|”|‘|’"
    locale_default:
      de: "„|“|‚|‘"
      fr: "«\xA0|\xA0»|‹\xA0|\xA0›"
  enable_rich_text_paste:
    client: true
    default: true
  suppress_reply_directly_below:
    client: true
    default: true
  suppress_reply_directly_above:
    client: true
    default: true
  suppress_reply_when_quoting:
    default: true
  remove_full_quote:
    default: true
  max_reply_history:
    default: 1
    client: true
  post_undo_action_window_mins: 10
  enable_mentions:
    default: true
    client: true
  max_mentions_per_post: 10
  max_users_notified_per_group_mention:
    default: 100
    client: true
  newuser_max_replies_per_topic: 3
  newuser_max_mentions_per_post: 2
  here_mention:
    default: "here"
    validator: "NotUsernameValidator"
    client: true
  max_here_mentioned: 10
  min_trust_level_for_here_mention:
    default: "2"
    enum: "TrustLevelAndStaffSetting"
    hidden: true
  here_mention_allowed_groups:
    default: "3|12" # auto group staff and trust_level_2
    type: group_list
    allow_any: false
    refresh: true
    validator: "AtLeastOneGroupValidator"
  title_max_word_length:
    default: 30
    locale_default:
      ja: 50
      ko: 50
      zh_CN: 50
      zh_TW: 50
  allowed_link_domains:
    default: ""
    type: list
  newuser_max_links: 2
  newuser_max_embedded_media:
    client: true
    default: 1
  newuser_max_attachments:
    client: true
    default: 0
  post_excerpt_maxlength:
    default: 300
    max: 1000
    locale_default:
      ja: 120
      zh_CN: 120
      zh_TW: 120
  topic_excerpt_maxlength:
    default: 220
    max: 1000
    locale_default:
      ja: 120
      zh_CN: 120
      zh_TW: 120
  default_subcategory_on_read_only_category:
    client: true
    default: false
  show_pinned_excerpt_mobile:
    client: true
    default: true
  show_pinned_excerpt_desktop:
    client: true
    default: true
  display_name_on_posts:
    client: true
    default: false
  show_time_gap_days:
    default: 7
    max: 36500
    client: true
  short_progress_text_threshold:
    client: true
    default: 10000
    max: 99000
  default_code_lang:
    client: true
    default: "auto"
  warn_reviving_old_topic_age: 180
  autohighlight_all_code:
    client: true
    default: false
  highlighted_languages:
    default: "bash|c|cpp|csharp|css|diff|go|graphql|ini|java|javascript|json|kotlin|lua|makefile|markdown|objectivec|perl|php|php-template|plaintext|python|python-repl|r|ruby|rust|scss|shell|sql|swift|typescript|xml|yaml|wasm"
    choices: "HighlightJs.languages"
    type: list
    client: true
    list_type: compact
  show_copy_button_on_codeblocks:
    client: true
    default: true
    hidden: true
  delete_old_hidden_posts: true
  enable_emoji:
    default: true
    client: true
  enable_emoji_shortcuts:
    default: true
    client: true
  emoji_set:
    default: "twitter"
    client: true
    enum: "EmojiSetSiteSetting"
  emoji_autocomplete_min_chars:
    client: true
    default: 0
    locale_default:
      fr: 1
  enable_inline_emoji_translation:
    client: true
    default: false
    locale_default:
      zh_CN: true
      zh_TW: true
      ja: true
      ko: true
  emoji_deny_list:
    type: emoji_list
    default: ""
    client: true
    refresh: true
  approve_post_count:
    default: 0
  approve_unless_trust_level:
    default: 0
    enum: "TrustLevelSetting"
    hidden: true
  approve_unless_allowed_groups:
    default: "3|10" # auto groups staff and trust_level_0
    type: group_list
    allow_any: false
    refresh: true
    validator: "AtLeastOneGroupValidator"
  approve_new_topics_unless_trust_level:
    default: 0
    enum: "TrustLevelSetting"
    hidden: true
  approve_new_topics_unless_allowed_groups:
    default: "3|10" # auto groups staff and trust_level_0
    type: group_list
    allow_any: false
    refresh: true
    validator: "AtLeastOneGroupValidator"
  approve_suspect_users:
    default: true
  approve_unless_staged:
    default: false
  notify_about_queued_posts_after:
    type: float
    default: 24
    min: 0
  auto_close_messages_post_count:
    default: 500
  auto_close_topics_post_count:
    default: 10000
  auto_close_topics_create_linked_topic:
    default: true
  code_formatting_style:
    client: true
    type: enum
    default: "code-fences"
    choices:
      - code-fences
      - 4-spaces-indent
  embed_any_origin: false
  embed_topics_list: false
  embed_set_canonical_url: false
  embed_unlisted: true
  embed_truncate: true
  embed_support_markdown: false
  allowed_embed_selectors: ""
  allowed_href_schemes:
    client: true
    default: ""
    type: list
    list_type: compact
  max_allowed_message_recipients:
    default: 30
    min: 1
  disable_watched_word_checking_in_user_fields:
    hidden: true
    default: false
  watched_words_regular_expressions:
    client: true
    default: false
  enable_diffhtml_preview:
    default: false
    client: true
  enable_fast_edit:
    default: true
    client: true
  enable_quote_copy:
    default: true
    client: true
  old_post_notice_days:
    default: 14
    max: 36500
    client: true
  new_user_notice_tl:
    default: 2
    enum: "TrustLevelSetting"
  returning_user_notice_tl:
    default: 2
    enum: "TrustLevelSetting"
  returning_users_days:
    default: 120
    max: 36500
  review_media_unless_trust_level:
    default: 0
    enum: "TrustLevelSetting"
    hidden: true
  skip_review_media_groups:
    default: "3|10" # auto groups staff and trust_level_0
    type: group_list
    allow_any: false
    refresh: true
    validator: "AtLeastOneGroupValidator"
  blur_tl0_flagged_posts_media:
    default: true
    client: true
  enable_page_publishing:
    default: false
  show_published_pages_login_required:
    default: false
  skip_auto_delete_reply_likes: 5
  review_every_post:
    default: false
  max_draft_length:
    default: 400_000
    hidden: true
  max_drafts_per_user:
    default: 10_000
    hidden: true
  max_form_template_title_length:
    default: 100
    min: 5
    max: 255
  max_form_template_content_length:
    default: 5000
    max: 150000

email:
  email_time_window_mins:
    default: 10
    client: true
  personal_email_time_window_seconds: 20
  email_posts_context: 5
  digest_min_excerpt_length:
    default: 100
    locale_default:
      ja: 50
      zh_CN: 50
      zh_TW: 50
  digest_topics:
    default: 5
    min: 1
    max: 20
  digest_posts:
    default: 5
    min: 0
    max: 20
  digest_other_topics:
    default: 5
    min: 0
    max: 20
  suppress_digest_email_after_days:
    default: 180
    max: 36500
  digest_suppress_categories:
    type: category_list
    default: ""
  digest_suppress_tags:
    type: tag_list
    default: ""
  disable_digest_emails:
    default: false
    client: true
  apply_custom_styles_to_digest: true
  email_accent_bg_color:
    type: color
    default: "#2F70AC"
    validator: "CssColorValidator"
  email_accent_fg_color:
    type: color
    default: "#FFFFFF"
    validator: "CssColorValidator"
  email_link_color:
    type: color
    default: "#006699"
    validator: "CssColorValidator"
  show_topic_featured_link_in_digest: false
  email_custom_headers: "Auto-Submitted: auto-generated"
  email_subject: "[%{site_name}] %{optional_pm}%{optional_cat}%{topic_title}"
  reply_by_email_enabled:
    default: false
    validator: "ReplyByEmailEnabledValidator"
  reply_by_email_address:
    default: ""
    validator: "ReplyByEmailAddressValidator"
  alternative_reply_by_email_addresses:
    default: ""
    validator: "AlternativeReplyByEmailAddressesValidator"
  find_related_post_with_key:
    default: true
  manual_polling_enabled:
    default: false
  pop3_polling_enabled:
    default: false
    validator: "POP3PollingEnabledSettingValidator"
  pop3_polling_ssl: true
  pop3_polling_openssl_verify: true
  pop3_polling_period_mins: 5
  pop3_polling_host: ""
  pop3_polling_port: 995
  pop3_polling_username: ""
  pop3_polling_password:
    default: ""
    secret: true
  pop3_polling_delete_from_server: true
  log_mail_processing_failures: false
  incoming_email_prefer_html: true
  strip_incoming_email_lines: false
  email_in:
    default: false
    client: true
  email_in_min_trust:
    default: 2
    enum: "TrustLevelSetting"
    hidden: true
  email_in_allowed_groups:
    default: "3|12" # auto group staff and trust_level_2
    type: group_list
    allow_any: false
    refresh: true
    validator: "AtLeastOneGroupValidator"
  email_in_authserv_id:
    default: ""
  email_in_spam_header:
    type: enum
    default: "none"
    choices:
      - none
      - X-Spam-Flag
      - X-Spam-Status
      - X-SES-Spam-Verdict
  enable_imap:
    default: false
    client: true
  enable_imap_write:
    default: false
  enable_imap_idle:
    default: false
  enable_smtp:
    default: false
    client: true
  imap_polling_period_mins:
    default: 5
  imap_polling_old_emails:
    default: 1000
  imap_polling_new_emails:
    default: 250
  imap_batch_import_email:
    default: 100
  email_prefix: ""
  email_site_title: ""
  disable_emails:
    client: true
    type: enum
    default: "no"
    choices:
      - "no"
      - "yes"
      - "non-staff"
  strip_images_from_short_emails: true
  short_email_length: 2800
  display_name_on_email_from:
    default: true
  unsubscribe_via_email:
    default: true
  unsubscribe_via_email_footer:
    default: false
  disallow_reply_by_email_after_days:
    default: 90
    max: 36500
  delete_email_logs_after_days:
    default: 90
    max: 36500
  max_emails_per_day_per_user: 100
  enable_staged_users: true
  maximum_staged_users_per_email: 10
  maximum_recipients_per_new_group_email:
    default: 10
    min: 1
  auto_generated_allowlist:
    default: ""
    type: list
    list_type: simple
  block_auto_generated_emails: true
  ignore_by_title:
    type: list
    list_type: simple
    default: ""
  mailgun_api_key:
    default: ""
    regex: '^((key-)?\h{32}|\h{32}-\h{8}-\h{8})$'
    secret: true
  sendgrid_verification_key:
    default: ""
    secret: true
  mailjet_webhook_token:
    default: ""
    secret: true
  mandrill_authentication_key:
    default: ""
    secret: true
  postmark_webhook_token:
    default: ""
    secret: true
  sparkpost_webhook_token:
    default: ""
    secret: true
  bounce_score_threshold:
    client: true
    default: 4
    min: 1
  bounce_score_erode_on_send:
    default: 0.1
    hidden: true
  soft_bounce_score:
    default: 1
    min: 1
  hard_bounce_score:
    default: 2
    min: 2
  reset_bounce_score_after_days:
    default: 30
    max: 36500
  blocked_attachment_content_types:
    type: list
    default: "pkcs7|x-vcard|pgp-keys|pgp-signature"
    list_type: compact
  blocked_attachment_filenames:
    type: list
    default: "smime.p7s|signature.asc|winmail.dat"
    list_type: compact
  forwarded_emails_behaviour:
    type: enum
    default: hide
    choices:
      - hide
      - quote
      - create_replies
  always_show_trimmed_content: false
  trim_incoming_emails: true
  private_email: false
  email_custom_template:
    default: ""
    hidden: true
  email_custom_css:
    default: ""
    hidden: true
  email_custom_css_compiled:
    default: ""
    hidden: true
  email_total_attachment_size_limit_kb:
    default: 0
    max: 51200
    type: file_size_restriction
  post_excerpts_in_emails: false
  raw_email_max_length: 220000
  raw_rejected_email_max_length: 4000
  delete_rejected_email_after_days:
    default: 90
    validator: "DeleteRejectedEmailAfterDaysValidator"
  enable_secondary_emails:
    client: true
    default: true
    hidden: true
  max_participant_names:
    default: 10
    hidden: true
  require_change_email_confirmation: false

files:
  max_image_size_kb:
    client: true
    default: 4096
    max: 102400
    type: file_size_restriction
  max_attachment_size_kb:
    client: true
    default: 4096
    max: 1024000
    type: file_size_restriction
  max_image_megapixels:
    default: 40
    min: 5
    max: 150
  max_export_file_size_kb:
    hidden: true
    default: 50000
    max: 1024000
    type: file_size_restriction
  theme_authorized_extensions:
    default: "wasm|jpg|jpeg|png|woff|woff2|svg|eot|ttf|otf|gif|webp|avif|js"
    type: list
    list_type: file_types
  authorized_extensions:
    client: true
    default: "jpg|jpeg|png|gif|heic|heif|webp|avif"
    refresh: true
    type: list
    list_type: file_types
  authorized_extensions_for_staff:
    client: true
    default: ""
    refresh: true
    type: list
    list_type: file_types
  export_authorized_extensions:
    hidden: true
    default: "zip"
    type: list
    list_type: compact
  responsive_post_image_sizes:
    default: "1|1.5|2"
    type: list
    list_type: compact
  max_image_width:
    client: true
    default: 690
  max_image_height:
    client: true
    default: 500
  download_remote_images_to_local:
    default: true
  download_remote_images_threshold: 10
  disabled_image_download_domains:
    type: list
    list_type: simple
    default: ""
  block_hotlinked_media:
    default: false
  block_hotlinked_media_exceptions:
    default: ""
    type: list
    regex: '\A((https?:\/\/.+)(\|https?:\/\/.+[|$])*)?\z'
  create_thumbnails: true
  clean_up_uploads: true
  clean_orphan_uploads_grace_period_hours:
    default: 48
    max: 168
  purge_deleted_uploads_grace_period_days:
    default: 30
    max: 36500
  prevent_anons_from_downloading_files:
    default: false
    client: true
  secure_uploads:
    default: false
    client: true
  secure_uploads_allow_embed_images_in_emails:
    default: true
  secure_uploads_max_email_embed_image_size_kb:
    default: 1024
    min: 1
    max: 10240
    type: file_size_restriction
  secure_uploads_pm_only:
    default: false
    hidden: true
    client: true
  enable_s3_uploads:
    default: false
    client: true
  enable_s3_transfer_acceleration:
    default: false
    hidden: true
  s3_use_iam_profile:
    default: false
  s3_access_key_id:
    default: ""
    secret: true
  s3_secret_access_key:
    default: ""
    secret: true
  s3_region:
    default: "us-east-1"
    enum: "S3RegionSiteSetting"
  s3_upload_bucket:
    default: ""
    regex: '^[a-z0-9\-\/_]+$' # can't use '.' when using HTTPS
  s3_endpoint:
    default: ""
    regex: '^https?:\/\/.+[^\/]$'
  s3_http_continue_timeout:
    default: 1
    hidden: true
  s3_install_cors_rule:
    default: true
    hidden: true
  s3_cdn_url:
    default: ""
    regex: '^https?:\/\/.+[^\/]$'
  s3_use_cdn_url_for_all_uploads:
    default: false
  s3_configure_tombstone_policy:
    default: true
  s3_use_acls:
    default: true
  enable_s3_inventory:
    default: false
  s3_configure_inventory_policy:
    default: true
    hidden: true
  s3_presigned_get_url_expires_after_seconds:
    default: 300
    hidden: true
    min: 60
    max: 604800
  allow_profile_backgrounds:
    client: true
    default: true
  automatically_download_gravatars: true
  allow_uploaded_avatars:
    client: true
    default: "0"
    enum: "TrustLevelAndStaffAndDisabledSetting"
    hidden: true
  uploaded_avatars_allowed_groups:
    default: 10
    type: group_list
    allow_any: false
    refresh: true
  default_avatars:
    default: ""
    type: url_list
    client: true
  avatar_sizes:
    default: "24|48|72|96|144|288"
    type: list
    list_type: compact
    client: true
  external_system_avatars_enabled:
    default: true
    client: true
    validator: "ExternalSystemAvatarsValidator"
  external_system_avatars_url:
    default: "/letter_avatar_proxy/v4/letter/{first_letter}/{color}/{size}.png"
    client: true
    regex: '^((https?:)?\/)?\/.+[^\/]'
  external_emoji_url:
    default: ""
    client: true
  restrict_letter_avatar_colors:
    default: ""
    type: list
    list_type: compact
    validator: "ColorListValidator"
  selectable_avatars_mode:
    default: disabled
    client: true
    type: enum
    choices:
      - disabled
      - everyone
      - tl1
      - tl2
      - tl3
      - tl4
      - staff
      - no_one
    validator: "SelectableAvatarsModeValidator"
  selectable_avatars:
    default: ""
    client: true
    type: uploaded_image_list
  allow_all_attachments_for_group_messages: false
  png_to_jpg_quality:
    default: 95
    min: 1
    max: 100
  recompress_original_jpg_quality:
    default: 90
    min: 1
    max: 100
  image_preview_jpg_quality:
    default: 90
    min: 1
    max: 100
  allow_staff_to_upload_any_file_in_pm:
    default: true
    client: true
  strip_image_metadata: true
  min_ratio_to_crop:
    type: float
    default: 0.22
    min: 0
    max: 1
  simultaneous_uploads:
    client: true
    default: 5
    min: 0
    max: 20
  decompressed_theme_max_file_size_mb:
    default: 1000
    hidden: true
  decompressed_backup_max_file_size_mb:
    default: 100000
    hidden: true
  composer_media_optimization_image_enabled:
    default: true
    client: true
  composer_media_optimization_image_bytes_optimization_threshold:
    default: 524288
    client: true
  composer_media_optimization_image_resize_dimensions_threshold:
    default: 1920
    client: true
  composer_media_optimization_image_resize_width_target:
    default: 1920
    client: true
  composer_media_optimization_image_resize_pre_multiply:
    default: false
    hidden: true
    client: true
  composer_media_optimization_image_resize_linear_rgb:
    default: false
    hidden: true
    client: true
  composer_media_optimization_image_encode_quality:
    default: 75
    client: true
  composer_media_optimization_debug_mode:
    default: false
    client: true
    hidden: true
  composer_ios_media_optimisation_image_enabled:
    default: false
    client: true
    hidden: true
  video_thumbnails_enabled:
    default: true
    client: true
    hidden: true

trust:
  default_trust_level:
    default: 0
    enum: "TrustLevelSetting"
  default_invitee_trust_level:
    default: 1
    enum: "TrustLevelSetting"
  min_trust_to_create_topic:
    default: 0
    enum: "TrustLevelSetting"
    hidden: true
  create_topic_allowed_groups:
    default: "3|10" # auto group staff and trust_level_0
    type: group_list
    allow_any: false
    refresh: true
    validator: "AtLeastOneGroupValidator"
  min_trust_to_edit_wiki_post:
    default: 1
    enum: "TrustLevelSetting"
    hidden: true
  edit_wiki_post_allowed_groups:
    default: "3|11" # auto group staff and trust_level_1
    type: group_list
    allow_any: false
    refresh: true
    validator: "AtLeastOneGroupValidator"
  min_trust_to_edit_post:
    default: 0
    enum: "TrustLevelSetting"
    hidden: true
  edit_post_allowed_groups:
    default: "3|10" # auto group staff and trust_level_0
    type: group_list
    allow_any: false
    refresh: true
    validator: "AtLeastOneGroupValidator"
  min_trust_to_allow_self_wiki:
    default: 3
    enum: "TrustLevelSetting"
    hidden: true
  self_wiki_allowed_groups:
    default: "3|13" # auto group staff and trust_level_3
    type: group_list
    allow_any: false
    refresh: true
    validator: "AtLeastOneGroupValidator"
  min_trust_to_send_email_messages:
    default: "4"
    enum: "TrustLevelAndStaffSetting"
    hidden: true
  send_email_messages_allowed_groups:
    default: "1|3|14" # auto group admin, staff, and trust_level_4
    type: group_list
    allow_any: false
    refresh: true
    validator: "AtLeastOneGroupValidator"
  min_trust_to_flag_posts:
    default: 1
    enum: "TrustLevelSetting"
    hidden: true
  flag_post_allowed_groups:
    default: "3|11" # auto group staff and trust_level_1
    type: group_list
    allow_any: false
    refresh: true
    validator: "AtLeastOneGroupValidator"
  min_trust_to_post_links:
    default: 0
    enum: "TrustLevelSetting"
    hidden: true
  post_links_allowed_groups:
    default: "3|10" # auto group staff and trust_level_0
    type: group_list
    allow_any: false
    refresh: true
    validator: "AtLeastOneGroupValidator"
  min_trust_to_post_embedded_media:
    default: 0
    enum: "TrustLevelSetting"
    hidden: true
  embedded_media_post_allowed_groups:
    default: "3|10" # auto group staff and trust_level_0
    type: group_list
    allow_any: false
    refresh: true
    validator: "AtLeastOneGroupValidator"
  min_trust_level_to_allow_profile_background:
    default: 0
    client: true
    enum: "TrustLevelSetting"
  profile_background_allowed_groups:
    default: "3|10" # auto group staff and trust_level_0
    type: group_list
    allow_any: false
    refresh: true
  min_trust_level_to_allow_user_card_background:
    default: 0
    client: true
    enum: "TrustLevelSetting"
    hidden: true
  user_card_background_allowed_groups:
    default: "3|10" # auto group staff and trust_level_0
    type: group_list
    allow_any: false
    refresh: true
  min_trust_level_to_allow_invite:
    default: 2
    enum: "TrustLevelSetting"
    hidden: true
  invite_allowed_groups:
    default: "3|12" # auto group staff and trust_level_2
    type: group_list
    allow_any: false
    refresh: true
    validator: "AtLeastOneGroupValidator"
  min_trust_level_to_allow_ignore:
    default: 2
    enum: "TrustLevelSetting"
    client: true
    hidden: true
  ignore_allowed_groups:
    default: "3|12" # auto group staff and trust_level_2
    type: group_list
    allow_any: false
    refresh: true
    validator: "AtLeastOneGroupValidator"
  allow_flagging_staff: true
  send_tl1_welcome_message: true
  send_tl2_promotion_message: true
  tl1_requires_topics_entered: 5
  tl1_requires_read_posts:
    default: 30
    client: true
  tl1_requires_time_spent_mins: 10
  tl2_requires_topics_entered: 20
  tl2_requires_read_posts: 100
  tl2_requires_time_spent_mins: 60
  tl2_requires_days_visited:
    default: 15
    max: 36500
  tl2_requires_likes_received: 1
  tl2_requires_likes_given: 1
  tl2_requires_topic_reply_count: 3
  tl3_time_period:
    default: 100
    min: 1
    max: 1000000
  tl3_requires_days_visited:
    default: 50
    max: 36500
  tl3_requires_topics_replied_to:
    default: 10
  tl3_requires_topics_viewed:
    default: 25
    max: 100
  tl3_requires_topics_viewed_cap:
    default: 500
  tl3_requires_posts_read:
    default: 25
    max: 100
  tl3_requires_posts_read_cap:
    default: 20000
    max: 99000
  tl3_requires_topics_viewed_all_time:
    default: 200
  tl3_requires_posts_read_all_time:
    default: 500
  tl3_requires_max_flagged:
    default: 5
  tl3_promotion_min_duration:
    default: 14
    max: 10000
  tl3_requires_likes_given:
    default: 30
  tl3_requires_likes_received:
    default: 20
  tl3_links_no_follow:
    default: false
    client: true
  tl4_delete_posts_and_topics:
    default: false
    client: true
    hidden: true
  delete_all_posts_and_topics_allowed_groups:
    default: ""
    type: group_list
    allow_any: false
    refresh: true
  edit_all_topic_groups:
    default: "13"
    type: group_list
  edit_all_post_groups:
    default: "14"
    type: group_list

security:
  detailed_404: false
  enforce_second_factor:
    client: true
    type: enum
    default: "no"
    choices:
      - "no"
      - "staff"
      - "all"
  force_https:
    default: false
  same_site_cookies:
    default: Lax
    type: enum
    choices:
      - Lax
      - Strict
      - Disabled
      - None
    regex: "^(Lax|Strict|Disabled|None)$"
  enable_escaped_fragments: true
  allow_index_in_robots_txt: true
  allow_indexing_non_canonical_urls:
    default: true
    hidden: true
  moderators_manage_categories_and_groups:
    default: false
    client: true
  moderators_change_post_ownership:
    client: true
    default: false
  moderators_view_emails:
    client: true
    default: false
  non_crawler_user_agents:
    hidden: true
    default: "trident|webkit|gecko|chrome|safari|msie|opera|goanna|discourse"
    type: list
    list_type: compact
  crawler_user_agents:
    hidden: true
    default: "rss|bot|spider|crawler|facebook|archive|wayback|ping|monitor|lighthouse"
    type: list
    list_type: compact
  browser_update_user_agents:
    hidden: true
    default: "MSIE 6|MSIE 7|MSIE 8|MSIE 9|Xbox|PlayStation"
    type: list
    list_type: compact
  crawler_check_bypass_agents:
    hidden: true
    default: "cubot"
  cors_origins:
    default: ""
    type: list
    list_type: simple
  keep_old_ip_address_count:
    default: 0
    hidden: true
  use_admin_ip_allowlist:
    default: false
    client: true
  blocked_ip_blocks:
    default: ""
    type: list
    list_type: compact
  allowed_internal_hosts:
    default: ""
    type: list
  allowed_onebox_iframes:
    default: "*"
    type: list
    allow_any: false
    choices: "['*'] + Onebox::Engine.all_iframe_origins"
  allowed_iframes:
    default: "https://www.google.com/maps/embed?|https://www.openstreetmap.org/export/embed.html?|https://calendar.google.com/calendar/embed?|https://codepen.io/|https://www.instagram.com"
    type: list
    list_type: simple
    client: true
  allowed_crawler_user_agents:
    type: list
    default: ""
    list_type: compact
  blocked_crawler_user_agents:
    type: list
    default: "mauibot|semrushbot|ahrefsbot|blexbot|seo spider"
    list_type: compact
  slow_down_crawler_user_agents:
    type: list
    default: ""
    list_type: compact
  slow_down_crawler_rate: 60
  content_security_policy:
    default: true
  content_security_policy_report_only:
    default: false
  content_security_policy_collect_reports:
    default: false
    hidden: true
  content_security_policy_frame_ancestors:
    default: true
  content_security_policy_script_src:
    type: simple_list
    default: ""
  content_security_policy_strict_dynamic:
    default: false
  invalidate_inactive_admin_email_after_days:
    default: 365
    min: 0
    max: 36500
  allow_embedding_site_in_an_iframe:
    default: false
    hidden: true
  send_old_credential_reminder_days:
    default: 0
    hidden: true
  disable_onebox_media_download_controls:
    default: false
    hidden: true
  can_permanently_delete:
    default: false
    client: true
    hidden: true
  suppress_secured_categories_from_admin:
    default: false
    hidden: true
  include_secure_categories_in_tag_counts:
    default: false
  display_personal_messages_tag_counts:
    default: false
  cross_origin_opener_policy_header:
    default: "same-origin-allow-popups"
    type: enum
    choices:
      - "unsafe-none"
      - "same-origin"
      - "same-origin-allow-popups"
    hidden: true

onebox:
  post_onebox_maxlength:
    default: 500
    locale_default:
      ja: 200
      zh_CN: 200
      zh_TW: 200
  blocked_onebox_domains:
    default: ""
    type: host_list
    list_type: compact
  max_oneboxes_per_post:
    default: 50
    client: true
  allowed_inline_onebox_domains:
    default: ""
    type: list
    list_type: compact
  enable_inline_onebox_on_all_domains:
    default: true
  force_custom_user_agent_hosts:
    default: "http://codepen.io"
    type: list
  force_get_hosts:
    default: "us.battle.net|news.yahoo.com|*.medium.com"
    type: list
    hidden: true
  facebook_app_access_token:
    default: ""
    secret: true
  block_onebox_on_redirect:
    default: false
  cache_onebox_response_body:
    default: false
    hidden: true
  cache_onebox_response_body_domains:
    default: ""
    type: list
    hidden: true
  cache_onebox_user_agent:
    default: ""
    hidden: true
spam:
  add_rel_nofollow_to_user_content: true
  hide_post_sensitivity:
    type: enum
    enum: "ReviewableSensitivitySetting"
    default: 6
  cooldown_minutes_after_hiding_posts: 10
  silence_new_user_sensitivity:
    type: enum
    enum: "ReviewableSensitivitySetting"
    default: 3
  num_users_to_silence_new_user: 3
  notify_mods_when_user_silenced: false
  flag_sockpuppets: false
  newuser_spam_host_threshold: 3
  allowed_spam_host_domains:
    default: ""
    type: list
    list_type: simple
  levenshtein_distance_spammer_emails:
    default: 2
    max: 3
  max_new_accounts_per_registration_ip: 3
  min_ban_entries_for_roll_up: 5
  max_age_unmatched_emails: 365
  max_age_unmatched_ips: 365
  num_flaggers_to_close_topic: 5
  auto_close_topic_sensitivity:
    type: enum
    enum: "ReviewableSensitivitySetting"
    default: 9
  num_hours_to_close_topic:
    default: 4
    min: 1
  auto_respond_to_flag_actions: true
  min_first_post_typing_time: 3000
  auto_silence_fast_typers_on_first_post: true
  auto_silence_fast_typers_max_trust_level:
    default: 0
    enum: "TrustLevelSetting"
  auto_silence_first_post_regex: ""
  high_trust_flaggers_auto_hide_posts: true
  cooldown_hours_until_reflag:
    default: 24
    min: 0
  slow_mode_prevents_editing: true

  reviewable_claiming:
    client: true
    type: enum
    default: disabled
    choices:
      - disabled
      - optional
      - required

  reviewable_default_topics:
    default: false
    client: true
  reviewable_default_visibility:
    client: true
    type: enum
    default: low
    enum: "ReviewablePrioritySetting"
  reviewable_low_priority_threshold:
    default: 0
    min: 0
  reviewable_revision_reasons:
    default: "Duplicate|Does not meet posting guidelines"
    type: list
    client: true

rate_limits:
  unique_posts_mins: 5
  rate_limit_create_topic: 15
  rate_limit_create_post: 5
  rate_limit_new_user_create_post: 30
  rate_limit_search_anon_global_per_minute:
    hidden: true
    default: 150
  rate_limit_search_anon_user_per_minute:
    hidden: true
    default: 15
  rate_limit_search_anon_global_per_second:
    hidden: true
    default: 8
  rate_limit_search_anon_user_per_second:
    hidden: true
    default: 2
  rate_limit_search_user:
    hidden: true
    default: 30
  max_topics_per_day: 20
  max_personal_messages_per_day: 20
  max_likes_per_day: 50
  max_bookmarks_per_day: 20
  max_flags_per_day: 20
  max_edits_per_day: 30
  max_invites_per_day: 10
  max_topic_invitations_per_day: 30
  max_topic_invitations_per_minute: 5
  max_topics_in_first_day: 3
  max_replies_in_first_day: 10
  tl2_additional_likes_per_day_multiplier: 1.5
  tl3_additional_likes_per_day_multiplier: 2
  tl4_additional_likes_per_day_multiplier: 3
  tl2_additional_edits_per_day_multiplier: 1.5
  tl3_additional_edits_per_day_multiplier: 2
  tl4_additional_edits_per_day_multiplier: 3
  tl2_additional_flags_per_day_multiplier: 1.5
  tl3_additional_flags_per_day_multiplier: 2
  tl4_additional_flags_per_day_multiplier: 3
  alert_admins_if_errors_per_minute:
    client: true
    default: 0
  alert_admins_if_errors_per_hour:
    client: true
    default: 0
  max_prints_per_hour_per_user:
    default: 5
    client: true
    min: 0
  max_logins_per_ip_per_hour:
    min: 1
    default: 30
  max_logins_per_ip_per_minute:
    min: 1
    default: 6
  max_post_deletions_per_minute:
    min: 0
    default: 2
  max_post_deletions_per_day:
    min: 0
    default: 10
  invite_link_max_redemptions_limit:
    min: 2
    max: 1000000
    default: 5000
    client: true
  invite_link_max_redemptions_limit_users:
    min: 2
    max: 1000000
    default: 10
    client: true
  max_allowed_secondary_emails:
    default: 10
    hidden: true
    client: true
  max_batch_presign_multipart_per_minute:
    default: 20
    hidden: true
  max_presigned_put_per_minute:
    default: 10
    hidden: true
  max_create_multipart_per_minute:
    default: 10
    hidden: true
  max_complete_multipart_per_minute:
    default: 10
    hidden: true

developer:
  force_hostname:
    hidden: true
    default: ""
  port:
    hidden: true
    default: ""
  enable_chunked_encoding:
    hidden: true
    client: true
    default: true
  long_polling_base_url:
    hidden: true
    client: true
    default: "/"
  background_polling_interval:
    hidden: true
    client: true
    default: 60000
    max: 99000
  polling_interval:
    hidden: true
    client: true
    default: 3000
    max: 99000
  anon_polling_interval:
    hidden: true
    client: true
    default: 25000
    max: 99000
  flush_timings_secs:
    client: true
    default: 60
  active_user_rate_limit_secs: 60
  verbose_localization:
    default: false
    client: true
  top_topics_formula_log_views_multiplier:
    default: 2
  top_topics_formula_first_post_likes_multiplier:
    default: 0.5
  top_topics_formula_least_likes_per_post_multiplier:
    default: 3
  rebake_old_posts_count:
    hidden: true
    default: 80
    min: 1
  migrate_to_new_scheme:
    hidden: true
    default: false
  max_new_topics:
    default: 500
    client: true
    hidden: true
  wizard_enabled:
    default: true
    hidden: true
  bypass_wizard_check:
    default: false
    hidden: true
  logging_provider:
    hidden: true
    default: "default"
    type: "list"
    choices:
      - "default"
      - "lograge"
  bootstrap_error_pages:
    hidden: true
    default: false
  enable_safe_mode:
    default: true
    client: true
  experimental_hashtag_search_result_limit:
    default: 20
    client: true
    hidden: true
  include_associated_account_ids:
    default: false
    hidden: true
  experimental_form_templates:
    client: true
    default: false
  experimental_new_new_view_groups:
    client: true
    type: group_list
    list_type: compact
    default: ""
    allow_any: false
    refresh: true
  enable_experimental_lightbox:
    default: false
    client: true
  experimental_topics_filter:
    client: true
    default: false
  max_sidebar_section_links:
    default: 50
    hidden: true
  instrument_gc_stat_per_request:
    default: false
    hidden: true
<<<<<<< HEAD
  enable_experimental_bookmark_redesign_groups:
    type: group_list
    list_type: compact
    default: ""
    allow_any: false
    refresh: true
    hidden: true
  enable_experimental_admin_ui_groups:
=======
  experimental_glimmer_header_groups:
    client: true
>>>>>>> 337773b8
    type: group_list
    list_type: compact
    default: ""
    allow_any: false
  admin_sidebar_enabled_groups:
    type: group_list
    list_type: compact
    default: ""
    allow_any: false
    refresh: true
  lazy_load_categories_groups:
    default: ""
    type: group_list
    list_type: compact
  warn_critical_js_deprecations:
    default: true
    client: true
    hidden: true
  warn_critical_js_deprecations_message:
    default: ""
    client: true
    hidden: true
  experimental_topic_bulk_actions_enabled_groups:
    default: ""
    hidden: true
    type: group_list
    list_type: compact
    allow_any: false
    refresh: true
  experimental_objects_type_for_theme_settings:
    default: false
    hidden: true

navigation:
  navigation_menu:
    client: true
    default: "sidebar"
    type: enum
    enum: "NavigationMenuSiteSetting"
  default_navigation_menu_categories:
    type: category_list
    default: ""
    client: true
  default_navigation_menu_tags:
    type: tag_list
    default: ""
    client: true
  default_sidebar_switch_panel_position:
    default: "bottom"
    type: enum
    client: true
    choices:
      - "top"
      - "bottom"

embedding:
  embed_by_username:
    default: ""
    type: username
    hidden: true
  embed_post_limit:
    default: 100
    hidden: true
  embed_topic_limit_per_page:
    default: 200
    hidden: true
  embed_title_scrubber:
    default: ""
    hidden: true
  blocked_embed_selectors:
    default: ""
    hidden: true
  allowed_embed_classnames:
    default: "emoji"
    hidden: true

legal:
  tos_url:
    client: true
    default: ""
  privacy_policy_url:
    client: true
    default: ""
  faq_url:
    client: true
    default: ""
  log_anonymizer_details:
    default: true

backups:
  enable_backups:
    default: true
    client: true
  allow_restore:
    default: false
  backup_location:
    default: "local"
    type: enum
    enum: "BackupLocationSiteSetting"
    client: true
  maximum_backups:
    client: true
    default: 5
  remove_older_backups:
    client: true
    default: ""
  automatic_backups_enabled:
    default: true
  backup_frequency:
    min: 1
    max: 30
    default: 7
  s3_backup_bucket:
    default: ""
    regex: '^[a-z0-9\-\/]+$' # can't use '.' when using HTTPS
  s3_disable_cleanup:
    default: false
  backup_time_of_day:
    default: "3:30"
    regex: "^((0?(0|1|2|3|4|5|6|7|8|9)|(10|11|12|13|14|15|16|17|18|19|20|21|22|23))):\\d\\d$"
  backup_with_uploads: true
  backup_gzip_compression_level_for_uploads:
    default: 1
    min: 1
    max: 9
  include_thumbnails_in_backups:
    default: false
  include_s3_uploads_in_backups:
    default: false
    hidden: true
    client: true

search:
  user_search_similar_results:
    default: false
    hidden: true
  prioritize_exact_search_title_match:
    default: true
    hidden: true
  max_duplicate_search_index_terms:
    default: 6
    hidden: true
  use_pg_headlines_for_excerpt:
    default: false
    hidden: true
    client: true
  search_max_indexed_word_length:
    default: 100
    hidden: true
  search_ranking_normalization:
    default: "0"
    hidden: true
  search_ranking_weights:
    default: ""
    hidden: true
    validator: "SearchRankingWeightsValidator"
  min_search_term_length:
    client: true
    default: 3
    locale_default:
      zh_CN: 1
      zh_TW: 1
      ko: 1
      ja: 1
  search_tokenize_chinese:
    default: false
    validator: "SearchTokenizeChineseValidator"
  search_tokenize_japanese:
    default: false
    validator: "SearchTokenizeJapaneseValidator"
  search_prefer_recent_posts: false
  search_recent_posts_size:
    default: 1000000
    max: 10000000
  search_recent_regular_posts_offset_post_id:
    default: 0
    hidden: true
  search_enable_recent_regular_posts_offset_size:
    default: 200000
    hidden: true
  log_search_queries:
    client: true
    default: true
  search_query_log_max_size:
    default: 1000000
    max: 1000000
  search_query_log_max_retention_days:
    default: 365 # 1 year
    max: 1825 # 5 years
  search_ignore_accents:
    default: false
    locale_default:
      ar: true
      ca: true
      cs: true
      el: true
      es: true
      fa_IR: true
      fr: true
      hu: true
      pt: true
      pt_BR: true
      ro: true
      sk: true
      tr_TR: true
  category_search_priority_low_weight:
    default: 0.8
    hidden: true
    validator: "CategorySearchPriorityWeightsValidator"
  category_search_priority_high_weight:
    default: 1.2
    hidden: true
    validator: "CategorySearchPriorityWeightsValidator"
  search_page_size:
    default: 50
    hidden: true
  search_default_sort_order:
    default: 0 # "relevance"
    client: true
    type: enum
    enum: "SearchSortOrderSiteSetting"

uncategorized:
  version_checks:
    client: true
    default: true
  include_in_discourse_discover:
    default: false
  new_version_emails: true
  send_welcome_message: true

  suppress_uncategorized_badge:
    client: true
    default: true

  header_dropdown_category_count:
    client: true
    default: 8

  slug_generation_method:
    default: "ascii"
    enum: "SlugSetting"
    client: true
    locale_default:
      ja: "none"
      zh_CN: "none"
      zh_TW: "none"

  permalink_normalizations:
    default: ""
    type: list
    list_type: simple
    validator: "RegexpListValidator"

  max_similar_results: 5
  minimum_topics_similar: 50

  previous_visit_timeout_hours: 1
  staff_like_weight: 3
  topic_view_duration_hours: 8
  user_profile_view_duration_hours: 8

  # Summary mode
  summary_score_threshold: 15
  summary_posts_required: 50
  summary_likes_required: 1
  summary_percent_filter: 20
  summary_max_results: 100
  summary_timeline_button:
    client: true
    default: false

  summarization_strategy:
    client: true
    default: ""
    enum: "SummarizationStrategy"
    validator: "SummarizationValidator"
  custom_summarization_allowed_groups:
    type: group_list
    list_type: compact
    default: "3|13" # 3: @staff, 13: @trust_level_3

  automatic_topic_heat_values: true

  # View heat thresholds
  topic_views_heat_low:
    client: true
    default: 1000
  topic_views_heat_medium:
    client: true
    default: 2000
  topic_views_heat_high:
    client: true
    default: 3500

  # Post/Like heat thresholds
  topic_post_like_heat_low:
    client: true
    default: 0.5
  topic_post_like_heat_medium:
    client: true
    default: 1.0
  topic_post_like_heat_high:
    client: true
    default: 2.0

  # History edit heat thresholds
  history_hours_low:
    client: true
    default: 12
  history_hours_medium:
    client: true
    default: 24
  history_hours_high:
    client: true
    default: 48

  # Cold map thresholds
  cold_age_days_low:
    default: 14
    max: 36500
    client: true
  cold_age_days_medium:
    default: 90
    max: 36500
    client: true
  cold_age_days_high:
    default: 180
    max: 36500
    client: true

  # Warnings
  educate_until_posts: 2
  sequential_replies_threshold: 2
  get_a_room_threshold: 3
  dont_feed_the_trolls_threshold: 2
  dominating_topic_minimum_percent: 40
  disable_avatar_education_message: false
  pm_warn_user_last_seen_months_ago: 24

  global_notice:
    default: ""
    client: true
  has_login_hint:
    default: false
    hidden: true

  # Nothing past this threshold is ever considered new
  # this is calculated dynamically every 15 minutes
  min_new_topics_time:
    default: 0
    hidden: true

  # Category IDs
  general_category_id:
    default: -1
    hidden: true
    client: true
  meta_category_id:
    default: -1
    hidden: true
  staff_category_id:
    default: -1
    hidden: true
  uncategorized_category_id:
    default: -1
    hidden: true
  default_composer_category:
    client: true
    type: category
    default: ""
    validator: "DefaultComposerCategoryValidator"

  notify_about_reviewable_item_after:
    type: float
    default: 48

  use_site_small_logo_as_system_avatar:
    default: true

  enable_listing_suspended_users_on_search:
    default: false

  disable_system_edit_notifications: true

  disable_category_edit_notifications:
    default: false

  disable_tags_edit_notifications:
    default: false

  notification_consolidation_threshold:
    default: 3
    min: 0

  likes_notification_consolidation_window_mins:
    default: 120
    min: 1

  delete_drafts_older_than_n_days:
    default: 180
    max: 36500

  delete_merged_stub_topics_after_days:
    default: 7
    min: 0

  backup_drafts_to_pm_length:
    default: 0
    hidden: true

  view_user_route:
    default: "summary"
    hidden: true
    client: true

  tos_topic_id:
    default: -1
    hidden: true
  guidelines_topic_id:
    default: -1
    hidden: true
  privacy_topic_id:
    default: -1
    hidden: true
  welcome_topic_id:
    default: -1
    hidden: true
  admin_quick_start_topic_id:
    default: -1
    hidden: true
    client: true

  bootstrap_mode_min_users:
    default: 50
    client: true
    max: 5000

  bootstrap_mode_enabled:
    default: false
    client: true
    hidden: true

  automatically_unpin_topics:
    default: true
    client: true

  read_time_word_count:
    default: 500
    client: true
    locale_default:
      ja: 350
      zh_CN: 350
      zh_TW: 350

  topic_page_title_includes_category:
    default: true
    client: true

  native_app_install_banner_ios: false

  native_app_install_banner_android: false

  ios_app_id:
    default: "1173672076"
    hidden: true

  android_app_id:
    default: "com.discourse"
    hidden: true

  pwa_display_browser_regex:
    default: "a^"
    hidden: true

  app_association_android:
    default: ""
    textarea: true

  app_association_ios:
    default: ""
    textarea: true

  share_anonymized_statistics: true

  auto_handle_queued_age:
    default: 60
    min: 0

  penalty_step_hours:
    default: "24|72|168|720"
    type: "list"
    list_type: "compact"

  svg_icon_subset:
    default: ""
    type: "list"
    list_type: "compact"
    client: true

  always_include_topic_excerpts:
    default: false
    hidden: true

  allow_bulk_invite:
    default: true
    client: true

  max_bulk_invites:
    default: 50000
    hidden: true

  max_api_invites:
    default: 200
    hidden: true

  overridden_robots_txt:
    default: ""
    hidden: true
  show_category_definitions_in_topic_lists:
    default: false
    hidden: true
    client: true

  create_revision_on_bulk_topic_moves:
    default: true

  allow_changing_staged_user_tracking: false

  use_polymorphic_bookmarks:
    client: true
    default: true
    hidden: true

  splash_screen:
    default: true

  suggest_weekends_in_date_pickers:
    client: true
    default: true

user_preferences:
  default_email_digest_frequency:
    enum: "DigestEmailSiteSetting"
    default: 10080
  default_include_tl0_in_digests: false
  default_email_level:
    enum: "EmailLevelSiteSetting"
    default: 1
  default_email_messages_level:
    enum: "EmailLevelSiteSetting"
    default: 0
  default_email_mailing_list_mode: false
  default_email_mailing_list_mode_frequency:
    enum: "MailingListModeSiteSetting"
    default: 1
  disable_mailing_list_mode:
    default: true
    client: true
  default_email_previous_replies:
    enum: "PreviousRepliesSiteSetting"
    default: 2
  default_email_in_reply_to:
    default: false
  default_hide_profile_and_presence:
    default: false
  default_other_new_topic_duration_minutes:
    enum: "NewTopicDurationSiteSetting"
    default: 2880
  default_other_auto_track_topics_after_msecs:
    enum: "AutoTrackDurationSiteSetting"
    default: 300000
  default_other_notification_level_when_replying:
    enum: "NotificationLevelWhenReplyingSiteSetting"
    default: 2
  default_other_external_links_in_new_tab: false
  default_other_enable_quoting: true
  default_other_enable_defer: false
  default_other_dynamic_favicon: false
  default_other_skip_new_user_tips: false
  default_other_like_notification_frequency:
    enum: "LikeNotificationFrequencySiteSetting"
    default: 1

  default_topics_automatic_unpin:
    default: true
    client: true

  default_categories_watching:
    type: category_list
    default: ""
  default_categories_tracking:
    type: category_list
    default: ""
  default_categories_muted:
    type: category_list
    default: ""
  default_categories_watching_first_post:
    type: category_list
    default: ""
  default_categories_normal:
    type: category_list
    default: ""
  mute_all_categories_by_default:
    default: false
    client: true

  default_tags_watching:
    type: tag_list
    default: ""
  default_tags_tracking:
    type: tag_list
    default: ""
  default_tags_muted:
    type: tag_list
    default: ""
  default_tags_watching_first_post:
    type: tag_list
    default: ""

  default_text_size:
    type: enum
    default: normal
    choices:
      - smaller
      - normal
      - larger
      - largest

  default_title_count_mode:
    type: enum
    default: notifications
    choices:
      - notifications
      - contextual
  enable_offline_indicator:
    default: false
    client: true
  default_sidebar_link_to_filtered_list: false
  default_sidebar_show_count_of_new_items: false

api:
  retain_web_hook_events_period_days:
    default: 30
    max: 36500
  retry_web_hook_events:
    default: false
  api_key_last_used_epoch:
    default: "" # Value is added in a migration
    hidden: true
  revoke_api_keys_unused_days:
    default: 180
    max: 36500
  revoke_api_keys_maxlife_days:
    default: 0
    max: 36500
    hidden: true

user_api:
  allow_user_api_key_scopes:
    default: "read|write|message_bus|push|notifications|session_info|one_time_password"
    type: list
  push_api_secret_key:
    default: ""
    hidden: true
  min_trust_level_for_user_api_key:
    default: 0
    enum: "TrustLevelSetting"
    hidden: true
  user_api_key_allowed_groups:
    default: "3|10" # auto group staff and trust_level_0
    type: group_list
    allow_any: false
    refresh: true
    validator: "AtLeastOneGroupValidator"
  allowed_user_api_push_urls:
    default: ""
    type: list
    hidden: true
  allowed_user_api_auth_redirects:
    default: "https://api.discourse.org/api/auth_redirect|discourse://auth_redirect"
    type: list
  revoke_user_api_keys_unused_days:
    default: 180
    max: 36500
  revoke_user_api_keys_maxlife_days:
    default: 0
    max: 36500
    hidden: true

tags:
  tagging_enabled:
    client: true
    default: true
    refresh: true
  tag_style:
    client: true
    type: enum
    default: "simple"
    choices:
      - simple
      - bullet
      - box
    preview: '<div class="discourse-tags"><span class="discourse-tag {{value}}">tag1</span><span class="discourse-tag {{value}}">tag2</span></div>'
  max_tags_per_topic:
    default: 5
    client: true
  enable_max_tags_per_email_subject:
    default: false
    client: true
  max_tags_per_email_subject:
    default: 5
    client: true
    min: 0
  max_tag_length:
    default: 20
    client: true
  min_trust_to_create_tag:
    default: "3"
    type: enum
    enum: "TrustLevelAndStaffSetting"
    hidden: true
  create_tag_allowed_groups:
    default: "1|3|13" # auto group admin, staff, and trust_level_3
    type: group_list
    allow_any: false
    refresh: true
    validator: "AtLeastOneGroupValidator"
  min_trust_level_to_tag_topics:
    default: "0"
    enum: "TrustLevelAndStaffSetting"
    client: true
    hidden: true
  tag_topic_allowed_groups:
    default: "1|3|10" # auto group admin, staff, and trust_level_0
    type: group_list
    allow_any: false
    refresh: true
    client: true
    validator: "AtLeastOneGroupValidator"
  max_tag_search_results:
    client: true
    default: 5
    min: 1
  max_tags_in_filter_list:
    client: true
    default: 30
    min: 1
    refresh: true
  tags_sort_alphabetically:
    client: true
    default: false
    refresh: true
  tags_listed_by_group:
    client: true
    default: false
  pm_tags_allowed_for_groups:
    type: group_list
    list_type: compact
    default: ""
    allow_any: false
    refresh: true
  suppress_overlapping_tags_in_list:
    default: false
    client: true
  remove_muted_tags_from_latest:
    client: true
    type: enum
    default: always
    enum: RemoveMutedTagsFromLatestSiteSetting
  watched_precedence_over_muted:
    client: true
    default: false

  force_lowercase_tags:
    default: true
    client: true
  create_post_for_category_and_tag_changes:
    default: false
  automatically_clean_unused_tags:
    default: false

dashboard:
  dashboard_hidden_reports:
    client: true
    type: list
    list_type: compact
    default: ""
    allow_any: true
  dashboard_visible_tabs:
    client: true
    type: list
    list_type: compact
    default: "moderation|security|reports|features"
    allow_any: false
    choices:
      - moderation
      - security
      - reports
      - features
  dashboard_general_tab_activity_metrics:
    client: true
    type: list
    list_type: compact
    default: "page_view_total_reqs|visits|time_to_first_response|likes|flags|user_to_user_private_messages_with_replies"
    allow_any: false
    choices:
      - page_view_total_reqs
      - visits
      - time_to_first_response
      - likes
      - flags
      - user_to_user_private_messages_with_replies
      - signups
  verbose_user_stat_count_logging:
    hidden: true
    default: false
  hot_topics_gravity:
    hidden: true
    default: 1.2
  hot_topics_recent_days:
    hidden: true
    default: 7<|MERGE_RESOLUTION|>--- conflicted
+++ resolved
@@ -2328,7 +2328,6 @@
   instrument_gc_stat_per_request:
     default: false
     hidden: true
-<<<<<<< HEAD
   enable_experimental_bookmark_redesign_groups:
     type: group_list
     list_type: compact
@@ -2336,11 +2335,8 @@
     allow_any: false
     refresh: true
     hidden: true
-  enable_experimental_admin_ui_groups:
-=======
   experimental_glimmer_header_groups:
     client: true
->>>>>>> 337773b8
     type: group_list
     list_type: compact
     default: ""
