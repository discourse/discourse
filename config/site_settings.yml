# Available options:
#
# default            - The default value of the setting. For upload site settings, use the id of the upload seeded in db/fixtures/010_uploads.rb.
# client             - Set to true if the javascript should have access to this setting's value.
# refresh            - Set to true if clients should refresh when the setting is changed.
# min                - For a string setting, the minimum length. For an integer setting, the minimum value.
# max                - For a string setting, the maximum length. For an integer setting, the maximum value.
# regex              - A regex that the value must match.
# validator          - The name of the class that will be use to validate the value of the setting.
# allow_any          - For choice settings allow items not specified in the choice list (default true)
# secret             - Set to true if input type should be password and value needs to be scrubbed from logs (default false).
# enum               - The setting has a fixed set of allowed values, and only one can be chosen.
#                      Set to the class name that defines the set.
# locale_default     - A hash which overrides according to `SiteSetting.default_locale`.
#                      The key should be as the same as possible value of default_locale.
#
#
# type: email                 - Must be a valid email address.
# type: username              - Must match the username of an existing user.
# type: list                  - A list of values, chosen from a set of valid values
#                               defined in the choices option. A type:list setting with the word 'colors' in
#                               its name will make color values have a bold line of the corresponding color
#
# list_type: simple           - Allow multiple values to be selected for the list, and new values can be defined if
#                               allow_any is true. This list displays like a list of items with add/remove buttons,
#                               and the ability to reorder items.
# list_type: compact          - Allow multiple values to be selected for the list, and new values can be defined if
#                               allow_any is true. This list displays like the tag selector.
#
# type: enum                  - A single value, chosen from a set of valid values in the choices option.
# type: json_schema           - The setting value is stored as JSON in the database. Used
#                               in the format `json_schema: ClassName` where the class implements
#                               a `.schema` class method and returns a hash in the JSON schema
#                               format (c.f. https://json-schema.org/)
# type: host_list             - A list of domain names that does not allow * or ? wildcards.
# type: category_list         - A list of category ids, which shows a special picker in the UI.
# type: category              - A single category ID, which shows a special picker in the UI.
# type: uploaded_image_list   - A list of upload IDs that should be images.
# type: upload                - A single upload ID.
# type: group                 - A single group ID.
# type: group_list            - A list of group IDs.
# type: tag_list              - A list of tag names.
# type: emoji_list            - A list of emoji names (e.g. joy, cold_hands)
# type: tag_group_list        - A list of tag group names.
# type: file_size_restriction - A file size restriction in bytes.
#
required:
  title:
    client: true
    default: "Discourse"
    area: "about"
  site_description:
    default: ""
    area: "about"
  short_site_description:
    default: ""
    client: true
    area: "about"
  contact_email:
    default: ""
    type: email
    area: "about|notifications|legal"
    client: true
  contact_url:
    default: ""
    area: "about|legal"
  notification_email:
    default: "noreply@unconfigured.discourse.org"
    type: email
  site_contact_username:
    default: ""
    type: username
    area: "about"
  site_contact_group_name:
    default: ""
    type: group
    area: "about"
  exclude_rel_nofollow_domains:
    client: true
    default: ""
    type: list
    list_type: simple
    area: "analytics"
  company_name:
    default: ""
    area: "about|legal"
  governing_law:
    default: ""
    area: "about|legal"
  city_for_disputes:
    default: ""
    area: "about|legal"

branding:
  logo:
    default: -5
    client: true
    type: upload
  logo_small:
    default: -6
    client: true
    type: upload
  digest_logo:
    default: ""
    client: true
    type: upload
  mobile_logo:
    default: ""
    client: true
    type: upload
  logo_dark:
    default: ""
    client: true
    type: upload
  logo_small_dark:
    default: ""
    client: true
    type: upload
  mobile_logo_dark:
    default: ""
    client: true
    type: upload
  large_icon:
    default: ""
    client: true
    type: upload
  manifest_icon:
    default: ""
    client: true
    type: upload
  manifest_screenshots:
    type: list
    list_type: simple
    client: true
    default: ""
  favicon:
    default: ""
    client: true
    type: upload
  apple_touch_icon:
    default: ""
    client: true
    type: upload
  opengraph_image:
    default: ""
    client: true
    type: upload
  twitter_summary_large_image:
    default: ""
    type: upload
    hidden: true
  x_summary_large_image:
    default: ""
    type: upload
    client: true

basic:
  display_local_time_in_user_card:
    client: true
    default: false
    area: "localization"
  allow_user_locale:
    client: true
    default: false
    area: "localization"
  set_locale_from_accept_language_header:
    default: false
    client: true
    validator: "AllowUserLocaleEnabledValidator"
    area: "localization"
  set_locale_from_cookie:
    default: false
    client: true
    validator: "AllowUserLocaleEnabledValidator"
    area: "localization"
  set_locale_from_param:
    default: false
    client: true
    validator: "AllowUserLocaleEnabledValidator"
    area: "localization"
  support_mixed_text_direction:
    client: true
    default: false
    area: "localization"
  categories_topics:
    default: 20
    validator: "CategoriesTopicsValidator"
    area: "interface"
  suggested_topics:
    client: true
    default: 5
    max: 2000
    area: "posts_and_topics"
  limit_suggested_to_category:
    default: false
    area: "posts_and_topics"
  suggested_topics_unread_max_days_old:
    default: 90
    min: 0
    max: 36500
    area: "posts_and_topics"
  suggested_topics_max_days_old:
    default: 365
    min: 7
    max: 36500
    area: "posts_and_topics"
  ga_version:
    type: enum
    default: v4_gtag
    choices:
      - v3_analytics
      - v4_gtag
    area: "analytics"
  ga_universal_tracking_code:
    client: true
    default: ""
    regex: "^(UA|G)-[\\w-]+"
    area: "analytics"
  ga_universal_domain_name:
    client: true
    default: "auto"
    area: "analytics"
  ga_universal_auto_link_domains:
    default: ""
    type: list
    list_type: simple
    area: "analytics"
  gtm_container_id:
    client: true
    default: ""
    regex: "^GTM-"
    area: "analytics"
  top_menu:
    client: true
    refresh: true
    type: list
    list_type: simple
    default: "latest|new|unread|hot|categories"
    regex: "latest"
    regex_error: "site_settings.errors.must_include_latest"
    validator: RegexPresenceValidator
    allow_any: false
    choices:
      - latest
      - new
      - unread
      - unseen
      - top
      - categories
      - read
      - posted
      - bookmarks
      - hot
    area: "interface"
  post_menu:
    client: true
    type: list
    list_type: simple
    default: "read|like|copyLink|flag|edit|bookmark|delete|admin|reply"
    allow_any: false
    choices:
      - read
      - copyLink
      - share
      - like
      - edit
      - flag
      - delete
      - bookmark
      - admin
      - reply
      - addTranslation
    area: "posts_and_topics"
  post_menu_hidden_items:
    client: true
    type: list
    list_type: simple
    default: "flag|bookmark|edit|delete|admin"
    allow_any: false
    choices:
      - like
      - edit
      - flag
      - delete
      - share
      - bookmark
      - admin
      - reply
      - addTranslation
    area: "posts_and_topics"
  share_links:
    client: true
    type: list
    list_type: simple
    default: "twitter|facebook|email"
    allow_any: false
    choices:
      - twitter
      - facebook
      - email
    area: "sharing"
  allow_username_in_share_links:
    client: true
    default: true
    area: "sharing"
  share_quote_visibility:
    client: true
    type: enum
    default: "all"
    choices:
      - none
      - anonymous
      - all
    area: "sharing"
  share_quote_buttons:
    client: true
    type: list
    list_type: simple
    default: "twitter|email"
    allow_any: false
    choices:
      - twitter
      - facebook
      - email
    area: "sharing"
  desktop_category_page_style:
    client: true
    enum: "CategoryPageStyle"
    default: "categories_and_latest_topics"
    area: "interface"
  mobile_category_page_style:
    client: true
    enum: "MobileCategoryPageStyle"
    default: "categories_with_featured_topics"
    area: "interface"
  category_colors:
    client: true
    type: list
    list_type: compact
    default: "BF1E2E|F1592A|F7941D|9EB83B|3AB54A|12A89D|25AAE2|0E76BD|652D90|92278F|ED207B|8C6238|231F20|808281|B3B5B4|E45735"
    area: "interface"
  max_category_nesting:
    client: true
    default: 2
    min: 2
    max: 3
    hidden: true
  enable_mobile_theme:
    client: true
    default: true
    hidden: true
  enable_direct_s3_uploads:
    client: true
    default: false
  enable_upload_debug_mode:
    default: false
    hidden: true
    client: true
  default_theme_id:
    default: -1
    hidden: true
  default_dark_mode_color_scheme_id:
    default: -1
    type: enum
    enum: "ColorSchemeSetting"
    client: true
  relative_date_duration:
    client: true
    default: 30
    area: "posts_and_topics"
  topics_per_period_in_top_summary:
    default: 20
    min: 1
    area: "posts_and_topics"
  topics_per_period_in_top_page:
    default: 50
    min: 1
    area: "posts_and_topics"
  top_page_default_timeframe:
    client: true
    default: "yearly"
    type: enum
    choices:
      - all
      - yearly
      - quarterly
      - monthly
      - weekly
      - daily
    area: "posts_and_topics"
  fixed_category_positions:
    client: true
    default: false
    area: "interface"
  fixed_category_positions_on_create:
    client: true
    default: false
    area: "interface"
  enable_badges:
    client: true
    default: true
    area: "badges"
  show_badges_in_post_header:
    client: true
    default: true
    area: "badges"
  enable_badge_sql:
    client: true
    default: false
    hidden: true
  max_favorite_badges:
    client: true
    default: 2
    min: 0
    max: 6
    area: "badges"
  whispers_allowed_groups:
    type: group_list
    list_type: compact
    default: ""
    allow_any: false
    refresh: true
    area: "group_permissions"
  hidden_post_visible_groups:
    type: group_list
    list_type: compact
    default: "14"
    allow_any: false
    refresh: true
    area: "group_permissions"
  push_notifications_prompt:
    default: true
    client: true
    area: "notifications"
  push_notifications_icon:
    default: ""
    type: upload
    area: "notifications"
  enable_desktop_push_notifications:
    default: true
    client: true
    area: "notifications"
  push_notification_time_window_mins:
    default: 1
    min: 0
    area: "notifications"
  short_title:
    default: ""
    max: 12
  vapid_public_key_bytes:
    default: ""
    client: true
    hidden: true
  vapid_public_key:
    default: ""
    hidden: true
  vapid_private_key:
    default: ""
    hidden: true
  vapid_base_url:
    default: ""
    hidden: true
  base_font:
    default: "inter"
    choices: "BaseFontSetting.values"
    refresh: true
    type: list
    list_type: font
    area: "fonts"
    allow_any: false
    client: true
  heading_font:
    default: "inter"
    choices: "BaseFontSetting.values"
    refresh: true
    type: list
    list_type: font
    area: "fonts"
    allow_any: false
    client: true
  enable_sitemap:
    default: true
    area: "analytics"
  sitemap_page_size:
    default: 10000
    area: "analytics"
  enable_user_tips:
    client: true
    default: true
    refresh: true
    area: "users"
  page_loading_indicator:
    client: true
    type: enum
    default: "slider"
    choices:
      - spinner
      - slider
    area: "navigation"
  show_user_menu_avatars:
    client: true
    default: false
    area: "interface"
  about_page_hidden_groups:
    default: ""
    type: group_list
    area: "group_permissions"
  about_page_extra_groups:
    client: true
    default: ""
    type: group_list
    area: "about"
  about_page_extra_groups_initial_members:
    client: true
    default: 6
    type: integer
    area: "about"
  about_page_extra_groups_order:
    client: true
    default: "alphabetically"
    type: enum
    choices:
      - "alphabetically"
      - "order of creation"
      - "order of theme setting"
    area: "about"
  about_page_extra_groups_show_description:
    client: true
    default: false
    type: bool
    area: "about"
  adobe_analytics_tags_url:
    default: ""
    regex: "assets.adobedtm.com"
    area: "analytics"
  extended_site_description:
    default: ""
    max: 10_000
    hidden: true
    area: "about"
  extended_site_description_cooked:
    default: ""
    hidden: true
    max: 15_000
  about_banner_image:
    default: ""
    type: upload
    hidden: true
    area: "about"
  community_owner:
    default: ""
    max: 300
    hidden: true
    area: "about"
  use_legacy_pageviews:
    default: false
    hidden: true
    client: true
  interface_color_selector:
    client: true
    enum: "InterfaceColorSelectorSetting"
    default: "disabled"
    area: "interface"

login:
  invite_only:
    refresh: true
    client: true
    default: false
  login_required:
    refresh: true
    client: true
    default: false
  must_approve_users:
    client: true
    default: false
  invite_code: ""
  enable_local_logins:
    client: true
    default: true
  enable_local_logins_via_email:
    client: true
    default: true
    validator: "EnableLocalLoginsViaEmailValidator"
  enable_passkeys:
    client: true
    default: true
    hidden: true
  allow_new_registrations:
    client: true
    default: true
  enable_signup_cta:
    client: true
    default: true
  enable_discourse_id:
    default: false
    hidden: true
  discourse_id_client_id:
    default: ""
    hidden: true
  discourse_id_client_secret:
    default: ""
    hidden: true
    secret: true
  discourse_id_verbose_logging:
    default: false
    hidden: true
  discourse_id_provider_url:
    default: ""
    hidden: true
  enable_google_oauth2_logins:
    default: false
  google_oauth2_client_id: ""
  google_oauth2_client_secret:
    default: ""
    secret: true
  google_oauth2_prompt:
    default: ""
    type: list
    choices:
      - ""
      - "none"
      - "consent"
      - "select_account"
  google_oauth2_hd:
    default: ""
  google_oauth2_hd_groups_service_account_admin_email:
    default: ""
  google_oauth2_hd_groups_service_account_json:
    default: ""
    textarea: true
  google_oauth2_verbose_logging:
    default: false
  enable_twitter_logins:
    default: false
  twitter_consumer_key:
    default: ""
    regex: "^[\\w+-]+$"
  twitter_consumer_secret:
    default: ""
    regex: "^[\\w+-]+$"
    secret: true
  enable_facebook_logins:
    default: false
  facebook_app_id:
    client: true
    default: ""
    regex: "^\\d+$"
  facebook_app_secret:
    default: ""
    regex: "^[a-f0-9]+$"
    secret: true
  enable_github_logins:
    default: false
  github_client_id:
    default: ""
    regex: "^[a-zA-Z0-9\\.]+$"
  github_client_secret:
    default: ""
    regex: "^[a-f0-9]+$"
    secret: true
  enable_discord_logins:
    default: false
  discord_client_id:
    default: ""
  discord_secret:
    default: ""
    secret: true
  discord_trusted_guilds:
    default: ""
    type: list
    list_type: simple
  enable_linkedin_oidc_logins:
    default: false
    validator: "LinkedinOidcCredentialsValidator"
  linkedin_oidc_client_id:
    default: ""
    regex: "^[a-z0-9]+$"
  linkedin_oidc_client_secret:
    default: ""
    regex: "^[a-zA-Z0-9_=\\.]+$"
    secret: true
  auth_skip_create_confirm:
    default: false
    client: true
  auth_immediately:
    default: true
    client: true
  auth_overrides_email:
    default: false
    validator: "SsoOverridesEmailValidator"
    client: true
  auth_overrides_username: false
  auth_overrides_name: false
  auth_require_interaction: true
  enable_discourse_connect:
    client: true
    default: false
    validator: "EnableSsoValidator"
  discourse_connect_allowed_redirect_domains:
    default: ""
    type: list
    list_type: simple
  verbose_discourse_connect_logging: false
  verbose_upload_logging:
    hidden: true
    default: false
  verbose_auth_token_logging:
    hidden: true
    default: false
  max_suspicious_distance_km:
    hidden: true
    default: 100
  discourse_connect_url:
    default: ""
    regex: '^https?:\/\/.+[^\/]$'
  discourse_connect_secret:
    default: ""
    secret: true
  discourse_connect_overrides_groups: false
  discourse_connect_overrides_bio: false
  discourse_connect_overrides_avatar:
    default: false
    client: true
  discourse_connect_overrides_profile_background: false
  discourse_connect_overrides_location: false
  discourse_connect_overrides_website: false
  discourse_connect_overrides_card_background: false
  discourse_connect_not_approved_url: ""
  discourse_connect_csrf_protection:
    default: true
    hidden: true
  enable_discourse_connect_provider: false
  discourse_connect_provider_secrets:
    default: ""
    type: list
    list_type: secret
    secret: true
    placeholder:
      key: "sso_provider.key_placeholder"
      value: "sso_provider.value_placeholder"
  blocked_email_domains:
    default: "mailinator.com"
    type: host_list
    list_type: simple
  allowed_email_domains:
    default: ""
    type: host_list
    list_type: simple
  normalize_emails:
    default: true
  auto_approve_email_domains:
    default: ""
    type: host_list
    list_type: simple
  hide_email_address_taken:
    client: true
    default: true
  log_out_strict: false
  pending_users_reminder_delay_minutes:
    min: -1
    default: 480
  persistent_sessions: true
  maximum_session_age:
    default: 1440
    min: 1
    max: 175200
  show_signup_form_email_instructions:
    client: true
    default: true
  show_signup_form_username_instructions:
    client: true
    default: false
  show_signup_form_full_name_instructions:
    client: true
    default: false
  show_signup_form_password_instructions:
    client: true
    default: false

users:
  min_username_length:
    client: true
    default: 3
    validator: "MinUsernameLengthValidator"
    area: "users"
  max_username_length:
    client: true
    default: 20
    validator: "MaxUsernameLengthValidator"
    area: "users"
  unicode_usernames:
    default: false
    client: true
    validator: "UnicodeUsernameValidator"
    area: "localization"
  allowed_unicode_username_characters:
    validator: "UnicodeUsernameAllowlistValidator"
    default: ""
    locale_default:
      cs: "[ěščřžýáíéóůúďťňĚŠČŘŽÝÁÍÉÓŮÚĎŤŇ]"
      de: "[äöüßÄÖÜẞ]"
      fi: "[åäöÅÄÖ]"
      ja: '[\p{Han}\p{Katakana}\p{Hiragana}ー]'
      ko: '\p{Hangul}'
      zh_CN: '\p{Han}'
      zh_TW: '\p{Han}'
    area: "localization"
  reserved_usernames:
    type: list
    list_type: compact
    default: "admin|moderator|administrator|mod|sys|system|community|info|you|name|username|user|nickname|discourse|discourseorg|discourseforum|support|all|here"
    mandatory_values: "admin|moderator|administrator|mod|sys|system|you|name|username|user|nickname|discourse|discourseorg|discourseforum|all|here"
    area: "users"
  min_password_length:
    client: true
    default: 10
    min: 8
    max: 500
    requires_confirmation: "simple"
  min_admin_password_length:
    client: true
    default: 15
    min: 8
    max: 500
    requires_confirmation: "simple"
  password_unique_characters:
    default: 6
    min: 1
    max: 10
    requires_confirmation: "simple"
    area: "users"
  block_common_passwords:
    default: true
    requires_confirmation: "simple"
    area: "users"
  username_change_period:
    default: 3
    area: "users"
  email_editable:
    client: true
    default: true
    area: "users"
  logout_redirect:
    client: true
    default: ""
    area: "users"
  full_name_requirement:
    type: enum
    default: hidden_at_signup
    enum: "FullNameRequirement"
    area: "users"
  enable_names:
    client: true
    default: true
    area: "users"
  invite_expiry_days:
    default: 90
    client: true
    max: 36500
    area: "users"
  invites_per_page:
    client: true
    default: 40
    hidden: true
  delete_user_max_post_age:
    client: true
    default: 60
    area: "users"
  delete_all_posts_max:
    client: true
    default: 15
    min: 1
    area: "users"
  delete_user_self_max_post_count:
    default: 1
    min: -1
    area: "users"
  redirect_users_to_top_page:
    default: true
    area: "users"
  prioritize_username_in_ux:
    client: true
    default: true
    area: "users"
  prioritize_full_name_in_ux:
    client: true
    default: false
    hidden: true
    area: "users"
  email_token_valid_hours:
    default: 48
    min: 1
    area: "users"
  purge_unactivated_users_grace_period_days:
    default: 14
    max: 36500
    area: "users"
  public_user_custom_fields:
    type: list
    list_type: simple
    default: ""
    area: "users"
  staff_user_custom_fields:
    type: list
    list_type: simple
    default: ""
    area: "users"
  enable_user_directory:
    client: true
    default: true
    area: "users"
  allow_anonymous_mode:
    default: false
    client: true
    area: "users"
  allow_likes_in_anonymous_mode:
    default: false
    client: true
  anonymous_posting_min_trust_level:
    default: 1
    enum: "TrustLevelSetting"
    client: true
    hidden: true
  anonymous_posting_allowed_groups:
    default: "3|11" # auto group staff and trust_level_1
    type: group_list
    allow_any: false
    refresh: true
    validator: "AtLeastOneGroupValidator"
    area: "group_permissions"
  anonymous_account_duration_minutes:
    default: 10080
    max: 99000
    area: "users"
  allow_users_to_hide_profile:
    default: true
    client: true
    area: "users"
  hide_user_profiles_from_public:
    default: false
    client: true
    area: "users"
  hide_new_user_profiles:
    default: true
    area: "users"
  allow_featured_topic_on_user_profiles:
    default: true
    client: true
    area: "users"
  show_inactive_accounts:
    default: false
    area: "users"
  allowed_user_website_domains:
    default: ""
    type: list
    list_type: simple
    area: "users"
  hide_suspension_reasons:
    default: false
    client: true
    area: "users"
  log_personal_messages_views:
    default: false
    area: "users"
  ignored_users_count_message_threshold:
    default: 5
    client: true
    min: 1
    area: "users"
  ignored_users_message_gap_days:
    default: 365
    client: true
    min: 1
    max: 36500
    area: "users"
  clean_up_inactive_users_after_days:
    default: 730
    min: 0
    max: 36500
    area: "users"
  clean_up_unused_staged_users_after_days:
    default: 365
    min: 0
    max: 36500
    area: "users"
  user_selected_primary_groups:
    default: false
    client: true
    area: "users"
  max_notifications_per_user:
    default: 10000
    hidden: true
    area: "notifications"
  gravatar_name:
    default: Gravatar
    client: true
    area: "users"
  gravatar_base_url:
    default: www.gravatar.com
    client: true
    area: "users"
  gravatar_login_url:
    default: /emails
    client: true
    area: "users"
  max_bookmarks_per_user:
    default: 2000
    hidden: true
  use_email_for_username_and_name_suggestions:
    default: false
    area: "users"
  use_name_for_username_suggestions:
    default: true
    area: "users"
  hide_user_activity_tab:
    default: false
    client: true
    area: "users"
  delete_associated_accounts_on_password_reset:
    default: false
    area: "users"
  enable_user_status:
    client: true
    default: false
    area: "users"

groups:
  enable_group_directory:
    client: true
    default: true
  group_in_subject:
    default: false
  enable_category_group_moderation:
    client: true
    default: false
  max_automatic_membership_email_domains:
    default: 50
    hidden: true

posting:
  min_post_length:
    client: true
    min: 1
    default: 20
    locale_default:
      ja: 8
      zh_CN: 8
      zh_TW: 8
    area: "posts_and_topics"
  min_first_post_length:
    client: true
    min: 1
    default: 20
    locale_default:
      ja: 8
      zh_CN: 8
      zh_TW: 8
    area: "posts_and_topics"
  prevent_uploads_only_posts:
    client: true
    default: false
    area: "posts_and_topics"
  min_personal_message_post_length:
    client: true
    min: 1
    default: 10
    locale_default:
      ja: 3
      zh_CN: 3
      zh_TW: 3
    area: "posts_and_topics"
  max_post_length:
    client: true
    default: 32000
    max: 150000
    area: "posts_and_topics"
  topic_featured_link_enabled:
    client: true
    default: true
    area: "posts_and_topics"
  body_min_entropy:
    default: 7
    locale_default:
      ja: 3
      zh_CN: 3
      zh_TW: 3
    area: "posts_and_topics"
  min_topic_views_for_delete_confirm:
    client: true
    default: 5000
    area: "posts_and_topics"
  min_topic_title_length:
    client: true
    default: 15
    min: 1
    locale_default:
      ja: 6
      zh_CN: 6
      zh_TW: 6
    area: "posts_and_topics"
  max_topic_title_length:
    client: true
    default: 255
    min: 5
    max: 255
    area: "posts_and_topics"
  title_min_entropy:
    default: 10
    locale_default:
      ja: 3
      zh_CN: 3
      zh_TW: 3
    area: "posts_and_topics"
  allow_uppercase_posts:
    default: false
    locale_default:
      ja: true
    area: "posts_and_topics"
  max_consecutive_replies:
    default: 3
    area: "posts_and_topics"
  enable_filtered_replies_view:
    default: false
    client: true
    area: "posts_and_topics"
  title_prettify:
    default: true
    locale_default:
      ja: false
      zh_CN: false
      zh_TW: false
    area: "posts_and_topics"
  title_remove_extraneous_space:
    default: false
    locale_default:
      en: true
      en_GB: true
    area: "posts_and_topics"
  title_fancy_entities:
    default: true
    area: "posts_and_topics"
  min_personal_message_title_length:
    client: true
    default: 2
    min: 1
    area: "posts_and_topics"
  max_emojis_in_title:
    default: 1
    area: "emojis"
  default_emoji_reactions:
    type: emoji_list
    default: +1|heart|tada
    client: true
    area: "posts_and_topics"
  allow_uncategorized_topics:
    client: true
    default: false
    refresh: true
    area: "posts_and_topics"
  allow_duplicate_topic_titles:
    default: false
    area: "posts_and_topics"
  allow_duplicate_topic_titles_category:
    default: false
    area: "posts_and_topics"
  min_title_similar_length:
    client: true
    default: 10
    locale_default:
      ja: 4
      zh_CN: 4
      zh_TW: 4
    area: "posts_and_topics"
  enable_system_message_replies:
    default: true
    area: "posts_and_topics"
  personal_message_enabled_groups:
    default: "1|2|11" # auto group admins, moderators, trust_level_1
    mandatory_values: "1|2" # auto group admins, moderators
    type: group_list
    allow_any: false
    refresh: true
    area: "group_permissions"
  editing_grace_period:
    default: 300
    area: "posts_and_topics"
  editing_grace_period_max_diff:
    default: 100
    area: "posts_and_topics"
  editing_grace_period_max_diff_high_trust:
    default: 400
    area: "posts_and_topics"
  staff_edit_locks_post:
    default: false
    area: "posts_and_topics"
  shared_drafts_category:
    type: category
    default: ""
    area: "posts_and_topics"
  shared_drafts_min_trust_level:
    default: "staff"
    enum: "TrustLevelAndStaffSetting"
    hidden: true
  shared_drafts_allowed_groups:
    default: "3" # auto group staff
    type: group_list
    allow_any: false
    refresh: true
    validator: "AtLeastOneGroupValidator"
    area: "group_permissions"
  post_edit_time_limit:
    default: 1440
    max: 10080
    area: "posts_and_topics"
  tl2_post_edit_time_limit:
    default: 43200
    max: 525600
    area: "posts_and_topics"
  edit_history_visible_to_public:
    client: true
    default: true
    area: "posts_and_topics"
  delete_removed_posts_after:
    client: true
    default: 24
    max: 876000
    area: "posts_and_topics"
  notify_users_after_responses_deleted_on_flagged_post:
    default: false
    area: "posts_and_topics"
  traditional_markdown_linebreaks:
    client: true
    default: false
    area: "posts_and_topics"
  enable_markdown_typographer:
    client: true
    default: true
    area: "posts_and_topics"
  enable_markdown_linkify:
    client: true
    default: true
    area: "posts_and_topics"
  markdown_linkify_tlds:
    client: true
    type: list
    default: "com|net|org|io|onion|co|tv|ru|cn|us|uk|me|de|fr|fi|gov"
    list_type: compact
    validator: "MarkdownLinkifyTldsValidator"
    area: "posts_and_topics"
  markdown_typographer_quotation_marks:
    client: true
    type: list
    list_type: compact
    validator: "MarkdownTypographerQuotationMarksValidator"
    default: "“|”|‘|’"
    locale_default:
      de: "„|“|‚|‘"
      fr: "«\xA0|\xA0»|‹\xA0|\xA0›"
    area: "posts_and_topics"
  suppress_reply_directly_below:
    client: true
    default: true
    area: "posts_and_topics"
  suppress_reply_directly_above:
    client: true
    default: true
    area: "posts_and_topics"
  suppress_reply_when_quoting:
    default: true
    area: "posts_and_topics"
  remove_full_quote:
    default: true
    area: "posts_and_topics"
  max_reply_history:
    default: 1
    client: true
    area: "posts_and_topics"
  post_undo_action_window_mins:
    default: 10
    area: "posts_and_topics"
  enable_mentions:
    default: true
    client: true
    area: "posts_and_topics"
  max_mentions_per_post:
    default: 10
    area: "notifications"
  max_users_notified_per_group_mention:
    default: 100
    client: true
    area: "notifications"
  newuser_max_replies_per_topic:
    default: 3
    area: "posts_and_topics"
  newuser_max_mentions_per_post:
    default: 2
    area: "notifications"
  here_mention:
    default: "here"
    validator: "NotUsernameValidator"
    client: true
    area: "posts_and_topics"
  max_here_mentioned:
    default: 10
    area: "posts_and_topics"
  min_trust_level_for_here_mention:
    default: "2"
    enum: "TrustLevelAndStaffSetting"
    hidden: true
  here_mention_allowed_groups:
    default: "1|2|12" # auto group admins, moderators, trust_level_2
    mandatory_values: "1|2" # auto group admins, moderators
    type: group_list
    allow_any: false
    refresh: true
    area: "group_permissions"
  title_max_word_length:
    default: 30
    locale_default:
      ja: 50
      ko: 50
      zh_CN: 50
      zh_TW: 50
    area: "posts_and_topics"
  allowed_link_domains:
    default: ""
    type: list
    area: "posts_and_topics"
  newuser_max_links:
    default: 2
    area: "posts_and_topics"
  newuser_max_embedded_media:
    client: true
    default: 1
    area: "posts_and_topics"
  newuser_max_attachments:
    client: true
    default: 0
    area: "posts_and_topics"
  post_excerpt_maxlength:
    default: 300
    max: 1000
    locale_default:
      ja: 120
      zh_CN: 120
      zh_TW: 120
    area: "posts_and_topics"
  topic_excerpt_maxlength:
    default: 220
    max: 1000
    locale_default:
      ja: 120
      zh_CN: 120
      zh_TW: 120
    area: "posts_and_topics"
  default_subcategory_on_read_only_category:
    client: true
    default: false
    area: "posts_and_topics"
  show_pinned_excerpt_mobile:
    client: true
    default: true
    area: "posts_and_topics"
  show_pinned_excerpt_desktop:
    client: true
    default: true
    area: "posts_and_topics"
  display_name_on_posts:
    client: true
    default: false
    area: "posts_and_topics"
  show_time_gap_days:
    default: 7
    max: 36500
    client: true
    area: "posts_and_topics"
  short_progress_text_threshold:
    client: true
    default: 10000
    max: 99000
    area: "posts_and_topics"
  default_code_lang:
    client: true
    default: "auto"
    area: "posts_and_topics"
  autohighlight_all_code:
    client: true
    default: false
    area: "posts_and_topics"
  highlighted_languages:
    default: "bash|c|cpp|csharp|css|diff|go|graphql|ini|java|javascript|json|kotlin|lua|makefile|markdown|objectivec|perl|php|php-template|plaintext|python|python-repl|r|ruby|rust|scss|shell|sql|swift|typescript|xml|yaml|wasm"
    choices: "HighlightJs.languages"
    type: list
    client: true
    list_type: compact
    area: "posts_and_topics"
  show_copy_button_on_codeblocks:
    client: true
    default: true
    hidden: true
  delete_old_hidden_posts:
    default: true
    area: "posts_and_topics"
  enable_emoji:
    default: true
    client: true
    area: "emojis"
  enable_emoji_shortcuts:
    default: true
    client: true
    area: "emojis"
  emoji_set:
    default: "twitter"
    client: true
    enum: "EmojiSetSiteSetting"
    area: "emojis"
  emoji_autocomplete_min_chars:
    client: true
    default: 0
    locale_default:
      fr: 1
    area: "emojis"
  enable_inline_emoji_translation:
    client: true
    default: false
    locale_default:
      zh_CN: true
      zh_TW: true
      ja: true
      ko: true
    area: "emojis"
  emoji_deny_list:
    type: emoji_list
    default: ""
    client: true
    refresh: true
    area: "emojis"
  approve_post_count:
    default: 0
    area: "posts_and_topics"
  approve_unless_trust_level:
    default: 0
    enum: "TrustLevelSetting"
    hidden: true
  approve_unless_allowed_groups:
    default: "1|2|10" # auto groups admins, moderators, trust_level_0
    mandatory_values: "1|2" # auto group admins, moderators
    type: group_list
    allow_any: false
    refresh: true
    area: "group_permissions"
  approve_new_topics_unless_trust_level:
    default: 0
    enum: "TrustLevelSetting"
    hidden: true
  approve_new_topics_unless_allowed_groups:
    default: "1|2|10" # auto groups admins, moderators, trust_level_0
    mandatory_values: "1|2" # auto group admins, moderators
    type: group_list
    allow_any: false
    refresh: true
    area: "group_permissions"
  approve_suspect_users:
    default: true
    area: "posts_and_topics"
  approve_unless_staged:
    default: false
    area: "posts_and_topics"
  notify_about_queued_posts_after:
    type: float
    default: 24
    min: 0
    area: "notifications"
  auto_close_messages_post_count:
    default: 500
  auto_close_topics_post_count:
    default: 10000
  auto_close_topics_create_linked_topic:
    default: true
    area: "posts_and_topics"
  code_formatting_style:
    client: true
    type: enum
    default: "code-fences"
    choices:
      - code-fences
      - 4-spaces-indent
    area: "posts_and_topics"
  embed_any_origin:
    default: false
    area: "embedding"
  embed_topics_list:
    default: false
    area: "embedding"
  embed_set_canonical_url:
    default: false
    area: "embedding"
  embed_unlisted:
    default: false
    area: "embedding"
  import_embed_unlisted:
    default: true
    area: "embedding"
  embed_truncate:
    default: true
    area: "embedding"
  embed_support_markdown:
    default: false
    area: "embedding"
  allowed_embed_selectors:
    default: ""
    area: "embedding"
  allowed_href_schemes:
    client: true
    default: ""
    type: list
    list_type: compact
    area: "posts_and_topics"
  max_allowed_message_recipients:
    default: 30
    min: 1
    area: "posts_and_topics"
  disable_watched_word_checking_in_user_fields:
    hidden: true
    default: false
  watched_words_regular_expressions:
    client: true
    default: false
  enable_fast_edit:
    default: true
    client: true
    area: "posts_and_topics"
  old_post_notice_days:
    default: 14
    max: 36500
    client: true
    area: "posts_and_topics"
  new_user_notice_tl:
    default: 2
    enum: "TrustLevelSetting"
    area: "posts_and_topics"
  returning_user_notice_tl:
    default: 2
    enum: "TrustLevelSetting"
    area: "posts_and_topics"
  returning_users_days:
    default: 120
    max: 36500
    area: "posts_and_topics"
  review_media_unless_trust_level:
    default: 0
    enum: "TrustLevelSetting"
    hidden: true
  skip_review_media_groups:
    default: "1|2|10" # auto groups admins, moderators, trust_level_0
    mandatory_values: "1|2" # auto group admins, moderators
    type: group_list
    allow_any: false
    refresh: true
    area: "group_permissions"
  blur_tl0_flagged_posts_media:
    default: true
    client: true
    area: "posts_and_topics"
  enable_page_publishing:
    default: false
    area: "posts_and_topics"
  show_published_pages_login_required:
    default: false
    area: "posts_and_topics"
  skip_auto_delete_reply_likes:
    default: 5
    area: "posts_and_topics"
  review_every_post:
    default: false
    area: "posts_and_topics"
  max_draft_length:
    default: 400_000
    hidden: true
  max_drafts_per_user:
    default: 10_000
    hidden: true
  max_form_template_title_length:
    default: 100
    min: 5
    max: 255
    area: "posts_and_topics"
  max_form_template_content_length:
    default: 5000
    max: 150000
    area: "posts_and_topics"
  group_pm_user_limit:
    default: 1000
    type: integer
    min: 1
    hidden: true

content_localization:
  content_localization_enabled:
    client: true
    default: false
    area: "localization"
  content_localization_allowed_groups:
    type: group_list
    list_type: compact
    allow_any: false
    client: true
    default: "1|2" # admin, moderator
    area: "localization"
  content_localization_supported_locales:
    default: ""
    type: list
    client: true
    list_type: named
    allow_any: false
    choices: "LocaleSiteSetting.values"
    area: "localization"
  content_localization_anon_language_switcher:
    default: false
    client: true
    validator: "LanguageSwitcherSettingValidator"

email:
  email_time_window_mins:
    default: 10
    client: true
    area: "email"
  personal_email_time_window_seconds:
    default: 20
    area: "email"
  email_posts_context:
    default: 5
    area: "email"
  digest_min_excerpt_length:
    default: 100
    locale_default:
      ja: 50
      zh_CN: 50
      zh_TW: 50
    area: "email"
  digest_topics:
    default: 5
    min: 1
    max: 20
    area: "email"
  digest_posts:
    default: 5
    min: 0
    max: 20
    area: "email"
  digest_other_topics:
    default: 5
    min: 0
    max: 20
    area: "email"
  suppress_digest_email_after_days:
    default: 180
    max: 36500
    area: "email"
  digest_suppress_categories:
    type: category_list
    default: ""
    area: "email"
  digest_suppress_tags:
    type: tag_list
    default: ""
    area: "email"
  disable_digest_emails:
    default: false
    client: true
    area: "email"
  apply_custom_styles_to_digest:
    default: true
    area: "email"
  email_accent_bg_color:
    type: color
    default: "#2F70AC"
    validator: "CssColorValidator"
    area: "email"
  email_accent_fg_color:
    type: color
    default: "#FFFFFF"
    validator: "CssColorValidator"
    area: "email"
  email_link_color:
    type: color
    default: "#006699"
    validator: "CssColorValidator"
    area: "email"
  show_topic_featured_link_in_digest:
    default: false
    area: "email"
  email_custom_headers:
    default: "Auto-Submitted: auto-generated"
    area: "email"
  email_subject:
    default: "[%{site_name}] %{optional_pm}%{optional_cat}%{topic_title}"
    area: "email"
  reply_by_email_enabled:
    default: false
    validator: "ReplyByEmailEnabledValidator"
  reply_by_email_address:
    default: ""
    validator: "ReplyByEmailAddressValidator"
  alternative_reply_by_email_addresses:
    default: ""
    validator: "AlternativeReplyByEmailAddressesValidator"
    area: "email"
  find_related_post_with_key:
    default: true
    area: "email"
  manual_polling_enabled:
    default: false
  pop3_polling_enabled:
    default: false
    validator: "POP3PollingEnabledSettingValidator"
  pop3_polling_ssl: true
  pop3_polling_openssl_verify: true
  pop3_polling_period_mins: 5
  pop3_polling_host: ""
  pop3_polling_port: 995
  pop3_polling_username: ""
  pop3_polling_password:
    default: ""
    secret: true
  pop3_polling_delete_from_server: true
  log_mail_processing_failures: false
  incoming_email_prefer_html:
    default: true
    area: "email"
  strip_incoming_email_lines:
    default: false
    area: "email"
  email_in:
    default: false
    client: true
    area: "email"
  email_in_min_trust:
    default: 2
    enum: "TrustLevelSetting"
    hidden: true
  email_in_allowed_groups:
    default: "1|2|12" # auto group admins, moderators, trust_level_2
    mandatory_values: "1|2" # auto group admins, moderators
    type: group_list
    allow_any: false
    refresh: true
    area: "group_permissions"
  email_in_authserv_id:
    default: ""
    area: "email"
  email_in_spam_header:
    type: enum
    default: "none"
    choices:
      - none
      - X-Spam-Flag
      - X-Spam-Status
      - X-SES-Spam-Verdict
    area: "email"
  enable_imap:
    default: false
    client: true
    hidden: true
  enable_imap_write:
    default: false
    hidden: true
  enable_imap_idle:
    default: false
    hidden: true
  enable_smtp:
    default: false
    client: true
  imap_polling_period_mins:
    default: 5
  imap_polling_old_emails:
    default: 1000
  imap_polling_new_emails:
    default: 250
  imap_batch_import_email:
    default: 100
  email_prefix:
    default: ""
    area: "email"
  email_site_title:
    default: ""
    area: "email"
  disable_emails:
    client: true
    type: enum
    default: "no"
    choices:
      - "no"
      - "yes"
      - "non-staff"
    area: "email"
  strip_images_from_short_emails:
    default: true
    area: "email"
  short_email_length:
    default: 2800
    area: "email"
  display_name_on_email_from:
    default: true
    area: "email"
  unsubscribe_via_email:
    default: true
    area: "email"
  unsubscribe_via_email_footer:
    default: false
    area: "email"
  disallow_reply_by_email_after_days:
    default: 90
    max: 36500
    area: "email"
  delete_email_logs_after_days:
    default: 90
    max: 36500
    area: "email"
  max_emails_per_day_per_user:
    default: 100
    area: "email"
  enable_staged_users:
    default: true
    area: "email"
  maximum_staged_users_per_email:
    default: 10
    area: "email"
  maximum_recipients_per_new_group_email:
    default: 10
    min: 1
    area: "email"
  auto_generated_allowlist:
    default: ""
    type: list
    list_type: simple
    area: "email"
  block_auto_generated_emails:
    default: true
    area: "email"
  ignore_by_title:
    type: list
    list_type: simple
    default: ""
    area: "email"
  mailgun_api_key:
    default: ""
    regex: '^((key-)?\h{32}|\h{32}-\h{8}-\h{8})$'
    secret: true
  sendgrid_verification_key:
    default: ""
    secret: true
  mailjet_webhook_token:
    default: ""
    secret: true
  mandrill_authentication_key:
    default: ""
    secret: true
  postmark_webhook_token:
    default: ""
    secret: true
  sparkpost_webhook_token:
    default: ""
    secret: true
  bounce_score_threshold:
    client: true
    default: 4
    min: 1
    area: "email"
  bounce_score_erode_on_send:
    default: 0.1
    hidden: true
  soft_bounce_score:
    default: 1
    min: 1
    area: "email"
  hard_bounce_score:
    default: 2
    min: 2
    area: "email"
  reset_bounce_score_after_days:
    default: 30
    max: 36500
    area: "email"
  blocked_attachment_content_types:
    type: list
    default: "pkcs7|x-vcard|pgp-keys|pgp-signature"
    list_type: compact
    area: "email"
  blocked_attachment_filenames:
    type: list
    default: "smime.p7s|signature.asc|winmail.dat"
    list_type: compact
    area: "email"
  forwarded_emails_behaviour:
    type: enum
    default: hide
    choices:
      - hide
      - quote
      - create_replies
    area: "email"
  always_show_trimmed_content:
    default: false
    area: "email"
  trim_incoming_emails:
    default: true
    area: "email"
  private_email:
    default: false
    area: "email"
  email_custom_template:
    default: ""
    hidden: true
  email_custom_css:
    default: ""
    hidden: true
  email_custom_css_compiled:
    default: ""
    hidden: true
  email_total_attachment_size_limit_kb:
    default: 0
    max: 51200
    type: file_size_restriction
    area: "email"
  post_excerpts_in_emails:
    default: false
    area: "email"
  raw_email_max_length:
    default: 220000
    area: "email"
  raw_rejected_email_max_length:
    default: 4000
    area: "email"
  delete_rejected_email_after_days:
    default: 90
    validator: "DeleteRejectedEmailAfterDaysValidator"
    area: "email"
  enable_secondary_emails:
    client: true
    default: true
    hidden: true
  max_participant_names:
    default: 10
    hidden: true
  require_change_email_confirmation:
    default: false
    area: "email"
  view_raw_email_allowed_groups:
    type: group_list
    list_type: compact
    default: "1|2"
    allow_any: false
    refresh: true
    area: "group_permissions"

files:
  max_image_size_kb:
    client: true
    default: 10240
    max: 102400
    type: file_size_restriction
  max_attachment_size_kb:
    client: true
    default: 10240
    max: 1024000
    type: file_size_restriction
  system_user_max_attachment_size_kb:
    default: 0
    max: 4096000
    type: file_size_restriction
    hidden: true
  max_image_megapixels:
    default: 40
    min: 5
    max: 150
  max_export_file_size_kb:
    hidden: true
    default: 50000
    max: 1024000
    type: file_size_restriction
  theme_authorized_extensions:
    default: "wasm|jpg|jpeg|png|woff|woff2|svg|eot|ttf|otf|gif|webp|avif|js"
    type: list
    list_type: file_types
  authorized_extensions:
    client: true
    default: "jpg|jpeg|png|gif|heic|heif|webp|avif"
    refresh: true
    type: list
    list_type: file_types
  authorized_extensions_for_staff:
    client: true
    default: ""
    refresh: true
    type: list
    list_type: file_types
  export_authorized_extensions:
    hidden: true
    default: "zip"
    type: list
    list_type: compact
  responsive_post_image_sizes:
    default: "1|1.5|2"
    type: list
    list_type: compact
  max_image_width:
    client: true
    default: 690
  max_image_height:
    client: true
    default: 500
  download_remote_images_to_local:
    default: true
  download_remote_images_threshold: 10
  disabled_image_download_domains:
    type: list
    list_type: simple
    default: ""
  block_hotlinked_media:
    default: false
  block_hotlinked_media_exceptions:
    default: ""
    type: list
    regex: '\A((https?:\/\/.+)(\|https?:\/\/.+[|$])*)?\z'
  create_thumbnails: true
  clean_up_uploads: true
  clean_orphan_uploads_grace_period_hours:
    default: 48
    max: 168
  purge_deleted_uploads_grace_period_days:
    default: 30
    max: 36500
  prevent_anons_from_downloading_files:
    default: false
    client: true
  secure_uploads:
    default: false
    client: true
  secure_uploads_allow_embed_images_in_emails:
    default: true
  secure_uploads_max_email_embed_image_size_kb:
    default: 1024
    min: 1
    max: 10240
    type: file_size_restriction
  secure_uploads_pm_only:
    default: false
    hidden: true
    client: true
  enable_s3_uploads:
    default: false
    client: true
  enable_s3_transfer_acceleration:
    default: false
    hidden: true
  s3_use_iam_profile:
    default: false
  s3_access_key_id:
    default: ""
    secret: true
  s3_secret_access_key:
    default: ""
    secret: true
  s3_region:
    default: "us-east-1"
    enum: "S3RegionSiteSetting"
  s3_upload_bucket:
    default: ""
    regex: '^[a-z0-9\-\/_]+$' # can't use '.' when using HTTPS
  s3_endpoint:
    default: ""
    regex: '^https?:\/\/.+[^\/]$'
  s3_http_continue_timeout:
    default: 1
    hidden: true
  s3_install_cors_rule:
    default: true
    hidden: true
  s3_cdn_url:
    default: ""
    regex: '^https?:\/\/.+[^\/]$'
  s3_use_cdn_url_for_all_uploads:
    default: false
  s3_configure_tombstone_policy:
    default: true
  s3_use_acls:
    default: true
  s3_enable_access_control_tags:
    default: false
    hidden: true
  s3_access_control_tag_key:
    default: "discourse:acl"
    hidden: true
    min: 1
    max: 128
  s3_access_control_tag_public_value:
    default: "public"
    hidden: true
    min: 1
    max: 256
  s3_access_control_tag_private_value:
    default: "private"
    hidden: true
    min: 1
    max: 256
  s3_presigned_get_url_expires_after_seconds:
    default: 300
    hidden: true
    min: 60
    max: 604800
  allow_profile_backgrounds:
    client: true
    default: true
  automatically_download_gravatars: true
  allow_uploaded_avatars:
    client: true
    default: "0"
    enum: "TrustLevelAndStaffAndDisabledSetting"
    hidden: true
  uploaded_avatars_allowed_groups:
    default: "10"
    type: group_list
    allow_any: false
    refresh: true
    area: "group_permissions"
  default_avatars:
    default: ""
    type: url_list
    client: true
  avatar_sizes:
    default: "24|48|72|96|144|288"
    type: list
    list_type: compact
    client: true
  external_system_avatars_enabled:
    default: true
    client: true
    validator: "ExternalSystemAvatarsValidator"
  external_system_avatars_url:
    default: "/letter_avatar_proxy/v4/letter/{first_letter}/{color}/{size}.png"
    client: true
    regex: '^((https?:)?\/)?\/.+[^\/]'
  external_emoji_url:
    default: ""
    client: true
    area: "emojis"
  restrict_letter_avatar_colors:
    default: ""
    type: list
    list_type: compact
    validator: "ColorListValidator"
  selectable_avatars_mode:
    default: disabled
    client: true
    type: enum
    choices:
      - disabled
      - everyone
      - tl1
      - tl2
      - tl3
      - tl4
      - staff
      - no_one
    validator: "SelectableAvatarsModeValidator"
  selectable_avatars:
    default: ""
    client: true
    type: uploaded_image_list
  allow_all_attachments_for_group_messages: false
  png_to_jpg_quality:
    default: 95
    min: 1
    max: 100
  recompress_original_jpg_quality:
    default: 90
    min: 1
    max: 100
  image_preview_jpg_quality:
    default: 90
    min: 1
    max: 100
  allow_staff_to_upload_any_file_in_pm:
    default: true
    client: true
  strip_image_metadata: true
  min_ratio_to_crop:
    type: float
    default: 0.22
    min: 0
    max: 1
  simultaneous_uploads:
    client: true
    default: 5
    min: 0
    max: 20
  decompressed_theme_max_file_size_mb:
    default: 1000
    hidden: true
  decompressed_backup_max_file_size_mb:
    default: 100000
    hidden: true
  composer_media_optimization_image_enabled:
    default: true
    client: true
  composer_media_optimization_image_bytes_optimization_threshold:
    default: 524288
    client: true
  composer_media_optimization_image_resize_dimensions_threshold:
    default: 1920
    client: true
  composer_media_optimization_image_resize_width_target:
    default: 1920
    client: true
  composer_media_optimization_image_resize_pre_multiply:
    default: false
    hidden: true
    client: true
  composer_media_optimization_image_resize_linear_rgb:
    default: false
    hidden: true
    client: true
  composer_media_optimization_image_encode_quality:
    default: 75
    client: true
  composer_media_optimization_debug_mode:
    default: false
    client: true
    hidden: true
  composer_ios_media_optimisation_image_enabled:
    default: true
    client: true
    hidden: true
  video_thumbnails_enabled:
    default: true
    client: true
    hidden: true

trust:
  default_trust_level:
    default: 0
    enum: "TrustLevelSetting"
    area: "trust_levels"
  default_invitee_trust_level:
    default: 1
    enum: "TrustLevelSetting"
    area: "trust_levels"
  min_trust_to_create_topic:
    default: 0
    enum: "TrustLevelSetting"
    hidden: true
  create_topic_allowed_groups:
    default: "1|2|10" # auto group admins, moderators, trust_level_0
    mandatory_values: "1|2" # auto group admins, moderators
    type: group_list
    allow_any: false
    refresh: true
    area: "group_permissions"
  min_trust_to_edit_wiki_post:
    default: 1
    enum: "TrustLevelSetting"
    hidden: true
  edit_wiki_post_allowed_groups:
    default: "1|2|11" # auto group admins, moderators, trust_level_1
    mandatory_values: "1|2" # auto group admins, moderators
    type: group_list
    allow_any: false
    refresh: true
    area: "group_permissions"
  min_trust_to_edit_post:
    default: 0
    enum: "TrustLevelSetting"
    hidden: true
  edit_post_allowed_groups:
    default: "1|2|10" # auto group admins, moderators, trust_level_0
    mandatory_values: "1|2" # auto group admins, moderators
    type: group_list
    allow_any: false
    refresh: true
    area: "group_permissions"
  min_trust_to_allow_self_wiki:
    default: 3
    enum: "TrustLevelSetting"
    hidden: true
  self_wiki_allowed_groups:
    default: "1|2|13" # auto group admins, moderators, trust_level_3
    mandatory_values: "1|2" # auto group admins, moderators
    type: group_list
    allow_any: false
    refresh: true
    area: "group_permissions"
  min_trust_to_send_email_messages:
    default: "4"
    enum: "TrustLevelAndStaffSetting"
    hidden: true
  send_email_messages_allowed_groups:
    default: "1|2|14" # auto group admins, moderators, trust_level_4
    mandatory_values: "1|2" # auto group admins, moderators
    type: group_list
    allow_any: false
    refresh: true
    area: "group_permissions"
  min_trust_to_flag_posts:
    default: 1
    enum: "TrustLevelSetting"
    hidden: true
  flag_post_allowed_groups:
    default: "1|2|11" # auto group admins, moderators, trust_level_1
    mandatory_values: "1|2" # auto group admins, moderators
    type: group_list
    allow_any: false
    refresh: true
    area: "group_permissions"
  allow_all_users_to_flag_illegal_content:
    default: false
    area: "flags"
    client: true
  email_address_to_report_illegal_content:
    default: ""
    area: "flags"
    client: true
  min_trust_to_post_links:
    default: 0
    enum: "TrustLevelSetting"
    hidden: true
  post_links_allowed_groups:
    default: "1|2|10" # auto group admins, moderators, trust_level_0
    mandatory_values: "1|2" # auto group admins, moderators
    type: group_list
    allow_any: false
    refresh: true
    area: "group_permissions"
  min_trust_to_post_embedded_media:
    default: 0
    enum: "TrustLevelSetting"
    hidden: true
  embedded_media_post_allowed_groups:
    default: "1|2|10" # auto group admins, moderators, trust_level_0
    mandatory_values: "1|2" # auto group admins, moderators
    type: group_list
    allow_any: false
    refresh: true
    area: "group_permissions"
  min_trust_level_to_allow_profile_background:
    default: 0
    client: true
    enum: "TrustLevelSetting"
    hidden: true
  profile_background_allowed_groups:
    default: "1|2|10" # auto group admins, moderators, trust_level_0
    mandatory_values: "1|2" # auto group admins, moderators
    type: group_list
    allow_any: false
    refresh: true
    area: "group_permissions"
  min_trust_level_to_allow_user_card_background:
    default: 0
    client: true
    enum: "TrustLevelSetting"
    hidden: true
  user_card_background_allowed_groups:
    default: "1|2|10" # auto group admins, moderators, trust_level_0
    mandatory_values: "1|2" # auto group admins, moderators
    type: group_list
    allow_any: false
    refresh: true
    area: "group_permissions"
  min_trust_level_to_allow_invite:
    default: 2
    enum: "TrustLevelSetting"
    hidden: true
  invite_allowed_groups:
    default: "1|2|12" # auto group admins, moderators, trust_level_2
    mandatory_values: "1|2" # auto group admins, moderators
    type: group_list
    allow_any: false
    refresh: true
    area: "group_permissions"
  min_trust_level_to_allow_ignore:
    default: 2
    enum: "TrustLevelSetting"
    client: true
    hidden: true
  ignore_allowed_groups:
    default: "1|2|12" # auto group admins, moderators, trust_level_2
    mandatory_values: "1|2" # auto group admins, moderators
    type: group_list
    allow_any: false
    refresh: true
    area: "group_permissions"
  allow_flagging_staff: true
  send_tl1_welcome_message: true
  send_tl2_promotion_message: true
  tl1_requires_topics_entered:
    default: 5
    area: "trust_levels"
  tl1_requires_read_posts:
    default: 30
    client: true
    area: "trust_levels"
  tl1_requires_time_spent_mins:
    default: 10
    area: "trust_levels"
  tl2_requires_topics_entered:
    default: 20
    area: "trust_levels"
  tl2_requires_read_posts:
    default: 100
    area: "trust_levels"
  tl2_requires_time_spent_mins:
    default: 60
    area: "trust_levels"
  tl2_requires_days_visited:
    default: 15
    max: 36500
    area: "trust_levels"
  tl2_requires_likes_received:
    default: 1
    area: "trust_levels"
  tl2_requires_likes_given:
    default: 1
    area: "trust_levels"
  tl2_requires_topic_reply_count:
    default: 3
    area: "trust_levels"
  tl3_time_period:
    default: 100
    min: 1
    max: 1000000
    area: "trust_levels"
  tl3_requires_days_visited:
    default: 50
    max: 36500
    area: "trust_levels"
  tl3_requires_topics_replied_to:
    default: 10
    area: "trust_levels"
  tl3_requires_topics_viewed:
    default: 25
    max: 100
    area: "trust_levels"
  tl3_requires_topics_viewed_cap:
    default: 500
    area: "trust_levels"
  tl3_requires_posts_read:
    default: 25
    max: 100
    area: "trust_levels"
  tl3_requires_posts_read_cap:
    default: 20000
    max: 99000
    area: "trust_levels"
  tl3_requires_topics_viewed_all_time:
    default: 200
    area: "trust_levels"
  tl3_requires_posts_read_all_time:
    default: 500
    area: "trust_levels"
  tl3_requires_max_flagged:
    default: 5
    area: "trust_levels"
  tl3_promotion_min_duration:
    default: 14
    max: 10000
    area: "trust_levels"
  tl3_requires_likes_given:
    default: 30
    area: "trust_levels"
  tl3_requires_likes_received:
    default: 20
    area: "trust_levels"
  tl3_links_no_follow:
    default: false
    client: true
    area: "trust_levels"
  tl4_delete_posts_and_topics:
    default: false
    client: true
    hidden: true
    area: "trust_levels"
  delete_all_posts_and_topics_allowed_groups:
    default: ""
    type: group_list
    allow_any: false
    refresh: true
    area: "group_permissions"
  edit_all_topic_groups:
    default: "13"
    type: group_list
    area: "group_permissions"
  edit_all_post_groups:
    default: "14"
    type: group_list
    area: "group_permissions"

security:
  detailed_404: false
  enforce_second_factor_on_external_auth:
    client: true
    default: true
  enforce_second_factor:
    client: true
    type: enum
    default: "no"
    choices:
      - "no"
      - "staff"
      - "all"
  force_https:
    default: false
  same_site_cookies:
    default: Lax
    hidden: true
    type: enum
    choices:
      - Lax
      - Strict
      - Disabled
      - None
    regex: "^(Lax|Strict|Disabled|None)$"
  enable_escaped_fragments: true
  allow_index_in_robots_txt: true
  allow_indexing_non_canonical_urls:
    default: true
    hidden: true
  moderators_manage_categories_and_groups:
    default: false
    client: true
  moderators_change_post_ownership:
    client: true
    default: false
  moderators_view_emails:
    client: true
    default: false
  non_crawler_user_agents:
    hidden: true
    default: "trident|webkit|gecko|chrome|safari|msie|opera|goanna|discourse"
    type: list
    list_type: compact
  crawler_user_agents:
    hidden: true
    default: "rss|bot|spider|crawler|facebook|archive|wayback|ping|monitor|lighthouse|google-inspectiontool|gptbot|claudebot|anthropic-ai|brightbot|googleother"
    type: list
    list_type: compact
  browser_update_user_agents:
    hidden: true
    default: "MSIE 6|MSIE 7|MSIE 8|MSIE 9|Xbox|PlayStation"
    type: list
    list_type: compact
  crawler_check_bypass_agents:
    hidden: true
    default: "cubot"
  cors_origins:
    default: ""
    type: list
    list_type: simple
  keep_old_ip_address_count:
    default: 0
    hidden: true
  use_admin_ip_allowlist:
    default: false
    client: true
  blocked_ip_blocks:
    default: ""
    type: list
    list_type: compact
  allowed_internal_hosts:
    default: ""
    type: list
  allowed_onebox_iframes:
    default: "*"
    type: list
    allow_any: false
    choices: "['*'] + Onebox::Engine.all_iframe_origins"
  allowed_iframes:
    default: "https://www.google.com/maps/embed?|https://www.openstreetmap.org/export/embed.html?|https://calendar.google.com/calendar/embed?|https://codepen.io/*/embed/preview/|https://www.instagram.com/|https://open.spotify.com/"
    type: list
    list_type: simple
    client: true
    validator: "AllowedIframesValidator"
  allowed_crawler_user_agents:
    type: list
    default: ""
    list_type: compact
    requires_confirmation: "simple"
  blocked_crawler_user_agents:
    type: list
    default: "mauibot|semrushbot|ahrefsbot|blexbot|seo spider"
    list_type: compact
    requires_confirmation: "simple"
  slow_down_crawler_user_agents:
    type: list
    default: "gptbot|claudebot|anthropic-ai|brightbot"
    list_type: compact
    requires_confirmation: "simple"
  slow_down_crawler_rate: 60
  content_security_policy:
    default: true
  content_security_policy_report_only:
    default: false
  content_security_policy_collect_reports:
    default: false
    hidden: true
  content_security_policy_frame_ancestors:
    default: true
  content_security_policy_script_src:
    type: simple_list
    default: ""
    validator: "CspScriptSrcValidator"
  invalidate_inactive_admin_email_after_days:
    default: 365
    min: 0
    max: 36500
  allow_embedding_site_in_an_iframe:
    default: false
    hidden: true
  send_old_credential_reminder_days:
    default: 0
    hidden: true
  disable_onebox_media_download_controls:
    default: false
    hidden: true
  can_permanently_delete:
    default: false
    client: true
    hidden: true
  suppress_secured_categories_from_admin:
    default: false
  include_secure_categories_in_tag_counts:
    default: false
  display_personal_messages_tag_counts:
    default: false
  cross_origin_opener_policy_header:
    default: "same-origin-allow-popups"
    type: enum
    choices:
      - "unsafe-none"
      - "same-origin"
      - "same-origin-allow-popups"
    hidden: true
  cross_origin_opener_unsafe_none_groups:
    type: group_list
    list_type: compact
    default: ""
    allow_any: false
    refresh: true
    hidden: true
    area: "group_permissions"

onebox:
  post_onebox_maxlength:
    default: 500
    locale_default:
      ja: 200
      zh_CN: 200
      zh_TW: 200
  blocked_onebox_domains:
    default: ""
    type: host_list
    list_type: compact
  max_oneboxes_per_post:
    default: 50
    client: true
  allowed_inline_onebox_domains:
    default: ""
    type: list
    list_type: compact
  enable_inline_onebox_on_all_domains:
    default: true
  onebox_user_agent:
    default: ""
    hidden: true
  onebox_locale:
    default: ""
    type: enum
    enum: "OneboxLocaleSiteSetting"
    area: "localization"
  force_custom_user_agent_hosts:
    default: "http://codepen.io"
    type: list
  force_get_hosts:
    default: "us.battle.net|news.yahoo.com|*.medium.com"
    type: list
    hidden: true
  facebook_app_access_token:
    default: ""
    secret: true
  block_onebox_on_redirect:
    default: false
  github_onebox_access_tokens:
    default: ""
    type: list
    secret: true
    list_type: secret
spam:
  add_rel_nofollow_to_user_content: true
  hide_post_sensitivity:
    type: enum
    enum: "ReviewableSensitivitySetting"
    default: 6
  cooldown_minutes_after_hiding_posts: 10
  silence_new_user_sensitivity:
    type: enum
    enum: "ReviewableSensitivitySetting"
    default: 3
    area: "flags"
  num_users_to_silence_new_user:
    default: 3
    area: "flags"
  notify_mods_when_user_silenced: false
  flag_sockpuppets:
    default: false
    area: "flags"
  newuser_spam_host_threshold: 3
  allowed_spam_host_domains:
    default: ""
    type: list
    list_type: simple
  levenshtein_distance_spammer_emails:
    default: 2
    max: 3
  max_new_accounts_per_registration_ip: 3
  min_ban_entries_for_roll_up: 5
  max_age_unmatched_emails: 365
  max_age_unmatched_ips: 365
  num_flaggers_to_close_topic:
    default: 5
    area: "flags"
  auto_close_topic_sensitivity:
    type: enum
    enum: "ReviewableSensitivitySetting"
    default: 9
  num_hours_to_close_topic:
    default: 4
    min: 1
  auto_respond_to_flag_actions:
    default: true
    area: "flags"
  min_first_post_typing_time:
    default: 3000
    hidden: true
  fast_typing_threshold:
    type: enum
    default: standard
    choices:
      - disabled
      - low
      - standard
      - high
  auto_silence_fast_typers_on_first_post: true
  auto_silence_fast_typers_max_trust_level:
    default: 0
    enum: "TrustLevelSetting"
  auto_silence_first_post_regex: ""
  high_trust_flaggers_auto_hide_posts:
    default: true
    area: "flags"
  cooldown_hours_until_reflag:
    default: 24
    min: 0
  slow_mode_prevents_editing: true

  reviewable_claiming:
    client: true
    type: enum
    default: disabled
    choices:
      - disabled
      - optional
      - required

  reviewable_default_topics:
    default: false
    client: true
  reviewable_default_visibility:
    client: true
    type: enum
    default: low
    enum: "ReviewablePrioritySetting"
  reviewable_low_priority_threshold:
    default: 0
    min: 0
  reviewable_revision_reasons:
    default: "Duplicate|Does not meet posting guidelines"
    type: list
    client: true

rate_limits:
  unique_posts_mins: 5
  rate_limit_create_topic: 15
  rate_limit_create_post: 5
  rate_limit_new_user_create_post: 30
  rate_limit_search_anon_global_per_minute:
    hidden: true
    default: 150
  rate_limit_search_anon_user_per_minute:
    hidden: true
    default: 15
  rate_limit_search_anon_global_per_second:
    hidden: true
    default: 8
  rate_limit_search_anon_user_per_second:
    hidden: true
    default: 2
  rate_limit_search_user:
    hidden: true
    default: 30
  max_topics_per_day: 20
  max_personal_messages_per_day: 20
  max_likes_per_day: 50
  max_bookmarks_per_day: 20
  max_flags_per_day:
    default: 20
    area: "flags"
  max_edits_per_day: 30
  max_invites_per_day: 10
  max_topic_invitations_per_day: 30
  max_topic_invitations_per_minute: 5
  max_topics_in_first_day: 3
  max_replies_in_first_day: 10
  tl2_additional_likes_per_day_multiplier: 1.5
  tl3_additional_likes_per_day_multiplier: 2
  tl4_additional_likes_per_day_multiplier: 3
  tl2_additional_edits_per_day_multiplier: 1.5
  tl3_additional_edits_per_day_multiplier: 2
  tl4_additional_edits_per_day_multiplier: 3
  tl2_additional_flags_per_day_multiplier:
    default: 1.5
    area: "flags"
  tl3_additional_flags_per_day_multiplier:
    default: 2
    area: "flags"
  tl4_additional_flags_per_day_multiplier:
    default: 3
    area: "flags"
  alert_admins_if_errors_per_minute:
    client: true
    default: 0
  alert_admins_if_errors_per_hour:
    client: true
    default: 0
  max_prints_per_hour_per_user:
    default: 5
    client: true
    min: 0
  max_logins_per_ip_per_hour:
    min: 1
    default: 30
  max_logins_per_ip_per_minute:
    min: 1
    default: 6
  max_post_deletions_per_minute:
    min: 0
    default: 2
  max_post_deletions_per_day:
    min: 0
    default: 10
  invite_link_max_redemptions_limit:
    min: 1
    max: 1000000
    default: 5000
    client: true
  invite_link_max_redemptions_limit_users:
    min: 1
    max: 1000000
    default: 10
    client: true
  max_allowed_secondary_emails:
    default: 10
    hidden: true
    client: true
  max_batch_presign_multipart_per_minute:
    default: 20
    hidden: true
  max_presigned_put_per_minute:
    default: 10
    hidden: true
  max_create_multipart_per_minute:
    default: 10
    hidden: true
  max_complete_multipart_per_minute:
    default: 10
    hidden: true
  max_uploads_per_minute:
    default: 10
    hidden: true
  user_api_key_clients_create_per_day:
    default: 3
    min: 1
    max: 10
    hidden: true

developer:
  force_hostname:
    hidden: true
    default: ""
  port:
    hidden: true
    default: ""
  enable_chunked_encoding:
    hidden: true
    client: true
    default: true
  long_polling_base_url:
    hidden: true
    client: true
    default: "/"
  background_polling_interval:
    hidden: true
    client: true
    default: 60000
    max: 99000
  polling_interval:
    hidden: true
    client: true
    default: 3000
    max: 99000
  anon_polling_interval:
    hidden: true
    client: true
    default: 25000
    max: 99000
  flush_timings_secs:
    client: true
    default: 60
  active_user_rate_limit_secs: 60
  verbose_localization:
    default: false
    client: true
  top_topics_formula_log_views_multiplier:
    default: 2
  top_topics_formula_first_post_likes_multiplier:
    default: 0.5
  top_topics_formula_least_likes_per_post_multiplier:
    default: 3
  rebake_old_posts_count:
    hidden: true
    default: 80
    min: 1
  migrate_to_new_scheme:
    hidden: true
    default: false
  max_new_topics:
    default: 500
    client: true
    hidden: true
  wizard_enabled:
    default: true
    hidden: true
  bypass_wizard_check:
    default: false
    hidden: true
  bootstrap_error_pages:
    hidden: true
    default: false
  enable_safe_mode:
    default: true
    client: true
  include_associated_account_ids:
    default: false
    hidden: true
  max_sidebar_section_links:
    default: 50
    hidden: true
  instrument_gc_stat_per_request:
    default: false
    hidden: true
  warn_critical_js_deprecations:
    default: true
    client: true
    hidden: true
  warn_critical_js_deprecations_message:
    default: ""
    client: true
    hidden: true
  custom_flags_limit:
    default: 50
    hidden: true
    client: true
  viewport_based_mobile_mode:
    default: false
    client: true

navigation:
  navigation_menu:
    client: true
    default: "sidebar"
    type: enum
    enum: "NavigationMenuSiteSetting"
    area: "navigation"
  default_navigation_menu_categories:
    type: category_list
    default: ""
    client: true
    area: "navigation"
  default_navigation_menu_tags:
    type: tag_list
    default: ""
    client: true
    area: "navigation"
  default_sidebar_switch_panel_position:
    default: "bottom"
    type: enum
    client: true
    choices:
      - "top"
      - "bottom"
    area: "navigation"

embedding:
  embed_by_username:
    default: ""
    type: username
    hidden: true
  embed_post_limit:
    default: 100
    hidden: true
  embed_topic_limit_per_page:
    default: 200
    hidden: true
  embed_title_scrubber:
    default: ""
    hidden: true
  blocked_embed_selectors:
    default: ""
    hidden: true
  allowed_embed_classnames:
    default: "emoji"
    hidden: true

legal:
  tos_url:
    client: true
    default: ""
    area: "legal"
  privacy_policy_url:
    client: true
    default: ""
    area: "legal"
  faq_url:
    client: true
    default: ""
    area: "legal"
  log_anonymizer_details:
    default: true
    area: "legal"
  display_eu_visitor_stats:
    default: false
    client: true
    area: "legal"

backups:
  enable_backups:
    default: true
    client: true
  allow_restore:
    default: false
  backup_location:
    default: "local"
    type: enum
    enum: "BackupLocationSiteSetting"
    client: true
  maximum_backups:
    client: true
    default: 5
  remove_older_backups:
    client: true
    default: ""
  automatic_backups_enabled:
    default: true
  backup_frequency:
    min: 1
    max: 30
    default: 7
  s3_backup_bucket:
    default: ""
    regex: '^[a-z0-9\-\/]+$' # can't use '.' when using HTTPS
  s3_inventory_bucket:
    hidden: true
    default: ""
    regex: '^[a-z0-9\-\/_]+$' # can't use '.' when using HTTPS
  s3_inventory_bucket_region:
    hidden: true
    default: ""
  s3_disable_cleanup:
    default: false
  backup_time_of_day:
    default: "3:30"
    regex: "^((0?(0|1|2|3|4|5|6|7|8|9)|(10|11|12|13|14|15|16|17|18|19|20|21|22|23))):\\d\\d$"
  backup_with_uploads: true
  backup_gzip_compression_level_for_uploads:
    default: 1
    min: 1
    max: 9
  include_thumbnails_in_backups:
    default: false
  include_s3_uploads_in_backups:
    default: false
    hidden: true
    client: true

search:
  prioritize_exact_search_title_match:
    default: true
    hidden: true
  max_duplicate_search_index_terms:
    default: 6
    hidden: true
  use_pg_headlines_for_excerpt:
    default: false
    hidden: true
    client: true
  search_max_indexed_word_length:
    default: 100
    hidden: true
  search_ranking_normalization:
    default: "0"
    hidden: true
  search_ranking_weights:
    default: ""
    hidden: true
    validator: "SearchRankingWeightsValidator"
  min_search_term_length:
    client: true
    default: 3
    locale_default:
      zh_CN: 1
      zh_TW: 1
      ko: 1
      ja: 1
  search_tokenize_chinese:
    default: false
    validator: "SearchTokenizeChineseValidator"
  search_tokenize_japanese:
    default: false
    validator: "SearchTokenizeJapaneseValidator"
  search_prefer_recent_posts: false
  search_recent_posts_size:
    default: 1000000
    max: 10000000
  search_recent_regular_posts_offset_post_id:
    default: 0
    hidden: true
  search_enable_recent_regular_posts_offset_size:
    default: 200000
    hidden: true
  log_search_queries:
    client: true
    default: true
  search_query_log_max_size:
    default: 1000000
    max: 1000000
  search_query_log_max_retention_days:
    default: 365 # 1 year
    max: 1825 # 5 years
  search_ignore_accents:
    default: false
    locale_default:
      ar: true
      ca: true
      cs: true
      el: true
      es: true
      fa_IR: true
      fr: true
      hu: true
      pt: true
      pt_BR: true
      ro: true
      sk: true
      tr_TR: true
  category_search_priority_low_weight:
    default: 0.8
    hidden: true
    validator: "CategorySearchPriorityWeightsValidator"
  category_search_priority_high_weight:
    default: 1.2
    hidden: true
    validator: "CategorySearchPriorityWeightsValidator"
  search_page_size:
    default: 50
    hidden: true
  search_default_sort_order:
    default: 0 # "relevance"
    client: true
    type: enum
    enum: "SearchSortOrderSiteSetting"
  search_experience:
    default: search_icon
    client: true
    type: enum
    enum: "SearchExperienceSiteSetting"

uncategorized:
  version_checks:
    client: true
    default: true
    area: "site_admin"
  include_in_discourse_discover:
    default: false
    area: "site_admin"
  new_version_emails:
    default: true
    area: "site_admin"
  send_welcome_message: true

  suppress_uncategorized_badge:
    client: true
    default: true
    area: "categories_and_tags"

  header_dropdown_category_count:
    client: true
    default: 8
    area: "navigation"

  slug_generation_method:
    default: "ascii"
    enum: "SlugSetting"
    client: true
    locale_default:
      ja: "none"
      zh_CN: "none"
      zh_TW: "none"

  permalink_normalizations:
    default: ""
    type: list
    list_type: simple
    validator: "RegexpListValidator"
    area: "permalinks"

  minimum_topics_similar:
    default: 50
    area: "posts_and_topics"

  previous_visit_timeout_hours:
    default: 1
    area: "users"
  staff_like_weight: 3
  topic_view_duration_hours:
    default: 8
    area: "stats_and_thresholds"
  user_profile_view_duration_hours:
    default: 8
    area: "stats_and_thresholds"

  # Summary mode
  summary_score_threshold:
    default: 15
    area: "posts_and_topics"
  summary_posts_required:
    default: 50
    area: "posts_and_topics"
  summary_likes_required:
    default: 1
    area: "posts_and_topics"
  summary_percent_filter:
    default: 20
    area: "posts_and_topics"
  summary_max_results:
    default: 100
    area: "posts_and_topics"
  summary_timeline_button:
    client: true
    default: false
    area: "posts_and_topics"

  automatic_topic_heat_values:
    default: true
    area: "stats_and_thresholds"

  # View heat thresholds
  topic_views_heat_low:
    client: true
    default: 1000
    area: "stats_and_thresholds"
  topic_views_heat_medium:
    client: true
    default: 2000
    area: "stats_and_thresholds"
  topic_views_heat_high:
    client: true
    default: 3500
    area: "stats_and_thresholds"

  # Post/Like heat thresholds
  topic_post_like_heat_low:
    client: true
    default: 0.5
    area: "stats_and_thresholds"
  topic_post_like_heat_medium:
    client: true
    default: 1.0
    area: "stats_and_thresholds"
  topic_post_like_heat_high:
    client: true
    default: 2.0
    area: "stats_and_thresholds"

  # History edit heat thresholds
  history_hours_low:
    client: true
    default: 12
    area: "stats_and_thresholds"
  history_hours_medium:
    client: true
    default: 24
    area: "stats_and_thresholds"
  history_hours_high:
    client: true
    default: 48
    area: "stats_and_thresholds"

  # Cold map thresholds
  cold_age_days_low:
    default: 14
    max: 36500
    client: true
    area: "stats_and_thresholds"
  cold_age_days_medium:
    default: 90
    max: 36500
    client: true
    area: "stats_and_thresholds"
  cold_age_days_high:
    default: 180
    max: 36500
    client: true
    area: "stats_and_thresholds"

  # Warnings
  educate_until_posts:
    default: 2
    area: "users"
  get_a_room_threshold:
    default: 3
    area: "stats_and_thresholds"
  dont_feed_the_trolls_threshold:
    default: 2
    area: "stats_and_thresholds"
  dominating_topic_minimum_percent:
    default: 40
    area: "stats_and_thresholds"
  pm_warn_user_last_seen_months_ago:
    default: 24
    area: "users"

  global_notice:
    default: ""
    client: true
    area: "site_admin"
  has_login_hint:
    default: false
    hidden: true

  # Nothing past this threshold is ever considered new
  # this is calculated dynamically every 15 minutes
  min_new_topics_time:
    default: 0
    hidden: true

  # Category IDs
  general_category_id:
    default: -1
    hidden: true
    client: true
  meta_category_id:
    default: -1
    hidden: true
  staff_category_id:
    default: -1
    hidden: true
  uncategorized_category_id:
    default: -1
    hidden: true
  default_composer_category:
    client: true
    type: category
    default: ""
    validator: "DefaultComposerCategoryValidator"
    area: "posts_and_topics"

  notify_about_reviewable_item_after:
    type: float
    default: 48

  use_site_small_logo_as_system_avatar:
    default: true
    area: "site_admin"

  enable_listing_suspended_users_on_search:
    default: false
    area: "site_admin"

  disable_system_edit_notifications:
    default: true
    area: "notifications"

  disable_category_edit_notifications:
    default: false
    area: "notifications"

  disable_tags_edit_notifications:
    default: false
    area: "notifications"

  notification_consolidation_threshold:
    default: 3
    min: 0
    area: "notifications"

  likes_notification_consolidation_window_mins:
    default: 120
    min: 1
    area: "notifications"

  linked_notification_consolidation_window_mins:
    default: 120
    min: 1
    area: "notifications"

  delete_drafts_older_than_n_days:
    default: 180
    max: 36500
    area: "posts_and_topics"

  delete_merged_stub_topics_after_days:
    default: 7
    min: -1
    area: "posts_and_topics"

  backup_drafts_to_pm_length:
    default: 0
    hidden: true

  view_user_route:
    default: "summary"
    hidden: true
    client: true

  tos_topic_id:
    default: -1
    hidden: true
  guidelines_topic_id:
    default: -1
    hidden: true
  privacy_topic_id:
    default: -1
    hidden: true
  welcome_topic_id:
    default: -1
    hidden: true
  admin_quick_start_topic_id:
    default: -1
    hidden: true
    client: true

  bootstrap_mode_min_users:
    default: 50
    client: true
    max: 5000
    area: "site_admin"

  bootstrap_mode_enabled:
    default: false
    client: true
    hidden: true

  automatically_unpin_topics:
    default: true
    client: true
    area: "posts_and_topics"

  read_time_word_count:
    default: 500
    client: true
    locale_default:
      ja: 350
      zh_CN: 350
      zh_TW: 350
    area: "posts_and_topics"

  topic_page_title_includes_category:
    default: true
    client: true
    area: "posts_and_topics"

  native_app_install_banner_ios:
    default: false
    area: "site_admin"

  native_app_install_banner_android:
    default: false
    area: "site_admin"

  ios_app_id:
    default: "1173672076"
    hidden: true

  android_app_id:
    default: "com.discourse"
    hidden: true

  pwa_display_browser_regex:
    default: "a^"
    hidden: true

  app_association_android:
    default: ""
    textarea: true
    area: "site_admin"

  app_association_ios:
    default: ""
    textarea: true
    area: "site_admin"

  share_anonymized_statistics:
    default: true
    area: "site_admin"

  enable_powered_by_discourse:
    default: true
    client: true
    area: "site_admin"

  auto_handle_queued_age:
    default: 60
    min: 0

  penalty_step_hours:
    default: "24|72|168|720"
    type: "list"
    list_type: "compact"

  penalty_include_post_message:
    default: false
    client: true

  svg_icon_subset:
    default: ""
    type: "list"
    list_type: "compact"
    client: true
    area: "site_admin"

  always_include_topic_excerpts:
    default: false
    hidden: true

  allow_bulk_invite:
    default: true
    client: true
    area: "users"

  max_bulk_invites:
    default: 50000
    hidden: true

  skip_email_bulk_invites:
    default: false
    hidden: true

  max_api_invites:
    default: 200
    hidden: true

  overridden_robots_txt:
    default: ""
    hidden: true
  show_category_definitions_in_topic_lists:
    default: false
    hidden: true
    client: true

  create_revision_on_bulk_topic_moves:
    default: true
    area: "posts_and_topics"

  allow_changing_staged_user_tracking:
    default: false
    area: "users"

  use_polymorphic_bookmarks:
    client: true
    default: true
    hidden: true

  splash_screen:
    default: true
    area: "interface"

  suggest_weekends_in_date_pickers:
    client: true
    default: true

  show_bottom_topic_map:
    client: true
    default: true
    area: "posts_and_topics"

  show_topic_map_in_topics_without_replies:
    client: true
    default: true
    area: "posts_and_topics"

  enable_welcome_banner:
    client: true
    default: true
    area: "interface"

user_preferences:
  default_email_digest_frequency:
    enum: "DigestEmailSiteSetting"
    default: 10080
    area: "user_defaults"
  default_include_tl0_in_digests:
    default: false
    area: "user_defaults"
  default_email_level:
    enum: "EmailLevelSiteSetting"
    default: 1
    area: "user_defaults"
  default_email_messages_level:
    enum: "EmailLevelSiteSetting"
    default: 0
    area: "user_defaults"
  default_email_mailing_list_mode:
    default: false
    area: "user_defaults"
  default_email_mailing_list_mode_frequency:
    enum: "MailingListModeSiteSetting"
    default: 1
    area: "user_defaults"
  disable_mailing_list_mode:
    default: true
    client: true
    area: "user_defaults"
  default_email_previous_replies:
    enum: "PreviousRepliesSiteSetting"
    default: 2
    area: "user_defaults"
  default_email_in_reply_to:
    default: false
    area: "user_defaults"
  default_hide_profile:
    default: false
    area: "user_defaults"
  default_hide_presence:
    default: false
    area: "user_defaults"
  default_other_new_topic_duration_minutes:
    enum: "NewTopicDurationSiteSetting"
    default: 2880
    area: "user_defaults"
  default_other_auto_track_topics_after_msecs:
    enum: "AutoTrackDurationSiteSetting"
    default: 300000
    area: "user_defaults"
  default_other_notification_level_when_replying:
    enum: "NotificationLevelWhenReplyingSiteSetting"
    default: 2
    area: "notifications"
  default_other_external_links_in_new_tab:
    default: false
    area: "user_defaults"
  default_other_enable_quoting:
    default: true
    area: "user_defaults"
  default_other_enable_defer:
    default: false
    area: "user_defaults"
  default_other_enable_smart_lists:
    default: true
    area: "user_defaults"
  default_other_dynamic_favicon:
    default: false
    area: "user_defaults"
  default_other_skip_new_user_tips:
    default: false
    area: "user_defaults"
  default_other_like_notification_frequency:
    enum: "LikeNotificationFrequencySiteSetting"
    default: 1
    area: "notifications"

  default_topics_automatic_unpin:
    default: true
    client: true
    area: "user_defaults"

  default_categories_watching:
    type: category_list
    default: ""
    area: "user_defaults"
  default_categories_tracking:
    type: category_list
    default: ""
    area: "user_defaults"
  default_categories_muted:
    type: category_list
    default: ""
    area: "user_defaults"
  default_categories_watching_first_post:
    type: category_list
    default: ""
    area: "user_defaults"
  default_categories_normal:
    type: category_list
    default: ""
    area: "user_defaults"
  mute_all_categories_by_default:
    default: false
    client: true
    area: "user_defaults"

  default_tags_watching:
    type: tag_list
    default: ""
    area: "user_defaults"
  default_tags_tracking:
    type: tag_list
    default: ""
    area: "user_defaults"
  default_tags_muted:
    type: tag_list
    default: ""
    area: "user_defaults"
  default_tags_watching_first_post:
    type: tag_list
    default: ""
    area: "user_defaults"

  default_text_size:
    type: enum
    default: normal
    client: true
    choices: "DefaultTextSizeSetting.values"
    area: "fonts"

  default_title_count_mode:
    type: enum
    default: notifications
    choices:
      - notifications
      - contextual
    area: "user_defaults"
  enable_offline_indicator:
    default: false
    client: true
    area: "user_defaults"
  default_sidebar_link_to_filtered_list:
    default: false
    area: "navigation"
  default_sidebar_show_count_of_new_items:
    default: false
    area: "navigation"

api:
  retain_web_hook_events_period_days:
    default: 30
    max: 36500
  retain_web_hook_events_aggregate_days:
    default: 720
    max: 36500
  retry_web_hook_events:
    default: false
  api_key_last_used_epoch:
    default: "" # Value is added in a migration
    hidden: true
  revoke_api_keys_unused_days:
    default: 180
    max: 36500
  revoke_api_keys_maxlife_days:
    default: 0
    max: 36500
    hidden: true

user_api:
  allow_user_api_key_scopes:
    default: "read|write|message_bus|push|notifications|session_info|one_time_password"
    type: list
  allow_user_api_key_client_scopes:
    default: ""
    type: list
    hidden: true
  push_api_secret_key:
    default: ""
    hidden: true
  min_trust_level_for_user_api_key:
    default: 0
    enum: "TrustLevelSetting"
    hidden: true
  user_api_key_allowed_groups:
    default: "1|2|10" # auto group admins, moderators, trust_level_0
    mandatory_values: "1|2" # auto group admins, moderators
    type: group_list
    allow_any: false
    refresh: true
    area: "group_permissions"
  allowed_user_api_push_urls:
    default: ""
    type: list
    hidden: true
  allowed_user_api_auth_redirects:
    default: "https://api.discourse.org/api/auth_redirect|discourse://auth_redirect"
    type: list
  revoke_user_api_keys_unused_days:
    default: 180
    max: 36500
  revoke_user_api_keys_maxlife_days:
    default: 0
    max: 36500
    hidden: true
  unused_registered_user_api_key_clients_days:
    default: 30
    max: 36500
    hidden: true
  create_user_api_key_client_ip_rate_limit_override_ips:
    default: ""
    type: list
    hidden: true

tags:
  tagging_enabled:
    client: true
    default: true
    refresh: true
    area: "categories_and_tags"
  tag_style:
    client: true
    type: enum
    default: "simple"
    choices:
      - simple
      - bullet
      - box
    preview: '<div class="discourse-tags"><span class="discourse-tag {{value}}">tag1</span><span class="discourse-tag {{value}}">tag2</span></div>'
    area: "categories_and_tags"
  max_tags_per_topic:
    default: 5
    client: true
    area: "categories_and_tags"
  enable_max_tags_per_email_subject:
    default: false
    client: true
    area: "categories_and_tags"
  max_tags_per_email_subject:
    default: 5
    client: true
    min: 0
    area: "categories_and_tags"
  max_tag_length:
    default: 20
    client: true
    area: "categories_and_tags"
  min_trust_to_create_tag:
    default: "3"
    type: enum
    enum: "TrustLevelAndStaffSetting"
    hidden: true
  create_tag_allowed_groups:
    default: "1|2|13" # auto group admins, moderators, trust_level_3
    mandatory_values: "1|2" # auto group admins, moderators
    type: group_list
    allow_any: false
    refresh: true
    area: "group_permissions"
  min_trust_level_to_tag_topics:
    default: "0"
    enum: "TrustLevelAndStaffSetting"
    client: true
    hidden: true
  tag_topic_allowed_groups:
    default: "1|2|10" # auto group admins, moderators, trust_level_0
    mandatory_values: "1|2" # auto group admins, moderators
    type: group_list
    allow_any: false
    refresh: true
    client: true
    area: "group_permissions"
  max_tag_search_results:
    client: true
    default: 5
    min: 1
    area: "categories_and_tags"
  max_tags_in_filter_list:
    client: true
    default: 30
    min: 1
    refresh: true
    area: "categories_and_tags"
  tags_sort_alphabetically:
    client: true
    default: false
    refresh: true
    area: "categories_and_tags"
  tags_listed_by_group:
    client: true
    default: false
    area: "categories_and_tags"
  pm_tags_allowed_for_groups:
    type: group_list
    list_type: compact
    default: ""
    allow_any: false
    refresh: true
    area: "group_permissions"
  suppress_overlapping_tags_in_list:
    default: false
    client: true
    area: "categories_and_tags"
  remove_muted_tags_from_latest:
    client: true
    type: enum
    default: always
    enum: RemoveMutedTagsFromLatestSiteSetting
    area: "categories_and_tags"
  watched_precedence_over_muted:
    client: true
    default: false
    area: "categories_and_tags"

  force_lowercase_tags:
    default: true
    client: true
    area: "categories_and_tags"
  create_post_for_category_and_tag_changes:
    default: false
    area: "categories_and_tags"
  automatically_clean_unused_tags:
    default: false
    area: "categories_and_tags"

dashboard:
  dashboard_hidden_reports:
    client: true
    type: list
    list_type: compact
    default: ""
    allow_any: true
    area: "reports"
  dashboard_visible_tabs:
    client: true
    type: list
    list_type: compact
    default: "moderation|security|reports|features"
    allow_any: false
    choices:
      - moderation
      - security
      - reports
      - features
    area: "reports"
  dashboard_general_tab_activity_metrics:
    client: true
    type: list
    list_type: compact
    default: "page_view_total_reqs|visits|time_to_first_response|likes|flags|user_to_user_private_messages_with_replies"
    allow_any: false
    choices:
      - page_view_total_reqs
      - visits
      - time_to_first_response
      - likes
      - flags
      - user_to_user_private_messages_with_replies
      - signups
    area: "reports"
  verbose_user_stat_count_logging:
    hidden: true
    default: false
  hot_topics_gravity:
    hidden: true
    default: 1.2
  hot_topics_recent_days:
    hidden: true
    default: 7
  admin_allow_filter_untranslated_text:
    hidden: true
    default: false
    client: true

experimental:
  experimental_auto_grid_images:
    default: false
    client: true
  experimental_rename_faq_to_guidelines:
    default: false
    hidden: true
    client: true
  experimental_hashtag_search_result_limit:
    default: 20
    client: true
    hidden: true
  experimental_form_templates:
    client: true
    default: false
  show_preview_for_form_templates:
    client: true
    default: true
  experimental_new_new_view_groups:
    client: true
    type: group_list
    list_type: compact
    default: ""
    allow_any: false
    refresh: true
    area: "group_permissions|navigation"
  glimmer_post_stream_mode_auto_groups:
    client: true
    type: group_list
    list_type: compact
    default: ""
    allow_any: false
    refresh: true
  glimmer_post_stream_mode:
    client: true
    type: enum
    choices:
      - disabled
      - auto
      - enabled
    default: disabled
  enable_rich_text_paste:
    client: true
    default: true
  google_oauth2_hd_groups:
    default: false
    validator: GoogleOauth2HdGroupsValidator
  lazy_load_categories_groups:
    default: ""
    type: group_list
    list_type: compact
    area: "group_permissions"
  use_overhauled_theme_color_palette:
    default: false
    hidden: true
    client: true
  rich_editor:
    client: true
    default: false
<<<<<<< HEAD
  experimental_content_localization:
    client: true
    default: false
    area: "localization"
  experimental_content_localization_allowed_groups:
    type: group_list
    list_type: compact
    allow_any: false
    client: true
    default: "1|2" # admin, moderator
    area: "localization"
  experimental_content_localization_supported_locales:
    default: ""
    type: list
    client: true
    list_type: named
    allow_any: false
    choices: "LocaleSiteSetting.values"
    area: "localization"
  experimental_anon_language_switcher:
    default: false
    client: true
    validator: "LanguageSwitcherSettingValidator"
  reviewable_ui_refresh:
    client: true
    type: group_list
    default: "1"
=======
>>>>>>> c9425c93
  experimental_system_themes:
    type: list
    default: ""
    hidden: true
    allow_any: false
    choices:
      - "foundation"
      - "horizon"<|MERGE_RESOLUTION|>--- conflicted
+++ resolved
@@ -4043,7 +4043,6 @@
   rich_editor:
     client: true
     default: false
-<<<<<<< HEAD
   experimental_content_localization:
     client: true
     default: false
@@ -4071,8 +4070,6 @@
     client: true
     type: group_list
     default: "1"
-=======
->>>>>>> c9425c93
   experimental_system_themes:
     type: list
     default: ""
