--- conflicted
+++ resolved
@@ -4085,11 +4085,7 @@
     default: "auto"
   deactivate_widgets_rendering:
     client: true
-<<<<<<< HEAD
-    default: true
-=======
-    default: false
->>>>>>> 89d2054c
+    default: true
   enable_rich_text_paste:
     client: true
     default: true
