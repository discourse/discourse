--- conflicted
+++ resolved
@@ -4264,18 +4264,8 @@
     client: true
     type: group_list
     default: ""
-<<<<<<< HEAD
-  experimental_system_themes:
-    type: list
-    default: "horizon"
-    hidden: true
-  allow_any: false
-    choices:
-      - "foundation"
-      - "horizon"
+    area: "experimental"
   experimental_grid_layout:
     client: true
     default: true
-=======
-    area: "experimental"
->>>>>>> ed295624
+    area: "experimental"