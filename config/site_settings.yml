--- conflicted
+++ resolved
@@ -2178,7 +2178,6 @@
   instrument_gc_stat_per_request:
     default: false
     hidden: true
-<<<<<<< HEAD
   enable_experimental_admin_ui_groups:
     type: group_list
     list_type: compact
@@ -2187,12 +2186,10 @@
     refresh: true
     hidden: true
     client: true
-=======
   lazy_load_categories:
     default: false
     client: true
     hidden: true
->>>>>>> 4773f5d7
 
 navigation:
   navigation_menu:
