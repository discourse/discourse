--- conflicted
+++ resolved
@@ -1025,18 +1025,15 @@
   enable_forwarded_emails: false
   always_show_trimmed_content: false
   private_email: false
-<<<<<<< HEAD
   email_custom_template:
     default: ""
     hidden: true
   email_custom_css:
     default: ""
     hidden: true
-=======
   email_total_attachment_size_limit_kb:
     default: 0
     max: 51200
->>>>>>> 340173eb
 
 files:
   max_image_size_kb:
