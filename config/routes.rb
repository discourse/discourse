--- conflicted
+++ resolved
@@ -33,14 +33,9 @@
     end
 
     post "webhooks/aws" => "webhooks#aws"
-<<<<<<< HEAD
-    post "webhooks/mailgun"  => "webhooks#mailgun"
-    post "webhooks/mailjet"  => "webhooks#mailjet"
-    post "webhooks/mailpace" => "webhooks#mailpace"
-=======
     post "webhooks/mailgun" => "webhooks#mailgun"
     post "webhooks/mailjet" => "webhooks#mailjet"
->>>>>>> aad7a14b
+    post "webhooks/mailpace" => "webhooks#mailpace"
     post "webhooks/mandrill" => "webhooks#mandrill"
     get "webhooks/mandrill" => "webhooks#mandrill_head"
     post "webhooks/postmark" => "webhooks#postmark"
