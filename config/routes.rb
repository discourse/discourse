--- conflicted
+++ resolved
@@ -11,25 +11,6 @@
 
 Discourse::Application.routes.draw do
   relative_url_root = (defined?(Rails.configuration.relative_url_root) && Rails.configuration.relative_url_root) ? Rails.configuration.relative_url_root + '/' : '/'
-<<<<<<< HEAD
-
-  # damingo (Github ID), 2017-08-22
-  mount AnnotatorStore::Engine, at: '/annotator_store', constraints: StaffConstraint.new
-
-  namespace :administration, constraints: StaffConstraint.new do
-
-    namespace :annotator_store, path: 'annotator' do
-      resources :tags, path: 'codes'
-      resources :collections
-      resources :annotations, only: [:index, :show, :edit, :update]
-      resources :users, only: [:index], constraints: { format: 'json' }
-    end
-
-    root to: 'annotator_store/tags#index'
-  end
-
-=======
->>>>>>> c10941bb
 
   match "/404", to: "exceptions#not_found", via: [:get, :post]
   get "/404-body" => "exceptions#not_found_body"
@@ -261,11 +242,8 @@
     get "dashboard" => "dashboard_next#index"
     get "dashboard/general" => "dashboard_next#general"
     get "dashboard/moderation" => "dashboard_next#moderation"
-<<<<<<< HEAD
-=======
     get "dashboard/security" => "dashboard_next#security"
     get "dashboard/reports" => "dashboard_next#reports"
->>>>>>> c10941bb
 
     get "dashboard-old" => "dashboard#index"
 
@@ -317,10 +295,7 @@
         post "preview" => "badges#preview"
       end
     end
-<<<<<<< HEAD
-=======
-
->>>>>>> c10941bb
+
   end # admin namespace
 
   get "email_preferences" => "email#preferences_redirect", :as => "email_preferences_redirect"
@@ -356,11 +331,6 @@
   get "login" => "static#show", id: "login", constraints: { format: /(json|html)/ }
   get "password-reset" => "static#show", id: "password_reset", constraints: { format: /(json|html)/ }
   get "faq" => "static#show", id: "faq", constraints: { format: /(json|html)/ }
-<<<<<<< HEAD
-  get "guidelines" => "static#show", id: "guidelines", as: 'guidelines', constraints: { format: /(json|html)/ }
-  get "rules" => "static#show", id: "rules", as: 'rules', constraints: { format: /(json|html)/ }
-=======
->>>>>>> c10941bb
   get "tos" => "static#show", id: "tos", as: 'tos', constraints: { format: /(json|html)/ }
   get "privacy" => "static#show", id: "privacy", as: 'privacy', constraints: { format: /(json|html)/ }
   get "signup" => "static#show", id: "signup", constraints: { format: /(json|html)/ }
@@ -424,11 +394,7 @@
     get "#{root_path}/:username/messages/tags/:tag_id" => "user_actions#private_messages", constraints: StaffConstraint.new
     get "#{root_path}/:username.json" => "users#show", constraints: { username: RouteFormat.username }, defaults: { format: :json }
     get({ "#{root_path}/:username" => "users#show", constraints: { username: RouteFormat.username, format: /(json|html)/ } }.merge(index == 1 ? { as: 'user' } : {}))
-<<<<<<< HEAD
-    put "#{root_path}/:username" => "users#update", constraints: { username: RouteFormat.username }, defaults: { format: :json }
-=======
     put "#{root_path}/:username" => "users#update", constraints: { username: RouteFormat.username, format: /(json|html)/ }, defaults: { format: :json }
->>>>>>> c10941bb
     get "#{root_path}/:username/emails" => "users#check_emails", constraints: { username: RouteFormat.username }
     get({ "#{root_path}/:username/preferences" => "users#preferences", constraints: { username: RouteFormat.username } }.merge(index == 1 ? { as: :email_preferences } : {}))
     get "#{root_path}/:username/preferences/email" => "users_email#index", constraints: { username: RouteFormat.username }
@@ -462,37 +428,23 @@
     get "#{root_path}/:username/summary" => "users#show", constraints: { username: RouteFormat.username }
     get "#{root_path}/:username/activity/topics.rss" => "list#user_topics_feed", format: :rss, constraints: { username: RouteFormat.username }
     get "#{root_path}/:username/activity.rss" => "posts#user_posts_feed", format: :rss, constraints: { username: RouteFormat.username }
-<<<<<<< HEAD
-=======
     get "#{root_path}/:username/activity.json" => "posts#user_posts_feed", format: :json, constraints: { username: RouteFormat.username }
->>>>>>> c10941bb
     get "#{root_path}/:username/activity" => "users#show", constraints: { username: RouteFormat.username }
     get "#{root_path}/:username/activity/:filter" => "users#show", constraints: { username: RouteFormat.username }
     get "#{root_path}/:username/badges" => "users#badges", constraints: { username: RouteFormat.username }
     get "#{root_path}/:username/notifications" => "users#show", constraints: { username: RouteFormat.username }
     get "#{root_path}/:username/notifications/:filter" => "users#show", constraints: { username: RouteFormat.username }
     get "#{root_path}/:username/activity/pending" => "users#show", constraints: { username: RouteFormat.username }
-<<<<<<< HEAD
-    delete "#{root_path}/:username" => "users#destroy", constraints: { username: RouteFormat.username }
-=======
     delete "#{root_path}/:username" => "users#destroy", constraints: { username: RouteFormat.username, format: /(json|html)/ }
->>>>>>> c10941bb
     get "#{root_path}/by-external/:external_id" => "users#show", constraints: { external_id: /[^\/]+/ }
     get "#{root_path}/:username/flagged-posts" => "users#show", constraints: { username: RouteFormat.username }
     get "#{root_path}/:username/deleted-posts" => "users#show", constraints: { username: RouteFormat.username }
     get "#{root_path}/:username/topic-tracking-state" => "users#topic_tracking_state", constraints: { username: RouteFormat.username }
-<<<<<<< HEAD
-  end
-
-  get "user-badges/:username.json" => "user_badges#username", constraints: { username: RouteFormat.username }, defaults: { format: :json }
-  get "user-badges/:username" => "user_badges#username", constraints: { username: RouteFormat.username }
-=======
     get "#{root_path}/:username/profile-hidden" => "users#profile_hidden"
   end
 
   get "user-badges/:username.json" => "user_badges#username", constraints: { username: RouteFormat.username }, defaults: { format: :json }
   get "user-badges/:username" => "user_badges#username", constraints: { username: RouteFormat.username, format: /(json|html)/ }
->>>>>>> c10941bb
 
   post "user_avatar/:username/refresh_gravatar" => "user_avatars#refresh_gravatar", constraints: { username: RouteFormat.username }
   get "letter_avatar/:username/:size/:version.png" => "user_avatars#show_letter", format: false, constraints: { hostname: /[\w\.-]+/, size: /\d+/, username: RouteFormat.username }
@@ -699,19 +651,11 @@
   get "topics/feature_stats"
 
   scope "/topics", username: RouteFormat.username do
-<<<<<<< HEAD
-    get "created-by/:username" => "list#topics_by", as: "topics_by"
-    get "private-messages/:username" => "list#private_messages", as: "topics_private_messages"
-    get "private-messages-sent/:username" => "list#private_messages_sent", as: "topics_private_messages_sent"
-    get "private-messages-archive/:username" => "list#private_messages_archive", as: "topics_private_messages_archive"
-    get "private-messages-unread/:username" => "list#private_messages_unread", as: "topics_private_messages_unread"
-=======
     get "created-by/:username" => "list#topics_by", as: "topics_by", constraints: { format: /(json|html)/ }, defaults: { format: :json }
     get "private-messages/:username" => "list#private_messages", as: "topics_private_messages", constraints: { format: /(json|html)/ }, defaults: { format: :json }
     get "private-messages-sent/:username" => "list#private_messages_sent", as: "topics_private_messages_sent", constraints: { format: /(json|html)/ }, defaults: { format: :json }
     get "private-messages-archive/:username" => "list#private_messages_archive", as: "topics_private_messages_archive", constraints: { format: /(json|html)/ }, defaults: { format: :json }
     get "private-messages-unread/:username" => "list#private_messages_unread", as: "topics_private_messages_unread", constraints: { format: /(json|html)/ }, defaults: { format: :json }
->>>>>>> c10941bb
     get "private-messages-tags/:username/:tag_id.json" => "list#private_messages_tag", as: "topics_private_messages_tag", constraints: StaffConstraint.new
     get "groups/:group_name" => "list#group_topics", as: "group_topics", group_name: RouteFormat.username
 
@@ -840,12 +784,9 @@
     get '/filter/search' => 'tags#search'
     get '/check' => 'tags#check_hashtag'
     get '/personal_messages/:username' => 'tags#personal_messages'
-<<<<<<< HEAD
-=======
     post '/upload' => 'tags#upload'
     get '/unused' => 'tags#list_unused'
     delete '/unused' => 'tags#destroy_unused'
->>>>>>> c10941bb
     constraints(tag_id: /[^\/]+?/, format: /json|rss/) do
       get '/:tag_id.rss' => 'tags#tag_feed'
       get '/:tag_id' => 'tags#show', as: 'tag_show'
@@ -891,23 +832,15 @@
 
   get "/themes/assets/:ids" => "themes#assets"
 
-<<<<<<< HEAD
-  if Rails.env == "test" || Rails.env == "development"
-    get "/qunit" => "qunit#index"
-=======
   unless Rails.env.production?
     get "/qunit" => "qunit#index"
     get "/wizard/qunit" => "wizard#qunit"
->>>>>>> c10941bb
   end
 
   post "/push_notifications/subscribe" => "push_notification#subscribe"
   post "/push_notifications/unsubscribe" => "push_notification#unsubscribe"
-<<<<<<< HEAD
-=======
 
   resources :csp_reports, only: [:create]
->>>>>>> c10941bb
 
   get "*url", to: 'permalinks#show', constraints: PermalinkConstraint.new
 
