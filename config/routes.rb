--- conflicted
+++ resolved
@@ -403,11 +403,8 @@
         end
       end
 
-<<<<<<< HEAD
-      get "section/:section_id" => "section#show"
-=======
+      get "section/:section_id" => "section#show", :constraints => AdminConstraint.new
       resources :admin_notices, only: %i[destroy], constraints: AdminConstraint.new
->>>>>>> c5446865
     end # admin namespace
 
     get "email/unsubscribe/:key" => "email#unsubscribe", :as => "email_unsubscribe"
