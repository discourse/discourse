--- conflicted
+++ resolved
@@ -433,11 +433,8 @@
         put "/logo" => "logo#update"
         put "/fonts" => "fonts#update"
         get "colors/:id" => "color_palettes#show"
-<<<<<<< HEAD
         get "theme-site-settings" => "theme_site_settings#index"
-=======
         get "colors" => "color_palettes#index"
->>>>>>> abee2946
 
         resources :flags, only: %i[index new create update destroy] do
           put "toggle"
