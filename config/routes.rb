require "sidekiq/web"
require "sidetiq/web"

require_dependency "admin_constraint"
require_dependency "staff_constraint"
require_dependency "homepage_constraint"

# This used to be User#username_format, but that causes a preload of the User object
# and makes Guard not work properly.
USERNAME_ROUTE_FORMAT = /[A-Za-z0-9\_]+/ unless defined? USERNAME_ROUTE_FORMAT

Discourse::Application.routes.draw do

  match "/404", to: "exceptions#not_found", via: [:get, :post]

  mount Sidekiq::Web => "/sidekiq", constraints: AdminConstraint.new

  resources :forums
  get "srv/status" => "forums#status"

  namespace :admin, constraints: StaffConstraint.new do
    get "" => "admin#index"

    resources :site_settings, constraints: AdminConstraint.new do
      collection do
        get "category/:id" => "site_settings#index"
      end
    end

    get "reports/:type" => "reports#show"

    resources :groups, constraints: AdminConstraint.new do
      collection do
        post "refresh_automatic_groups" => "groups#refresh_automatic_groups"
      end
      get "users"
    end

    resources :users, id: USERNAME_ROUTE_FORMAT do
      collection do
        get "list/:query" => "users#index"
        put "approve-bulk" => "users#approve_bulk"
        delete "reject-bulk" => "users#reject_bulk"
      end
      put "suspend"
      put "delete_all_posts"
      put "unsuspend"
      put "revoke_admin", constraints: AdminConstraint.new
      put "grant_admin", constraints: AdminConstraint.new
      post "generate_api_key", constraints: AdminConstraint.new
      delete "revoke_api_key", constraints: AdminConstraint.new
      put "revoke_moderation", constraints: AdminConstraint.new
      put "grant_moderation", constraints: AdminConstraint.new
      put "approve"
      post "refresh_browsers", constraints: AdminConstraint.new
      put "activate"
      put "deactivate"
      put "block"
      put "unblock"
      put "trust_level"
      get "leader_requirements"
    end

    resources :impersonate, constraints: AdminConstraint.new

    resources :email do
      collection do
        post "test"
        get "logs"
        get "preview-digest" => "email#preview_digest"
      end
    end

    scope "/logs" do
      resources :staff_action_logs,     only: [:index]
      resources :screened_emails,       only: [:index]
      resources :screened_ip_addresses, only: [:index, :create, :update, :destroy]
      resources :screened_urls,         only: [:index]
    end

    get "customize" => "site_customizations#index", constraints: AdminConstraint.new
    get "flags" => "flags#index"
    get "flags/:filter" => "flags#index"
    post "flags/agree/:id" => "flags#agree"
    post "flags/disagree/:id" => "flags#disagree"
    post "flags/defer/:id" => "flags#defer"
    resources :site_customizations, constraints: AdminConstraint.new
    resources :site_contents, constraints: AdminConstraint.new
    resources :site_content_types, constraints: AdminConstraint.new
    resources :export, constraints: AdminConstraint.new
    get "version_check" => "versions#show"
    resources :dashboard, only: [:index] do
      collection do
        get "problems"
      end
    end
    resources :api, only: [:index], constraints: AdminConstraint.new do
      collection do
        post "key" => "api#create_master_key"
        put "key" => "api#regenerate_key"
        delete "key" => "api#revoke_key"
      end
    end
  end # admin namespace

  get "email_preferences" => "email#preferences_redirect", :as => "email_preferences_redirect"
  get "email/unsubscribe/:key" => "email#unsubscribe", as: "email_unsubscribe"
  post "email/resubscribe/:key" => "email#resubscribe", as: "email_resubscribe"

  resources :session, id: USERNAME_ROUTE_FORMAT, only: [:create, :destroy] do
    collection do
      post "forgot_password"
    end
  end

  get "session/csrf" => "session#csrf"
  get "composer-messages" => "composer_messages#index"

  resources :users, except: [:show, :update] do
    collection do
      get "check_username"
      get "is_local_username"
    end
  end

  resources :static
  post "login" => "static#enter"
  get "login" => "static#show", id: "login"
  get "faq" => "static#show", id: "faq"
  get "tos" => "static#show", id: "tos"
  get "privacy" => "static#show", id: "privacy"

  get "users/search/users" => "users#search_users"
  get "users/password-reset/:token" => "users#password_reset"
  put "users/password-reset/:token" => "users#password_reset"
  get "users/activate-account/:token" => "users#activate_account"
  get "users/authorize-email/:token" => "users#authorize_email"
  get "users/hp" => "users#get_honeypot_value"

  get "user_preferences" => "users#user_preferences_redirect"
  get "users/:username/private-messages" => "user_actions#private_messages", constraints: {username: USERNAME_ROUTE_FORMAT}
  get "users/:username/private-messages/:filter" => "user_actions#private_messages", constraints: {username: USERNAME_ROUTE_FORMAT}
  get "users/:username" => "users#show", as: 'userpage', constraints: {username: USERNAME_ROUTE_FORMAT}
  put "users/:username" => "users#update", constraints: {username: USERNAME_ROUTE_FORMAT}
  get "users/:username/preferences" => "users#preferences", constraints: {username: USERNAME_ROUTE_FORMAT}, as: :email_preferences
  get "users/:username/preferences/email" => "users#preferences", constraints: {username: USERNAME_ROUTE_FORMAT}
  put "users/:username/preferences/email" => "users#change_email", constraints: {username: USERNAME_ROUTE_FORMAT}
  get "users/:username/preferences/about-me" => "users#preferences", constraints: {username: USERNAME_ROUTE_FORMAT}
  get "users/:username/preferences/username" => "users#preferences", constraints: {username: USERNAME_ROUTE_FORMAT}
  put "users/:username/preferences/username" => "users#username", constraints: {username: USERNAME_ROUTE_FORMAT}
  get "users/:username/avatar(/:size)" => "users#avatar", constraints: {username: USERNAME_ROUTE_FORMAT} # LEGACY ROUTE
  post "users/:username/preferences/avatar" => "users#upload_avatar", constraints: {username: USERNAME_ROUTE_FORMAT}
  put "users/:username/preferences/avatar/toggle" => "users#toggle_avatar", constraints: {username: USERNAME_ROUTE_FORMAT}
  get "users/:username/invited" => "users#invited", constraints: {username: USERNAME_ROUTE_FORMAT}
  post "users/:username/send_activation_email" => "users#send_activation_email", constraints: {username: USERNAME_ROUTE_FORMAT}
  get "users/:username/activity" => "users#show", constraints: {username: USERNAME_ROUTE_FORMAT}
  get "users/:username/activity/:filter" => "users#show", constraints: {username: USERNAME_ROUTE_FORMAT}

  get "uploads/:site/:id/:sha.:extension" => "uploads#show", constraints: {site: /\w+/, id: /\d+/, sha: /[a-z0-9]{15,16}/i, extension: /\w{2,}/}
  post "uploads" => "uploads#create"

  get "posts/by_number/:topic_id/:post_number" => "posts#by_number"
  get "posts/:id/reply-history" => "posts#reply_history"

  resources :posts do
    put "bookmark"
    get "replies"
    get "revisions/:revision" => "posts#revisions"
    put "recover"
    collection do
      delete "destroy_many"
    end
  end

  get "p/:post_id/:user_id" => "posts#short_link"

  resources :notifications

  match "/auth/:provider/callback", to: "users/omniauth_callbacks#complete", via: [:get, :post]
  match "/auth/failure", to: "users/omniauth_callbacks#failure", via: [:get, :post]

  resources :clicks do
    collection do
      get "track"
    end
  end

  get "excerpt" => "excerpt#show"

  resources :post_actions do
    collection do
      get "users"
      post "clear_flags"
    end
  end
  resources :user_actions

  # We've renamed popular to latest. If people access it we want a permanent redirect.
  get "popular" => "list#popular_redirect"
  get "popular/more" => "list#popular_redirect"

  resources :categories, :except => :show
  get "category/:id/show" => "categories#show"
<<<<<<< HEAD
  post "category/:category_id/move" => "categories#move", as: "category_move"
  get "category/:category.rss" => "list#category_feed", format: :rss, as: "category_feed"
  get "category/:category" => "list#category"
  get "category/:category/more" => "list#category"
  get "category/:category/none" => "list#category_none"
  get "category/:category/none/more" => "list#category_none"
  get "category/:parent_category/:category" => "list#category"
  get "category/:parent_category/:category/more" => "list#category"

  get "top" => "list#top_lists"
  get "category/:category/l/top" => "list#top_lists"
  get "category/:parent_category/:category/l/top" => "list#top_lists"

  TopTopic.periods.each do |period|
    get "top/#{period}" => "list#top_#{period}"
    get "top/#{period}/more" => "list#top_#{period}"
    get "category/:category/l/top/#{period}" => "list#top_#{period}"
    get "category/:category/l/top/#{period}/more" => "list#top_#{period}"
    get "category/:parent_category/:category/l/top/#{period}" => "list#top_#{period}"
    get "category/:parent_category/:category/l/top/#{period}/more" => "list#top_#{period}"
=======
  post "category/:category_id/move" => "categories#move"
  get "category/:category.rss" => "list#category_feed", format: :rss
  get "category/:parent_category/:category.rss" => "list#category_feed", format: :rss
  get "category/:category" => "list#latest_category"
  get "category/:category/none" => "list#latest_category_none"
  get "category/:parent_category/:category" => "list#latest_category"

  get "top" => "list#top"
  get "category/:category/l/top" => "list#top_category"
  get "category/:category/none/l/top" => "list#top_category_none"
  get "category/:parent_category/:category/l/top" => "list#top_category"

  TopTopic.periods.each do |period|
    get "top/#{period}" => "list#top_#{period}"
    get "category/:category/l/top/#{period}" => "list#top_#{period}_category"
    get "category/:category/none/l/top/#{period}" => "list#top_#{period}_category_none"
    get "category/:parent_category/:category/l/top/#{period}" => "list#top_#{period}_category"
>>>>>>> 5958e710
  end

  Discourse.anonymous_filters.each do |filter|
    get "#{filter}.rss" => "list##{filter}_feed", format: :rss
  end

  Discourse.filters.each do |filter|
    get "#{filter}" => "list##{filter}"
    get "#{filter}/more" => "list##{filter}"
<<<<<<< HEAD
    get "category/:category/l/#{filter}" => "list##{filter}"
    get "category/:category/l/#{filter}/more" => "list##{filter}"
    get "category/:parent_category/:category/l/#{filter}" => "list##{filter}"
    get "category/:parent_category/:category/l/#{filter}/more" => "list##{filter}"
=======
    get "category/:category/l/#{filter}" => "list##{filter}_category"
    get "category/:category/l/#{filter}/more" => "list##{filter}_category"
    get "category/:category/none/l/#{filter}" => "list##{filter}_category_none"
    get "category/:category/none/l/#{filter}/more" => "list##{filter}_category_none"
    get "category/:parent_category/:category/l/#{filter}" => "list##{filter}_category"
    get "category/:parent_category/:category/l/#{filter}/more" => "list##{filter}_category"
>>>>>>> 5958e710
  end

  get "search" => "search#query"

  # Topics resource
  get "t/:id" => "topics#show"
  post "t" => "topics#create"
  put "t/:id" => "topics#update"
  delete "t/:id" => "topics#destroy"
<<<<<<< HEAD
=======
  put "topics/bulk"
>>>>>>> 5958e710
  post "topics/timings"
  get "topics/similar_to"
  get "topics/created-by/:username" => "list#topics_by", as: "topics_by", constraints: {username: USERNAME_ROUTE_FORMAT}
  get "topics/private-messages/:username" => "list#private_messages", as: "topics_private_messages", constraints: {username: USERNAME_ROUTE_FORMAT}
  get "topics/private-messages-sent/:username" => "list#private_messages_sent", as: "topics_private_messages_sent", constraints: {username: USERNAME_ROUTE_FORMAT}
  get "topics/private-messages-unread/:username" => "list#private_messages_unread", as: "topics_private_messages_unread", constraints: {username: USERNAME_ROUTE_FORMAT}

  get 'embed/comments' => 'embed#comments'
  get 'embed/count' => 'embed#count'

  # Topic routes
  get "t/:slug/:topic_id/wordpress" => "topics#wordpress", constraints: {topic_id: /\d+/}
  get "t/:slug/:topic_id/moderator-liked" => "topics#moderator_liked", constraints: {topic_id: /\d+/}
  get "t/:topic_id/wordpress" => "topics#wordpress", constraints: {topic_id: /\d+/}
  get "t/:slug/:topic_id/summary" => "topics#show", defaults: {summary: true}, constraints: {topic_id: /\d+/, post_number: /\d+/}
  get "t/:topic_id/summary" => "topics#show", constraints: {topic_id: /\d+/, post_number: /\d+/}
  put "t/:slug/:topic_id" => "topics#update", constraints: {topic_id: /\d+/}
  put "t/:slug/:topic_id/star" => "topics#star", constraints: {topic_id: /\d+/}
  put "t/:topic_id/star" => "topics#star", constraints: {topic_id: /\d+/}
  put "t/:slug/:topic_id/status" => "topics#status", constraints: {topic_id: /\d+/}
  put "t/:topic_id/status" => "topics#status", constraints: {topic_id: /\d+/}
  put "t/:topic_id/clear-pin" => "topics#clear_pin", constraints: {topic_id: /\d+/}
  put "t/:topic_id/mute" => "topics#mute", constraints: {topic_id: /\d+/}
  put "t/:topic_id/unmute" => "topics#unmute", constraints: {topic_id: /\d+/}
  put "t/:topic_id/autoclose" => "topics#autoclose", constraints: {topic_id: /\d+/}
  put "t/:topic_id/remove-allowed-user" => "topics#remove_allowed_user", constraints: {topic_id: /\d+/}
  put "t/:topic_id/recover" => "topics#recover", constraints: {topic_id: /\d+/}
  get "t/:topic_id/:post_number" => "topics#show", constraints: {topic_id: /\d+/, post_number: /\d+/}
  get "t/:topic_id/last" => "topics#show", post_number: 99999999, constraints: {topic_id: /\d+/}
  get "t/:slug/:topic_id.rss" => "topics#feed", format: :rss, constraints: {topic_id: /\d+/}
  get "t/:slug/:topic_id" => "topics#show", constraints: {topic_id: /\d+/}
  get "t/:slug/:topic_id/:post_number" => "topics#show", constraints: {topic_id: /\d+/, post_number: /\d+/}
  get "t/:slug/:topic_id/last" => "topics#show", post_number: 99999999, constraints: {topic_id: /\d+/}
  get "t/:topic_id/posts" => "topics#posts", constraints: {topic_id: /\d+/}
  post "t/:topic_id/timings" => "topics#timings", constraints: {topic_id: /\d+/}
  post "t/:topic_id/invite" => "topics#invite", constraints: {topic_id: /\d+/}
  post "t/:topic_id/move-posts" => "topics#move_posts", constraints: {topic_id: /\d+/}
  post "t/:topic_id/merge-topic" => "topics#merge_topic", constraints: {topic_id: /\d+/}
  delete "t/:topic_id/timings" => "topics#destroy_timings", constraints: {topic_id: /\d+/}

  post "t/:topic_id/notifications" => "topics#set_notifications" , constraints: {topic_id: /\d+/}

  get "raw/:topic_id(/:post_number)" => "posts#markdown"

  resources :invites
  delete "invites" => "invites#destroy"

  get "onebox" => "onebox#show"

  get "error" => "forums#error"

  get "message-bus/poll" => "message_bus#poll"

  get "draft" => "draft#show"
  post "draft" => "draft#update"
  delete "draft" => "draft#destroy"

  get "robots.txt" => "robots_txt#index"

  Discourse.filters.each do |filter|
    root to: "list##{filter}", constraints: HomePageConstraint.new("#{filter}"), :as => "list_#{filter}"
  end
  # special case for categories
  root to: "categories#index", constraints: HomePageConstraint.new("categories"), :as => "categories_index"
  # special case for top
<<<<<<< HEAD
  root to: "list#top_lists", constraints: HomePageConstraint.new("top"), :as => "top_lists"
=======
  root to: "list#top", constraints: HomePageConstraint.new("top"), :as => "top_lists"
>>>>>>> 5958e710

end<|MERGE_RESOLUTION|>--- conflicted
+++ resolved
@@ -201,28 +201,6 @@
 
   resources :categories, :except => :show
   get "category/:id/show" => "categories#show"
-<<<<<<< HEAD
-  post "category/:category_id/move" => "categories#move", as: "category_move"
-  get "category/:category.rss" => "list#category_feed", format: :rss, as: "category_feed"
-  get "category/:category" => "list#category"
-  get "category/:category/more" => "list#category"
-  get "category/:category/none" => "list#category_none"
-  get "category/:category/none/more" => "list#category_none"
-  get "category/:parent_category/:category" => "list#category"
-  get "category/:parent_category/:category/more" => "list#category"
-
-  get "top" => "list#top_lists"
-  get "category/:category/l/top" => "list#top_lists"
-  get "category/:parent_category/:category/l/top" => "list#top_lists"
-
-  TopTopic.periods.each do |period|
-    get "top/#{period}" => "list#top_#{period}"
-    get "top/#{period}/more" => "list#top_#{period}"
-    get "category/:category/l/top/#{period}" => "list#top_#{period}"
-    get "category/:category/l/top/#{period}/more" => "list#top_#{period}"
-    get "category/:parent_category/:category/l/top/#{period}" => "list#top_#{period}"
-    get "category/:parent_category/:category/l/top/#{period}/more" => "list#top_#{period}"
-=======
   post "category/:category_id/move" => "categories#move"
   get "category/:category.rss" => "list#category_feed", format: :rss
   get "category/:parent_category/:category.rss" => "list#category_feed", format: :rss
@@ -240,7 +218,6 @@
     get "category/:category/l/top/#{period}" => "list#top_#{period}_category"
     get "category/:category/none/l/top/#{period}" => "list#top_#{period}_category_none"
     get "category/:parent_category/:category/l/top/#{period}" => "list#top_#{period}_category"
->>>>>>> 5958e710
   end
 
   Discourse.anonymous_filters.each do |filter|
@@ -250,19 +227,12 @@
   Discourse.filters.each do |filter|
     get "#{filter}" => "list##{filter}"
     get "#{filter}/more" => "list##{filter}"
-<<<<<<< HEAD
-    get "category/:category/l/#{filter}" => "list##{filter}"
-    get "category/:category/l/#{filter}/more" => "list##{filter}"
-    get "category/:parent_category/:category/l/#{filter}" => "list##{filter}"
-    get "category/:parent_category/:category/l/#{filter}/more" => "list##{filter}"
-=======
     get "category/:category/l/#{filter}" => "list##{filter}_category"
     get "category/:category/l/#{filter}/more" => "list##{filter}_category"
     get "category/:category/none/l/#{filter}" => "list##{filter}_category_none"
     get "category/:category/none/l/#{filter}/more" => "list##{filter}_category_none"
     get "category/:parent_category/:category/l/#{filter}" => "list##{filter}_category"
     get "category/:parent_category/:category/l/#{filter}/more" => "list##{filter}_category"
->>>>>>> 5958e710
   end
 
   get "search" => "search#query"
@@ -272,10 +242,7 @@
   post "t" => "topics#create"
   put "t/:id" => "topics#update"
   delete "t/:id" => "topics#destroy"
-<<<<<<< HEAD
-=======
   put "topics/bulk"
->>>>>>> 5958e710
   post "topics/timings"
   get "topics/similar_to"
   get "topics/created-by/:username" => "list#topics_by", as: "topics_by", constraints: {username: USERNAME_ROUTE_FORMAT}
@@ -341,10 +308,6 @@
   # special case for categories
   root to: "categories#index", constraints: HomePageConstraint.new("categories"), :as => "categories_index"
   # special case for top
-<<<<<<< HEAD
-  root to: "list#top_lists", constraints: HomePageConstraint.new("top"), :as => "top_lists"
-=======
   root to: "list#top", constraints: HomePageConstraint.new("top"), :as => "top_lists"
->>>>>>> 5958e710
 
 end