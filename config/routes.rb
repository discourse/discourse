--- conflicted
+++ resolved
@@ -397,11 +397,8 @@
         get "login-and-authentication" => "site_settings#index"
         get "logo" => "site_settings#index"
         get "notifications" => "site_settings#index"
-<<<<<<< HEAD
         get "legal" => "site_settings#index"
-=======
         get "trust-levels" => "site_settings#index"
->>>>>>> 21470e4a
 
         resources :flags, only: %i[index new create update destroy] do
           put "toggle"
