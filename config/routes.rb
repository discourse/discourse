--- conflicted
+++ resolved
@@ -13,15 +13,12 @@
 
   namespace :lp do
     resources :posts, only: :create
-<<<<<<< HEAD
-=======
     resources :topics, only: :index
     resources :users, only: :create do
       collection do
         get "find"
       end
     end
->>>>>>> 10c23ef7
   end
 
   match "/404", to: "exceptions#not_found", via: [:get, :post]
