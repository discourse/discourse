--- conflicted
+++ resolved
@@ -22,23 +22,11 @@
 
 ## Development
 
-<<<<<<< HEAD
-To get your environment setup, follow the community setup guide for your operating system.
-=======
 1. If you're **brand new to Ruby and Rails**, please see [**Discourse as Your First Rails App**](http://blog.discourse.org/2013/04/discourse-as-your-first-rails-app/).
->>>>>>> 6db8f1b9
 
-1. If you're on macOS, try the [macOS development guide](https://meta.discourse.org/t/beginners-guide-to-install-discourse-on-macos-for-development/15772).
-1. If you're on Ubuntu, try the [Ubuntu development guide](https://meta.discourse.org/t/beginners-guide-to-install-discourse-on-ubuntu-for-development/14727).
-1. If you're on Windows, try the [Windows 10 development guide](https://meta.discourse.org/t/beginners-guide-to-install-discourse-on-windows-10-for-development/75149).
+2. If you're familiar with how Rails works and are comfortable setting up your own environment, use our [**Discourse Advanced Developer Guide**](docs/DEVELOPER-ADVANCED.md).
 
-<<<<<<< HEAD
-If you're familiar with how Rails works and are comfortable setting up your own environment, you can also try out the [**Discourse Advanced Developer Guide**](docs/DEVELOPER-ADVANCED.md), which is aimed primarily at Ubuntu and macOS environments.
-
-Before you get started, ensure you have the following minimum versions: [Ruby 2.5+](http://www.ruby-lang.org/en/downloads/), [PostgreSQL 10+](http://www.postgresql.org/download/), [Redis 2.6+](http://redis.io/download). If you're having trouble, please see our [**TROUBLESHOOTING GUIDE**](docs/TROUBLESHOOTING.md) first!
-=======
 Before you get started, ensure you have the following minimum versions: [Ruby 2.4+](http://www.ruby-lang.org/en/downloads/), [PostgreSQL 9.3+](http://www.postgresql.org/download/), [Redis 2.6+](http://redis.io/download). If you're having trouble, please see our [**TROUBLESHOOTING GUIDE**](docs/TROUBLESHOOTING.md) first!
->>>>>>> 6db8f1b9
 
 ## Setting up Discourse
 
@@ -50,12 +38,12 @@
 
 Discourse is built for the *next* 10 years of the Internet, so our requirements are high:
 
-| Browsers              | Tablets      | Phones       |
-| --------------------- | ------------ | ------------ |
-| Safari 6.1+           | iPad 3+      | iOS 8+       |
-| Google Chrome 32+     | Android 4.3+ | Android 4.3+ |
-| Internet Explorer 11+ |              |              |
-| Firefox 27+           |              |              |
+| Browsers | Tablets |  Phones |
+| -------- | ------- | ----------- |
+| Safari 6.1+ | iPad 3+ |  iOS 8+ |
+| Google Chrome 32+ |  Android 4.3+ | Android 4.3+ |
+| Internet Explorer 11+ |  |  |
+| Firefox 27+ | | |
 
 ## Built With
 
@@ -95,11 +83,7 @@
 
 ## Copyright / License
 
-<<<<<<< HEAD
-Copyright 2014 - 2019 Civilized Discourse Construction Kit, Inc.
-=======
 Copyright 2014 - 2018 Civilized Discourse Construction Kit, Inc.
->>>>>>> 6db8f1b9
 
 Licensed under the GNU General Public License Version 2.0 (or later);
 you may not use this work except in compliance with the License.
