# Heroku Discussion Forums

The Heroku Forums are a custom installation of [Discourse](https://github.com/discourse/discourse/) running on Heroku.

## Running Locally

If you wish to run Discussion locally, you will need to configure [Heroku OAuth to work for localhost over SSL](https://github.com/heroku/discussion/blob/master/HEROKU-LOCAL-OAUTH).

## Running on Heroku

Generic instructions for running Discourse on Heroku can be found in [./HEROKU](https://github.com/heroku/discussion/blob/master/HEROKU). For instructions specific to deploying to the `discussion` app on Heroku, see the Deploying section below.

## Tracking Discourse

Though there are merge conflicts that arise occasionally, it's usually a straight forward process to pull in changes from Discourse master.

<<<<<<< HEAD
1. Make sure you have an `upstream` remote: `$ git remote add upstream https://github.com/discourse/discourse.git`
1. Merge the latest master from origin: `$ git pull origin master`
1. Fetch the latest from upstream: `$ git fetch upstream`
1. Merge upstream/master to master: `$ git merge upstream/master`

Most times the merge will occur without conflicts and you can proceed with deployment. In the case of conflicts you will need to resolve them before proceeding.
=======
2. If you're familiar with how Rails works and are comfortable setting up your own environment, use our [**Discourse Advanced Developer Guide**](docs/DEVELOPER-ADVANCED.md).
>>>>>>> 7f6b2e55

Most conflicts occur in a consistent set of files, namely `Gemfile` and the various `Gemfile.lock` derivatives and any file heavily modified to run on Heroku such as `production.rb`, `redis.yml` and a few controllers and javascript files. The conflicts are often the result of an addition made in our fork, so resolving the conflict is a matter of ensuring the addition is preserved while still incorporating the new functionality from upstream.

Once all conflicts are resolved commit the merge: `$ git add . && git commit -m "Merge w/ upstream"` and deploy to staging.

## Deploying

The Discussion app uses [pipelines](https://devcenter.heroku.com/articles/labs-pipelines) to manage the release process. All deploys should go to `discussion-staging`, verified, and then promoted.

<<<<<<< HEAD
1. Deploy to staging: `$ git push staging master` (assumes a git remote named `staging` that points to the `discussion-staging` heroku repo)
1. Be sure to run any migrations: `$ heroku run rake db:migrate -r staging`
1. Verify basic functionality on https://discussion-staging.heroku.com/
1. If all checks out, push the repo to origin: `$ git push origin master` ...
1. ... and promote to production: `$ heroku pipeline:promote -r staging && heroku run rake db:migrate -r production`
=======
Discourse is a **Civilized Discourse Construction Kit**, a free, flexible, fundamental building block for online discussion communities of any size, tiny to huge.

- A **flattened, endlessly scrolling discussion**, avoiding the awkwardness of traditionally threaded and paginated discussion, where replies to be expanded in place for context.

- A **user trust system** that grants users rights to assist in governing the forum as they participate in good faith over time. The goal is for the forum to be nearly self-moderating in the absence of any formal moderators, although excellent moderators always accelerate the process greatly.

- An **advanced JavaScript app** which runs in modern browsers and works identically on desktop and tablet and smartphone without the need for a native app.

- A **contemporary, robust technology stack**, free of legacy PHP and MySQL constraints.

Internet discussion belongs to everyone, not just huge corporate websites. Our goal is to **foster an active community of contributors**, all of whom commit to free, simple, pleasant to use online discussion software that can thrive in an Internet age dominated by micro-blogging and diminishing attention spans. 

Discourse is built for the *next* 10 years of the Internet, so our requirements are high:

Up-to-date desktop browsers:
  - Internet Explorer 9.0 (may not be fully functional), 10.0+
  - Firefox 16+
  - Google Chrome 23+
  - Safari 5+

Latest generation of tablets:
  - iPad 2+
  - Android 4.1+
  - Windows 8

Modern mobile/smartphones:
  - iOS 6+
  - Android 4.1+
  - Windows Phone 8

## Built With

Discourse is built from the following open source components:

- [Ruby on Rails](https://github.com/rails/rails) - Our back end API is a Rails app. It responds to requests RESTfully and responds in JSON.
- [Ember.js](https://github.com/emberjs/ember.js) - Our front end is an Ember.js app that communicates with the Rails API.
- [PostgreSQL](http://www.postgresql.org/) - Our main data store is in Postgres.
- [Redis](http://redis.io/) - We use Redis for our job queue, rate limiting, as a cache and for transient data.

Plus *lots* of Ruby Gems, a complete list of which is at [/master/Gemfile](https://github.com/discourse/discourse/blob/master/Gemfile).

## Contributing

[![Build Status](https://travis-ci.org/discourse/discourse.png)](https://travis-ci.org/discourse/discourse)
[![Code Climate](https://codeclimate.com/github/discourse/discourse.png)](https://codeclimate.com/github/discourse/discourse)

Discourse is **100% free** and **open-source**. We encourage and support an active, healthy community that
accepts contributions from the public. We'd like you to be a part of that community.

Before contributing to Discourse, please:

1. Review the [**VISION**](#vision) statement, to confirm that you understand the focus of the project,
2. Read and sign the [**Electronic Discourse Forums Contribution License Agreement**](http://discourse.org/cla), to confirm you've read and acknowledged the legal aspects of your contributions, and
3. Dig into [**CONTRIBUTING.MD**](CONTRIBUTING.md), which houses all of the necessary info to:
   - submit bugs,
   - request new features, and
   - step you through the entire process of preparing your code for a Pull Request.
4. Not sure what to work on? [**We've got some ideas!**](http://meta.discourse.org/t/so-you-want-to-help-out-with-discourse/3823)

We look forward to seeing your cool stuff!

## Having Problems getting set up?

Before contacting us for help, please review our [Troubleshooting Guide](docs/TROUBLESHOOTING.md).

## The Discourse Team

The original Discourse code contributors can be found in [**AUTHORS.MD**](docs/AUTHORS.md). For a complete list of the many individuals that contributed to the design and implementation of Discourse, please refer to [the official Discourse blog](http://blog.discourse.org/2013/02/the-discourse-team/) and [GitHub's list of contributors](https://github.com/discourse/discourse/contributors).


## Copyright / License

Copyright 2014 Civilized Discourse Construction Kit, Inc.

Licensed under the GNU General Public License Version 2.0 (or later);
you may not use this work except in compliance with the License.
You may obtain a copy of the License in the LICENSE file, or at:

   http://www.gnu.org/licenses/old-licenses/gpl-2.0.txt

Unless required by applicable law or agreed to in writing, software
distributed under the License is distributed on an "AS IS" BASIS,
WITHOUT WARRANTIES OR CONDITIONS OF ANY KIND, either express or implied.
See the License for the specific language governing permissions and
limitations under the License.

Discourse logo and “Discourse Forum” ®, Civilized Discourse Construction Kit, Inc.

## Dedication

Discourse is built with [love, Internet style.](http://www.youtube.com/watch?v=Xe1TZaElTAs)
>>>>>>> 7f6b2e55
<|MERGE_RESOLUTION|>--- conflicted
+++ resolved
@@ -14,16 +14,12 @@
 
 Though there are merge conflicts that arise occasionally, it's usually a straight forward process to pull in changes from Discourse master.
 
-<<<<<<< HEAD
 1. Make sure you have an `upstream` remote: `$ git remote add upstream https://github.com/discourse/discourse.git`
 1. Merge the latest master from origin: `$ git pull origin master`
 1. Fetch the latest from upstream: `$ git fetch upstream`
 1. Merge upstream/master to master: `$ git merge upstream/master`
 
 Most times the merge will occur without conflicts and you can proceed with deployment. In the case of conflicts you will need to resolve them before proceeding.
-=======
-2. If you're familiar with how Rails works and are comfortable setting up your own environment, use our [**Discourse Advanced Developer Guide**](docs/DEVELOPER-ADVANCED.md).
->>>>>>> 7f6b2e55
 
 Most conflicts occur in a consistent set of files, namely `Gemfile` and the various `Gemfile.lock` derivatives and any file heavily modified to run on Heroku such as `production.rb`, `redis.yml` and a few controllers and javascript files. The conflicts are often the result of an addition made in our fork, so resolving the conflict is a matter of ensuring the addition is preserved while still incorporating the new functionality from upstream.
 
@@ -33,102 +29,8 @@
 
 The Discussion app uses [pipelines](https://devcenter.heroku.com/articles/labs-pipelines) to manage the release process. All deploys should go to `discussion-staging`, verified, and then promoted.
 
-<<<<<<< HEAD
 1. Deploy to staging: `$ git push staging master` (assumes a git remote named `staging` that points to the `discussion-staging` heroku repo)
 1. Be sure to run any migrations: `$ heroku run rake db:migrate -r staging`
 1. Verify basic functionality on https://discussion-staging.heroku.com/
 1. If all checks out, push the repo to origin: `$ git push origin master` ...
-1. ... and promote to production: `$ heroku pipeline:promote -r staging && heroku run rake db:migrate -r production`
-=======
-Discourse is a **Civilized Discourse Construction Kit**, a free, flexible, fundamental building block for online discussion communities of any size, tiny to huge.
-
-- A **flattened, endlessly scrolling discussion**, avoiding the awkwardness of traditionally threaded and paginated discussion, where replies to be expanded in place for context.
-
-- A **user trust system** that grants users rights to assist in governing the forum as they participate in good faith over time. The goal is for the forum to be nearly self-moderating in the absence of any formal moderators, although excellent moderators always accelerate the process greatly.
-
-- An **advanced JavaScript app** which runs in modern browsers and works identically on desktop and tablet and smartphone without the need for a native app.
-
-- A **contemporary, robust technology stack**, free of legacy PHP and MySQL constraints.
-
-Internet discussion belongs to everyone, not just huge corporate websites. Our goal is to **foster an active community of contributors**, all of whom commit to free, simple, pleasant to use online discussion software that can thrive in an Internet age dominated by micro-blogging and diminishing attention spans. 
-
-Discourse is built for the *next* 10 years of the Internet, so our requirements are high:
-
-Up-to-date desktop browsers:
-  - Internet Explorer 9.0 (may not be fully functional), 10.0+
-  - Firefox 16+
-  - Google Chrome 23+
-  - Safari 5+
-
-Latest generation of tablets:
-  - iPad 2+
-  - Android 4.1+
-  - Windows 8
-
-Modern mobile/smartphones:
-  - iOS 6+
-  - Android 4.1+
-  - Windows Phone 8
-
-## Built With
-
-Discourse is built from the following open source components:
-
-- [Ruby on Rails](https://github.com/rails/rails) - Our back end API is a Rails app. It responds to requests RESTfully and responds in JSON.
-- [Ember.js](https://github.com/emberjs/ember.js) - Our front end is an Ember.js app that communicates with the Rails API.
-- [PostgreSQL](http://www.postgresql.org/) - Our main data store is in Postgres.
-- [Redis](http://redis.io/) - We use Redis for our job queue, rate limiting, as a cache and for transient data.
-
-Plus *lots* of Ruby Gems, a complete list of which is at [/master/Gemfile](https://github.com/discourse/discourse/blob/master/Gemfile).
-
-## Contributing
-
-[![Build Status](https://travis-ci.org/discourse/discourse.png)](https://travis-ci.org/discourse/discourse)
-[![Code Climate](https://codeclimate.com/github/discourse/discourse.png)](https://codeclimate.com/github/discourse/discourse)
-
-Discourse is **100% free** and **open-source**. We encourage and support an active, healthy community that
-accepts contributions from the public. We'd like you to be a part of that community.
-
-Before contributing to Discourse, please:
-
-1. Review the [**VISION**](#vision) statement, to confirm that you understand the focus of the project,
-2. Read and sign the [**Electronic Discourse Forums Contribution License Agreement**](http://discourse.org/cla), to confirm you've read and acknowledged the legal aspects of your contributions, and
-3. Dig into [**CONTRIBUTING.MD**](CONTRIBUTING.md), which houses all of the necessary info to:
-   - submit bugs,
-   - request new features, and
-   - step you through the entire process of preparing your code for a Pull Request.
-4. Not sure what to work on? [**We've got some ideas!**](http://meta.discourse.org/t/so-you-want-to-help-out-with-discourse/3823)
-
-We look forward to seeing your cool stuff!
-
-## Having Problems getting set up?
-
-Before contacting us for help, please review our [Troubleshooting Guide](docs/TROUBLESHOOTING.md).
-
-## The Discourse Team
-
-The original Discourse code contributors can be found in [**AUTHORS.MD**](docs/AUTHORS.md). For a complete list of the many individuals that contributed to the design and implementation of Discourse, please refer to [the official Discourse blog](http://blog.discourse.org/2013/02/the-discourse-team/) and [GitHub's list of contributors](https://github.com/discourse/discourse/contributors).
-
-
-## Copyright / License
-
-Copyright 2014 Civilized Discourse Construction Kit, Inc.
-
-Licensed under the GNU General Public License Version 2.0 (or later);
-you may not use this work except in compliance with the License.
-You may obtain a copy of the License in the LICENSE file, or at:
-
-   http://www.gnu.org/licenses/old-licenses/gpl-2.0.txt
-
-Unless required by applicable law or agreed to in writing, software
-distributed under the License is distributed on an "AS IS" BASIS,
-WITHOUT WARRANTIES OR CONDITIONS OF ANY KIND, either express or implied.
-See the License for the specific language governing permissions and
-limitations under the License.
-
-Discourse logo and “Discourse Forum” ®, Civilized Discourse Construction Kit, Inc.
-
-## Dedication
-
-Discourse is built with [love, Internet style.](http://www.youtube.com/watch?v=Xe1TZaElTAs)
->>>>>>> 7f6b2e55
+1. ... and promote to production: `$ heroku pipeline:promote -r staging && heroku run rake db:migrate -r production`