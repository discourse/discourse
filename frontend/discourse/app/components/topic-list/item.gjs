import Component from "@glimmer/component";
import { concat } from "@ember/helper";
import { on } from "@ember/modifier";
import { action } from "@ember/object";
import { next } from "@ember/runloop";
import { service } from "@ember/service";
import { htmlSafe, isHTMLSafe } from "@ember/template";
import { modifier } from "ember-modifier";
import PluginOutlet from "discourse/components/plugin-outlet";
import PostCountOrBadges from "discourse/components/topic-list/post-count-or-badges";
import TopicExcerpt from "discourse/components/topic-list/topic-excerpt";
import TopicLink from "discourse/components/topic-list/topic-link";
import TopicStatus from "discourse/components/topic-status";
import UserLink from "discourse/components/user-link";
import avatar from "discourse/helpers/avatar";
import categoryLink from "discourse/helpers/category-link";
import concatClass from "discourse/helpers/concat-class";
import discourseTags from "discourse/helpers/discourse-tags";
import formatDate from "discourse/helpers/format-date";
import lazyHash from "discourse/helpers/lazy-hash";
import topicFeaturedLink from "discourse/helpers/topic-featured-link";
import {
  addUniqueValueToArray,
  removeValueFromArray,
} from "discourse/lib/array-tools";
import { wantsNewWindow } from "discourse/lib/intercept-click";
import {
  applyBehaviorTransformer,
  applyValueTransformer,
} from "discourse/lib/transformer";
import DiscourseURL from "discourse/lib/url";
import { and, eq } from "discourse/truth-helpers";
import { i18n } from "discourse-i18n";

export default class Item extends Component {
  @service historyStore;
  @service site;
  @service siteSettings;

  highlightIfNeeded = modifier((element) => {
    if (this.args.topic.id === this.historyStore.get("lastTopicIdViewed")) {
      element.dataset.isLastViewedTopic = true;

      this.highlightRow(element);
      next(() => this.historyStore.delete("lastTopicIdViewed"));

      if (this.shouldFocusLastVisited) {
        // Using next() so it always runs after clean-dom
        next(() => element.querySelector(".main-link .title")?.focus());
      }
    } else if (this.args.topic.get("highlight")) {
      // highlight new topics that have been loaded from the server or the one we just created
      this.highlightRow(element);
      next(() => this.args.topic.set("highlight", false));
    }
  });

  get isSelected() {
    return this.args.selected?.includes(this.args.topic);
  }

  get tagClassNames() {
    return this.args.topic.tags?.map((tagName) => `tag-${tagName}`);
  }

  get expandPinned() {
    let expandPinned;
    if (
      !this.args.topic.pinned ||
      (this.useMobileLayout && !this.siteSettings.show_pinned_excerpt_mobile) ||
      (this.site.desktopView && !this.siteSettings.show_pinned_excerpt_desktop)
    ) {
      expandPinned = false;
    } else {
      expandPinned =
        (this.args.expandGloballyPinned && this.args.topic.pinned_globally) ||
        this.args.expandAllPinned;
    }

    return applyValueTransformer(
      "topic-list-item-expand-pinned",
      expandPinned,
      { topic: this.args.topic, mobileView: this.useMobileLayout }
    );
  }

  get shouldFocusLastVisited() {
    return this.site.desktopView && this.args.focusLastVisitedTopic;
  }

  @action
  navigateToTopic(topic, href) {
    this.historyStore.set("lastTopicIdViewed", topic.id);
    DiscourseURL.routeTo(href || topic.url);
  }

  highlightRow(element) {
    element.dataset.testWasHighlighted = true;

    // Remove any existing highlighted class
    element.addEventListener(
      "animationend",
      () => element.classList.remove("highlighted"),
      { once: true }
    );

    element.classList.add("highlighted");
  }

  @action
  onTitleFocus(event) {
    event.target.closest(".topic-list-item").classList.add("selected");
  }

  @action
  onTitleBlur(event) {
    event.target.closest(".topic-list-item").classList.remove("selected");
  }

  @action
  onBulkSelectToggle(e) {
    e.stopImmediatePropagation();

    const topicNode = e.target.closest(".topic-list-item");

    if (e.target.checked) {
      this.selectTopic(topicNode, e.shiftKey);
    } else {
      this.unselectTopic(topicNode);
    }
  }

<<<<<<< HEAD
  unselectTopic() {
    removeValueFromArray(this.args.selected, this.args.topic);
=======
  unselectTopic(topicNode) {
    this.args.selected.removeObject(this.args.topic);
>>>>>>> 26bdb3d4
    this.args.bulkSelectHelper.lastCheckedElementId = null;
    topicNode.classList.remove("bulk-selected");
  }

  selectTopic(topicNode, shiftKey) {
    addUniqueValueToArray(this.args.selected, this.args.topic);

    if (this.args.bulkSelectHelper.lastCheckedElementId && shiftKey) {
      const topics = Array.from(topicNode.parentNode.children);
      const from = topics.indexOf(topicNode);
      const to = topics.findIndex(
        (el) =>
          el.dataset.topicId === this.args.bulkSelectHelper.lastCheckedElementId
      );
      const start = Math.min(from, to);
      const end = Math.max(from, to);
      const bulkSelects = [...document.querySelectorAll("input.bulk-select")];
      bulkSelects
        .slice(start, end)
        .filter((el) => !el.checked)
        .forEach((checkbox) => checkbox.click());
    }

    this.args.bulkSelectHelper.lastCheckedElementId = topicNode.dataset.topicId;
    topicNode.classList.add("bulk-selected");
  }

  @action
  click(event) {
    if (this.args.bulkSelectEnabled) {
      event.preventDefault();

      const topicNode = event.target.closest(".topic-list-item");
      const selected = this.args.selected.includes(this.args.topic);
      if (selected) {
        this.unselectTopic(topicNode);
      } else {
        this.selectTopic(topicNode, event.shiftKey);
      }

      return;
    }

    applyBehaviorTransformer(
      "topic-list-item-click",
      () => {
        if (
          event.target.classList.contains("raw-topic-link") ||
          event.target.classList.contains("post-activity") ||
          event.target.classList.contains("badge-posts")
        ) {
          if (wantsNewWindow(event)) {
            return;
          }

          event.preventDefault();
          this.navigateToTopic(this.args.topic, event.target.href);
          return;
        }

        // make full row click target on mobile, due to size constraints
        if (
          this.site.mobileView &&
          event.target.matches(
            ".topic-list-data, .main-link, .right, .topic-item-stats, .topic-item-stats__category-tags, .discourse-tags"
          )
        ) {
          if (wantsNewWindow(event)) {
            return;
          }

          event.preventDefault();
          this.navigateToTopic(this.args.topic, this.args.topic.lastUnreadUrl);
          return;
        }
      },
      {
        event,
        topic: this.args.topic,
        navigateToTopic: this.navigateToTopic,
      }
    );
  }

  @action
  keyDown(event) {
    if (
      event.key === "Enter" &&
      (event.target.classList.contains("post-activity") ||
        event.target.classList.contains("badge-posts"))
    ) {
      event.preventDefault();
      this.navigateToTopic(this.args.topic, event.target.href);
    }
  }

  get useMobileLayout() {
    return applyValueTransformer(
      "topic-list-item-mobile-layout",
      this.site.mobileView,
      { topic: this.args.topic }
    );
  }

  get additionalClasses() {
    return applyValueTransformer("topic-list-item-class", [], {
      topic: this.args.topic,
      index: this.args.index,
    });
  }

  get style() {
    const parts = applyValueTransformer("topic-list-item-style", [], {
      topic: this.args.topic,
      index: this.args.index,
    });

    const safeParts = parts.filter(Boolean).filter((part) => {
      if (isHTMLSafe(part)) {
        return true;
      }
      // eslint-disable-next-line no-console
      console.error(
        "topic-list-item-style must be formed of htmlSafe strings. Skipped unsafe value:",
        part
      );
    });

    if (safeParts.length) {
      return htmlSafe(safeParts.join("\n"));
    }
  }

  <template>
    <tr
      {{! template-lint-disable no-invalid-interactive }}
      {{this.highlightIfNeeded}}
      {{on "keydown" this.keyDown}}
      {{on "click" this.click}}
      {{on "auxclick" this.click}}
      data-topic-id={{@topic.id}}
      role={{this.role}}
      aria-level={{this.ariaLevel}}
      class={{concatClass
        "topic-list-item"
        (if @topic.category (concat "category-" @topic.category.fullSlug))
        (if (eq @topic @lastVisitedTopic) "last-visit")
        (if @topic.visited "visited")
        (if @topic.hasExcerpt "has-excerpt")
        (if (and this.expandPinned @topic.hasExcerpt) "excerpt-expanded")
        (if @topic.unseen "unseen-topic")
        (if @topic.unread_posts "unread-posts")
        (if @topic.liked "liked")
        (if @topic.archived "archived")
        (if @topic.bookmarked "bookmarked")
        (if @topic.pinned "pinned")
        (if @topic.closed "closed")
        (if @bulkSelectEnabled "bulk-selecting")
        this.tagClassNames
        this.additionalClasses
      }}
      style={{this.style}}
    >
      <PluginOutlet
        @name="above-topic-list-item"
        @outletArgs={{lazyHash topic=@topic}}
      />
      {{! Do not include @columns as argument to the wrapper outlet below ~}}
      {{! We don't want it to be able to override core behavior just copy/pasting the code ~}}
      <PluginOutlet
        @name="topic-list-item"
        @outletArgs={{lazyHash
          topic=@topic
          bulkSelectEnabled=@bulkSelectEnabled
          onBulkSelectToggle=this.onBulkSelectToggle
          isSelected=this.isSelected
          hideCategory=@hideCategory
          tagsForUser=@tagsForUser
          showTopicPostBadges=@showTopicPostBadges
          navigateToTopic=this.navigateToTopic
        }}
      >
        {{#if this.useMobileLayout}}
          <td
            class={{concatClass
              "topic-list-data"
              (if @bulkSelectEnabled "bulk-select-enabled")
            }}
          >
            <div class="pull-left">
              {{#if @bulkSelectEnabled}}
                <label for="bulk-select-{{@topic.id}}">
                  <input
                    {{on "click" this.onBulkSelectToggle}}
                    checked={{this.isSelected}}
                    type="checkbox"
                    id="bulk-select-{{@topic.id}}"
                    class="bulk-select"
                  />
                </label>
              {{else}}
                <PluginOutlet
                  @name="topic-list-item-mobile-avatar"
                  @outletArgs={{lazyHash topic=@topic}}
                >
                  <UserLink
                    @ariaLabel={{i18n
                      "latest_poster_link"
                      username=@topic.lastPosterUser.username
                    }}
                    @username={{@topic.lastPosterUser.username}}
                  >
                    {{avatar
                      @topic.lastPosterUser
                      imageSize="large"
                    }}</UserLink>
                </PluginOutlet>
              {{/if}}
            </div>

            <div class="topic-item-metadata right">
              {{~! no whitespace ~}}
              <PluginOutlet
                @name="topic-list-before-link"
                @outletArgs={{lazyHash topic=@topic}}
              />

              <div class="main-link">
                {{~! no whitespace ~}}
                <PluginOutlet
                  @name="topic-list-before-status"
                  @outletArgs={{lazyHash topic=@topic}}
                />
                {{~! no whitespace ~}}
                <TopicStatus @topic={{@topic}} @context="topic-list" />
                {{~! no whitespace ~}}
                <TopicLink
                  {{on "focus" this.onTitleFocus}}
                  {{on "blur" this.onTitleBlur}}
                  @topic={{@topic}}
                  class="raw-link raw-topic-link"
                />
                {{~#if @topic.featured_link~}}
                  &nbsp;
                  {{~topicFeaturedLink @topic}}
                {{~/if~}}
                <PluginOutlet
                  @name="topic-list-after-title"
                  @outletArgs={{lazyHash topic=@topic}}
                />
                {{~#if @topic.unseen~}}
                  <span class="topic-post-badges">&nbsp;<span
                      class="badge-notification new-topic"
                    ></span></span>
                {{~/if~}}
                <PluginOutlet
                  @name="topic-list-after-badges"
                  @outletArgs={{lazyHash topic=@topic}}
                />
                {{~#if this.expandPinned~}}
                  <TopicExcerpt @topic={{@topic}} />
                {{~/if~}}
                <PluginOutlet
                  @name="topic-list-main-link-bottom"
                  @outletArgs={{lazyHash
                    topic=@topic
                    expandPinned=this.expandPinned
                  }}
                />
              </div>
              {{~! no whitespace ~}}
              <PluginOutlet
                @name="topic-list-after-main-link"
                @outletArgs={{lazyHash topic=@topic}}
              />

              <div class="pull-right">
                <PostCountOrBadges
                  @topic={{@topic}}
                  @postBadgesEnabled={{@showTopicPostBadges}}
                />
              </div>

              <div class="topic-item-stats clearfix">
                <span class="topic-item-stats__category-tags">
                  {{#unless @hideCategory}}
                    <PluginOutlet
                      @name="topic-list-before-category"
                      @outletArgs={{lazyHash topic=@topic}}
                    />
                    {{categoryLink @topic.category}}
                    {{~! no whitespace ~}}
                    <PluginOutlet
                      @name="topic-list-after-category"
                      @outletArgs={{lazyHash topic=@topic}}
                    />{{~! no whitespace ~}}
                  {{/unless}}
                  {{~! no whitespace ~}}
                  {{discourseTags @topic mode="list"}}
                </span>

                <div class="num activity last">
                  <PluginOutlet
                    @name="topic-list-item-mobile-bumped-at"
                    @outletArgs={{lazyHash topic=@topic}}
                  >
                    <span title={{@topic.bumpedAtTitle}} class="age activity">
                      <a href={{@topic.lastPostUrl}}>{{formatDate
                          @topic.bumpedAt
                          format="tiny"
                          noTitle="true"
                        }}</a>
                    </span>
                  </PluginOutlet>
                </div>
              </div>
            </div>
          </td>
        {{else}}
          {{#each @columns as |entry|}}
            <entry.value.item
              @topic={{@topic}}
              @bulkSelectEnabled={{@bulkSelectEnabled}}
              @onBulkSelectToggle={{this.onBulkSelectToggle}}
              @isSelected={{this.isSelected}}
              @showTopicPostBadges={{@showTopicPostBadges}}
              @hideCategory={{@hideCategory}}
              @tagsForUser={{@tagsForUser}}
              @expandPinned={{this.expandPinned}}
            />
          {{/each}}
        {{/if}}
      </PluginOutlet>
    </tr>
  </template>
}<|MERGE_RESOLUTION|>--- conflicted
+++ resolved
@@ -130,13 +130,8 @@
     }
   }
 
-<<<<<<< HEAD
-  unselectTopic() {
+  unselectTopic(topicNode) {
     removeValueFromArray(this.args.selected, this.args.topic);
-=======
-  unselectTopic(topicNode) {
-    this.args.selected.removeObject(this.args.topic);
->>>>>>> 26bdb3d4
     this.args.bulkSelectHelper.lastCheckedElementId = null;
     topicNode.classList.remove("bulk-selected");
   }
