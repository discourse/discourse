/**
 * IMPORTANT: The widget rendering system has been decommissioned.
 *
 * This file is maintained only to prevent breaking imports in existing third-party customizations.
 * New code should not use this component or the widget system.
 */

/* eslint-disable ember/no-classic-components */
import Component from "@ember/component";
<<<<<<< HEAD
import { cancel, scheduleOnce } from "@ember/runloop";
import { service } from "@ember/service";
import { camelize } from "@ember/string";
import { diff, patch } from "virtual-dom";
import { removeValueFromArray } from "discourse/lib/array-tools";
import DirtyKeys from "discourse/lib/dirty-keys";
import { getRegister } from "discourse/lib/get-owner";
import LegacyArrayLikeObject from "discourse/lib/legacy-array-like-object";
import { WidgetClickHook } from "discourse/widgets/hooks";
import {
  queryRegistry,
  traverseCustomWidgets,
  warnWidgetsDeprecation,
} from "discourse/widgets/widget";

let _cleanCallbacks = {};

export function addWidgetCleanCallback(widgetName, fn) {
  _cleanCallbacks[widgetName] = _cleanCallbacks[widgetName] || [];
  _cleanCallbacks[widgetName].push(fn);
}

export function removeWidgetCleanCallback(widgetName, fn) {
  const callbacks = _cleanCallbacks[widgetName];
  if (!callbacks) {
    return;
  }

  const index = callbacks.indexOf(fn);
  if (index === -1) {
    return;
  }

  callbacks.splice(index, 1);
}
=======
import { warnWidgetsDecommissioned } from "discourse/widgets/widget";
>>>>>>> 26bdb3d4

export {
  warnWidgetsDecommissioned as addWidgetCleanCallback,
  warnWidgetsDecommissioned as removeWidgetCleanCallback,
  warnWidgetsDecommissioned as resetWidgetCleanCallbacks,
} from "discourse/widgets/widget";

export default class MountWidget extends Component {
  init() {
    super.init(...arguments);
<<<<<<< HEAD
    const name = this.widget;

    if (this.isDeactivated) {
      warnWidgetsDeprecation(
        `Widgets are deactivated and won't be rendered. Your site may not work properly. Affected widget: ${name}.`,
        true
      );
      return;
    } else {
      warnWidgetsDeprecation(
        `The \`MountWidget\` component is deprecated and will soon stop working. Use Glimmer components instead. Affected widget: ${name}.`
      );
    }

    if (name === "post-cooked") {
      throw [
        "Cannot use <MountWidget /> with `post-cooked`.",
        "It's a special-case that needs to be wrapped in another widget.",
        "For example:",
        "  createWidget('test-widget', {",
        "    html(attrs) {",
        "      return [",
        "        new PostCooked(attrs, new DecoratorHelper(this), this.currentUser),",
        "      ];",
        "    },",
        "  });",
      ].join("\n");
    }

    this.register = getRegister(this);

    this._widgetClass =
      queryRegistry(name) || this.register.lookupFactory(`widget:${name}`);

    if (this._widgetClass?.class) {
      this._widgetClass = this._widgetClass.class;
    }

    if (!this._widgetClass) {
      // eslint-disable-next-line no-console
      console.error(`Error: Could not find widget: ${name}`);
    }

    this._childEvents = [];
    this._connected = [];
    this._childComponents = LegacyArrayLikeObject.create({ content: [] });
    this._dispatched = [];
    this.dirtyKeys = new DirtyKeys(name);
  }

  get isDeactivated() {
    return this.siteSettings.deactivate_widgets_rendering;
  }

  didInsertElement() {
    super.didInsertElement(...arguments);
    if (this.isDeactivated) {
      return;
    }

    WidgetClickHook.setupDocumentCallback();

    this._rootNode = document.createElement("div");
    this.element.appendChild(this._rootNode);
    this._timeout = scheduleOnce("render", this, this.rerenderWidget);
  }

  willClearRender() {
    if (this.isDeactivated) {
      return;
    }

    super.willClearRender(...arguments);
    const callbacks = _cleanCallbacks[this.widget];
    if (callbacks) {
      callbacks.forEach((cb) => cb(this._tree));
    }

    this._connected.forEach((v) => v.destroy());
    this._connected.length = 0;

    traverseCustomWidgets(this._tree, (w) => w.destroy());
    this._rootNode = patch(this._rootNode, diff(this._tree, null));
    this._tree = null;
  }

  willDestroyElement() {
    super.willDestroyElement(...arguments);
    if (this.isDeactivated) {
      return;
    }

    this._dispatched.forEach((evt) => {
      const [eventName, caller] = evt;
      this.appEvents.off(eventName, this, caller);
    });
    cancel(this._timeout);
  }

  afterRender() {}
  beforePatch() {}
  afterPatch() {}

  eventDispatched(eventName, key, refreshArg) {
    if (this.isDeactivated) {
      return;
    }

    key = typeof key === "function" ? key(refreshArg) : key;
    const onRefresh = camelize(eventName.replace(/:/, "-"));
    this.dirtyKeys.keyDirty(key, { onRefresh, refreshArg });
    this.queueRerender();
  }

  dispatch(eventName, key) {
    if (this.isDeactivated) {
      return;
    }

    this._childEvents.push(eventName);

    const caller = (refreshArg) =>
      this.eventDispatched(eventName, key, refreshArg);
    this._dispatched.push([eventName, caller]);
    this.appEvents.on(eventName, this, caller);
  }

  queueRerender(callback) {
    if (this.isDeactivated) {
      return;
    }

    if (callback && !this._renderCallback) {
      this._renderCallback = callback;
    }

    scheduleOnce("render", this, this.rerenderWidget);
  }

  buildArgs() {}

  rerenderWidget() {
    if (this.isDeactivated) {
      return;
    }

    cancel(this._timeout);

    if (this._rootNode) {
      if (!this._widgetClass) {
        return;
      }

      const t0 = Date.now();
      const args = this.args || this.buildArgs();
      const opts = {
        model: this.model,
        dirtyKeys: this.dirtyKeys,
      };
      const newTree = new this._widgetClass(args, this.register, opts);

      newTree._rerenderable = this;
      newTree._emberView = this;
      const patches = diff(this._tree || this._rootNode, newTree);

      traverseCustomWidgets(this._tree, (w) => w.willRerenderWidget());

      this.beforePatch();
      this._rootNode = patch(this._rootNode, patches);
      this.afterPatch();

      this._tree = newTree;

      traverseCustomWidgets(newTree, (w) => w.didRenderWidget());

      if (this._renderCallback) {
        this._renderCallback();
        this._renderCallback = null;
      }
      this.afterRender();
      this.dirtyKeys.renderedKey("*");

      if (this.profileWidget) {
        // eslint-disable-next-line no-console
        console.log(Date.now() - t0);
      }
    }
  }

  mountChildComponent(info) {
    if (this.isDeactivated) {
      return;
    }

    this._childComponents.content.push(info);
  }

  unmountChildComponent(info) {
    if (this.isDeactivated) {
      return;
    }

    removeValueFromArray(this._childComponents.content, info);
  }

  didUpdateAttrs() {
    super.didUpdateAttrs(...arguments);
    if (this.isDeactivated) {
      return;
    }

    this.queueRerender();
  }

  <template>
    {{#unless this.isDeactivated}}
      {{#each this._childComponents.content as |info|}}
        {{#in-element info.element insertBefore=null}}
          <info.component
            @data={{info.data}}
            @setWrapperElementAttrs={{info.setWrapperElementAttrs}}
          />
        {{/in-element}}
      {{/each}}
    {{/unless}}
=======
    warnWidgetsDecommissioned();
  }

  <template>
    {{! No-op. The widget rendering system was decommissioned }}
>>>>>>> 26bdb3d4
  </template>
}<|MERGE_RESOLUTION|>--- conflicted
+++ resolved
@@ -7,45 +7,7 @@
 
 /* eslint-disable ember/no-classic-components */
 import Component from "@ember/component";
-<<<<<<< HEAD
-import { cancel, scheduleOnce } from "@ember/runloop";
-import { service } from "@ember/service";
-import { camelize } from "@ember/string";
-import { diff, patch } from "virtual-dom";
-import { removeValueFromArray } from "discourse/lib/array-tools";
-import DirtyKeys from "discourse/lib/dirty-keys";
-import { getRegister } from "discourse/lib/get-owner";
-import LegacyArrayLikeObject from "discourse/lib/legacy-array-like-object";
-import { WidgetClickHook } from "discourse/widgets/hooks";
-import {
-  queryRegistry,
-  traverseCustomWidgets,
-  warnWidgetsDeprecation,
-} from "discourse/widgets/widget";
-
-let _cleanCallbacks = {};
-
-export function addWidgetCleanCallback(widgetName, fn) {
-  _cleanCallbacks[widgetName] = _cleanCallbacks[widgetName] || [];
-  _cleanCallbacks[widgetName].push(fn);
-}
-
-export function removeWidgetCleanCallback(widgetName, fn) {
-  const callbacks = _cleanCallbacks[widgetName];
-  if (!callbacks) {
-    return;
-  }
-
-  const index = callbacks.indexOf(fn);
-  if (index === -1) {
-    return;
-  }
-
-  callbacks.splice(index, 1);
-}
-=======
 import { warnWidgetsDecommissioned } from "discourse/widgets/widget";
->>>>>>> 26bdb3d4
 
 export {
   warnWidgetsDecommissioned as addWidgetCleanCallback,
@@ -56,238 +18,10 @@
 export default class MountWidget extends Component {
   init() {
     super.init(...arguments);
-<<<<<<< HEAD
-    const name = this.widget;
-
-    if (this.isDeactivated) {
-      warnWidgetsDeprecation(
-        `Widgets are deactivated and won't be rendered. Your site may not work properly. Affected widget: ${name}.`,
-        true
-      );
-      return;
-    } else {
-      warnWidgetsDeprecation(
-        `The \`MountWidget\` component is deprecated and will soon stop working. Use Glimmer components instead. Affected widget: ${name}.`
-      );
-    }
-
-    if (name === "post-cooked") {
-      throw [
-        "Cannot use <MountWidget /> with `post-cooked`.",
-        "It's a special-case that needs to be wrapped in another widget.",
-        "For example:",
-        "  createWidget('test-widget', {",
-        "    html(attrs) {",
-        "      return [",
-        "        new PostCooked(attrs, new DecoratorHelper(this), this.currentUser),",
-        "      ];",
-        "    },",
-        "  });",
-      ].join("\n");
-    }
-
-    this.register = getRegister(this);
-
-    this._widgetClass =
-      queryRegistry(name) || this.register.lookupFactory(`widget:${name}`);
-
-    if (this._widgetClass?.class) {
-      this._widgetClass = this._widgetClass.class;
-    }
-
-    if (!this._widgetClass) {
-      // eslint-disable-next-line no-console
-      console.error(`Error: Could not find widget: ${name}`);
-    }
-
-    this._childEvents = [];
-    this._connected = [];
-    this._childComponents = LegacyArrayLikeObject.create({ content: [] });
-    this._dispatched = [];
-    this.dirtyKeys = new DirtyKeys(name);
-  }
-
-  get isDeactivated() {
-    return this.siteSettings.deactivate_widgets_rendering;
-  }
-
-  didInsertElement() {
-    super.didInsertElement(...arguments);
-    if (this.isDeactivated) {
-      return;
-    }
-
-    WidgetClickHook.setupDocumentCallback();
-
-    this._rootNode = document.createElement("div");
-    this.element.appendChild(this._rootNode);
-    this._timeout = scheduleOnce("render", this, this.rerenderWidget);
-  }
-
-  willClearRender() {
-    if (this.isDeactivated) {
-      return;
-    }
-
-    super.willClearRender(...arguments);
-    const callbacks = _cleanCallbacks[this.widget];
-    if (callbacks) {
-      callbacks.forEach((cb) => cb(this._tree));
-    }
-
-    this._connected.forEach((v) => v.destroy());
-    this._connected.length = 0;
-
-    traverseCustomWidgets(this._tree, (w) => w.destroy());
-    this._rootNode = patch(this._rootNode, diff(this._tree, null));
-    this._tree = null;
-  }
-
-  willDestroyElement() {
-    super.willDestroyElement(...arguments);
-    if (this.isDeactivated) {
-      return;
-    }
-
-    this._dispatched.forEach((evt) => {
-      const [eventName, caller] = evt;
-      this.appEvents.off(eventName, this, caller);
-    });
-    cancel(this._timeout);
-  }
-
-  afterRender() {}
-  beforePatch() {}
-  afterPatch() {}
-
-  eventDispatched(eventName, key, refreshArg) {
-    if (this.isDeactivated) {
-      return;
-    }
-
-    key = typeof key === "function" ? key(refreshArg) : key;
-    const onRefresh = camelize(eventName.replace(/:/, "-"));
-    this.dirtyKeys.keyDirty(key, { onRefresh, refreshArg });
-    this.queueRerender();
-  }
-
-  dispatch(eventName, key) {
-    if (this.isDeactivated) {
-      return;
-    }
-
-    this._childEvents.push(eventName);
-
-    const caller = (refreshArg) =>
-      this.eventDispatched(eventName, key, refreshArg);
-    this._dispatched.push([eventName, caller]);
-    this.appEvents.on(eventName, this, caller);
-  }
-
-  queueRerender(callback) {
-    if (this.isDeactivated) {
-      return;
-    }
-
-    if (callback && !this._renderCallback) {
-      this._renderCallback = callback;
-    }
-
-    scheduleOnce("render", this, this.rerenderWidget);
-  }
-
-  buildArgs() {}
-
-  rerenderWidget() {
-    if (this.isDeactivated) {
-      return;
-    }
-
-    cancel(this._timeout);
-
-    if (this._rootNode) {
-      if (!this._widgetClass) {
-        return;
-      }
-
-      const t0 = Date.now();
-      const args = this.args || this.buildArgs();
-      const opts = {
-        model: this.model,
-        dirtyKeys: this.dirtyKeys,
-      };
-      const newTree = new this._widgetClass(args, this.register, opts);
-
-      newTree._rerenderable = this;
-      newTree._emberView = this;
-      const patches = diff(this._tree || this._rootNode, newTree);
-
-      traverseCustomWidgets(this._tree, (w) => w.willRerenderWidget());
-
-      this.beforePatch();
-      this._rootNode = patch(this._rootNode, patches);
-      this.afterPatch();
-
-      this._tree = newTree;
-
-      traverseCustomWidgets(newTree, (w) => w.didRenderWidget());
-
-      if (this._renderCallback) {
-        this._renderCallback();
-        this._renderCallback = null;
-      }
-      this.afterRender();
-      this.dirtyKeys.renderedKey("*");
-
-      if (this.profileWidget) {
-        // eslint-disable-next-line no-console
-        console.log(Date.now() - t0);
-      }
-    }
-  }
-
-  mountChildComponent(info) {
-    if (this.isDeactivated) {
-      return;
-    }
-
-    this._childComponents.content.push(info);
-  }
-
-  unmountChildComponent(info) {
-    if (this.isDeactivated) {
-      return;
-    }
-
-    removeValueFromArray(this._childComponents.content, info);
-  }
-
-  didUpdateAttrs() {
-    super.didUpdateAttrs(...arguments);
-    if (this.isDeactivated) {
-      return;
-    }
-
-    this.queueRerender();
-  }
-
-  <template>
-    {{#unless this.isDeactivated}}
-      {{#each this._childComponents.content as |info|}}
-        {{#in-element info.element insertBefore=null}}
-          <info.component
-            @data={{info.data}}
-            @setWrapperElementAttrs={{info.setWrapperElementAttrs}}
-          />
-        {{/in-element}}
-      {{/each}}
-    {{/unless}}
-=======
     warnWidgetsDecommissioned();
   }
 
   <template>
     {{! No-op. The widget rendering system was decommissioned }}
->>>>>>> 26bdb3d4
   </template>
 }