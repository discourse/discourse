import { tracked } from "@glimmer/tracking";
import Controller from "@ember/controller";
import { action } from "@ember/object";
import { service } from "@ember/service";
import { dasherize } from "@ember/string";
import runAfterFramePaint from "discourse/lib/after-frame-paint";
import discourseDebounce from "discourse/lib/debounce";
import discourseComputed from "discourse/lib/decorators";
import deprecated from "discourse/lib/deprecated";
import { isTesting } from "discourse/lib/environment";

const HIDE_SIDEBAR_KEY = "sidebar-hidden";

export default class ApplicationController extends Controller {
  @service footer;
  // eslint-disable-next-line discourse/no-unused-services
  @service router; // used in the route template
  @service sidebarState;
  @service siteSettings;

  queryParams = [{ navigationMenuQueryParamOverride: "navigation_menu" }];
  showTop = true;

  sidebarDisabledRouteOverride = false;
  navigationMenuQueryParamOverride = null;
  showSiteHeader = true;

  @tracked _showSidebar;

  get upcomingChangeBodyClasses() {
    if (!this.siteSettings.currentUserUpcomingChanges) {
      return "";
    }

    const classes = [];

    Object.keys(this.siteSettings.currentUserUpcomingChanges).forEach((key) => {
      if (this.siteSettings[key]) {
        classes.push(`uc-${dasherize(key)}`);
      }
    });

    return classes.join(" ");
  }

  // Some themes may need to override the default value provided by `calculateShowSidebar` using viewport properties.
  // Accessing the value in a getter prevents static viewport initialization warnings.
  get showSidebar() {
    return this._showSidebar ?? this.calculateShowSidebar();
  }

  set showSidebar(value) {
    this._showSidebar = value;
  }

  get showFooter() {
    return this.footer.showFooter;
  }

  set showFooter(value) {
    deprecated(
<<<<<<< HEAD
      "showFooter state is now stored in the `footer` service, and should be controlled by adding the {{(hide-application-footer)}} helper to an Ember template.",
=======
      "showFooter state is now stored in the `footer` service, and should be controlled by adding the {{hideApplicationFooter}} helper to an Ember template.",
>>>>>>> 2a1e96d3
      { id: "discourse.application-show-footer" }
    );
    this.footer.showFooter = value;
  }

  get showPoweredBy() {
    return this.showFooter && this.siteSettings.enable_powered_by_discourse;
  }

  @discourseComputed
  canSignUp() {
    return (
      !this.siteSettings.invite_only &&
      this.siteSettings.allow_new_registrations &&
      !this.siteSettings.enable_discourse_connect
    );
  }

  @discourseComputed
  canDisplaySidebar() {
    return this.currentUser || !this.siteSettings.login_required;
  }

  @discourseComputed
  loginRequired() {
    return this.siteSettings.login_required && !this.currentUser;
  }

  @discourseComputed
  showFooterNav() {
    return this.capabilities.isAppWebview || this.capabilities.isiOSPWA;
  }

  _mainOutletAnimate() {
    document.body.classList.remove("sidebar-animate");
  }

  get sidebarEnabled() {
    if (!this.canDisplaySidebar) {
      return false;
    }

    if (this.sidebarState.sidebarHidden) {
      return false;
    }

    if (this.sidebarDisabledRouteOverride) {
      return false;
    }

    if (this.navigationMenuQueryParamOverride === "sidebar") {
      return true;
    }

    if (this.navigationMenuQueryParamOverride === "header_dropdown") {
      return false;
    }

    // Always return dropdown on mobile
    if (this.site.mobileView) {
      return false;
    }

    // Always show sidebar for admin if user can see the admin sidebar
    if (this.sidebarState.isForcingSidebar) {
      return true;
    }

    return this.siteSettings.navigation_menu === "sidebar";
  }

  calculateShowSidebar() {
    return (
      this.canDisplaySidebar &&
      !this.keyValueStore.getItem(HIDE_SIDEBAR_KEY) &&
      !this.site.narrowDesktopView
    );
  }

  @action
  toggleSidebar() {
    // enables CSS transitions, but not on did-insert
    document.body.classList.add("sidebar-animate");

    discourseDebounce(this, this._mainOutletAnimate, 250);

    this.toggleProperty("showSidebar");

    if (this.site.desktopView) {
      if (this.showSidebar) {
        this.keyValueStore.removeItem(HIDE_SIDEBAR_KEY);
      } else {
        this.keyValueStore.setItem(HIDE_SIDEBAR_KEY, "true");
      }
    }
  }

  @action
  trackDiscoursePainted() {
    if (isTesting()) {
      return;
    }
    runAfterFramePaint(() => {
      performance.mark("discourse-paint");
      try {
        performance.measure(
          "discourse-init-to-paint",
          "discourse-init",
          "discourse-paint"
        );
      } catch (e) {
        // eslint-disable-next-line no-console
        console.warn("Failed to measure init-to-paint", e);
      }
    });
  }
}<|MERGE_RESOLUTION|>--- conflicted
+++ resolved
@@ -59,11 +59,7 @@
 
   set showFooter(value) {
     deprecated(
-<<<<<<< HEAD
-      "showFooter state is now stored in the `footer` service, and should be controlled by adding the {{(hide-application-footer)}} helper to an Ember template.",
-=======
       "showFooter state is now stored in the `footer` service, and should be controlled by adding the {{hideApplicationFooter}} helper to an Ember template.",
->>>>>>> 2a1e96d3
       { id: "discourse.application-show-footer" }
     );
     this.footer.showFooter = value;
