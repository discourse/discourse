<<<<<<< HEAD
import { getOwner } from "@ember/owner";
import { hbs } from "ember-cli-htmlbars";
import { Promise } from "rsvp";
import { h } from "virtual-dom";
import PostMetaDataLanguage from "discourse/components/post/meta-data/language";
import { dateNode } from "discourse/helpers/node";
import autoGroupFlairForUser from "discourse/lib/avatar-flair";
import { avatarUrl, translateSize } from "discourse/lib/avatar-utils";
import { isTesting } from "discourse/lib/environment";
import { relativeAgeMediumSpan } from "discourse/lib/formatter";
import getURL, { getAbsoluteURL, getURLWithCDN } from "discourse/lib/get-url";
import { iconNode } from "discourse/lib/icon-library";
import postActionFeedback from "discourse/lib/post-action-feedback";
import { nativeShare } from "discourse/lib/pwa-utils";
import {
  prioritizeNameFallback,
  prioritizeNameInUx,
} from "discourse/lib/settings";
import { transformBasicPost } from "discourse/lib/transform-post";
import DiscourseURL from "discourse/lib/url";
import {
  clipboardCopy,
  escapeExpression,
  formatUsername,
} from "discourse/lib/utilities";
import DecoratorHelper from "discourse/widgets/decorator-helper";
import widgetHbs from "discourse/widgets/hbs-compiler";
import PostCooked from "discourse/widgets/post-cooked";
import { postTransformCallbacks } from "discourse/widgets/post-stream";
import RawHtml from "discourse/widgets/raw-html";
import RenderGlimmer, {
  registerWidgetShim,
} from "discourse/widgets/render-glimmer";
import { applyDecorators, createWidget } from "discourse/widgets/widget";
import { i18n } from "discourse-i18n";

function transformWithCallbacks(post, topicUrl, store) {
  let transformed = transformBasicPost(post);
  postTransformCallbacks(transformed);

  transformed.customShare = `${topicUrl}/${post.post_number}`;
  transformed.asPost = store.createRecord("post", post);

  return transformed;
}

export function avatarImg(wanted, attrs) {
  const size = translateSize(wanted);
  const url = avatarUrl(attrs.template, size);

  // We won't render an invalid url
  if (!url || url.length === 0) {
    return;
  }

  let title;
  if (!attrs.hideTitle) {
    title = attrs.name || formatUsername(attrs.username);
  }

  let alt = "";
  if (attrs.alt) {
    alt = i18n(attrs.alt);
  }

  let className =
    "avatar" + (attrs.extraClasses ? " " + attrs.extraClasses : "");

  const properties = {
    attributes: {
      alt,
      width: size,
      height: size,
      src: getURLWithCDN(url),
      title,
      "aria-hidden": true,
      loading: "lazy",
      tabindex: "-1",
    },
    className,
  };

  return h("img", properties);
}

// glimmer-post-stream: has glimmer version
export function avatarFor(wanted, attrs, linkAttrs) {
  const attributes = {
    href: attrs.url,
    "data-user-card": attrs.username,
  };

  // often avatars are paired with usernames,
  // making them redundant for screen readers
  // so we hide the avatar from screen readers by default
  if (attrs.ariaHidden === false) {
    attributes["aria-label"] = i18n("user.profile_possessive", {
      username: attrs.username,
    });
  } else {
    attributes["aria-hidden"] = true;
  }

  if (linkAttrs) {
    Object.assign(attributes, linkAttrs);
  }
  return h(
    "a",
    {
      className: `trigger-user-card ${attrs.className || ""}`,
      attributes,
    },
    avatarImg(wanted, attrs)
  );
}

// glimmer-post-stream: has glimmer version
createWidget("select-post", {
  tagName: "div.select-posts",

  html(attrs) {
    const buttons = [];

    if (!attrs.selected && attrs.post_number > 1) {
      if (attrs.replyCount > 0) {
        buttons.push(
          this.attach("button", {
            label: "topic.multi_select.select_replies.label",
            title: "topic.multi_select.select_replies.title",
            action: "selectReplies",
            className: "select-replies",
          })
        );
      }
      buttons.push(
        this.attach("button", {
          label: "topic.multi_select.select_below.label",
          title: "topic.multi_select.select_below.title",
          action: "selectBelow",
          className: "select-below",
        })
      );
    }

    const key = `topic.multi_select.${
      attrs.selected ? "selected" : "select"
    }_post`;
    buttons.push(
      this.attach("button", {
        label: key + ".label",
        title: key + ".title",
        action: "togglePostSelection",
        className: "select-post",
      })
    );

    return buttons;
  },
});

// glimmer-post-stream: has glimmer version
createWidget("reply-to-tab", {
  tagName: "a.reply-to-tab",
  buildKey: (attrs) => `reply-to-tab-${attrs.id}`,
  title: "post.in_reply_to",
  defaultState() {
    return { loading: false };
  },

  buildAttributes(attrs) {
    let result = {
      href: "",
    };

    if (!attrs.mobileView) {
      result["role"] = "button";
      result["aria-controls"] = `embedded-posts__top--${attrs.post_number}`;
      result["aria-expanded"] = (attrs.repliesAbove.length > 0).toString();
    }

    return result;
  },

  html(attrs, state) {
    const icon = state.loading ? h("div.spinner.small") : iconNode("share");
    const name = prioritizeNameFallback(
      attrs.replyToName,
      attrs.replyToUsername
    );

    return [
      icon,
      " ",
      avatarImg("small", {
        template: attrs.replyToAvatarTemplate,
        username: name,
      }),
      " ",
      h("span", formatUsername(name)),
    ];
  },

  click(event) {
    event.preventDefault();
    this.state.loading = true;
    this.sendWidgetAction("toggleReplyAbove").then(
      () => (this.state.loading = false)
    );
  },
});

createWidget("post-avatar-user-info", {
  tagName: "div.post-avatar-user-info",

  html(attrs) {
    return this.attach("poster-name", attrs);
  },
});

createWidget("post-avatar", {
  tagName: "div.topic-avatar",

  settings: {
    size: "large",
    displayPosterName: false,
  },

  html(attrs) {
    let body;
    let hideFromAnonUser =
      this.siteSettings.hide_user_profiles_from_public && !this.currentUser;
    if (!attrs.user_id) {
      body = iconNode("trash-can", { class: "deleted-user-avatar" });
    } else {
      body = avatarFor.call(
        this,
        this.settings.size,
        {
          template: attrs.avatar_template,
          username: attrs.username,
          name: attrs.name,
          url: attrs.usernameUrl,
          className: `main-avatar ${hideFromAnonUser ? "non-clickable" : ""}`,
          hideTitle: true,
        },
        {
          tabindex: "-1",
        }
      );
    }

    const postAvatarBody = [body];

    if (attrs.flair_group_id) {
      if (attrs.flair_url || attrs.flair_bg_color) {
        postAvatarBody.push(this.attach("avatar-flair", attrs));
      } else {
        const autoFlairAttrs = autoGroupFlairForUser(this.site, attrs);

        if (autoFlairAttrs) {
          postAvatarBody.push(this.attach("avatar-flair", autoFlairAttrs));
        }
      }
    }

    const result = [h("div.post-avatar", postAvatarBody)];

    if (this.settings.displayPosterName) {
      result.push(this.attach("post-avatar-user-info", attrs));
    }

    return result;
  },
});

// glimmer-post-stream: has glimmer version
createWidget("post-locked-indicator", {
  tagName: "div.post-info.post-locked",
  template: widgetHbs`{{d-icon "lock"}}`,
  title: () => i18n("post.locked"),
});

// glimmer-post-stream: has glimmer version
createWidget("post-email-indicator", {
  tagName: "div.post-info.via-email",

  title(attrs) {
    return attrs.isAutoGenerated
      ? i18n("post.via_auto_generated_email")
      : i18n("post.via_email");
  },

  buildClasses(attrs) {
    return attrs.canViewRawEmail ? "raw-email" : null;
  },

  html(attrs) {
    return attrs.isAutoGenerated
      ? iconNode("envelope")
      : iconNode("far-envelope");
  },

  click() {
    if (this.attrs.canViewRawEmail) {
      this.sendWidgetAction("showRawEmail");
    }
  },
});

function showReplyTab(attrs, siteSettings) {
  return (
    attrs.replyToUsername &&
    (!attrs.replyDirectlyAbove || !siteSettings.suppress_reply_directly_above)
  );
}

// glimmer-post-stream: has glimmer version
createWidget("post-meta-data", {
  tagName: "div.topic-meta-data",

  buildAttributes() {
    return {
      role: "heading",
      "aria-level": "2",
    };
  },

  settings: {
    displayPosterName: true,
  },

  html(attrs) {
    let postInfo = [];

    if (attrs.isWhisper) {
      const groups = this.site.get("whispers_allowed_groups_names");
      let title = "";

      if (groups?.length > 0) {
        title = i18n("post.whisper_groups", {
          groupNames: groups.join(", "),
        });
      } else {
        title = i18n("post.whisper");
      }

      postInfo.push(
        h(
          "div.post-info.whisper",
          {
            attributes: { title },
          },
          iconNode("far-eye-slash")
        )
      );
    }

    if (attrs.via_email) {
      postInfo.push(this.attach("post-email-indicator", attrs));
    }

    if (attrs.locked) {
      postInfo.push(this.attach("post-locked-indicator", attrs));
    }

    if (attrs.version > 1 || attrs.wiki) {
      postInfo.push(this.attach("post-edits-indicator", attrs));
    }

    if (attrs.multiSelect) {
      postInfo.push(this.attach("select-post", attrs));
    }

    if (showReplyTab(attrs, this.siteSettings)) {
      postInfo.push(this.attach("reply-to-tab", attrs));
    }

    if (attrs.language && attrs.is_localized) {
      postInfo.push(this.attach("post-language", attrs));
    }

    postInfo.push(this.attach("post-date", attrs));

    postInfo.push(
      h(
        "div.read-state",
        {
          className: attrs.read ? "read" : null,
          attributes: {
            title: i18n("post.unread"),
          },
        },
        iconNode("circle")
      )
    );

    let result = [];
    if (this.settings.displayPosterName) {
      result.push(this.attach("poster-name", attrs));
    }
    result.push(h("div.post-infos", postInfo));

    return result;
  },
});

// glimmer-post-stream: has glimmer version
createWidget("expand-hidden", {
  tagName: "a.expand-hidden",

  html() {
    return i18n("post.show_hidden");
  },

  click() {
    this.sendWidgetAction("expandHidden");
  },
});

// glimmer-post-stream: has glimmer version
createWidget("post-date", {
  tagName: "div.post-info.post-date",

  html(attrs) {
    let date,
      linkClassName = "post-date";

    if (attrs.wiki && attrs.lastWikiEdit) {
      linkClassName += " last-wiki-edit";
      date = new Date(attrs.lastWikiEdit);
    } else {
      date = new Date(attrs.created_at);
    }
    return this.attach("link", {
      rawLabel: dateNode(date),
      className: linkClassName,
      omitSpan: true,
      title: "post.sr_date",
      href: attrs.shareUrl,
      action: "showShareModal",
    });
  },

  async showShareModal() {
    const post = this.findAncestorModel();
    const topic = post.topic;
    const ShareTopicModal = await import(
      "discourse/components/modal/share-topic"
    );
    getOwner(this)
      .lookup("service:modal")
      .show(ShareTopicModal, {
        model: { category: topic.category, topic, post },
      });
  },
});

// glimmer-post-stream: has glimmer version
createWidget("post-language", {
  html(attrs) {
    return [
      new RenderGlimmer(this, "div", PostMetaDataLanguage, {
        language: attrs.language,
        localization_outdated: attrs.localization_outdated,
      }),
    ];
  },
});

// glimmer-post-stream: has glimmer version
createWidget("expand-post-button", {
  tagName: "button.btn.expand-post",
  buildKey: (attrs) => `expand-post-button-${attrs.id}`,

  defaultState() {
    return { loadingExpanded: false };
  },

  html(attrs, state) {
    if (state.loadingExpanded) {
      return i18n("loading");
    } else {
      return [i18n("post.show_full"), "..."];
    }
  },

  click() {
    this.state.loadingExpanded = true;
    this.sendWidgetAction("expandFirstPost");
  },
});

// glimmer-post-stream: has glimmer version
createWidget("post-group-request", {
  buildKey: (attrs) => `post-group-request-${attrs.id}`,

  buildClasses() {
    return ["group-request"];
  },

  html(attrs) {
    const href = getURL(
      "/g/" + attrs.requestedGroupName + "/requests?filter=" + attrs.username
    );

    return h("a", { attributes: { href } }, i18n("groups.requests.handle"));
  },
});

// glimmer-post-stream: has glimmer version
createWidget("post-contents", {
  buildKey: (attrs) => `post-contents-${attrs.id}`,

  defaultState(attrs) {
    const defaultState = {
      expandedFirstPost: false,
      repliesBelow: [],
    };

    if (this.siteSettings.enable_filtered_replies_view) {
      const topicController = this.register.lookup("controller:topic");

      if (attrs.post_number) {
        defaultState.filteredRepliesShown =
          topicController.replies_to_post_number ===
          attrs.post_number.toString();
      }
    }

    return defaultState;
  },

  buildClasses(attrs) {
    const classes = ["regular"];
    if (!this.state.repliesShown) {
      classes.push("contents");
    }
    if (showReplyTab(attrs, this.siteSettings)) {
      classes.push("avoid-tab");
    }
    return classes;
  },

  html(attrs, state) {
    let result = [
      new PostCooked(attrs, new DecoratorHelper(this), this.currentUser),
    ];

    if (attrs.requestedGroupName) {
      result.push(this.attach("post-group-request", attrs));
    }

    result = result.concat(applyDecorators(this, "after-cooked", attrs, state));

    if (attrs.cooked_hidden && attrs.canSeeHiddenPost) {
      result.push(this.attach("expand-hidden", attrs));
    }

    if (!state.expandedFirstPost && attrs.expandablePost) {
      result.push(this.attach("expand-post-button", attrs));
    }

    const extraState = {
      state: {
        repliesShown: state.repliesBelow.length > 0,
        filteredRepliesShown: state.filteredRepliesShown,
      },
    };

    const filteredRepliesView = this.siteSettings.enable_filtered_replies_view;
    result.push(
      // TODO (glimmer-post-stream):
      //  Once this widget shim is removed the `<section>...</section>` tag needs to be added to the PostMenu component
      new RenderGlimmer(
        this,
        "section.post-menu-area.clearfix",
        hbs`
          <Post::Menu
            @canCreatePost={{@data.canCreatePost}}
            @filteredRepliesView={{@data.filteredRepliesView}}
            @nextPost={{@data.nextPost}}
            @post={{@data.post}}
            @prevPost={{@data.prevPost}}
            @repliesShown={{@data.repliesShown}}
            @showReadIndicator={{@data.showReadIndicator}}
            @changeNotice={{@data.changeNotice}}
            @changePostOwner={{@data.changePostOwner}}
            @copyLink={{@data.copyLink}}
            @deletePost={{@data.deletePost}}
            @editPost={{@data.editPost}}
            @grantBadge={{@data.grantBadge}}
            @lockPost={{@data.lockPost}}
            @permanentlyDeletePost={{@data.permanentlyDeletePost}}
            @rebakePost={{@data.rebakePost}}
            @recoverPost={{@data.recoverPost}}
            @replyToPost={{@data.replyToPost}}
            @share={{@data.share}}
            @showFlags={{@data.showFlags}}
            @showLogin={{@data.showLogin}}
            @showPagePublish={{@data.showPagePublish}}
            @toggleLike={{@data.toggleLike}}
            @togglePostType={{@data.togglePostType}}
            @toggleReplies={{@data.toggleReplies}}
            @toggleWiki={{@data.toggleWiki}}
            @unhidePost={{@data.unhidePost}}
            @unlockPost={{@data.unlockPost}}
          />`,
        {
          canCreatePost: attrs.canCreatePost,
          filteredRepliesView,
          nextPost: attrs.nextPost,
          post: this.findAncestorModel(),
          prevPost: attrs.prevPost,
          repliesShown: filteredRepliesView
            ? extraState.state.filteredRepliesShown
            : extraState.state.repliesShown,
          showReadIndicator: attrs.showReadIndicator,
          changeNotice: () => this.sendWidgetAction("changeNotice"), // this action comes from the post stream
          changePostOwner: () => this.sendWidgetAction("changePostOwner"), // this action comes from the post stream
          copyLink: () => this.sendWidgetAction("copyLink"),
          deletePost: () => this.sendWidgetAction("deletePost"), // this action comes from the post stream
          editPost: () => this.sendWidgetAction("editPost"), // this action comes from the post stream
          expandHidden: () => this.sendWidgetAction("editPost"), // this action comes from the post stream
          grantBadge: () => this.sendWidgetAction("grantBadge"), // this action comes from the post stream
          lockPost: () => this.sendWidgetAction("lockPost"), // this action comes from the post stream
          permanentlyDeletePost: () =>
            this.sendWidgetAction("permanentlyDeletePost"),
          rebakePost: () => this.sendWidgetAction("rebakePost"), // this action comes from the post stream
          recoverPost: () => this.sendWidgetAction("recoverPost"), // this action comes from the post stream
          replyToPost: () => this.sendWidgetAction("replyToPost"), // this action comes from the post stream
          share: () => this.sendWidgetAction("share"),
          showFlags: () => this.sendWidgetAction("showFlags"), // this action comes from the post stream
          showLogin: () => this.sendWidgetAction("showLogin"), // this action comes from application route
          showPagePublish: () => this.sendWidgetAction("showPagePublish"), // this action comes from the post stream
          toggleLike: () => this.sendWidgetAction("toggleLike"),
          togglePostType: () => this.sendWidgetAction("togglePostType"), // this action comes from the post stream
          toggleReplies: filteredRepliesView
            ? () => this.sendWidgetAction("toggleFilteredRepliesView")
            : () => this.sendWidgetAction("toggleRepliesBelow"),
          toggleWiki: () => this.sendWidgetAction("toggleWiki"), // this action comes from the post stream
          unhidePost: () => this.sendWidgetAction("unhidePost"), // this action comes from the post stream
          unlockPost: () => this.sendWidgetAction("unlockPost"), // this action comes from the post stream
        }
      )
    );

    const repliesBelow = state.repliesBelow;
    if (repliesBelow.length) {
      let children = [];

      repliesBelow.forEach((p) => {
        children.push(
          this.attach("embedded-post", p, {
            model: p.asPost,
            state: {
              role: "region",
              "aria-label": i18n("post.sr_embedded_reply_description", {
                post_number: attrs.post_number,
                username: p.username,
              }),
            },
          })
        );
      });

      children.push(
        this.attach("button", {
          title: "post.collapse",
          icon: "chevron-up",
          action: "toggleRepliesBelow",
          actionParam: true,
          className: "btn collapse-up",
          translatedAriaLabel: i18n("post.sr_collapse_replies"),
        })
      );

      if (repliesBelow.length < this.attrs.replyCount) {
        children.push(
          this.attach("button", {
            label: "post.load_more_replies",
            action: "loadMoreReplies",
            actionParam: repliesBelow[repliesBelow.length - 1]?.post_number,
            className: "btn load-more-replies",
          })
        );
      }

      result.push(
        h(
          `section.embedded-posts.bottom#embedded-posts__bottom--${this.attrs.post_number}`,
          children
        )
      );
    }

    return result;
  },

  _date(attrs) {
    const lastWikiEdit =
      attrs.wiki && attrs.lastWikiEdit && new Date(attrs.lastWikiEdit);
    const createdAt = new Date(attrs.created_at);
    return lastWikiEdit ? lastWikiEdit : createdAt;
  },

  toggleFilteredRepliesView() {
    const post = this.findAncestorModel(),
      controller = this.register.lookup("controller:topic"),
      currentFilterPostNumber = post.get(
        "topic.postStream.filterRepliesToPostNumber"
      );

    if (
      currentFilterPostNumber &&
      currentFilterPostNumber === post.post_number
    ) {
      controller.send("cancelFilter", currentFilterPostNumber);
      this.state.filteredRepliesShown = false;
      return Promise.resolve();
    } else {
      this.state.filteredRepliesShown = true;

      return post
        .get("topic.postStream")
        .filterReplies(post.post_number, post.id)
        .then(() => {
          controller.updateQueryParams();
        });
    }
  },

  loadMoreReplies(after = 1) {
    return this.store
      .find("post-reply", { postId: this.attrs.id, after })
      .then((replies) => {
        replies.forEach((reply) => {
          this.state.repliesBelow.push(
            transformWithCallbacks(reply, this.attrs.topicUrl, this.store)
          );
        });
      });
  },

  toggleRepliesBelow(goToPost = false) {
    if (this.state.repliesBelow.length) {
      this.state.repliesBelow = [];
      if (goToPost === true) {
        const { topicUrl, post_number } = this.attrs;
        DiscourseURL.routeTo(`${topicUrl}/${post_number}`);
      }
    } else {
      return this.loadMoreReplies();
    }
  },

  expandFirstPost() {
    const post = this.findAncestorModel();
    return post.expand().then(() => (this.state.expandedFirstPost = true));
  },

  share() {
    const post = this.findAncestorModel();
    nativeShare(this.capabilities, { url: post.shareUrl }).catch(() => {
      const topic = post.topic;
      getOwner(this)
        .lookup("service:modal")
        .show(ShareTopicModal, {
          model: { category: topic.category, topic, post },
        });
    });
  },

  copyLink() {
    // Copying the link to clipboard on mobile doesn't make sense.
    if (this.site.mobileView) {
      return this.share();
    }

    const post = this.findAncestorModel();
    const postId = post.id;

    let actionCallback = () => clipboardCopy(getAbsoluteURL(post.shareUrl));

    // Can't use clipboard in JS tests.
    if (isTesting()) {
      actionCallback = () => {};
    }

    postActionFeedback({
      postId,
      actionClass: "post-action-menu__copy-link",
      messageKey: "post.controls.link_copied",
      actionCallback,
      errorCallback: () => this.share(),
    });
  },

  init() {
    // TODO (glimmer-post-stream): How does this fit into the Glimmer lifecycle?
    this.postContentsDestroyCallbacks = [];
  },

  destroy() {
    this.postContentsDestroyCallbacks.forEach((c) => c());
  },
});

// glimmer-post-stream: has glimmer version
createWidget("post-notice", {
  tagName: "div.post-notice",

  buildClasses(attrs) {
    const classes = [attrs.notice.type.replace(/_/g, "-")];

    if (
      new Date() - new Date(attrs.created_at) >
      this.siteSettings.old_post_notice_days * 86400000
    ) {
      classes.push("old");
    }

    return classes;
  },

  html(attrs) {
    if (attrs.notice.type === "custom") {
      let createdByHTML = "";
      if (attrs.noticeCreatedByUser) {
        const createdByName = escapeExpression(
          prioritizeNameInUx(attrs.noticeCreatedByUser.name)
            ? attrs.noticeCreatedByUser.name
            : attrs.noticeCreatedByUser.username
        );
        createdByHTML = i18n("post.notice.custom_created_by", {
          userLinkHTML: `<a
                  class="trigger-user-card"
                  data-user-card="${attrs.noticeCreatedByUser.username}"
                  title="${createdByName}"
                  aria-hidden="false"
                  role="listitem"
                >${createdByName}</a>`,
        });
      }
      return [
        iconNode("user-shield"),
        new RawHtml({
          html: `<div class="post-notice-message">${attrs.notice.cooked} ${createdByHTML}</div>`,
        }),
      ];
    }

    const user =
      this.siteSettings.display_name_on_posts && prioritizeNameInUx(attrs.name)
        ? attrs.name
        : attrs.username;

    if (attrs.notice.type === "new_user") {
      return [
        iconNode("handshake-angle"),
        h("p", i18n("post.notice.new_user", { user })),
      ];
    }

    if (attrs.notice.type === "returning_user") {
      const timeAgo = (new Date() - new Date(attrs.notice.lastPostedAt)) / 1000;
      const time = relativeAgeMediumSpan(timeAgo, true);
      return [
        iconNode("far-face-smile"),
        h("p", i18n("post.notice.returning_user", { user, time })),
      ];
    }
  },
});

// glimmer-post-stream: has glimmer version
createWidget("post-body", {
  tagName: "div.topic-body.clearfix",

  html(attrs, state) {
    const post = this.findAncestorModel();
    const postContents = this.attach("post-contents", attrs);
    let result = [this.attach("post-meta-data", attrs)];
    result = result.concat(
      applyDecorators(this, "after-meta-data", attrs, state)
    );
    result.push(postContents);
    result.push(this.attach("actions-summary", { post }));
    result.push(this.attach("post-links", attrs));

    return result;
  },
});

// glimmer-post-stream: has glimmer version
createWidget("post-article", {
  tagName: "article.boxed.onscreen-post",
  buildKey: (attrs) => `post-article-${attrs.id}`,

  defaultState() {
    return { repliesAbove: [] };
  },

  buildId(attrs) {
    return `post_${attrs.post_number}`;
  },

  buildClasses(attrs, state) {
    let classNames = [];
    if (state.repliesAbove.length) {
      classNames.push("replies-above");
    }
    if (attrs.via_email) {
      classNames.push("via-email");
    }
    if (attrs.isAutoGenerated) {
      classNames.push("is-auto-generated");
    }
    return classNames;
  },

  buildAttributes(attrs) {
    return {
      "aria-label": i18n("share.post", {
        postNumber: attrs.post_number,
        username: attrs.username,
      }),
      role: "region",
      "data-post-id": attrs.id,
      "data-topic-id": attrs.topicId,
      "data-user-id": attrs.user_id,
    };
  },

  html(attrs, state) {
    const rows = [];
    if (state.repliesAbove.length) {
      const replies = state.repliesAbove.map((p) => {
        return this.attach("embedded-post", p, {
          model: p.asPost,
          state: { above: true },
        });
      });

      rows.push(
        h(
          "div.row",
          h(
            `section.embedded-posts.top.topic-body#embedded-posts__top--${attrs.post_number}`,
            [
              this.attach("button", {
                title: "post.collapse",
                icon: "chevron-down",
                action: "toggleReplyAbove",
                actionParam: true,
                className: "btn collapse-down",
              }),
              replies,
            ]
          )
        )
      );
    }

    if (!attrs.deleted_at && attrs.notice) {
      rows.push(h("div.row", [this.attach("post-notice", attrs)]));
    }

    rows.push(
      h("div.row", [
        this.attach("post-avatar", attrs),
        this.attach("post-body", {
          ...attrs,
          repliesAbove: state.repliesAbove,
        }),
      ])
    );

    if (this.shouldShowTopicMap(attrs)) {
      rows.push(this.buildTopicMap(attrs));
    }

    return rows;
  },

  _getTopicUrl() {
    const post = this.findAncestorModel();
    return post ? post.get("topic.url") : null;
  },

  toggleReplyAbove(goToPost = false) {
    const replyPostNumber = this.attrs.reply_to_post_number;

    if (this.siteSettings.enable_filtered_replies_view) {
      const post = this.findAncestorModel();
      const controller = this.register.lookup("controller:topic");
      return post
        .get("topic.postStream")
        .filterUpwards(this.attrs.id)
        .then(() => {
          controller.updateQueryParams();
        });
    }

    // jump directly on mobile
    if (this.attrs.mobileView) {
      const topicUrl = this._getTopicUrl();
      if (topicUrl) {
        DiscourseURL.routeTo(`${topicUrl}/${replyPostNumber}`);
      }
      return Promise.resolve();
    }

    if (this.state.repliesAbove.length) {
      this.state.repliesAbove = [];
      if (goToPost === true) {
        const { topicUrl, post_number } = this.attrs;
        DiscourseURL.routeTo(`${topicUrl}/${post_number}`);
      }
      return Promise.resolve();
    } else {
      const topicUrl = this._getTopicUrl();
      return this.store
        .find("post-reply-history", { postId: this.attrs.id })
        .then((posts) => {
          posts.content.forEach((post) => {
            this.state.repliesAbove.push(
              transformWithCallbacks(post, topicUrl, this.store)
            );
          });
        });
    }
  },

  shouldShowTopicMap(attrs) {
    if (attrs.post_number !== 1) {
      return false;
    }
    const isPM = attrs.topic.archetype === "private_message";
    const isRegular = attrs.topic.archetype === "regular";
    const showWithoutReplies =
      this.siteSettings.show_topic_map_in_topics_without_replies;

    return (
      attrs.topicMap ||
      isPM ||
      (isRegular && (attrs.topic.posts_count > 1 || showWithoutReplies))
    );
  },

  buildTopicMap(attrs) {
    return new RenderGlimmer(
      this,
      "div.topic-map.--op",
      hbs`
        <TopicMap
          @model={{@data.model}}
          @topicDetails={{@data.topicDetails}}
          @postStream={{@data.postStream}}
          @showPMMap={{@data.showPMMap}}
          @showInvite={{@data.showInvite}}
          @removeAllowedGroup={{@data.removeAllowedGroup}}
          @removeAllowedUser={{@data.removeAllowedUser}}
        />`,
      {
        model: attrs.topic,
        topicDetails: attrs.topic.get("details"),
        postStream: attrs.topic.postStream,
        showPMMap: attrs.topic.archetype === "private_message",
        showInvite: () => this.sendWidgetAction("showInvite"),
        removeAllowedGroup: (group) =>
          this.sendWidgetAction("removeAllowedGroup", group),
        removeAllowedUser: (user) =>
          this.sendWidgetAction("removeAllowedUser", user),
      }
    );
  },
});

const addPostClassesCallbacks = [];

export function addPostClassesCallback(callback) {
  addPostClassesCallbacks.push(callback);
}

// only for testing purposes
export function resetPostClassesCallback() {
  addPostClassesCallbacks.length = 0;
}

// glimmer-post-stream: has glimmer version
export default createWidget("post", {
  buildKey: (attrs) => `post-${attrs.id}`,
  services: ["dialog", "user-tips"],
  shadowTree: true,

  buildAttributes(attrs) {
    const heightStyle = attrs.height
      ? { style: `min-height: ${attrs.height}px` }
      : undefined;

    return { "data-post-number": attrs.post_number, ...heightStyle };
  },

  buildId(attrs) {
    return attrs.cloaked ? `post_${attrs.post_number}` : undefined;
  },

  buildClasses(attrs) {
    if (attrs.cloaked) {
      return "cloaked-post";
    }
    const classNames = ["topic-post", "clearfix"];

    if (!attrs.mobileView) {
      classNames.push("sticky-avatar");
    }
    if (attrs.id === -1 || attrs.isSaving || attrs.staged) {
      classNames.push("staged");
    }
    if (attrs.selected) {
      classNames.push("selected");
    }
    if (attrs.topicOwner) {
      classNames.push("topic-owner");
    }
    if (this.currentUser && attrs.user_id === this.currentUser.id) {
      classNames.push("current-user-post");
    }
    if (attrs.groupModerator) {
      classNames.push("category-moderator");
    }
    if (attrs.hidden) {
      classNames.push("post-hidden");
    }
    if (attrs.deleted) {
      classNames.push("deleted");
    }
    if (attrs.primary_group_name) {
      classNames.push(`group-${attrs.primary_group_name}`);
    }
    if (attrs.wiki) {
      classNames.push(`wiki`);
    }
    if (attrs.isWhisper) {
      classNames.push("whisper");
    }
    if (attrs.isModeratorAction || (attrs.isWarning && attrs.firstPost)) {
      classNames.push("moderator");
    } else {
      classNames.push("regular");
    }
    if (attrs.userSuspended) {
      classNames.push("user-suspended");
    }
    if (addPostClassesCallbacks) {
      for (let i = 0; i < addPostClassesCallbacks.length; i++) {
        let pluginClasses = addPostClassesCallbacks[i].call(this, attrs);
        if (pluginClasses) {
          classNames.push.apply(classNames, pluginClasses);
        }
      }
    }
    return classNames;
  },

  html(attrs) {
    if (attrs.cloaked) {
      return "";
    }

    return [this.attach("post-article", attrs)];
  },

  async toggleLike() {
    const post = this.model;
    const likeAction = post.get("likeAction");

    if (likeAction && likeAction.get("canToggle")) {
      const result = await likeAction.togglePromise(post);

      this.appEvents.trigger("page:like-toggled", post, likeAction);
      return this._warnIfClose(result);
    }
  },

  _warnIfClose(result) {
    if (!result || !result.acted) {
      return;
    }

    const kvs = this.keyValueStore;
    const lastWarnedLikes = kvs.get("lastWarnedLikes");

    // only warn once per day
    const yesterday = Date.now() - 1000 * 60 * 60 * 24;
    if (lastWarnedLikes && parseInt(lastWarnedLikes, 10) > yesterday) {
      return;
    }

    const { remaining, max } = result;
    const threshold = Math.ceil(max * 0.1);
    if (remaining === threshold) {
      this.dialog.alert(i18n("post.few_likes_left"));
      kvs.set({ key: "lastWarnedLikes", value: Date.now() });
    }
  },
});

// TODO (glimmer-post-stream): Once this widget is removed the `<section>...</section>` tag needs to be added to the PostMenu component
registerWidgetShim(
  "glimmer-post",
  "div",
  hbs`
    <Post
      @canCreatePost={{@data.canCreatePost}}
      @cancelFilter={{@data.cancelFilter}}
      @changeNotice={{@data.changeNotice}}
      @changePostOwner={{@data.changePostOwner}}
      @deletePost={{@data.deletePost}}
      @editPost={{@data.editPost}}
      @expandHidden={{@expandHidden}}
      @filteringRepliesToPostNumber={{@data.filteringRepliesToPostNumber}}
      @grantBadge={{@data.grantBadge}}
      @lockPost={{@data.lockPost}}
      @multiSelect={{@data.multiSelect}}
      @nextPost={{@data.nextPost}}
      @permanentlyDeletePost={{@data.permanentlyDeletePost}}
      @post={{@data.post}}
      @prevPost={{@data.prevPost}}
      @rebakePost={{@data.rebakePost}}
      @recoverPost={{@data.recoverPost}}
      @replyToPost={{@data.replyToPost}}
      @selectBelow={{@data.selectBelow}}
      @selectReplies={{@data.selectReplies}}
      @selected={{@data.selected}}
      @showFlags={{@data.showFlags}}
      @showHistory={{@data.showHistory}}
      @showInvite={{@data.showInvite}}
      @showLogin={{@data.showLogin}}
      @showPagePublish={{@data.showPagePublish}}
      @showRawEmail={{@data.showRawEmail}}
      @showReadIndicator={{@data.showReadIndicator}}
      @togglePostSelection={{@data.togglePostSelection}}
      @togglePostType={{@data.togglePostType}}
      @toggleReplies={{@toggleReplies}}
      @toggleReplyAbove={{@data.toggleReplyAbove}}
      @toggleWiki={{@data.toggleWiki}}
      @topicPageQueryParams={{@data.topicPageQueryParams}}
      @unhidePost={{@data.unhidePost}}
      @unlockPost={{@data.unlockPost}}
      @updateTopicPageQueryParams={{@data.updateTopicPageQueryParams}}
    />`
);
=======
/**
 * IMPORTANT: The widget rendering system has been decommissioned.
 *
 * This file is maintained only to prevent breaking imports in existing third-party customizations.
 * New code should not use this component or the widget system.
 */

export {
  warnWidgetsDecommissioned as avatarImg,
  warnWidgetsDecommissioned as avatarFor,
  warnWidgetsDecommissioned as addPostClassesCallback,
  warnWidgetsDecommissioned as resetPostClassesCallback,
  DummyWidget as default,
} from "discourse/widgets/widget";
>>>>>>> 2421612d
<|MERGE_RESOLUTION|>--- conflicted
+++ resolved
@@ -1,1258 +1,3 @@
-<<<<<<< HEAD
-import { getOwner } from "@ember/owner";
-import { hbs } from "ember-cli-htmlbars";
-import { Promise } from "rsvp";
-import { h } from "virtual-dom";
-import PostMetaDataLanguage from "discourse/components/post/meta-data/language";
-import { dateNode } from "discourse/helpers/node";
-import autoGroupFlairForUser from "discourse/lib/avatar-flair";
-import { avatarUrl, translateSize } from "discourse/lib/avatar-utils";
-import { isTesting } from "discourse/lib/environment";
-import { relativeAgeMediumSpan } from "discourse/lib/formatter";
-import getURL, { getAbsoluteURL, getURLWithCDN } from "discourse/lib/get-url";
-import { iconNode } from "discourse/lib/icon-library";
-import postActionFeedback from "discourse/lib/post-action-feedback";
-import { nativeShare } from "discourse/lib/pwa-utils";
-import {
-  prioritizeNameFallback,
-  prioritizeNameInUx,
-} from "discourse/lib/settings";
-import { transformBasicPost } from "discourse/lib/transform-post";
-import DiscourseURL from "discourse/lib/url";
-import {
-  clipboardCopy,
-  escapeExpression,
-  formatUsername,
-} from "discourse/lib/utilities";
-import DecoratorHelper from "discourse/widgets/decorator-helper";
-import widgetHbs from "discourse/widgets/hbs-compiler";
-import PostCooked from "discourse/widgets/post-cooked";
-import { postTransformCallbacks } from "discourse/widgets/post-stream";
-import RawHtml from "discourse/widgets/raw-html";
-import RenderGlimmer, {
-  registerWidgetShim,
-} from "discourse/widgets/render-glimmer";
-import { applyDecorators, createWidget } from "discourse/widgets/widget";
-import { i18n } from "discourse-i18n";
-
-function transformWithCallbacks(post, topicUrl, store) {
-  let transformed = transformBasicPost(post);
-  postTransformCallbacks(transformed);
-
-  transformed.customShare = `${topicUrl}/${post.post_number}`;
-  transformed.asPost = store.createRecord("post", post);
-
-  return transformed;
-}
-
-export function avatarImg(wanted, attrs) {
-  const size = translateSize(wanted);
-  const url = avatarUrl(attrs.template, size);
-
-  // We won't render an invalid url
-  if (!url || url.length === 0) {
-    return;
-  }
-
-  let title;
-  if (!attrs.hideTitle) {
-    title = attrs.name || formatUsername(attrs.username);
-  }
-
-  let alt = "";
-  if (attrs.alt) {
-    alt = i18n(attrs.alt);
-  }
-
-  let className =
-    "avatar" + (attrs.extraClasses ? " " + attrs.extraClasses : "");
-
-  const properties = {
-    attributes: {
-      alt,
-      width: size,
-      height: size,
-      src: getURLWithCDN(url),
-      title,
-      "aria-hidden": true,
-      loading: "lazy",
-      tabindex: "-1",
-    },
-    className,
-  };
-
-  return h("img", properties);
-}
-
-// glimmer-post-stream: has glimmer version
-export function avatarFor(wanted, attrs, linkAttrs) {
-  const attributes = {
-    href: attrs.url,
-    "data-user-card": attrs.username,
-  };
-
-  // often avatars are paired with usernames,
-  // making them redundant for screen readers
-  // so we hide the avatar from screen readers by default
-  if (attrs.ariaHidden === false) {
-    attributes["aria-label"] = i18n("user.profile_possessive", {
-      username: attrs.username,
-    });
-  } else {
-    attributes["aria-hidden"] = true;
-  }
-
-  if (linkAttrs) {
-    Object.assign(attributes, linkAttrs);
-  }
-  return h(
-    "a",
-    {
-      className: `trigger-user-card ${attrs.className || ""}`,
-      attributes,
-    },
-    avatarImg(wanted, attrs)
-  );
-}
-
-// glimmer-post-stream: has glimmer version
-createWidget("select-post", {
-  tagName: "div.select-posts",
-
-  html(attrs) {
-    const buttons = [];
-
-    if (!attrs.selected && attrs.post_number > 1) {
-      if (attrs.replyCount > 0) {
-        buttons.push(
-          this.attach("button", {
-            label: "topic.multi_select.select_replies.label",
-            title: "topic.multi_select.select_replies.title",
-            action: "selectReplies",
-            className: "select-replies",
-          })
-        );
-      }
-      buttons.push(
-        this.attach("button", {
-          label: "topic.multi_select.select_below.label",
-          title: "topic.multi_select.select_below.title",
-          action: "selectBelow",
-          className: "select-below",
-        })
-      );
-    }
-
-    const key = `topic.multi_select.${
-      attrs.selected ? "selected" : "select"
-    }_post`;
-    buttons.push(
-      this.attach("button", {
-        label: key + ".label",
-        title: key + ".title",
-        action: "togglePostSelection",
-        className: "select-post",
-      })
-    );
-
-    return buttons;
-  },
-});
-
-// glimmer-post-stream: has glimmer version
-createWidget("reply-to-tab", {
-  tagName: "a.reply-to-tab",
-  buildKey: (attrs) => `reply-to-tab-${attrs.id}`,
-  title: "post.in_reply_to",
-  defaultState() {
-    return { loading: false };
-  },
-
-  buildAttributes(attrs) {
-    let result = {
-      href: "",
-    };
-
-    if (!attrs.mobileView) {
-      result["role"] = "button";
-      result["aria-controls"] = `embedded-posts__top--${attrs.post_number}`;
-      result["aria-expanded"] = (attrs.repliesAbove.length > 0).toString();
-    }
-
-    return result;
-  },
-
-  html(attrs, state) {
-    const icon = state.loading ? h("div.spinner.small") : iconNode("share");
-    const name = prioritizeNameFallback(
-      attrs.replyToName,
-      attrs.replyToUsername
-    );
-
-    return [
-      icon,
-      " ",
-      avatarImg("small", {
-        template: attrs.replyToAvatarTemplate,
-        username: name,
-      }),
-      " ",
-      h("span", formatUsername(name)),
-    ];
-  },
-
-  click(event) {
-    event.preventDefault();
-    this.state.loading = true;
-    this.sendWidgetAction("toggleReplyAbove").then(
-      () => (this.state.loading = false)
-    );
-  },
-});
-
-createWidget("post-avatar-user-info", {
-  tagName: "div.post-avatar-user-info",
-
-  html(attrs) {
-    return this.attach("poster-name", attrs);
-  },
-});
-
-createWidget("post-avatar", {
-  tagName: "div.topic-avatar",
-
-  settings: {
-    size: "large",
-    displayPosterName: false,
-  },
-
-  html(attrs) {
-    let body;
-    let hideFromAnonUser =
-      this.siteSettings.hide_user_profiles_from_public && !this.currentUser;
-    if (!attrs.user_id) {
-      body = iconNode("trash-can", { class: "deleted-user-avatar" });
-    } else {
-      body = avatarFor.call(
-        this,
-        this.settings.size,
-        {
-          template: attrs.avatar_template,
-          username: attrs.username,
-          name: attrs.name,
-          url: attrs.usernameUrl,
-          className: `main-avatar ${hideFromAnonUser ? "non-clickable" : ""}`,
-          hideTitle: true,
-        },
-        {
-          tabindex: "-1",
-        }
-      );
-    }
-
-    const postAvatarBody = [body];
-
-    if (attrs.flair_group_id) {
-      if (attrs.flair_url || attrs.flair_bg_color) {
-        postAvatarBody.push(this.attach("avatar-flair", attrs));
-      } else {
-        const autoFlairAttrs = autoGroupFlairForUser(this.site, attrs);
-
-        if (autoFlairAttrs) {
-          postAvatarBody.push(this.attach("avatar-flair", autoFlairAttrs));
-        }
-      }
-    }
-
-    const result = [h("div.post-avatar", postAvatarBody)];
-
-    if (this.settings.displayPosterName) {
-      result.push(this.attach("post-avatar-user-info", attrs));
-    }
-
-    return result;
-  },
-});
-
-// glimmer-post-stream: has glimmer version
-createWidget("post-locked-indicator", {
-  tagName: "div.post-info.post-locked",
-  template: widgetHbs`{{d-icon "lock"}}`,
-  title: () => i18n("post.locked"),
-});
-
-// glimmer-post-stream: has glimmer version
-createWidget("post-email-indicator", {
-  tagName: "div.post-info.via-email",
-
-  title(attrs) {
-    return attrs.isAutoGenerated
-      ? i18n("post.via_auto_generated_email")
-      : i18n("post.via_email");
-  },
-
-  buildClasses(attrs) {
-    return attrs.canViewRawEmail ? "raw-email" : null;
-  },
-
-  html(attrs) {
-    return attrs.isAutoGenerated
-      ? iconNode("envelope")
-      : iconNode("far-envelope");
-  },
-
-  click() {
-    if (this.attrs.canViewRawEmail) {
-      this.sendWidgetAction("showRawEmail");
-    }
-  },
-});
-
-function showReplyTab(attrs, siteSettings) {
-  return (
-    attrs.replyToUsername &&
-    (!attrs.replyDirectlyAbove || !siteSettings.suppress_reply_directly_above)
-  );
-}
-
-// glimmer-post-stream: has glimmer version
-createWidget("post-meta-data", {
-  tagName: "div.topic-meta-data",
-
-  buildAttributes() {
-    return {
-      role: "heading",
-      "aria-level": "2",
-    };
-  },
-
-  settings: {
-    displayPosterName: true,
-  },
-
-  html(attrs) {
-    let postInfo = [];
-
-    if (attrs.isWhisper) {
-      const groups = this.site.get("whispers_allowed_groups_names");
-      let title = "";
-
-      if (groups?.length > 0) {
-        title = i18n("post.whisper_groups", {
-          groupNames: groups.join(", "),
-        });
-      } else {
-        title = i18n("post.whisper");
-      }
-
-      postInfo.push(
-        h(
-          "div.post-info.whisper",
-          {
-            attributes: { title },
-          },
-          iconNode("far-eye-slash")
-        )
-      );
-    }
-
-    if (attrs.via_email) {
-      postInfo.push(this.attach("post-email-indicator", attrs));
-    }
-
-    if (attrs.locked) {
-      postInfo.push(this.attach("post-locked-indicator", attrs));
-    }
-
-    if (attrs.version > 1 || attrs.wiki) {
-      postInfo.push(this.attach("post-edits-indicator", attrs));
-    }
-
-    if (attrs.multiSelect) {
-      postInfo.push(this.attach("select-post", attrs));
-    }
-
-    if (showReplyTab(attrs, this.siteSettings)) {
-      postInfo.push(this.attach("reply-to-tab", attrs));
-    }
-
-    if (attrs.language && attrs.is_localized) {
-      postInfo.push(this.attach("post-language", attrs));
-    }
-
-    postInfo.push(this.attach("post-date", attrs));
-
-    postInfo.push(
-      h(
-        "div.read-state",
-        {
-          className: attrs.read ? "read" : null,
-          attributes: {
-            title: i18n("post.unread"),
-          },
-        },
-        iconNode("circle")
-      )
-    );
-
-    let result = [];
-    if (this.settings.displayPosterName) {
-      result.push(this.attach("poster-name", attrs));
-    }
-    result.push(h("div.post-infos", postInfo));
-
-    return result;
-  },
-});
-
-// glimmer-post-stream: has glimmer version
-createWidget("expand-hidden", {
-  tagName: "a.expand-hidden",
-
-  html() {
-    return i18n("post.show_hidden");
-  },
-
-  click() {
-    this.sendWidgetAction("expandHidden");
-  },
-});
-
-// glimmer-post-stream: has glimmer version
-createWidget("post-date", {
-  tagName: "div.post-info.post-date",
-
-  html(attrs) {
-    let date,
-      linkClassName = "post-date";
-
-    if (attrs.wiki && attrs.lastWikiEdit) {
-      linkClassName += " last-wiki-edit";
-      date = new Date(attrs.lastWikiEdit);
-    } else {
-      date = new Date(attrs.created_at);
-    }
-    return this.attach("link", {
-      rawLabel: dateNode(date),
-      className: linkClassName,
-      omitSpan: true,
-      title: "post.sr_date",
-      href: attrs.shareUrl,
-      action: "showShareModal",
-    });
-  },
-
-  async showShareModal() {
-    const post = this.findAncestorModel();
-    const topic = post.topic;
-    const ShareTopicModal = await import(
-      "discourse/components/modal/share-topic"
-    );
-    getOwner(this)
-      .lookup("service:modal")
-      .show(ShareTopicModal, {
-        model: { category: topic.category, topic, post },
-      });
-  },
-});
-
-// glimmer-post-stream: has glimmer version
-createWidget("post-language", {
-  html(attrs) {
-    return [
-      new RenderGlimmer(this, "div", PostMetaDataLanguage, {
-        language: attrs.language,
-        localization_outdated: attrs.localization_outdated,
-      }),
-    ];
-  },
-});
-
-// glimmer-post-stream: has glimmer version
-createWidget("expand-post-button", {
-  tagName: "button.btn.expand-post",
-  buildKey: (attrs) => `expand-post-button-${attrs.id}`,
-
-  defaultState() {
-    return { loadingExpanded: false };
-  },
-
-  html(attrs, state) {
-    if (state.loadingExpanded) {
-      return i18n("loading");
-    } else {
-      return [i18n("post.show_full"), "..."];
-    }
-  },
-
-  click() {
-    this.state.loadingExpanded = true;
-    this.sendWidgetAction("expandFirstPost");
-  },
-});
-
-// glimmer-post-stream: has glimmer version
-createWidget("post-group-request", {
-  buildKey: (attrs) => `post-group-request-${attrs.id}`,
-
-  buildClasses() {
-    return ["group-request"];
-  },
-
-  html(attrs) {
-    const href = getURL(
-      "/g/" + attrs.requestedGroupName + "/requests?filter=" + attrs.username
-    );
-
-    return h("a", { attributes: { href } }, i18n("groups.requests.handle"));
-  },
-});
-
-// glimmer-post-stream: has glimmer version
-createWidget("post-contents", {
-  buildKey: (attrs) => `post-contents-${attrs.id}`,
-
-  defaultState(attrs) {
-    const defaultState = {
-      expandedFirstPost: false,
-      repliesBelow: [],
-    };
-
-    if (this.siteSettings.enable_filtered_replies_view) {
-      const topicController = this.register.lookup("controller:topic");
-
-      if (attrs.post_number) {
-        defaultState.filteredRepliesShown =
-          topicController.replies_to_post_number ===
-          attrs.post_number.toString();
-      }
-    }
-
-    return defaultState;
-  },
-
-  buildClasses(attrs) {
-    const classes = ["regular"];
-    if (!this.state.repliesShown) {
-      classes.push("contents");
-    }
-    if (showReplyTab(attrs, this.siteSettings)) {
-      classes.push("avoid-tab");
-    }
-    return classes;
-  },
-
-  html(attrs, state) {
-    let result = [
-      new PostCooked(attrs, new DecoratorHelper(this), this.currentUser),
-    ];
-
-    if (attrs.requestedGroupName) {
-      result.push(this.attach("post-group-request", attrs));
-    }
-
-    result = result.concat(applyDecorators(this, "after-cooked", attrs, state));
-
-    if (attrs.cooked_hidden && attrs.canSeeHiddenPost) {
-      result.push(this.attach("expand-hidden", attrs));
-    }
-
-    if (!state.expandedFirstPost && attrs.expandablePost) {
-      result.push(this.attach("expand-post-button", attrs));
-    }
-
-    const extraState = {
-      state: {
-        repliesShown: state.repliesBelow.length > 0,
-        filteredRepliesShown: state.filteredRepliesShown,
-      },
-    };
-
-    const filteredRepliesView = this.siteSettings.enable_filtered_replies_view;
-    result.push(
-      // TODO (glimmer-post-stream):
-      //  Once this widget shim is removed the `<section>...</section>` tag needs to be added to the PostMenu component
-      new RenderGlimmer(
-        this,
-        "section.post-menu-area.clearfix",
-        hbs`
-          <Post::Menu
-            @canCreatePost={{@data.canCreatePost}}
-            @filteredRepliesView={{@data.filteredRepliesView}}
-            @nextPost={{@data.nextPost}}
-            @post={{@data.post}}
-            @prevPost={{@data.prevPost}}
-            @repliesShown={{@data.repliesShown}}
-            @showReadIndicator={{@data.showReadIndicator}}
-            @changeNotice={{@data.changeNotice}}
-            @changePostOwner={{@data.changePostOwner}}
-            @copyLink={{@data.copyLink}}
-            @deletePost={{@data.deletePost}}
-            @editPost={{@data.editPost}}
-            @grantBadge={{@data.grantBadge}}
-            @lockPost={{@data.lockPost}}
-            @permanentlyDeletePost={{@data.permanentlyDeletePost}}
-            @rebakePost={{@data.rebakePost}}
-            @recoverPost={{@data.recoverPost}}
-            @replyToPost={{@data.replyToPost}}
-            @share={{@data.share}}
-            @showFlags={{@data.showFlags}}
-            @showLogin={{@data.showLogin}}
-            @showPagePublish={{@data.showPagePublish}}
-            @toggleLike={{@data.toggleLike}}
-            @togglePostType={{@data.togglePostType}}
-            @toggleReplies={{@data.toggleReplies}}
-            @toggleWiki={{@data.toggleWiki}}
-            @unhidePost={{@data.unhidePost}}
-            @unlockPost={{@data.unlockPost}}
-          />`,
-        {
-          canCreatePost: attrs.canCreatePost,
-          filteredRepliesView,
-          nextPost: attrs.nextPost,
-          post: this.findAncestorModel(),
-          prevPost: attrs.prevPost,
-          repliesShown: filteredRepliesView
-            ? extraState.state.filteredRepliesShown
-            : extraState.state.repliesShown,
-          showReadIndicator: attrs.showReadIndicator,
-          changeNotice: () => this.sendWidgetAction("changeNotice"), // this action comes from the post stream
-          changePostOwner: () => this.sendWidgetAction("changePostOwner"), // this action comes from the post stream
-          copyLink: () => this.sendWidgetAction("copyLink"),
-          deletePost: () => this.sendWidgetAction("deletePost"), // this action comes from the post stream
-          editPost: () => this.sendWidgetAction("editPost"), // this action comes from the post stream
-          expandHidden: () => this.sendWidgetAction("editPost"), // this action comes from the post stream
-          grantBadge: () => this.sendWidgetAction("grantBadge"), // this action comes from the post stream
-          lockPost: () => this.sendWidgetAction("lockPost"), // this action comes from the post stream
-          permanentlyDeletePost: () =>
-            this.sendWidgetAction("permanentlyDeletePost"),
-          rebakePost: () => this.sendWidgetAction("rebakePost"), // this action comes from the post stream
-          recoverPost: () => this.sendWidgetAction("recoverPost"), // this action comes from the post stream
-          replyToPost: () => this.sendWidgetAction("replyToPost"), // this action comes from the post stream
-          share: () => this.sendWidgetAction("share"),
-          showFlags: () => this.sendWidgetAction("showFlags"), // this action comes from the post stream
-          showLogin: () => this.sendWidgetAction("showLogin"), // this action comes from application route
-          showPagePublish: () => this.sendWidgetAction("showPagePublish"), // this action comes from the post stream
-          toggleLike: () => this.sendWidgetAction("toggleLike"),
-          togglePostType: () => this.sendWidgetAction("togglePostType"), // this action comes from the post stream
-          toggleReplies: filteredRepliesView
-            ? () => this.sendWidgetAction("toggleFilteredRepliesView")
-            : () => this.sendWidgetAction("toggleRepliesBelow"),
-          toggleWiki: () => this.sendWidgetAction("toggleWiki"), // this action comes from the post stream
-          unhidePost: () => this.sendWidgetAction("unhidePost"), // this action comes from the post stream
-          unlockPost: () => this.sendWidgetAction("unlockPost"), // this action comes from the post stream
-        }
-      )
-    );
-
-    const repliesBelow = state.repliesBelow;
-    if (repliesBelow.length) {
-      let children = [];
-
-      repliesBelow.forEach((p) => {
-        children.push(
-          this.attach("embedded-post", p, {
-            model: p.asPost,
-            state: {
-              role: "region",
-              "aria-label": i18n("post.sr_embedded_reply_description", {
-                post_number: attrs.post_number,
-                username: p.username,
-              }),
-            },
-          })
-        );
-      });
-
-      children.push(
-        this.attach("button", {
-          title: "post.collapse",
-          icon: "chevron-up",
-          action: "toggleRepliesBelow",
-          actionParam: true,
-          className: "btn collapse-up",
-          translatedAriaLabel: i18n("post.sr_collapse_replies"),
-        })
-      );
-
-      if (repliesBelow.length < this.attrs.replyCount) {
-        children.push(
-          this.attach("button", {
-            label: "post.load_more_replies",
-            action: "loadMoreReplies",
-            actionParam: repliesBelow[repliesBelow.length - 1]?.post_number,
-            className: "btn load-more-replies",
-          })
-        );
-      }
-
-      result.push(
-        h(
-          `section.embedded-posts.bottom#embedded-posts__bottom--${this.attrs.post_number}`,
-          children
-        )
-      );
-    }
-
-    return result;
-  },
-
-  _date(attrs) {
-    const lastWikiEdit =
-      attrs.wiki && attrs.lastWikiEdit && new Date(attrs.lastWikiEdit);
-    const createdAt = new Date(attrs.created_at);
-    return lastWikiEdit ? lastWikiEdit : createdAt;
-  },
-
-  toggleFilteredRepliesView() {
-    const post = this.findAncestorModel(),
-      controller = this.register.lookup("controller:topic"),
-      currentFilterPostNumber = post.get(
-        "topic.postStream.filterRepliesToPostNumber"
-      );
-
-    if (
-      currentFilterPostNumber &&
-      currentFilterPostNumber === post.post_number
-    ) {
-      controller.send("cancelFilter", currentFilterPostNumber);
-      this.state.filteredRepliesShown = false;
-      return Promise.resolve();
-    } else {
-      this.state.filteredRepliesShown = true;
-
-      return post
-        .get("topic.postStream")
-        .filterReplies(post.post_number, post.id)
-        .then(() => {
-          controller.updateQueryParams();
-        });
-    }
-  },
-
-  loadMoreReplies(after = 1) {
-    return this.store
-      .find("post-reply", { postId: this.attrs.id, after })
-      .then((replies) => {
-        replies.forEach((reply) => {
-          this.state.repliesBelow.push(
-            transformWithCallbacks(reply, this.attrs.topicUrl, this.store)
-          );
-        });
-      });
-  },
-
-  toggleRepliesBelow(goToPost = false) {
-    if (this.state.repliesBelow.length) {
-      this.state.repliesBelow = [];
-      if (goToPost === true) {
-        const { topicUrl, post_number } = this.attrs;
-        DiscourseURL.routeTo(`${topicUrl}/${post_number}`);
-      }
-    } else {
-      return this.loadMoreReplies();
-    }
-  },
-
-  expandFirstPost() {
-    const post = this.findAncestorModel();
-    return post.expand().then(() => (this.state.expandedFirstPost = true));
-  },
-
-  share() {
-    const post = this.findAncestorModel();
-    nativeShare(this.capabilities, { url: post.shareUrl }).catch(() => {
-      const topic = post.topic;
-      getOwner(this)
-        .lookup("service:modal")
-        .show(ShareTopicModal, {
-          model: { category: topic.category, topic, post },
-        });
-    });
-  },
-
-  copyLink() {
-    // Copying the link to clipboard on mobile doesn't make sense.
-    if (this.site.mobileView) {
-      return this.share();
-    }
-
-    const post = this.findAncestorModel();
-    const postId = post.id;
-
-    let actionCallback = () => clipboardCopy(getAbsoluteURL(post.shareUrl));
-
-    // Can't use clipboard in JS tests.
-    if (isTesting()) {
-      actionCallback = () => {};
-    }
-
-    postActionFeedback({
-      postId,
-      actionClass: "post-action-menu__copy-link",
-      messageKey: "post.controls.link_copied",
-      actionCallback,
-      errorCallback: () => this.share(),
-    });
-  },
-
-  init() {
-    // TODO (glimmer-post-stream): How does this fit into the Glimmer lifecycle?
-    this.postContentsDestroyCallbacks = [];
-  },
-
-  destroy() {
-    this.postContentsDestroyCallbacks.forEach((c) => c());
-  },
-});
-
-// glimmer-post-stream: has glimmer version
-createWidget("post-notice", {
-  tagName: "div.post-notice",
-
-  buildClasses(attrs) {
-    const classes = [attrs.notice.type.replace(/_/g, "-")];
-
-    if (
-      new Date() - new Date(attrs.created_at) >
-      this.siteSettings.old_post_notice_days * 86400000
-    ) {
-      classes.push("old");
-    }
-
-    return classes;
-  },
-
-  html(attrs) {
-    if (attrs.notice.type === "custom") {
-      let createdByHTML = "";
-      if (attrs.noticeCreatedByUser) {
-        const createdByName = escapeExpression(
-          prioritizeNameInUx(attrs.noticeCreatedByUser.name)
-            ? attrs.noticeCreatedByUser.name
-            : attrs.noticeCreatedByUser.username
-        );
-        createdByHTML = i18n("post.notice.custom_created_by", {
-          userLinkHTML: `<a
-                  class="trigger-user-card"
-                  data-user-card="${attrs.noticeCreatedByUser.username}"
-                  title="${createdByName}"
-                  aria-hidden="false"
-                  role="listitem"
-                >${createdByName}</a>`,
-        });
-      }
-      return [
-        iconNode("user-shield"),
-        new RawHtml({
-          html: `<div class="post-notice-message">${attrs.notice.cooked} ${createdByHTML}</div>`,
-        }),
-      ];
-    }
-
-    const user =
-      this.siteSettings.display_name_on_posts && prioritizeNameInUx(attrs.name)
-        ? attrs.name
-        : attrs.username;
-
-    if (attrs.notice.type === "new_user") {
-      return [
-        iconNode("handshake-angle"),
-        h("p", i18n("post.notice.new_user", { user })),
-      ];
-    }
-
-    if (attrs.notice.type === "returning_user") {
-      const timeAgo = (new Date() - new Date(attrs.notice.lastPostedAt)) / 1000;
-      const time = relativeAgeMediumSpan(timeAgo, true);
-      return [
-        iconNode("far-face-smile"),
-        h("p", i18n("post.notice.returning_user", { user, time })),
-      ];
-    }
-  },
-});
-
-// glimmer-post-stream: has glimmer version
-createWidget("post-body", {
-  tagName: "div.topic-body.clearfix",
-
-  html(attrs, state) {
-    const post = this.findAncestorModel();
-    const postContents = this.attach("post-contents", attrs);
-    let result = [this.attach("post-meta-data", attrs)];
-    result = result.concat(
-      applyDecorators(this, "after-meta-data", attrs, state)
-    );
-    result.push(postContents);
-    result.push(this.attach("actions-summary", { post }));
-    result.push(this.attach("post-links", attrs));
-
-    return result;
-  },
-});
-
-// glimmer-post-stream: has glimmer version
-createWidget("post-article", {
-  tagName: "article.boxed.onscreen-post",
-  buildKey: (attrs) => `post-article-${attrs.id}`,
-
-  defaultState() {
-    return { repliesAbove: [] };
-  },
-
-  buildId(attrs) {
-    return `post_${attrs.post_number}`;
-  },
-
-  buildClasses(attrs, state) {
-    let classNames = [];
-    if (state.repliesAbove.length) {
-      classNames.push("replies-above");
-    }
-    if (attrs.via_email) {
-      classNames.push("via-email");
-    }
-    if (attrs.isAutoGenerated) {
-      classNames.push("is-auto-generated");
-    }
-    return classNames;
-  },
-
-  buildAttributes(attrs) {
-    return {
-      "aria-label": i18n("share.post", {
-        postNumber: attrs.post_number,
-        username: attrs.username,
-      }),
-      role: "region",
-      "data-post-id": attrs.id,
-      "data-topic-id": attrs.topicId,
-      "data-user-id": attrs.user_id,
-    };
-  },
-
-  html(attrs, state) {
-    const rows = [];
-    if (state.repliesAbove.length) {
-      const replies = state.repliesAbove.map((p) => {
-        return this.attach("embedded-post", p, {
-          model: p.asPost,
-          state: { above: true },
-        });
-      });
-
-      rows.push(
-        h(
-          "div.row",
-          h(
-            `section.embedded-posts.top.topic-body#embedded-posts__top--${attrs.post_number}`,
-            [
-              this.attach("button", {
-                title: "post.collapse",
-                icon: "chevron-down",
-                action: "toggleReplyAbove",
-                actionParam: true,
-                className: "btn collapse-down",
-              }),
-              replies,
-            ]
-          )
-        )
-      );
-    }
-
-    if (!attrs.deleted_at && attrs.notice) {
-      rows.push(h("div.row", [this.attach("post-notice", attrs)]));
-    }
-
-    rows.push(
-      h("div.row", [
-        this.attach("post-avatar", attrs),
-        this.attach("post-body", {
-          ...attrs,
-          repliesAbove: state.repliesAbove,
-        }),
-      ])
-    );
-
-    if (this.shouldShowTopicMap(attrs)) {
-      rows.push(this.buildTopicMap(attrs));
-    }
-
-    return rows;
-  },
-
-  _getTopicUrl() {
-    const post = this.findAncestorModel();
-    return post ? post.get("topic.url") : null;
-  },
-
-  toggleReplyAbove(goToPost = false) {
-    const replyPostNumber = this.attrs.reply_to_post_number;
-
-    if (this.siteSettings.enable_filtered_replies_view) {
-      const post = this.findAncestorModel();
-      const controller = this.register.lookup("controller:topic");
-      return post
-        .get("topic.postStream")
-        .filterUpwards(this.attrs.id)
-        .then(() => {
-          controller.updateQueryParams();
-        });
-    }
-
-    // jump directly on mobile
-    if (this.attrs.mobileView) {
-      const topicUrl = this._getTopicUrl();
-      if (topicUrl) {
-        DiscourseURL.routeTo(`${topicUrl}/${replyPostNumber}`);
-      }
-      return Promise.resolve();
-    }
-
-    if (this.state.repliesAbove.length) {
-      this.state.repliesAbove = [];
-      if (goToPost === true) {
-        const { topicUrl, post_number } = this.attrs;
-        DiscourseURL.routeTo(`${topicUrl}/${post_number}`);
-      }
-      return Promise.resolve();
-    } else {
-      const topicUrl = this._getTopicUrl();
-      return this.store
-        .find("post-reply-history", { postId: this.attrs.id })
-        .then((posts) => {
-          posts.content.forEach((post) => {
-            this.state.repliesAbove.push(
-              transformWithCallbacks(post, topicUrl, this.store)
-            );
-          });
-        });
-    }
-  },
-
-  shouldShowTopicMap(attrs) {
-    if (attrs.post_number !== 1) {
-      return false;
-    }
-    const isPM = attrs.topic.archetype === "private_message";
-    const isRegular = attrs.topic.archetype === "regular";
-    const showWithoutReplies =
-      this.siteSettings.show_topic_map_in_topics_without_replies;
-
-    return (
-      attrs.topicMap ||
-      isPM ||
-      (isRegular && (attrs.topic.posts_count > 1 || showWithoutReplies))
-    );
-  },
-
-  buildTopicMap(attrs) {
-    return new RenderGlimmer(
-      this,
-      "div.topic-map.--op",
-      hbs`
-        <TopicMap
-          @model={{@data.model}}
-          @topicDetails={{@data.topicDetails}}
-          @postStream={{@data.postStream}}
-          @showPMMap={{@data.showPMMap}}
-          @showInvite={{@data.showInvite}}
-          @removeAllowedGroup={{@data.removeAllowedGroup}}
-          @removeAllowedUser={{@data.removeAllowedUser}}
-        />`,
-      {
-        model: attrs.topic,
-        topicDetails: attrs.topic.get("details"),
-        postStream: attrs.topic.postStream,
-        showPMMap: attrs.topic.archetype === "private_message",
-        showInvite: () => this.sendWidgetAction("showInvite"),
-        removeAllowedGroup: (group) =>
-          this.sendWidgetAction("removeAllowedGroup", group),
-        removeAllowedUser: (user) =>
-          this.sendWidgetAction("removeAllowedUser", user),
-      }
-    );
-  },
-});
-
-const addPostClassesCallbacks = [];
-
-export function addPostClassesCallback(callback) {
-  addPostClassesCallbacks.push(callback);
-}
-
-// only for testing purposes
-export function resetPostClassesCallback() {
-  addPostClassesCallbacks.length = 0;
-}
-
-// glimmer-post-stream: has glimmer version
-export default createWidget("post", {
-  buildKey: (attrs) => `post-${attrs.id}`,
-  services: ["dialog", "user-tips"],
-  shadowTree: true,
-
-  buildAttributes(attrs) {
-    const heightStyle = attrs.height
-      ? { style: `min-height: ${attrs.height}px` }
-      : undefined;
-
-    return { "data-post-number": attrs.post_number, ...heightStyle };
-  },
-
-  buildId(attrs) {
-    return attrs.cloaked ? `post_${attrs.post_number}` : undefined;
-  },
-
-  buildClasses(attrs) {
-    if (attrs.cloaked) {
-      return "cloaked-post";
-    }
-    const classNames = ["topic-post", "clearfix"];
-
-    if (!attrs.mobileView) {
-      classNames.push("sticky-avatar");
-    }
-    if (attrs.id === -1 || attrs.isSaving || attrs.staged) {
-      classNames.push("staged");
-    }
-    if (attrs.selected) {
-      classNames.push("selected");
-    }
-    if (attrs.topicOwner) {
-      classNames.push("topic-owner");
-    }
-    if (this.currentUser && attrs.user_id === this.currentUser.id) {
-      classNames.push("current-user-post");
-    }
-    if (attrs.groupModerator) {
-      classNames.push("category-moderator");
-    }
-    if (attrs.hidden) {
-      classNames.push("post-hidden");
-    }
-    if (attrs.deleted) {
-      classNames.push("deleted");
-    }
-    if (attrs.primary_group_name) {
-      classNames.push(`group-${attrs.primary_group_name}`);
-    }
-    if (attrs.wiki) {
-      classNames.push(`wiki`);
-    }
-    if (attrs.isWhisper) {
-      classNames.push("whisper");
-    }
-    if (attrs.isModeratorAction || (attrs.isWarning && attrs.firstPost)) {
-      classNames.push("moderator");
-    } else {
-      classNames.push("regular");
-    }
-    if (attrs.userSuspended) {
-      classNames.push("user-suspended");
-    }
-    if (addPostClassesCallbacks) {
-      for (let i = 0; i < addPostClassesCallbacks.length; i++) {
-        let pluginClasses = addPostClassesCallbacks[i].call(this, attrs);
-        if (pluginClasses) {
-          classNames.push.apply(classNames, pluginClasses);
-        }
-      }
-    }
-    return classNames;
-  },
-
-  html(attrs) {
-    if (attrs.cloaked) {
-      return "";
-    }
-
-    return [this.attach("post-article", attrs)];
-  },
-
-  async toggleLike() {
-    const post = this.model;
-    const likeAction = post.get("likeAction");
-
-    if (likeAction && likeAction.get("canToggle")) {
-      const result = await likeAction.togglePromise(post);
-
-      this.appEvents.trigger("page:like-toggled", post, likeAction);
-      return this._warnIfClose(result);
-    }
-  },
-
-  _warnIfClose(result) {
-    if (!result || !result.acted) {
-      return;
-    }
-
-    const kvs = this.keyValueStore;
-    const lastWarnedLikes = kvs.get("lastWarnedLikes");
-
-    // only warn once per day
-    const yesterday = Date.now() - 1000 * 60 * 60 * 24;
-    if (lastWarnedLikes && parseInt(lastWarnedLikes, 10) > yesterday) {
-      return;
-    }
-
-    const { remaining, max } = result;
-    const threshold = Math.ceil(max * 0.1);
-    if (remaining === threshold) {
-      this.dialog.alert(i18n("post.few_likes_left"));
-      kvs.set({ key: "lastWarnedLikes", value: Date.now() });
-    }
-  },
-});
-
-// TODO (glimmer-post-stream): Once this widget is removed the `<section>...</section>` tag needs to be added to the PostMenu component
-registerWidgetShim(
-  "glimmer-post",
-  "div",
-  hbs`
-    <Post
-      @canCreatePost={{@data.canCreatePost}}
-      @cancelFilter={{@data.cancelFilter}}
-      @changeNotice={{@data.changeNotice}}
-      @changePostOwner={{@data.changePostOwner}}
-      @deletePost={{@data.deletePost}}
-      @editPost={{@data.editPost}}
-      @expandHidden={{@expandHidden}}
-      @filteringRepliesToPostNumber={{@data.filteringRepliesToPostNumber}}
-      @grantBadge={{@data.grantBadge}}
-      @lockPost={{@data.lockPost}}
-      @multiSelect={{@data.multiSelect}}
-      @nextPost={{@data.nextPost}}
-      @permanentlyDeletePost={{@data.permanentlyDeletePost}}
-      @post={{@data.post}}
-      @prevPost={{@data.prevPost}}
-      @rebakePost={{@data.rebakePost}}
-      @recoverPost={{@data.recoverPost}}
-      @replyToPost={{@data.replyToPost}}
-      @selectBelow={{@data.selectBelow}}
-      @selectReplies={{@data.selectReplies}}
-      @selected={{@data.selected}}
-      @showFlags={{@data.showFlags}}
-      @showHistory={{@data.showHistory}}
-      @showInvite={{@data.showInvite}}
-      @showLogin={{@data.showLogin}}
-      @showPagePublish={{@data.showPagePublish}}
-      @showRawEmail={{@data.showRawEmail}}
-      @showReadIndicator={{@data.showReadIndicator}}
-      @togglePostSelection={{@data.togglePostSelection}}
-      @togglePostType={{@data.togglePostType}}
-      @toggleReplies={{@toggleReplies}}
-      @toggleReplyAbove={{@data.toggleReplyAbove}}
-      @toggleWiki={{@data.toggleWiki}}
-      @topicPageQueryParams={{@data.topicPageQueryParams}}
-      @unhidePost={{@data.unhidePost}}
-      @unlockPost={{@data.unlockPost}}
-      @updateTopicPageQueryParams={{@data.updateTopicPageQueryParams}}
-    />`
-);
-=======
 /**
  * IMPORTANT: The widget rendering system has been decommissioned.
  *
@@ -1266,5 +11,4 @@
   warnWidgetsDecommissioned as addPostClassesCallback,
   warnWidgetsDecommissioned as resetPostClassesCallback,
   DummyWidget as default,
-} from "discourse/widgets/widget";
->>>>>>> 2421612d
+} from "discourse/widgets/widget";