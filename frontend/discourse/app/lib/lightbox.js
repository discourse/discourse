--- conflicted
+++ resolved
@@ -159,7 +159,6 @@
       return data;
     });
 
-<<<<<<< HEAD
     // Preload images without dimensions to get their dimensions
     const itemsToPreload = Array.from(
       elem.querySelectorAll(SELECTORS.DEFAULT_ITEM_SELECTOR)
@@ -193,7 +192,6 @@
           })
       )
     );
-=======
     function tapAction(pt, event) {
       const pswp = lightboxEl.pswp;
       if (event.target.classList.contains("pswp__img")) {
@@ -214,7 +212,6 @@
         right: 20,
       };
     }
->>>>>>> 62ed3bed
 
     lightboxEl.init();
   } else {
