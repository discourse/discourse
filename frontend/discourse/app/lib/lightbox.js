--- conflicted
+++ resolved
@@ -291,11 +291,6 @@
       data.thumbCropped = true;
 
       data.src = data.src || el.getAttribute("data-large-src");
-<<<<<<< HEAD
-      data.origSrc = imgEl?.getAttribute("data-orig-src");
-      data.title = el.title || imgEl?.alt || imgEl?.title;
-      data.base62SHA1 = imgEl?.getAttribute("data-base62-sha1");
-=======
       data.origSrc =
         imgEl?.getAttribute("data-orig-src") ||
         el.getAttribute("data-orig-src") ||
@@ -305,16 +300,10 @@
         imgEl?.getAttribute("data-base62-sha1") ||
         el.getAttribute("data-base62-sha1") ||
         null;
->>>>>>> 20d29a68
       data.details = imgInfo;
       data.w = data.width = width;
       data.h = data.height = height;
       data.targetWidth =
-<<<<<<< HEAD
-        el.getAttribute("data-target-width") || imgEl?.getAttribute("width");
-      data.targetHeight =
-        el.getAttribute("data-target-height") || imgEl?.getAttribute("height");
-=======
         el.getAttribute("data-target-width") ||
         imgEl?.getAttribute("width") ||
         null;
@@ -322,7 +311,6 @@
         el.getAttribute("data-target-height") ||
         imgEl?.getAttribute("height") ||
         null;
->>>>>>> 20d29a68
 
       // So we can attach things like a Post model from the caller.
       Object.keys(additionalData).forEach((key) => {
