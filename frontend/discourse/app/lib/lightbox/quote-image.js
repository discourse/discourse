--- conflicted
+++ resolved
@@ -7,14 +7,6 @@
 import { buildQuote } from "discourse/lib/quote";
 import Composer from "discourse/models/composer";
 import Draft from "discourse/models/draft";
-
-function getExtensionFromUrl(url) {
-  if (!url) {
-    return null;
-  }
-  const match = url.match(/\.([a-zA-Z0-9]+)(?:\?|$)/);
-  return match ? match[1] : null;
-}
 
 function buildImageMarkdown(slideElement, slideData) {
   const img = slideElement?.querySelector("img");
@@ -27,11 +19,7 @@
 
   // Check for base62 SHA1 to use short upload:// URL format (same as to-markdown.js)
   if (slideData.base62SHA1) {
-<<<<<<< HEAD
-    const extension = getExtensionFromUrl(slideData.src);
-=======
     const extension = extensionFromUrl(slideData.src);
->>>>>>> 2289e36a
     src = `upload://${slideData.base62SHA1}`;
     if (extension) {
       src += `.${extension}`;
