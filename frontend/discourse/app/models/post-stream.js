--- conflicted
+++ resolved
@@ -1148,9 +1148,10 @@
 
         const posts = get(result, "post_stream.posts");
 
-<<<<<<< HEAD
         if (posts) {
-          posts.forEach((p) => this.storePost(store.createRecord("post", p)));
+          posts.forEach((p) =>
+            this.storePost(this.store.createRecord("post", p))
+          );
         }
       })
       .catch((error) => {
@@ -1160,14 +1161,6 @@
           return;
         }
       });
-=======
-      if (posts) {
-        posts.forEach((p) =>
-          this.storePost(this.store.createRecord("post", p))
-        );
-      }
-    });
->>>>>>> 590d970f
   }
 
   backfillExcerpts(streamPosition) {
