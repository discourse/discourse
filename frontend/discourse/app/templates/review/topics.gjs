import { fn, hash } from "@ember/helper";
import { LinkTo } from "@ember/routing";
import ReviewableClaimedTopic from "discourse/components/reviewable-claimed-topic";
import TopicStatus from "discourse/components/topic-status";
import icon from "discourse/helpers/d-icon";
import replaceEmoji from "discourse/helpers/replace-emoji";
import { i18n } from "discourse-i18n";

<<<<<<< HEAD
export default RouteTemplate(
  <template>
    {{#if @controller.reviewableTopics.content}}
      <table class="reviewable-topics">
        <thead>
          <th>{{i18n "review.topics.topic"}} </th>
          <th>{{i18n "review.topics.reviewable_count"}}</th>
          <th>{{i18n "review.topics.reported_by"}}</th>
          <th></th>
        </thead>
        <tbody>
          {{#each @controller.reviewableTopics.content as |rt|}}
            <tr class="reviewable-topic">
              <td class="topic-title">
                <div class="combined-title">
                  <TopicStatus @topic={{rt}} />
                  <a
                    href={{rt.relative_url}}
                    rel="noopener noreferrer"
                    target="_blank"
                  >{{replaceEmoji rt.title}}</a>
                </div>
              </td>
              <td class="reviewable-count">
                {{rt.stats.count}}
              </td>
              <td class="reported-by">
                {{i18n
                  "review.topics.unique_users"
                  count=rt.stats.unique_users
                }}
              </td>
              <td class="reviewable-details">
                <ReviewableClaimedTopic
                  @topicId={{rt.id}}
                  @claimedBy={{rt.claimed_by}}
                  @onClaim={{fn (mut rt.claimed_by)}}
                />
                <LinkTo
                  @route="review.index"
                  @query={{hash topic_id=rt.id}}
                  class="btn btn-primary btn-small"
                >
                  {{icon "list"}}
                  <span>{{i18n "review.topics.details"}}</span>
                </LinkTo>
              </td>
            </tr>
          {{/each}}
        </tbody>
      </table>
    {{else}}
      <div class="no-review">
        {{i18n "review.none"}}
      </div>
    {{/if}}
  </template>
);
=======
export default <template>
  {{#if @controller.reviewableTopics}}
    <table class="reviewable-topics">
      <thead>
        <th>{{i18n "review.topics.topic"}} </th>
        <th>{{i18n "review.topics.reviewable_count"}}</th>
        <th>{{i18n "review.topics.reported_by"}}</th>
        <th></th>
      </thead>
      <tbody>
        {{#each @controller.reviewableTopics as |rt|}}
          <tr class="reviewable-topic">
            <td class="topic-title">
              <div class="combined-title">
                <TopicStatus @topic={{rt}} />
                <a
                  href={{rt.relative_url}}
                  rel="noopener noreferrer"
                  target="_blank"
                >{{replaceEmoji rt.title}}</a>
              </div>
            </td>
            <td class="reviewable-count">
              {{rt.stats.count}}
            </td>
            <td class="reported-by">
              {{i18n "review.topics.unique_users" count=rt.stats.unique_users}}
            </td>
            <td class="reviewable-details">
              <ReviewableClaimedTopic
                @topicId={{rt.id}}
                @claimedBy={{rt.claimed_by}}
                @onClaim={{fn (mut rt.claimed_by)}}
              />
              <LinkTo
                @route="review.index"
                @query={{hash topic_id=rt.id}}
                class="btn btn-primary btn-small"
              >
                {{icon "list"}}
                <span>{{i18n "review.topics.details"}}</span>
              </LinkTo>
            </td>
          </tr>
        {{/each}}
      </tbody>
    </table>
  {{else}}
    <div class="no-review">
      {{i18n "review.none"}}
    </div>
  {{/if}}
</template>
>>>>>>> 654676f9
<|MERGE_RESOLUTION|>--- conflicted
+++ resolved
@@ -6,68 +6,8 @@
 import replaceEmoji from "discourse/helpers/replace-emoji";
 import { i18n } from "discourse-i18n";
 
-<<<<<<< HEAD
-export default RouteTemplate(
-  <template>
-    {{#if @controller.reviewableTopics.content}}
-      <table class="reviewable-topics">
-        <thead>
-          <th>{{i18n "review.topics.topic"}} </th>
-          <th>{{i18n "review.topics.reviewable_count"}}</th>
-          <th>{{i18n "review.topics.reported_by"}}</th>
-          <th></th>
-        </thead>
-        <tbody>
-          {{#each @controller.reviewableTopics.content as |rt|}}
-            <tr class="reviewable-topic">
-              <td class="topic-title">
-                <div class="combined-title">
-                  <TopicStatus @topic={{rt}} />
-                  <a
-                    href={{rt.relative_url}}
-                    rel="noopener noreferrer"
-                    target="_blank"
-                  >{{replaceEmoji rt.title}}</a>
-                </div>
-              </td>
-              <td class="reviewable-count">
-                {{rt.stats.count}}
-              </td>
-              <td class="reported-by">
-                {{i18n
-                  "review.topics.unique_users"
-                  count=rt.stats.unique_users
-                }}
-              </td>
-              <td class="reviewable-details">
-                <ReviewableClaimedTopic
-                  @topicId={{rt.id}}
-                  @claimedBy={{rt.claimed_by}}
-                  @onClaim={{fn (mut rt.claimed_by)}}
-                />
-                <LinkTo
-                  @route="review.index"
-                  @query={{hash topic_id=rt.id}}
-                  class="btn btn-primary btn-small"
-                >
-                  {{icon "list"}}
-                  <span>{{i18n "review.topics.details"}}</span>
-                </LinkTo>
-              </td>
-            </tr>
-          {{/each}}
-        </tbody>
-      </table>
-    {{else}}
-      <div class="no-review">
-        {{i18n "review.none"}}
-      </div>
-    {{/if}}
-  </template>
-);
-=======
 export default <template>
-  {{#if @controller.reviewableTopics}}
+  {{#if @controller.reviewableTopics.content}}
     <table class="reviewable-topics">
       <thead>
         <th>{{i18n "review.topics.topic"}} </th>
@@ -76,7 +16,7 @@
         <th></th>
       </thead>
       <tbody>
-        {{#each @controller.reviewableTopics as |rt|}}
+        {{#each @controller.reviewableTopics.content as |rt|}}
           <tr class="reviewable-topic">
             <td class="topic-title">
               <div class="combined-title">
@@ -118,5 +58,4 @@
       {{i18n "review.none"}}
     </div>
   {{/if}}
-</template>
->>>>>>> 654676f9
+</template>