import PostList from "discourse/components/post-list/index";

<<<<<<< HEAD
export default RouteTemplate(
  <template>
    <ul class="user-stream">
      <PostList
        @posts={{@controller.model.content}}
        @urlPath="postUrl"
        @showUserInfo={{false}}
        @additionalItemClasses="user-stream-item"
        class="user-stream"
      />
    </ul>
  </template>
);
=======
export default <template>
  <ul class="user-stream">
    <PostList
      @posts={{@controller.model}}
      @urlPath="postUrl"
      @showUserInfo={{false}}
      @additionalItemClasses="user-stream-item"
      class="user-stream"
    />
  </ul>
</template>
>>>>>>> 654676f9
<|MERGE_RESOLUTION|>--- conflicted
+++ resolved
@@ -1,29 +1,13 @@
 import PostList from "discourse/components/post-list/index";
 
-<<<<<<< HEAD
-export default RouteTemplate(
-  <template>
-    <ul class="user-stream">
-      <PostList
-        @posts={{@controller.model.content}}
-        @urlPath="postUrl"
-        @showUserInfo={{false}}
-        @additionalItemClasses="user-stream-item"
-        class="user-stream"
-      />
-    </ul>
-  </template>
-);
-=======
 export default <template>
   <ul class="user-stream">
     <PostList
-      @posts={{@controller.model}}
+      @posts={{@controller.model.content}}
       @urlPath="postUrl"
       @showUserInfo={{false}}
       @additionalItemClasses="user-stream-item"
       class="user-stream"
     />
   </ul>
-</template>
->>>>>>> 654676f9
+</template>