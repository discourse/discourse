import ConditionalLoadingSpinner from "discourse/components/conditional-loading-spinner";
import DButton from "discourse/components/d-button";
import DNavigationItem from "discourse/components/d-navigation-item";
import HorizontalOverflowNav from "discourse/components/horizontal-overflow-nav";
import LoadMore from "discourse/components/load-more";
import PluginOutlet from "discourse/components/plugin-outlet";
import bodyClass from "discourse/helpers/body-class";
import icon from "discourse/helpers/d-icon";
import hideApplicationFooter from "discourse/helpers/hide-application-footer";
import lazyHash from "discourse/helpers/lazy-hash";
import { i18n } from "discourse-i18n";

export default <template>
  {{#if @controller.model.canLoadMore}}
    {{hideApplicationFooter}}
  {{/if}}

  {{bodyClass "user-notifications-page"}}

  <div class="user-navigation user-navigation-secondary">
    <HorizontalOverflowNav @ariaLabel="User secondary - notifications">
      <DNavigationItem
        @route="userNotifications.index"
        @ariaCurrentContext="subNav"
        class="user-nav__notifications-all"
      >
        {{icon "bell"}}
        <span>{{i18n "user.filters.all"}}</span>
      </DNavigationItem>

      <DNavigationItem
        @route="userNotifications.responses"
        @ariaCurrentContext="subNav"
        class="user-nav__notifications-responses"
      >
        {{icon "reply"}}
        <span>{{i18n "user_action_groups.5"}}</span>
      </DNavigationItem>

      <DNavigationItem
        @route="userNotifications.likesReceived"
        @ariaCurrentContext="subNav"
        class="user-nav__notifications-likes"
      >
        {{icon "heart"}}
        <span>{{i18n "user_action_groups.2"}}</span>
      </DNavigationItem>

      {{#if @controller.siteSettings.enable_mentions}}
        <DNavigationItem
          @route="userNotifications.mentions"
          @ariaCurrentContext="subNav"
          class="user-nav__notifications-mentions"
        >
          {{icon "at"}}
          <span>{{i18n "user_action_groups.7"}}</span>
        </DNavigationItem>
      {{/if}}

      <DNavigationItem
        @route="userNotifications.edits"
        @ariaCurrentContext="subNav"
        class="user-nav__notifications-edits"
      >
        {{icon "pencil"}}
        <span>{{i18n "user_action_groups.11"}}</span>
      </DNavigationItem>

      <DNavigationItem
        @route="userNotifications.links"
        @ariaCurrentContext="subNav"
        class="user-nav__notifications-links"
      >
        {{icon "link"}}
        <span>{{i18n "user_action_groups.17"}}</span>
      </DNavigationItem>

      <PluginOutlet
        @name="user-notifications-bottom"
        @connectorTagName="li"
        @outletArgs={{lazyHash model=@controller.model}}
      />

<<<<<<< HEAD
      {{#if @controller.model.content}}
        <div class="navigation-controls">
          <DButton
            @title="user.dismiss_notifications_tooltip"
            @action={{@controller.resetNew}}
            @label="user.dismiss_notifications"
            @icon="check"
            @disabled={{@controller.allNotificationsRead}}
            class="btn-default dismiss-notifications"
          />
        </div>
      {{/if}}
    </div>
=======
    </HorizontalOverflowNav>
>>>>>>> 654676f9

    {{#if @controller.model}}
      <div class="navigation-controls">
        <DButton
          @title="user.dismiss_notifications_tooltip"
          @action={{@controller.resetNew}}
          @label="user.dismiss_notifications"
          @icon="check"
          @disabled={{@controller.allNotificationsRead}}
          class="btn-default dismiss-notifications"
        />
      </div>
    {{/if}}
  </div>

  <section class="user-content" id="user-content">
    <LoadMore
      @action={{@controller.loadMore}}
      class="notification-history user-stream"
    >
      {{outlet}}
      <ConditionalLoadingSpinner @condition={{@controller.model.loadingMore}} />
    </LoadMore>
  </section>
</template><|MERGE_RESOLUTION|>--- conflicted
+++ resolved
@@ -81,25 +81,9 @@
         @outletArgs={{lazyHash model=@controller.model}}
       />
 
-<<<<<<< HEAD
-      {{#if @controller.model.content}}
-        <div class="navigation-controls">
-          <DButton
-            @title="user.dismiss_notifications_tooltip"
-            @action={{@controller.resetNew}}
-            @label="user.dismiss_notifications"
-            @icon="check"
-            @disabled={{@controller.allNotificationsRead}}
-            class="btn-default dismiss-notifications"
-          />
-        </div>
-      {{/if}}
-    </div>
-=======
     </HorizontalOverflowNav>
->>>>>>> 654676f9
 
-    {{#if @controller.model}}
+    {{#if @controller.model.content}}
       <div class="navigation-controls">
         <DButton
           @title="user.dismiss_notifications_tooltip"
