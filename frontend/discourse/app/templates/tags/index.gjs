--- conflicted
+++ resolved
@@ -50,16 +50,6 @@
         />
       {{/each}}
 
-<<<<<<< HEAD
-        {{#if @controller.model.content}}
-          <TagList
-            @tags={{@controller.model.content}}
-            @sortProperties={{@controller.sortProperties}}
-            @titleKey={{@controller.otherTagsTitleKey}}
-          />
-        {{/if}}
-      </div>
-=======
       {{#each @controller.model.extras.tag_groups as |tagGroup|}}
         <TagList
           @tags={{tagGroup.tags}}
@@ -67,11 +57,10 @@
           @tagGroupName={{tagGroup.name}}
         />
       {{/each}}
->>>>>>> 654676f9
 
-      {{#if @controller.model}}
+      {{#if @controller.model.content}}
         <TagList
-          @tags={{@controller.model}}
+          @tags={{@controller.model.content}}
           @sortProperties={{@controller.sortProperties}}
           @titleKey={{@controller.otherTagsTitleKey}}
         />
