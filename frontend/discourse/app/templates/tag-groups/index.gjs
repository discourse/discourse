import { LinkTo } from "@ember/routing";
import icon from "discourse/helpers/d-icon";
import { i18n } from "discourse-i18n";

<<<<<<< HEAD
export default RouteTemplate(
  <template>
    <div class="tag-group-content">
      <h3>
        {{#if @controller.model.content}}
          {{i18n "tagging.groups.about_heading"}}
        {{else}}
          {{i18n "tagging.groups.about_heading_empty"}}
        {{/if}}
      </h3>
      <section class="tag-groups-about">
        <p>{{i18n "tagging.groups.about_description"}}</p>
      </section>
      <section>
        {{#unless @controller.model.content}}
          <LinkTo @route="tagGroups.new" class="btn btn-primary">
            {{icon "plus"}}
            {{i18n "tagging.groups.new"}}
          </LinkTo>
        {{/unless}}
      </section>
    </div>
  </template>
);
=======
export default <template>
  <div class="tag-group-content">
    <h3>
      {{#if @controller.model}}
        {{i18n "tagging.groups.about_heading"}}
      {{else}}
        {{i18n "tagging.groups.about_heading_empty"}}
      {{/if}}
    </h3>
    <section class="tag-groups-about">
      <p>{{i18n "tagging.groups.about_description"}}</p>
    </section>
    <section>
      {{#unless @controller.model}}
        <LinkTo @route="tagGroups.new" class="btn btn-primary">
          {{icon "plus"}}
          {{i18n "tagging.groups.new"}}
        </LinkTo>
      {{/unless}}
    </section>
  </div>
</template>
>>>>>>> 654676f9
<|MERGE_RESOLUTION|>--- conflicted
+++ resolved
@@ -2,36 +2,10 @@
 import icon from "discourse/helpers/d-icon";
 import { i18n } from "discourse-i18n";
 
-<<<<<<< HEAD
-export default RouteTemplate(
-  <template>
-    <div class="tag-group-content">
-      <h3>
-        {{#if @controller.model.content}}
-          {{i18n "tagging.groups.about_heading"}}
-        {{else}}
-          {{i18n "tagging.groups.about_heading_empty"}}
-        {{/if}}
-      </h3>
-      <section class="tag-groups-about">
-        <p>{{i18n "tagging.groups.about_description"}}</p>
-      </section>
-      <section>
-        {{#unless @controller.model.content}}
-          <LinkTo @route="tagGroups.new" class="btn btn-primary">
-            {{icon "plus"}}
-            {{i18n "tagging.groups.new"}}
-          </LinkTo>
-        {{/unless}}
-      </section>
-    </div>
-  </template>
-);
-=======
 export default <template>
   <div class="tag-group-content">
     <h3>
-      {{#if @controller.model}}
+      {{#if @controller.model.content}}
         {{i18n "tagging.groups.about_heading"}}
       {{else}}
         {{i18n "tagging.groups.about_heading_empty"}}
@@ -41,7 +15,7 @@
       <p>{{i18n "tagging.groups.about_description"}}</p>
     </section>
     <section>
-      {{#unless @controller.model}}
+      {{#unless @controller.model.content}}
         <LinkTo @route="tagGroups.new" class="btn btn-primary">
           {{icon "plus"}}
           {{i18n "tagging.groups.new"}}
@@ -49,5 +23,4 @@
       {{/unless}}
     </section>
   </div>
-</template>
->>>>>>> 654676f9
+</template>