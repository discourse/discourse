import { fn, hash } from "@ember/helper";
import { on } from "@ember/modifier";
import { LinkTo } from "@ember/routing";
import { htmlSafe } from "@ember/template";
import ConditionalLoadingSpinner from "discourse/components/conditional-loading-spinner";
import DButton from "discourse/components/d-button";
import DateTimeInputRange from "discourse/components/date-time-input-range";
import LoadMore from "discourse/components/load-more";
import ageWithTooltip from "discourse/helpers/age-with-tooltip";
import avatar from "discourse/helpers/avatar";
import icon from "discourse/helpers/d-icon";
import { i18n } from "discourse-i18n";
import StaffActions from "admin/components/staff-actions";
import ComboBox from "select-kit/components/combo-box";

export default <template>
  <div class="staff-action-logs-controls">
    <div class="staff-action-logs-controls__left">
      {{#if @controller.filtersExists}}
        <div class="staff-action-logs-filters">
          <a
            href
            {{on "click" @controller.clearAllFilters}}
            class="clear-filters filter btn"
          >
            <span class="label">{{i18n
                "admin.logs.staff_actions.clear_filters"
              }}</span>
          </a>
          {{#if @controller.actionFilter}}
            <a
              href
              {{on "click" (fn @controller.clearFilter "actionFilter")}}
              class="filter btn"
            >
              <span class="label">{{i18n "admin.logs.action"}}</span>:
              {{@controller.actionFilter}}
              {{icon "circle-xmark"}}
            </a>
          {{/if}}
          {{#if @controller.filters.acting_user}}
            <a
              href
              {{on "click" (fn @controller.clearFilter "acting_user")}}
              class="filter btn"
            >
              <span class="label">{{i18n
                  "admin.logs.staff_actions.staff_user"
                }}</span>:
              {{@controller.filters.acting_user}}
              {{icon "circle-xmark"}}
            </a>
          {{/if}}
          {{#if @controller.filters.target_user}}
            <a
              href
              {{on "click" (fn @controller.clearFilter "target_user")}}
              class="filter btn"
            >
              <span class="label">{{i18n
                  "admin.logs.staff_actions.target_user"
                }}</span>:
              {{@controller.filters.target_user}}
              {{icon "circle-xmark"}}
            </a>
          {{/if}}
          {{#if @controller.filters.subject}}
            <a
              href
              {{on "click" (fn @controller.clearFilter "subject")}}
              class="filter btn"
            >
              <span class="label">{{i18n
                  "admin.logs.staff_actions.subject"
                }}</span>:
              {{@controller.filters.subject}}
              {{icon "circle-xmark"}}
            </a>
          {{/if}}
        </div>
      {{else}}
        {{i18n "admin.logs.staff_actions.filter"}}
        <ComboBox
          @content={{@controller.userHistoryActions}}
          @value={{@controller.filterActionId}}
          @onChange={{@controller.filterActionIdChanged}}
          @options={{hash none="admin.logs.staff_actions.all"}}
          @id="staff-action-logs-action-filter"
        />
      {{/if}}

      <div class="date-filter-container">
        <DateTimeInputRange
          @from={{@controller.startDate}}
          @to={{@controller.endDate}}
          @onChange={{@controller.onChangeDateRange}}
          @showFromTime={{false}}
          @showToTime={{false}}
        />
      </div>
    </div>

    <div class="staff-action-logs-controls__right">
      <DButton
        @action={{@controller.exportStaffActionLogs}}
        @label="admin.export_csv.button_text"
        @icon="download"
        class="btn-default export-staff-action-logs"
      />
    </div>
  </div>

<<<<<<< HEAD
    <StaffActions>
      <LoadMore @action={{@controller.loadMore}}>
        {{#if @controller.model.content}}
          <table class="table staff-logs grid">
            <thead>
              <th>{{i18n "admin.logs.staff_actions.staff_user"}}</th>
              <th>{{i18n "admin.logs.action"}}</th>
              <th>{{i18n "admin.logs.staff_actions.subject"}}</th>
              <th>{{i18n "admin.logs.staff_actions.when"}}</th>
              <th>{{i18n "admin.logs.staff_actions.details"}}</th>
              <th>{{i18n "admin.logs.staff_actions.context"}}</th>
            </thead>
            <tbody>
              {{#each @controller.model.content as |item|}}
                <tr class="admin-list-item" data-user-history-id={{item.id}}>
                  <td class="staff-users">
                    <div class="staff-user">
                      {{#if item.acting_user}}
                        <LinkTo @route="adminUser" @model={{item.acting_user}}>
                          {{avatar item.acting_user imageSize="tiny"}}
                          {{item.acting_user.username}}
                        </LinkTo>
                      {{else}}
                        <span
                          class="deleted-user"
                          title={{i18n "admin.user.deleted"}}
                        >
                          {{icon "trash-can"}}
                        </span>
                      {{/if}}
                    </div>
                  </td>
                  <td class="col value action">
                    <a
                      href
                      {{on "click" (fn @controller.filterByAction item)}}
                    >{{item.actionName}}</a>
                  </td>
                  <td class="col value subject">
                    <div class="subject">
                      {{#if item.target_user}}
                        <LinkTo
                          @route="adminUser"
                          @model={{item.target_user}}
                        >{{avatar item.target_user imageSize="tiny"}}</LinkTo>
                        <a
                          href
                          {{on
                            "click"
                            (fn @controller.filterByTargetUser item.target_user)
                          }}
                        >{{item.target_user.username}}</a>
                      {{/if}}
                      {{#if item.subject}}
                        <a
                          href
                          {{on
                            "click"
                            (fn @controller.filterBySubject item.subject)
                          }}
                          title={{item.subject}}
                        >{{item.subject}}</a>
                      {{/if}}
                    </div>
                  </td>
                  <td class="col value created-at">{{ageWithTooltip
                      item.created_at
                    }}</td>
                  <td class="col value details">
                    <div>
                      {{htmlSafe item.formattedDetails}}
                      {{#if item.useCustomModalForDetails}}
                        <a
                          href
                          {{on
                            "click"
                            (fn @controller.showCustomDetailsModal item)
                          }}
                        >{{icon "circle-info"}}
                          {{i18n "admin.logs.staff_actions.show"}}</a>
                      {{/if}}
                      {{#if item.useModalForDetails}}
                        <a
                          href
                          {{on "click" (fn @controller.showDetailsModal item)}}
                        >{{icon "circle-info"}}
                          {{i18n "admin.logs.staff_actions.show"}}</a>
                      {{/if}}
                    </div>
                  </td>

                  <td class="col value context">
                    {{#if (fn @controller.showHtmlSafeContext item)}}
                      {{htmlSafe item.context}}
                    {{else}}
                      {{item.context}}
                    {{/if}}
                  </td>
                </tr>
              {{/each}}
            </tbody>
          </table>
        {{else if @controller.model.loadingMore}}
          <ConditionalLoadingSpinner
            @condition={{@controller.model.loadingMore}}
          />
        {{else}}
          {{i18n "search.no_results"}}
        {{/if}}
      </LoadMore>
    </StaffActions>
  </template>
);
=======
  <div class="clearfix"></div>

  <StaffActions>
    <LoadMore @action={{@controller.loadMore}}>
      {{#if @controller.model.content}}
        <table class="table staff-logs grid">
          <thead>
            <th>{{i18n "admin.logs.staff_actions.staff_user"}}</th>
            <th>{{i18n "admin.logs.action"}}</th>
            <th>{{i18n "admin.logs.staff_actions.subject"}}</th>
            <th>{{i18n "admin.logs.staff_actions.when"}}</th>
            <th>{{i18n "admin.logs.staff_actions.details"}}</th>
            <th>{{i18n "admin.logs.staff_actions.context"}}</th>
          </thead>
          <tbody>
            {{#each @controller.model.content as |item|}}
              <tr class="admin-list-item" data-user-history-id={{item.id}}>
                <td class="staff-users">
                  <div class="staff-user">
                    {{#if item.acting_user}}
                      <LinkTo @route="adminUser" @model={{item.acting_user}}>
                        {{avatar item.acting_user imageSize="tiny"}}
                        {{item.acting_user.username}}
                      </LinkTo>
                    {{else}}
                      <span
                        class="deleted-user"
                        title={{i18n "admin.user.deleted"}}
                      >
                        {{icon "trash-can"}}
                      </span>
                    {{/if}}
                  </div>
                </td>
                <td class="col value action">
                  <a
                    href
                    {{on "click" (fn @controller.filterByAction item)}}
                  >{{item.actionName}}</a>
                </td>
                <td class="col value subject">
                  <div class="subject">
                    {{#if item.target_user}}
                      <LinkTo
                        @route="adminUser"
                        @model={{item.target_user}}
                      >{{avatar item.target_user imageSize="tiny"}}</LinkTo>
                      <a
                        href
                        {{on
                          "click"
                          (fn @controller.filterByTargetUser item.target_user)
                        }}
                      >{{item.target_user.username}}</a>
                    {{/if}}
                    {{#if item.subject}}
                      <a
                        href
                        {{on
                          "click"
                          (fn @controller.filterBySubject item.subject)
                        }}
                        title={{item.subject}}
                      >{{item.subject}}</a>
                    {{/if}}
                  </div>
                </td>
                <td class="col value created-at">{{ageWithTooltip
                    item.created_at
                  }}</td>
                <td class="col value details">
                  <div>
                    {{htmlSafe item.formattedDetails}}
                    {{#if item.useCustomModalForDetails}}
                      <a
                        href
                        {{on
                          "click"
                          (fn @controller.showCustomDetailsModal item)
                        }}
                      >{{icon "circle-info"}}
                        {{i18n "admin.logs.staff_actions.show"}}</a>
                    {{/if}}
                    {{#if item.useModalForDetails}}
                      <a
                        href
                        {{on "click" (fn @controller.showDetailsModal item)}}
                      >{{icon "circle-info"}}
                        {{i18n "admin.logs.staff_actions.show"}}</a>
                    {{/if}}
                  </div>
                </td>
                <td class="col value context">{{item.context}}</td>
              </tr>
            {{/each}}
          </tbody>
        </table>
      {{else if @controller.model.loadingMore}}
        <ConditionalLoadingSpinner
          @condition={{@controller.model.loadingMore}}
        />
      {{else}}
        {{i18n "search.no_results"}}
      {{/if}}
    </LoadMore>
  </StaffActions>
</template>
>>>>>>> f27c631a
<|MERGE_RESOLUTION|>--- conflicted
+++ resolved
@@ -110,121 +110,6 @@
     </div>
   </div>
 
-<<<<<<< HEAD
-    <StaffActions>
-      <LoadMore @action={{@controller.loadMore}}>
-        {{#if @controller.model.content}}
-          <table class="table staff-logs grid">
-            <thead>
-              <th>{{i18n "admin.logs.staff_actions.staff_user"}}</th>
-              <th>{{i18n "admin.logs.action"}}</th>
-              <th>{{i18n "admin.logs.staff_actions.subject"}}</th>
-              <th>{{i18n "admin.logs.staff_actions.when"}}</th>
-              <th>{{i18n "admin.logs.staff_actions.details"}}</th>
-              <th>{{i18n "admin.logs.staff_actions.context"}}</th>
-            </thead>
-            <tbody>
-              {{#each @controller.model.content as |item|}}
-                <tr class="admin-list-item" data-user-history-id={{item.id}}>
-                  <td class="staff-users">
-                    <div class="staff-user">
-                      {{#if item.acting_user}}
-                        <LinkTo @route="adminUser" @model={{item.acting_user}}>
-                          {{avatar item.acting_user imageSize="tiny"}}
-                          {{item.acting_user.username}}
-                        </LinkTo>
-                      {{else}}
-                        <span
-                          class="deleted-user"
-                          title={{i18n "admin.user.deleted"}}
-                        >
-                          {{icon "trash-can"}}
-                        </span>
-                      {{/if}}
-                    </div>
-                  </td>
-                  <td class="col value action">
-                    <a
-                      href
-                      {{on "click" (fn @controller.filterByAction item)}}
-                    >{{item.actionName}}</a>
-                  </td>
-                  <td class="col value subject">
-                    <div class="subject">
-                      {{#if item.target_user}}
-                        <LinkTo
-                          @route="adminUser"
-                          @model={{item.target_user}}
-                        >{{avatar item.target_user imageSize="tiny"}}</LinkTo>
-                        <a
-                          href
-                          {{on
-                            "click"
-                            (fn @controller.filterByTargetUser item.target_user)
-                          }}
-                        >{{item.target_user.username}}</a>
-                      {{/if}}
-                      {{#if item.subject}}
-                        <a
-                          href
-                          {{on
-                            "click"
-                            (fn @controller.filterBySubject item.subject)
-                          }}
-                          title={{item.subject}}
-                        >{{item.subject}}</a>
-                      {{/if}}
-                    </div>
-                  </td>
-                  <td class="col value created-at">{{ageWithTooltip
-                      item.created_at
-                    }}</td>
-                  <td class="col value details">
-                    <div>
-                      {{htmlSafe item.formattedDetails}}
-                      {{#if item.useCustomModalForDetails}}
-                        <a
-                          href
-                          {{on
-                            "click"
-                            (fn @controller.showCustomDetailsModal item)
-                          }}
-                        >{{icon "circle-info"}}
-                          {{i18n "admin.logs.staff_actions.show"}}</a>
-                      {{/if}}
-                      {{#if item.useModalForDetails}}
-                        <a
-                          href
-                          {{on "click" (fn @controller.showDetailsModal item)}}
-                        >{{icon "circle-info"}}
-                          {{i18n "admin.logs.staff_actions.show"}}</a>
-                      {{/if}}
-                    </div>
-                  </td>
-
-                  <td class="col value context">
-                    {{#if (fn @controller.showHtmlSafeContext item)}}
-                      {{htmlSafe item.context}}
-                    {{else}}
-                      {{item.context}}
-                    {{/if}}
-                  </td>
-                </tr>
-              {{/each}}
-            </tbody>
-          </table>
-        {{else if @controller.model.loadingMore}}
-          <ConditionalLoadingSpinner
-            @condition={{@controller.model.loadingMore}}
-          />
-        {{else}}
-          {{i18n "search.no_results"}}
-        {{/if}}
-      </LoadMore>
-    </StaffActions>
-  </template>
-);
-=======
   <div class="clearfix"></div>
 
   <StaffActions>
@@ -317,7 +202,13 @@
                     {{/if}}
                   </div>
                 </td>
-                <td class="col value context">{{item.context}}</td>
+                <td class="col value context">
+                  {{#if (fn @controller.showHtmlSafeContext item)}}
+                    {{htmlSafe item.context}}
+                  {{else}}
+                    {{item.context}}
+                  {{/if}}
+                </td>
               </tr>
             {{/each}}
           </tbody>
@@ -331,5 +222,4 @@
       {{/if}}
     </LoadMore>
   </StaffActions>
-</template>
->>>>>>> f27c631a
+</template>