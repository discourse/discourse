GIT
  remote: https://github.com/rails/sprockets
  revision: f4d3dae71ef29c44b75a49cfbf8032cce07b423a
  branch: 3.x
  specs:
    sprockets (3.7.2)
      concurrent-ruby (~> 1.0)
      rack (> 1, < 3)

GIT
  remote: https://github.com/thoughtbot/shoulda-matchers.git
  revision: d611911f0175fe6712025dac9f150b0a741d43c0
  specs:
    shoulda-matchers (6.0.0)
      activesupport (>= 5.2.0)

GEM
  remote: https://rubygems.org/
  specs:
    actionmailer (7.0.8)
      actionpack (= 7.0.8)
      actionview (= 7.0.8)
      activejob (= 7.0.8)
      activesupport (= 7.0.8)
      mail (~> 2.5, >= 2.5.4)
      net-imap
      net-pop
      net-smtp
      rails-dom-testing (~> 2.0)
    actionpack (7.0.8)
      actionview (= 7.0.8)
      activesupport (= 7.0.8)
      rack (~> 2.0, >= 2.2.4)
      rack-test (>= 0.6.3)
      rails-dom-testing (~> 2.0)
      rails-html-sanitizer (~> 1.0, >= 1.2.0)
    actionview (7.0.8)
      activesupport (= 7.0.8)
      builder (~> 3.1)
      erubi (~> 1.4)
      rails-dom-testing (~> 2.0)
      rails-html-sanitizer (~> 1.1, >= 1.2.0)
    actionview_precompiler (0.3.0)
      actionview (>= 6.0.a)
    active_model_serializers (0.8.4)
      activemodel (>= 3.0)
    activejob (7.0.8)
      activesupport (= 7.0.8)
      globalid (>= 0.3.6)
    activemodel (7.0.8)
      activesupport (= 7.0.8)
    activerecord (7.0.8)
      activemodel (= 7.0.8)
      activesupport (= 7.0.8)
    activesupport (7.0.8)
      concurrent-ruby (~> 1.0, >= 1.0.2)
      i18n (>= 1.6, < 2)
      minitest (>= 5.1)
      tzinfo (~> 2.0)
    addressable (2.8.6)
      public_suffix (>= 2.0.2, < 6.0)
    annotate (3.2.0)
      activerecord (>= 3.2, < 8.0)
      rake (>= 10.4, < 14.0)
    ast (2.4.2)
    aws-eventstream (1.3.0)
    aws-partitions (1.583.0)
    aws-sdk-core (3.130.2)
      aws-eventstream (~> 1, >= 1.0.2)
      aws-partitions (~> 1, >= 1.525.0)
      aws-sigv4 (~> 1.1)
      jmespath (~> 1.0)
    aws-sdk-kms (1.56.0)
      aws-sdk-core (~> 3, >= 3.127.0)
      aws-sigv4 (~> 1.1)
    aws-sdk-s3 (1.114.0)
      aws-sdk-core (~> 3, >= 3.127.0)
      aws-sdk-kms (~> 1)
      aws-sigv4 (~> 1.4)
    aws-sdk-sns (1.53.0)
      aws-sdk-core (~> 3, >= 3.127.0)
      aws-sigv4 (~> 1.1)
    aws-sigv4 (1.5.0)
      aws-eventstream (~> 1, >= 1.0.2)
    base64 (0.2.0)
    better_errors (2.10.1)
      erubi (>= 1.0.0)
      rack (>= 0.9.0)
      rouge (>= 1.0.0)
    bigdecimal (3.1.5)
    binding_of_caller (1.0.0)
      debug_inspector (>= 0.0.1)
    bootsnap (1.17.0)
      msgpack (~> 1.2)
    builder (3.2.4)
    bullet (7.1.5)
      activesupport (>= 3.0.0)
      uniform_notifier (~> 1.11)
    byebug (11.1.3)
    capybara (3.39.2)
      addressable
      matrix
      mini_mime (>= 0.1.3)
      nokogiri (~> 1.8)
      rack (>= 1.6.0)
      rack-test (>= 0.6.3)
      regexp_parser (>= 1.5, < 3.0)
      xpath (~> 3.2)
    cbor (0.5.9.8)
    certified (1.0.0)
    cgi (0.4.1)
    chunky_png (1.4.0)
    coderay (1.1.3)
    colored2 (4.0.0)
    concurrent-ruby (1.2.2)
    connection_pool (2.4.1)
    cose (1.3.0)
      cbor (~> 0.5.9)
      openssl-signature_algorithm (~> 1.0)
    cppjieba_rb (0.4.2)
    crack (0.4.5)
      rexml
    crass (1.0.6)
    css_parser (1.16.0)
      addressable
    date (3.3.4)
    debug_inspector (1.2.0)
    diff-lcs (1.5.0)
    diffy (3.4.2)
    digest (3.1.1)
    discourse-fonts (0.0.9)
    discourse-seed-fu (2.3.12)
      activerecord (>= 3.1)
      activesupport (>= 3.1)
    discourse_dev_assets (0.0.4)
      faker (~> 2.16)
      literate_randomizer
    docile (1.4.0)
    email_reply_trimmer (0.1.13)
    erubi (1.12.0)
    excon (0.109.0)
    execjs (2.9.1)
    exifr (1.4.0)
    fabrication (2.31.0)
    faker (2.23.0)
      i18n (>= 1.8.11, < 2)
    fakeweb (1.3.0)
    faraday (2.8.1)
      base64
      faraday-net_http (>= 2.0, < 3.1)
      ruby2_keywords (>= 0.0.4)
    faraday-net_http (3.0.2)
    faraday-retry (2.2.0)
      faraday (~> 2.0)
    fast_blank (1.0.1)
    fast_xs (0.8.0)
    fastimage (2.3.0)
    ffi (1.16.3)
    fspath (3.1.2)
    gc_tracer (1.5.1)
    globalid (1.2.1)
      activesupport (>= 6.1)
<<<<<<< HEAD
    google-protobuf (3.25.1)
    google-protobuf (3.25.1-x86_64-darwin)
=======
    google-protobuf (3.25.1-aarch64-linux)
    google-protobuf (3.25.1-arm64-darwin)
    google-protobuf (3.25.1-x86_64-darwin)
    google-protobuf (3.25.1-x86_64-linux)
>>>>>>> c62d1197
    guess_html_encoding (0.0.11)
    hana (1.3.7)
    hashdiff (1.1.0)
    hashie (5.0.0)
    highline (2.1.0)
    htmlentities (4.3.4)
    http_accept_language (2.1.1)
    i18n (1.14.1)
      concurrent-ruby (~> 1.0)
    image_optim (0.31.3)
      exifr (~> 1.2, >= 1.2.2)
      fspath (~> 3.0)
      image_size (>= 1.5, < 4)
      in_threads (~> 1.3)
      progress (~> 3.0, >= 3.0.1)
    image_size (3.3.0)
    in_threads (1.6.0)
    jmespath (1.6.2)
    json (2.7.1)
    json-schema (4.1.1)
      addressable (>= 2.8)
    json_schemer (2.1.1)
      hana (~> 1.3)
      regexp_parser (~> 2.0)
      simpleidn (~> 0.2)
    jwt (2.7.1)
    kgio (2.11.4)
    language_server-protocol (3.17.0.3)
    libv8-node (18.16.0.0-aarch64-linux)
    libv8-node (18.16.0.0-arm64-darwin)
    libv8-node (18.16.0.0-x86_64-darwin)
    libv8-node (18.16.0.0-x86_64-linux)
    listen (3.8.0)
      rb-fsevent (~> 0.10, >= 0.10.3)
      rb-inotify (~> 0.9, >= 0.9.10)
    literate_randomizer (0.4.0)
    lograge (0.14.0)
      actionpack (>= 4)
      activesupport (>= 4)
      railties (>= 4)
      request_store (~> 1.0)
    logstash-event (1.2.02)
    logstash-logger (0.26.1)
      logstash-event (~> 1.2)
    logster (2.13.1)
    loofah (2.22.0)
      crass (~> 1.0.2)
      nokogiri (>= 1.12.0)
    lru_redux (1.1.0)
    lz4-ruby (0.3.3)
    mail (2.8.1)
      mini_mime (>= 0.1.1)
      net-imap
      net-pop
      net-smtp
    matrix (0.4.2)
    maxminddb (0.1.22)
    memory_profiler (1.0.1)
    message_bus (4.3.8)
      rack (>= 1.1.3)
    method_source (1.0.0)
    mini_mime (1.1.5)
    mini_racer (0.8.0)
      libv8-node (~> 18.16.0.0)
    mini_scheduler (0.16.0)
      sidekiq (>= 4.2.3, < 7.0)
    mini_sql (1.5.0)
    mini_suffix (0.3.3)
      ffi (~> 1.9)
    minio_runner (0.1.2)
    minitest (5.20.0)
    mocha (2.1.0)
      ruby2_keywords (>= 0.0.5)
    msgpack (1.7.2)
    multi_json (1.15.0)
    multi_xml (0.6.0)
    mustache (1.1.1)
    net-http (0.4.1)
      uri
    net-imap (0.4.9.1)
      date
      net-protocol
    net-pop (0.1.2)
      net-protocol
    net-protocol (0.2.2)
      timeout
    net-smtp (0.4.0.1)
      net-protocol
    nio4r (2.7.0)
    nokogiri (1.16.0-aarch64-linux)
      racc (~> 1.4)
    nokogiri (1.16.0-arm64-darwin)
      racc (~> 1.4)
    nokogiri (1.16.0-x86_64-darwin)
      racc (~> 1.4)
    nokogiri (1.16.0-x86_64-linux)
      racc (~> 1.4)
    oauth (1.1.0)
      oauth-tty (~> 1.0, >= 1.0.1)
      snaky_hash (~> 2.0)
      version_gem (~> 1.1)
    oauth-tty (1.0.5)
      version_gem (~> 1.1, >= 1.1.1)
    oauth2 (1.4.11)
      faraday (>= 0.17.3, < 3.0)
      jwt (>= 1.0, < 3.0)
      multi_json (~> 1.3)
      multi_xml (~> 0.5)
      rack (>= 1.2, < 4)
    oj (3.16.3)
      bigdecimal (>= 3.0)
    omniauth (1.9.2)
      hashie (>= 3.4.6)
      rack (>= 1.6.2, < 3)
    omniauth-facebook (9.0.0)
      omniauth-oauth2 (~> 1.2)
    omniauth-github (1.4.0)
      omniauth (~> 1.5)
      omniauth-oauth2 (>= 1.4.0, < 2.0)
    omniauth-google-oauth2 (0.8.2)
      jwt (>= 2.0)
      oauth2 (~> 1.1)
      omniauth (~> 1.1)
      omniauth-oauth2 (>= 1.6)
    omniauth-oauth (1.2.0)
      oauth
      omniauth (>= 1.0, < 3)
    omniauth-oauth2 (1.7.3)
      oauth2 (>= 1.4, < 3)
      omniauth (>= 1.9, < 3)
    omniauth-twitter (1.4.0)
      omniauth-oauth (~> 1.1)
      rack
    openssl (3.2.0)
    openssl-signature_algorithm (1.3.0)
      openssl (> 2.0)
    optimist (3.1.0)
    parallel (1.24.0)
    parallel_tests (4.4.0)
      parallel
    parser (3.3.0.2)
      ast (~> 2.4.1)
      racc
    pg (1.5.4)
    prettier_print (1.2.1)
    progress (3.6.0)
    pry (0.14.2)
      coderay (~> 1.1)
      method_source (~> 1.0)
    pry-byebug (3.10.1)
      byebug (~> 11.0)
      pry (>= 0.13, < 0.15)
    pry-rails (0.3.9)
      pry (>= 0.10.4)
    public_suffix (5.0.4)
    puma (6.4.2)
      nio4r (~> 2.0)
    racc (1.7.3)
    rack (2.2.8)
    rack-mini-profiler (3.3.0)
      rack (>= 1.2.0)
    rack-protection (3.2.0)
      base64 (>= 0.1.0)
      rack (~> 2.2, >= 2.2.4)
    rack-test (2.1.0)
      rack (>= 1.3)
    rails-dom-testing (2.2.0)
      activesupport (>= 5.0.0)
      minitest
      nokogiri (>= 1.6)
    rails-html-sanitizer (1.6.0)
      loofah (~> 2.21)
      nokogiri (~> 1.14)
    rails_failover (2.0.1)
      activerecord (>= 6.1, <= 7.1)
      concurrent-ruby
      railties (>= 6.1, <= 7.1)
    rails_multisite (5.0.0)
      activerecord (>= 6.0)
      railties (>= 6.0)
    railties (7.0.8)
      actionpack (= 7.0.8)
      activesupport (= 7.0.8)
      method_source
      rake (>= 12.2)
      thor (~> 1.0)
      zeitwerk (~> 2.5)
    rainbow (3.1.1)
    raindrops (0.20.1)
    rake (13.1.0)
    rb-fsevent (0.11.2)
    rb-inotify (0.10.1)
      ffi (~> 1.0)
    rbtrace (0.5.1)
      ffi (>= 1.0.6)
      msgpack (>= 0.4.3)
      optimist (>= 3.0.0)
    rchardet (1.8.0)
    redcarpet (3.6.0)
    redis (4.8.1)
    redis-namespace (1.11.0)
      redis (>= 4)
    regexp_parser (2.8.3)
    request_store (1.5.1)
      rack (>= 1.4)
    rexml (3.2.6)
    rinku (2.0.6)
    rotp (6.3.0)
    rouge (4.2.0)
    rqrcode (2.2.0)
      chunky_png (~> 1.0)
      rqrcode_core (~> 1.0)
    rqrcode_core (1.2.0)
    rspec (3.12.0)
      rspec-core (~> 3.12.0)
      rspec-expectations (~> 3.12.0)
      rspec-mocks (~> 3.12.0)
    rspec-core (3.12.2)
      rspec-support (~> 3.12.0)
    rspec-expectations (3.12.3)
      diff-lcs (>= 1.2.0, < 2.0)
      rspec-support (~> 3.12.0)
    rspec-html-matchers (0.10.0)
      nokogiri (~> 1)
      rspec (>= 3.0.0.a)
    rspec-mocks (3.12.6)
      diff-lcs (>= 1.2.0, < 2.0)
      rspec-support (~> 3.12.0)
    rspec-rails (6.1.0)
      actionpack (>= 6.1)
      activesupport (>= 6.1)
      railties (>= 6.1)
      rspec-core (~> 3.12)
      rspec-expectations (~> 3.12)
      rspec-mocks (~> 3.12)
      rspec-support (~> 3.12)
    rspec-support (3.12.1)
    rss (0.3.0)
      rexml
    rswag-specs (2.13.0)
      activesupport (>= 3.1, < 7.2)
      json-schema (>= 2.2, < 5.0)
      railties (>= 3.1, < 7.2)
      rspec-core (>= 2.14)
    rtlcss (0.2.1)
      mini_racer (>= 0.6.3)
    rubocop (1.59.0)
      json (~> 2.3)
      language_server-protocol (>= 3.17.0)
      parallel (~> 1.10)
      parser (>= 3.2.2.4)
      rainbow (>= 2.2.2, < 4.0)
      regexp_parser (>= 1.8, < 3.0)
      rexml (>= 3.2.5, < 4.0)
      rubocop-ast (>= 1.30.0, < 2.0)
      ruby-progressbar (~> 1.7)
      unicode-display_width (>= 2.4.0, < 3.0)
    rubocop-ast (1.30.0)
      parser (>= 3.2.1.0)
    rubocop-capybara (2.20.0)
      rubocop (~> 1.41)
    rubocop-discourse (3.6.0)
      rubocop (>= 1.59.0)
      rubocop-rspec (>= 2.25.0)
    rubocop-factory_bot (2.25.0)
      rubocop (~> 1.33)
    rubocop-rspec (2.26.1)
      rubocop (~> 1.40)
      rubocop-capybara (~> 2.17)
      rubocop-factory_bot (~> 2.22)
    ruby-prof (1.7.0)
    ruby-progressbar (1.13.0)
    ruby-readability (0.7.0)
      guess_html_encoding (>= 0.0.4)
      nokogiri (>= 1.6.0)
    ruby2_keywords (0.0.5)
    rubyzip (2.3.2)
    sanitize (6.1.0)
      crass (~> 1.0.2)
      nokogiri (>= 1.12.0)
    sass-embedded (1.69.7-aarch64-linux-gnu)
      google-protobuf (~> 3.25)
    sass-embedded (1.69.7-arm64-darwin)
      google-protobuf (~> 3.25)
    sass-embedded (1.69.7-x86_64-darwin)
      google-protobuf (~> 3.25)
    sass-embedded (1.69.7-x86_64-linux-gnu)
      google-protobuf (~> 3.25)
    sassc-embedded (1.69.1)
      sass-embedded (~> 1.69)
    selenium-devtools (0.120.0)
      selenium-webdriver (~> 4.2)
    selenium-webdriver (4.16.0)
      rexml (~> 3.2, >= 3.2.5)
      rubyzip (>= 1.2.2, < 3.0)
      websocket (~> 1.0)
    sidekiq (6.5.12)
      connection_pool (>= 2.2.5, < 3)
      rack (~> 2.0)
      redis (>= 4.5.0, < 5)
    simplecov (0.22.0)
      docile (~> 1.1)
      simplecov-html (~> 0.11)
      simplecov_json_formatter (~> 0.1)
    simplecov-html (0.12.3)
    simplecov_json_formatter (0.1.4)
    simpleidn (0.2.1)
      unf (~> 0.1.4)
    snaky_hash (2.0.1)
      hashie
      version_gem (~> 1.1, >= 1.1.1)
    sprockets-rails (3.4.2)
      actionpack (>= 5.2)
      activesupport (>= 5.2)
      sprockets (>= 3.0.0)
    sqlite3 (1.7.0-aarch64-linux)
    sqlite3 (1.7.0-arm64-darwin)
    sqlite3 (1.7.0-x86_64-darwin)
    sqlite3 (1.7.0-x86_64-linux)
    sshkey (3.0.0)
    stackprof (0.2.25)
    syntax_tree (6.2.0)
      prettier_print (>= 1.2.0)
    syntax_tree-disable_ternary (1.0.0)
    test-prof (1.3.1)
    thor (1.3.0)
    timeout (0.4.1)
    tzinfo (2.0.6)
      concurrent-ruby (~> 1.0)
    tzinfo-data (1.2023.4)
      tzinfo (>= 1.0.0)
    uglifier (4.2.0)
      execjs (>= 0.3.0, < 3)
    unf (0.1.4)
      unf_ext
    unf_ext (0.0.9.1)
    unicode-display_width (2.5.0)
    unicorn (6.1.0)
      kgio (~> 2.6)
      raindrops (~> 0.7)
    uniform_notifier (1.16.0)
    uri (0.13.0)
    version_gem (1.1.3)
    web-push (3.0.1)
      jwt (~> 2.0)
      openssl (~> 3.0)
    webmock (3.19.1)
      addressable (>= 2.8.0)
      crack (>= 0.3.2)
      hashdiff (>= 0.4.0, < 2.0.0)
    websocket (1.2.10)
    xpath (3.2.0)
      nokogiri (~> 1.8)
    yaml-lint (0.1.2)
    yard (0.9.34)
    zeitwerk (2.6.12)

PLATFORMS
  aarch64-linux
  arm64-darwin-20
  arm64-darwin-21
  arm64-darwin-22
  x86_64-darwin-18
  x86_64-darwin-19
  x86_64-darwin-20
  x86_64-darwin-22
  x86_64-linux

DEPENDENCIES
  actionmailer (< 7.1)
  actionpack (< 7.1)
  actionview (< 7.1)
  actionview_precompiler
  active_model_serializers (~> 0.8.3)
  activemodel (< 7.1)
  activerecord (< 7.1)
  activesupport (< 7.1)
  addressable
  annotate
  aws-sdk-s3
  aws-sdk-sns
  better_errors
  binding_of_caller
  bootsnap
  bullet
  byebug
  capybara
  cbor
  certified
  cgi (>= 0.3.6)
  colored2
  cose
  cppjieba_rb
  css_parser
  diffy
  digest
  discourse-fonts
  discourse-seed-fu
  discourse_dev_assets
  email_reply_trimmer
  excon
  execjs
  fabrication
  faker (~> 2.16)
  fakeweb
  faraday
  faraday-retry
  fast_blank
  fast_xs
  fastimage
  gc_tracer
  highline
  htmlentities
  http_accept_language
  image_optim
  json
  json_schemer
  listen
  lograge
  logstash-event
  logstash-logger
  logster
  loofah
  lru_redux
  lz4-ruby
  mail
  maxminddb
  memory_profiler
  message_bus
  mini_mime
  mini_racer
  mini_scheduler
  mini_sql
  mini_suffix
  minio_runner
  minitest
  mocha
  multi_json
  mustache
  net-http
  net-imap
  net-pop
  net-smtp
  nokogiri
  oj
  omniauth
  omniauth-facebook
  omniauth-github
  omniauth-google-oauth2
  omniauth-oauth2
  omniauth-twitter
  parallel_tests
  pg
  pry-byebug
  pry-rails
  puma
  rack
  rack-mini-profiler
  rack-protection
  rails-dom-testing
  rails_failover
  rails_multisite
  railties (< 7.1)
  rake
  rb-fsevent
  rbtrace
  rchardet
  redcarpet
  redis
  redis-namespace
  rinku
  rotp
  rqrcode
  rspec
  rspec-html-matchers
  rspec-rails
  rss
  rswag-specs
  rtlcss
  rubocop-discourse
  ruby-prof
  ruby-readability
  rubyzip
  sanitize
  sassc-embedded
  selenium-devtools
  selenium-webdriver (~> 4.14)
  shoulda-matchers!
  sidekiq
  simplecov
  sprockets!
  sprockets-rails
  sqlite3
  sshkey
  stackprof
  syntax_tree
  syntax_tree-disable_ternary
  test-prof
  thor
  tzinfo-data
  uglifier
  unf
  unicorn
  web-push
  webmock
  yaml-lint
  yard

BUNDLED WITH
   2.5.3<|MERGE_RESOLUTION|>--- conflicted
+++ resolved
@@ -160,15 +160,10 @@
     gc_tracer (1.5.1)
     globalid (1.2.1)
       activesupport (>= 6.1)
-<<<<<<< HEAD
-    google-protobuf (3.25.1)
-    google-protobuf (3.25.1-x86_64-darwin)
-=======
     google-protobuf (3.25.1-aarch64-linux)
     google-protobuf (3.25.1-arm64-darwin)
     google-protobuf (3.25.1-x86_64-darwin)
     google-protobuf (3.25.1-x86_64-linux)
->>>>>>> c62d1197
     guess_html_encoding (0.0.11)
     hana (1.3.7)
     hashdiff (1.1.0)
