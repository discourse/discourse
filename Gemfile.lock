--- conflicted
+++ resolved
@@ -2,13 +2,6 @@
   remote: vendor/gems/discourse_plugin
   specs:
     discourse_plugin (0.0.1)
-
-PATH
-  remote: vendor/gems/omniauth-lessonplanet
-  specs:
-    omniauth-lessonplanet (0.0.1)
-      omniauth (~> 1.0)
-      omniauth-oauth2
 
 PATH
   remote: vendor/gems/rails_multisite
@@ -64,13 +57,7 @@
       erubis (>= 2.6.6)
     binding_of_caller (0.7.2)
       debug_inspector (>= 0.0.1)
-<<<<<<< HEAD
-    bourne (1.4.0)
-      mocha (~> 0.13.2)
-    builder (3.0.4)
-=======
     builder (3.1.4)
->>>>>>> 885abab1
     celluloid (0.15.2)
       timers (~> 1.1.0)
     certified (0.1.1)
@@ -97,15 +84,9 @@
     erubis (2.7.0)
     eventmachine (1.0.3)
     excon (0.28.0)
-<<<<<<< HEAD
-    execjs (1.4.0)
-      multi_json (~> 1.0)
-    fabrication (2.6.5)
-=======
     execjs (2.0.2)
     exifr (1.1.3)
     fabrication (2.9.8)
->>>>>>> 885abab1
     fakeweb (1.3.0)
     faraday (0.9.0)
       multipart-post (>= 1.2, < 3)
@@ -117,16 +98,11 @@
       rake
       rake-compiler
     fast_xs (0.8.0)
-<<<<<<< HEAD
-    fastimage (1.3.0)
-    ffi (1.8.1)
-=======
     fastimage (1.6.0)
       addressable (~> 2.3, >= 2.3.5)
     ffi (1.9.3)
     flamegraph (0.0.5)
       fast_stack
->>>>>>> 885abab1
     fog (1.18.0)
       builder
       excon (~> 0.28.0)
@@ -149,36 +125,21 @@
     highline (1.6.20)
     hike (1.2.3)
     hiredis (0.4.5)
-<<<<<<< HEAD
-    httpauth (0.2.0)
-    i18n (0.6.4)
-    ice_cube (0.11.1)
-    image_optim (0.8.0)
-      fspath (~> 2.0.3)
-=======
     i18n (0.6.9)
     image_optim (0.9.1)
       exifr (~> 1.1.3)
       fspath (~> 2.0.5)
->>>>>>> 885abab1
       image_size (~> 1.1.2)
       in_threads (~> 1.2.0)
       progress (~> 3.0.0)
     image_size (1.1.5)
     image_sorcery (1.1.0)
-<<<<<<< HEAD
-    in_threads (1.1.1)
-    journey (1.0.4)
-    json (1.8.1)
-    jwt (0.1.8)
-=======
     in_threads (1.2.0)
     jquery-rails (3.1.0)
       railties (>= 3.0, < 5.0)
       thor (>= 0.14, < 2.0)
     json (1.8.1)
     jwt (0.1.11)
->>>>>>> 885abab1
       multi_json (>= 1.5)
     kgio (2.9.2)
     librarian (0.1.2)
@@ -210,14 +171,8 @@
     mustache (0.99.5)
     net-scp (1.1.2)
       net-ssh (>= 2.6.5)
-<<<<<<< HEAD
-    net-ssh (2.7.0)
-    newrelic_rpm (3.6.9.171)
-    nokogiri (1.6.0)
-=======
     net-ssh (2.8.0)
     nokogiri (1.6.1)
->>>>>>> 885abab1
       mini_portile (~> 0.5.0)
     oauth (0.4.7)
     oauth2 (0.9.3)
@@ -288,25 +243,6 @@
       rack
     rack-test (0.6.2)
       rack (>= 1.0)
-<<<<<<< HEAD
-    rails (3.2.12)
-      actionmailer (= 3.2.12)
-      actionpack (= 3.2.12)
-      activerecord (= 3.2.12)
-      activeresource (= 3.2.12)
-      activesupport (= 3.2.12)
-      bundler (~> 1.0)
-      railties (= 3.2.12)
-    rails_12factor (0.0.2)
-      rails_serve_static_assets
-      rails_stdout_logging
-    rails_serve_static_assets (0.0.1)
-    rails_stdout_logging (0.0.3)
-    railties (3.2.12)
-      actionpack (= 3.2.12)
-      activesupport (= 3.2.12)
-      rack-ssl (~> 1.3.2)
-=======
     rails (4.0.3)
       actionmailer (= 4.0.3)
       actionpack (= 4.0.3)
@@ -320,7 +256,6 @@
     railties (4.0.3)
       actionpack (= 4.0.3)
       activesupport (= 4.0.3)
->>>>>>> 885abab1
       rake (>= 0.8.7)
       thor (>= 0.18.1, < 2.0)
     raindrops (0.13.0)
@@ -330,30 +265,6 @@
     rb-fsevent (0.9.4)
     rb-inotify (0.9.3)
       ffi (>= 0.5.0)
-<<<<<<< HEAD
-    rdoc (3.12.2)
-      json (~> 1.4)
-    redcarpet (2.2.2)
-    redis (3.0.6)
-    redis-actionpack (3.2.3)
-      actionpack (~> 3.2.3)
-      redis-rack (~> 1.4.0)
-      redis-store (~> 1.1.0)
-    redis-activesupport (3.2.3)
-      activesupport (~> 3.2.3)
-      redis-store (~> 1.1.0)
-    redis-namespace (1.3.2)
-      redis (~> 3.0.4)
-    redis-rack (1.4.2)
-      rack (~> 1.4.1)
-      redis-store (~> 1.1.0)
-    redis-rails (3.2.3)
-      redis-actionpack (~> 3.2.3)
-      redis-activesupport (~> 3.2.3)
-      redis-store (~> 1.1.0)
-    redis-store (1.1.3)
-      redis (>= 2.2.0)
-=======
     rbtrace (0.4.3)
       ffi (>= 1.0.6)
       msgpack (>= 0.4.3)
@@ -362,7 +273,6 @@
     redis (3.0.7)
     redis-namespace (1.4.1)
       redis (~> 3.0.4)
->>>>>>> 885abab1
     ref (1.0.5)
     rest-client (1.6.7)
       mime-types (>= 1.16)
@@ -407,29 +317,6 @@
     shoulda-context (1.1.6)
     shoulda-matchers (2.5.0)
       activesupport (>= 3.0.0)
-<<<<<<< HEAD
-      bourne (~> 1.3)
-    sidekiq (2.15.1)
-      celluloid (>= 0.15.1)
-      connection_pool (>= 1.0.0)
-      json
-      redis (>= 3.0.4)
-      redis-namespace (>= 1.3.1)
-    sidekiq-failures (0.1.0)
-      sidekiq (>= 2.2.1)
-      sinatra
-      slim
-      sprockets
-    sidetiq (0.4.3)
-      celluloid (>= 0.14.1)
-      ice_cube (~> 0.11.0)
-      sidekiq (~> 2.15.0)
-    simplecov (0.7.1)
-      multi_json (~> 1.0)
-      simplecov-html (~> 0.7.1)
-    simplecov-html (0.7.1)
-    sinatra (1.3.6)
-=======
     sidekiq (2.17.6)
       celluloid (>= 0.15.2)
       connection_pool (>= 1.0.0)
@@ -445,7 +332,6 @@
       simplecov-html (~> 0.8.0)
     simplecov-html (0.8.0)
     sinatra (1.4.4)
->>>>>>> 885abab1
       rack (~> 1.4)
       rack-protection (~> 1.4)
       tilt (~> 1.3, >= 1.3.4)
@@ -521,16 +407,10 @@
   fast_xor
   fast_xs
   fastimage
-<<<<<<< HEAD
-  flamegraph!
-  fog (= 1.18.0)
-  handlebars-source (= 1.0.12)
-=======
   flamegraph
   fog (= 1.18.0)
   gctools
   handlebars-source (~> 1.1.2)
->>>>>>> 885abab1
   highline
   hiredis
   image_optim (= 0.9.1)
@@ -544,13 +424,11 @@
   mock_redis
   multi_json
   mustache
-  newrelic_rpm
   nokogiri
   oj
   omniauth
   omniauth-facebook
   omniauth-github
-  omniauth-lessonplanet!
   omniauth-oauth2
   omniauth-openid
   omniauth-twitter
@@ -564,13 +442,8 @@
   rack-cors
   rack-mini-profiler
   rack-protection
-<<<<<<< HEAD
-  rails (= 3.2.12)
-  rails_12factor
-=======
   rails
   rails-observers
->>>>>>> 885abab1
   rails_multisite!
   rake
   rb-fsevent
@@ -588,7 +461,7 @@
   sass-rails
   seed-fu-discourse
   shoulda
-  sidekiq (= 2.15.1)
+  sidekiq
   sidekiq-failures
   simple-rss
   simplecov
