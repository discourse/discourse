--- conflicted
+++ resolved
@@ -20,7 +20,7 @@
       erubis (~> 2.7.0)
       rack (~> 1.5.2)
       rack-test (~> 0.6.2)
-    actionpack-action_caching (1.1.1)
+    actionpack-action_caching (1.1.0)
       actionpack (>= 4.0.0, < 5.0)
     active_model_serializers (0.8.1)
       activemodel (>= 3.0)
@@ -88,7 +88,7 @@
     exifr (1.1.3)
     fabrication (2.9.8)
     fakeweb (1.3.0)
-    faraday (0.8.8)
+    faraday (0.9.0)
       multipart-post (>= 1.2, < 3)
     fast_blank (0.0.2)
     fast_stack (0.1.0)
@@ -118,7 +118,7 @@
     formatador (0.2.4)
     fspath (2.1.0)
     gctools (0.2.3)
-    given_core (3.5.3)
+    given_core (3.5.4)
       sorcerer (>= 0.3.7)
     guess_html_encoding (0.0.9)
     handlebars-source (1.1.2)
@@ -127,17 +127,10 @@
     highline (1.6.20)
     hike (1.2.3)
     hiredis (0.4.5)
-<<<<<<< HEAD
-    honeybadger (1.9.2)
-      faraday
+    honeybadger (1.11.0)
       json
-    html_truncator (0.3.1)
-      nokogiri (~> 1.5)
-=======
->>>>>>> 7f6b2e55
-    httpauth (0.2.0)
     i18n (0.6.9)
-    image_optim (0.9.1)
+    image_optim (0.11.0)
       exifr (~> 1.1.3)
       fspath (~> 2.1.0)
       image_size (~> 1.2.0)
@@ -177,32 +170,28 @@
     moneta (0.7.20)
     msgpack (0.5.8)
     multi_json (1.8.4)
+    multi_xml (0.5.5)
     multipart-post (2.0.0)
     mustache (0.99.5)
     net-scp (1.1.2)
       net-ssh (>= 2.6.5)
-<<<<<<< HEAD
-    net-ssh (2.7.0)
-    newrelic_rpm (3.6.5.130)
-    nokogiri (1.6.0)
-=======
     net-ssh (2.8.0)
+    newrelic_rpm (3.7.2.195)
     nokogiri (1.6.1)
->>>>>>> 7f6b2e55
       mini_portile (~> 0.5.0)
     oauth (0.4.7)
-    oauth2 (0.8.1)
-      faraday (~> 0.8)
-      httpauth (~> 0.1)
-      jwt (~> 0.1.4)
-      multi_json (~> 1.0)
+    oauth2 (0.9.3)
+      faraday (>= 0.8, < 0.10)
+      jwt (~> 0.1.8)
+      multi_json (~> 1.3)
+      multi_xml (~> 0.5)
       rack (~> 1.2)
     oj (2.5.4)
-    omniauth (1.1.4)
+    omniauth (1.2.1)
       hashie (>= 1.2, < 3)
-      rack
-    omniauth-facebook (1.4.1)
-      omniauth-oauth2 (~> 1.1.0)
+      rack (~> 1.0)
+    omniauth-facebook (1.6.0)
+      omniauth-oauth2 (~> 1.1)
     omniauth-github (1.1.1)
       omniauth (~> 1.0)
       omniauth-oauth2 (~> 1.1)
@@ -212,9 +201,11 @@
     omniauth-oauth (1.0.1)
       oauth
       omniauth (~> 1.0)
-    omniauth-oauth2 (1.1.1)
-      oauth2 (~> 0.8.0)
-      omniauth (~> 1.0)
+    omniauth-oauth2 (1.1.2)
+      faraday (>= 0.8, < 0.10)
+      multi_json (~> 1.3)
+      oauth2 (~> 0.9.3)
+      omniauth (~> 1.2)
     omniauth-openid (1.0.1)
       omniauth (~> 1.0)
       rack-openid (~> 1.3.1)
@@ -275,7 +266,7 @@
       activesupport (= 4.0.2)
       rake (>= 0.8.7)
       thor (>= 0.18.1, < 2.0)
-    raindrops (0.12.0)
+    raindrops (0.13.0)
     rake (10.1.1)
     rake-compiler (0.9.2)
       rake
@@ -286,7 +277,7 @@
       ffi (>= 1.0.6)
       msgpack (>= 0.4.3)
       trollop (>= 1.16.2)
-    redcarpet (3.1.0)
+    redcarpet (3.1.1)
     redis (3.0.7)
     redis-namespace (1.4.1)
       redis (~> 3.0.4)
@@ -301,8 +292,8 @@
     rspec-core (2.14.7)
     rspec-expectations (2.14.5)
       diff-lcs (>= 1.1.3, < 2.0)
-    rspec-given (3.5.3)
-      given_core (= 3.5.3)
+    rspec-given (3.5.4)
+      given_core (= 3.5.4)
       rspec (>= 2.12)
     rspec-mocks (2.14.5)
     rspec-rails (2.14.1)
@@ -400,7 +391,7 @@
       kgio (~> 2.6)
       rack
       raindrops (~> 0.7)
-    unicorn-worker-killer (0.4.1)
+    unicorn-worker-killer (0.4.2)
       unicorn (~> 4)
 
 PLATFORMS
@@ -428,15 +419,12 @@
   fastimage
   flamegraph
   fog (= 1.18.0)
+  font_assets
   gctools
   handlebars-source (~> 1.1.2)
   highline
   hiredis
-<<<<<<< HEAD
-  html_truncator
   honeybadger
-=======
->>>>>>> 7f6b2e55
   image_optim
   image_sorcery
   librarian (>= 0.0.25)
@@ -500,10 +488,5 @@
   timecop
   uglifier
   unf
-<<<<<<< HEAD
   unicorn
-  unicorn-worker-killer
-  vestal_versions!
-=======
-  unicorn
->>>>>>> 7f6b2e55
+  unicorn-worker-killer