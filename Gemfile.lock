--- conflicted
+++ resolved
@@ -193,11 +193,8 @@
     highline (1.6.15)
     hike (1.2.1)
     hiredis (0.4.5)
-<<<<<<< HEAD
-=======
     hpricot (0.8.6)
     httpauth (0.2.0)
->>>>>>> 546016bf
     i18n (0.6.1)
     i18n-js (2.1.2)
       i18n
