--- conflicted
+++ resolved
@@ -140,14 +140,7 @@
     json (1.8.3)
     jwt (1.5.2)
     kgio (2.10.0)
-<<<<<<< HEAD
-    librarian (0.1.2)
-      highline
-      thor (~> 0.15)
-    libv8 (5.3.332.38.1)
-=======
     libv8 (5.3.332.38.3)
->>>>>>> 5a2e989e
     listen (0.7.3)
     logster (1.2.5)
     loofah (2.0.3)
@@ -164,11 +157,7 @@
     mini_portile2 (2.1.0)
     mini_racer (0.1.7)
       libv8 (~> 5.3)
-<<<<<<< HEAD
-    minitest (5.9.0)
-=======
     minitest (5.9.1)
->>>>>>> 5a2e989e
     mocha (1.1.0)
       metaclass (~> 0.0.1)
     mock_redis (0.15.4)
@@ -219,11 +208,7 @@
     omniauth-twitter (1.2.1)
       json (~> 1.3)
       omniauth-oauth (~> 1.1)
-<<<<<<< HEAD
-    onebox (1.6.7)
-=======
     onebox (1.7.2)
->>>>>>> 5a2e989e
       fast_blank (>= 1.0.0)
       htmlentities (~> 4.3.4)
       moneta (~> 0.8)
@@ -497,8 +482,4 @@
   unicorn
 
 BUNDLED WITH
-<<<<<<< HEAD
-   1.13.6
-=======
-   1.13.7
->>>>>>> 5a2e989e
+   1.13.7