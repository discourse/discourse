--- conflicted
+++ resolved
@@ -186,10 +186,7 @@
     libv8-node (15.14.0.0-x86_64-darwin-19)
     libv8-node (15.14.0.0-x86_64-darwin-20)
     libv8-node (15.14.0.0-x86_64-linux)
-<<<<<<< HEAD
-=======
     libv8-node (15.14.0.0-x86_64-linux-musl)
->>>>>>> d87e8683
     listen (3.5.1)
       rb-fsevent (~> 0.10, >= 0.10.3)
       rb-inotify (~> 0.9, >= 0.9.10)
