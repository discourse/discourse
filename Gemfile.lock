GIT
  remote: https://github.com/discourse/mail.git
  revision: 5b700fc95ee66378e0cf2559abc73c8bc3062a4b
  specs:
    mail (2.8.0.edge)
      mini_mime (>= 0.1.1)

GEM
  remote: https://rubygems.org/
  specs:
    actionmailer (6.1.3.2)
      actionpack (= 6.1.3.2)
      actionview (= 6.1.3.2)
      activejob (= 6.1.3.2)
      activesupport (= 6.1.3.2)
      mail (~> 2.5, >= 2.5.4)
      rails-dom-testing (~> 2.0)
    actionpack (6.1.3.2)
      actionview (= 6.1.3.2)
      activesupport (= 6.1.3.2)
      rack (~> 2.0, >= 2.0.9)
      rack-test (>= 0.6.3)
      rails-dom-testing (~> 2.0)
      rails-html-sanitizer (~> 1.0, >= 1.2.0)
    actionview (6.1.3.2)
      activesupport (= 6.1.3.2)
      builder (~> 3.1)
      erubi (~> 1.4)
      rails-dom-testing (~> 2.0)
      rails-html-sanitizer (~> 1.1, >= 1.2.0)
    actionview_precompiler (0.2.3)
      actionview (>= 6.0.a)
    active_model_serializers (0.8.4)
      activemodel (>= 3.0)
    activejob (6.1.3.2)
      activesupport (= 6.1.3.2)
      globalid (>= 0.3.6)
    activemodel (6.1.3.2)
      activesupport (= 6.1.3.2)
    activerecord (6.1.3.2)
      activemodel (= 6.1.3.2)
      activesupport (= 6.1.3.2)
    activesupport (6.1.3.2)
      concurrent-ruby (~> 1.0, >= 1.0.2)
      i18n (>= 1.6, < 2)
      minitest (>= 5.1)
      tzinfo (~> 2.0)
      zeitwerk (~> 2.3)
    addressable (2.7.0)
      public_suffix (>= 2.0.2, < 5.0)
    annotate (3.1.1)
      activerecord (>= 3.2, < 7.0)
      rake (>= 10.4, < 14.0)
    ast (2.4.2)
    aws-eventstream (1.1.1)
    aws-partitions (1.432.0)
    aws-sdk-core (3.112.1)
      aws-eventstream (~> 1, >= 1.0.2)
      aws-partitions (~> 1, >= 1.239.0)
      aws-sigv4 (~> 1.1)
      jmespath (~> 1.0)
    aws-sdk-kms (1.42.0)
      aws-sdk-core (~> 3, >= 3.112.0)
      aws-sigv4 (~> 1.1)
    aws-sdk-s3 (1.90.0)
      aws-sdk-core (~> 3, >= 3.112.0)
      aws-sdk-kms (~> 1)
      aws-sigv4 (~> 1.1)
    aws-sdk-sns (1.38.0)
      aws-sdk-core (~> 3, >= 3.112.0)
      aws-sigv4 (~> 1.1)
    aws-sigv4 (1.2.3)
      aws-eventstream (~> 1, >= 1.0.2)
    barber (0.12.2)
      ember-source (>= 1.0, < 3.1)
      execjs (>= 1.2, < 3)
    better_errors (2.9.1)
      coderay (>= 1.0.0)
      erubi (>= 1.0.0)
      rack (>= 0.9.0)
    binding_of_caller (1.0.0)
      debug_inspector (>= 0.0.1)
    bootsnap (1.7.5)
      msgpack (~> 1.0)
    builder (3.2.4)
    bullet (6.1.4)
      activesupport (>= 3.0.0)
      uniform_notifier (~> 1.11)
    byebug (11.1.3)
    cbor (0.5.9.6)
    certified (1.0.0)
    chunky_png (1.4.0)
    coderay (1.1.3)
    colored2 (3.1.2)
    concurrent-ruby (1.1.8)
    connection_pool (2.2.5)
    cose (1.2.0)
      cbor (~> 0.5.9)
      openssl-signature_algorithm (~> 1.0)
    cppjieba_rb (0.3.3)
    crack (0.4.5)
      rexml
    crass (1.0.6)
    css_parser (1.9.0)
      addressable
    debug_inspector (1.1.0)
    diff-lcs (1.4.4)
    diffy (3.4.0)
    discourse-ember-rails (0.18.6)
      active_model_serializers
      ember-data-source (>= 1.0.0.beta.5)
      ember-handlebars-template (>= 0.1.1, < 1.0)
      ember-source (>= 1.1.0)
      jquery-rails (>= 1.0.17)
      railties (>= 3.1)
    discourse-ember-source (3.12.2.3)
    discourse-fonts (0.0.8)
    discourse_dev (0.2.1)
      faker (~> 2.16)
    discourse_image_optim (0.26.2)
      exifr (~> 1.2, >= 1.2.2)
      fspath (~> 3.0)
      image_size (~> 1.5)
      in_threads (~> 1.3)
      progress (~> 3.0, >= 3.0.1)
    docile (1.4.0)
    ecma-re-validator (0.3.0)
      regexp_parser (~> 2.0)
    email_reply_trimmer (0.1.13)
    ember-data-source (3.0.2)
      ember-source (>= 2, < 3.0)
    ember-handlebars-template (0.8.0)
      barber (>= 0.11.0)
      sprockets (>= 3.3, < 4.1)
    ember-source (2.18.2)
    erubi (1.10.0)
    excon (0.81.0)
    execjs (2.8.1)
    exifr (1.3.9)
    fabrication (2.22.0)
    faker (2.17.0)
      i18n (>= 1.6, < 2)
    fakeweb (1.3.0)
    faraday (1.4.1)
      faraday-excon (~> 1.1)
      faraday-net_http (~> 1.0)
      faraday-net_http_persistent (~> 1.1)
      multipart-post (>= 1.2, < 3)
      ruby2_keywords (>= 0.0.4)
    faraday-excon (1.1.0)
    faraday-net_http (1.0.1)
    faraday-net_http_persistent (1.1.0)
    fast_blank (1.0.0)
    fast_xs (0.8.0)
    fastimage (2.2.3)
    ffi (1.15.0)
    fspath (3.1.2)
    gc_tracer (1.5.1)
    globalid (0.4.2)
      activesupport (>= 4.2.0)
    guess_html_encoding (0.0.11)
    hana (1.3.7)
    hashdiff (1.0.1)
    hashie (4.1.0)
    highline (2.0.3)
    hkdf (0.3.0)
    htmlentities (4.3.4)
    http_accept_language (2.1.1)
    i18n (1.8.10)
      concurrent-ruby (~> 1.0)
    image_size (1.5.0)
    in_threads (1.5.4)
    jmespath (1.4.0)
    jquery-rails (4.4.0)
      rails-dom-testing (>= 1, < 3)
      railties (>= 4.2.0)
      thor (>= 0.14, < 2.0)
    json (2.5.1)
    json-schema (2.8.1)
      addressable (>= 2.4)
    json_schemer (0.2.18)
      ecma-re-validator (~> 0.3)
      hana (~> 1.3)
      regexp_parser (~> 2.0)
      uri_template (~> 0.7)
    jwt (2.2.3)
    kgio (2.11.3)
    libv8-node (15.14.0.1)
    libv8-node (15.14.0.1-arm64-darwin-20)
    libv8-node (15.14.0.1-x86_64-darwin-18)
    libv8-node (15.14.0.1-x86_64-darwin-19)
    libv8-node (15.14.0.1-x86_64-darwin-20)
    libv8-node (15.14.0.1-x86_64-linux)
    listen (3.5.1)
      rb-fsevent (~> 0.10, >= 0.10.3)
      rb-inotify (~> 0.9, >= 0.9.10)
    lograge (0.11.2)
      actionpack (>= 4)
      activesupport (>= 4)
      railties (>= 4)
      request_store (~> 1.0)
    logstash-event (1.2.02)
    logstash-logger (0.26.1)
      logstash-event (~> 1.2)
    logster (2.9.6)
    loofah (2.9.1)
      crass (~> 1.0.2)
      nokogiri (>= 1.5.9)
    lru_redux (1.1.0)
    lz4-ruby (0.3.3)
    maxminddb (0.1.22)
    memory_profiler (1.0.0)
    message_bus (3.3.5)
      rack (>= 1.1.3)
    method_source (1.0.0)
    mini_mime (1.1.0)
    mini_portile2 (2.5.1)
    mini_racer (0.4.0)
      libv8-node (~> 15.14.0.0)
    mini_scheduler (0.13.0)
      sidekiq (>= 4.2.3)
    mini_sql (1.1.3)
    mini_suffix (0.3.2)
      ffi (~> 1.9)
    minitest (5.14.4)
    mocha (1.12.0)
    mock_redis (0.28.0)
      ruby2_keywords
    msgpack (1.4.2)
    multi_json (1.15.0)
    multi_xml (0.6.0)
    multipart-post (2.1.1)
    mustache (1.1.1)
    nio4r (2.5.7)
    nokogiri (1.11.3)
      mini_portile2 (~> 2.5.0)
      racc (~> 1.4)
    nokogiri (1.11.3-arm64-darwin)
      racc (~> 1.4)
    nokogiri (1.11.3-x86_64-darwin)
      racc (~> 1.4)
    nokogiri (1.11.3-x86_64-linux)
      racc (~> 1.4)
    nokogumbo (2.0.5)
      nokogiri (~> 1.8, >= 1.8.4)
    oauth (0.5.6)
    oauth2 (1.4.7)
      faraday (>= 0.8, < 2.0)
      jwt (>= 1.0, < 3.0)
      multi_json (~> 1.3)
      multi_xml (~> 0.5)
      rack (>= 1.2, < 3)
    oj (3.11.5)
    omniauth (1.9.1)
      hashie (>= 3.4.6)
      rack (>= 1.6.2, < 3)
    omniauth-facebook (8.0.0)
      omniauth-oauth2 (~> 1.2)
    omniauth-github (1.4.0)
      omniauth (~> 1.5)
      omniauth-oauth2 (>= 1.4.0, < 2.0)
    omniauth-google-oauth2 (0.8.2)
      jwt (>= 2.0)
      oauth2 (~> 1.1)
      omniauth (~> 1.1)
      omniauth-oauth2 (>= 1.6)
    omniauth-oauth (1.2.0)
      oauth
      omniauth (>= 1.0, < 3)
    omniauth-oauth2 (1.7.1)
      oauth2 (~> 1.4)
      omniauth (>= 1.9, < 3)
    omniauth-twitter (1.4.0)
      omniauth-oauth (~> 1.1)
      rack
<<<<<<< HEAD
=======
    onebox (2.2.15)
      addressable (~> 2.7.0)
      htmlentities (~> 4.3)
      multi_json (~> 1.11)
      mustache
      nokogiri (~> 1.7)
      sanitize
>>>>>>> a24b6daa
    openssl (2.2.0)
    openssl-signature_algorithm (1.1.1)
      openssl (~> 2.0)
    optimist (3.0.1)
    parallel (1.20.1)
    parallel_tests (3.7.0)
      parallel
    parser (3.0.1.1)
      ast (~> 2.4.1)
    pg (1.2.3)
    progress (3.6.0)
    pry (0.13.1)
      coderay (~> 1.1)
      method_source (~> 1.0)
    pry-byebug (3.9.0)
      byebug (~> 11.0)
      pry (~> 0.13.0)
    pry-rails (0.3.9)
      pry (>= 0.10.4)
    public_suffix (4.0.6)
    puma (5.3.1)
      nio4r (~> 2.0)
    r2 (0.2.7)
    racc (1.5.2)
    rack (2.2.3)
    rack-mini-profiler (2.3.2)
      rack (>= 1.2.0)
    rack-protection (2.1.0)
      rack
    rack-test (1.1.0)
      rack (>= 1.0, < 3)
    rails-dom-testing (2.0.3)
      activesupport (>= 4.2.0)
      nokogiri (>= 1.6)
    rails-html-sanitizer (1.3.0)
      loofah (~> 2.3)
    rails_failover (0.7.3)
      activerecord (~> 6.0)
      concurrent-ruby
      railties (~> 6.0)
    rails_multisite (3.0.0)
      activerecord (> 5.0, < 7)
      railties (> 5.0, < 7)
    railties (6.1.3.2)
      actionpack (= 6.1.3.2)
      activesupport (= 6.1.3.2)
      method_source
      rake (>= 0.8.7)
      thor (~> 1.0)
    rainbow (3.0.0)
    raindrops (0.19.1)
    rake (13.0.3)
    rb-fsevent (0.11.0)
    rb-inotify (0.10.1)
      ffi (~> 1.0)
    rbtrace (0.4.14)
      ffi (>= 1.0.6)
      msgpack (>= 0.4.3)
      optimist (>= 3.0.0)
    rchardet (1.8.0)
    redis (4.2.5)
    redis-namespace (1.8.1)
      redis (>= 3.0.4)
    regexp_parser (2.1.1)
    request_store (1.5.0)
      rack (>= 1.4)
    rexml (3.2.5)
    rinku (2.0.6)
    rotp (6.2.0)
    rqrcode (2.0.0)
      chunky_png (~> 1.0)
      rqrcode_core (~> 1.0)
    rqrcode_core (1.0.0)
    rspec (3.10.0)
      rspec-core (~> 3.10.0)
      rspec-expectations (~> 3.10.0)
      rspec-mocks (~> 3.10.0)
    rspec-core (3.10.1)
      rspec-support (~> 3.10.0)
    rspec-expectations (3.10.1)
      diff-lcs (>= 1.2.0, < 2.0)
      rspec-support (~> 3.10.0)
    rspec-html-matchers (0.9.4)
      nokogiri (~> 1)
      rspec (>= 3.0.0.a, < 4)
    rspec-mocks (3.10.2)
      diff-lcs (>= 1.2.0, < 2.0)
      rspec-support (~> 3.10.0)
    rspec-rails (5.0.1)
      actionpack (>= 5.2)
      activesupport (>= 5.2)
      railties (>= 5.2)
      rspec-core (~> 3.10)
      rspec-expectations (~> 3.10)
      rspec-mocks (~> 3.10)
      rspec-support (~> 3.10)
    rspec-support (3.10.2)
    rswag-specs (2.4.0)
      activesupport (>= 3.1, < 7.0)
      json-schema (~> 2.2)
      railties (>= 3.1, < 7.0)
    rtlit (0.0.5)
    rubocop (1.14.0)
      parallel (~> 1.10)
      parser (>= 3.0.0.0)
      rainbow (>= 2.2.2, < 4.0)
      regexp_parser (>= 1.8, < 3.0)
      rexml
      rubocop-ast (>= 1.5.0, < 2.0)
      ruby-progressbar (~> 1.7)
      unicode-display_width (>= 1.4.0, < 3.0)
    rubocop-ast (1.5.0)
      parser (>= 3.0.1.1)
    rubocop-discourse (2.4.1)
      rubocop (>= 1.1.0)
      rubocop-rspec (>= 2.0.0)
    rubocop-rspec (2.3.0)
      rubocop (~> 1.0)
      rubocop-ast (>= 1.1.0)
    ruby-prof (1.4.3)
    ruby-progressbar (1.11.0)
    ruby-readability (0.7.0)
      guess_html_encoding (>= 0.0.4)
      nokogiri (>= 1.6.0)
    ruby2_keywords (0.0.4)
    rubyzip (2.3.0)
    sanitize (5.2.3)
      crass (~> 1.0.2)
      nokogiri (>= 1.8.0)
      nokogumbo (~> 2.0)
    sassc (2.0.1)
      ffi (~> 1.9)
      rake
    sassc-rails (2.1.2)
      railties (>= 4.0.0)
      sassc (>= 2.0)
      sprockets (> 3.0)
      sprockets-rails
      tilt
    seed-fu (2.3.9)
      activerecord (>= 3.1)
      activesupport (>= 3.1)
    shoulda-matchers (4.5.1)
      activesupport (>= 4.2.0)
    sidekiq (6.2.1)
      connection_pool (>= 2.2.2)
      rack (~> 2.0)
      redis (>= 4.2.0)
    simplecov (0.21.2)
      docile (~> 1.1)
      simplecov-html (~> 0.11)
      simplecov_json_formatter (~> 0.1)
    simplecov-html (0.12.3)
    simplecov_json_formatter (0.1.3)
    sprockets (3.7.2)
      concurrent-ruby (~> 1.0)
      rack (> 1, < 3)
    sprockets-rails (3.2.2)
      actionpack (>= 4.0)
      activesupport (>= 4.0)
      sprockets (>= 3.0.0)
    sshkey (2.0.0)
    stackprof (0.2.17)
    test-prof (1.0.5)
    thor (1.1.0)
    tilt (2.0.10)
    tzinfo (2.0.4)
      concurrent-ruby (~> 1.0)
    uglifier (4.2.0)
      execjs (>= 0.3.0, < 3)
    unf (0.1.4)
      unf_ext
    unf_ext (0.0.7.7)
    unicode-display_width (2.0.0)
    unicorn (6.0.0)
      kgio (~> 2.6)
      raindrops (~> 0.7)
    uniform_notifier (1.14.2)
    uri_template (0.7.0)
    webmock (3.12.2)
      addressable (>= 2.3.6)
      crack (>= 0.3.2)
      hashdiff (>= 0.4.0, < 2.0.0)
    webpush (1.1.0)
      hkdf (~> 0.2)
      jwt (~> 2.0)
    xorcist (1.1.2)
    yaml-lint (0.0.10)
    zeitwerk (2.4.2)

PLATFORMS
  arm64-darwin-20
  ruby
  x86_64-darwin-18
  x86_64-darwin-19
  x86_64-darwin-20
  x86_64-linux

DEPENDENCIES
  actionmailer (= 6.1.3.2)
  actionpack (= 6.1.3.2)
  actionview (= 6.1.3.2)
  actionview_precompiler
  active_model_serializers (~> 0.8.3)
  activemodel (= 6.1.3.2)
  activerecord (= 6.1.3.2)
  activesupport (= 6.1.3.2)
  addressable
  annotate
  aws-sdk-s3
  aws-sdk-sns
  barber
  better_errors
  binding_of_caller
  bootsnap
  bullet
  byebug
  cbor
  certified
  colored2
  cose
  cppjieba_rb
  css_parser
  diffy
  discourse-ember-rails (= 0.18.6)
  discourse-ember-source (~> 3.12.2)
  discourse-fonts
  discourse_dev
  discourse_image_optim
  email_reply_trimmer
  ember-handlebars-template (= 0.8.0)
  excon
  execjs
  fabrication
  fakeweb
  fast_blank
  fast_xs
  fastimage
  gc_tracer
  highline
  htmlentities
  http_accept_language
  json
  json_schemer
  listen
  lograge
  logstash-event
  logstash-logger
  logster
  loofah
  lru_redux
  lz4-ruby
  mail!
  maxminddb
  memory_profiler
  message_bus
  mini_mime
  mini_racer
  mini_scheduler
  mini_sql
  mini_suffix
  minitest
  mocha
  mock_redis
  multi_json
  mustache
  nokogiri
  oj
  omniauth
  omniauth-facebook
  omniauth-github
  omniauth-google-oauth2
  omniauth-oauth2
  omniauth-twitter
  parallel_tests
  pg
  pry-byebug
  pry-rails
  puma
  r2
  rack
  rack-mini-profiler
  rack-protection
  rails_failover
  rails_multisite
  railties (= 6.1.3.2)
  rake
  rb-fsevent
  rbtrace
  rchardet
  redis
  redis-namespace
  rinku
  rotp
  rqrcode
  rspec
  rspec-html-matchers
  rspec-rails
  rswag-specs
  rtlit
  rubocop-discourse
  ruby-prof
  ruby-readability
  rubyzip
  sanitize
  sassc (= 2.0.1)
  sassc-rails
  seed-fu
  shoulda-matchers
  sidekiq
  simplecov
  sprockets (= 3.7.2)
  sprockets-rails
  sshkey
  stackprof
  test-prof
  thor
  uglifier
  unf
  unicorn
  webmock
  webpush
  xorcist
  yaml-lint

BUNDLED WITH
   2.2.16<|MERGE_RESOLUTION|>--- conflicted
+++ resolved
@@ -273,16 +273,6 @@
     omniauth-twitter (1.4.0)
       omniauth-oauth (~> 1.1)
       rack
-<<<<<<< HEAD
-=======
-    onebox (2.2.15)
-      addressable (~> 2.7.0)
-      htmlentities (~> 4.3)
-      multi_json (~> 1.11)
-      mustache
-      nokogiri (~> 1.7)
-      sanitize
->>>>>>> a24b6daa
     openssl (2.2.0)
     openssl-signature_algorithm (1.1.1)
       openssl (~> 2.0)
