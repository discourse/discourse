--- conflicted
+++ resolved
@@ -24,15 +24,9 @@
     actionview (7.1.3.4)
       activesupport (= 7.1.3.4)
       builder (~> 3.1)
-<<<<<<< HEAD
-      erubi (~> 1.4)
-      rails-dom-testing (~> 2.0)
-      rails-html-sanitizer (~> 1.1, >= 1.2.0)
-=======
       erubi (~> 1.11)
       rails-dom-testing (~> 2.2)
       rails-html-sanitizer (~> 1.6)
->>>>>>> f4cbf025
     actionview_precompiler (0.4.0)
       actionview (>= 6.0.a)
     active_model_serializers (0.8.4)
@@ -136,11 +130,7 @@
     discourse_dev_assets (0.0.4)
       faker (~> 2.16)
       literate_randomizer
-<<<<<<< HEAD
-    docile (1.4.0)
-=======
     docile (1.4.1)
->>>>>>> f4cbf025
     drb (2.2.1)
     email_reply_trimmer (0.1.13)
     erubi (1.13.0)
@@ -159,17 +149,6 @@
     faraday-retry (2.2.1)
       faraday (~> 2.0)
     fast_blank (1.0.1)
-<<<<<<< HEAD
-    fastimage (2.3.0)
-    ffi (1.16.3)
-    fspath (3.1.2)
-    globalid (1.2.1)
-      activesupport (>= 6.1)
-    google-protobuf (3.25.3-aarch64-linux)
-    google-protobuf (3.25.3-arm64-darwin)
-    google-protobuf (3.25.3-x86_64-darwin)
-    google-protobuf (3.25.3-x86_64-linux)
-=======
     fastimage (2.3.1)
     ffi (1.17.0-aarch64-linux-gnu)
     ffi (1.17.0-arm64-darwin)
@@ -190,7 +169,6 @@
     google-protobuf (4.27.2-x86_64-linux)
       bigdecimal
       rake (>= 13)
->>>>>>> f4cbf025
     guess_html_encoding (0.0.11)
     hana (1.3.7)
     hashdiff (1.1.0)
@@ -604,10 +582,7 @@
   arm64-darwin-21
   arm64-darwin-22
   arm64-darwin-23
-<<<<<<< HEAD
-=======
   arm64-darwin-24
->>>>>>> f4cbf025
   x86_64-darwin-18
   x86_64-darwin-19
   x86_64-darwin-20
