--- conflicted
+++ resolved
@@ -230,17 +230,13 @@
       treetop (~> 1.4.8)
     metaclass (0.0.1)
     method_source (0.8.1)
-<<<<<<< HEAD
     mime-types (1.21)
-=======
-    mime-types (1.20.1)
     mixlib-authentication (1.3.0)
       mixlib-log
     mixlib-cli (1.3.0)
     mixlib-config (1.1.2)
     mixlib-log (1.4.1)
     mixlib-shellout (1.1.0)
->>>>>>> f3bcbd8b
     mocha (0.10.5)
       metaclass (~> 0.0.1)
     multi_json (1.5.1)
