--- conflicted
+++ resolved
@@ -171,13 +171,8 @@
     logstash-event (1.2.02)
     logstash-logger (0.26.1)
       logstash-event (~> 1.2)
-<<<<<<< HEAD
-    logster (2.3.2)
-    loofah (2.2.3)
-=======
     logster (2.6.3)
     loofah (2.4.0)
->>>>>>> baba1cc0
       crass (~> 1.0.2)
       nokogiri (>= 1.5.9)
     lru_redux (1.1.0)
@@ -194,11 +189,7 @@
     mini_portile2 (2.4.0)
     mini_racer (0.2.9)
       libv8 (>= 6.9.411)
-<<<<<<< HEAD
-    mini_scheduler (0.11.0)
-=======
     mini_scheduler (0.12.2)
->>>>>>> baba1cc0
       sidekiq
     mini_sql (0.2.4)
     mini_suffix (0.3.0)
@@ -276,13 +267,8 @@
     puma (4.3.1)
       nio4r (~> 2.0)
     r2 (0.2.7)
-<<<<<<< HEAD
-    rack (2.0.7)
-    rack-mini-profiler (1.1.4)
-=======
     rack (2.0.8)
     rack-mini-profiler (1.1.6)
->>>>>>> baba1cc0
       rack (>= 1.2.0)
     rack-protection (2.0.8.1)
       rack
