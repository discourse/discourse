--- conflicted
+++ resolved
@@ -133,11 +133,7 @@
       rake-compiler
     fast_xs (0.8.0)
     fastimage (2.1.7)
-<<<<<<< HEAD
-    ffi (1.10.0)
-=======
     ffi (1.11.3)
->>>>>>> 9f4c9baf
     flamegraph (0.9.5)
     fspath (3.1.0)
     gc_tracer (1.5.1)
