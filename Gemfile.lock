GIT
  remote: https://github.com/rails/sprockets
  revision: f4d3dae71ef29c44b75a49cfbf8032cce07b423a
  branch: 3.x
  specs:
    sprockets (3.7.2)
      concurrent-ruby (~> 1.0)
      rack (> 1, < 3)

GEM
  remote: https://rubygems.org/
  specs:
    actionmailer (7.0.8)
      actionpack (= 7.0.8)
      actionview (= 7.0.8)
      activejob (= 7.0.8)
      activesupport (= 7.0.8)
      mail (~> 2.5, >= 2.5.4)
      net-imap
      net-pop
      net-smtp
      rails-dom-testing (~> 2.0)
    actionpack (7.0.8)
      actionview (= 7.0.8)
      activesupport (= 7.0.8)
      rack (~> 2.0, >= 2.2.4)
      rack-test (>= 0.6.3)
      rails-dom-testing (~> 2.0)
      rails-html-sanitizer (~> 1.0, >= 1.2.0)
    actionview (7.0.8)
      activesupport (= 7.0.8)
      builder (~> 3.1)
      erubi (~> 1.4)
      rails-dom-testing (~> 2.0)
      rails-html-sanitizer (~> 1.1, >= 1.2.0)
    actionview_precompiler (0.3.0)
      actionview (>= 6.0.a)
    active_model_serializers (0.8.4)
      activemodel (>= 3.0)
    activejob (7.0.8)
      activesupport (= 7.0.8)
      globalid (>= 0.3.6)
    activemodel (7.0.8)
      activesupport (= 7.0.8)
    activerecord (7.0.8)
      activemodel (= 7.0.8)
      activesupport (= 7.0.8)
    activesupport (7.0.8)
      concurrent-ruby (~> 1.0, >= 1.0.2)
      i18n (>= 1.6, < 2)
      minitest (>= 5.1)
      tzinfo (~> 2.0)
    addressable (2.8.6)
      public_suffix (>= 2.0.2, < 6.0)
    annotate (3.2.0)
      activerecord (>= 3.2, < 8.0)
      rake (>= 10.4, < 14.0)
    ast (2.4.2)
    aws-eventstream (1.3.0)
    aws-partitions (1.583.0)
    aws-sdk-core (3.130.2)
      aws-eventstream (~> 1, >= 1.0.2)
      aws-partitions (~> 1, >= 1.525.0)
      aws-sigv4 (~> 1.1)
      jmespath (~> 1.0)
    aws-sdk-kms (1.56.0)
      aws-sdk-core (~> 3, >= 3.127.0)
      aws-sigv4 (~> 1.1)
    aws-sdk-s3 (1.114.0)
      aws-sdk-core (~> 3, >= 3.127.0)
      aws-sdk-kms (~> 1)
      aws-sigv4 (~> 1.4)
    aws-sdk-sns (1.53.0)
      aws-sdk-core (~> 3, >= 3.127.0)
      aws-sigv4 (~> 1.1)
    aws-sigv4 (1.5.0)
      aws-eventstream (~> 1, >= 1.0.2)
    base64 (0.2.0)
    better_errors (2.10.1)
      erubi (>= 1.0.0)
      rack (>= 0.9.0)
      rouge (>= 1.0.0)
    bigdecimal (3.1.6)
    binding_of_caller (1.0.0)
      debug_inspector (>= 0.0.1)
    bootsnap (1.17.1)
      msgpack (~> 1.2)
    builder (3.2.4)
    bullet (7.1.6)
      activesupport (>= 3.0.0)
      uniform_notifier (~> 1.11)
    byebug (11.1.3)
    capybara (3.40.0)
      addressable
      matrix
      mini_mime (>= 0.1.3)
      nokogiri (~> 1.11)
      rack (>= 1.6.0)
      rack-test (>= 0.6.3)
      regexp_parser (>= 1.5, < 3.0)
      xpath (~> 3.2)
    cbor (0.5.9.8)
    certified (1.0.0)
    cgi (0.4.1)
    chunky_png (1.4.0)
    coderay (1.1.3)
    colored2 (4.0.0)
    concurrent-ruby (1.2.3)
    connection_pool (2.4.1)
    cose (1.3.0)
      cbor (~> 0.5.9)
      openssl-signature_algorithm (~> 1.0)
    cppjieba_rb (0.4.2)
    crack (0.4.6)
      bigdecimal
      rexml
    crass (1.0.6)
    css_parser (1.16.0)
      addressable
    date (3.3.4)
    debug_inspector (1.2.0)
    diff-lcs (1.5.0)
    diffy (3.4.2)
    digest (3.1.1)
    discourse-fonts (0.0.9)
    discourse-seed-fu (2.3.12)
      activerecord (>= 3.1)
      activesupport (>= 3.1)
    discourse_dev_assets (0.0.4)
      faker (~> 2.16)
      literate_randomizer
    docile (1.4.0)
    email_reply_trimmer (0.1.13)
    erubi (1.12.0)
    excon (0.109.0)
    execjs (2.9.1)
    exifr (1.4.0)
    fabrication (2.31.0)
    faker (2.23.0)
      i18n (>= 1.8.11, < 2)
    fakeweb (1.3.0)
    faraday (2.9.0)
      faraday-net_http (>= 2.0, < 3.2)
    faraday-net_http (3.1.0)
      net-http
    faraday-retry (2.2.0)
      faraday (~> 2.0)
    fast_blank (1.0.1)
    fast_xs (0.8.0)
    fastimage (2.3.0)
    ffi (1.16.3)
    fspath (3.1.2)
    gc_tracer (1.5.1)
    globalid (1.2.1)
      activesupport (>= 6.1)
    google-protobuf (3.25.2-aarch64-linux)
    google-protobuf (3.25.2-arm64-darwin)
    google-protobuf (3.25.2-x86_64-darwin)
    google-protobuf (3.25.2-x86_64-linux)
    guess_html_encoding (0.0.11)
    hana (1.3.7)
    hashdiff (1.1.0)
    hashie (5.0.0)
    highline (3.0.1)
    htmlentities (4.3.4)
    http_accept_language (2.1.1)
    i18n (1.14.1)
      concurrent-ruby (~> 1.0)
    image_optim (0.31.3)
      exifr (~> 1.2, >= 1.2.2)
      fspath (~> 3.0)
      image_size (>= 1.5, < 4)
      in_threads (~> 1.3)
      progress (~> 3.0, >= 3.0.1)
    image_size (3.4.0)
    in_threads (1.6.0)
    jmespath (1.6.2)
    json (2.7.1)
    json-schema (4.1.1)
      addressable (>= 2.8)
    json_schemer (2.1.1)
      hana (~> 1.3)
      regexp_parser (~> 2.0)
      simpleidn (~> 0.2)
    jwt (2.7.1)
    kgio (2.11.4)
    language_server-protocol (3.17.0.3)
    libv8-node (18.16.0.0-aarch64-linux)
    libv8-node (18.16.0.0-arm64-darwin)
    libv8-node (18.16.0.0-x86_64-darwin)
    libv8-node (18.16.0.0-x86_64-linux)
    listen (3.8.0)
      rb-fsevent (~> 0.10, >= 0.10.3)
      rb-inotify (~> 0.9, >= 0.9.10)
    literate_randomizer (0.4.0)
    lograge (0.14.0)
      actionpack (>= 4)
      activesupport (>= 4)
      railties (>= 4)
      request_store (~> 1.0)
    logstash-event (1.2.02)
    logstash-logger (0.26.1)
      logstash-event (~> 1.2)
    logster (2.16.0)
    loofah (2.22.0)
      crass (~> 1.0.2)
      nokogiri (>= 1.12.0)
    lru_redux (1.1.0)
    lz4-ruby (0.3.3)
    mail (2.8.1)
      mini_mime (>= 0.1.1)
      net-imap
      net-pop
      net-smtp
    matrix (0.4.2)
    maxminddb (0.1.22)
    memory_profiler (1.0.1)
    message_bus (4.3.8)
      rack (>= 1.1.3)
    method_source (1.0.0)
    mini_mime (1.1.5)
    mini_racer (0.8.0)
      libv8-node (~> 18.16.0.0)
    mini_scheduler (0.16.0)
      sidekiq (>= 4.2.3, < 7.0)
    mini_sql (1.5.0)
    mini_suffix (0.3.3)
      ffi (~> 1.9)
    minio_runner (0.1.2)
    minitest (5.21.2)
    mocha (2.1.0)
      ruby2_keywords (>= 0.0.5)
    msgpack (1.7.2)
    multi_json (1.15.0)
    multi_xml (0.6.0)
    mustache (1.1.1)
    net-http (0.4.1)
      uri
    net-imap (0.4.9.1)
      date
      net-protocol
    net-pop (0.1.2)
      net-protocol
    net-protocol (0.2.2)
      timeout
    net-smtp (0.4.0.1)
      net-protocol
    nio4r (2.7.0)
    nokogiri (1.16.0-aarch64-linux)
      racc (~> 1.4)
    nokogiri (1.16.0-arm64-darwin)
      racc (~> 1.4)
    nokogiri (1.16.0-x86_64-darwin)
      racc (~> 1.4)
    nokogiri (1.16.0-x86_64-linux)
      racc (~> 1.4)
    oauth (1.1.0)
      oauth-tty (~> 1.0, >= 1.0.1)
      snaky_hash (~> 2.0)
      version_gem (~> 1.1)
    oauth-tty (1.0.5)
      version_gem (~> 1.1, >= 1.1.1)
    oauth2 (1.4.11)
      faraday (>= 0.17.3, < 3.0)
      jwt (>= 1.0, < 3.0)
      multi_json (~> 1.3)
      multi_xml (~> 0.5)
      rack (>= 1.2, < 4)
    oj (3.16.3)
      bigdecimal (>= 3.0)
    omniauth (1.9.2)
      hashie (>= 3.4.6)
      rack (>= 1.6.2, < 3)
    omniauth-facebook (9.0.0)
      omniauth-oauth2 (~> 1.2)
    omniauth-github (1.4.0)
      omniauth (~> 1.5)
      omniauth-oauth2 (>= 1.4.0, < 2.0)
    omniauth-google-oauth2 (0.8.2)
      jwt (>= 2.0)
      oauth2 (~> 1.1)
      omniauth (~> 1.1)
      omniauth-oauth2 (>= 1.6)
    omniauth-oauth (1.2.0)
      oauth
      omniauth (>= 1.0, < 3)
    omniauth-oauth2 (1.7.3)
      oauth2 (>= 1.4, < 3)
      omniauth (>= 1.9, < 3)
    omniauth-twitter (1.4.0)
      omniauth-oauth (~> 1.1)
      rack
    openssl (3.2.0)
    openssl-signature_algorithm (1.3.0)
      openssl (> 2.0)
    optimist (3.1.0)
    parallel (1.24.0)
    parallel_tests (4.4.0)
      parallel
    parser (3.3.0.5)
      ast (~> 2.4.1)
      racc
    pg (1.5.4)
    prettier_print (1.2.1)
    progress (3.6.0)
    pry (0.14.2)
      coderay (~> 1.1)
      method_source (~> 1.0)
    pry-byebug (3.10.1)
      byebug (~> 11.0)
      pry (>= 0.13, < 0.15)
    pry-rails (0.3.9)
      pry (>= 0.10.4)
    public_suffix (5.0.4)
    puma (6.4.2)
      nio4r (~> 2.0)
    racc (1.7.3)
    rack (2.2.8)
    rack-mini-profiler (3.3.0)
      rack (>= 1.2.0)
    rack-protection (3.2.0)
      base64 (>= 0.1.0)
      rack (~> 2.2, >= 2.2.4)
    rack-test (2.1.0)
      rack (>= 1.3)
    rails-dom-testing (2.2.0)
      activesupport (>= 5.0.0)
      minitest
      nokogiri (>= 1.6)
    rails-html-sanitizer (1.6.0)
      loofah (~> 2.21)
      nokogiri (~> 1.14)
    rails_failover (2.0.1)
      activerecord (>= 6.1, <= 7.1)
      concurrent-ruby
      railties (>= 6.1, <= 7.1)
    rails_multisite (5.0.0)
      activerecord (>= 6.0)
      railties (>= 6.0)
    railties (7.0.8)
      actionpack (= 7.0.8)
      activesupport (= 7.0.8)
      method_source
      rake (>= 12.2)
      thor (~> 1.0)
      zeitwerk (~> 2.5)
    rainbow (3.1.1)
    raindrops (0.20.1)
    rake (13.1.0)
    rb-fsevent (0.11.2)
    rb-inotify (0.10.1)
      ffi (~> 1.0)
    rbtrace (0.5.1)
      ffi (>= 1.0.6)
      msgpack (>= 0.4.3)
      optimist (>= 3.0.0)
    rchardet (1.8.0)
    redcarpet (3.6.0)
    redis (4.8.1)
    redis-namespace (1.11.0)
      redis (>= 4)
    regexp_parser (2.9.0)
    request_store (1.5.1)
      rack (>= 1.4)
    rexml (3.2.6)
    rinku (2.0.6)
    rotp (6.3.0)
    rouge (4.2.0)
    rqrcode (2.2.0)
      chunky_png (~> 1.0)
      rqrcode_core (~> 1.0)
    rqrcode_core (1.2.0)
    rspec (3.12.0)
      rspec-core (~> 3.12.0)
      rspec-expectations (~> 3.12.0)
      rspec-mocks (~> 3.12.0)
    rspec-core (3.12.2)
      rspec-support (~> 3.12.0)
    rspec-expectations (3.12.3)
      diff-lcs (>= 1.2.0, < 2.0)
      rspec-support (~> 3.12.0)
    rspec-html-matchers (0.10.0)
      nokogiri (~> 1)
      rspec (>= 3.0.0.a)
    rspec-mocks (3.12.6)
      diff-lcs (>= 1.2.0, < 2.0)
      rspec-support (~> 3.12.0)
    rspec-rails (6.1.1)
      actionpack (>= 6.1)
      activesupport (>= 6.1)
      railties (>= 6.1)
      rspec-core (~> 3.12)
      rspec-expectations (~> 3.12)
      rspec-mocks (~> 3.12)
      rspec-support (~> 3.12)
    rspec-support (3.12.1)
    rss (0.3.0)
      rexml
    rswag-specs (2.13.0)
      activesupport (>= 3.1, < 7.2)
      json-schema (>= 2.2, < 5.0)
      railties (>= 3.1, < 7.2)
      rspec-core (>= 2.14)
    rtlcss (0.2.1)
      mini_racer (>= 0.6.3)
    rubocop (1.60.2)
      json (~> 2.3)
      language_server-protocol (>= 3.17.0)
      parallel (~> 1.10)
      parser (>= 3.3.0.2)
      rainbow (>= 2.2.2, < 4.0)
      regexp_parser (>= 1.8, < 3.0)
      rexml (>= 3.2.5, < 4.0)
      rubocop-ast (>= 1.30.0, < 2.0)
      ruby-progressbar (~> 1.7)
      unicode-display_width (>= 2.4.0, < 3.0)
    rubocop-ast (1.30.0)
      parser (>= 3.2.1.0)
    rubocop-capybara (2.20.0)
      rubocop (~> 1.41)
    rubocop-discourse (3.6.0)
      rubocop (>= 1.59.0)
      rubocop-rspec (>= 2.25.0)
    rubocop-factory_bot (2.25.1)
      rubocop (~> 1.41)
    rubocop-rspec (2.26.1)
      rubocop (~> 1.40)
      rubocop-capybara (~> 2.17)
      rubocop-factory_bot (~> 2.22)
    ruby-prof (1.7.0)
    ruby-progressbar (1.13.0)
    ruby-readability (0.7.0)
      guess_html_encoding (>= 0.0.4)
      nokogiri (>= 1.6.0)
    ruby2_keywords (0.0.5)
    rubyzip (2.3.2)
    sanitize (6.1.0)
      crass (~> 1.0.2)
      nokogiri (>= 1.12.0)
<<<<<<< HEAD
    sass-embedded (1.64.1)
      google-protobuf (~> 3.23)
      rake (>= 13.0.0)
    sass-embedded (1.64.1-aarch64-linux-gnu)
      google-protobuf (~> 3.23)
    sass-embedded (1.64.1-arm64-darwin)
      google-protobuf (~> 3.23)
    sass-embedded (1.64.1-x86_64-darwin)
      google-protobuf (~> 3.23)
    sass-embedded (1.64.1-x86_64-linux-gnu)
      google-protobuf (~> 3.23)
    selenium-webdriver (4.11.0)
=======
    sass-embedded (1.70.0-aarch64-linux-gnu)
      google-protobuf (~> 3.25)
    sass-embedded (1.70.0-arm64-darwin)
      google-protobuf (~> 3.25)
    sass-embedded (1.70.0-x86_64-darwin)
      google-protobuf (~> 3.25)
    sass-embedded (1.70.0-x86_64-linux-gnu)
      google-protobuf (~> 3.25)
    sassc-embedded (1.70.0)
      sass-embedded (~> 1.70)
    selenium-devtools (0.121.0)
      selenium-webdriver (~> 4.2)
    selenium-webdriver (4.17.0)
      base64 (~> 0.2)
>>>>>>> b2b1e721
      rexml (~> 3.2, >= 3.2.5)
      rubyzip (>= 1.2.2, < 3.0)
      websocket (~> 1.0)
    shoulda-matchers (6.1.0)
      activesupport (>= 5.2.0)
    sidekiq (6.5.12)
      connection_pool (>= 2.2.5, < 3)
      rack (~> 2.0)
      redis (>= 4.5.0, < 5)
    simplecov (0.22.0)
      docile (~> 1.1)
      simplecov-html (~> 0.11)
      simplecov_json_formatter (~> 0.1)
    simplecov-html (0.12.3)
    simplecov_json_formatter (0.1.4)
    simpleidn (0.2.1)
      unf (~> 0.1.4)
    snaky_hash (2.0.1)
      hashie
      version_gem (~> 1.1, >= 1.1.1)
    sprockets-rails (3.4.2)
      actionpack (>= 5.2)
      activesupport (>= 5.2)
      sprockets (>= 3.0.0)
    sqlite3 (1.7.1-aarch64-linux)
    sqlite3 (1.7.1-arm64-darwin)
    sqlite3 (1.7.1-x86_64-darwin)
    sqlite3 (1.7.1-x86_64-linux)
    sshkey (3.0.0)
    stackprof (0.2.26)
    syntax_tree (6.2.0)
      prettier_print (>= 1.2.0)
    syntax_tree-disable_ternary (1.0.0)
    test-prof (1.3.1)
    thor (1.3.0)
    timeout (0.4.1)
    tzinfo (2.0.6)
      concurrent-ruby (~> 1.0)
    tzinfo-data (1.2023.4)
      tzinfo (>= 1.0.0)
    uglifier (4.2.0)
      execjs (>= 0.3.0, < 3)
    unf (0.1.4)
      unf_ext
    unf_ext (0.0.9.1)
    unicode-display_width (2.5.0)
    unicorn (6.1.0)
      kgio (~> 2.6)
      raindrops (~> 0.7)
    uniform_notifier (1.16.0)
    uri (0.13.0)
    version_gem (1.1.3)
    web-push (3.0.1)
      jwt (~> 2.0)
      openssl (~> 3.0)
<<<<<<< HEAD
    webmock (3.18.1)
=======
    webmock (3.19.1)
>>>>>>> b2b1e721
      addressable (>= 2.8.0)
      crack (>= 0.3.2)
      hashdiff (>= 0.4.0, < 2.0.0)
    websocket (1.2.10)
    xpath (3.2.0)
      nokogiri (~> 1.8)
    yaml-lint (0.1.2)
    yard (0.9.34)
    zeitwerk (2.6.12)

PLATFORMS
  aarch64-linux
  arm64-darwin-20
  arm64-darwin-21
  arm64-darwin-22
  x86_64-darwin-18
  x86_64-darwin-19
  x86_64-darwin-20
  x86_64-darwin-22
  x86_64-linux

DEPENDENCIES
  actionmailer (< 7.1)
  actionpack (< 7.1)
  actionview (< 7.1)
  actionview_precompiler
  active_model_serializers (~> 0.8.3)
  activemodel (< 7.1)
  activerecord (< 7.1)
  activesupport (< 7.1)
  addressable
  annotate
  aws-sdk-s3
  aws-sdk-sns
  better_errors
  binding_of_caller
  bootsnap
  bullet
  byebug
  capybara
  cbor
  certified
  cgi (>= 0.3.6)
  colored2
  cose
  cppjieba_rb
  css_parser
  diffy
  digest
  discourse-fonts
  discourse-seed-fu
  discourse_dev_assets
  email_reply_trimmer
  excon
  execjs
  fabrication
  faker (~> 2.16)
  fakeweb
  faraday
  faraday-retry
  fast_blank
  fast_xs
  fastimage
  gc_tracer
  highline
  htmlentities
  http_accept_language
  image_optim
  json
  json_schemer
  listen
  lograge
  logstash-event
  logstash-logger
  logster
  loofah
  lru_redux
  lz4-ruby
  mail
  maxminddb
  memory_profiler
  message_bus
  mini_mime
  mini_racer
  mini_scheduler
  mini_sql
  mini_suffix
  minio_runner
  minitest
  mocha
  multi_json
  mustache
  net-http
  net-imap
  net-pop
  net-smtp
  nokogiri
  oj
  omniauth
  omniauth-facebook
  omniauth-github
  omniauth-google-oauth2
  omniauth-oauth2
  omniauth-twitter
  parallel_tests
  pg
  pry-byebug
  pry-rails
  puma
  rack
  rack-mini-profiler
  rack-protection
  rails-dom-testing
  rails_failover
  rails_multisite
  railties (< 7.1)
  rake
  rb-fsevent
  rbtrace
  rchardet
  redcarpet
  redis
  redis-namespace
  rinku
  rotp
  rqrcode
  rspec
  rspec-html-matchers
  rspec-rails
  rss
  rswag-specs
  rtlcss
  rubocop-discourse
  ruby-prof
  ruby-readability
  rubyzip
  sanitize
<<<<<<< HEAD
  selenium-webdriver (~> 4.11)
  shoulda-matchers!
=======
  sassc-embedded
  selenium-devtools
  selenium-webdriver (~> 4.14)
  shoulda-matchers
>>>>>>> b2b1e721
  sidekiq
  simplecov
  sprockets!
  sprockets-rails
  sqlite3
  sshkey
  stackprof
  syntax_tree
  syntax_tree-disable_ternary
  test-prof
  thor
  tzinfo-data
  uglifier
  unf
  unicorn
  web-push
  webmock
  yaml-lint
  yard

BUNDLED WITH
   2.5.3<|MERGE_RESOLUTION|>--- conflicted
+++ resolved
@@ -437,20 +437,6 @@
     sanitize (6.1.0)
       crass (~> 1.0.2)
       nokogiri (>= 1.12.0)
-<<<<<<< HEAD
-    sass-embedded (1.64.1)
-      google-protobuf (~> 3.23)
-      rake (>= 13.0.0)
-    sass-embedded (1.64.1-aarch64-linux-gnu)
-      google-protobuf (~> 3.23)
-    sass-embedded (1.64.1-arm64-darwin)
-      google-protobuf (~> 3.23)
-    sass-embedded (1.64.1-x86_64-darwin)
-      google-protobuf (~> 3.23)
-    sass-embedded (1.64.1-x86_64-linux-gnu)
-      google-protobuf (~> 3.23)
-    selenium-webdriver (4.11.0)
-=======
     sass-embedded (1.70.0-aarch64-linux-gnu)
       google-protobuf (~> 3.25)
     sass-embedded (1.70.0-arm64-darwin)
@@ -465,7 +451,6 @@
       selenium-webdriver (~> 4.2)
     selenium-webdriver (4.17.0)
       base64 (~> 0.2)
->>>>>>> b2b1e721
       rexml (~> 3.2, >= 3.2.5)
       rubyzip (>= 1.2.2, < 3.0)
       websocket (~> 1.0)
@@ -521,11 +506,7 @@
     web-push (3.0.1)
       jwt (~> 2.0)
       openssl (~> 3.0)
-<<<<<<< HEAD
-    webmock (3.18.1)
-=======
     webmock (3.19.1)
->>>>>>> b2b1e721
       addressable (>= 2.8.0)
       crack (>= 0.3.2)
       hashdiff (>= 0.4.0, < 2.0.0)
@@ -663,15 +644,10 @@
   ruby-readability
   rubyzip
   sanitize
-<<<<<<< HEAD
-  selenium-webdriver (~> 4.11)
-  shoulda-matchers!
-=======
   sassc-embedded
   selenium-devtools
   selenium-webdriver (~> 4.14)
   shoulda-matchers
->>>>>>> b2b1e721
   sidekiq
   simplecov
   sprockets!
