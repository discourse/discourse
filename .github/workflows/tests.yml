name: Tests

on:
  pull_request:
  push:
    branches:
      - main
      - beta
      - stable

concurrency:
  group: tests-${{ format('{0}-{1}', github.head_ref || github.run_number, github.job) }}
  cancel-in-progress: true

jobs:
  build:
    name: ${{ matrix.target }} ${{ matrix.build_type }}
    runs-on: ubuntu-latest
    container: discourse/discourse_test:${{ startsWith(matrix.build_type, 'frontend') && 'slim-browsers' || 'systemspecbuild' }}
    timeout-minutes: 60

    env:
      DISCOURSE_HOSTNAME: www.example.com
      RUBY_GLOBAL_METHOD_CACHE_SIZE: 131072
      RAILS_ENV: test
      PGUSER: discourse
      PGPASSWORD: discourse
      USES_PARALLEL_DATABASES: ${{ matrix.build_type == 'backend' && matrix.target == 'core' }}

    services:
      selenium:
        image: selenium/standalone-chrome-debug

    strategy:
      fail-fast: false

      matrix:
        build_type: [backend, frontend, frontend-legacy, annotations]
        target: [core, plugins]
        exclude:
          - build_type: annotations
            target: plugins
          - build_type: frontend
            target: core # Handled by core_frontend_tests job (below)
        include:
          - build_type: frontend
            target: core-plugins

    steps:
      - uses: actions/checkout@master
        with:
          fetch-depth: 1

      - name: Setup Git
        run: |
          git config --global user.email "ci@ci.invalid"
          git config --global user.name "Discourse CI"

      - name: Start redis
        run: |
          redis-server /etc/redis/redis.conf &

      - name: Start Postgres
        run: |
          chown -R postgres /var/run/postgresql
          sudo -E -u postgres script/start_test_db.rb
          sudo -u postgres psql -c "CREATE ROLE $PGUSER LOGIN SUPERUSER PASSWORD '$PGPASSWORD';"

      - name: Bundler cache
        uses: actions/cache@v3
        with:
          path: vendor/bundle
          key: ${{ runner.os }}-gem-${{ hashFiles('**/Gemfile.lock') }}
          restore-keys: |
            ${{ runner.os }}-gem-

      - name: Setup gems
        run: |
          gem install bundler --conservative -v $(awk '/BUNDLED WITH/ { getline; gsub(/ /,""); print $0 }' Gemfile.lock)
          bundle config --local path vendor/bundle
          bundle config --local deployment true
          bundle config --local without development
          bundle install --jobs 4
          bundle clean

      - name: Get yarn cache directory
        id: yarn-cache-dir
        run: echo "::set-output name=dir::$(yarn cache dir)"

      - name: Yarn cache
        uses: actions/cache@v3
        id: yarn-cache
        with:
          path: ${{ steps.yarn-cache-dir.outputs.dir }}
          key: ${{ runner.os }}-yarn-${{ hashFiles('**/yarn.lock') }}
          restore-keys: |
            ${{ runner.os }}-yarn-

      - name: Yarn install
        run: yarn install

      - name: Checkout official plugins
        if: matrix.target == 'plugins'
        run: bin/rake plugin:install_all_official

      - name: Pull compatible versions of plugins
        if: matrix.target == 'plugins'
        run: bin/rake plugin:pull_compatible_all

      - name: Fetch app state cache
        uses: actions/cache@v3
        id: app-cache
        with:
          path: tmp/app-cache
          key: >- # postgres version, hash of migrations, "parallel?"
            ${{ runner.os }}-
            ${{ hashFiles('.github/workflows/tests.yml') }}-
            ${{ matrix.postgres }}-
            ${{ hashFiles('db/**/*', 'plugins/**/db/**/*') }}-
            ${{ env.USES_PARALLEL_DATABASES }}

      - name: Restore database from cache
        if: steps.app-cache.outputs.cache-hit == 'true'
        run: psql -f tmp/app-cache/cache.sql postgres

      - name: Restore uploads from cache
        if: steps.app-cache.outputs.cache-hit == 'true'
        run: rm -rf public/uploads && cp -r tmp/app-cache/uploads public/uploads

      - name: Create and migrate database
        if: steps.app-cache.outputs.cache-hit != 'true'
        run: |
          bin/rake db:create
          bin/rake db:migrate

      - name: Create and migrate parallel databases
        if: >-
          env.USES_PARALLEL_DATABASES == 'true' &&
          steps.app-cache.outputs.cache-hit != 'true'
        run: |
          bin/rake parallel:create
          bin/rake parallel:migrate

      - name: Dump database for cache
        if: steps.app-cache.outputs.cache-hit != 'true'
        run: mkdir -p tmp/app-cache && pg_dumpall > tmp/app-cache/cache.sql

      - name: Dump uploads for cache
        if: steps.app-cache.outputs.cache-hit != 'true'
        run: rm -rf tmp/app-cache/uploads && cp -r public/uploads tmp/app-cache/uploads

#       - name: Core RSpec
#         if: matrix.build_type == 'backend' && matrix.target == 'core'
#         run: bin/turbo_rspec --verbose
<<<<<<< HEAD

#       - name: Plugin RSpec
#         if: matrix.build_type == 'backend' && matrix.target == 'plugins'
#         run: bin/rake plugin:spec

      - name: Core RSpec System Specs
        if: matrix.build_type == 'backend' && matrix.target == 'core'
        run: bin/rspec -P spec/system/**/*_spec.rb
=======

#       - name: Plugin RSpec
#         if: matrix.build_type == 'backend' && matrix.target == 'plugins'
#         run: bin/rake plugin:spec

      - name: Core RSpec System Specs
        if: matrix.build_type == 'backend' && matrix.target == 'core'
        run: SELENIUM_PORT=4444 SELENIUM_HOST=http://selenium bin/rspec -P spec/system/**/*_spec.rb --profile
>>>>>>> 9c438f59

      - name: Core QUnit (Legacy)
        if: matrix.build_type == 'frontend-legacy' && matrix.target == 'core'
        run: QUNIT_EMBER_CLI=0 bin/rake qunit:test['1200000']
        timeout-minutes: 30

      - name: Wizard QUnit (Legacy)
        if: matrix.build_type == 'frontend-legacy' && matrix.target == 'core'
        run: QUNIT_EMBER_CLI=0 bin/rake qunit:test['600000','/wizard/qunit']
        timeout-minutes: 10

      - name: Plugin QUnit (Legacy)
        if: matrix.build_type == 'frontend-legacy' && matrix.target == 'plugins'
        run: QUNIT_EMBER_CLI=0 bin/rake plugin:qunit['*','1200000']
        timeout-minutes: 30

      - name: Plugin QUnit (Ember CLI)
        if: matrix.build_type == 'frontend' && (matrix.target == 'plugins' || matrix.target == 'core-plugins')
        run: QUNIT_EMBER_CLI=1 bin/rake plugin:qunit['*','1200000']
        timeout-minutes: 30

      - name: Check Annotations
        if: matrix.build_type == 'annotations'
        run: |
          bin/rake annotate:ensure_all_indexes
          bin/annotate --models --model-dir app/models

          if [ ! -z "$(git status --porcelain app/models/)" ]; then
            echo "Core annotations are not up to date. To resolve, run:"
            echo "  bin/rake annotate:clean"
            echo
            echo "Or manually apply the diff printed below:"
            echo "---------------------------------------------"
            git -c color.ui=always diff app/models/
            exit 1
          fi
        timeout-minutes: 30

  core_frontend_tests:
    name: core frontend (${{ matrix.browser }})
    runs-on: ubuntu-latest
    container: discourse/discourse_test:slim-browsers
    timeout-minutes: 30

    strategy:
      fail-fast: false
      matrix:
        browser: ["Chrome", "Firefox", "Headless Firefox"]

    steps:
      - uses: actions/checkout@v2
        with:
          fetch-depth: 1

      - name: Setup Git
        run: |
          git config --global user.email "ci@ci.invalid"
          git config --global user.name "Discourse CI"

      - name: Get yarn cache directory
        id: yarn-cache-dir
        run: echo "::set-output name=dir::$(yarn cache dir)"

      - name: Yarn cache
        uses: actions/cache@v3
        id: yarn-cache
        with:
          path: ${{ steps.yarn-cache-dir.outputs.dir }}
          key: ${{ runner.os }}-yarn-${{ hashFiles('**/yarn.lock') }}
          restore-keys: |
            ${{ runner.os }}-yarn-

      - name: Yarn install
        working-directory: ./app/assets/javascripts/discourse
        run: yarn install

      - name: Ember Build
        working-directory: ./app/assets/javascripts/discourse
        run: |
          sudo -E -u discourse mkdir /tmp/emberbuild
          sudo -E -u discourse -H yarn ember build --environment=test  -o /tmp/emberbuild

      - name: Core QUnit 1
        if: ${{ always() }}
        working-directory: ./app/assets/javascripts/discourse
        run: sudo -E -u discourse -H yarn ember exam --path /tmp/emberbuild --split=3 --partition=1 --launch "${{ matrix.browser }}" --random
        timeout-minutes: 20

      - name: Core QUnit 2
        if: ${{ always() }}
        working-directory: ./app/assets/javascripts/discourse
        run: sudo -E -u discourse -H yarn ember exam --path /tmp/emberbuild --split=3 --partition=2 --launch "${{ matrix.browser }}" --random
        timeout-minutes: 20

      - name: Core QUnit 3
        if: ${{ always() }}
        working-directory: ./app/assets/javascripts/discourse
        run: sudo -E -u discourse -H yarn ember exam --path /tmp/emberbuild --split=3 --partition=3 --launch "${{ matrix.browser }}" --random
        timeout-minutes: 20<|MERGE_RESOLUTION|>--- conflicted
+++ resolved
@@ -16,7 +16,7 @@
   build:
     name: ${{ matrix.target }} ${{ matrix.build_type }}
     runs-on: ubuntu-latest
-    container: discourse/discourse_test:${{ startsWith(matrix.build_type, 'frontend') && 'slim-browsers' || 'systemspecbuild' }}
+    container: discourse/discourse_test:slim${{ startsWith(matrix.build_type, 'frontend') && '-browsers' || '' }}
     timeout-minutes: 60
 
     env:
@@ -152,7 +152,6 @@
 #       - name: Core RSpec
 #         if: matrix.build_type == 'backend' && matrix.target == 'core'
 #         run: bin/turbo_rspec --verbose
-<<<<<<< HEAD
 
 #       - name: Plugin RSpec
 #         if: matrix.build_type == 'backend' && matrix.target == 'plugins'
@@ -160,17 +159,7 @@
 
       - name: Core RSpec System Specs
         if: matrix.build_type == 'backend' && matrix.target == 'core'
-        run: bin/rspec -P spec/system/**/*_spec.rb
-=======
-
-#       - name: Plugin RSpec
-#         if: matrix.build_type == 'backend' && matrix.target == 'plugins'
-#         run: bin/rake plugin:spec
-
-      - name: Core RSpec System Specs
-        if: matrix.build_type == 'backend' && matrix.target == 'core'
         run: SELENIUM_PORT=4444 SELENIUM_HOST=http://selenium bin/rspec -P spec/system/**/*_spec.rb --profile
->>>>>>> 9c438f59
 
       - name: Core QUnit (Legacy)
         if: matrix.build_type == 'frontend-legacy' && matrix.target == 'core'
