name: Tests

on:
  pull_request:
    paths-ignore:
      - ".github/workflows/migration-tests.yml"
      - ".github/dependabot.yml"
      - ".github/labeler.yml"
      - "migrations/**"
  push:
    branches:
      - main
      - beta
      - stable
    paths-ignore:
      - ".github/workflows/migration-tests.yml"
      - ".github/dependabot.yml"
      - ".github/labeler.yml"
      - "migrations/**"

concurrency:
  group: tests-${{ format('{0}-{1}', github.head_ref || github.run_number, github.job) }}
  cancel-in-progress: true

permissions:
  contents: read

jobs:
  build:
    if: github.event_name == 'pull_request' || github.repository != 'discourse/discourse-private-mirror'
    name: ${{ matrix.target }} ${{ matrix.build_type }} # Update fetch-job-id step if changing this
    runs-on: ${{ (github.repository_owner == 'discourse' && 'debian-12') || 'ubuntu-latest' }}
    container: discourse/discourse_test:release
    timeout-minutes: 20

    env:
      RAILS_ENV: test
      PGUSER: discourse
      PGPASSWORD: discourse
      USES_PARALLEL_DATABASES: ${{ matrix.build_type == 'backend' || matrix.build_type == 'system' }}
      CAPYBARA_DEFAULT_MAX_WAIT_TIME: 10
      MINIO_RUNNER_LOG_LEVEL: DEBUG
      DISCOURSE_TURBO_RSPEC_RETRY_AND_LOG_FLAKY_TESTS: ${{ (matrix.build_type == 'system' || matrix.build_type == 'backend') && '1' }}
      CHEAP_SOURCE_MAPS: "1"
      TESTEM_DEFAULT_BROWSER: Chrome
<<<<<<< HEAD
=======
      MINIO_RUNNER_INSTALL_DIR: /home/discourse/.minio_runner
>>>>>>> 76e7f12a

    strategy:
      fail-fast: false

      matrix:
        build_type: [backend, frontend, system, annotations]
        target: [core, plugins, themes]
        exclude:
          - build_type: annotations
            target: plugins
          - build_type: annotations
            target: themes
          - build_type: backend
            target: themes
          - build_type: frontend
            target: core # Handled by core_frontend_tests job (below)
        include:
          - build_type: system
            target: chat

    steps:
      - name: Set working directory owner
        run: chown root:root .

      - name: Set PARALLEL_TEST_PROCESSORS for system tests
        if: matrix.build_type == 'system'
        run: |
          echo "PARALLEL_TEST_PROCESSORS=$(($(nproc) / 2))" >> $GITHUB_ENV

      - name: Set QUNIT_PARALLEL for QUnit tests
        if: matrix.build_type == 'frontend'
        run: |
          if [ "${{ matrix.target }}" = "themes" ]; then
            echo "QUNIT_PARALLEL=2" >> $GITHUB_ENV
          else
            echo "QUNIT_PARALLEL=$(($(nproc) / 2))" >> $GITHUB_ENV
          fi

      - uses: actions/checkout@v4
        with:
          fetch-depth: 1

      - name: Setup Git
        run: |
          git config --global user.email "ci@ci.invalid"
          git config --global user.name "Discourse CI"

      - name: Start redis
        run: |
          redis-server /etc/redis/redis.conf &

      - name: Start Postgres
        run: |
          chown -R postgres /var/run/postgresql
          sudo -E -u postgres script/start_test_db.rb
          sudo -u postgres psql -c "CREATE ROLE $PGUSER LOGIN SUPERUSER PASSWORD '$PGPASSWORD';"

      - name: Symlink vendor/bundle from image
        run: |
          ln -s /var/www/discourse/vendor/bundle vendor/bundle

      - name: Setup gems
        run: |
          gem install bundler --conservative -v $(awk '/BUNDLED WITH/ { getline; gsub(/ /,""); print $0 }' Gemfile.lock)
          bundle config --local path vendor/bundle
          bundle config --local deployment true
          bundle config --local without development
          bundle install --jobs $(($(nproc) - 1))
          bundle clean

      - name: pnpm install
        run: pnpm install --frozen-lockfile

      - name: Checkout official plugins
        if: matrix.target == 'plugins'
        run: bin/rake plugin:install_all_official

<<<<<<< HEAD
=======
      - name: Symlinking plugin gems from image
        if: matrix.target == 'plugins'
        run: |
          for dir in /var/www/discourse/plugins/*/gems; do
            plugin_name=$(basename "$(dirname "$dir")")
            dest="plugins/$plugin_name/gems"

            if [ -d "$dest" ]; then
              echo "Skipping $plugin_name: Source gems directory exists"
            else
              echo "Symlinking $dir to $dest"
              ln -s "$dir" "$dest"
            fi
          done

>>>>>>> 76e7f12a
      - name: Pull compatible versions of plugins
        if: matrix.target == 'plugins' && (github.ref_name != 'main' && github.base_ref != 'main')
        run: bin/rake plugin:pull_compatible_all

      - name: Checkout official themes
        if: matrix.target == 'themes'
        run: bin/rake themes:clone_all_official themes:pull_compatible_all

      - name: Add hosts to /etc/hosts, otherwise Chrome cannot reach minio
        if: matrix.build_type == 'system' && matrix.target == 'core'
        run: |
          echo "127.0.0.1 minio.local" | sudo tee -a /etc/hosts
          echo "127.0.0.1 discoursetest.minio.local" | sudo tee -a /etc/hosts

      - name: Get CPU cores
        id: cpu-info
        run: echo "cpu-cores=$(nproc)" >> $GITHUB_OUTPUT

      - name: Fetch app state cache
        uses: actions/cache@v4
        id: app-cache
        with:
          path: tmp/app-cache
          key: >-
            ${{ runner.os }}-
            ${{ steps.cpu-info.outputs.cpu-cores }}-
            ${{ hashFiles('.github/workflows/tests.yml') }}-
            ${{ hashFiles('db/**/*', 'plugins/**/db/**/*') }}-
            ${{ hashFiles('config/environments/test.rb') }}-
            ${{ env.USES_PARALLEL_DATABASES }}-
            ${{ env.PARALLEL_TEST_PROCESSORS }}-

      - name: Restore database from cache
        if: steps.app-cache.outputs.cache-hit == 'true'
        run: script/silence_successful_output psql --quiet -o /dev/null -f tmp/app-cache/cache.sql postgres

      - name: Restore uploads from cache
        if: steps.app-cache.outputs.cache-hit == 'true'
        run: rm -rf public/uploads && cp -r tmp/app-cache/uploads public/uploads

      - name: Create and migrate database
        if: steps.app-cache.outputs.cache-hit != 'true'
        run: |
          bin/rake db:create
          script/silence_successful_output bin/rake db:migrate

      - name: Create and migrate parallel databases
        if: >-
          env.USES_PARALLEL_DATABASES == 'true' &&
          steps.app-cache.outputs.cache-hit != 'true'
        run: |
          bin/rake parallel:create
          script/silence_successful_output bin/rake parallel:migrate

      - name: Dump database for cache
        if: steps.app-cache.outputs.cache-hit != 'true'
        run: mkdir -p tmp/app-cache && pg_dumpall > tmp/app-cache/cache.sql

      - name: Dump uploads for cache
        if: steps.app-cache.outputs.cache-hit != 'true'
        run: rm -rf tmp/app-cache/uploads && cp -r public/uploads tmp/app-cache/uploads

      - name: Fetch turbo_rspec_runtime.log cache
        uses: actions/cache@v4
        id: test-runtime-cache
        if: matrix.build_type == 'backend' || matrix.build_type == 'system'
        with:
          path: tmp/turbo_rspec_runtime.log
          key: rspec-runtime-${{ matrix.build_type }}-${{ matrix.target }}-${{ github.run_id }}
          restore-keys: rspec-runtime-${{ matrix.build_type }}-${{ matrix.target }}-

      - name: Check Zeitwerk reloading
        if: matrix.build_type == 'backend'
        env:
          LOAD_PLUGINS: ${{ (matrix.target == 'plugins') && '1' || '0' }}
        run: |
          if ! bin/rails runner 'Rails.application.reloader.reload!'; then
            echo
            echo "---------------------------------------------"
            echo
            echo "::error::Zeitwerk reload failed - the app will not be able to reload properly in development."
            echo "To reproduce locally, run \`bin/rails runner 'Rails.application.reloader.reload!'\`."
            echo
            exit 1
          fi

      - name: Core RSpec
        if: matrix.build_type == 'backend' && matrix.target == 'core'
        run: bin/turbo_rspec --use-runtime-info --verbose --format=documentation --profile=50

      - name: Plugin RSpec
        if: matrix.build_type == 'backend' && matrix.target == 'plugins'
        run: bin/rake plugin:turbo_spec['*','--verbose --format=documentation --use-runtime-info --profile=50']

      - name: Plugin QUnit
        if: matrix.build_type == 'frontend' && matrix.target == 'plugins'
        run: QUNIT_WRITE_EXECUTION_FILE=1 bin/rake plugin:qunit['*']
        timeout-minutes: 30

      - name: Theme QUnit
        if: matrix.build_type == 'frontend' && matrix.target == 'themes'
        run: DISCOURSE_DEV_DB=discourse_test bin/rake themes:qunit_all_official
        timeout-minutes: 10

      - uses: actions/upload-artifact@v4
        if: always() && matrix.build_type == 'frontend' && matrix.target == 'plugins'
        with:
          name: ember-exam-execution-plugins-frontend-${{ hashFiles('./app/assets/javascripts/discourse/test-execution-*.json') }}
          path: ./app/assets/javascripts/discourse/test-execution-*.json

      - name: Ember Build for System Tests
        if: matrix.build_type == 'system'
        run: bin/ember-cli --build

      - name: Ensure latest minio binary installed for Core System Tests
        if: matrix.build_type == 'system' && matrix.target == 'core'
        run: bundle exec ruby script/install_minio_binaries.rb

      - name: Core System Tests
        if: matrix.build_type == 'system' && matrix.target == 'core'
        env:
          CHECKOUT_TIMEOUT: 10
        run: RAILS_ENABLE_TEST_LOG=1 RAILS_TEST_LOG_LEVEL=error bin/turbo_rspec --use-runtime-info --profile=50 --verbose --format documentation spec/system

      - name: Plugin System Tests
        if: matrix.build_type == 'system' && matrix.target == 'plugins'
        env:
          CHECKOUT_TIMEOUT: 10
        run: |
          GLOBIGNORE="plugins/chat/*";
          LOAD_PLUGINS=1 RAILS_ENABLE_TEST_LOG=1 RAILS_TEST_LOG_LEVEL=error bin/turbo_rspec --use-runtime-info --profile=50 --verbose --format documentation plugins/*/spec/system
        shell: bash
        timeout-minutes: 30

      - name: Chat System Tests
        if: matrix.build_type == 'system' && matrix.target == 'chat'
        env:
          CHECKOUT_TIMEOUT: 10
        run: LOAD_PLUGINS=1 RAILS_ENABLE_TEST_LOG=1 RAILS_TEST_LOG_LEVEL=error bin/turbo_rspec --use-runtime-info --profile=50 --verbose --format documentation plugins/chat/spec/system
        timeout-minutes: 30

      - name: Theme System Tests
        if: matrix.build_type == 'system' && matrix.target == 'themes'
        env:
          CHECKOUT_TIMEOUT: 10
        run: |
          RAILS_ENABLE_TEST_LOG=1 RAILS_TEST_LOG_LEVEL=error bin/turbo_rspec --profile=50 --verbose --format documentation tmp/themes/*/spec/system
        shell: bash
        timeout-minutes: 30

      - name: Check for failed system test screenshots
        id: check-failed-system-test-screenshots
        if: always() && matrix.build_type == 'system'
        run: |
          if [ -d tmp/capybara ] && [ "$(ls -A tmp/capybara/)" ]; then
            echo "exists=true" >> $GITHUB_OUTPUT
          else
            echo "exists=false" >> $GITHUB_OUTPUT
          fi
        shell: bash

      - name: Upload failed system test screenshots
        uses: actions/upload-artifact@v4
        if: always() && steps.check-failed-system-test-screenshots.outputs.exists == 'true'
        with:
          name: failed-system-test-screenshots-${{ matrix.build_type }}-${{ matrix.target }}
          path: tmp/capybara/*.png

      - name: Check for flaky tests report
        id: check-flaky-spec-report
        if: github.repository == 'discourse/discourse' && github.ref_name == 'main' && env.DISCOURSE_TURBO_RSPEC_RETRY_AND_LOG_FLAKY_TESTS == '1'
        run: |
          if [ -f tmp/turbo_rspec_flaky_tests.json ]; then
            echo "exists=true" >> $GITHUB_OUTPUT
          else
            echo "exists=false" >> $GITHUB_OUTPUT
          fi
        shell: bash

      - name: Fetch Job ID
        id: fetch-job-id
        if: steps.check-flaky-spec-report.outputs.exists == 'true'
        run: |
          job_id=$(ruby script/get_github_workflow_run_job_id.rb ${{ github.run_id }} ${{ github.run_attempt }} '${{ matrix.target }} ${{ matrix.build_type }}')
          echo "job_id=$job_id" >> $GITHUB_OUTPUT

      - name: Create flaky tests report artifact
        if: steps.check-flaky-spec-report.outputs.exists == 'true'
        run: cp tmp/turbo_rspec_flaky_tests.json tmp/turbo_rspec_flaky_tests-${{ matrix.build_type }}-${{ matrix.target }}-${{ steps.fetch-job-id.outputs.job_id }}.json

      - name: Upload flaky tests report
        uses: actions/upload-artifact@v4
        if: steps.check-flaky-spec-report.outputs.exists == 'true'
        with:
          name: flaky-test-reports-${{ matrix.build_type }}-${{ matrix.target }}
          path: tmp/turbo_rspec_flaky_tests-${{ matrix.build_type }}-${{ matrix.target }}-${{ steps.fetch-job-id.outputs.job_id }}.json

      - name: Check Annotations
        if: matrix.build_type == 'annotations'
        run: |
          bin/rake annotate:ensure_all_indexes
          bin/annotate --models --model-dir app/models

          if [ ! -z "$(git status --porcelain app/models/)" ]; then
            echo "Core annotations are not up to date. To resolve, run:"
            echo "  bin/rake annotate:clean"
            echo
            echo "Or manually apply the diff printed below:"
            echo "---------------------------------------------"
            git -c color.ui=always diff app/models/
            exit 1
          fi
        timeout-minutes: 30

  core_frontend_tests:
    if: github.event_name == 'pull_request' || github.repository != 'discourse/discourse-private-mirror'
    name: core frontend (${{ matrix.browser }})
    runs-on: ${{ (github.repository_owner == 'discourse' && 'debian-12') || 'ubuntu-latest' }}
    container:
      image: discourse/discourse_test:release
      options: --user discourse

    timeout-minutes: 35

    strategy:
      fail-fast: false
      matrix:
        browser: ["Chrome", "Firefox ESR", "Firefox Evergreen"]

    env:
      TESTEM_BROWSER: ${{ (startsWith(matrix.browser, 'Firefox') && 'Firefox') || matrix.browser }}
      TESTEM_FIREFOX_PATH: ${{ (matrix.browser == 'Firefox Evergreen') && '/opt/firefox-evergreen/firefox' }}
      CHEAP_SOURCE_MAPS: "1"

    steps:
      - uses: actions/checkout@v4
        with:
          fetch-depth: 1

      - name: Setup Git
        run: |
          git config --global user.email "ci@ci.invalid"
          git config --global user.name "Discourse CI"

      - name: pnpm install
        run: pnpm install --frozen-lockfile

      - name: Ember Build
        working-directory: ./app/assets/javascripts/discourse
        run: |
          mkdir /tmp/emberbuild
          pnpm ember build --environment=test -o /tmp/emberbuild

      - name: Core QUnit
        working-directory: ./app/assets/javascripts/discourse
        run: |
          pnpm ember exam --path /tmp/emberbuild --load-balance --parallel=$(($(nproc) / 2)) --launch "${{ env.TESTEM_BROWSER }}" --write-execution-file --random
        timeout-minutes: 15

      - uses: actions/upload-artifact@v4
        if: ${{ always() }}
        with:
          name: ember-exam-execution-${{ matrix.browser }}-${{ hashFiles('./app/assets/javascripts/discourse/test-execution-*.json') }}
          path: ./app/assets/javascripts/discourse/test-execution-*.json

  merge:
    if: github.repository == 'discourse/discourse' && github.ref == 'refs/heads/main'
    runs-on: ubuntu-latest
    needs: build
    steps:
      - name: Merge Artifacts
        uses: actions/upload-artifact/merge@v4
        with:
          name: failed-system-test-screenshots
          pattern: failed-system-test-screenshots-*
          delete-merged: true
          separate-directories: false
        # Don't fail the job if there aren't any artifacts to merge.
        continue-on-error: true

      - name: Merge Artifacts
        uses: actions/upload-artifact/merge@v4
        with:
          name: flaky-test-reports
          pattern: flaky-test-reports-*
          delete-merged: true
          separate-directories: false
        # Don't fail the job if there aren't any artifacts to merge.
        continue-on-error: true<|MERGE_RESOLUTION|>--- conflicted
+++ resolved
@@ -43,10 +43,7 @@
       DISCOURSE_TURBO_RSPEC_RETRY_AND_LOG_FLAKY_TESTS: ${{ (matrix.build_type == 'system' || matrix.build_type == 'backend') && '1' }}
       CHEAP_SOURCE_MAPS: "1"
       TESTEM_DEFAULT_BROWSER: Chrome
-<<<<<<< HEAD
-=======
       MINIO_RUNNER_INSTALL_DIR: /home/discourse/.minio_runner
->>>>>>> 76e7f12a
 
     strategy:
       fail-fast: false
@@ -124,8 +121,6 @@
         if: matrix.target == 'plugins'
         run: bin/rake plugin:install_all_official
 
-<<<<<<< HEAD
-=======
       - name: Symlinking plugin gems from image
         if: matrix.target == 'plugins'
         run: |
@@ -141,7 +136,6 @@
             fi
           done
 
->>>>>>> 76e7f12a
       - name: Pull compatible versions of plugins
         if: matrix.target == 'plugins' && (github.ref_name != 'main' && github.base_ref != 'main')
         run: bin/rake plugin:pull_compatible_all
