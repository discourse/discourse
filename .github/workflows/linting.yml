name: Linting

on:
  pull_request:
  push:
    branches:
      - main

concurrency:
  group: linting-${{ format('{0}-{1}', github.head_ref || github.run_number, github.job) }}
  cancel-in-progress: true

permissions:
  contents: read

jobs:
  build:
    name: run
    runs-on: ubuntu-latest
    container: discourse/discourse_test:slim
    timeout-minutes: 30

    steps:
      - uses: actions/checkout@v3
        with:
          fetch-depth: 1

      - name: Setup Git
        run: |
          git config --global user.email "ci@ci.invalid"
          git config --global user.name "Discourse CI"

      - name: Bundler cache
        uses: actions/cache@v3
        with:
          path: vendor/bundle
          key: ${{ runner.os }}-gem-${{ hashFiles('**/Gemfile.lock') }}
          restore-keys: |
            ${{ runner.os }}-gem-

      - name: Setup gems
        run: |
          gem install bundler --conservative -v $(awk '/BUNDLED WITH/ { getline; gsub(/ /,""); print $0 }' Gemfile.lock)
          bundle config --local path vendor/bundle
          bundle config --local deployment true
          bundle config --local without development
          bundle install --jobs 4
          bundle clean

<<<<<<< HEAD
      - name: Get pnpm cache directory
        id: node-cache-dir
        run: echo "::set-output name=dir::$(pnpm store path --silent)"
=======
      - name: Get yarn cache directory
        id: yarn-cache-dir
        run: echo "dir=$(yarn cache dir)" >> $GITHUB_OUTPUT
>>>>>>> f1548c80

      - name: Node cache
        uses: actions/cache@v3
        id: node-cache
        with:
          path: ${{ steps.node-cache-dir.outputs.dir }}
          key: ${{ runner.os }}-node-${{ hashFiles('**/pnpm-lock.yaml') }}
          restore-keys: |
            ${{ runner.os }}-node-

      - name: pnpm install
        run: pnpm install

      - name: Rubocop
        if: ${{ !cancelled() }}
        run: bundle exec rubocop --parallel .

      - name: ESLint (core)
        if: ${{ !cancelled() }}
        run: pnpm eslint app/assets/javascripts

      - name: ESLint (core plugins)
        if: ${{ !cancelled() }}
        run: pnpm eslint plugins

      - name: Prettier
        if: ${{ !cancelled() }}
        run: |
          pnpm prettier -v
          pnpm pprettier --list-different \
            "app/assets/stylesheets/**/*.scss" \
            "app/assets/javascripts/**/*.js" \
            "plugins/**/assets/stylesheets/**/*.scss" \
            "plugins/**/assets/javascripts/**/*.js"

      - name: Ember template lint
        if: ${{ !cancelled() }}
        run: |
          pnpm ember-template-lint \
            --no-error-on-unmatched-pattern \
            "app/assets/javascripts/**/*.hbs" \
            "plugins/**/assets/javascripts/**/*.hbs"

      - name: English locale lint (core)
        if: ${{ !cancelled() }}
        run: bundle exec ruby script/i18n_lint.rb "config/**/locales/{client,server}.en.yml"

      - name: English locale lint (core plugins)
        if: ${{ !cancelled() }}
        run: bundle exec ruby script/i18n_lint.rb "plugins/**/locales/{client,server}.en.yml"<|MERGE_RESOLUTION|>--- conflicted
+++ resolved
@@ -47,15 +47,9 @@
           bundle install --jobs 4
           bundle clean
 
-<<<<<<< HEAD
       - name: Get pnpm cache directory
         id: node-cache-dir
-        run: echo "::set-output name=dir::$(pnpm store path --silent)"
-=======
-      - name: Get yarn cache directory
-        id: yarn-cache-dir
-        run: echo "dir=$(yarn cache dir)" >> $GITHUB_OUTPUT
->>>>>>> f1548c80
+        run: echo "dir=$(pnpm store path --silent)" >> $GITHUB_OUTPUT
 
       - name: Node cache
         uses: actions/cache@v3
