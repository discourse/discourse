version: 2
updates:
  - package-ecosystem: "github-actions"
    directory: "/"
    schedule:
      interval: "weekly"
  - package-ecosystem: bundler
    directory: "/"
    schedule:
      interval: daily
      time: "08:00"
      timezone: Australia/Sydney
    open-pull-requests-limit: 20
    versioning-strategy: lockfile-only
    allow:
      - dependency-type: direct
      - dependency-type: indirect
    ignore:
      - dependency-name: aws-partitions
        versions:
          - "> 1.329.0"
          - "< 2"
      - dependency-name: aws-sdk-core
        versions:
          - "> 3.99.1"
          - "< 4"
      - dependency-name: aws-sdk-kms
        versions:
          - "> 1.31.0"
          - "< 2"
      - dependency-name: aws-sdk-s3
        versions:
          - "> 1.66.0"
          - "< 2"
      - dependency-name: aws-sdk-sns
        versions:
          - "> 1.25.1"
          - "< 2"
      - dependency-name: aws-sigv4
        versions:
          - "> 1.2.0"
          - "< 2"
    groups:
      rails:
        patterns:
          - "actionmailer"
          - "actionpack"
          - "actionview"
          - "actionmodel"
          - "activerecord"
          - "activesupport"
          - "railties"
          - "sprockets-rails"
  - package-ecosystem: "npm"
    directory: "/"
    schedule:
      interval: daily
      time: "08:00"
      timezone: Australia/Sydney
    open-pull-requests-limit: 20
    versioning-strategy: increase
    ignore: # These are all vendored so need to be updated manually. See lib/tasks/javascript.rake
      - dependency-name: "chart.js"
      - dependency-name: "chartjs-plugin-datalabels"
      - dependency-name: "magnific-popup"
      - dependency-name: "pikaday"
      - dependency-name: "moment"
      - dependency-name: "moment-timezone"
      - dependency-name: "@discourse/moment-timezone-names-translations"
      - dependency-name: "squoosh"
    groups:
      babel:
        patterns:
          - "@babel*"
      embroider:
        patterns:
          - "@embroider*"
      highlightjs:
        patterns:
          - "@highlightjs/cdn-assets"
          - "highlight.js"
      types:
        patterns:
<<<<<<< HEAD
          - "@types/*"
=======
          - "@types/*"
      uppy:
        patterns:
          - "@uppy*"
>>>>>>> 76e7f12a
<|MERGE_RESOLUTION|>--- conflicted
+++ resolved
@@ -81,11 +81,7 @@
           - "highlight.js"
       types:
         patterns:
-<<<<<<< HEAD
-          - "@types/*"
-=======
           - "@types/*"
       uppy:
         patterns:
-          - "@uppy*"
->>>>>>> 76e7f12a
+          - "@uppy*"