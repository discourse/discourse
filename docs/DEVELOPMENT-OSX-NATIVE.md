# Developing under OS X Without Vagrant

These instructions assume you have read and understood the **[Discourse Advanced Developer Install Guide](DEVELOPER-ADVANCED.md)**.

OS X has become a popular platform for developing Ruby on Rails applications; as such, if you run OS X, you might find it more congenial to work on **[Discourse](http://discourse.org)** in your native environment. These instructions should get you there.

Obviously, if you **already** develop Ruby on OS X, a lot of this will be redundant, because you'll have already done it, or something like it. If that's the case, you may well be able to just install Ruby 2.0 using RVM and get started! Discourse has enough dependencies, however (note: not a criticism!) that there's a good chance you'll find **something** else in this document that's useful for getting your Discourse development started!

## Quick Setup

If you don't already have a Ruby environment that's tuned to your liking, you can do most of this set up in just a few steps:

1. Install XCode and/or the XCode Command Line Tools from [Apple's developer site](https://developer.apple.com/downloads/index.action). This should also install Git.
2. Clone the Discourse repo and cd into it.
3. Run `scripts/osx_dev`.
4. Review `log/osx_dev.log` to make sure everything finished successfully.

Of course, it is good to understand what the script is doing and why. The rest of this guide goes through what's happening.

## UTF-8

OS X 10.8 uses UTF-8 by default. You can, of course, double-check this by examining LANG, which appears to be the only relevant environment variable.

You should see this:

```sh
$ echo $LANG
en_US.UTF
```

## OS X Development Tools

As the [RVM website](http://rvm.io) makes clear, there are some serious issues between MRI Ruby and the modern Xcode command line tools, which are based on CLANG and LLVM, rather than classic GCC.

This means that you need to do a little bit of groundwork if you do not already have an environment that you know for certain yields working rubies and gems.

You will want to install XCode Command Line Tools. If you already have XCode installed, you can do this from within XCode's preferences. You can also install just the command line tools, without the rest of XCode, at [Apple's developer site](https://developer.apple.com/downloads/index.action). You will need these more for some of the headers they include than the compilers themselves.

You will then need the old GCC-4.2 compilers, which leads us to...

## Homebrew

**[Homebrew](http://mxcl.github.com/homebrew)** is a package manager for ports of various Open Source packages that Apple doesn't already include (or newer versions of the ones they do), and competes in that space with MacPorts and a few others. Brew is very different from Apt, in that it often installs from source, and almost always installs development files as well as binaries, especially for libraries, so there are no special "-dev" packages.

RVM (below) can automatically install homebrew for you with the autolibs setting, but doesn't install the GCC-4.2 compiler package when it does so, possibly because that package is not part of the mainstream homebrew repository.

So, you will need to install Homebrew separately, based on the instructions at the website above, and then run the following from the command line:

    brew tap homebrew/versions # roughly the same to adding a repo to apt/sources.list
    brew install apple-gcc42
    gcc-4.2 -v # Test that it's installed and available

(You may note the Homebrew installation script requires ruby. This is not a chicken-and-egg problem; OS X 10.8 comes with ruby 1.8.7)

## RVM and Ruby

While some people dislike magic, I recommend letting RVM do most of the dirty work for you.

### RVM from scratch

If you don't have RVM installed, the "official" install command line on rvm.io will take care of just about everything you need, including installing Homebrew if you don't already have it installed. If you do, it will bring things up to date and use it to install the packages it needs.

    curl -L https://get.rvm.io | bash -s stable --rails --autolibs=enabled

### Updating RVM

If you do already have RVM installed, this should make sure everything is up to date for what you'll need.

    rvm get stable

    # Tell RVM to install anything its missing. Use '4' if homebrew isn't installed either.
    rvm autolibs 3

    # This will install baseline requirements that might be missing, including homebrew.
    # If autolibs is set to 0-2, it will give an error for things that are missing, instead.
    rvm requirements

Either way, you'll now want to install the 'turbo' version of Ruby 2.0.

    # Now, install Ruby
    rvm install 2.0.0-turbo
    rvm use 2.0.0-turbo --default # Careful with this if you're already developing Ruby

## Git

### Command line

OS X comes with Git (which is why the LibXML2 dance above will work before this step!), but I recommend you update to Homebrew's version:

    brew install git # 1.8.5.3 is current

You should now be able to check out a clone of Discourse.

### SourceTree

Atlassan has a free Git client for OS X called [SourceTree](http://www.sourcetreeapp.com/download/) which can be extremely useful for keeping visual track of what's going on in Git-land. While it's arguably not a full substitute for command-line git (especially if you know the command line well), it's extremely powerful for a GUI version-control client.

## Postgres 9.2

OS X ships with Postgres 9.1.5, but you're better off going with the latest from Homebrew or [Postgres.App](http://postgresapp.com).

### Using Postgres.app

After installing the [Postgres93 App](http://postgresapp.com/), there is some additional setup that is necessary for discourse to create a database on your machine.

Open this file:
```
~/Library/Application Support/Postgres93/var/postgresql.conf
```
And change these two lines so that postgres will create a socket in the folder discourse expects it to:
```
unix_socket_directories = '/var/pgsql_socket'»# comma-separated list of directories
#and
unix_socket_permissions = 0777»·»·# begin with 0 to use octal notation
```
Then create the '/var/pgsql/' folder and set up the appropriate permission in your bash (this requires admin access)
```
sudo mkdir /var/pgsql_socket
sudo chmod 770 /var/pgsql_socket
sudo chown root:staff /var/pgsql_socket
```
Now you can restart Postgres.app and it will use this socket. Make sure you not only restart the app but kill any processes that may be left behind. You can view these processes with this bash command:
```
netstat -ln | grep PGSQL
```
And you should be good to go!

### Using Homebrew:

Whereas Ubuntu installs postgres with 'postgres' as the default superuser, Homebrew installs it with the user who installed it... but with 'postgres' as the default database. Go figure.

However, the seed data currently has some dependencies on their being a 'postgres' user, so we create one below.

In theory, you're not setting up with vagrant, either, and shouldn't need a vagrant user; however, again, all the seed data assumes 'vagrant'. To avoid headaches, it's probably best to go with this flow, so again, we create a 'vagrant' user.

    brew install postgresql # Installs 9.2
    ln -sfv /usr/local/opt/postgresql/*.plist ~/Library/LaunchAgents

    export PATH=/usr/local/opt/postgresql/bin:$PATH # You may want to put this in your default path!
    initdb /usr/local/var/postgres -E utf8
    launchctl unload ~/Library/LaunchAgents/homebrew.mxcl.postgresql.plist
    launchctl load ~/Library/LaunchAgents/homebrew.mxcl.postgresql.plist

    # Seed data relies on both 'postgres' and 'vagrant'
    createuser --createdb --superuser postgres
    createuser --createdb --superuser vagrant

    psql -d postgres -c "ALTER USER vagrant WITH PASSWORD 'password';"
    psql -d postgres -c "create database discourse_development owner vagrant encoding 'UTF8' TEMPLATE template0;"
    psql -d postgres -c "create database discourse_test        owner vagrant encoding 'UTF8' TEMPLATE template0;"
    psql -d discourse_development -c "CREATE EXTENSION hstore;"
    psql -d discourse_development -c "CREATE EXTENSION pg_trgm;"

You should not need to alter `/usr/local/var/postgres/pg_hba.conf`

## Redis

    brew install redis
    ln -sfv /usr/local/opt/redis/*.plist ~/Library/LaunchAgents
    launchctl load ~/Library/LaunchAgents/homebrew.mxcl.redis.plist

That's about it.

## PhantomJS

Homebrew loves you.

    brew install phantomjs

<<<<<<< HEAD
### Setting up your Discourse


##  Check out the repository

    git@github.com:discourse/discourse.git ~/discourse
    cd ~/discourse # Navigate into the repository, and stay there for the rest of this how-to

## Loading seed data

From the discource source tree:
    
    psql -d discourse_development < pg_dumps/development-image.sql


## What about the config files?
=======
## Setting up your Discourse
>>>>>>> 5958e710

###  Check out the repository

<<<<<<< HEAD
## Install the needed gems

    bundle install # Yes, this DOES take a while. No, it's not really cloning all of rubygems :-)

## Prepare your database
=======
    git@github.com:discourse/discourse.git ~/discourse
    cd ~/discourse # Navigate into the repository, and stay there for the rest of this how-to

### Loading seed data

From the discource source tree:

    psql -d discourse_development < pg_dumps/development-image.sql

### What about the config files?

If you've stuck to all the defaults above, the default `discourse.conf` and `redis.conf` should work out of the box.

### Install the needed gems

    bundle install # Yes, this DOES take a while. No, it's not really cloning all of rubygems :-)

### Prepare your database
>>>>>>> 5958e710

    rake db:migrate
    rake db:test:prepare
    rake db:seed_fu

## Now, test it out!

<<<<<<< HEAD
    bundle exec rspec 
    
All specs should pass

## Deal with any problems which arise.
=======
    bundle exec rspec

All specs should pass

### Deal with any problems which arise.
>>>>>>> 5958e710

Reset the environment as a possible solution to failed rspec tests.
These commands assume an empty Discourse database, and an otherwise empty redis environment. CAREFUL HERE

    RAILS_ENV=test rake db:drop db:create db:migrate
    redis-cli flushall
    bundle exec rspec # re-running to see if tests pass

Search http://meta.discourse.org for solutions to other problems.<|MERGE_RESOLUTION|>--- conflicted
+++ resolved
@@ -167,55 +167,28 @@
 
     brew install phantomjs
 
-<<<<<<< HEAD
-### Setting up your Discourse
-
-
-##  Check out the repository
+## Setting up your Discourse
+
+###  Check out the repository
 
     git@github.com:discourse/discourse.git ~/discourse
     cd ~/discourse # Navigate into the repository, and stay there for the rest of this how-to
 
-## Loading seed data
+### Loading seed data
 
 From the discource source tree:
-    
+
     psql -d discourse_development < pg_dumps/development-image.sql
 
-
-## What about the config files?
-=======
-## Setting up your Discourse
->>>>>>> 5958e710
-
-###  Check out the repository
-
-<<<<<<< HEAD
-## Install the needed gems
+### What about the config files?
+
+If you've stuck to all the defaults above, the default `discourse.conf` and `redis.conf` should work out of the box.
+
+### Install the needed gems
 
     bundle install # Yes, this DOES take a while. No, it's not really cloning all of rubygems :-)
 
-## Prepare your database
-=======
-    git@github.com:discourse/discourse.git ~/discourse
-    cd ~/discourse # Navigate into the repository, and stay there for the rest of this how-to
-
-### Loading seed data
-
-From the discource source tree:
-
-    psql -d discourse_development < pg_dumps/development-image.sql
-
-### What about the config files?
-
-If you've stuck to all the defaults above, the default `discourse.conf` and `redis.conf` should work out of the box.
-
-### Install the needed gems
-
-    bundle install # Yes, this DOES take a while. No, it's not really cloning all of rubygems :-)
-
 ### Prepare your database
->>>>>>> 5958e710
 
     rake db:migrate
     rake db:test:prepare
@@ -223,19 +196,11 @@
 
 ## Now, test it out!
 
-<<<<<<< HEAD
-    bundle exec rspec 
-    
+    bundle exec rspec
+
 All specs should pass
 
-## Deal with any problems which arise.
-=======
-    bundle exec rspec
-
-All specs should pass
-
 ### Deal with any problems which arise.
->>>>>>> 5958e710
 
 Reset the environment as a possible solution to failed rspec tests.
 These commands assume an empty Discourse database, and an otherwise empty redis environment. CAREFUL HERE
