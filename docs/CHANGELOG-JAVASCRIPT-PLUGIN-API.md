--- conflicted
+++ resolved
@@ -7,13 +7,12 @@
 The format is based on [Keep a Changelog](https://keepachangelog.com/en/1.0.0/),
 and this project adheres to [Semantic Versioning](https://semver.org/spec/v2.0.0.html).
 
-<<<<<<< HEAD
-## [1.16.0] - 2023-12-1
+## [1.18.0] - 2023-12-1
 
 ### Added
 
 - Added `setDesktopTopicTimelineScrollAreaHeight` function, which takes an object with min/max key value pairs as an argument. This is used to adjust the height of the topic timeline on desktop without CSS hacks that break the functionality of the topic timeline.
-=======
+
 ## [1.17.0] - 2023-11-30
 
 ### Added
@@ -25,7 +24,6 @@
 ### Added
 
 - Added `recurrenceRule` option to `downloadCalendar`, this can be used to set recurring events in the calendar. Rule syntax can be found at https://datatracker.ietf.org/doc/html/rfc5545#section-3.3.10.
->>>>>>> d636ff21
 
 ## [1.15.0] - 2023-10-18
 
