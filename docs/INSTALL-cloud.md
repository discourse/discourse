--- conflicted
+++ resolved
@@ -6,11 +6,7 @@
 
 [Sign up for DigitalOcean][do], update billing info, then create your new cloud server.
 
-<<<<<<< HEAD
-- The default of **Ubuntu 16.04 LTS x64** works fine. At minimum, a 64-bit Linux OS with a kernel version of 3.10+ is required.
-=======
 - The default of **Ubuntu 18.04 LTS x64** works fine. At minimum, a 64-bit Linux OS with a kernel version of 3.10+ is required.
->>>>>>> c10941bb
 
 - The default of **1 GB** RAM works fine for small Discourse communities. We recommend 2 GB RAM for larger communities.
 
