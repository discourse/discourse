## Troubleshooting issues with Discourse environments

Are you having trouble setting up Discourse? Here are some basic things to check before
reaching out to the community for help:


<<<<<<< HEAD
1. Are you running Ruby 2.4 or later?

   Discourse is designed for Ruby 2.4 or later. We recommend 2.4.4 p296 or later. You can check your version by typing
=======
1. Are you running Ruby 2.5 or later?

   Discourse is designed for Ruby 2.5 or later. We recommend 2.5.2 or later. You can check your version by typing
>>>>>>> c10941bb
   `ruby -v` and checking the response.


2. Are you on Postgres 10 or later with HSTORE enabled?

   You can check your postgres version by typing `psql --version`. To see if hstore is
   installed, open a session to postgres and type `\dx` and see if hstore is listed.


3. Have you run `bundle install`?

   We frequently update our dependencies to newer versions. It is a good idea to run
   `bundle install` every time you check out Discourse, especially if it's been a while.

4. Did you run `bundle update`?

   Don't. Running `bundle update` will download gem versions that we haven't tested with.
   The Gemfile.lock has the gem versions that Discourse currently uses, so `bundle install`
   will work.  If you ran update, then you should uninstall the gems, run
   `git checkout -- Gemfile.lock` and then run `bundle install`.

5. Have you migrated your database?

   Our schema changes fairly frequently. After checking out the source code, you should
   run `bundle exec rake db:migrate && RAILS_ENV=test bundle exec rake db:migrate`

7. Do the tests pass?

   If you are having other problems, it's useful to know if the test suite passes. You
   can run it by first using `RAILS_ENV=test bundle exec rake db:drop db:create db:migrate` and then `bundle exec rspec`. If you
   experience any failures, that's a bad sign! Our master branch should *always* pass
   every test.

8. Have you updated host_names in your database.yml?

   If links in emails have localhost in them, then you are still using the default host_names
   value in database.yml.  Update it to use your site's host name(s).

9. Are you having problems bundling:

``` text
ArgumentError: invalid byte sequence in US-ASCII
An error occurred while installing active_model_serializers (0.7.0), and Bundler cannot continue.
Make sure that `gem install active_model_serializers -v '0.7.0'` succeeds before bundling.
```

   Try this in console:

``` text
$ export LANG="en_US.UTF-8"
$ export LC_ALL="en_US.UTF-8"
```

   And/or this in top of `Gemfile`:

``` text
if RUBY_VERSION =~ /1.9/
Encoding.default_external = Encoding::UTF_8
Encoding.default_internal = Encoding::UTF_8
end
```<|MERGE_RESOLUTION|>--- conflicted
+++ resolved
@@ -4,15 +4,9 @@
 reaching out to the community for help:
 
 
-<<<<<<< HEAD
-1. Are you running Ruby 2.4 or later?
-
-   Discourse is designed for Ruby 2.4 or later. We recommend 2.4.4 p296 or later. You can check your version by typing
-=======
 1. Are you running Ruby 2.5 or later?
 
    Discourse is designed for Ruby 2.5 or later. We recommend 2.5.2 or later. You can check your version by typing
->>>>>>> c10941bb
    `ruby -v` and checking the response.
 
 
