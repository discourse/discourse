<<<<<<< HEAD
> To install and self-host Discourse, follow the steps below. But if you'd rather skip the setup, maintenance, and server management, our official Discourse hosting takes care of everything for you.
> 
> 👉 [Learn more about Discourse hosting](https://discourse.org/pricing)

=======
To install and self-host Discourse, follow the steps below. But if you'd rather skip the setup, maintenance, and server management, our official Discourse hosting takes care of everything for you.

👉 [Learn more about Discourse hosting](https://discourse.org/pricing)
>>>>>>> c0bbff59

# How Do I Install Discourse?

> :bell: The only officially supported installs of Discourse are [Docker](https://www.docker.io/) based. You must have SSH access to a 64-bit Linux server **with Docker support**. We regret that we cannot support any other methods of installation including cpanel, plesk, webmin, etc.

Simple 30 minute basic install:
[**Beginner Docker install guide**][basic]

Powerful, flexible, large / multiple server install:
[**Advanced Docker install guide**][advanced]

### Why do you only officially support Docker?

Hosting Rails applications is complicated. Even if you already have Postgres, Redis and Ruby installed on your server, you still need to worry about running and monitoring your Sidekiq and Rails processes, as well as configuring Nginx. With Docker, our fully optimized Discourse configuration is available to you in a simple container, along with a web-based GUI that makes upgrading to new versions of Discourse as easy as clicking a button.

### Hardware Requirements

- modern single core CPU, dual core recommended
- 1 GB RAM minimum (with [swap][swap])
- 64 bit Linux compatible with Docker
- 10 GB disk space minimum

### Software Requirements

- [Postgres 13](https://www.postgresql.org/download/)
- [Redis 7](https://redis.io/download)
- [Ruby 3.2+](https://www.ruby-lang.org/en/downloads/)
## Security

We take security very seriously at Discourse, and all our code is 100% open source and peer reviewed. Please read [our security guide](https://github.com/discourse/discourse/blob/main/docs/SECURITY.md) for an overview of security measures in Discourse.

[basic]: https://github.com/discourse/discourse/blob/main/docs/INSTALL-cloud.md
[advanced]: https://github.com/discourse/discourse_docker
[swap]: https://meta.discourse.org/t/create-a-swapfile-for-your-linux-server/13880<|MERGE_RESOLUTION|>--- conflicted
+++ resolved
@@ -1,13 +1,6 @@
-<<<<<<< HEAD
-> To install and self-host Discourse, follow the steps below. But if you'd rather skip the setup, maintenance, and server management, our official Discourse hosting takes care of everything for you.
-> 
-> 👉 [Learn more about Discourse hosting](https://discourse.org/pricing)
-
-=======
 To install and self-host Discourse, follow the steps below. But if you'd rather skip the setup, maintenance, and server management, our official Discourse hosting takes care of everything for you.
 
 👉 [Learn more about Discourse hosting](https://discourse.org/pricing)
->>>>>>> c0bbff59
 
 # How Do I Install Discourse?
 
