--- conflicted
+++ resolved
@@ -20,19 +20,12 @@
     echo 'gem: --no-document' >> ~/.gemrc
 
     # exit the terminal and open it again to activate RVM
-<<<<<<< HEAD
-
-    rvm install 2.5.1
-    rvm --default use 2.5.1 # If this error out check https://rvm.io/integration/gnome-terminal
-    gem install bundler mailcatcher rake
-=======
 
     rvm install 2.5.3
     rvm --default use 2.5.3 # If this error out check https://rvm.io/integration/gnome-terminal
     gem install bundler mailcatcher rake
 
     # Download and install postgresql-10 from https://wiki.postgresql.org/wiki/Apt
->>>>>>> c10941bb
 
     # Postgresql
     sudo -u postgres -i
