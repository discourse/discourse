# frozen_string_literal: true

source "https://rubygems.org"
# if there is a super emergency and rubygems is playing up, try
#source 'http://production.cf.rubygems.org'

gem "bootsnap", require: false, platform: :mri

gem "actionmailer", "~> 7.2.0"
gem "actionpack", "~> 7.2.0"
gem "actionview", "~> 7.2.0"
gem "activemodel", "~> 7.2.0"
gem "activerecord", "~> 7.2.0"
gem "activesupport", "~> 7.2.0"
gem "railties", "~> 7.2.0"
gem "sprockets-rails"

gem "json"

# TODO: At the moment Discourse does not work with Sprockets 4, we would need to correct internals
# We intend to drop sprockets rather than upgrade to 4.x
gem "sprockets", "~> 3.7.3"

# this will eventually be added to rails,
# allows us to precompile all our templates in the unicorn master
gem "actionview_precompiler", require: false

gem "discourse-seed-fu"

gem "mail"
gem "mini_mime"
gem "mini_suffix"

# config/initializers/006-mini_profiler.rb depends upon the RedisClient#call.
# Rework this when upgrading to redis client 5.0 and above.
gem "redis", "< 5.0"

# This is explicitly used by Sidekiq and is an optional dependency.
# We tell Sidekiq to use the namespace "sidekiq" which triggers this
# gem to be used. There is no explicit dependency in sidekiq cause
# redis namespace support is optional
# We already namespace stuff in DiscourseRedis, so we should consider
# just using a single implementation in core vs having 2 namespace implementations
gem "redis-namespace"

# NOTE: AM serializer gets a lot slower with recent updates
# we used an old branch which is the fastest one out there
# are long term goal here is to fork this gem so we have a
# better maintained living fork
gem "active_model_serializers", "~> 0.8.3"

gem "http_accept_language", require: false

gem "discourse-fonts", require: "discourse_fonts"

gem "message_bus"

gem "rails_multisite"

gem "fastimage"

gem "aws-sdk-s3", require: false
gem "aws-sdk-sns", require: false
gem "excon", require: false
gem "unf", require: false

gem "email_reply_trimmer"

gem "image_optim"
gem "multi_json"
gem "mustache"
gem "nokogiri"
gem "loofah"
gem "css_parser", require: false

gem "omniauth"
gem "omniauth-facebook"
gem "omniauth-twitter"
gem "omniauth-github"

gem "omniauth-oauth2", require: false

gem "omniauth-google-oauth2"

gem "oj"

gem "pg"
gem "mini_sql"
gem "pry-rails", require: false
gem "pry-byebug", require: false
gem "rtlcss", require: false
gem "messageformat-wrapper", require: false
gem "rake"

gem "thor", require: false
gem "diffy", require: false
gem "rinku"
gem "sidekiq"
gem "mini_scheduler"

gem "execjs", require: false
gem "mini_racer", "0.17.pre13"

gem "highline", require: false

gem "rack"

gem "rack-protection" # security
gem "cbor", require: false
gem "cose", require: false
gem "addressable"
gem "json_schemer"

gem "net-smtp", require: false
gem "net-imap", require: false
gem "net-pop", require: false
gem "digest", require: false

# Gems used only for assets and not required in production environments by default.
# Allow everywhere for now cause we are allowing asset debugging in production
group :assets do
  gem "uglifier"
end

group :test do
  gem "capybara", require: false
  gem "webmock", require: false
  gem "fakeweb", require: false
  gem "simplecov", require: false
  gem "selenium-webdriver", "~> 4.14", require: false
  gem "selenium-devtools", require: false
  gem "test-prof"
  gem "rails-dom-testing", require: false
  gem "minio_runner", require: false
end

group :test, :development do
  gem "rspec"
  gem "listen", require: false
  gem "certified", require: false
  gem "fabrication", require: false
  gem "mocha", require: false

  gem "rb-fsevent", require: RUBY_PLATFORM =~ /darwin/i ? "rb-fsevent" : false

  gem "rspec-rails"

  gem "shoulda-matchers", require: false
  gem "rspec-html-matchers"
  gem "pry-stack_explorer", require: false
  gem "byebug", require: ENV["RM_INFO"].nil?, platform: :mri
  gem "rubocop-discourse", require: false
  gem "parallel_tests"

  gem "rswag-specs"

  gem "annotate"

  gem "syntax_tree"
  gem "syntax_tree-disable_ternary"

  gem "rspec-multi-mock"
end

group :development do
  gem "ruby-prof", require: false, platform: :mri
  gem "bullet", require: !!ENV["BULLET"]
  gem "better_errors", platform: :mri, require: !!ENV["BETTER_ERRORS"]
  gem "binding_of_caller"
  gem "yaml-lint"
  gem "yard"
end

if ENV["ALLOW_DEV_POPULATE"] == "1"
  gem "discourse_dev_assets"
  gem "faker", "~> 2.16"
else
  group :development, :test do
    gem "discourse_dev_assets"
    gem "faker", "~> 2.16"
  end
end

# this is an optional gem, it provides a high performance replacement
# to String#blank? a method that is called quite frequently in current
# ActiveRecord, this may change in the future
gem "fast_blank", platform: :ruby

# this provides a very efficient lru cache
gem "lru_redux"

gem "htmlentities", require: false

# IMPORTANT: mini profiler monkey patches, so it better be required last
#  If you want to amend mini profiler to do the monkey patches in the railties
#  we are open to it. by deferring require to the initializer we can configure discourse installs without it

gem "rack-mini-profiler", require: ["enable_rails_patches"]

gem "unicorn", require: false, platform: :ruby
gem "puma", require: false

gem "rbtrace", require: false, platform: :mri

# required for feed importing and embedding
gem "ruby-readability", require: false

# rss gem is a bundled gem from Ruby 3 onwards
gem "rss", require: false

gem "stackprof", require: false, platform: :mri
gem "memory_profiler", require: false, platform: :mri

gem "cppjieba_rb", require: false

gem "lograge", require: false
gem "logstash-event", require: false
gem "logster"

# A fork of sassc with dart-sass support
gem "sassc-embedded"

gem "rotp", require: false

gem "rqrcode"

gem "rubyzip", require: false

gem "sshkey", require: false

gem "rchardet", require: false
gem "lz4-ruby", require: false, platform: :ruby

gem "sanitize"

if ENV["IMPORT"] == "1"
  gem "mysql2"
  gem "redcarpet"

  # NOTE: in import mode the version of sqlite can matter a lot, so we stick it to a specific one
  gem "sqlite3", "~> 1.3", ">= 1.3.13"
  gem "ruby-bbcode-to-md", git: "https://github.com/nlalonde/ruby-bbcode-to-md"
  gem "reverse_markdown"
  gem "tiny_tds"
  gem "csv"
end

group :generic_import, optional: true do
  gem "sqlite3"
  gem "redcarpet"
end

gem "web-push"
gem "colored2", require: false
gem "maxminddb"

gem "rails_failover", require: false

gem "faraday"
gem "faraday-retry"

# workaround for faraday-net_http, see
# https://github.com/ruby/net-imap/issues/16#issuecomment-803086765
gem "net-http"

# Workaround until Ruby ships with cgi version 0.3.6 or higher.
gem "cgi", ">= 0.3.6", require: false

gem "tzinfo-data"
gem "csv", require: false

# dependencies for the automation plugin
gem "iso8601"
gem "rrule"

<<<<<<< HEAD
gem "dry-initializer", "~> 3.1"
=======
group :migrations, optional: true do
  gem "extralite-bundle", require: "extralite"

  # auto-loading
  gem "zeitwerk"

  # databases
  gem "trilogy"

  # CLI
  gem "ruby-progressbar"

  # non-cryptographic hashing algorithm for generating placeholder IDs
  gem "digest-xxhash"
end

gem "dry-initializer", "~> 3.1"

gem "parallel"
>>>>>>> 76e7f12a
<|MERGE_RESOLUTION|>--- conflicted
+++ resolved
@@ -273,9 +273,6 @@
 gem "iso8601"
 gem "rrule"
 
-<<<<<<< HEAD
-gem "dry-initializer", "~> 3.1"
-=======
 group :migrations, optional: true do
   gem "extralite-bundle", require: "extralite"
 
@@ -294,5 +291,4 @@
 
 gem "dry-initializer", "~> 3.1"
 
-gem "parallel"
->>>>>>> 76e7f12a
+gem "parallel"