--- conflicted
+++ resolved
@@ -13,15 +13,6 @@
   gem 'rails', git: 'https://github.com/rails/rails.git'
   gem 'seed-fu', git: 'https://github.com/SamSaffron/seed-fu.git', branch: 'discourse'
 else
-<<<<<<< HEAD
-  gem 'actionmailer', '5.2'
-  gem 'actionpack', '5.2'
-  gem 'actionview', '5.2'
-  gem 'activemodel', '5.2'
-  gem 'activerecord', '5.2'
-  gem 'activesupport', '5.2'
-  gem 'railties', '5.2'
-=======
   # until rubygems gives us optional dependencies we are stuck with this
   # bundle update actionmailer actionpack actionview activemodel activerecord activesupport railties
   gem 'actionmailer', '5.2.2'
@@ -31,7 +22,6 @@
   gem 'activerecord', '5.2.2'
   gem 'activesupport', '5.2.2'
   gem 'railties', '5.2.2'
->>>>>>> c10941bb
   gem 'sprockets-rails'
   gem 'seed-fu'
 end
@@ -46,22 +36,13 @@
 
 gem 'active_model_serializers', '~> 0.8.3'
 
-<<<<<<< HEAD
-gem 'onebox', '1.8.60'
-=======
 gem 'onebox', '1.8.77'
->>>>>>> c10941bb
 
 gem 'http_accept_language', '~>2.0.5', require: false
 
 gem 'ember-rails', '0.18.5'
-<<<<<<< HEAD
-gem 'ember-source', '2.13.3'
-gem 'ember-handlebars-template', '0.7.5'
-=======
 gem 'discourse-ember-source', '~> 3.5.1'
 gem 'ember-handlebars-template', '0.8.0'
->>>>>>> c10941bb
 gem 'barber'
 
 # message bus 2.2.0 should be very stable
@@ -163,19 +144,6 @@
   gem 'binding_of_caller'
   gem 'annotate'
   gem 'foreman', require: false
-
-  # https://github.com/capistrano/capistrano
-  gem 'capistrano', '~> 3.8', require: false
-  # https://github.com/capistrano/rails
-  gem 'capistrano-rails', '~> 1.3', require: false
-  # https://github.com/capistrano/chruby
-  gem 'capistrano-chruby', require: false
-  # https://github.com/seuros/capistrano-puma
-  gem 'capistrano3-puma', git: 'https://github.com/seuros/capistrano-puma.git'
-  # https://github.com/seuros/capistrano-sidekiq
-  gem 'capistrano-sidekiq', require: false
-  # https://github.com/capistrano/bundler
-  gem 'capistrano-bundler', '~> 1.2'
 end
 
 # this is an optional gem, it provides a high performance replacement
@@ -226,27 +194,11 @@
   gem 'mysql2'
   gem 'redcarpet'
   gem 'sqlite3', '~> 1.3.13'
-<<<<<<< HEAD
-  gem 'ruby-bbcode-to-md', github: 'nlalonde/ruby-bbcode-to-md'
-=======
   gem 'ruby-bbcode-to-md', git: 'https://github.com/nlalonde/ruby-bbcode-to-md'
->>>>>>> c10941bb
   gem 'reverse_markdown'
   gem 'tiny_tds'
 end
 
 gem 'webpush', require: false
 gem 'colored2', require: false
-<<<<<<< HEAD
-
-
-# damingo (Github ID), 2017-08-22, #annotator
-# gem 'annotator_store', git: 'https://github.com/edgeryders/annotator_store-gem'
-gem 'annotator_store', path: 'vendor/gems/annotator_store'
-# https://github.com/thoughtbot/administrate
-gem 'administrate'
-gem 'bcrypt', '3.1.3'
-gem 'unix-crypt', '1.3.0'   #, :require_name => 'unix_crypt'
-=======
-gem 'maxminddb'
->>>>>>> c10941bb
+gem 'maxminddb'