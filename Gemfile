--- conflicted
+++ resolved
@@ -129,12 +129,6 @@
 gem 'omniauth-twitter'
 gem 'omniauth-github'
 gem 'omniauth-oauth2', require: false
-<<<<<<< HEAD
-gem 'omniauth-browserid', git: 'https://github.com/callahad/omniauth-browserid.git', branch: 'observer_api'
-gem 'omniauth-cas'
-gem 'omniauth-lessonplanet', path: 'vendor/gems/omniauth-lessonplanet'
-=======
->>>>>>> 885abab1
 gem 'oj'
 # while resolving https://groups.google.com/forum/#!topic/ruby-pg/5_ylGmog1S4
 gem 'pg', '0.15.1'
@@ -217,9 +211,6 @@
 gem 'rack-cors', require: false
 gem 'unicorn', require: false
 gem 'puma', require: false
-<<<<<<< HEAD
-gem 'newrelic_rpm'
-=======
 gem 'rbtrace', require: false, platform: :mri
 
 # required for feed importing and embedding
@@ -227,7 +218,6 @@
 gem 'simple-rss', require: false
 gem 'gctools', require: false, platform: :mri_21
 gem 'stackprof', require: false, platform: :mri_21
->>>>>>> 885abab1
 
 # perftools only works on 1.9 atm
 group :profile do
@@ -237,4 +227,9 @@
   # gem 'rack-perftools_profiler', require: 'rack/perftools_profiler', platform: :mri_19
 end
 
+# Lesson Planet Additions
+gem 'omniauth-browserid', git: 'https://github.com/callahad/omniauth-browserid.git', branch: 'observer_api'
+gem 'omniauth-cas'
+gem 'omniauth-lessonplanet', path: 'vendor/gems/omniauth-lessonplanet'
+gem 'newrelic_rpm'
 gem 'rails_12factor', group: :production