import AppEvents from "discourse/lib/app-events";
import Topic from "discourse/models/topic";
<<<<<<< HEAD
=======
import PostStream from "discourse/models/post-stream";
import { Placeholder } from "discourse/lib/posts-with-placeholders";
>>>>>>> c10941bb

moduleFor("controller:topic", "controller:topic", {
  needs: ["controller:composer", "controller:application"],
  beforeEach() {
    this.registry.register("app-events:main", AppEvents.create(), {
      instantiate: false
    });
    this.registry.injection("controller", "appEvents", "app-events:main");
  }
<<<<<<< HEAD
});

QUnit.test("editTopic", function(assert) {
  const model = Topic.create();
  const controller = this.subject({ model });

  assert.not(controller.get("editingTopic"), "we are not editing by default");

  controller.set("model.details.can_edit", false);
  controller.send("editTopic");

  assert.not(
    controller.get("editingTopic"),
    "calling editTopic doesn't enable editing unless the user can edit"
  );

  controller.set("model.details.can_edit", true);
  controller.send("editTopic");

  assert.ok(
    controller.get("editingTopic"),
    "calling editTopic enables editing if the user can edit"
  );
  assert.equal(controller.get("buffered.title"), model.get("title"));
  assert.equal(
    controller.get("buffered.category_id"),
    model.get("category_id")
  );

  controller.send("cancelEditingTopic");

  assert.not(
    controller.get("editingTopic"),
    "cancelling edit mode reverts the property value"
  );
});

QUnit.test("toggleMultiSelect", function(assert) {
  const model = Topic.create();
  const controller = this.subject({ model });

  assert.not(
    controller.get("multiSelect"),
    "multi selection mode is disabled by default"
  );

  controller.get("selectedPostIds").pushObject(1);
  assert.equal(controller.get("selectedPostIds.length"), 1);

  controller.send("toggleMultiSelect");

  assert.ok(
    controller.get("multiSelect"),
    "calling 'toggleMultiSelect' once enables multi selection mode"
  );
  assert.equal(
    controller.get("selectedPostIds.length"),
    0,
    "toggling 'multiSelect' clears 'selectedPostIds'"
  );

  controller.get("selectedPostIds").pushObject(2);
  assert.equal(controller.get("selectedPostIds.length"), 1);

  controller.send("toggleMultiSelect");

  assert.not(
    controller.get("multiSelect"),
    "calling 'toggleMultiSelect' twice disables multi selection mode"
  );
  assert.equal(
    controller.get("selectedPostIds.length"),
    0,
    "toggling 'multiSelect' clears 'selectedPostIds'"
  );
});

QUnit.test("selectedPosts", function(assert) {
  const postStream = { posts: [{ id: 1 }, { id: 2 }, { id: 3 }] };
  const model = Topic.create({ postStream });
  const controller = this.subject({ model });

  controller.set("selectedPostIds", [1, 2, 42]);

  assert.equal(
    controller.get("selectedPosts.length"),
    2,
    "selectedPosts only contains already loaded posts"
  );
  assert.not(
    controller.get("selectedPosts").some(p => p === undefined),
    "selectedPosts only contains valid post objects"
  );
});

QUnit.test("selectedAllPosts", function(assert) {
  const postStream = { stream: [1, 2, 3] };
  const model = Topic.create({ postStream });
  const controller = this.subject({ model });

  controller.set("selectedPostIds", [1, 2]);

  assert.not(controller.get("selectedAllPosts"), "not all posts are selected");

  controller.get("selectedPostIds").pushObject(3);

  assert.ok(controller.get("selectedAllPosts"), "all posts are selected");

  controller.get("selectedPostIds").pushObject(42);

  assert.ok(
    controller.get("selectedAllPosts"),
    "all posts (including filtered posts) are selected"
  );

  model.setProperties({
    "postStream.isMegaTopic": true,
    posts_count: 1
  });

  assert.ok(
    controller.get("selectedAllPosts"),
    "it uses the topic's post count for megatopics"
  );
});

QUnit.test("selectedPostsUsername", function(assert) {
  const postStream = {
    posts: [
      { id: 1, username: "gary" },
      { id: 2, username: "gary" },
      { id: 3, username: "lili" }
    ],
    stream: [1, 2, 3]
  };

  const model = Topic.create({ postStream });
  const controller = this.subject({ model });
  const selectedPostIds = controller.get("selectedPostIds");

  assert.equal(
    controller.get("selectedPostsUsername"),
    undefined,
    "no username when no selected posts"
  );

  selectedPostIds.pushObject(1);

  assert.equal(
    controller.get("selectedPostsUsername"),
    "gary",
    "username of the selected posts"
  );

  selectedPostIds.pushObject(2);

  assert.equal(
    controller.get("selectedPostsUsername"),
    "gary",
    "username of all the selected posts when same user"
  );

  selectedPostIds.pushObject(3);

  assert.equal(
    controller.get("selectedPostsUsername"),
    undefined,
    "no username when more than 1 user"
  );

  selectedPostIds.replace(2, 1, [42]);

  assert.equal(
    controller.get("selectedPostsUsername"),
    undefined,
    "no username when not already loaded posts are selected"
  );
});

QUnit.test("showSelectedPostsAtBottom", function(assert) {
  const site = Ember.Object.create({ mobileView: false });
  const model = Topic.create({ posts_count: 3 });
  const controller = this.subject({ model, site });

  assert.not(controller.get("showSelectedPostsAtBottom"), "false on desktop");

  site.set("mobileView", true);

  assert.not(
    controller.get("showSelectedPostsAtBottom"),
    "requires at least 3 posts on mobile"
  );

  model.set("posts_count", 4);

  assert.ok(
    controller.get("showSelectedPostsAtBottom"),
    "true when mobile and more than 3 posts"
  );
});

QUnit.test("canDeleteSelected", function(assert) {
  const postStream = {
    posts: [
      { id: 1, can_delete: false },
      { id: 2, can_delete: true },
      { id: 3, can_delete: true }
    ],
    stream: [1, 2, 3]
  };
  const currentUser = Discourse.User.create({ admin: false });
  this.registry.register("current-user:main", currentUser, {
    instantiate: false
  });
  this.registry.injection("controller", "currentUser", "current-user:main");
  const model = Topic.create({ postStream });
  const controller = this.subject({ model });
  const selectedPostIds = controller.get("selectedPostIds");

  assert.not(
    controller.get("canDeleteSelected"),
    "false when no posts are selected"
  );

  selectedPostIds.pushObject(1);

  assert.not(
    controller.get("canDeleteSelected"),
    "false when can't delete one of the selected posts"
  );

  selectedPostIds.replace(0, 1, [2, 3]);

  assert.ok(
    controller.get("canDeleteSelected"),
    "true when all selected posts can be deleted"
  );

  selectedPostIds.pushObject(1);

  assert.not(
    controller.get("canDeleteSelected"),
    "false when all posts are selected and user is staff"
  );

  currentUser.set("admin", true);

  assert.ok(
    controller.get("canDeleteSelected"),
    "true when all posts are selected and user is staff"
  );
});

QUnit.test("Can split/merge topic", function(assert) {
  const postStream = {
    posts: [
      { id: 1, post_number: 1, post_type: 1 },
      { id: 2, post_number: 2, post_type: 4 },
      { id: 3, post_number: 3, post_type: 1 }
    ],
    stream: [1, 2, 3]
  };

  const model = Topic.create({
    postStream,
    details: { can_move_posts: false }
  });
  const controller = this.subject({ model });
  const selectedPostIds = controller.get("selectedPostIds");

  assert.not(
    controller.get("canSplitTopic"),
    "can't split topic when no posts are selected"
  );
  assert.not(
    controller.get("canMergeTopic"),
    "can't merge topic when no posts are selected"
  );

  selectedPostIds.pushObject(1);

  assert.not(
    controller.get("canSplitTopic"),
    "can't split topic when can't move posts"
  );
  assert.not(
    controller.get("canMergeTopic"),
    "can't merge topic when can't move posts"
  );

  model.set("details.can_move_posts", true);

  assert.ok(controller.get("canSplitTopic"), "can split topic");
  assert.ok(controller.get("canMergeTopic"), "can merge topic");

  selectedPostIds.removeObject(1);
  selectedPostIds.pushObject(2);

  assert.not(
    controller.get("canSplitTopic"),
    "can't split topic when 1st post is not a regular post"
  );
  assert.ok(
    controller.get("canMergeTopic"),
    "can merge topic when 1st post is not a regular post"
  );

  selectedPostIds.pushObject(3);

  assert.not(
    controller.get("canSplitTopic"),
    "can't split topic when all posts are selected"
  );
  assert.ok(
    controller.get("canMergeTopic"),
    "can merge topic when all posts are selected"
  );
});

QUnit.test("canChangeOwner", function(assert) {
  const currentUser = Discourse.User.create({ admin: false });
  this.registry.register("current-user:main", currentUser, {
    instantiate: false
  });
  this.registry.injection("controller", "currentUser", "current-user:main");

  const postStream = {
    posts: [{ id: 1, username: "gary" }, { id: 2, username: "lili" }],
    stream: [1, 2]
  };

  const model = Topic.create({ postStream, currentUser: { admin: false } });
  const controller = this.subject({ model });
  const selectedPostIds = controller.get("selectedPostIds");

  assert.not(
    controller.get("canChangeOwner"),
    "false when no posts are selected"
  );

  selectedPostIds.pushObject(1);

  assert.not(controller.get("canChangeOwner"), "false when not admin");

  currentUser.set("admin", true);

  assert.ok(
    controller.get("canChangeOwner"),
    "true when admin and one post is selected"
  );

  selectedPostIds.pushObject(2);

  assert.not(
    controller.get("canChangeOwner"),
    "false when admin but more than 1 user"
  );
});

QUnit.test("canMergePosts", function(assert) {
  const postStream = {
    posts: [
      { id: 1, username: "gary", can_delete: true },
      { id: 2, username: "lili", can_delete: true },
      { id: 3, username: "gary", can_delete: false },
      { id: 4, username: "gary", can_delete: true }
    ],
    stream: [1, 2, 3]
  };

=======
});

QUnit.test("editTopic", function(assert) {
  const model = Topic.create();
  const controller = this.subject({ model });

  assert.not(controller.get("editingTopic"), "we are not editing by default");

  controller.set("model.details.can_edit", false);
  controller.send("editTopic");

  assert.not(
    controller.get("editingTopic"),
    "calling editTopic doesn't enable editing unless the user can edit"
  );

  controller.set("model.details.can_edit", true);
  controller.send("editTopic");

  assert.ok(
    controller.get("editingTopic"),
    "calling editTopic enables editing if the user can edit"
  );
  assert.equal(controller.get("buffered.title"), model.get("title"));
  assert.equal(
    controller.get("buffered.category_id"),
    model.get("category_id")
  );

  controller.send("cancelEditingTopic");

  assert.not(
    controller.get("editingTopic"),
    "cancelling edit mode reverts the property value"
  );
});

QUnit.test("toggleMultiSelect", function(assert) {
  const model = Topic.create();
  const controller = this.subject({ model });

  assert.not(
    controller.get("multiSelect"),
    "multi selection mode is disabled by default"
  );

  controller.get("selectedPostIds").pushObject(1);
  assert.equal(controller.get("selectedPostIds.length"), 1);

  controller.send("toggleMultiSelect");

  assert.ok(
    controller.get("multiSelect"),
    "calling 'toggleMultiSelect' once enables multi selection mode"
  );
  assert.equal(
    controller.get("selectedPostIds.length"),
    0,
    "toggling 'multiSelect' clears 'selectedPostIds'"
  );

  controller.get("selectedPostIds").pushObject(2);
  assert.equal(controller.get("selectedPostIds.length"), 1);

  controller.send("toggleMultiSelect");

  assert.not(
    controller.get("multiSelect"),
    "calling 'toggleMultiSelect' twice disables multi selection mode"
  );
  assert.equal(
    controller.get("selectedPostIds.length"),
    0,
    "toggling 'multiSelect' clears 'selectedPostIds'"
  );
});

QUnit.test("selectedPosts", function(assert) {
  const postStream = { posts: [{ id: 1 }, { id: 2 }, { id: 3 }] };
  const model = Topic.create({ postStream });
  const controller = this.subject({ model });

  controller.set("selectedPostIds", [1, 2, 42]);

  assert.equal(
    controller.get("selectedPosts.length"),
    2,
    "selectedPosts only contains already loaded posts"
  );
  assert.not(
    controller.get("selectedPosts").some(p => p === undefined),
    "selectedPosts only contains valid post objects"
  );
});

QUnit.test("selectedAllPosts", function(assert) {
  const postStream = { stream: [1, 2, 3] };
  const model = Topic.create({ postStream });
  const controller = this.subject({ model });

  controller.set("selectedPostIds", [1, 2]);

  assert.not(controller.get("selectedAllPosts"), "not all posts are selected");

  controller.get("selectedPostIds").pushObject(3);

  assert.ok(controller.get("selectedAllPosts"), "all posts are selected");

  controller.get("selectedPostIds").pushObject(42);

  assert.ok(
    controller.get("selectedAllPosts"),
    "all posts (including filtered posts) are selected"
  );

  model.setProperties({
    "postStream.isMegaTopic": true,
    posts_count: 1
  });

  assert.ok(
    controller.get("selectedAllPosts"),
    "it uses the topic's post count for megatopics"
  );
});

QUnit.test("selectedPostsUsername", function(assert) {
  const postStream = {
    posts: [
      { id: 1, username: "gary" },
      { id: 2, username: "gary" },
      { id: 3, username: "lili" }
    ],
    stream: [1, 2, 3]
  };

  const model = Topic.create({ postStream });
  const controller = this.subject({ model });
  const selectedPostIds = controller.get("selectedPostIds");

  assert.equal(
    controller.get("selectedPostsUsername"),
    undefined,
    "no username when no selected posts"
  );

  selectedPostIds.pushObject(1);

  assert.equal(
    controller.get("selectedPostsUsername"),
    "gary",
    "username of the selected posts"
  );

  selectedPostIds.pushObject(2);

  assert.equal(
    controller.get("selectedPostsUsername"),
    "gary",
    "username of all the selected posts when same user"
  );

  selectedPostIds.pushObject(3);

  assert.equal(
    controller.get("selectedPostsUsername"),
    undefined,
    "no username when more than 1 user"
  );

  selectedPostIds.replace(2, 1, [42]);

  assert.equal(
    controller.get("selectedPostsUsername"),
    undefined,
    "no username when not already loaded posts are selected"
  );
});

QUnit.test("showSelectedPostsAtBottom", function(assert) {
  const site = Ember.Object.create({ mobileView: false });
  const model = Topic.create({ posts_count: 3 });
  const controller = this.subject({ model, site });

  assert.not(controller.get("showSelectedPostsAtBottom"), "false on desktop");

  site.set("mobileView", true);

  assert.not(
    controller.get("showSelectedPostsAtBottom"),
    "requires at least 3 posts on mobile"
  );

  model.set("posts_count", 4);

  assert.ok(
    controller.get("showSelectedPostsAtBottom"),
    "true when mobile and more than 3 posts"
  );
});

QUnit.test("canDeleteSelected", function(assert) {
  const postStream = {
    posts: [
      { id: 1, can_delete: false },
      { id: 2, can_delete: true },
      { id: 3, can_delete: true }
    ],
    stream: [1, 2, 3]
  };
  const currentUser = Discourse.User.create({ admin: false });
  this.registry.register("current-user:main", currentUser, {
    instantiate: false
  });
  this.registry.injection("controller", "currentUser", "current-user:main");
>>>>>>> c10941bb
  const model = Topic.create({ postStream });
  const controller = this.subject({ model });
  const selectedPostIds = controller.get("selectedPostIds");

  assert.not(
<<<<<<< HEAD
    controller.get("canMergePosts"),
=======
    controller.get("canDeleteSelected"),
>>>>>>> c10941bb
    "false when no posts are selected"
  );

  selectedPostIds.pushObject(1);

  assert.not(
<<<<<<< HEAD
    controller.get("canMergePosts"),
    "false when only one post is selected"
  );

  selectedPostIds.pushObject(2);

  assert.not(
    controller.get("canMergePosts"),
    "false when selected posts are from different users"
  );

  selectedPostIds.replace(1, 1, [3]);

  assert.not(
    controller.get("canMergePosts"),
    "false when selected posts can't be deleted"
  );

  selectedPostIds.replace(1, 1, [4]);

  assert.ok(
    controller.get("canMergePosts"),
    "true when all selected posts are deletable and by the same user"
  );
});

QUnit.test("Select/deselect all", function(assert) {
  const postStream = { stream: [1, 2, 3] };
  const model = Topic.create({ postStream });
  const controller = this.subject({ model });

  assert.equal(
    controller.get("selectedPostsCount"),
    0,
    "no posts selected by default"
  );

  controller.send("selectAll");

=======
    controller.get("canDeleteSelected"),
    "false when can't delete one of the selected posts"
  );

  selectedPostIds.replace(0, 1, [2, 3]);

  assert.ok(
    controller.get("canDeleteSelected"),
    "true when all selected posts can be deleted"
  );

  selectedPostIds.pushObject(1);

  assert.not(
    controller.get("canDeleteSelected"),
    "false when all posts are selected and user is staff"
  );

  currentUser.set("admin", true);

  assert.ok(
    controller.get("canDeleteSelected"),
    "true when all posts are selected and user is staff"
  );
});

QUnit.test("Can split/merge topic", function(assert) {
  const postStream = {
    posts: [
      { id: 1, post_number: 1, post_type: 1 },
      { id: 2, post_number: 2, post_type: 4 },
      { id: 3, post_number: 3, post_type: 1 }
    ],
    stream: [1, 2, 3]
  };

  const model = Topic.create({
    postStream,
    details: { can_move_posts: false }
  });
  const controller = this.subject({ model });
  const selectedPostIds = controller.get("selectedPostIds");

  assert.not(
    controller.get("canMergeTopic"),
    "can't merge topic when no posts are selected"
  );

  selectedPostIds.pushObject(1);

  assert.not(
    controller.get("canMergeTopic"),
    "can't merge topic when can't move posts"
  );

  model.set("details.can_move_posts", true);

  assert.ok(controller.get("canMergeTopic"), "can merge topic");

  selectedPostIds.removeObject(1);
  selectedPostIds.pushObject(2);

  assert.ok(
    controller.get("canMergeTopic"),
    "can merge topic when 1st post is not a regular post"
  );

  selectedPostIds.pushObject(3);

  assert.ok(
    controller.get("canMergeTopic"),
    "can merge topic when all posts are selected"
  );
});

QUnit.test("canChangeOwner", function(assert) {
  const currentUser = Discourse.User.create({ admin: false });
  this.registry.register("current-user:main", currentUser, {
    instantiate: false
  });
  this.registry.injection("controller", "currentUser", "current-user:main");

  const postStream = {
    posts: [{ id: 1, username: "gary" }, { id: 2, username: "lili" }],
    stream: [1, 2]
  };

  const model = Topic.create({ postStream, currentUser: { admin: false } });
  const controller = this.subject({ model });
  const selectedPostIds = controller.get("selectedPostIds");

  assert.not(
    controller.get("canChangeOwner"),
    "false when no posts are selected"
  );

  selectedPostIds.pushObject(1);

  assert.not(controller.get("canChangeOwner"), "false when not admin");

  currentUser.set("admin", true);

  assert.ok(
    controller.get("canChangeOwner"),
    "true when admin and one post is selected"
  );

  selectedPostIds.pushObject(2);

  assert.not(
    controller.get("canChangeOwner"),
    "false when admin but more than 1 user"
  );
});

QUnit.test("canMergePosts", function(assert) {
  const postStream = {
    posts: [
      { id: 1, username: "gary", can_delete: true },
      { id: 2, username: "lili", can_delete: true },
      { id: 3, username: "gary", can_delete: false },
      { id: 4, username: "gary", can_delete: true }
    ],
    stream: [1, 2, 3]
  };

  const model = Topic.create({ postStream });
  const controller = this.subject({ model });
  const selectedPostIds = controller.get("selectedPostIds");

  assert.not(
    controller.get("canMergePosts"),
    "false when no posts are selected"
  );

  selectedPostIds.pushObject(1);

  assert.not(
    controller.get("canMergePosts"),
    "false when only one post is selected"
  );

  selectedPostIds.pushObject(2);

  assert.not(
    controller.get("canMergePosts"),
    "false when selected posts are from different users"
  );

  selectedPostIds.replace(1, 1, [3]);

  assert.not(
    controller.get("canMergePosts"),
    "false when selected posts can't be deleted"
  );

  selectedPostIds.replace(1, 1, [4]);

  assert.ok(
    controller.get("canMergePosts"),
    "true when all selected posts are deletable and by the same user"
  );
});

QUnit.test("Select/deselect all", function(assert) {
  const postStream = { stream: [1, 2, 3] };
  const model = Topic.create({ postStream });
  const controller = this.subject({ model });

  assert.equal(
    controller.get("selectedPostsCount"),
    0,
    "no posts selected by default"
  );

  controller.send("selectAll");

>>>>>>> c10941bb
  assert.equal(
    controller.get("selectedPostsCount"),
    postStream.stream.length,
    "calling 'selectAll' selects all posts"
  );

  controller.send("deselectAll");

  assert.equal(
    controller.get("selectedPostsCount"),
    0,
    "calling 'deselectAll' deselects all posts"
  );
<<<<<<< HEAD
});

QUnit.test("togglePostSelection", function(assert) {
  const controller = this.subject();
  const selectedPostIds = controller.get("selectedPostIds");

  assert.equal(selectedPostIds[0], undefined, "no posts selected by default");

  controller.send("togglePostSelection", { id: 1 });

  assert.equal(
    selectedPostIds[0],
    1,
    "adds the selected post id if not already selected"
  );

  controller.send("togglePostSelection", { id: 1 });

  assert.equal(
    selectedPostIds[0],
    undefined,
    "removes the selected post id if already selected"
  );
});

// QUnit.test("selectReplies", function(assert) {
//   const controller = this.subject();
//   const selectedPostIds = controller.get("selectedPostIds");
//
//   assert.equal(selectedPostIds[0], undefined, "no posts selected by default");
//
//   controller.send("selectReplies", { id: 42 });
//
//   assert.equal(selectedPostIds[0], 42, "selected post #42");
//   assert.equal(selectedPostIds[1], 45, "selected post #45");
//   assert.equal(selectedPostIds[2], 100, "selected post #100");
// });

QUnit.test("selectBelow", function(assert) {
  const postStream = { stream: [1, 2, 3, 4, 5] };
  const model = Topic.create({ postStream });
  const controller = this.subject({ model });
  const selectedPostIds = controller.get("selectedPostIds");

  assert.equal(selectedPostIds[0], undefined, "no posts selected by default");

  controller.send("selectBelow", { id: 3 });

  assert.equal(selectedPostIds[0], 3, "selected post #3");
  assert.equal(selectedPostIds[1], 4, "also selected 1st post below post #3");
  assert.equal(selectedPostIds[2], 5, "also selected 2nd post below post #3");
=======
});

QUnit.test("togglePostSelection", function(assert) {
  const controller = this.subject();
  const selectedPostIds = controller.get("selectedPostIds");

  assert.equal(selectedPostIds[0], undefined, "no posts selected by default");

  controller.send("togglePostSelection", { id: 1 });

  assert.equal(
    selectedPostIds[0],
    1,
    "adds the selected post id if not already selected"
  );

  controller.send("togglePostSelection", { id: 1 });

  assert.equal(
    selectedPostIds[0],
    undefined,
    "removes the selected post id if already selected"
  );
});

// QUnit.test("selectReplies", function(assert) {
//   const controller = this.subject();
//   const selectedPostIds = controller.get("selectedPostIds");
//
//   assert.equal(selectedPostIds[0], undefined, "no posts selected by default");
//
//   controller.send("selectReplies", { id: 42 });
//
//   assert.equal(selectedPostIds[0], 42, "selected post #42");
//   assert.equal(selectedPostIds[1], 45, "selected post #45");
//   assert.equal(selectedPostIds[2], 100, "selected post #100");
// });

QUnit.test("selectBelow", function(assert) {
  const postStream = { stream: [1, 2, 3, 4, 5] };
  const model = Topic.create({ postStream });
  const controller = this.subject({ model });
  const selectedPostIds = controller.get("selectedPostIds");

  assert.equal(selectedPostIds[0], undefined, "no posts selected by default");

  controller.send("selectBelow", { id: 3 });

  assert.equal(selectedPostIds[0], 3, "selected post #3");
  assert.equal(selectedPostIds[1], 4, "also selected 1st post below post #3");
  assert.equal(selectedPostIds[2], 5, "also selected 2nd post below post #3");
});

QUnit.test("topVisibleChanged", function(assert) {
  const postStream = PostStream.create({
    posts: [{ id: 1 }]
  });

  const model = Topic.create({ postStream });
  const controller = this.subject({ model });
  const placeholder = new Placeholder("post-placeholder");

  assert.equal(
    controller.send("topVisibleChanged", {
      post: placeholder
    }),
    null,
    "it should work with a post-placehodler"
  );
>>>>>>> c10941bb
});<|MERGE_RESOLUTION|>--- conflicted
+++ resolved
@@ -1,10 +1,7 @@
 import AppEvents from "discourse/lib/app-events";
 import Topic from "discourse/models/topic";
-<<<<<<< HEAD
-=======
 import PostStream from "discourse/models/post-stream";
 import { Placeholder } from "discourse/lib/posts-with-placeholders";
->>>>>>> c10941bb
 
 moduleFor("controller:topic", "controller:topic", {
   needs: ["controller:composer", "controller:application"],
@@ -14,7 +11,6 @@
     });
     this.registry.injection("controller", "appEvents", "app-events:main");
   }
-<<<<<<< HEAD
 });
 
 QUnit.test("editTopic", function(assert) {
@@ -286,10 +282,6 @@
   const selectedPostIds = controller.get("selectedPostIds");
 
   assert.not(
-    controller.get("canSplitTopic"),
-    "can't split topic when no posts are selected"
-  );
-  assert.not(
     controller.get("canMergeTopic"),
     "can't merge topic when no posts are selected"
   );
@@ -297,26 +289,17 @@
   selectedPostIds.pushObject(1);
 
   assert.not(
-    controller.get("canSplitTopic"),
-    "can't split topic when can't move posts"
-  );
-  assert.not(
     controller.get("canMergeTopic"),
     "can't merge topic when can't move posts"
   );
 
   model.set("details.can_move_posts", true);
 
-  assert.ok(controller.get("canSplitTopic"), "can split topic");
   assert.ok(controller.get("canMergeTopic"), "can merge topic");
 
   selectedPostIds.removeObject(1);
   selectedPostIds.pushObject(2);
 
-  assert.not(
-    controller.get("canSplitTopic"),
-    "can't split topic when 1st post is not a regular post"
-  );
   assert.ok(
     controller.get("canMergeTopic"),
     "can merge topic when 1st post is not a regular post"
@@ -324,10 +307,6 @@
 
   selectedPostIds.pushObject(3);
 
-  assert.not(
-    controller.get("canSplitTopic"),
-    "can't split topic when all posts are selected"
-  );
   assert.ok(
     controller.get("canMergeTopic"),
     "can merge topic when all posts are selected"
@@ -385,240 +364,18 @@
     stream: [1, 2, 3]
   };
 
-=======
-});
-
-QUnit.test("editTopic", function(assert) {
-  const model = Topic.create();
-  const controller = this.subject({ model });
-
-  assert.not(controller.get("editingTopic"), "we are not editing by default");
-
-  controller.set("model.details.can_edit", false);
-  controller.send("editTopic");
-
-  assert.not(
-    controller.get("editingTopic"),
-    "calling editTopic doesn't enable editing unless the user can edit"
-  );
-
-  controller.set("model.details.can_edit", true);
-  controller.send("editTopic");
-
-  assert.ok(
-    controller.get("editingTopic"),
-    "calling editTopic enables editing if the user can edit"
-  );
-  assert.equal(controller.get("buffered.title"), model.get("title"));
-  assert.equal(
-    controller.get("buffered.category_id"),
-    model.get("category_id")
-  );
-
-  controller.send("cancelEditingTopic");
-
-  assert.not(
-    controller.get("editingTopic"),
-    "cancelling edit mode reverts the property value"
-  );
-});
-
-QUnit.test("toggleMultiSelect", function(assert) {
-  const model = Topic.create();
-  const controller = this.subject({ model });
-
-  assert.not(
-    controller.get("multiSelect"),
-    "multi selection mode is disabled by default"
-  );
-
-  controller.get("selectedPostIds").pushObject(1);
-  assert.equal(controller.get("selectedPostIds.length"), 1);
-
-  controller.send("toggleMultiSelect");
-
-  assert.ok(
-    controller.get("multiSelect"),
-    "calling 'toggleMultiSelect' once enables multi selection mode"
-  );
-  assert.equal(
-    controller.get("selectedPostIds.length"),
-    0,
-    "toggling 'multiSelect' clears 'selectedPostIds'"
-  );
-
-  controller.get("selectedPostIds").pushObject(2);
-  assert.equal(controller.get("selectedPostIds.length"), 1);
-
-  controller.send("toggleMultiSelect");
-
-  assert.not(
-    controller.get("multiSelect"),
-    "calling 'toggleMultiSelect' twice disables multi selection mode"
-  );
-  assert.equal(
-    controller.get("selectedPostIds.length"),
-    0,
-    "toggling 'multiSelect' clears 'selectedPostIds'"
-  );
-});
-
-QUnit.test("selectedPosts", function(assert) {
-  const postStream = { posts: [{ id: 1 }, { id: 2 }, { id: 3 }] };
-  const model = Topic.create({ postStream });
-  const controller = this.subject({ model });
-
-  controller.set("selectedPostIds", [1, 2, 42]);
-
-  assert.equal(
-    controller.get("selectedPosts.length"),
-    2,
-    "selectedPosts only contains already loaded posts"
-  );
-  assert.not(
-    controller.get("selectedPosts").some(p => p === undefined),
-    "selectedPosts only contains valid post objects"
-  );
-});
-
-QUnit.test("selectedAllPosts", function(assert) {
-  const postStream = { stream: [1, 2, 3] };
-  const model = Topic.create({ postStream });
-  const controller = this.subject({ model });
-
-  controller.set("selectedPostIds", [1, 2]);
-
-  assert.not(controller.get("selectedAllPosts"), "not all posts are selected");
-
-  controller.get("selectedPostIds").pushObject(3);
-
-  assert.ok(controller.get("selectedAllPosts"), "all posts are selected");
-
-  controller.get("selectedPostIds").pushObject(42);
-
-  assert.ok(
-    controller.get("selectedAllPosts"),
-    "all posts (including filtered posts) are selected"
-  );
-
-  model.setProperties({
-    "postStream.isMegaTopic": true,
-    posts_count: 1
-  });
-
-  assert.ok(
-    controller.get("selectedAllPosts"),
-    "it uses the topic's post count for megatopics"
-  );
-});
-
-QUnit.test("selectedPostsUsername", function(assert) {
-  const postStream = {
-    posts: [
-      { id: 1, username: "gary" },
-      { id: 2, username: "gary" },
-      { id: 3, username: "lili" }
-    ],
-    stream: [1, 2, 3]
-  };
-
-  const model = Topic.create({ postStream });
-  const controller = this.subject({ model });
-  const selectedPostIds = controller.get("selectedPostIds");
-
-  assert.equal(
-    controller.get("selectedPostsUsername"),
-    undefined,
-    "no username when no selected posts"
+  const model = Topic.create({ postStream });
+  const controller = this.subject({ model });
+  const selectedPostIds = controller.get("selectedPostIds");
+
+  assert.not(
+    controller.get("canMergePosts"),
+    "false when no posts are selected"
   );
 
   selectedPostIds.pushObject(1);
 
-  assert.equal(
-    controller.get("selectedPostsUsername"),
-    "gary",
-    "username of the selected posts"
-  );
-
-  selectedPostIds.pushObject(2);
-
-  assert.equal(
-    controller.get("selectedPostsUsername"),
-    "gary",
-    "username of all the selected posts when same user"
-  );
-
-  selectedPostIds.pushObject(3);
-
-  assert.equal(
-    controller.get("selectedPostsUsername"),
-    undefined,
-    "no username when more than 1 user"
-  );
-
-  selectedPostIds.replace(2, 1, [42]);
-
-  assert.equal(
-    controller.get("selectedPostsUsername"),
-    undefined,
-    "no username when not already loaded posts are selected"
-  );
-});
-
-QUnit.test("showSelectedPostsAtBottom", function(assert) {
-  const site = Ember.Object.create({ mobileView: false });
-  const model = Topic.create({ posts_count: 3 });
-  const controller = this.subject({ model, site });
-
-  assert.not(controller.get("showSelectedPostsAtBottom"), "false on desktop");
-
-  site.set("mobileView", true);
-
-  assert.not(
-    controller.get("showSelectedPostsAtBottom"),
-    "requires at least 3 posts on mobile"
-  );
-
-  model.set("posts_count", 4);
-
-  assert.ok(
-    controller.get("showSelectedPostsAtBottom"),
-    "true when mobile and more than 3 posts"
-  );
-});
-
-QUnit.test("canDeleteSelected", function(assert) {
-  const postStream = {
-    posts: [
-      { id: 1, can_delete: false },
-      { id: 2, can_delete: true },
-      { id: 3, can_delete: true }
-    ],
-    stream: [1, 2, 3]
-  };
-  const currentUser = Discourse.User.create({ admin: false });
-  this.registry.register("current-user:main", currentUser, {
-    instantiate: false
-  });
-  this.registry.injection("controller", "currentUser", "current-user:main");
->>>>>>> c10941bb
-  const model = Topic.create({ postStream });
-  const controller = this.subject({ model });
-  const selectedPostIds = controller.get("selectedPostIds");
-
-  assert.not(
-<<<<<<< HEAD
-    controller.get("canMergePosts"),
-=======
-    controller.get("canDeleteSelected"),
->>>>>>> c10941bb
-    "false when no posts are selected"
-  );
-
-  selectedPostIds.pushObject(1);
-
-  assert.not(
-<<<<<<< HEAD
+  assert.not(
     controller.get("canMergePosts"),
     "false when only one post is selected"
   );
@@ -658,185 +415,6 @@
 
   controller.send("selectAll");
 
-=======
-    controller.get("canDeleteSelected"),
-    "false when can't delete one of the selected posts"
-  );
-
-  selectedPostIds.replace(0, 1, [2, 3]);
-
-  assert.ok(
-    controller.get("canDeleteSelected"),
-    "true when all selected posts can be deleted"
-  );
-
-  selectedPostIds.pushObject(1);
-
-  assert.not(
-    controller.get("canDeleteSelected"),
-    "false when all posts are selected and user is staff"
-  );
-
-  currentUser.set("admin", true);
-
-  assert.ok(
-    controller.get("canDeleteSelected"),
-    "true when all posts are selected and user is staff"
-  );
-});
-
-QUnit.test("Can split/merge topic", function(assert) {
-  const postStream = {
-    posts: [
-      { id: 1, post_number: 1, post_type: 1 },
-      { id: 2, post_number: 2, post_type: 4 },
-      { id: 3, post_number: 3, post_type: 1 }
-    ],
-    stream: [1, 2, 3]
-  };
-
-  const model = Topic.create({
-    postStream,
-    details: { can_move_posts: false }
-  });
-  const controller = this.subject({ model });
-  const selectedPostIds = controller.get("selectedPostIds");
-
-  assert.not(
-    controller.get("canMergeTopic"),
-    "can't merge topic when no posts are selected"
-  );
-
-  selectedPostIds.pushObject(1);
-
-  assert.not(
-    controller.get("canMergeTopic"),
-    "can't merge topic when can't move posts"
-  );
-
-  model.set("details.can_move_posts", true);
-
-  assert.ok(controller.get("canMergeTopic"), "can merge topic");
-
-  selectedPostIds.removeObject(1);
-  selectedPostIds.pushObject(2);
-
-  assert.ok(
-    controller.get("canMergeTopic"),
-    "can merge topic when 1st post is not a regular post"
-  );
-
-  selectedPostIds.pushObject(3);
-
-  assert.ok(
-    controller.get("canMergeTopic"),
-    "can merge topic when all posts are selected"
-  );
-});
-
-QUnit.test("canChangeOwner", function(assert) {
-  const currentUser = Discourse.User.create({ admin: false });
-  this.registry.register("current-user:main", currentUser, {
-    instantiate: false
-  });
-  this.registry.injection("controller", "currentUser", "current-user:main");
-
-  const postStream = {
-    posts: [{ id: 1, username: "gary" }, { id: 2, username: "lili" }],
-    stream: [1, 2]
-  };
-
-  const model = Topic.create({ postStream, currentUser: { admin: false } });
-  const controller = this.subject({ model });
-  const selectedPostIds = controller.get("selectedPostIds");
-
-  assert.not(
-    controller.get("canChangeOwner"),
-    "false when no posts are selected"
-  );
-
-  selectedPostIds.pushObject(1);
-
-  assert.not(controller.get("canChangeOwner"), "false when not admin");
-
-  currentUser.set("admin", true);
-
-  assert.ok(
-    controller.get("canChangeOwner"),
-    "true when admin and one post is selected"
-  );
-
-  selectedPostIds.pushObject(2);
-
-  assert.not(
-    controller.get("canChangeOwner"),
-    "false when admin but more than 1 user"
-  );
-});
-
-QUnit.test("canMergePosts", function(assert) {
-  const postStream = {
-    posts: [
-      { id: 1, username: "gary", can_delete: true },
-      { id: 2, username: "lili", can_delete: true },
-      { id: 3, username: "gary", can_delete: false },
-      { id: 4, username: "gary", can_delete: true }
-    ],
-    stream: [1, 2, 3]
-  };
-
-  const model = Topic.create({ postStream });
-  const controller = this.subject({ model });
-  const selectedPostIds = controller.get("selectedPostIds");
-
-  assert.not(
-    controller.get("canMergePosts"),
-    "false when no posts are selected"
-  );
-
-  selectedPostIds.pushObject(1);
-
-  assert.not(
-    controller.get("canMergePosts"),
-    "false when only one post is selected"
-  );
-
-  selectedPostIds.pushObject(2);
-
-  assert.not(
-    controller.get("canMergePosts"),
-    "false when selected posts are from different users"
-  );
-
-  selectedPostIds.replace(1, 1, [3]);
-
-  assert.not(
-    controller.get("canMergePosts"),
-    "false when selected posts can't be deleted"
-  );
-
-  selectedPostIds.replace(1, 1, [4]);
-
-  assert.ok(
-    controller.get("canMergePosts"),
-    "true when all selected posts are deletable and by the same user"
-  );
-});
-
-QUnit.test("Select/deselect all", function(assert) {
-  const postStream = { stream: [1, 2, 3] };
-  const model = Topic.create({ postStream });
-  const controller = this.subject({ model });
-
-  assert.equal(
-    controller.get("selectedPostsCount"),
-    0,
-    "no posts selected by default"
-  );
-
-  controller.send("selectAll");
-
->>>>>>> c10941bb
   assert.equal(
     controller.get("selectedPostsCount"),
     postStream.stream.length,
@@ -850,7 +428,6 @@
     0,
     "calling 'deselectAll' deselects all posts"
   );
-<<<<<<< HEAD
 });
 
 QUnit.test("togglePostSelection", function(assert) {
@@ -902,58 +479,6 @@
   assert.equal(selectedPostIds[0], 3, "selected post #3");
   assert.equal(selectedPostIds[1], 4, "also selected 1st post below post #3");
   assert.equal(selectedPostIds[2], 5, "also selected 2nd post below post #3");
-=======
-});
-
-QUnit.test("togglePostSelection", function(assert) {
-  const controller = this.subject();
-  const selectedPostIds = controller.get("selectedPostIds");
-
-  assert.equal(selectedPostIds[0], undefined, "no posts selected by default");
-
-  controller.send("togglePostSelection", { id: 1 });
-
-  assert.equal(
-    selectedPostIds[0],
-    1,
-    "adds the selected post id if not already selected"
-  );
-
-  controller.send("togglePostSelection", { id: 1 });
-
-  assert.equal(
-    selectedPostIds[0],
-    undefined,
-    "removes the selected post id if already selected"
-  );
-});
-
-// QUnit.test("selectReplies", function(assert) {
-//   const controller = this.subject();
-//   const selectedPostIds = controller.get("selectedPostIds");
-//
-//   assert.equal(selectedPostIds[0], undefined, "no posts selected by default");
-//
-//   controller.send("selectReplies", { id: 42 });
-//
-//   assert.equal(selectedPostIds[0], 42, "selected post #42");
-//   assert.equal(selectedPostIds[1], 45, "selected post #45");
-//   assert.equal(selectedPostIds[2], 100, "selected post #100");
-// });
-
-QUnit.test("selectBelow", function(assert) {
-  const postStream = { stream: [1, 2, 3, 4, 5] };
-  const model = Topic.create({ postStream });
-  const controller = this.subject({ model });
-  const selectedPostIds = controller.get("selectedPostIds");
-
-  assert.equal(selectedPostIds[0], undefined, "no posts selected by default");
-
-  controller.send("selectBelow", { id: 3 });
-
-  assert.equal(selectedPostIds[0], 3, "selected post #3");
-  assert.equal(selectedPostIds[1], 4, "also selected 1st post below post #3");
-  assert.equal(selectedPostIds[2], 5, "also selected 2nd post below post #3");
 });
 
 QUnit.test("topVisibleChanged", function(assert) {
@@ -972,5 +497,4 @@
     null,
     "it should work with a post-placehodler"
   );
->>>>>>> c10941bb
 });