--- conflicted
+++ resolved
@@ -7,14 +7,6 @@
   needs: ["controller:modal", "controller:login"]
 });
 
-<<<<<<< HEAD
-QUnit.test("basicUsernameValidation", function(assert) {
-  var subject = this.subject;
-
-  var testInvalidUsername = function(username, expectedReason) {
-    var controller = subject({ siteSettings: Discourse.SiteSettings });
-    controller.set("accountUsername", username);
-=======
 test("basicUsernameValidation", async function(assert) {
   const subject = this.subject;
 
@@ -22,7 +14,6 @@
     const controller = await subject({ siteSettings: Discourse.SiteSettings });
     controller.set("accountUsername", username);
 
->>>>>>> c10941bb
     assert.equal(
       controller.get("basicUsernameValidation.failed"),
       true,
@@ -41,12 +32,6 @@
     "123456789012345678901",
     I18n.t("user.username.too_long")
   );
-<<<<<<< HEAD
-
-  var controller = subject({ siteSettings: Discourse.SiteSettings });
-  controller.set("accountUsername", "porkchops");
-  controller.set("prefilledUsername", "porkchops");
-=======
 
   const controller = await subject({ siteSettings: Discourse.SiteSettings });
   controller.setProperties({
@@ -54,7 +39,6 @@
     prefilledUsername: "porkchops"
   });
 
->>>>>>> c10941bb
   assert.equal(
     controller.get("basicUsernameValidation.ok"),
     true,
@@ -67,29 +51,17 @@
   );
 });
 
-<<<<<<< HEAD
-QUnit.test("passwordValidation", function(assert) {
-  var subject = this.subject;
-
-  var controller = subject({ siteSettings: Discourse.SiteSettings });
-=======
 test("passwordValidation", async function(assert) {
   const controller = await this.subject({
     siteSettings: Discourse.SiteSettings
   });
 
->>>>>>> c10941bb
   controller.set("passwordRequired", true);
   controller.set("accountEmail", "pork@chops.com");
   controller.set("accountUsername", "porkchops");
   controller.set("prefilledUsername", "porkchops");
-<<<<<<< HEAD
-
-  controller.set("accountPassword", "b4fcdae11f9167");
-=======
   controller.set("accountPassword", "b4fcdae11f9167");
 
->>>>>>> c10941bb
   assert.equal(controller.get("passwordValidation.ok"), true, "Password is ok");
   assert.equal(
     controller.get("passwordValidation.reason"),
@@ -97,28 +69,16 @@
     "Password is valid"
   );
 
-<<<<<<< HEAD
-  var testInvalidPassword = function(password, expectedReason) {
-    var c = subject({ siteSettings: Discourse.SiteSettings });
-    c.set("accountPassword", password);
-    assert.equal(
-      c.get("passwordValidation.failed"),
-=======
   const testInvalidPassword = (password, expectedReason) => {
     controller.set("accountPassword", password);
 
     assert.equal(
       controller.get("passwordValidation.failed"),
->>>>>>> c10941bb
       true,
       "password should be invalid: " + password
     );
     assert.equal(
-<<<<<<< HEAD
-      c.get("passwordValidation.reason"),
-=======
       controller.get("passwordValidation.reason"),
->>>>>>> c10941bb
       expectedReason,
       "password validation reason: " + password + ", " + expectedReason
     );
@@ -128,8 +88,6 @@
   testInvalidPassword("x", I18n.t("user.password.too_short"));
   testInvalidPassword("porkchops", I18n.t("user.password.same_as_username"));
   testInvalidPassword("pork@chops.com", I18n.t("user.password.same_as_email"));
-<<<<<<< HEAD
-=======
 });
 
 test("authProviderDisplayName", async function(assert) {
@@ -146,5 +104,4 @@
     "idontexist",
     "provider name falls back if not found"
   );
->>>>>>> c10941bb
 });