moduleFor("component:group-membership-button");

QUnit.test("canJoinGroup", function(assert) {
  this.subject().setProperties({
    model: { public_admission: false, is_group_user: true }
  });

  assert.equal(
    this.subject().get("canJoinGroup"),
    false,
    "can't join group if public_admission is false"
  );

  this.subject().set("model.public_admission", true);

  assert.equal(
    this.subject().get("canJoinGroup"),
    false,
    "can't join group if user is already in the group"
  );

  this.subject().set("model.is_group_user", false);

  assert.equal(
    this.subject().get("canJoinGroup"),
    true,
    "allowed to join group"
  );
});

QUnit.test("canLeaveGroup", function(assert) {
  this.subject().setProperties({
    model: { public_exit: false, is_group_user: false }
  });

  assert.equal(
    this.subject().get("canLeaveGroup"),
    false,
    "can't leave group if public_exit is false"
  );

  this.subject().set("model.public_exit", true);

  assert.equal(
    this.subject().get("canLeaveGroup"),
    false,
    "can't leave group if user is not in the group"
  );

  this.subject().set("model.is_group_user", true);

  assert.equal(
    this.subject().get("canLeaveGroup"),
    true,
    "allowed to leave group"
  );
});

<<<<<<< HEAD
QUnit.test("userIsGroupUser", function(assert) {
  this.subject().setProperties({
    model: { is_group_user: true }
  });

  assert.equal(this.subject().get("userIsGroupUser"), true);

  this.subject().set("model.is_group_user", false);

  assert.equal(this.subject().get("userIsGroupUser"), false);

  this.subject().set("model.is_group_user", null);

=======
QUnit.test("canRequestMembership", function(assert) {
  this.subject().setProperties({
    model: { allow_membership_requests: true, is_group_user: true }
  });

  assert.equal(
    this.subject().get("canRequestMembership"),
    false,
    "can't request for membership if user is already in the group"
  );

  this.subject().set("model.is_group_user", false);

  assert.equal(
    this.subject().get("canRequestMembership"),
    true,
    "allowed to request for group membership"
  );
});

QUnit.test("userIsGroupUser", function(assert) {
  this.subject().setProperties({
    model: { is_group_user: true }
  });

  assert.equal(this.subject().get("userIsGroupUser"), true);

  this.subject().set("model.is_group_user", false);

  assert.equal(this.subject().get("userIsGroupUser"), false);

  this.subject().set("model.is_group_user", null);

>>>>>>> c10941bb
  assert.equal(this.subject().get("userIsGroupUser"), false);
});<|MERGE_RESOLUTION|>--- conflicted
+++ resolved
@@ -56,21 +56,6 @@
   );
 });
 
-<<<<<<< HEAD
-QUnit.test("userIsGroupUser", function(assert) {
-  this.subject().setProperties({
-    model: { is_group_user: true }
-  });
-
-  assert.equal(this.subject().get("userIsGroupUser"), true);
-
-  this.subject().set("model.is_group_user", false);
-
-  assert.equal(this.subject().get("userIsGroupUser"), false);
-
-  this.subject().set("model.is_group_user", null);
-
-=======
 QUnit.test("canRequestMembership", function(assert) {
   this.subject().setProperties({
     model: { allow_membership_requests: true, is_group_user: true }
@@ -104,6 +89,5 @@
 
   this.subject().set("model.is_group_user", null);
 
->>>>>>> c10941bb
   assert.equal(this.subject().get("userIsGroupUser"), false);
 });