import DiscourseURL from "discourse/lib/url";
import ClickTrack from "discourse/lib/click-track";

var windowOpen, win, redirectTo;

QUnit.module("lib:click-track", {
  beforeEach() {
    // Prevent any of these tests from navigating away
    win = { focus: function() {} };
    redirectTo = sandbox.stub(DiscourseURL, "redirectTo");
    windowOpen = sandbox.stub(window, "open").returns(win);
    sandbox.stub(win, "focus");

    sessionStorage.clear();

    fixture().html(
      `<div id="topic" data-topic-id="1337">
        <article data-post-id="42" data-user-id="3141">
          <a href="http://www.google.com">google.com</a>
          <a class="lightbox back" href="http://www.google.fr">google.fr</a>
          <a id="with-badge" data-user-id="314" href="http://www.google.de">google.de<span class="badge">1</span></a>
          <a id="with-badge-but-not-mine" href="http://www.google.es">google.es<span class="badge">1</span></a>
          <div class="onebox-result">
            <a id="inside-onebox" href="http://www.google.co.uk">google.co.uk<span class="badge">1</span></a>
            <a id="inside-onebox-forced" class="track-link" href="http://www.google.at">google.at<span class="badge">1</span></a>
          </div>
          <a class="no-track-link" href="http://www.google.com.br">google.com.br</a>
          <a id="same-site" href="http://discuss.domain.com">forum</a>
          <a class="attachment" href="http://discuss.domain.com/uploads/default/1234/1532357280.txt">log.txt</a>
          <a class="hashtag" href="http://discuss.domain.com">#hashtag</a>
          <a class="mailto" href="mailto:foo@bar.com">email-me</a>
          <aside class="quote">
            <a href="https://discuss.domain.com/t/welcome-to-meta-discourse-org/1/30">foo</a>
            <a href="https://google.com">bar</a>
          </aside>
        </article>
      </div>`
    );
  }
});

var track = ClickTrack.trackClick;

// test
var generateClickEventOn = function(selector) {
  return $.Event("click", { currentTarget: fixture(selector)[0] });
};

<<<<<<< HEAD
QUnit.test("does not track clicks on lightboxes", function(assert) {
=======
QUnit.test("does not track clicks on lightboxes", assert => {
>>>>>>> c10941bb
  var clickEvent = generateClickEventOn(".lightbox");
  sandbox.stub(clickEvent, "preventDefault");
  assert.ok(track(clickEvent));
  assert.ok(!clickEvent.preventDefault.calledOnce);
});

<<<<<<< HEAD
QUnit.test("it calls preventDefault when clicking on an a", function(assert) {
=======
QUnit.test("it calls preventDefault when clicking on an a", assert => {
>>>>>>> c10941bb
  var clickEvent = generateClickEventOn("a");
  sandbox.stub(clickEvent, "preventDefault");
  track(clickEvent);
  assert.ok(clickEvent.preventDefault.calledOnce);
  assert.ok(DiscourseURL.redirectTo.calledOnce);
});

<<<<<<< HEAD
QUnit.test("does not track clicks when forcibly disabled", function(assert) {
  assert.ok(track(generateClickEventOn(".no-track-link")));
});

QUnit.test("does not track clicks on back buttons", function(assert) {
  assert.ok(track(generateClickEventOn(".back")));
});

QUnit.test("does not track clicks in quotes", function(assert) {
  track(generateClickEventOn(".inside-quote"));
  assert.ok(DiscourseURL.redirectTo.calledWith("http://discuss.domain.com"));
});

QUnit.test("does not track clicks on category badges", assert => {
  assert.ok(track(generateClickEventOn(".hashtag")));
});

QUnit.test("does not track clicks on mailto", function(assert) {
  assert.ok(track(generateClickEventOn(".mailto")));
});

QUnit.test("removes the href and put it as a data attribute", function(assert) {
  track(generateClickEventOn("a"));

  var $link = fixture("a").first();
  assert.ok($link.hasClass("no-href"));
  assert.equal($link.data("href"), "http://www.google.com");
  assert.blank($link.attr("href"));
  assert.ok($link.data("auto-route"));
  assert.ok(DiscourseURL.redirectTo.calledOnce);
});

asyncTestDiscourse("restores the href after a while", function(assert) {
  assert.expect(1);

  track(generateClickEventOn("a"));

  const done = assert.async();
  setTimeout(function() {
    done();
    assert.equal(fixture("a").attr("href"), "http://www.google.com");
  }, 75);
});

var badgeClickCount = function(assert, id, expected) {
  track(generateClickEventOn("#" + id));
  var $badge = $("span.badge", fixture("#" + id).first());
  assert.equal(parseInt($badge.html(), 10), expected);
};

QUnit.test("does not update badge clicks on my own link", function(assert) {
  sandbox
    .stub(Discourse.User, "currentProp")
    .withArgs("id")
    .returns(314);
  badgeClickCount(assert, "with-badge", 1);
});

QUnit.test("does not update badge clicks in my own post", function(assert) {
  sandbox
    .stub(Discourse.User, "currentProp")
    .withArgs("id")
    .returns(3141);
  badgeClickCount(assert, "with-badge-but-not-mine", 1);
});

QUnit.test("updates badge counts correctly", function(assert) {
=======
QUnit.test("does not track clicks when forcibly disabled", assert => {
  assert.ok(track(generateClickEventOn(".no-track-link")));
});

QUnit.test("does not track clicks on back buttons", assert => {
  assert.ok(track(generateClickEventOn(".back")));
});

QUnit.test("does not track right clicks inside quotes", assert => {
  const event = generateClickEventOn(".quote a:first-child");
  event.which = 3;
  assert.ok(track(event));
});

QUnit.test("does not track clicks to internal links in quotes", assert => {
  sandbox.stub(DiscourseURL, "routeTo");
  sandbox.stub(DiscourseURL, "origin").returns("http://discuss.domain.com");

  track(generateClickEventOn(".quote a:first-child"));
  assert.ok(
    DiscourseURL.routeTo.calledWith(
      "https://discuss.domain.com/t/welcome-to-meta-discourse-org/1/30"
    )
  );
});

QUnit.test("can open links inside quotes in new window", assert => {
  sandbox.stub(DiscourseURL, "routeTo");
  sandbox.stub(DiscourseURL, "origin").returns("http://discuss.domain.com");

  track(
    $.Event("click", {
      currentTarget: fixture(".quote a:first-child")[0],
      ctrlKey: true,
      which: 1
    })
  );

  assert.ok(
    window.open.calledWith(
      "https://discuss.domain.com/t/welcome-to-meta-discourse-org/1/30",
      "_blank"
    )
  );
});

QUnit.test("does not track clicks to external links in quotes", assert => {
  track(generateClickEventOn(".quote a:last-child"));
  assert.ok(DiscourseURL.redirectTo.calledWith("https://google.com"));
});

QUnit.test("does not track clicks on category badges", assert => {
  assert.ok(track(generateClickEventOn(".hashtag")));
});

QUnit.test("does not track clicks on mailto", assert => {
  assert.ok(track(generateClickEventOn(".mailto")));
});

QUnit.test("removes the href and put it as a data attribute", assert => {
  track(generateClickEventOn("a"));

  var $link = fixture("a").first();
  assert.ok($link.hasClass("no-href"));
  assert.equal($link.data("href"), "http://www.google.com");
  assert.blank($link.attr("href"));
  assert.ok($link.data("auto-route"));
  assert.ok(DiscourseURL.redirectTo.calledOnce);
});

asyncTestDiscourse("restores the href after a while", assert => {
  assert.expect(1);

  track(generateClickEventOn("a"));

  const done = assert.async();
  setTimeout(function() {
    done();
    assert.equal(fixture("a").attr("href"), "http://www.google.com");
  }, 75);
});

var badgeClickCount = function(assert, id, expected) {
  track(generateClickEventOn("#" + id));
  var $badge = $("span.badge", fixture("#" + id).first());
  assert.equal(parseInt($badge.html(), 10), expected);
};

QUnit.test("does not update badge clicks on my own link", assert => {
  sandbox
    .stub(Discourse.User, "currentProp")
    .withArgs("id")
    .returns(314);
  badgeClickCount(assert, "with-badge", 1);
});

QUnit.test("does not update badge clicks in my own post", assert => {
  sandbox
    .stub(Discourse.User, "currentProp")
    .withArgs("id")
    .returns(3141);
  badgeClickCount(assert, "with-badge-but-not-mine", 1);
});

QUnit.test("updates badge counts correctly", assert => {
>>>>>>> c10941bb
  badgeClickCount(assert, "inside-onebox", 1);
  badgeClickCount(assert, "inside-onebox-forced", 2);
  badgeClickCount(assert, "with-badge", 2);
});

var testOpenInANewTab = function(description, clickEventModifier) {
<<<<<<< HEAD
  test(description, function(assert) {
=======
  test(description, assert => {
>>>>>>> c10941bb
    var clickEvent = generateClickEventOn("a");
    clickEventModifier(clickEvent);
    sandbox.stub(clickEvent, "preventDefault");
    assert.ok(track(clickEvent));
    assert.ok(!clickEvent.preventDefault.calledOnce);
  });
};

testOpenInANewTab("it opens in a new tab when pressing shift", function(
  clickEvent
) {
  clickEvent.shiftKey = true;
});

testOpenInANewTab("it opens in a new tab when pressing meta", function(
  clickEvent
) {
  clickEvent.metaKey = true;
});

testOpenInANewTab("it opens in a new tab when pressing ctrl", function(
  clickEvent
) {
  clickEvent.ctrlKey = true;
});

testOpenInANewTab("it opens in a new tab on middle click", function(
  clickEvent
) {
  clickEvent.button = 2;
});

<<<<<<< HEAD
QUnit.test("tracks via AJAX if we're on the same site", function(assert) {
=======
QUnit.test("tracks via AJAX if we're on the same site", assert => {
>>>>>>> c10941bb
  sandbox.stub(DiscourseURL, "routeTo");
  sandbox.stub(DiscourseURL, "origin").returns("http://discuss.domain.com");

  assert.ok(!track(generateClickEventOn("#same-site")));
  assert.ok(DiscourseURL.routeTo.calledOnce);
});

<<<<<<< HEAD
QUnit.test("does not track via AJAX for attachments", function(assert) {
=======
QUnit.test("does not track via AJAX for attachments", assert => {
>>>>>>> c10941bb
  sandbox.stub(DiscourseURL, "routeTo");
  sandbox.stub(DiscourseURL, "origin").returns("http://discuss.domain.com");

  assert.ok(!track(generateClickEventOn(".attachment")));
  assert.ok(DiscourseURL.redirectTo.calledOnce);
});

QUnit.test("tracks custom urls when opening in another window", function(
  assert
) {
  var clickEvent = generateClickEventOn("a");
  sandbox
    .stub(Discourse.User, "currentProp")
    .withArgs("external_links_in_new_tab")
    .returns(true);
  assert.ok(!track(clickEvent));
  assert.ok(
    windowOpen.calledWith(
      "/clicks/track?url=http%3A%2F%2Fwww.google.com&post_id=42&topic_id=1337",
      "_blank"
    )
  );
});

QUnit.test("tracks custom urls when opening in another window", function(
  assert
) {
  var clickEvent = generateClickEventOn("a");
  assert.ok(!track(clickEvent));
  assert.ok(
    redirectTo.calledWith(
      "/clicks/track?url=http%3A%2F%2Fwww.google.com&post_id=42&topic_id=1337"
    )
  );
});<|MERGE_RESOLUTION|>--- conflicted
+++ resolved
@@ -46,22 +46,14 @@
   return $.Event("click", { currentTarget: fixture(selector)[0] });
 };
 
-<<<<<<< HEAD
-QUnit.test("does not track clicks on lightboxes", function(assert) {
-=======
 QUnit.test("does not track clicks on lightboxes", assert => {
->>>>>>> c10941bb
   var clickEvent = generateClickEventOn(".lightbox");
   sandbox.stub(clickEvent, "preventDefault");
   assert.ok(track(clickEvent));
   assert.ok(!clickEvent.preventDefault.calledOnce);
 });
 
-<<<<<<< HEAD
-QUnit.test("it calls preventDefault when clicking on an a", function(assert) {
-=======
 QUnit.test("it calls preventDefault when clicking on an a", assert => {
->>>>>>> c10941bb
   var clickEvent = generateClickEventOn("a");
   sandbox.stub(clickEvent, "preventDefault");
   track(clickEvent);
@@ -69,29 +61,66 @@
   assert.ok(DiscourseURL.redirectTo.calledOnce);
 });
 
-<<<<<<< HEAD
-QUnit.test("does not track clicks when forcibly disabled", function(assert) {
+QUnit.test("does not track clicks when forcibly disabled", assert => {
   assert.ok(track(generateClickEventOn(".no-track-link")));
 });
 
-QUnit.test("does not track clicks on back buttons", function(assert) {
+QUnit.test("does not track clicks on back buttons", assert => {
   assert.ok(track(generateClickEventOn(".back")));
 });
 
-QUnit.test("does not track clicks in quotes", function(assert) {
-  track(generateClickEventOn(".inside-quote"));
-  assert.ok(DiscourseURL.redirectTo.calledWith("http://discuss.domain.com"));
+QUnit.test("does not track right clicks inside quotes", assert => {
+  const event = generateClickEventOn(".quote a:first-child");
+  event.which = 3;
+  assert.ok(track(event));
+});
+
+QUnit.test("does not track clicks to internal links in quotes", assert => {
+  sandbox.stub(DiscourseURL, "routeTo");
+  sandbox.stub(DiscourseURL, "origin").returns("http://discuss.domain.com");
+
+  track(generateClickEventOn(".quote a:first-child"));
+  assert.ok(
+    DiscourseURL.routeTo.calledWith(
+      "https://discuss.domain.com/t/welcome-to-meta-discourse-org/1/30"
+    )
+  );
+});
+
+QUnit.test("can open links inside quotes in new window", assert => {
+  sandbox.stub(DiscourseURL, "routeTo");
+  sandbox.stub(DiscourseURL, "origin").returns("http://discuss.domain.com");
+
+  track(
+    $.Event("click", {
+      currentTarget: fixture(".quote a:first-child")[0],
+      ctrlKey: true,
+      which: 1
+    })
+  );
+
+  assert.ok(
+    window.open.calledWith(
+      "https://discuss.domain.com/t/welcome-to-meta-discourse-org/1/30",
+      "_blank"
+    )
+  );
+});
+
+QUnit.test("does not track clicks to external links in quotes", assert => {
+  track(generateClickEventOn(".quote a:last-child"));
+  assert.ok(DiscourseURL.redirectTo.calledWith("https://google.com"));
 });
 
 QUnit.test("does not track clicks on category badges", assert => {
   assert.ok(track(generateClickEventOn(".hashtag")));
 });
 
-QUnit.test("does not track clicks on mailto", function(assert) {
+QUnit.test("does not track clicks on mailto", assert => {
   assert.ok(track(generateClickEventOn(".mailto")));
 });
 
-QUnit.test("removes the href and put it as a data attribute", function(assert) {
+QUnit.test("removes the href and put it as a data attribute", assert => {
   track(generateClickEventOn("a"));
 
   var $link = fixture("a").first();
@@ -102,112 +131,6 @@
   assert.ok(DiscourseURL.redirectTo.calledOnce);
 });
 
-asyncTestDiscourse("restores the href after a while", function(assert) {
-  assert.expect(1);
-
-  track(generateClickEventOn("a"));
-
-  const done = assert.async();
-  setTimeout(function() {
-    done();
-    assert.equal(fixture("a").attr("href"), "http://www.google.com");
-  }, 75);
-});
-
-var badgeClickCount = function(assert, id, expected) {
-  track(generateClickEventOn("#" + id));
-  var $badge = $("span.badge", fixture("#" + id).first());
-  assert.equal(parseInt($badge.html(), 10), expected);
-};
-
-QUnit.test("does not update badge clicks on my own link", function(assert) {
-  sandbox
-    .stub(Discourse.User, "currentProp")
-    .withArgs("id")
-    .returns(314);
-  badgeClickCount(assert, "with-badge", 1);
-});
-
-QUnit.test("does not update badge clicks in my own post", function(assert) {
-  sandbox
-    .stub(Discourse.User, "currentProp")
-    .withArgs("id")
-    .returns(3141);
-  badgeClickCount(assert, "with-badge-but-not-mine", 1);
-});
-
-QUnit.test("updates badge counts correctly", function(assert) {
-=======
-QUnit.test("does not track clicks when forcibly disabled", assert => {
-  assert.ok(track(generateClickEventOn(".no-track-link")));
-});
-
-QUnit.test("does not track clicks on back buttons", assert => {
-  assert.ok(track(generateClickEventOn(".back")));
-});
-
-QUnit.test("does not track right clicks inside quotes", assert => {
-  const event = generateClickEventOn(".quote a:first-child");
-  event.which = 3;
-  assert.ok(track(event));
-});
-
-QUnit.test("does not track clicks to internal links in quotes", assert => {
-  sandbox.stub(DiscourseURL, "routeTo");
-  sandbox.stub(DiscourseURL, "origin").returns("http://discuss.domain.com");
-
-  track(generateClickEventOn(".quote a:first-child"));
-  assert.ok(
-    DiscourseURL.routeTo.calledWith(
-      "https://discuss.domain.com/t/welcome-to-meta-discourse-org/1/30"
-    )
-  );
-});
-
-QUnit.test("can open links inside quotes in new window", assert => {
-  sandbox.stub(DiscourseURL, "routeTo");
-  sandbox.stub(DiscourseURL, "origin").returns("http://discuss.domain.com");
-
-  track(
-    $.Event("click", {
-      currentTarget: fixture(".quote a:first-child")[0],
-      ctrlKey: true,
-      which: 1
-    })
-  );
-
-  assert.ok(
-    window.open.calledWith(
-      "https://discuss.domain.com/t/welcome-to-meta-discourse-org/1/30",
-      "_blank"
-    )
-  );
-});
-
-QUnit.test("does not track clicks to external links in quotes", assert => {
-  track(generateClickEventOn(".quote a:last-child"));
-  assert.ok(DiscourseURL.redirectTo.calledWith("https://google.com"));
-});
-
-QUnit.test("does not track clicks on category badges", assert => {
-  assert.ok(track(generateClickEventOn(".hashtag")));
-});
-
-QUnit.test("does not track clicks on mailto", assert => {
-  assert.ok(track(generateClickEventOn(".mailto")));
-});
-
-QUnit.test("removes the href and put it as a data attribute", assert => {
-  track(generateClickEventOn("a"));
-
-  var $link = fixture("a").first();
-  assert.ok($link.hasClass("no-href"));
-  assert.equal($link.data("href"), "http://www.google.com");
-  assert.blank($link.attr("href"));
-  assert.ok($link.data("auto-route"));
-  assert.ok(DiscourseURL.redirectTo.calledOnce);
-});
-
 asyncTestDiscourse("restores the href after a while", assert => {
   assert.expect(1);
 
@@ -243,18 +166,13 @@
 });
 
 QUnit.test("updates badge counts correctly", assert => {
->>>>>>> c10941bb
   badgeClickCount(assert, "inside-onebox", 1);
   badgeClickCount(assert, "inside-onebox-forced", 2);
   badgeClickCount(assert, "with-badge", 2);
 });
 
 var testOpenInANewTab = function(description, clickEventModifier) {
-<<<<<<< HEAD
-  test(description, function(assert) {
-=======
   test(description, assert => {
->>>>>>> c10941bb
     var clickEvent = generateClickEventOn("a");
     clickEventModifier(clickEvent);
     sandbox.stub(clickEvent, "preventDefault");
@@ -287,11 +205,7 @@
   clickEvent.button = 2;
 });
 
-<<<<<<< HEAD
-QUnit.test("tracks via AJAX if we're on the same site", function(assert) {
-=======
 QUnit.test("tracks via AJAX if we're on the same site", assert => {
->>>>>>> c10941bb
   sandbox.stub(DiscourseURL, "routeTo");
   sandbox.stub(DiscourseURL, "origin").returns("http://discuss.domain.com");
 
@@ -299,11 +213,7 @@
   assert.ok(DiscourseURL.routeTo.calledOnce);
 });
 
-<<<<<<< HEAD
-QUnit.test("does not track via AJAX for attachments", function(assert) {
-=======
 QUnit.test("does not track via AJAX for attachments", assert => {
->>>>>>> c10941bb
   sandbox.stub(DiscourseURL, "routeTo");
   sandbox.stub(DiscourseURL, "origin").returns("http://discuss.domain.com");
 
