--- conflicted
+++ resolved
@@ -65,12 +65,9 @@
 QUnit.test("it places groups unconditionally for exact match", async assert => {
   let results = await userSearch({ term: "Team" });
   assert.equal(results[results.length - 1]["name"], "team");
-<<<<<<< HEAD
-=======
 });
 
 QUnit.test("it strips @ from the beginning", async assert => {
   let results = await userSearch({ term: "@Team" });
   assert.equal(results[results.length - 1]["name"], "team");
->>>>>>> c10941bb
 });