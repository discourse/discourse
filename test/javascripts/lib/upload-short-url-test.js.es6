import {
  lookupCachedUploadUrl,
  resolveAllShortUrls,
  resetCache
} from "pretty-text/upload-short-url";
import { ajax } from "discourse/lib/ajax";
import { fixture } from "helpers/qunit-helpers";
import pretender from "helpers/create-pretender";

function stubUrls(imageSrcs, attachmentSrcs, otherMediaSrcs) {
  const response = object => {
    return [200, { "Content-Type": "application/json" }, object];
  };
  if (!imageSrcs) {
    imageSrcs = [
      {
        short_url: "upload://a.jpeg",
        url: "/uploads/default/original/3X/c/b/1.jpeg",
        short_path: "/uploads/short-url/a.jpeg"
      },
      {
        short_url: "upload://b.jpeg",
        url: "/uploads/default/original/3X/c/b/2.jpeg",
        short_path: "/uploads/short-url/b.jpeg"
      },
      {
        short_url: "upload://z.jpeg",
        url: "/uploads/default/original/3X/c/b/9.jpeg",
        short_path: "/uploads/short-url/z.jpeg"
      }
    ];
  }

  if (!attachmentSrcs) {
    attachmentSrcs = [
      {
        short_url: "upload://c.pdf",
        url: "/uploads/default/original/3X/c/b/3.pdf",
        short_path: "/uploads/short-url/c.pdf"
      }
    ];
  }

  if (!otherMediaSrcs) {
    otherMediaSrcs = [
      {
        short_url: "upload://d.mp4",
        url: "/uploads/default/original/3X/c/b/4.mp4",
        short_path: "/uploads/short-url/d.mp4"
      },
      {
        short_url: "upload://e.mp3",
        url: "/uploads/default/original/3X/c/b/5.mp3",
        short_path: "/uploads/short-url/e.mp3"
      }
    ];
  }
  // prettier-ignore
  server.post("/uploads/lookup-urls", () => { //eslint-disable-line
    return response(imageSrcs.concat(attachmentSrcs.concat(otherMediaSrcs)));
  });

<<<<<<< HEAD
  fixture().html(
    imageSrcs.map(src => `<img data-orig-src="${src.short_url}"/>`).join("") +
      attachmentSrcs
        .map(
          src =>
            `<a data-orig-href="${src.short_url}">big enterprise contract.pdf</a>`
        )
        .join("")
  );
}
QUnit.module("lib:pretty-text/upload-short-url", {
=======
    pretender.post("/uploads/lookup-urls", () => {
      return response(imageSrcs.concat(attachmentSrcs.concat(otherMediaSrcs)));
    });

    fixture().html(
      imageSrcs.map(src => `<img data-orig-src="${src.url}">`).join("") +
        attachmentSrcs.map(src => `<a data-orig-href="${src.url}">`).join("") +
        `<div class="scoped-area"><img data-orig-src="${imageSrcs[2].url}"></div>`
    );
  },

>>>>>>> f971ecd2
  afterEach() {
    resetCache();
  }
});

QUnit.test("resolveAllShortUrls", async assert => {
  stubUrls();
  let lookup;

  lookup = lookupCachedUploadUrl("upload://a.jpeg");
  assert.deepEqual(lookup, {});

  await resolveAllShortUrls(ajax, { secure_media: false });

  lookup = lookupCachedUploadUrl("upload://a.jpeg");

  assert.deepEqual(lookup, {
    url: "/uploads/default/original/3X/c/b/1.jpeg",
    short_path: "/uploads/short-url/a.jpeg"
  });

  lookup = lookupCachedUploadUrl("upload://b.jpeg");

  assert.deepEqual(lookup, {
    url: "/uploads/default/original/3X/c/b/2.jpeg",
    short_path: "/uploads/short-url/b.jpeg"
  });

  lookup = lookupCachedUploadUrl("upload://c.jpeg");
  assert.deepEqual(lookup, {});

  lookup = lookupCachedUploadUrl("upload://c.pdf");
  assert.deepEqual(lookup, {
    url: "/uploads/default/original/3X/c/b/3.pdf",
    short_path: "/uploads/short-url/c.pdf"
  });

  lookup = lookupCachedUploadUrl("upload://d.mp4");
  assert.deepEqual(lookup, {
    url: "/uploads/default/original/3X/c/b/4.mp4",
    short_path: "/uploads/short-url/d.mp4"
  });

  lookup = lookupCachedUploadUrl("upload://e.mp3");
  assert.deepEqual(lookup, {
    url: "/uploads/default/original/3X/c/b/5.mp3",
    short_path: "/uploads/short-url/e.mp3"
  });
});

<<<<<<< HEAD
QUnit.test(
  "resolveAllShortUrls - href + src replaced correctly",
  async assert => {
    stubUrls();
    await resolveAllShortUrls(ajax, { secure_media: false });

    let image1 = fixture()
      .find("img")
      .eq(0);
    let image2 = fixture()
      .find("img")
      .eq(1);
    let link = fixture().find("a");

    assert.equal(image1.attr("src"), "/uploads/default/original/3X/c/b/1.jpeg");
    assert.equal(image2.attr("src"), "/uploads/default/original/3X/c/b/2.jpeg");
    assert.equal(link.attr("href"), "/uploads/short-url/c.pdf");
  }
);

QUnit.test(
  "resolveAllShortUrls - when secure media is enabled use the attachment full URL",
  async assert => {
    stubUrls(
      null,
      [
        {
          short_url: "upload://c.pdf",
          url: "/secure-media-uploads/default/original/3X/c/b/3.pdf",
          short_path: "/uploads/short-url/c.pdf"
        }
      ],
      null
    );
    await resolveAllShortUrls(ajax, { secure_media: true });

    let link = fixture().find("a");
    assert.equal(
      link.attr("href"),
      "/secure-media-uploads/default/original/3X/c/b/3.pdf"
    );
  }
);
=======
QUnit.test("resolveAllShortUrls - scoped", async assert => {
  let lookup;
  await resolveAllShortUrls(ajax, ".scoped-area");

  lookup = lookupCachedUploadUrl("upload://z.jpeg");

  assert.deepEqual(lookup, {
    url: "/uploads/default/original/3X/c/b/9.jpeg",
    short_path: "/uploads/short-url/z.jpeg"
  });

  // do this because the pretender caches ALL the urls, not
  // just the ones being looked up (like the normal behaviour)
  resetCache();
  await resolveAllShortUrls(ajax, ".scoped-area");

  lookup = lookupCachedUploadUrl("upload://a.jpeg");
  assert.deepEqual(lookup, {});
});
>>>>>>> f971ecd2
<|MERGE_RESOLUTION|>--- conflicted
+++ resolved
@@ -56,11 +56,10 @@
     ];
   }
   // prettier-ignore
-  server.post("/uploads/lookup-urls", () => { //eslint-disable-line
+  pretender.post("/uploads/lookup-urls", () => { //eslint-disable-line
     return response(imageSrcs.concat(attachmentSrcs.concat(otherMediaSrcs)));
   });
 
-<<<<<<< HEAD
   fixture().html(
     imageSrcs.map(src => `<img data-orig-src="${src.short_url}"/>`).join("") +
       attachmentSrcs
@@ -68,23 +67,11 @@
           src =>
             `<a data-orig-href="${src.short_url}">big enterprise contract.pdf</a>`
         )
-        .join("")
+        .join("") +
+      `<div class="scoped-area"><img data-orig-src="${imageSrcs[2].url}"></div>`
   );
 }
 QUnit.module("lib:pretty-text/upload-short-url", {
-=======
-    pretender.post("/uploads/lookup-urls", () => {
-      return response(imageSrcs.concat(attachmentSrcs.concat(otherMediaSrcs)));
-    });
-
-    fixture().html(
-      imageSrcs.map(src => `<img data-orig-src="${src.url}">`).join("") +
-        attachmentSrcs.map(src => `<a data-orig-href="${src.url}">`).join("") +
-        `<div class="scoped-area"><img data-orig-src="${imageSrcs[2].url}"></div>`
-    );
-  },
-
->>>>>>> f971ecd2
   afterEach() {
     resetCache();
   }
@@ -135,7 +122,6 @@
   });
 });
 
-<<<<<<< HEAD
 QUnit.test(
   "resolveAllShortUrls - href + src replaced correctly",
   async assert => {
@@ -179,8 +165,9 @@
     );
   }
 );
-=======
+
 QUnit.test("resolveAllShortUrls - scoped", async assert => {
+  stubUrls();
   let lookup;
   await resolveAllShortUrls(ajax, ".scoped-area");
 
@@ -198,5 +185,4 @@
 
   lookup = lookupCachedUploadUrl("upload://a.jpeg");
   assert.deepEqual(lookup, {});
-});
->>>>>>> f971ecd2
+});