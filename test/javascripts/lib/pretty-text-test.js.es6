--- conflicted
+++ resolved
@@ -2,10 +2,7 @@
 import Post from "discourse/models/post";
 import { default as PrettyText, buildOptions } from "pretty-text/pretty-text";
 import { IMAGE_VERSION as v } from "pretty-text/emoji";
-<<<<<<< HEAD
-=======
 import { INLINE_ONEBOX_LOADING_CSS_CLASS } from "pretty-text/inline-oneboxer";
->>>>>>> c10941bb
 
 QUnit.module("lib:pretty-text");
 
@@ -20,11 +17,7 @@
     enable_markdown_linkify: true,
     markdown_linkify_tlds: "com"
   },
-<<<<<<< HEAD
-  censoredWords: "shucks|whiz|whizzer|a**le|badword*",
-=======
   censoredWords: "shucks|whiz|whizzer|a**le|badword*|shuck$|café|$uper",
->>>>>>> c10941bb
   getURL: url => url
 };
 
@@ -205,21 +198,13 @@
 
   assert.cooked(
     "Youtube: http://www.youtube.com/watch?v=1MrpeBRkM5A",
-<<<<<<< HEAD
-    '<p>Youtube: <a href="http://www.youtube.com/watch?v=1MrpeBRkM5A">http://www.youtube.com/watch?v=1MrpeBRkM5A</a></p>',
-=======
     `<p>Youtube: <a href="http://www.youtube.com/watch?v=1MrpeBRkM5A" class="${INLINE_ONEBOX_LOADING_CSS_CLASS}">http://www.youtube.com/watch?v=1MrpeBRkM5A</a></p>`,
->>>>>>> c10941bb
     "allows links to contain query params"
   );
 
   assert.cooked(
     "Derpy: http://derp.com?__test=1",
-<<<<<<< HEAD
-    '<p>Derpy: <a href="http://derp.com?__test=1">http://derp.com?__test=1</a></p>',
-=======
     `<p>Derpy: <a href="http://derp.com?__test=1" class="${INLINE_ONEBOX_LOADING_CSS_CLASS}">http://derp.com?__test=1</a></p>`,
->>>>>>> c10941bb
     "works with double underscores in urls"
   );
 
@@ -249,11 +234,7 @@
 
   assert.cooked(
     "Batman: http://en.wikipedia.org/wiki/The_Dark_Knight_(film)",
-<<<<<<< HEAD
-    '<p>Batman: <a href="http://en.wikipedia.org/wiki/The_Dark_Knight_(film)">http://en.wikipedia.org/wiki/The_Dark_Knight_(film)</a></p>',
-=======
     `<p>Batman: <a href="http://en.wikipedia.org/wiki/The_Dark_Knight_(film)" class="${INLINE_ONEBOX_LOADING_CSS_CLASS}">http://en.wikipedia.org/wiki/The_Dark_Knight_(film)</a></p>`,
->>>>>>> c10941bb
     "autolinks a URL with parentheses (like Wikipedia)"
   );
 
@@ -265,11 +246,7 @@
 
   assert.cooked(
     "1. View @eviltrout's profile here: http://meta.discourse.org/u/eviltrout/activity<br/>next line.",
-<<<<<<< HEAD
-    '<ol>\n<li>View <span class="mention">@eviltrout</span>\'s profile here: <a href="http://meta.discourse.org/u/eviltrout/activity">http://meta.discourse.org/u/eviltrout/activity</a><br>next line.</li>\n</ol>',
-=======
     `<ol>\n<li>View <span class="mention">@eviltrout</span>\'s profile here: <a href="http://meta.discourse.org/u/eviltrout/activity" class="${INLINE_ONEBOX_LOADING_CSS_CLASS}">http://meta.discourse.org/u/eviltrout/activity</a><br>next line.</li>\n</ol>`,
->>>>>>> c10941bb
     "allows autolinking within a list without inserting a paragraph."
   );
 
@@ -294,13 +271,8 @@
   assert.cooked(
     "http://discourse.org and http://discourse.org/another_url and http://www.imdb.com/name/nm2225369",
     '<p><a href="http://discourse.org">http://discourse.org</a> and ' +
-<<<<<<< HEAD
-      '<a href="http://discourse.org/another_url">http://discourse.org/another_url</a> and ' +
-      '<a href="http://www.imdb.com/name/nm2225369">http://www.imdb.com/name/nm2225369</a></p>',
-=======
       `<a href="http://discourse.org/another_url" class="${INLINE_ONEBOX_LOADING_CSS_CLASS}">http://discourse.org/another_url</a> and ` +
       `<a href="http://www.imdb.com/name/nm2225369" class="${INLINE_ONEBOX_LOADING_CSS_CLASS}">http://www.imdb.com/name/nm2225369</a></p>`,
->>>>>>> c10941bb
     "allows multiple links on one line"
   );
 
@@ -464,22 +436,9 @@
 });
 
 QUnit.test("Mentions", assert => {
-<<<<<<< HEAD
-  const alwaysTrue = {
-    mentionLookup: function() {
-      return "user";
-    }
-  };
-
-  assert.cookedOptions(
-    "Hello @sam",
-    alwaysTrue,
-    '<p>Hello <a class="mention" href="/u/sam">@sam</a></p>',
-=======
   assert.cooked(
     "Hello @sam",
     '<p>Hello <span class="mention">@sam</span></p>',
->>>>>>> c10941bb
     "translates mentions to links"
   );
 
@@ -489,14 +448,8 @@
     "it doesn't do mentions within links"
   );
 
-<<<<<<< HEAD
-  assert.cookedOptions(
+  assert.cooked(
     "[@codinghorror](https://twitter.com/codinghorror)",
-    alwaysTrue,
-=======
-  assert.cooked(
-    "[@codinghorror](https://twitter.com/codinghorror)",
->>>>>>> c10941bb
     '<p><a href="https://twitter.com/codinghorror">@codinghorror</a></p>',
     "it doesn't do link mentions within links"
   );
@@ -597,23 +550,9 @@
     "handles mentions separated by a slash."
   );
 
-<<<<<<< HEAD
-  assert.cookedOptions(
-    "@eviltrout",
-    alwaysTrue,
-    '<p><a class="mention" href="/u/eviltrout">@eviltrout</a></p>',
-    "it doesn't onebox mentions"
-  );
-
-  assert.cookedOptions(
-    "<small>a @sam c</small>",
-    alwaysTrue,
-    '<p><small>a <a class="mention" href="/u/sam">@sam</a> c</small></p>',
-=======
   assert.cooked(
     "<small>a @sam c</small>",
     '<p><small>a <span class="mention">@sam</span> c</small></p>',
->>>>>>> c10941bb
     "it allows mentions within HTML tags"
   );
 });
@@ -682,15 +621,12 @@
     '<p><small><span class="hashtag">#category-hashtag</span></small></p>',
     "it works between HTML tags"
   );
-<<<<<<< HEAD
-=======
 
   assert.cooked(
     "Checkout #ụdị",
     '<p>Checkout <span class="hashtag">#ụdị</span></p>',
     "it works for non-english characters"
   );
->>>>>>> c10941bb
 });
 
 QUnit.test("Heading", assert => {
@@ -776,21 +712,13 @@
   assert.ok(
     !matches(
       "- http://www.textfiles.com/bbs/MINDVOX/FORUMS/ethics\n\n- http://drupal.org",
-<<<<<<< HEAD
-      /onebox/
-=======
       /class="onebox"/
->>>>>>> c10941bb
     ),
     "doesn't onebox a link within a list"
   );
 
   assert.ok(
-<<<<<<< HEAD
-    matches("http://test.com", /onebox/),
-=======
     matches("http://test.com", /class="onebox"/),
->>>>>>> c10941bb
     "adds a onebox class to a link on its own line"
   );
   assert.ok(
@@ -1022,8 +950,6 @@
     "<p>I have a pen, I have an ■■■■■</p>",
     "it escapes regexp chars"
   );
-<<<<<<< HEAD
-=======
 
   assert.cooked(
     "Aw shuck$, I can't fix the problem with money",
@@ -1043,7 +969,6 @@
     "it works for words starting with non-word characters"
   );
 
->>>>>>> c10941bb
   assert.cooked(
     "No badword or apple here plz.",
     "<p>No ■■■■■■■ or ■■■■■ here plz.</p>",
@@ -1418,22 +1343,6 @@
 </table>
 </div>`
   );
-<<<<<<< HEAD
-});
-
-QUnit.test("emoji", assert => {
-  assert.cooked(
-    ":smile:",
-    `<p><img src="/images/emoji/emoji_one/smile.png?v=${v}" title=":smile:" class="emoji" alt=":smile:"></p>`
-  );
-  assert.cooked(
-    ":(",
-    `<p><img src="/images/emoji/emoji_one/frowning.png?v=${v}" title=":frowning:" class="emoji" alt=":frowning:"></p>`
-  );
-  assert.cooked(
-    "8-)",
-    `<p><img src="/images/emoji/emoji_one/sunglasses.png?v=${v}" title=":sunglasses:" class="emoji" alt=":sunglasses:"></p>`
-=======
 });
 
 QUnit.test("emoji", assert => {
@@ -1462,7 +1371,6 @@
     "test:smile:test",
     { siteSettings: { enable_inline_emoji_translation: true } },
     `<p>test<img src="/images/emoji/emoji_one/smile.png?v=${v}" title=":smile:" class="emoji" alt=":smile:">test</p>`
->>>>>>> c10941bb
   );
 });
 
