import {
  setting,
  propertyEqual,
  propertyNotEqual,
  fmt,
  i18n,
  url
} from "discourse/lib/computed";

QUnit.module("lib:computed", {
  beforeEach() {
<<<<<<< HEAD
    sandbox.stub(I18n, "t", function(scope) {
=======
    sandbox.stub(I18n, "t").callsFake(function(scope) {
>>>>>>> c10941bb
      return "%@ translated: " + scope;
    });
  },

  afterEach() {
    I18n.t.restore();
  }
});

QUnit.test("setting", assert => {
<<<<<<< HEAD
  var t = Em.Object.extend({
=======
  var t = Ember.Object.extend({
>>>>>>> c10941bb
    vehicle: setting("vehicle"),
    missingProp: setting("madeUpThing")
  }).create();

  Discourse.SiteSettings.vehicle = "airplane";
  assert.equal(
    t.get("vehicle"),
    "airplane",
    "it has the value of the site setting"
  );
  assert.ok(
    !t.get("missingProp"),
    "it is falsy when the site setting is not defined"
  );
});

QUnit.test("propertyEqual", assert => {
<<<<<<< HEAD
  var t = Em.Object.extend({
=======
  var t = Ember.Object.extend({
>>>>>>> c10941bb
    same: propertyEqual("cookies", "biscuits")
  }).create({
    cookies: 10,
    biscuits: 10
  });

  assert.ok(t.get("same"), "it is true when the properties are the same");
  t.set("biscuits", 9);
  assert.ok(!t.get("same"), "it isn't true when one property is different");
});

QUnit.test("propertyNotEqual", assert => {
<<<<<<< HEAD
  var t = Em.Object.extend({
=======
  var t = Ember.Object.extend({
>>>>>>> c10941bb
    diff: propertyNotEqual("cookies", "biscuits")
  }).create({
    cookies: 10,
    biscuits: 10
  });

  assert.ok(!t.get("diff"), "it isn't true when the properties are the same");
  t.set("biscuits", 9);
  assert.ok(t.get("diff"), "it is true when one property is different");
});

QUnit.test("fmt", assert => {
<<<<<<< HEAD
  var t = Em.Object.extend({
=======
  var t = Ember.Object.extend({
>>>>>>> c10941bb
    exclaimyUsername: fmt("username", "!!! %@ !!!"),
    multiple: fmt("username", "mood", "%@ is %@")
  }).create({
    username: "eviltrout",
    mood: "happy"
  });

  assert.equal(
    t.get("exclaimyUsername"),
    "!!! eviltrout !!!",
    "it inserts the string"
  );
  assert.equal(
    t.get("multiple"),
    "eviltrout is happy",
    "it inserts multiple strings"
  );

  t.set("username", "codinghorror");
  assert.equal(
    t.get("multiple"),
    "codinghorror is happy",
    "it supports changing properties"
  );
  t.set("mood", "ecstatic");
  assert.equal(
    t.get("multiple"),
    "codinghorror is ecstatic",
    "it supports changing another property"
  );
});

QUnit.test("i18n", assert => {
<<<<<<< HEAD
  var t = Em.Object.extend({
=======
  var t = Ember.Object.extend({
>>>>>>> c10941bb
    exclaimyUsername: i18n("username", "!!! %@ !!!"),
    multiple: i18n("username", "mood", "%@ is %@")
  }).create({
    username: "eviltrout",
    mood: "happy"
  });

  assert.equal(
    t.get("exclaimyUsername"),
    "%@ translated: !!! eviltrout !!!",
    "it inserts the string and then translates"
  );
  assert.equal(
    t.get("multiple"),
    "%@ translated: eviltrout is happy",
    "it inserts multiple strings and then translates"
  );

  t.set("username", "codinghorror");
  assert.equal(
    t.get("multiple"),
    "%@ translated: codinghorror is happy",
    "it supports changing properties"
  );
  t.set("mood", "ecstatic");
  assert.equal(
    t.get("multiple"),
    "%@ translated: codinghorror is ecstatic",
    "it supports changing another property"
  );
});

QUnit.test("url", assert => {
  var t, testClass;

<<<<<<< HEAD
  testClass = Em.Object.extend({
=======
  testClass = Ember.Object.extend({
>>>>>>> c10941bb
    userUrl: url("username", "/u/%@")
  });

  t = testClass.create({ username: "eviltrout" });
  assert.equal(
    t.get("userUrl"),
    "/u/eviltrout",
    "it supports urls without a prefix"
  );

  Discourse.BaseUri = "/prefixed";
  t = testClass.create({ username: "eviltrout" });
  assert.equal(
    t.get("userUrl"),
    "/prefixed/u/eviltrout",
    "it supports urls with a prefix"
  );
});<|MERGE_RESOLUTION|>--- conflicted
+++ resolved
@@ -9,11 +9,7 @@
 
 QUnit.module("lib:computed", {
   beforeEach() {
-<<<<<<< HEAD
-    sandbox.stub(I18n, "t", function(scope) {
-=======
     sandbox.stub(I18n, "t").callsFake(function(scope) {
->>>>>>> c10941bb
       return "%@ translated: " + scope;
     });
   },
@@ -24,11 +20,7 @@
 });
 
 QUnit.test("setting", assert => {
-<<<<<<< HEAD
-  var t = Em.Object.extend({
-=======
   var t = Ember.Object.extend({
->>>>>>> c10941bb
     vehicle: setting("vehicle"),
     missingProp: setting("madeUpThing")
   }).create();
@@ -46,11 +38,7 @@
 });
 
 QUnit.test("propertyEqual", assert => {
-<<<<<<< HEAD
-  var t = Em.Object.extend({
-=======
   var t = Ember.Object.extend({
->>>>>>> c10941bb
     same: propertyEqual("cookies", "biscuits")
   }).create({
     cookies: 10,
@@ -63,11 +51,7 @@
 });
 
 QUnit.test("propertyNotEqual", assert => {
-<<<<<<< HEAD
-  var t = Em.Object.extend({
-=======
   var t = Ember.Object.extend({
->>>>>>> c10941bb
     diff: propertyNotEqual("cookies", "biscuits")
   }).create({
     cookies: 10,
@@ -80,11 +64,7 @@
 });
 
 QUnit.test("fmt", assert => {
-<<<<<<< HEAD
-  var t = Em.Object.extend({
-=======
   var t = Ember.Object.extend({
->>>>>>> c10941bb
     exclaimyUsername: fmt("username", "!!! %@ !!!"),
     multiple: fmt("username", "mood", "%@ is %@")
   }).create({
@@ -118,11 +98,7 @@
 });
 
 QUnit.test("i18n", assert => {
-<<<<<<< HEAD
-  var t = Em.Object.extend({
-=======
   var t = Ember.Object.extend({
->>>>>>> c10941bb
     exclaimyUsername: i18n("username", "!!! %@ !!!"),
     multiple: i18n("username", "mood", "%@ is %@")
   }).create({
@@ -158,11 +134,7 @@
 QUnit.test("url", assert => {
   var t, testClass;
 
-<<<<<<< HEAD
-  testClass = Em.Object.extend({
-=======
   testClass = Ember.Object.extend({
->>>>>>> c10941bb
     userUrl: url("username", "/u/%@")
   });
 
