--- conflicted
+++ resolved
@@ -15,11 +15,6 @@
   }
 });
 
-<<<<<<< HEAD
-widgetTest("log out", {
-  template: '{{mount-widget widget="user-menu" logout="logout"}}',
-
-=======
 widgetTest("notifications", {
   template: '{{mount-widget widget="user-menu"}}',
 
@@ -47,7 +42,6 @@
 widgetTest("log out", {
   template: '{{mount-widget widget="user-menu" logout=(action "logout")}}',
 
->>>>>>> c10941bb
   beforeEach() {
     this.on("logout", () => (this.loggedOut = true));
   },
@@ -84,11 +78,7 @@
 
 widgetTest("anonymous", {
   template:
-<<<<<<< HEAD
-    '{{mount-widget widget="user-menu" toggleAnonymous="toggleAnonymous"}}',
-=======
     '{{mount-widget widget="user-menu" toggleAnonymous=(action "toggleAnonymous")}}',
->>>>>>> c10941bb
 
   beforeEach() {
     this.currentUser.setProperties({ is_anonymous: false, trust_level: 3 });
@@ -119,11 +109,7 @@
 
 widgetTest("anonymous - switch back", {
   template:
-<<<<<<< HEAD
-    '{{mount-widget widget="user-menu" toggleAnonymous="toggleAnonymous"}}',
-=======
     '{{mount-widget widget="user-menu" toggleAnonymous=(action "toggleAnonymous")}}',
->>>>>>> c10941bb
 
   beforeEach() {
     this.currentUser.setProperties({ is_anonymous: true });
