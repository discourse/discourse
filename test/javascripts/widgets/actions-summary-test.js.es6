import { moduleForWidget, widgetTest } from "helpers/widget-test";

moduleForWidget("actions-summary");

widgetTest("listing actions", {
  template: '{{mount-widget widget="actions-summary" args=args}}',
  beforeEach() {
    this.set("args", {
      actionsSummary: [
        { id: 1, action: "off_topic", description: "very off topic" },
        { id: 2, action: "spam", description: "suspicious message" }
      ]
    });
  },
  async test(assert) {
    assert.equal(this.$(".post-actions .post-action").length, 2);

    await click(".post-action:eq(0) .action-link a");
    assert.equal(
      this.$(".post-action:eq(0) img.avatar").length,
      1,
      "clicking it shows the user"
    );
  }
});

widgetTest("undo", {
  template:
    '{{mount-widget widget="actions-summary" args=args undoPostAction=undoPostAction}}',
  beforeEach() {
    this.set("args", {
      actionsSummary: [
        { action: "off_topic", description: "very off topic", canUndo: true }
      ]
    });

    this.set("undoPostAction", () => (this.undid = true));
  },
  async test(assert) {
    assert.equal(this.$(".post-actions .post-action").length, 1);

    await click(".action-link.undo");
    assert.ok(this.undid, "it triggered the action");
  }
});

widgetTest("deferFlags", {
  template:
<<<<<<< HEAD
    '{{mount-widget widget="actions-summary" args=args deferPostActionFlags="deferPostActionFlags"}}',
=======
    '{{mount-widget widget="actions-summary" args=args deferPostActionFlags=(action "deferPostActionFlags")}}',
>>>>>>> c10941bb
  beforeEach() {
    this.set("args", {
      actionsSummary: [
        {
          action: "off_topic",
          description: "very off topic",
          canDeferFlags: true,
          count: 1
        }
      ]
    });

    this.on("deferPostActionFlags", () => (this.deferred = true));
  },
  async test(assert) {
    assert.equal(this.$(".post-actions .post-action").length, 1);

    await click(".action-link.defer-flags");
    assert.ok(this.deferred, "it triggered the action");
  }
});

widgetTest("post deleted", {
  template: '{{mount-widget widget="actions-summary" args=args}}',
  beforeEach() {
    this.set("args", {
      deleted_at: "2016-01-01",
      deletedByUsername: "eviltrout",
      deletedByAvatarTemplate: "/images/avatar.png"
    });
  },
  test(assert) {
    assert.ok(
<<<<<<< HEAD
      this.$(".post-action .d-icon-trash-o").length === 1,
=======
      this.$(".post-action .d-icon-far-trash-alt").length === 1,
>>>>>>> c10941bb
      "it has the deleted icon"
    );
    assert.ok(
      this.$(".avatar[title=eviltrout]").length === 1,
      "it has the deleted by avatar"
    );
  }
});<|MERGE_RESOLUTION|>--- conflicted
+++ resolved
@@ -46,11 +46,7 @@
 
 widgetTest("deferFlags", {
   template:
-<<<<<<< HEAD
-    '{{mount-widget widget="actions-summary" args=args deferPostActionFlags="deferPostActionFlags"}}',
-=======
     '{{mount-widget widget="actions-summary" args=args deferPostActionFlags=(action "deferPostActionFlags")}}',
->>>>>>> c10941bb
   beforeEach() {
     this.set("args", {
       actionsSummary: [
@@ -84,11 +80,7 @@
   },
   test(assert) {
     assert.ok(
-<<<<<<< HEAD
-      this.$(".post-action .d-icon-trash-o").length === 1,
-=======
       this.$(".post-action .d-icon-far-trash-alt").length === 1,
->>>>>>> c10941bb
       "it has the deleted icon"
     );
     assert.ok(
