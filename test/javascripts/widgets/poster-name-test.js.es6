import { moduleForWidget, widgetTest } from "helpers/widget-test";

moduleForWidget("poster-name");

widgetTest("basic rendering", {
  template: '{{mount-widget widget="poster-name" args=args}}',
  beforeEach() {
    this.set("args", {
      username: "eviltrout",
      usernameUrl: "/u/eviltrout",
      name: "Robin Ward",
      user_title: "Trout Master"
    });
  },
  test(assert) {
    assert.ok(this.$(".names").length);
    assert.ok(this.$("span.username").length);
    assert.ok(this.$("a[data-user-card=eviltrout]").length);
    assert.equal(this.$(".username a").text(), "eviltrout");
    assert.equal(this.$(".full-name a").text(), "Robin Ward");
    assert.equal(this.$(".user-title").text(), "Trout Master");
  }
});

widgetTest("extra classes and glyphs", {
  template: '{{mount-widget widget="poster-name" args=args}}',
  beforeEach() {
    this.set("args", {
      username: "eviltrout",
      usernameUrl: "/u/eviltrout",
      staff: true,
      admin: true,
      moderator: true,
      new_user: true,
      primary_group_name: "fish"
    });
  },
  test(assert) {
    assert.ok(this.$("span.staff").length);
    assert.ok(this.$("span.admin").length);
    assert.ok(this.$("span.moderator").length);
<<<<<<< HEAD
    assert.ok(this.$(".d-icon-shield").length);
=======
    assert.ok(this.$(".d-icon-shield-alt").length);
>>>>>>> c10941bb
    assert.ok(this.$("span.new-user").length);
    assert.ok(this.$("span.fish").length);
  }
});

widgetTest("disable display name on posts", {
  template: '{{mount-widget widget="poster-name" args=args}}',
  beforeEach() {
    this.siteSettings.display_name_on_posts = false;
    this.set("args", { username: "eviltrout", name: "Robin Ward" });
  },
  test(assert) {
    assert.equal(this.$(".full-name").length, 0);
  }
});

widgetTest("doesn't render a name if it's similar to the username", {
  template: '{{mount-widget widget="poster-name" args=args}}',
  beforeEach() {
    this.siteSettings.prioritize_username_in_ux = true;
    this.siteSettings.display_name_on_posts = true;
    this.set("args", { username: "eviltrout", name: "evil-trout" });
  },
  test(assert) {
    assert.equal(this.$(".second").length, 0);
  }
});<|MERGE_RESOLUTION|>--- conflicted
+++ resolved
@@ -39,11 +39,7 @@
     assert.ok(this.$("span.staff").length);
     assert.ok(this.$("span.admin").length);
     assert.ok(this.$("span.moderator").length);
-<<<<<<< HEAD
-    assert.ok(this.$(".d-icon-shield").length);
-=======
     assert.ok(this.$(".d-icon-shield-alt").length);
->>>>>>> c10941bb
     assert.ok(this.$("span.new-user").length);
     assert.ok(this.$("span.fish").length);
   }
