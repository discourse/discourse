import { moduleForWidget, widgetTest } from "helpers/widget-test";

moduleForWidget("post");

widgetTest("basic elements", {
  template: '{{mount-widget widget="post" args=args}}',
  beforeEach() {
    this.set("args", { shareUrl: "/example", post_number: 1 });
  },
  test(assert) {
    assert.ok(this.$(".names").length, "includes poster name");

    assert.ok(this.$("a.post-date").length, "includes post date");
    assert.ok(this.$("a.post-date[data-share-url]").length);
    assert.ok(this.$("a.post-date[data-post-number]").length);
  }
});

widgetTest("wiki", {
  template:
<<<<<<< HEAD
    '{{mount-widget widget="post" args=args showHistory="showHistory"}}',
=======
    '{{mount-widget widget="post" args=args showHistory=(action "showHistory")}}',
>>>>>>> c10941bb
  beforeEach() {
    this.set("args", { wiki: true, version: 2, canViewEditHistory: true });
    this.on("showHistory", () => (this.historyShown = true));
  },
  async test(assert) {
    await click(".post-info .wiki");
    assert.ok(
      this.historyShown,
      "clicking the wiki icon displays the post history"
    );
  }
});

widgetTest("wiki without revision", {
<<<<<<< HEAD
  template: '{{mount-widget widget="post" args=args editPost="editPost"}}',
=======
  template:
    '{{mount-widget widget="post" args=args editPost=(action "editPost")}}',
>>>>>>> c10941bb
  beforeEach() {
    this.set("args", { wiki: true, version: 1, canViewEditHistory: true });
    this.on("editPost", () => (this.editPostCalled = true));
  },
  async test(assert) {
    await click(".post-info .wiki");
    assert.ok(this.editPostCalled, "clicking wiki icon edits the post");
  }
});

widgetTest("via-email", {
  template:
<<<<<<< HEAD
    '{{mount-widget widget="post" args=args showRawEmail="showRawEmail"}}',
=======
    '{{mount-widget widget="post" args=args showRawEmail=(action "showRawEmail")}}',
>>>>>>> c10941bb
  beforeEach() {
    this.set("args", { via_email: true, canViewRawEmail: true });
    this.on("showRawEmail", () => (this.rawEmailShown = true));
  },
  async test(assert) {
    await click(".post-info.via-email");
    assert.ok(this.rawEmailShown, "clicking the enveloppe shows the raw email");
  }
});

widgetTest("via-email without permission", {
  template:
<<<<<<< HEAD
    '{{mount-widget widget="post" args=args showRawEmail="showRawEmail"}}',
=======
    '{{mount-widget widget="post" args=args showRawEmail=(action "showRawEmail")}}',
>>>>>>> c10941bb
  beforeEach() {
    this.set("args", { via_email: true, canViewRawEmail: false });
    this.on("showRawEmail", () => (this.rawEmailShown = true));
  },
  async test(assert) {
    await click(".post-info.via-email");
    assert.ok(
      !this.rawEmailShown,
      `clicking the enveloppe doesn't show the raw email`
    );
  }
});

widgetTest("history", {
  template:
<<<<<<< HEAD
    '{{mount-widget widget="post" args=args showHistory="showHistory"}}',
=======
    '{{mount-widget widget="post" args=args showHistory=(action "showHistory")}}',
>>>>>>> c10941bb
  beforeEach() {
    this.set("args", { version: 3, canViewEditHistory: true });
    this.on("showHistory", () => (this.historyShown = true));
  },
  async test(assert) {
    await click(".post-info.edits");
    assert.ok(this.historyShown, "clicking the pencil shows the history");
  }
});

widgetTest("history without view permission", {
  template:
<<<<<<< HEAD
    '{{mount-widget widget="post" args=args showHistory="showHistory"}}',
=======
    '{{mount-widget widget="post" args=args showHistory=(action "showHistory")}}',
>>>>>>> c10941bb
  beforeEach() {
    this.set("args", { version: 3, canViewEditHistory: false });
    this.on("showHistory", () => (this.historyShown = true));
  },
  async test(assert) {
    await click(".post-info.edits");
    assert.ok(
      !this.historyShown,
      `clicking the pencil doesn't show the history`
    );
  }
});

widgetTest("whisper", {
  template: '{{mount-widget widget="post" args=args}}',
  beforeEach() {
    this.set("args", { isWhisper: true });
  },
  test(assert) {
    assert.ok(this.$(".topic-post.whisper").length === 1);
    assert.ok(this.$(".post-info.whisper").length === 1);
  }
});

widgetTest("like count button", {
  template: '{{mount-widget widget="post" model=post args=args}}',
  beforeEach(store) {
    const topic = store.createRecord("topic", { id: 123 });
    const post = store.createRecord("post", {
      id: 1,
      post_number: 1,
      topic,
      like_count: 3,
      actions_summary: [{ id: 2, count: 1, hidden: false, can_act: true }]
    });
    this.set("post", post);
    this.set("args", { likeCount: 1 });
  },
  async test(assert) {
    assert.ok(this.$("button.like-count").length === 1);
    assert.ok(this.$(".who-liked").length === 0);

    // toggle it on
    await click("button.like-count");
    assert.ok(this.$(".who-liked").length === 1);
    assert.ok(this.$(".who-liked a.trigger-user-card").length === 1);

    // toggle it off
    await click("button.like-count");
    assert.ok(this.$(".who-liked").length === 0);
    assert.ok(this.$(".who-liked a.trigger-user-card").length === 0);
  }
});

widgetTest(`like count with no likes`, {
  template: '{{mount-widget widget="post" model=post args=args}}',
  beforeEach() {
    this.set("args", { likeCount: 0 });
  },
  test(assert) {
    assert.ok(this.$("button.like-count").length === 0);
  }
});

widgetTest("share button", {
  template: '{{mount-widget widget="post" args=args}}',
  beforeEach() {
    this.set("args", { shareUrl: "http://share-me.example.com" });
  },
  test(assert) {
    assert.ok(
      !!this.$(".actions button[data-share-url]").length,
      "it renders a share button"
    );
  }
});

widgetTest("liking", {
  template:
<<<<<<< HEAD
    '{{mount-widget widget="post-menu" args=args toggleLike="toggleLike"}}',
=======
    '{{mount-widget widget="post-menu" args=args toggleLike=(action "toggleLike")}}',
>>>>>>> c10941bb
  beforeEach() {
    const args = { showLike: true, canToggleLike: true };
    this.set("args", args);
    this.on("toggleLike", () => {
      args.liked = !args.liked;
      args.likeCount = args.liked ? 1 : 0;
    });
  },
  async test(assert) {
    assert.ok(!!this.$(".actions button.like").length);
    assert.ok(this.$(".actions button.like-count").length === 0);

    await click(".actions button.like");
    assert.ok(!this.$(".actions button.like").length);
    assert.ok(!!this.$(".actions button.has-like").length);
    assert.ok(this.$(".actions button.like-count").length === 1);

    await click(".actions button.has-like");
    assert.ok(!!this.$(".actions button.like").length);
    assert.ok(!this.$(".actions button.has-like").length);
    assert.ok(this.$(".actions button.like-count").length === 0);
  }
});

widgetTest("anon liking", {
  template:
<<<<<<< HEAD
    '{{mount-widget widget="post-menu" args=args showLogin="showLogin"}}',
=======
    '{{mount-widget widget="post-menu" args=args showLogin=(action "showLogin")}}',
>>>>>>> c10941bb
  anonymous: true,
  beforeEach() {
    const args = { showLike: true };
    this.set("args", args);
    this.on("showLogin", () => (this.loginShown = true));
  },
  async test(assert) {
    assert.ok(!!this.$(".actions button.like").length);
    assert.ok(this.$(".actions button.like-count").length === 0);

<<<<<<< HEAD
=======
    assert.equal(
      this.$("button.like").attr("title"),
      I18n.t("post.controls.like"),
      `shows the right button title for anonymous users`
    );

>>>>>>> c10941bb
    await click(".actions button.like");
    assert.ok(this.loginShown);
  }
});

widgetTest("edit button", {
<<<<<<< HEAD
  template: '{{mount-widget widget="post" args=args editPost="editPost"}}',
=======
  template:
    '{{mount-widget widget="post" args=args editPost=(action "editPost")}}',
>>>>>>> c10941bb
  beforeEach() {
    this.set("args", { canEdit: true });
    this.on("editPost", () => (this.editPostCalled = true));
  },
  async test(assert) {
    await click("button.edit");
    assert.ok(this.editPostCalled, "it triggered the edit action");
  }
});

widgetTest(`edit button - can't edit`, {
<<<<<<< HEAD
  template: '{{mount-widget widget="post" args=args editPost="editPost"}}',
=======
  template: '{{mount-widget widget="post" args=args}}',
>>>>>>> c10941bb
  beforeEach() {
    this.set("args", { canEdit: false });
  },
  test(assert) {
    assert.equal(this.$("button.edit").length, 0, `button is not displayed`);
  }
});

widgetTest("recover button", {
<<<<<<< HEAD
  template: '{{mount-widget widget="post" args=args deletePost="deletePost"}}',
=======
  template:
    '{{mount-widget widget="post" args=args deletePost=(action "deletePost")}}',
>>>>>>> c10941bb
  beforeEach() {
    this.set("args", { canDelete: true });
    this.on("deletePost", () => (this.deletePostCalled = true));
  },
  async test(assert) {
    await click("button.delete");
    assert.ok(this.deletePostCalled, "it triggered the delete action");
  }
});

widgetTest("delete topic button", {
<<<<<<< HEAD
  template: '{{mount-widget widget="post" args=args deletePost="deletePost"}}',
=======
  template:
    '{{mount-widget widget="post" args=args deletePost=(action "deletePost")}}',
>>>>>>> c10941bb
  beforeEach() {
    this.set("args", { canDeleteTopic: true });
    this.on("deletePost", () => (this.deletePostCalled = true));
  },
  async test(assert) {
    await click("button.delete");
    assert.ok(this.deletePostCalled, "it triggered the delete action");
  }
});

widgetTest(`delete topic button - can't delete`, {
<<<<<<< HEAD
  template: '{{mount-widget widget="post" args=args deletePost="deletePost"}}',
=======
  template: '{{mount-widget widget="post" args=args}}',
>>>>>>> c10941bb
  beforeEach() {
    this.set("args", { canDeleteTopic: false });
  },
  test(assert) {
    assert.equal(this.$("button.delete").length, 0, `button is not displayed`);
  }
});

widgetTest(
  `delete topic button - can't delete when topic author without permission`,
  {
<<<<<<< HEAD
    template:
      '{{mount-widget widget="post" args=args deletePost="deletePost"}}',
=======
    template: '{{mount-widget widget="post" args=args}}',
>>>>>>> c10941bb
    beforeEach() {
      this.set("args", {
        canDeleteTopic: false,
        yours: true,
        firstPost: true
      });
    },

    test(assert) {
      assert.equal(this.$("button.delete").length, 1, `button is displayed`);
      assert.equal(
        this.$("button.delete").attr("title"),
        I18n.t("post.controls.delete_topic_disallowed"),
        `shows the right button title for users without permissions`
      );
    }
  }
);

widgetTest("recover topic button", {
  template:
<<<<<<< HEAD
    '{{mount-widget widget="post" args=args recoverPost="recoverPost"}}',
=======
    '{{mount-widget widget="post" args=args recoverPost=(action "recoverPost")}}',
>>>>>>> c10941bb
  beforeEach() {
    this.set("args", { canRecoverTopic: true });
    this.on("recoverPost", () => (this.recovered = true));
  },
  async test(assert) {
    await click("button.recover");
    assert.ok(this.recovered);
  }
});

widgetTest(`recover topic button - can't recover`, {
<<<<<<< HEAD
  template: '{{mount-widget widget="post" args=args deletePost="deletePost"}}',
=======
  template: '{{mount-widget widget="post" args=args}}',
>>>>>>> c10941bb
  beforeEach() {
    this.set("args", { canRecoverTopic: false });
  },
  test(assert) {
    assert.equal(this.$("button.recover").length, 0, `button is not displayed`);
  }
});

widgetTest("delete post button", {
<<<<<<< HEAD
  template: '{{mount-widget widget="post" args=args deletePost="deletePost"}}',
=======
  template:
    '{{mount-widget widget="post" args=args deletePost=(action "deletePost")}}',
>>>>>>> c10941bb
  beforeEach() {
    this.set("args", { canDelete: true });
    this.on("deletePost", () => (this.deletePostCalled = true));
  },
  async test(assert) {
    await click("button.delete");
    assert.ok(this.deletePostCalled, "it triggered the delete action");
  }
});

widgetTest(`delete post button - can't delete`, {
  template: '{{mount-widget widget="post" args=args}}',
  beforeEach() {
    this.set("args", { canDelete: false });
  },
  test(assert) {
    assert.equal(this.$("button.delete").length, 0, `button is not displayed`);
  }
});

widgetTest("recover post button", {
  template:
<<<<<<< HEAD
    '{{mount-widget widget="post" args=args recoverPost="recoverPost"}}',
=======
    '{{mount-widget widget="post" args=args recoverPost=(action "recoverPost")}}',
>>>>>>> c10941bb
  beforeEach() {
    this.set("args", { canRecover: true });
    this.on("recoverPost", () => (this.recovered = true));
  },
  async test(assert) {
    await click("button.recover");
    assert.ok(this.recovered);
  }
});

widgetTest(`recover post button - can't recover`, {
<<<<<<< HEAD
  template: '{{mount-widget widget="post" args=args deletePost="deletePost"}}',
=======
  template: '{{mount-widget widget="post" args=args}}',
>>>>>>> c10941bb
  beforeEach() {
    this.set("args", { canRecover: false });
  },
  test(assert) {
    assert.equal(this.$("button.recover").length, 0, `button is not displayed`);
  }
});

widgetTest(`flagging`, {
<<<<<<< HEAD
  template: '{{mount-widget widget="post" args=args showFlags="showFlags"}}',
=======
  template:
    '{{mount-widget widget="post" args=args showFlags=(action "showFlags")}}',
>>>>>>> c10941bb
  beforeEach() {
    this.set("args", { canFlag: true });
    this.on("showFlags", () => (this.flagsShown = true));
  },
  async test(assert) {
    assert.ok(this.$("button.create-flag").length === 1);

    await click("button.create-flag");
    assert.ok(this.flagsShown, "it triggered the action");
  }
});

widgetTest(`flagging: can't flag`, {
  template: '{{mount-widget widget="post" args=args}}',
  beforeEach() {
    this.set("args", { canFlag: false });
<<<<<<< HEAD
=======
  },
  test(assert) {
    assert.ok(this.$("button.create-flag").length === 0);
  }
});

widgetTest(`flagging: can't flag when post is hidden`, {
  template: '{{mount-widget widget="post" args=args}}',
  beforeEach() {
    this.set("args", { canFlag: true, hidden: true });
>>>>>>> c10941bb
  },
  test(assert) {
    assert.ok(this.$("button.create-flag").length === 0);
  }
});

widgetTest(`read indicator`, {
  template: '{{mount-widget widget="post" args=args}}',
  beforeEach() {
    this.set("args", { read: true });
  },
  test(assert) {
    assert.ok(this.$(".read-state.read").length);
  }
});

widgetTest(`unread indicator`, {
  template: '{{mount-widget widget="post" args=args}}',
  beforeEach() {
    this.set("args", { read: false });
  },
  test(assert) {
    assert.ok(this.$(".read-state").length);
  }
});

widgetTest("reply directly above (supressed)", {
  template: '{{mount-widget widget="post" args=args}}',
  beforeEach() {
    this.set("args", {
      replyToUsername: "eviltrout",
      replyToAvatarTemplate: "/images/avatar.png",
      replyDirectlyAbove: true
    });
  },
  test(assert) {
    assert.equal(this.$("a.reply-to-tab").length, 0, "hides the tab");
    assert.equal(
      this.$(".avoid-tab").length,
      0,
      "doesn't have the avoid tab class"
    );
  }
});

widgetTest("reply a few posts above (supressed)", {
  template: '{{mount-widget widget="post" args=args}}',
  beforeEach() {
    this.set("args", {
      replyToUsername: "eviltrout",
      replyToAvatarTemplate: "/images/avatar.png",
      replyDirectlyAbove: false
    });
  },
  test(assert) {
    assert.ok(this.$("a.reply-to-tab").length, "shows the tab");
    assert.equal(this.$(".avoid-tab").length, 1, "has the avoid tab class");
  }
});

widgetTest("reply directly above", {
  template: '{{mount-widget widget="post" args=args}}',
  beforeEach() {
    this.set("args", {
      replyToUsername: "eviltrout",
      replyToAvatarTemplate: "/images/avatar.png",
      replyDirectlyAbove: true
    });
    this.siteSettings.suppress_reply_directly_above = false;
  },
  async test(assert) {
    assert.equal(this.$(".avoid-tab").length, 1, "has the avoid tab class");
    await click("a.reply-to-tab");
    assert.equal(this.$("section.embedded-posts.top .cooked").length, 1);
    assert.equal(this.$("section.embedded-posts .d-icon-arrow-up").length, 1);
  }
});

widgetTest("cooked content hidden", {
  template:
<<<<<<< HEAD
    '{{mount-widget widget="post" args=args expandHidden="expandHidden"}}',
=======
    '{{mount-widget widget="post" args=args expandHidden=(action "expandHidden")}}',
>>>>>>> c10941bb
  beforeEach() {
    this.set("args", { cooked_hidden: true });
    this.on("expandHidden", () => (this.unhidden = true));
  },
  async test(assert) {
    await click(".topic-body .expand-hidden");
    assert.ok(this.unhidden, "triggers the action");
  }
});

widgetTest("expand first post", {
  template: '{{mount-widget widget="post" model=post args=args}}',
  beforeEach(store) {
    this.set("args", { expandablePost: true });
    this.set("post", store.createRecord("post", { id: 1234 }));
  },
  async test(assert) {
    await click(".topic-body .expand-post");
    assert.equal(this.$(".expand-post").length, 0, "button is gone");
  }
});

widgetTest("can't bookmark", {
  template: '{{mount-widget widget="post" args=args}}',
  beforeEach() {
    this.set("args", { canBookmark: false });
  },
  test(assert) {
    assert.equal(this.$("button.bookmark").length, 0);
    assert.equal(this.$("button.bookmarked").length, 0);
  }
});

widgetTest("bookmark", {
  template:
<<<<<<< HEAD
    '{{mount-widget widget="post" args=args toggleBookmark="toggleBookmark"}}',
=======
    '{{mount-widget widget="post" args=args toggleBookmark=(action "toggleBookmark")}}',
>>>>>>> c10941bb
  beforeEach() {
    const args = { canBookmark: true };

    this.set("args", args);
    this.on("toggleBookmark", () => (args.bookmarked = true));
  },
  async test(assert) {
    assert.equal(this.$(".post-menu-area .bookmark").length, 1);
    assert.equal(this.$("button.bookmarked").length, 0);

    await click("button.bookmark");
    assert.equal(this.$("button.bookmarked").length, 1);
  }
});

widgetTest("can't show admin menu when you can't manage", {
  template: '{{mount-widget widget="post" args=args}}',
  beforeEach() {
    this.set("args", { canManage: false });
  },
  test(assert) {
    assert.equal(this.$(".post-menu-area .show-post-admin-menu").length, 0);
  }
});

widgetTest("show admin menu", {
  template: '{{mount-widget widget="post" args=args}}',
  beforeEach() {
    this.set("args", { canManage: true });
  },
  async test(assert) {
    assert.equal(this.$(".post-admin-menu").length, 0);
    await click(".post-menu-area .show-post-admin-menu");
    assert.equal(this.$(".post-admin-menu").length, 1, "it shows the popup");
    await click(".post-menu-area");
    assert.equal(
      this.$(".post-admin-menu").length,
      0,
      "clicking outside clears the popup"
    );
  }
});

widgetTest("toggle moderator post", {
  template:
<<<<<<< HEAD
    '{{mount-widget widget="post" args=args togglePostType="togglePostType"}}',
  beforeEach() {
=======
    '{{mount-widget widget="post" args=args togglePostType=(action "togglePostType")}}',
  beforeEach() {
    this.currentUser.set("staff", true);
>>>>>>> c10941bb
    this.set("args", { canManage: true });
    this.on("togglePostType", () => (this.toggled = true));
  },
  async test(assert) {
    await click(".post-menu-area .show-post-admin-menu");
    await click(".post-admin-menu .toggle-post-type");
<<<<<<< HEAD
=======

>>>>>>> c10941bb
    assert.ok(this.toggled);
    assert.equal(this.$(".post-admin-menu").length, 0, "also hides the menu");
  }
});
widgetTest("toggle moderator post", {
  template:
<<<<<<< HEAD
    '{{mount-widget widget="post" args=args togglePostType="togglePostType"}}',
  beforeEach() {
=======
    '{{mount-widget widget="post" args=args togglePostType=(action "togglePostType")}}',
  beforeEach() {
    this.currentUser.set("staff", true);
>>>>>>> c10941bb
    this.set("args", { canManage: true });
    this.on("togglePostType", () => (this.toggled = true));
  },
  async test(assert) {
    await click(".post-menu-area .show-post-admin-menu");
    await click(".post-admin-menu .toggle-post-type");
<<<<<<< HEAD
=======

>>>>>>> c10941bb
    assert.ok(this.toggled);
    assert.equal(this.$(".post-admin-menu").length, 0, "also hides the menu");
  }
});

widgetTest("rebake post", {
<<<<<<< HEAD
  template: '{{mount-widget widget="post" args=args rebakePost="rebakePost"}}',
=======
  template:
    '{{mount-widget widget="post" args=args rebakePost=(action "rebakePost")}}',
>>>>>>> c10941bb
  beforeEach() {
    this.set("args", { canManage: true });
    this.on("rebakePost", () => (this.baked = true));
  },
  async test(assert) {
    await click(".post-menu-area .show-post-admin-menu");
    await click(".post-admin-menu .rebuild-html");
    assert.ok(this.baked);
    assert.equal(this.$(".post-admin-menu").length, 0, "also hides the menu");
  }
});

widgetTest("unhide post", {
<<<<<<< HEAD
  template: '{{mount-widget widget="post" args=args unhidePost="unhidePost"}}',
=======
  template:
    '{{mount-widget widget="post" args=args unhidePost=(action "unhidePost")}}',
>>>>>>> c10941bb
  beforeEach() {
    this.set("args", { canManage: true, hidden: true });
    this.on("unhidePost", () => (this.unhidden = true));
  },
  async test(assert) {
    await click(".post-menu-area .show-post-admin-menu");
    await click(".post-admin-menu .unhide-post");
    assert.ok(this.unhidden);
    assert.equal(this.$(".post-admin-menu").length, 0, "also hides the menu");
  }
});

widgetTest("change owner", {
  template:
<<<<<<< HEAD
    '{{mount-widget widget="post" args=args changePostOwner="changePostOwner"}}',
=======
    '{{mount-widget widget="post" args=args changePostOwner=(action "changePostOwner")}}',
>>>>>>> c10941bb
  beforeEach() {
    this.currentUser.admin = true;
    this.set("args", { canManage: true });
    this.on("changePostOwner", () => (this.owned = true));
  },
  async test(assert) {
    await click(".post-menu-area .show-post-admin-menu");
    await click(".post-admin-menu .change-owner");
    assert.ok(this.owned);
    assert.equal(this.$(".post-admin-menu").length, 0, "also hides the menu");
  }
});

widgetTest("reply", {
  template:
<<<<<<< HEAD
    '{{mount-widget widget="post" args=args replyToPost="replyToPost"}}',
=======
    '{{mount-widget widget="post" args=args replyToPost=(action "replyToPost")}}',
>>>>>>> c10941bb
  beforeEach() {
    this.set("args", { canCreatePost: true });
    this.on("replyToPost", () => (this.replied = true));
  },
  async test(assert) {
    await click(".post-controls .create");
    assert.ok(this.replied);
  }
});

widgetTest("reply - without permissions", {
  template: '{{mount-widget widget="post" args=args}}',
  beforeEach() {
    this.set("args", { canCreatePost: false });
  },
  test(assert) {
    assert.equal(this.$(".post-controls .create").length, 0);
  }
});

widgetTest("replies - no replies", {
  template: '{{mount-widget widget="post" args=args}}',
  beforeEach() {
    this.set("args", { replyCount: 0 });
  },
  test(assert) {
    assert.equal(this.$("button.show-replies").length, 0);
  }
});

widgetTest("replies - multiple replies", {
  template: '{{mount-widget widget="post" args=args}}',
  beforeEach() {
    this.siteSettings.suppress_reply_directly_below = true;
    this.set("args", { replyCount: 2, replyDirectlyBelow: true });
  },
  test(assert) {
    assert.equal(this.$("button.show-replies").length, 1);
  }
});

widgetTest("replies - one below, suppressed", {
  template: '{{mount-widget widget="post" args=args}}',
  beforeEach() {
    this.siteSettings.suppress_reply_directly_below = true;
    this.set("args", { replyCount: 1, replyDirectlyBelow: true });
  },
  test(assert) {
    assert.equal(this.$("button.show-replies").length, 0);
  }
});

widgetTest("replies - one below, not suppressed", {
  template: '{{mount-widget widget="post" args=args}}',
  beforeEach() {
    this.siteSettings.suppress_reply_directly_below = false;
    this.set("args", { id: 6654, replyCount: 1, replyDirectlyBelow: true });
  },
  async test(assert) {
    await click("button.show-replies");
    assert.equal(this.$("section.embedded-posts.bottom .cooked").length, 1);
    assert.equal(this.$("section.embedded-posts .d-icon-arrow-down").length, 1);
  }
});

widgetTest("topic map not shown", {
  template: '{{mount-widget widget="post" args=args}}',
  beforeEach() {
    this.set("args", { showTopicMap: false });
  },
  test(assert) {
    assert.equal(this.$(".topic-map").length, 0);
  }
});

widgetTest("topic map - few posts", {
  template: '{{mount-widget widget="post" args=args}}',
  beforeEach() {
    this.set("args", {
      showTopicMap: true,
      topicPostsCount: 2,
      participants: [{ username: "eviltrout" }, { username: "codinghorror" }]
    });
  },
  async test(assert) {
    assert.equal(
      this.$("li.avatars a.poster").length,
      0,
      "shows no participants when collapsed"
    );

    await click("nav.buttons button");
    assert.equal(
      this.$(".topic-map-expanded a.poster").length,
      2,
      "shows all when expanded"
    );
  }
});

widgetTest("topic map - participants", {
  template: '{{mount-widget widget="post" args=args}}',
  beforeEach() {
    this.set("args", {
      showTopicMap: true,
      topicPostsCount: 10,
      participants: [
        { username: "eviltrout" },
        { username: "codinghorror" },
        { username: "sam" },
        { username: "ZogStrIP" }
      ],
      userFilters: ["sam", "codinghorror"]
    });
  },
  async test(assert) {
    assert.equal(
      this.$("li.avatars a.poster").length,
      3,
      "limits to three participants"
    );

    await click("nav.buttons button");
    assert.equal(this.$("li.avatars a.poster").length, 0);
    assert.equal(
      this.$(".topic-map-expanded a.poster").length,
      4,
      "shows all when expanded"
    );
    assert.equal(this.$("a.poster.toggled").length, 2, "two are toggled");
  }
});

widgetTest("topic map - links", {
  template: '{{mount-widget widget="post" args=args}}',
  beforeEach() {
    this.set("args", {
      showTopicMap: true,
      topicLinks: [
        { url: "http://link1.example.com", clicks: 0 },
        { url: "http://link2.example.com", clicks: 0 },
        { url: "http://link3.example.com", clicks: 0 },
        { url: "http://link4.example.com", clicks: 0 },
        { url: "http://link5.example.com", clicks: 0 },
        { url: "http://link6.example.com", clicks: 0 }
      ]
    });
  },
  async test(assert) {
    assert.equal(this.$(".topic-map").length, 1);
    assert.equal(this.$(".map.map-collapsed").length, 1);
    assert.equal(this.$(".topic-map-expanded").length, 0);

    await click("nav.buttons button");
    assert.equal(this.$(".map.map-collapsed").length, 0);
    assert.equal(this.$(".topic-map .d-icon-chevron-up").length, 1);
    assert.equal(this.$(".topic-map-expanded").length, 1);
    assert.equal(
      this.$(".topic-map-expanded .topic-link").length,
      5,
      "it limits the links displayed"
    );

    await click(".link-summary button");
    assert.equal(
      this.$(".topic-map-expanded .topic-link").length,
      6,
      "all links now shown"
    );
  }
});

widgetTest("topic map - no summary", {
  template: '{{mount-widget widget="post" args=args}}',
  beforeEach() {
    this.set("args", { showTopicMap: true });
  },
  test(assert) {
    assert.equal(this.$(".toggle-summary").length, 0);
  }
});

widgetTest("topic map - has summary", {
  template:
<<<<<<< HEAD
    '{{mount-widget widget="post" args=args toggleSummary="toggleSummary"}}',
=======
    '{{mount-widget widget="post" args=args toggleSummary=(action "toggleSummary")}}',
>>>>>>> c10941bb
  beforeEach() {
    this.set("args", { showTopicMap: true, hasTopicSummary: true });
    this.on("toggleSummary", () => (this.summaryToggled = true));
  },
  async test(assert) {
    assert.equal(this.$(".toggle-summary").length, 1);

    await click(".toggle-summary button");
    assert.ok(this.summaryToggled);
  }
});

widgetTest("pm map", {
  template: '{{mount-widget widget="post" args=args}}',
  beforeEach() {
    this.set("args", {
      showTopicMap: true,
      showPMMap: true,
      allowedGroups: [],
      allowedUsers: [Ember.Object.create({ username: "eviltrout" })]
    });
  },
  test(assert) {
    assert.equal(this.$(".private-message-map").length, 1);
    assert.equal(this.$(".private-message-map .user").length, 1);
  }
});<|MERGE_RESOLUTION|>--- conflicted
+++ resolved
@@ -18,11 +18,7 @@
 
 widgetTest("wiki", {
   template:
-<<<<<<< HEAD
-    '{{mount-widget widget="post" args=args showHistory="showHistory"}}',
-=======
     '{{mount-widget widget="post" args=args showHistory=(action "showHistory")}}',
->>>>>>> c10941bb
   beforeEach() {
     this.set("args", { wiki: true, version: 2, canViewEditHistory: true });
     this.on("showHistory", () => (this.historyShown = true));
@@ -37,12 +33,8 @@
 });
 
 widgetTest("wiki without revision", {
-<<<<<<< HEAD
-  template: '{{mount-widget widget="post" args=args editPost="editPost"}}',
-=======
   template:
     '{{mount-widget widget="post" args=args editPost=(action "editPost")}}',
->>>>>>> c10941bb
   beforeEach() {
     this.set("args", { wiki: true, version: 1, canViewEditHistory: true });
     this.on("editPost", () => (this.editPostCalled = true));
@@ -55,11 +47,7 @@
 
 widgetTest("via-email", {
   template:
-<<<<<<< HEAD
-    '{{mount-widget widget="post" args=args showRawEmail="showRawEmail"}}',
-=======
     '{{mount-widget widget="post" args=args showRawEmail=(action "showRawEmail")}}',
->>>>>>> c10941bb
   beforeEach() {
     this.set("args", { via_email: true, canViewRawEmail: true });
     this.on("showRawEmail", () => (this.rawEmailShown = true));
@@ -72,11 +60,7 @@
 
 widgetTest("via-email without permission", {
   template:
-<<<<<<< HEAD
-    '{{mount-widget widget="post" args=args showRawEmail="showRawEmail"}}',
-=======
     '{{mount-widget widget="post" args=args showRawEmail=(action "showRawEmail")}}',
->>>>>>> c10941bb
   beforeEach() {
     this.set("args", { via_email: true, canViewRawEmail: false });
     this.on("showRawEmail", () => (this.rawEmailShown = true));
@@ -92,11 +76,7 @@
 
 widgetTest("history", {
   template:
-<<<<<<< HEAD
-    '{{mount-widget widget="post" args=args showHistory="showHistory"}}',
-=======
     '{{mount-widget widget="post" args=args showHistory=(action "showHistory")}}',
->>>>>>> c10941bb
   beforeEach() {
     this.set("args", { version: 3, canViewEditHistory: true });
     this.on("showHistory", () => (this.historyShown = true));
@@ -109,11 +89,7 @@
 
 widgetTest("history without view permission", {
   template:
-<<<<<<< HEAD
-    '{{mount-widget widget="post" args=args showHistory="showHistory"}}',
-=======
     '{{mount-widget widget="post" args=args showHistory=(action "showHistory")}}',
->>>>>>> c10941bb
   beforeEach() {
     this.set("args", { version: 3, canViewEditHistory: false });
     this.on("showHistory", () => (this.historyShown = true));
@@ -193,11 +169,7 @@
 
 widgetTest("liking", {
   template:
-<<<<<<< HEAD
-    '{{mount-widget widget="post-menu" args=args toggleLike="toggleLike"}}',
-=======
     '{{mount-widget widget="post-menu" args=args toggleLike=(action "toggleLike")}}',
->>>>>>> c10941bb
   beforeEach() {
     const args = { showLike: true, canToggleLike: true };
     this.set("args", args);
@@ -224,11 +196,7 @@
 
 widgetTest("anon liking", {
   template:
-<<<<<<< HEAD
-    '{{mount-widget widget="post-menu" args=args showLogin="showLogin"}}',
-=======
     '{{mount-widget widget="post-menu" args=args showLogin=(action "showLogin")}}',
->>>>>>> c10941bb
   anonymous: true,
   beforeEach() {
     const args = { showLike: true };
@@ -239,27 +207,20 @@
     assert.ok(!!this.$(".actions button.like").length);
     assert.ok(this.$(".actions button.like-count").length === 0);
 
-<<<<<<< HEAD
-=======
     assert.equal(
       this.$("button.like").attr("title"),
       I18n.t("post.controls.like"),
       `shows the right button title for anonymous users`
     );
 
->>>>>>> c10941bb
     await click(".actions button.like");
     assert.ok(this.loginShown);
   }
 });
 
 widgetTest("edit button", {
-<<<<<<< HEAD
-  template: '{{mount-widget widget="post" args=args editPost="editPost"}}',
-=======
   template:
     '{{mount-widget widget="post" args=args editPost=(action "editPost")}}',
->>>>>>> c10941bb
   beforeEach() {
     this.set("args", { canEdit: true });
     this.on("editPost", () => (this.editPostCalled = true));
@@ -271,11 +232,7 @@
 });
 
 widgetTest(`edit button - can't edit`, {
-<<<<<<< HEAD
-  template: '{{mount-widget widget="post" args=args editPost="editPost"}}',
-=======
-  template: '{{mount-widget widget="post" args=args}}',
->>>>>>> c10941bb
+  template: '{{mount-widget widget="post" args=args}}',
   beforeEach() {
     this.set("args", { canEdit: false });
   },
@@ -285,12 +242,8 @@
 });
 
 widgetTest("recover button", {
-<<<<<<< HEAD
-  template: '{{mount-widget widget="post" args=args deletePost="deletePost"}}',
-=======
   template:
     '{{mount-widget widget="post" args=args deletePost=(action "deletePost")}}',
->>>>>>> c10941bb
   beforeEach() {
     this.set("args", { canDelete: true });
     this.on("deletePost", () => (this.deletePostCalled = true));
@@ -302,12 +255,8 @@
 });
 
 widgetTest("delete topic button", {
-<<<<<<< HEAD
-  template: '{{mount-widget widget="post" args=args deletePost="deletePost"}}',
-=======
   template:
     '{{mount-widget widget="post" args=args deletePost=(action "deletePost")}}',
->>>>>>> c10941bb
   beforeEach() {
     this.set("args", { canDeleteTopic: true });
     this.on("deletePost", () => (this.deletePostCalled = true));
@@ -319,11 +268,7 @@
 });
 
 widgetTest(`delete topic button - can't delete`, {
-<<<<<<< HEAD
-  template: '{{mount-widget widget="post" args=args deletePost="deletePost"}}',
-=======
-  template: '{{mount-widget widget="post" args=args}}',
->>>>>>> c10941bb
+  template: '{{mount-widget widget="post" args=args}}',
   beforeEach() {
     this.set("args", { canDeleteTopic: false });
   },
@@ -335,12 +280,7 @@
 widgetTest(
   `delete topic button - can't delete when topic author without permission`,
   {
-<<<<<<< HEAD
-    template:
-      '{{mount-widget widget="post" args=args deletePost="deletePost"}}',
-=======
     template: '{{mount-widget widget="post" args=args}}',
->>>>>>> c10941bb
     beforeEach() {
       this.set("args", {
         canDeleteTopic: false,
@@ -362,11 +302,7 @@
 
 widgetTest("recover topic button", {
   template:
-<<<<<<< HEAD
-    '{{mount-widget widget="post" args=args recoverPost="recoverPost"}}',
-=======
     '{{mount-widget widget="post" args=args recoverPost=(action "recoverPost")}}',
->>>>>>> c10941bb
   beforeEach() {
     this.set("args", { canRecoverTopic: true });
     this.on("recoverPost", () => (this.recovered = true));
@@ -378,11 +314,7 @@
 });
 
 widgetTest(`recover topic button - can't recover`, {
-<<<<<<< HEAD
-  template: '{{mount-widget widget="post" args=args deletePost="deletePost"}}',
-=======
-  template: '{{mount-widget widget="post" args=args}}',
->>>>>>> c10941bb
+  template: '{{mount-widget widget="post" args=args}}',
   beforeEach() {
     this.set("args", { canRecoverTopic: false });
   },
@@ -392,12 +324,8 @@
 });
 
 widgetTest("delete post button", {
-<<<<<<< HEAD
-  template: '{{mount-widget widget="post" args=args deletePost="deletePost"}}',
-=======
   template:
     '{{mount-widget widget="post" args=args deletePost=(action "deletePost")}}',
->>>>>>> c10941bb
   beforeEach() {
     this.set("args", { canDelete: true });
     this.on("deletePost", () => (this.deletePostCalled = true));
@@ -420,11 +348,7 @@
 
 widgetTest("recover post button", {
   template:
-<<<<<<< HEAD
-    '{{mount-widget widget="post" args=args recoverPost="recoverPost"}}',
-=======
     '{{mount-widget widget="post" args=args recoverPost=(action "recoverPost")}}',
->>>>>>> c10941bb
   beforeEach() {
     this.set("args", { canRecover: true });
     this.on("recoverPost", () => (this.recovered = true));
@@ -436,11 +360,7 @@
 });
 
 widgetTest(`recover post button - can't recover`, {
-<<<<<<< HEAD
-  template: '{{mount-widget widget="post" args=args deletePost="deletePost"}}',
-=======
-  template: '{{mount-widget widget="post" args=args}}',
->>>>>>> c10941bb
+  template: '{{mount-widget widget="post" args=args}}',
   beforeEach() {
     this.set("args", { canRecover: false });
   },
@@ -450,12 +370,8 @@
 });
 
 widgetTest(`flagging`, {
-<<<<<<< HEAD
-  template: '{{mount-widget widget="post" args=args showFlags="showFlags"}}',
-=======
   template:
     '{{mount-widget widget="post" args=args showFlags=(action "showFlags")}}',
->>>>>>> c10941bb
   beforeEach() {
     this.set("args", { canFlag: true });
     this.on("showFlags", () => (this.flagsShown = true));
@@ -472,8 +388,6 @@
   template: '{{mount-widget widget="post" args=args}}',
   beforeEach() {
     this.set("args", { canFlag: false });
-<<<<<<< HEAD
-=======
   },
   test(assert) {
     assert.ok(this.$("button.create-flag").length === 0);
@@ -484,7 +398,6 @@
   template: '{{mount-widget widget="post" args=args}}',
   beforeEach() {
     this.set("args", { canFlag: true, hidden: true });
->>>>>>> c10941bb
   },
   test(assert) {
     assert.ok(this.$("button.create-flag").length === 0);
@@ -565,11 +478,7 @@
 
 widgetTest("cooked content hidden", {
   template:
-<<<<<<< HEAD
-    '{{mount-widget widget="post" args=args expandHidden="expandHidden"}}',
-=======
     '{{mount-widget widget="post" args=args expandHidden=(action "expandHidden")}}',
->>>>>>> c10941bb
   beforeEach() {
     this.set("args", { cooked_hidden: true });
     this.on("expandHidden", () => (this.unhidden = true));
@@ -605,11 +514,7 @@
 
 widgetTest("bookmark", {
   template:
-<<<<<<< HEAD
-    '{{mount-widget widget="post" args=args toggleBookmark="toggleBookmark"}}',
-=======
     '{{mount-widget widget="post" args=args toggleBookmark=(action "toggleBookmark")}}',
->>>>>>> c10941bb
   beforeEach() {
     const args = { canBookmark: true };
 
@@ -655,60 +560,40 @@
 
 widgetTest("toggle moderator post", {
   template:
-<<<<<<< HEAD
-    '{{mount-widget widget="post" args=args togglePostType="togglePostType"}}',
-  beforeEach() {
-=======
     '{{mount-widget widget="post" args=args togglePostType=(action "togglePostType")}}',
   beforeEach() {
     this.currentUser.set("staff", true);
->>>>>>> c10941bb
     this.set("args", { canManage: true });
     this.on("togglePostType", () => (this.toggled = true));
   },
   async test(assert) {
     await click(".post-menu-area .show-post-admin-menu");
     await click(".post-admin-menu .toggle-post-type");
-<<<<<<< HEAD
-=======
-
->>>>>>> c10941bb
+
     assert.ok(this.toggled);
     assert.equal(this.$(".post-admin-menu").length, 0, "also hides the menu");
   }
 });
 widgetTest("toggle moderator post", {
   template:
-<<<<<<< HEAD
-    '{{mount-widget widget="post" args=args togglePostType="togglePostType"}}',
-  beforeEach() {
-=======
     '{{mount-widget widget="post" args=args togglePostType=(action "togglePostType")}}',
   beforeEach() {
     this.currentUser.set("staff", true);
->>>>>>> c10941bb
     this.set("args", { canManage: true });
     this.on("togglePostType", () => (this.toggled = true));
   },
   async test(assert) {
     await click(".post-menu-area .show-post-admin-menu");
     await click(".post-admin-menu .toggle-post-type");
-<<<<<<< HEAD
-=======
-
->>>>>>> c10941bb
+
     assert.ok(this.toggled);
     assert.equal(this.$(".post-admin-menu").length, 0, "also hides the menu");
   }
 });
 
 widgetTest("rebake post", {
-<<<<<<< HEAD
-  template: '{{mount-widget widget="post" args=args rebakePost="rebakePost"}}',
-=======
   template:
     '{{mount-widget widget="post" args=args rebakePost=(action "rebakePost")}}',
->>>>>>> c10941bb
   beforeEach() {
     this.set("args", { canManage: true });
     this.on("rebakePost", () => (this.baked = true));
@@ -722,12 +607,8 @@
 });
 
 widgetTest("unhide post", {
-<<<<<<< HEAD
-  template: '{{mount-widget widget="post" args=args unhidePost="unhidePost"}}',
-=======
   template:
     '{{mount-widget widget="post" args=args unhidePost=(action "unhidePost")}}',
->>>>>>> c10941bb
   beforeEach() {
     this.set("args", { canManage: true, hidden: true });
     this.on("unhidePost", () => (this.unhidden = true));
@@ -742,11 +623,7 @@
 
 widgetTest("change owner", {
   template:
-<<<<<<< HEAD
-    '{{mount-widget widget="post" args=args changePostOwner="changePostOwner"}}',
-=======
     '{{mount-widget widget="post" args=args changePostOwner=(action "changePostOwner")}}',
->>>>>>> c10941bb
   beforeEach() {
     this.currentUser.admin = true;
     this.set("args", { canManage: true });
@@ -762,11 +639,7 @@
 
 widgetTest("reply", {
   template:
-<<<<<<< HEAD
-    '{{mount-widget widget="post" args=args replyToPost="replyToPost"}}',
-=======
     '{{mount-widget widget="post" args=args replyToPost=(action "replyToPost")}}',
->>>>>>> c10941bb
   beforeEach() {
     this.set("args", { canCreatePost: true });
     this.on("replyToPost", () => (this.replied = true));
@@ -951,11 +824,7 @@
 
 widgetTest("topic map - has summary", {
   template:
-<<<<<<< HEAD
-    '{{mount-widget widget="post" args=args toggleSummary="toggleSummary"}}',
-=======
     '{{mount-widget widget="post" args=args toggleSummary=(action "toggleSummary")}}',
->>>>>>> c10941bb
   beforeEach() {
     this.set("args", { showTopicMap: true, hasTopicSummary: true });
     this.on("toggleSummary", () => (this.summaryToggled = true));
