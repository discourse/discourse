--- conflicted
+++ resolved
@@ -12,11 +12,7 @@
 
 widgetTest("sign up / login buttons", {
   template:
-<<<<<<< HEAD
-    '{{mount-widget widget="header" showCreateAccount="showCreateAccount" showLogin="showLogin" args=args}}',
-=======
     '{{mount-widget widget="header" showCreateAccount=(action "showCreateAccount") showLogin=(action "showLogin") args=args}}',
->>>>>>> c10941bb
   anonymous: true,
 
   beforeEach() {
@@ -39,11 +35,7 @@
 
 widgetTest("anon when login required", {
   template:
-<<<<<<< HEAD
-    '{{mount-widget widget="header" showCreateAccount="showCreateAccount" showLogin="showLogin" args=args}}',
-=======
     '{{mount-widget widget="header" showCreateAccount=(action "showCreateAccount") showLogin=(action "showLogin") args=args}}',
->>>>>>> c10941bb
   anonymous: true,
 
   beforeEach() {
@@ -63,11 +55,7 @@
 
 widgetTest("logged in when login required", {
   template:
-<<<<<<< HEAD
-    '{{mount-widget widget="header" showCreateAccount="showCreateAccount" showLogin="showLogin" args=args}}',
-=======
     '{{mount-widget widget="header" showCreateAccount=(action "showCreateAccount") showLogin=(action "showLogin") args=args}}',
->>>>>>> c10941bb
 
   beforeEach() {
     this.set("args", { canSignUp: true });
