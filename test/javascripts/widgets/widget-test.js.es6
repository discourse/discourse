import { moduleForWidget, widgetTest } from "helpers/widget-test";
import { createWidget } from "discourse/widgets/widget";
import { withPluginApi } from "discourse/lib/plugin-api";
import hbs from "discourse/widgets/hbs-compiler";

moduleForWidget("base");

widgetTest("widget attributes are passed in via args", {
  template: `{{mount-widget widget="hello-test" args=args}}`,

  beforeEach() {
    createWidget("hello-test", {
      tagName: "div.test",
      template: hbs`Hello {{attrs.name}}`
    });

    this.set("args", { name: "Robin" });
  },

  test(assert) {
    assert.equal(this.$(".test").text(), "Hello Robin");
  }
});

widgetTest("hbs template - no tagName", {
  template: `{{mount-widget widget="hbs-test" args=args}}`,

  beforeEach() {
    createWidget("hbs-test", {
      template: hbs`<div class='test'>Hello {{attrs.name}}</div>`
    });

    this.set("args", { name: "Robin" });
  },

  test(assert) {
    assert.equal(this.$("div.test").text(), "Hello Robin");
  }
});

widgetTest("hbs template - with tagName", {
  template: `{{mount-widget widget="hbs-test" args=args}}`,

  beforeEach() {
    createWidget("hbs-test", {
      tagName: "div.test",
      template: hbs`Hello {{attrs.name}}`
    });

    this.set("args", { name: "Robin" });
  },

  test(assert) {
    assert.equal(this.$("div.test").text(), "Hello Robin");
  }
});

widgetTest("buildClasses", {
  template: `{{mount-widget widget="classname-test" args=args}}`,

  beforeEach() {
    createWidget("classname-test", {
      tagName: "div.test",

      buildClasses(attrs) {
        return ["static", attrs.dynamic];
      }
    });

    this.set("args", { dynamic: "cool-class" });
  },

  test(assert) {
    assert.ok(
      this.$(".test.static.cool-class").length,
      "it has all the classes"
    );
  }
});

widgetTest("buildAttributes", {
  template: `{{mount-widget widget="attributes-test" args=args}}`,

  beforeEach() {
    createWidget("attributes-test", {
      tagName: "div.test",

      buildAttributes(attrs) {
        return { "data-evil": "trout", "aria-label": attrs.label };
      }
    });

    this.set("args", { label: "accessibility" });
  },

  test(assert) {
    assert.ok(this.$(".test[data-evil=trout]").length);
    assert.ok(this.$(".test[aria-label=accessibility]").length);
  }
});

widgetTest("buildId", {
  template: `{{mount-widget widget="id-test" args=args}}`,

  beforeEach() {
    createWidget("id-test", {
      buildId(attrs) {
        return `test-${attrs.id}`;
      }
    });

    this.set("args", { id: 1234 });
  },

  test(assert) {
    assert.ok(this.$("#test-1234").length);
  }
});

widgetTest("widget state", {
  template: `{{mount-widget widget="state-test"}}`,

  beforeEach() {
    createWidget("state-test", {
      tagName: "button.test",
      buildKey: () => `button-test`,
      template: hbs`{{state.clicks}} clicks`,

      defaultState() {
        return { clicks: 0 };
      },

      click() {
        this.state.clicks++;
      }
    });
  },

  async test(assert) {
    assert.ok(this.$("button.test").length, "it renders the button");
    assert.equal(this.$("button.test").text(), "0 clicks");

    await click(this.$("button"));
    assert.equal(this.$("button.test").text(), "1 clicks");
  }
});

widgetTest("widget update with promise", {
  template: `{{mount-widget widget="promise-test"}}`,

  beforeEach() {
    createWidget("promise-test", {
      tagName: "button.test",
      buildKey: () => "promise-test",
      template: hbs`
        {{#if state.name}}
          {{state.name}}
        {{else}}
          No name
        {{/if}}
      `,

      click() {
        return new Ember.RSVP.Promise(resolve => {
          Ember.run.next(() => {
            this.state.name = "Robin";
            resolve();
          });
        });
      }
    });
  },

  async test(assert) {
    assert.equal(
      this.$("button.test")
        .text()
        .trim(),
      "No name"
    );

    await click(this.$("button"));
    assert.equal(
      this.$("button.test")
        .text()
        .trim(),
      "Robin"
    );
  }
});

widgetTest("widget attaching", {
  template: `{{mount-widget widget="attach-test"}}`,

  beforeEach() {
    createWidget("test-embedded", { tagName: "div.embedded" });

    createWidget("attach-test", {
      tagName: "div.container",
      template: hbs`{{attach widget="test-embedded" attrs=attrs}}`
    });
  },

  test(assert) {
    assert.ok(this.$(".container").length, "renders container");
    assert.ok(this.$(".container .embedded").length, "renders attached");
  }
});

widgetTest("handlebars d-icon", {
  template: `{{mount-widget widget="hbs-icon-test" args=args}}`,

  beforeEach() {
    createWidget("hbs-icon-test", {
      template: hbs`{{d-icon "arrow-down"}}`
    });
  },

  test(assert) {
<<<<<<< HEAD
    assert.equal(this.$("i.fa.fa-arrow-down").length, 1);
=======
    assert.equal(this.$(".d-icon-arrow-down").length, 1);
>>>>>>> c10941bb
  }
});

widgetTest("handlebars i18n", {
  template: `{{mount-widget widget="hbs-i18n-test" args=args}}`,

  beforeEach() {
    createWidget("hbs-i18n-test", {
      template: hbs`
        <span class='string'>{{i18n "hbs_test0"}}</span>
        <span class='var'>{{i18n attrs.key}}</span>
        <a href title={{i18n "hbs_test0"}}>test</a>
      `
    });
    I18n.extras = [
      {
        hbs_test0: "evil",
        hbs_test1: "trout"
      }
    ];
    this.set("args", { key: "hbs_test1" });
  },

  test(assert) {
    // comin up
    assert.equal(this.$("span.string").text(), "evil");
    assert.equal(this.$("span.var").text(), "trout");
    assert.equal(this.$("a").prop("title"), "evil");
  }
});

widgetTest("handlebars #each", {
  template: `{{mount-widget widget="hbs-each-test" args=args}}`,

  beforeEach() {
    createWidget("hbs-each-test", {
      tagName: "ul",
      template: hbs`
        {{#each attrs.items as |item|}}
          <li>{{item}}</li>
        {{/each}}
      `
    });

    this.set("args", {
      items: ["one", "two", "three"]
    });
  },

  test(assert) {
    assert.equal(this.$("ul li").length, 3);
    assert.equal(this.$("ul li:eq(0)").text(), "one");
  }
});

widgetTest("widget decorating", {
  template: `{{mount-widget widget="decorate-test"}}`,

  beforeEach() {
    createWidget("decorate-test", {
      tagName: "div.decorate",
      template: hbs`main content`
    });

    withPluginApi("0.1", api => {
      api.decorateWidget("decorate-test:before", dec => {
        return dec.h("b", "before");
      });

      api.decorateWidget("decorate-test:after", dec => {
        return dec.h("i", "after");
      });
    });
  },

  test(assert) {
    assert.ok(this.$(".decorate").length);
    assert.equal(this.$(".decorate b").text(), "before");
    assert.equal(this.$(".decorate i").text(), "after");
  }
});

widgetTest("widget settings", {
  template: `{{mount-widget widget="settings-test"}}`,

  beforeEach() {
    createWidget("settings-test", {
      tagName: "div.settings",
      template: hbs`age is {{settings.age}}`,
      settings: { age: 36 }
    });
  },

  test(assert) {
    assert.equal(this.$(".settings").text(), "age is 36");
  }
});

widgetTest("override settings", {
  template: `{{mount-widget widget="ov-settings-test"}}`,

  beforeEach() {
    createWidget("ov-settings-test", {
      tagName: "div.settings",
      template: hbs`age is {{settings.age}}`,
      settings: { age: 36 }
    });

    withPluginApi("0.1", api => {
      api.changeWidgetSetting("ov-settings-test", "age", 37);
    });
  },

  test(assert) {
    assert.equal(this.$(".settings").text(), "age is 37");
  }
});<|MERGE_RESOLUTION|>--- conflicted
+++ resolved
@@ -217,11 +217,7 @@
   },
 
   test(assert) {
-<<<<<<< HEAD
-    assert.equal(this.$("i.fa.fa-arrow-down").length, 1);
-=======
     assert.equal(this.$(".d-icon-arrow-down").length, 1);
->>>>>>> c10941bb
   }
 });
 
