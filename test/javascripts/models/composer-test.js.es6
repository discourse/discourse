--- conflicted
+++ resolved
@@ -1,8 +1,5 @@
 import { currentUser } from "helpers/qunit-helpers";
-<<<<<<< HEAD
-=======
 import AppEvents from "discourse/lib/app-events";
->>>>>>> c10941bb
 import Composer from "discourse/models/composer";
 import createStore from "helpers/create-store";
 
@@ -11,10 +8,7 @@
 function createComposer(opts) {
   opts = opts || {};
   opts.user = opts.user || currentUser();
-<<<<<<< HEAD
-=======
   opts.appEvents = AppEvents.create();
->>>>>>> c10941bb
   return createStore().createRecord("composer", opts);
 }
 
