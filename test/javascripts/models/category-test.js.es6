--- conflicted
+++ resolved
@@ -196,11 +196,8 @@
     Discourse.Category.findByIds([1, 2, 3]),
     _.values(categories)
   );
-<<<<<<< HEAD
-=======
 
   assert.deepEqual(Discourse.Category.findByIds(), []);
->>>>>>> c10941bb
 });
 
 QUnit.test("search with category name", assert => {
