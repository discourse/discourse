--- conflicted
+++ resolved
@@ -30,11 +30,7 @@
     { id: 21, name: "test" }
   ],
   filters: ["latest", "unread", "new", "starred", "read", "posted"],
-<<<<<<< HEAD
-  periods: ["yearly", "monthly", "weekly", "daily"],
-=======
   periods: ["all", "yearly", "monthly", "weekly", "daily"],
->>>>>>> c10941bb
   top_menu_items: [
     "latest",
     "unread",
