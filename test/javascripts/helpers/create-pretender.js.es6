--- conflicted
+++ resolved
@@ -126,8 +126,6 @@
 
     this.get("/search", request => {
       if (request.queryParams.q === "posts") {
-<<<<<<< HEAD
-=======
         return response({
           posts: [
             {
@@ -136,23 +134,11 @@
           ]
         });
       } else if (request.queryParams.q === "evil") {
->>>>>>> c10941bb
         return response({
           posts: [
             {
               id: 1234
             }
-<<<<<<< HEAD
-          ]
-        });
-      } else if (request.queryParams.q === "evil") {
-        return response({
-          posts: [
-            {
-              id: 1234
-            }
-=======
->>>>>>> c10941bb
           ],
           tags: [
             {
@@ -275,14 +261,6 @@
           sent_to_email: "<small>eviltrout@example.com</small>",
           current_email: "<small>current@example.com</small>"
         });
-<<<<<<< HEAD
-      }
-
-      if (data.password === "not-activated-edit") {
-        return response({
-          error: "not active",
-          reason: "not_activated",
-=======
       }
 
       if (data.password === "not-activated-edit") {
@@ -303,35 +281,16 @@
           error: "Invalid Second Factor",
           reason: "invalid_second_factor",
           backup_enabled: true,
->>>>>>> c10941bb
           sent_to_email: "eviltrout@example.com",
           current_email: "current@example.com"
         });
       }
 
-<<<<<<< HEAD
-      if (data.password === "need-second-factor") {
-        if (data.second_factor_token && data.second_factor_token === "123456") {
-          return response({ username: "eviltrout" });
-        }
-
-        return response({
-          error: "Invalid Second Factor",
-          reason: "invalid_second_factor",
-          backup_enabled: true,
-          sent_to_email: "eviltrout@example.com",
-          current_email: "current@example.com"
-        });
-      }
-
-=======
->>>>>>> c10941bb
       return response(400, { error: "invalid login" });
     });
 
     this.post("/u/action/send_activation_email", success);
     this.put("/u/update-activation-email", success);
-<<<<<<< HEAD
 
     this.get("/u/hp.json", function() {
       return response({
@@ -348,24 +307,6 @@
       return response({ available: true });
     });
 
-=======
-
-    this.get("/u/hp.json", function() {
-      return response({
-        value: "32faff1b1ef1ac3",
-        challenge: "61a3de0ccf086fb9604b76e884d75801"
-      });
-    });
-
-    this.get("/session/csrf", function() {
-      return response({ csrf: "mgk906YLagHo2gOgM1ddYjAN4hQolBdJCqlY6jYzAYs=" });
-    });
-
-    this.get("/groups/check-name", () => {
-      return response({ available: true });
-    });
-
->>>>>>> c10941bb
     this.get("/u/check_username", function(request) {
       if (request.queryParams.username === "taken") {
         return response({ available: false, suggestion: "nottaken" });
@@ -409,13 +350,10 @@
       return response(200, fixturesByUrl["/groups.json"]);
     });
 
-<<<<<<< HEAD
-=======
     this.get("/groups.json", () => {
       return response(200, fixturesByUrl["/groups.json?username=eviltrout"]);
     });
 
->>>>>>> c10941bb
     this.get("groups/search.json", () => {
       return response(200, []);
     });
@@ -465,7 +403,6 @@
 
     this.get("/posts/:post_id/reply-history.json", () => {
       return response(200, [{ id: 2222, post_number: 2222 }]);
-<<<<<<< HEAD
     });
 
     this.get("/posts/:post_id/reply-ids.json", () => {
@@ -480,22 +417,6 @@
     );
     this.delete("/user_badges/:badge_id", success);
 
-=======
-    });
-
-    this.get("/posts/:post_id/reply-ids.json", () => {
-      return response(200, {
-        direct_reply_ids: [45],
-        all_reply_ids: [45, 100]
-      });
-    });
-
-    this.post("/user_badges", () =>
-      response(200, fixturesByUrl["/user_badges"])
-    );
-    this.delete("/user_badges/:badge_id", success);
-
->>>>>>> c10941bb
     this.post("/posts", function(request) {
       const data = parsePostData(request.requestBody);
 
@@ -566,7 +487,6 @@
         id: 1234,
         username: "regular"
       });
-<<<<<<< HEAD
     });
 
     this.get("/admin/users/2.json", () => {
@@ -585,6 +505,10 @@
     this.post("/admin/badges", success);
     this.delete("/admin/badges/:id", success);
 
+    this.get("/admin/logs/staff_action_logs.json", () => {
+      return response(200, { staff_action_logs: [], user_history_actions: [] });
+    });
+
     this.get("/admin/logs/watched_words", () => {
       return response(200, fixturesByUrl["/admin/logs/watched_words.json"]);
     });
@@ -602,47 +526,6 @@
       ]);
     });
 
-=======
-    });
-
-    this.get("/admin/users/2.json", () => {
-      return response(200, {
-        id: 2,
-        username: "sam",
-        admin: true
-      });
-    });
-
-    this.post("/admin/users/:user_id/generate_api_key", success);
-    this.delete("/admin/users/:user_id/revoke_api_key", success);
-    this.delete("/admin/users/:user_id.json", () =>
-      response(200, { deleted: true })
-    );
-    this.post("/admin/badges", success);
-    this.delete("/admin/badges/:id", success);
-
-    this.get("/admin/logs/staff_action_logs.json", () => {
-      return response(200, { staff_action_logs: [], user_history_actions: [] });
-    });
-
-    this.get("/admin/logs/watched_words", () => {
-      return response(200, fixturesByUrl["/admin/logs/watched_words.json"]);
-    });
-    this.delete("/admin/logs/watched_words/:id.json", success);
-
-    this.post("/admin/logs/watched_words.json", request => {
-      const result = parsePostData(request.requestBody);
-      result.id = new Date().getTime();
-      return response(200, result);
-    });
-
-    this.get("/admin/logs/search_logs.json", () => {
-      return response(200, [
-        { term: "foobar", searches: 35, click_through: 6, unique: 16 }
-      ]);
-    });
-
->>>>>>> c10941bb
     this.get("/admin/logs/search_logs/term/ruby.json", () => {
       return response(200, {
         term: {
@@ -652,8 +535,6 @@
         }
       });
     });
-<<<<<<< HEAD
-=======
 
     this.get("/inline-onebox", request => {
       if (
@@ -668,7 +549,6 @@
         ];
       }
     });
->>>>>>> c10941bb
 
     this.get("/onebox", request => {
       if (
