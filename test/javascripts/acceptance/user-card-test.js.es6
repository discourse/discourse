import { acceptance } from "helpers/qunit-helpers";
<<<<<<< HEAD

acceptance("User Card");

QUnit.test("user card", async assert => {
  await visit("/");
  assert.ok(invisible("#user-card"), "user card is invisible by default");

  await click("a[data-user-card=eviltrout]:first");
  assert.ok(visible("#user-card"), "card should appear");
=======
import DiscourseURL from "discourse/lib/url";

acceptance("User Card");

QUnit.test("user card", async assert => {
  await visit("/");
  assert.ok(invisible("#user-card"), "user card is invisible by default");

  await click("a[data-user-card=eviltrout]:first");
  assert.ok(visible("#user-card"), "card should appear");

  sandbox.stub(DiscourseURL, "routeTo");
  await click(".card-content a.mention");
  assert.ok(DiscourseURL.routeTo.calledWith("/u/eviltrout"));
>>>>>>> c10941bb
});<|MERGE_RESOLUTION|>--- conflicted
+++ resolved
@@ -1,15 +1,4 @@
 import { acceptance } from "helpers/qunit-helpers";
-<<<<<<< HEAD
-
-acceptance("User Card");
-
-QUnit.test("user card", async assert => {
-  await visit("/");
-  assert.ok(invisible("#user-card"), "user card is invisible by default");
-
-  await click("a[data-user-card=eviltrout]:first");
-  assert.ok(visible("#user-card"), "card should appear");
-=======
 import DiscourseURL from "discourse/lib/url";
 
 acceptance("User Card");
@@ -24,5 +13,4 @@
   sandbox.stub(DiscourseURL, "routeTo");
   await click(".card-content a.mention");
   assert.ok(DiscourseURL.routeTo.calledWith("/u/eviltrout"));
->>>>>>> c10941bb
 });