<<<<<<< HEAD
import { acceptance, replaceCurrentUser } from "helpers/qunit-helpers";
=======
import selectKit from "helpers/select-kit-helper";
import { acceptance } from "helpers/qunit-helpers";
>>>>>>> 2af40028
import User from "discourse/models/user";

acceptance("User Preferences", {
  loggedIn: true,
  pretend(server, helper) {
    server.post("/u/second_factors.json", () => {
      return helper.response({
        success: "OK",
        password_required: "true"
      });
    });

    server.post("/u/create_second_factor_totp.json", () => {
      return helper.response({
        key: "rcyryaqage3jexfj",
        qr: '<div id="test-qr">qr-code</div>'
      });
    });

    server.post("/u/enable_second_factor_totp.json", () => {
      return helper.response({ error: "invalid token" });
    });

    server.put("/u/second_factors_backup.json", () => {
      return helper.response({
        backup_codes: ["dsffdsd", "fdfdfdsf", "fddsds"]
      });
    });

    server.post("/u/eviltrout/preferences/revoke-account", () => {
      return helper.response({
        success: true
      });
    });

    server.put("/u/eviltrout/preferences/email", () => {
      return helper.response({
        success: true
      });
    });

    server.post("/user_avatar/eviltrout/refresh_gravatar.json", () => {
      return helper.response({
        gravatar_upload_id: 6543,
        gravatar_avatar_template: "something"
      });
    });

    server.get("/u/eviltrout/activity.json", () => {
      return helper.response({});
    });
  }
});

QUnit.test("update some fields", async assert => {
  await visit("/u/eviltrout/preferences");

  assert.ok($("body.user-preferences-page").length, "has the body class");
  assert.equal(
    currentURL(),
    "/u/eviltrout/preferences/account",
    "defaults to account tab"
  );
  assert.ok(exists(".user-preferences"), "it shows the preferences");

  const savePreferences = async () => {
    assert.ok(!exists(".saved-user"), "it hasn't been saved yet");
    await click(".save-user");
    assert.ok(exists(".saved-user"), "it displays the saved message");
    find(".saved-user").remove();
  };

  fillIn(".pref-name input[type=text]", "Jon Snow");
  await savePreferences();

  click(".preferences-nav .nav-profile a");
  fillIn("#edit-location", "Westeros");
  await savePreferences();

  click(".preferences-nav .nav-emails a");
  click(".pref-activity-summary input[type=checkbox]");
  await savePreferences();

  click(".preferences-nav .nav-notifications a");
  await selectKit(".control-group.notifications .combo-box.duration").expand();
  await selectKit(
    ".control-group.notifications .combo-box.duration"
  ).selectRowByValue(1440);
  await savePreferences();

  click(".preferences-nav .nav-categories a");
  fillIn(".tracking-controls .category-selector", "faq");
  await savePreferences();

  assert.ok(
    !exists(".preferences-nav .nav-tags a"),
    "tags tab isn't there when tags are disabled"
  );

  click(".preferences-nav .nav-interface a");
  click(".control-group.other input[type=checkbox]:first");
  savePreferences();

  assert.ok(
    !exists(".preferences-nav .nav-apps a"),
    "apps tab isn't there when you have no authorized apps"
  );
});

QUnit.test("font size change", async assert => {
  $.removeCookie("text_size");

  const savePreferences = async () => {
    assert.ok(!exists(".saved-user"), "it hasn't been saved yet");
    await click(".save-user");
    assert.ok(exists(".saved-user"), "it displays the saved message");
    find(".saved-user").remove();
  };

  await visit("/u/eviltrout/preferences/interface");

  // Live changes without reload
  await selectKit(".text-size .combobox").expand();
  await selectKit(".text-size .combobox").selectRowByValue("larger");
  assert.ok(document.documentElement.classList.contains("text-size-larger"));

  await selectKit(".text-size .combobox").expand();
  await selectKit(".text-size .combobox").selectRowByValue("largest");
  assert.ok(document.documentElement.classList.contains("text-size-largest"));

  assert.equal($.cookie("text_size"), null, "cookie is not set");

  // Click save (by default this sets for all browsers, no cookie)
  await savePreferences();

  assert.equal($.cookie("text_size"), null, "cookie is not set");

  await selectKit(".text-size .combobox").expand();
  await selectKit(".text-size .combobox").selectRowByValue("larger");
  await click(".text-size input[type=checkbox]");

  await savePreferences();

  assert.equal($.cookie("text_size"), "larger|1", "cookie is set");
  await click(".text-size input[type=checkbox]");
  await selectKit(".text-size .combobox").expand();
  await selectKit(".text-size .combobox").selectRowByValue("largest");

  await savePreferences();
  assert.equal($.cookie("text_size"), null, "cookie is removed");

  $.removeCookie("text_size");
});

QUnit.test("username", async assert => {
  await visit("/u/eviltrout/preferences/username");
  assert.ok(exists("#change_username"), "it has the input element");
});

QUnit.test("about me", async assert => {
  await visit("/u/eviltrout/preferences/about-me");
  assert.ok(exists(".raw-bio"), "it has the input element");
});

QUnit.test("email", async assert => {
  await visit("/u/eviltrout/preferences/email");

  assert.ok(exists("#change-email"), "it has the input element");

  await fillIn("#change-email", "invalidemail");

  assert.equal(
    find(".tip.bad")
      .text()
      .trim(),
    I18n.t("user.email.invalid"),
    "it should display invalid email tip"
  );
});

QUnit.test("email field always shows up", async assert => {
  await visit("/u/eviltrout/preferences/email");

  assert.ok(exists("#change-email"), "it has the input element");

  await fillIn("#change-email", "eviltrout@discourse.org");
  await click(".user-preferences button.btn-primary");

  await visit("/u/eviltrout/preferences");
  await visit("/u/eviltrout/preferences/email");

  assert.ok(exists("#change-email"), "it has the input element");
});

QUnit.test("connected accounts", async assert => {
  await visit("/u/eviltrout/preferences/account");

  assert.ok(
    exists(".pref-associated-accounts"),
    "it has the connected accounts section"
  );
  assert.ok(
    find(".pref-associated-accounts table tr:first td:first")
      .html()
      .indexOf("Facebook") > -1,
    "it lists facebook"
  );

  await click(".pref-associated-accounts table tr:first td:last button");

  find(".pref-associated-accounts table tr:first td:last button")
    .html()
    .indexOf("Connect") > -1;
});

QUnit.test("second factor", async assert => {
  await visit("/u/eviltrout/preferences/second-factor");

  assert.ok(exists("#password"), "it has a password input");

  await fillIn("#password", "secrets");
  await click(".user-preferences .btn-primary");
  assert.notOk(exists("#password"), "it hides the password input");

  await click(".new-totp");
  assert.ok(exists("#test-qr"), "shows qr code");

  await fillIn("#second-factor-token", "111111");
  await click(".add-totp");

  assert.ok(
    find(".alert-error")
      .html()
      .indexOf("invalid token") > -1,
    "shows server validation error message"
  );
});

QUnit.test("default avatar selector", async assert => {
  await visit("/u/eviltrout/preferences");

  await click(".pref-avatar .btn");
  assert.ok(exists(".avatar-choice", "opens the avatar selection modal"));

  await click(".avatar-selector-refresh-gravatar");

  assert.equal(
    User.currentProp("gravatar_avatar_upload_id"),
    6543,
    "it should set the gravatar_avatar_upload_id property"
  );
});

acceptance("Second Factor Backups", {
  loggedIn: true,
  pretend(server, helper) {
    server.post("/u/second_factors.json", () => {
      return helper.response({
        success: "OK",
        totps: [{ id: 1, name: "one of them" }]
      });
    });

    server.put("/u/second_factors_backup.json", () => {
      return helper.response({
        backup_codes: ["dsffdsd", "fdfdfdsf", "fddsds"]
      });
    });

    server.get("/u/eviltrout/activity.json", () => {
      return helper.response({});
    });
  }
});
QUnit.test("second factor backup", async assert => {
  replaceCurrentUser({ second_factor_enabled: true });
  await visit("/u/eviltrout/preferences/second-factor");
  await click(".edit-2fa-backup");
  assert.ok(
    exists(".second-factor-backup-preferences"),
    "shows the 2fa backup panel"
  );
  await click(".second-factor-backup-preferences .btn-primary");

  assert.ok(exists(".backup-codes-area"), "shows backup codes");
});

acceptance("Avatar selector when selectable avatars is enabled", {
  loggedIn: true,
  settings: { selectable_avatars_enabled: true },
  pretend(server) {
    server.get("/site/selectable-avatars.json", () => {
      return [
        200,
        { "Content-Type": "application/json" },
        ["https://www.discourse.org", "https://meta.discourse.org"]
      ];
    });
  }
});

QUnit.test("selectable avatars", async assert => {
  await visit("/u/eviltrout/preferences");

  await click(".pref-avatar .btn");

  assert.ok(exists(".selectable-avatars", "opens the avatar selection modal"));
});

acceptance("User Preferences when badges are disabled", {
  loggedIn: true,
  settings: { enable_badges: false }
});

QUnit.test("visit my preferences", async assert => {
  await visit("/u/eviltrout/preferences");
  assert.ok($("body.user-preferences-page").length, "has the body class");
  assert.equal(
    currentURL(),
    "/u/eviltrout/preferences/account",
    "defaults to account tab"
  );
  assert.ok(exists(".user-preferences"), "it shows the preferences");
});

QUnit.test("recently connected devices", async assert => {
  await visit("/u/eviltrout/preferences");

  assert.equal(
    find(".auth-tokens > .auth-token:first .auth-token-device")
      .text()
      .trim(),
    "Linux Computer",
    "it should display active token first"
  );

  assert.equal(
    find(".pref-auth-tokens > a:first")
      .text()
      .trim(),
    I18n.t("user.auth_tokens.show_all", { count: 3 }),
    "it should display two tokens"
  );
  assert.ok(
    find(".pref-auth-tokens .auth-token").length === 2,
    "it should display two tokens"
  );

  await click(".pref-auth-tokens > a:first");

  assert.ok(
    find(".pref-auth-tokens .auth-token").length === 3,
    "it should display three tokens"
  );

  await click(".auth-token-dropdown:first button");
  await click("li[data-value='notYou']");

  assert.ok(find(".d-modal:visible").length === 1, "modal should appear");

  await click(".modal-footer .btn-primary");

  assert.ok(
    find(".pref-password.highlighted").length === 1,
    "it should highlight password preferences"
  );
});<|MERGE_RESOLUTION|>--- conflicted
+++ resolved
@@ -1,9 +1,6 @@
-<<<<<<< HEAD
 import { acceptance, replaceCurrentUser } from "helpers/qunit-helpers";
-=======
 import selectKit from "helpers/select-kit-helper";
-import { acceptance } from "helpers/qunit-helpers";
->>>>>>> 2af40028
+
 import User from "discourse/models/user";
 
 acceptance("User Preferences", {
