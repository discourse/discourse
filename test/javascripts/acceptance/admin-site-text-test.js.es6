--- conflicted
+++ resolved
@@ -7,23 +7,17 @@
 
   await fillIn(".site-text-search", "Test");
 
-<<<<<<< HEAD
-=======
   assert.equal(currentURL(), "/admin/customize/site_texts?q=Test");
->>>>>>> c10941bb
   assert.ok(exists(".site-text"));
   assert.ok(exists(".site-text:not(.overridden)"));
   assert.ok(exists(".site-text.overridden"));
 
   // Only show overridden
   await click(".extra-options input");
-<<<<<<< HEAD
-=======
   assert.equal(
     currentURL(),
     "/admin/customize/site_texts?overridden=true&q=Test"
   );
->>>>>>> c10941bb
 
   assert.ok(!exists(".site-text:not(.overridden)"));
   assert.ok(exists(".site-text.overridden"));
