import { acceptance } from "helpers/qunit-helpers";

acceptance("User", { loggedIn: true });

QUnit.test("Invites", async assert => {
  await visit("/u/eviltrout/invited/pending");
  assert.ok($("body.user-invites-page").length, "has the body class");
});

QUnit.test("Messages", async assert => {
  await visit("/u/eviltrout/messages");
  assert.ok($("body.user-messages-page").length, "has the body class");
});

QUnit.test("Notifications", async assert => {
  await visit("/u/eviltrout/notifications");
  assert.ok($("body.user-notifications-page").length, "has the body class");
});

QUnit.test("Root URL - Viewing Self", async assert => {
  await visit("/u/eviltrout");
  assert.ok($("body.user-activity-page").length, "has the body class");
  assert.equal(
    currentPath(),
    "user.userActivity.index",
    "it defaults to activity"
  );
  assert.ok(exists(".container.viewing-self"), "has the viewing-self class");
});

<<<<<<< HEAD
QUnit.test("Viewing Summary", assert => {
  visit("/u/eviltrout/summary");
  andThen(() => {
    assert.ok(exists(".replies-section li a"), "replies");
    assert.ok(exists(".topics-section li a"), "topics");
    assert.ok(exists(".links-section li a"), "links");
    assert.ok(exists(".replied-section .user-info"), "liked by");
    assert.ok(exists(".liked-by-section .user-info"), "liked by");
    assert.ok(exists(".liked-section .user-info"), "liked");
    assert.ok(exists(".badges-section .badge-card"), "badges");
  });
});

QUnit.test("Viewing Drafts", assert => {
  visit("/u/eviltrout/activity/drafts");
  andThen(() => {
    assert.ok(exists(".user-stream"), "has drafts stream");
    assert.ok(
      $(".user-stream .user-stream-item-draft-actions").length,
      "has draft action buttons"
    );
  });

  click(".user-stream .user-stream-item:first-child button.resume-draft");
  andThen(() => {
    assert.ok(
      exists(".d-editor-input"),
      "composer is visible after resuming a draft"
    );
  });
=======
QUnit.test("Viewing Summary", async assert => {
  await visit("/u/eviltrout/summary");
  assert.ok(exists(".replies-section li a"), "replies");
  assert.ok(exists(".topics-section li a"), "topics");
  assert.ok(exists(".links-section li a"), "links");
  assert.ok(exists(".replied-section .user-info"), "liked by");
  assert.ok(exists(".liked-by-section .user-info"), "liked by");
  assert.ok(exists(".liked-section .user-info"), "liked");
  assert.ok(exists(".badges-section .badge-card"), "badges");
  assert.ok(exists(".top-categories-section .category-link"), "top categories");
>>>>>>> afe3b00c
});<|MERGE_RESOLUTION|>--- conflicted
+++ resolved
@@ -28,18 +28,16 @@
   assert.ok(exists(".container.viewing-self"), "has the viewing-self class");
 });
 
-<<<<<<< HEAD
-QUnit.test("Viewing Summary", assert => {
-  visit("/u/eviltrout/summary");
-  andThen(() => {
-    assert.ok(exists(".replies-section li a"), "replies");
-    assert.ok(exists(".topics-section li a"), "topics");
-    assert.ok(exists(".links-section li a"), "links");
-    assert.ok(exists(".replied-section .user-info"), "liked by");
-    assert.ok(exists(".liked-by-section .user-info"), "liked by");
-    assert.ok(exists(".liked-section .user-info"), "liked");
-    assert.ok(exists(".badges-section .badge-card"), "badges");
-  });
+QUnit.test("Viewing Summary", async assert => {
+  await visit("/u/eviltrout/summary");
+  assert.ok(exists(".replies-section li a"), "replies");
+  assert.ok(exists(".topics-section li a"), "topics");
+  assert.ok(exists(".links-section li a"), "links");
+  assert.ok(exists(".replied-section .user-info"), "liked by");
+  assert.ok(exists(".liked-by-section .user-info"), "liked by");
+  assert.ok(exists(".liked-section .user-info"), "liked");
+  assert.ok(exists(".badges-section .badge-card"), "badges");
+  assert.ok(exists(".top-categories-section .category-link"), "top categories");
 });
 
 QUnit.test("Viewing Drafts", assert => {
@@ -59,16 +57,4 @@
       "composer is visible after resuming a draft"
     );
   });
-=======
-QUnit.test("Viewing Summary", async assert => {
-  await visit("/u/eviltrout/summary");
-  assert.ok(exists(".replies-section li a"), "replies");
-  assert.ok(exists(".topics-section li a"), "topics");
-  assert.ok(exists(".links-section li a"), "links");
-  assert.ok(exists(".replied-section .user-info"), "liked by");
-  assert.ok(exists(".liked-by-section .user-info"), "liked by");
-  assert.ok(exists(".liked-section .user-info"), "liked");
-  assert.ok(exists(".badges-section .badge-card"), "badges");
-  assert.ok(exists(".top-categories-section .category-link"), "top categories");
->>>>>>> afe3b00c
 });