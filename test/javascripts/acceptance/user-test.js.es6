--- conflicted
+++ resolved
@@ -15,38 +15,6 @@
 QUnit.test("Notifications", async assert => {
   await visit("/u/eviltrout/notifications");
   assert.ok($("body.user-notifications-page").length, "has the body class");
-<<<<<<< HEAD
-});
-
-QUnit.test("Root URL - Viewing Self", async assert => {
-  await visit("/u/eviltrout");
-  assert.ok($("body.user-activity-page").length, "has the body class");
-  assert.equal(
-    currentPath(),
-    "user.userActivity.index",
-    "it defaults to activity"
-  );
-  assert.ok(exists(".container.viewing-self"), "has the viewing-self class");
-});
-
-QUnit.test("Viewing Summary", async assert => {
-  await visit("/u/eviltrout/summary");
-  assert.ok(exists(".replies-section li a"), "replies");
-  assert.ok(exists(".topics-section li a"), "topics");
-  assert.ok(exists(".links-section li a"), "links");
-  assert.ok(exists(".replied-section .user-info"), "liked by");
-  assert.ok(exists(".liked-by-section .user-info"), "liked by");
-  assert.ok(exists(".liked-section .user-info"), "liked");
-  assert.ok(exists(".badges-section .badge-card"), "badges");
-  assert.ok(exists(".top-categories-section .category-link"), "top categories");
-});
-
-QUnit.test("Viewing Drafts", async assert => {
-  await visit("/u/eviltrout/activity/drafts");
-  assert.ok(exists(".user-stream"), "has drafts stream");
-  assert.ok(
-    $(".user-stream .user-stream-item-draft-actions").length,
-=======
 
   const $links = find(".item.notification a");
 
@@ -94,7 +62,6 @@
   assert.ok(exists(".user-stream"), "has drafts stream");
   assert.ok(
     exists(".user-stream .user-stream-item-draft-actions"),
->>>>>>> c10941bb
     "has draft action buttons"
   );
 
