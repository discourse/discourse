--- conflicted
+++ resolved
@@ -32,11 +32,7 @@
               id: 2,
               name: "Ford Cars",
               tags: [
-<<<<<<< HEAD
-                { id: "escort", text: "escort", count: 1, pm_count: 0 },
-=======
                 { id: "Escort", text: "Escort", count: 1, pm_count: 0 },
->>>>>>> c10941bb
                 { id: "focus", text: "focus", count: 3, pm_count: 0 }
               ]
             },
@@ -68,26 +64,6 @@
     4,
     "shows separate lists for the 3 groups and the ungrouped tags"
   );
-<<<<<<< HEAD
-  assert.ok(
-    _.isEqual(
-      _.map($(".tag-list h3"), i => {
-        return $(i).text();
-      }),
-      ["Ford Cars", "Honda Cars", "Makes", "Other Tags"]
-    ),
-    "shown in given order and with tags that are not in a group"
-  );
-  assert.ok(
-    _.isEqual(
-      _.map($(".tag-list:first .discourse-tag"), i => {
-        return $(i).text();
-      }),
-      ["focus", "escort"]
-    ),
-    "shows the tags in default sort (by count)"
-  );
-=======
   assert.deepEqual(
     $(".tag-list h3")
       .toArray()
@@ -115,5 +91,4 @@
     ["/tags/focus", "/tags/escort"],
     "always uses lowercase URLs for mixed case tags"
   );
->>>>>>> c10941bb
 });