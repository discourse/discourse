--- conflicted
+++ resolved
@@ -1,9 +1,5 @@
-<<<<<<< HEAD
-import { acceptance, replaceCurrentUser } from "helpers/qunit-helpers";
-=======
 import { acceptance } from "helpers/qunit-helpers";
 import { toggleCheckDraftPopup } from "discourse/controllers/composer";
->>>>>>> c10941bb
 
 acceptance("Composer", {
   loggedIn: true,
@@ -100,236 +96,6 @@
 
   await click(".modal-footer a:eq(1)");
   assert.ok(!exists(".bootbox.modal"), "the confirmation can be cancelled");
-<<<<<<< HEAD
-});
-
-QUnit.test("Create a topic with server side errors", async assert => {
-  await visit("/");
-  await click("#create-topic");
-  await fillIn("#reply-title", "this title triggers an error");
-  await fillIn(".d-editor-input", "this is the *content* of a post");
-  await click("#reply-control button.create");
-  assert.ok(exists(".bootbox.modal"), "it pops up an error message");
-  await click(".bootbox.modal a.btn-primary");
-  assert.ok(!exists(".bootbox.modal"), "it dismisses the error");
-  assert.ok(exists(".d-editor-input"), "the composer input is visible");
-});
-
-QUnit.test("Create a Topic", async assert => {
-  await visit("/");
-  await click("#create-topic");
-  await fillIn("#reply-title", "Internationalization Localization");
-  await fillIn(".d-editor-input", "this is the *content* of a new topic post");
-  await click("#reply-control button.create");
-  assert.equal(
-    currentURL(),
-    "/t/internationalization-localization/280",
-    "it transitions to the newly created topic URL"
-  );
-});
-
-QUnit.test("Create an enqueued Topic", async assert => {
-  await visit("/");
-  await click("#create-topic");
-  await fillIn("#reply-title", "Internationalization Localization");
-  await fillIn(".d-editor-input", "enqueue this content please");
-  await click("#reply-control button.create");
-  assert.ok(visible(".d-modal"), "it pops up a modal");
-  assert.equal(currentURL(), "/", "it doesn't change routes");
-
-  await click(".modal-footer button");
-  assert.ok(invisible(".d-modal"), "the modal can be dismissed");
-});
-
-QUnit.test("Create a Reply", async assert => {
-  await visit("/t/internationalization-localization/280");
-
-  assert.ok(
-    !exists("article[data-post-id=12345]"),
-    "the post is not in the DOM"
-  );
-
-  await click("#topic-footer-buttons .btn.create");
-  assert.ok(exists(".d-editor-input"), "the composer input is visible");
-  assert.ok(!exists("#reply-title"), "there is no title since this is a reply");
-
-  await fillIn(".d-editor-input", "this is the content of my reply");
-  await click("#reply-control button.create");
-  assert.equal(
-    find(".cooked:last p").text(),
-    "this is the content of my reply"
-  );
-});
-
-QUnit.test("Posting on a different topic", async assert => {
-  await visit("/t/internationalization-localization/280");
-  await click("#topic-footer-buttons .btn.create");
-  await fillIn(".d-editor-input", "this is the content for a different topic");
-
-  await visit("/t/1-3-0beta9-no-rate-limit-popups/28830");
-  assert.equal(currentURL(), "/t/1-3-0beta9-no-rate-limit-popups/28830");
-  await click("#reply-control button.create");
-  assert.ok(visible(".reply-where-modal"), "it pops up a modal");
-
-  await click(".btn-reply-here");
-  assert.equal(
-    find(".cooked:last p").text(),
-    "this is the content for a different topic"
-  );
-});
-
-QUnit.test("Create an enqueued Reply", async assert => {
-  await visit("/t/internationalization-localization/280");
-
-  await click("#topic-footer-buttons .btn.create");
-  assert.ok(exists(".d-editor-input"), "the composer input is visible");
-  assert.ok(!exists("#reply-title"), "there is no title since this is a reply");
-
-  await fillIn(".d-editor-input", "enqueue this content please");
-  await click("#reply-control button.create");
-  assert.ok(
-    find(".cooked:last p").text() !== "enqueue this content please",
-    "it doesn't insert the post"
-  );
-
-  assert.ok(visible(".d-modal"), "it pops up a modal");
-
-  await click(".modal-footer button");
-  assert.ok(invisible(".d-modal"), "the modal can be dismissed");
-});
-
-QUnit.test("Edit the first post", async assert => {
-  await visit("/t/internationalization-localization/280");
-
-  assert.ok(
-    !exists(".topic-post:eq(0) .post-info.edits"),
-    "it has no edits icon at first"
-  );
-
-  await click(".topic-post:eq(0) button.show-more-actions");
-  await click(".topic-post:eq(0) button.edit");
-  assert.equal(
-    find(".d-editor-input")
-      .val()
-      .indexOf("Any plans to support"),
-    0,
-    "it populates the input with the post text"
-  );
-
-  await fillIn(".d-editor-input", "This is the new text for the post");
-  await fillIn("#reply-title", "This is the new text for the title");
-  await click("#reply-control button.create");
-  assert.ok(!exists(".d-editor-input"), "it closes the composer");
-  assert.ok(
-    exists(".topic-post:eq(0) .post-info.edits"),
-    "it has the edits icon"
-  );
-  assert.ok(
-    find("#topic-title h1")
-      .text()
-      .indexOf("This is the new text for the title") !== -1,
-    "it shows the new title"
-  );
-  assert.ok(
-    find(".topic-post:eq(0) .cooked")
-      .text()
-      .indexOf("This is the new text for the post") !== -1,
-    "it updates the post"
-  );
-});
-
-QUnit.test("Composer can switch between edits", async assert => {
-  await visit("/t/this-is-a-test-topic/9");
-
-  await click(".topic-post:eq(0) button.edit");
-  assert.equal(
-    find(".d-editor-input")
-      .val()
-      .indexOf("This is the first post."),
-    0,
-    "it populates the input with the post text"
-  );
-  await click(".topic-post:eq(1) button.edit");
-  assert.equal(
-    find(".d-editor-input")
-      .val()
-      .indexOf("This is the second post."),
-    0,
-    "it populates the input with the post text"
-  );
-});
-
-QUnit.test(
-  "Composer with dirty edit can toggle to another edit",
-  async assert => {
-    await visit("/t/this-is-a-test-topic/9");
-
-    await click(".topic-post:eq(0) button.edit");
-    await fillIn(".d-editor-input", "This is a dirty reply");
-    await click(".topic-post:eq(1) button.edit");
-    assert.ok(exists(".bootbox.modal"), "it pops up a confirmation dialog");
-
-    await click(".modal-footer a:eq(0)");
-    assert.equal(
-      find(".d-editor-input")
-        .val()
-        .indexOf("This is the second post."),
-      0,
-      "it populates the input with the post text"
-    );
-  }
-);
-
-QUnit.test("Composer can toggle between edit and reply", async assert => {
-  await visit("/t/this-is-a-test-topic/9");
-
-  await click(".topic-post:eq(0) button.edit");
-  assert.equal(
-    find(".d-editor-input")
-      .val()
-      .indexOf("This is the first post."),
-    0,
-    "it populates the input with the post text"
-  );
-  await click(".topic-post:eq(0) button.reply");
-  assert.equal(find(".d-editor-input").val(), "", "it clears the input");
-  await click(".topic-post:eq(0) button.edit");
-  assert.equal(
-    find(".d-editor-input")
-      .val()
-      .indexOf("This is the first post."),
-    0,
-    "it populates the input with the post text"
-  );
-});
-
-QUnit.test(
-  "Composer can toggle between reply and createTopic",
-  async assert => {
-    await visit("/t/this-is-a-test-topic/9");
-    await click(".topic-post:eq(0) button.reply");
-
-    await selectKit(".toolbar-popup-menu-options").expand();
-    await selectKit(".toolbar-popup-menu-options").selectRowByValue(
-      "toggleWhisper"
-    );
-
-    assert.ok(
-      find(".composer-fields .whisper")
-        .text()
-        .indexOf(I18n.t("composer.whisper")) > 0,
-      "it sets the post type to whisper"
-    );
-
-    await visit("/");
-    assert.ok(exists("#create-topic"), "the create topic button is visible");
-
-    await click("#create-topic");
-    assert.ok(
-      find(".composer-fields .whisper")
-        .text()
-        .indexOf(I18n.t("composer.whisper")) === -1,
-=======
 });
 
 // Temporarily remove to see if this is breaking the test suite
@@ -743,14 +509,12 @@
     await click("#create-topic");
     assert.ok(
       find(".composer-fields .whisper .d-icon-far-eye-slash").length === 0,
->>>>>>> c10941bb
       "it should reset the state of the composer's model"
     );
 
     await selectKit(".toolbar-popup-menu-options").expand();
     await selectKit(".toolbar-popup-menu-options").selectRowByValue(
       "toggleInvisible"
-<<<<<<< HEAD
     );
 
     assert.ok(
@@ -762,19 +526,6 @@
 
     await visit("/t/this-is-a-test-topic/9");
 
-=======
-    );
-
-    assert.ok(
-      find(".composer-fields .whisper")
-        .text()
-        .indexOf(I18n.t("composer.unlist")) > 0,
-      "it sets the topic to unlisted"
-    );
-
-    await visit("/t/this-is-a-test-topic/9");
-
->>>>>>> c10941bb
     await click(".topic-post:eq(0) button.reply");
     assert.ok(
       find(".composer-fields .whisper")
@@ -823,53 +574,6 @@
   }
 );
 
-<<<<<<< HEAD
-acceptance("Composer and uncategorized is not allowed", {
-  loggedIn: true,
-  settings: {
-    enable_whispers: true,
-    allow_uncategorized_topics: false
-  }
-});
-
-QUnit.test("Disable body until category is selected", async assert => {
-  replaceCurrentUser({ admin: false, staff: false, trust_level: 1 });
-
-  await visit("/");
-  await click("#create-topic");
-  assert.ok(exists(".d-editor-input"), "the composer input is visible");
-  assert.ok(
-    exists(".title-input .popup-tip.bad.hide"),
-    "title errors are hidden by default"
-  );
-  assert.ok(
-    exists(".d-editor-textarea-wrapper .popup-tip.bad.hide"),
-    "body errors are hidden by default"
-  );
-  assert.ok(
-    exists(".d-editor-textarea-wrapper.disabled"),
-    "textarea is disabled"
-  );
-
-  const categoryChooser = selectKit(".category-chooser");
-
-  await categoryChooser.expand();
-  await categoryChooser.selectRowByValue(2);
-
-  assert.ok(
-    find(".d-editor-textarea-wrapper.disabled").length === 0,
-    "textarea is enabled"
-  );
-
-  await fillIn(".d-editor-input", "Now I can type stuff");
-  await categoryChooser.expand();
-  await categoryChooser.selectRowByValue("__none__");
-
-  assert.ok(
-    find(".d-editor-textarea-wrapper.disabled").length === 0,
-    "textarea is still enabled"
-  );
-=======
 QUnit.test("Checks for existing draft", async assert => {
   toggleCheckDraftPopup(true);
 
@@ -891,5 +595,4 @@
   await click(".modal-footer .btn.btn-default");
 
   toggleCheckDraftPopup(false);
->>>>>>> c10941bb
 });