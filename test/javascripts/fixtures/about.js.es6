--- conflicted
+++ resolved
@@ -2,16 +2,6 @@
   "about.json": {
     about: {
       stats: {
-<<<<<<< HEAD
-        topic_count: 5969,
-        post_count: 65860,
-        user_count: 10858,
-        topics_7_days: 112,
-        posts_7_days: 1302,
-        users_7_days: 111,
-        like_count: 37747,
-        likes_7_days: 1143
-=======
         topic_count: 27480,
         post_count: 490358,
         user_count: 41719,
@@ -26,21 +16,11 @@
         like_count: 499135,
         likes_7_days: 3449,
         likes_30_days: 12313
->>>>>>> c10941bb
       },
       description:
         "Discussion about the next-generation open source Discourse forum software",
       title: "Discourse Meta",
       locale: "en",
-<<<<<<< HEAD
-      version: "0.9.9.16",
-      moderators: [
-        {
-          id: 3,
-          username: "supermathie",
-          uploaded_avatar_id: 5247,
-          avatar_template: "/images/avatar.png"
-=======
       version: "2.2.0.beta8",
       https: true,
       admins: [
@@ -52,55 +32,19 @@
             "/user_avatar/meta.discourse.org/sam/{size}/102149_2.png",
           title: "co-founder",
           last_seen_at: "2019-01-15T13:30:43.272Z"
->>>>>>> c10941bb
         },
         {
           id: 32,
           username: "codinghorror",
-<<<<<<< HEAD
-          uploaded_avatar_id: 5297,
-          avatar_template: "/images/avatar.png"
-=======
           name: "Jeff Atwood",
           avatar_template:
             "/user_avatar/meta.discourse.org/codinghorror/{size}/110067_2.png",
           title: "co-founder",
           last_seen_at: "2019-01-15T13:21:56.592Z"
->>>>>>> c10941bb
         },
         {
           id: 19,
           username: "eviltrout",
-<<<<<<< HEAD
-          uploaded_avatar_id: 5275,
-          avatar_template: "/images/avatar.png"
-        },
-        {
-          id: 2,
-          username: "neil",
-          uploaded_avatar_id: 5245,
-          avatar_template: "/images/avatar.png"
-        },
-        {
-          id: 1,
-          username: "sam",
-          uploaded_avatar_id: 5243,
-          avatar_template: "/images/avatar.png"
-        },
-        {
-          id: 1995,
-          username: "zogstrip",
-          uploaded_avatar_id: 8630,
-          avatar_template: "/images/avatar.png"
-        }
-      ],
-      admins: [
-        {
-          id: 3,
-          username: "supermathie",
-          uploaded_avatar_id: 5247,
-          avatar_template: "/images/avatar.png"
-=======
           name: "Robin Ward",
           avatar_template:
             "/user_avatar/meta.discourse.org/eviltrout/{size}/5275_2.png",
@@ -117,65 +61,24 @@
             "/user_avatar/meta.discourse.org/sam/{size}/102149_2.png",
           title: "co-founder",
           last_seen_at: "2019-01-15T13:30:43.272Z"
->>>>>>> c10941bb
         },
         {
           id: 32,
           username: "codinghorror",
-<<<<<<< HEAD
-          uploaded_avatar_id: 5297,
-          avatar_template: "/images/avatar.png"
-=======
           name: "Jeff Atwood",
           avatar_template:
             "/user_avatar/meta.discourse.org/codinghorror/{size}/110067_2.png",
           title: "co-founder",
           last_seen_at: "2019-01-15T13:21:56.592Z"
->>>>>>> c10941bb
         },
         {
           id: 19,
           username: "eviltrout",
-<<<<<<< HEAD
-          uploaded_avatar_id: 5275,
-          avatar_template: "/images/avatar.png"
-        },
-        {
-          id: 38,
-          username: "frandallfarmer",
-          uploaded_avatar_id: 5307,
-          avatar_template: "/images/avatar.png"
-        },
-        {
-          id: 6626,
-          username: "riking",
-          uploaded_avatar_id: 9779,
-          avatar_template: "/images/avatar.png"
-        },
-        {
-          id: 2,
-          username: "neil",
-          uploaded_avatar_id: 5245,
-          avatar_template: "/images/avatar.png"
-        },
-        {
-          id: 1,
-          username: "sam",
-          uploaded_avatar_id: 5243,
-          avatar_template: "/images/avatar.png"
-        },
-        {
-          id: 1995,
-          username: "zogstrip",
-          uploaded_avatar_id: 8630,
-          avatar_template: "/images/avatar.png"
-=======
           name: "Robin Ward",
           avatar_template:
             "/user_avatar/meta.discourse.org/eviltrout/{size}/5275_2.png",
           title: "co-founder",
           last_seen_at: "2019-01-14T18:03:08.232Z"
->>>>>>> c10941bb
         }
       ]
     }
