export default {
  "/groups.json": {
    groups: [
      {
        id: 41,
        automatic: false,
        name: "discourse",
        user_count: 0,
        alias_level: 0,
        visible: true,
        automatic_membership_email_domains: "",
        automatic_membership_retroactive: false,
        primary_group: false,
        title: null,
        grant_trust_level: null,
        has_messages: false,
        flair_url: null,
        flair_bg_color: null,
        flair_color: null,
        bio_raw: "",
        bio_cooked: null,
        public_admission: true,
        allow_membership_requests: false,
        full_name: "Awesome Team"
      },
      {
        id: 42,
        automatic: false,
        name: "Macdonald",
        user_count: 0,
        alias_level: 99,
        visible: true,
        automatic_membership_email_domains: "",
        automatic_membership_retroactive: false,
        primary_group: false,
        title: null,
        grant_trust_level: null,
        has_messages: false,
        flair_url: null,
        flair_bg_color: null,
        flair_color: null,
        bio_raw: null,
        bio_cooked: null,
        public_admission: false,
        allow_membership_requests: true,
        membership_request_template: "Please add me",
        full_name: null
      }
    ],
    extras: { group_user_ids: [] },
    total_rows_groups: 2,
    load_more_groups: "/groups?page=1"
<<<<<<< HEAD
=======
  },
  "/groups.json?username=eviltrout": {
    groups: [
      {
        id: 41,
        automatic: false,
        name: "discourse",
        user_count: 0,
        alias_level: 0,
        visible: true,
        automatic_membership_email_domains: "",
        automatic_membership_retroactive: false,
        primary_group: false,
        title: null,
        grant_trust_level: null,
        has_messages: false,
        flair_url: null,
        flair_bg_color: null,
        flair_color: null,
        bio_raw: "",
        bio_cooked: null,
        public_admission: true,
        allow_membership_requests: false,
        full_name: "Awesome Team"
      }
    ],
    extras: { group_user_ids: [] },
    total_rows_groups: 1,
    load_more_groups: "/groups?page=1"
>>>>>>> c10941bb
  }
};<|MERGE_RESOLUTION|>--- conflicted
+++ resolved
@@ -50,8 +50,6 @@
     extras: { group_user_ids: [] },
     total_rows_groups: 2,
     load_more_groups: "/groups?page=1"
-<<<<<<< HEAD
-=======
   },
   "/groups.json?username=eviltrout": {
     groups: [
@@ -81,6 +79,5 @@
     extras: { group_user_ids: [] },
     total_rows_groups: 1,
     load_more_groups: "/groups?page=1"
->>>>>>> c10941bb
   }
 };