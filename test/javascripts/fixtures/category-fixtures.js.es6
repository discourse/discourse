--- conflicted
+++ resolved
@@ -16,11 +16,6 @@
       read_restricted: false,
       permission: null,
       notification_level: null,
-<<<<<<< HEAD
-      logo_url: null,
-      background_url: null,
-=======
->>>>>>> c10941bb
       available_groups: [
         "admins",
         "discourse",
