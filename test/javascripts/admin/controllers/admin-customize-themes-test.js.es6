--- conflicted
+++ resolved
@@ -29,13 +29,8 @@
 
   assert.deepEqual(
     controller.get("fullThemes").map(t => t.get("name")),
-<<<<<<< HEAD
-    [defaultTheme, userTheme, strayTheme1, strayTheme2].map(t => t.get("name")),
-    "sorts themes correctly"
-=======
     [strayTheme2, strayTheme1, userTheme, defaultTheme].map(t => t.get("name")),
     "returns a list of themes without components"
->>>>>>> c10941bb
   );
 
   assert.deepEqual(
