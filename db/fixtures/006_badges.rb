require 'badge_queries'

BadgeGrouping.seed do |g|
  g.id = BadgeGrouping::GettingStarted
  g.name = "Getting Started"
  g.default_position = 10
end

BadgeGrouping.seed do |g|
  g.id = BadgeGrouping::Community
  g.name = "Community"
  g.default_position = 11
end

BadgeGrouping.seed do |g|
  g.id = BadgeGrouping::Posting
  g.name = "Posting"
  g.default_position = 12
end

BadgeGrouping.seed do |g|
  g.id = BadgeGrouping::TrustLevel
  g.name = "Trust Level"
  g.default_position = 13
end

BadgeGrouping.seed do |g|
  g.id = BadgeGrouping::Other
  g.name = "Other"
  g.default_position = 14
end

# BUGFIX
DB.exec <<-SQL.squish
  UPDATE badges
     SET badge_grouping_id = -1
   WHERE NOT EXISTS (
            SELECT 1
              FROM badge_groupings g
             WHERE g.id = badge_grouping_id
         ) OR (id < 100 AND badge_grouping_id = #{BadgeGrouping::Other})
SQL

[
  [Badge::BasicUser, "Basic User", BadgeType::Bronze],
  [Badge::Member,    "Member",     BadgeType::Bronze],
  [Badge::Regular,   "Regular",    BadgeType::Silver],
  [Badge::Leader,    "Leader",     BadgeType::Gold],
].each do |id, name, type|
  Badge.seed do |b|
    b.id = id
    b.name = name
    b.badge_type_id = type
    b.query = BadgeQueries.trust_level(id)
    b.default_badge_grouping_id = BadgeGrouping::TrustLevel
    b.trigger = Badge::Trigger::TrustLevelChange
    # allow title for tl3 and above
    b.default_allow_title = id > Badge::Member
    b.default_icon = "fa-user"
    b.system = true
  end
end

Badge.seed do |b|
  b.id = Badge::Reader
  b.name = "Reader"
  b.badge_type_id = BadgeType::Bronze
  b.multiple_grant = false
  b.target_posts = false
  b.show_posts = false
  b.query = BadgeQueries::Reader
  b.default_badge_grouping_id = BadgeGrouping::GettingStarted
  b.auto_revoke = false
  b.system = true
end

Badge.seed do |b|
  b.id = Badge::ReadGuidelines
  b.name = "Read Guidelines"
  b.badge_type_id = BadgeType::Bronze
  b.multiple_grant = false
  b.target_posts = false
  b.show_posts = false
  b.query = BadgeQueries::ReadGuidelines
  b.default_badge_grouping_id = BadgeGrouping::GettingStarted
  b.trigger = Badge::Trigger::UserChange
  b.system = true
end

Badge.seed do |b|
  b.id = Badge::FirstLink
  b.name = "First Link"
  b.badge_type_id = BadgeType::Bronze
  b.multiple_grant = false
  b.target_posts = true
  b.show_posts = true
  b.query = BadgeQueries::FirstLink
  b.default_badge_grouping_id = BadgeGrouping::GettingStarted
  b.trigger = Badge::Trigger::PostRevision
  b.system = true
end

Badge.seed do |b|
  b.id = Badge::FirstQuote
  b.name = "First Quote"
  b.badge_type_id = BadgeType::Bronze
  b.multiple_grant = false
  b.target_posts = true
  b.show_posts = true
  b.query = BadgeQueries::FirstQuote
  b.default_badge_grouping_id = BadgeGrouping::GettingStarted
  b.trigger = Badge::Trigger::PostRevision
  b.system = true
end

Badge.seed do |b|
  b.id = Badge::FirstLike
  b.name = "First Like"
  b.badge_type_id = BadgeType::Bronze
  b.multiple_grant = false
  b.target_posts = true
  b.show_posts = true
  b.query = BadgeQueries::FirstLike
  b.default_badge_grouping_id = BadgeGrouping::GettingStarted
  b.trigger = Badge::Trigger::PostAction
  b.system = true
end

Badge.seed do |b|
  b.id = Badge::FirstFlag
  b.name = "First Flag"
  b.badge_type_id = BadgeType::Bronze
  b.multiple_grant = false
  b.target_posts = true
  b.show_posts = false
  b.query = BadgeQueries::FirstFlag
  b.default_badge_grouping_id = BadgeGrouping::GettingStarted
  b.trigger = Badge::Trigger::PostAction
  b.auto_revoke = false
  b.system = true
end

[
  [Badge::Promoter, "Promoter", BadgeType::Bronze, 1, 0],
  [Badge::Campaigner, "Campaigner", BadgeType::Silver, 3, 1],
  [Badge::Champion, "Champion", BadgeType::Gold, 5, 2],
].each do |id, name, type, count, trust_level|
  Badge.seed do |b|
    b.id = id
    b.name = name
    b.default_icon = "fa-user-plus"
    b.badge_type_id = type
    b.multiple_grant = false
    b.target_posts = false
    b.show_posts = false
    b.query = BadgeQueries.invite_badge(count, trust_level)
    b.default_badge_grouping_id = BadgeGrouping::Community
    # daily is good enough
    b.trigger = Badge::Trigger::None
    b.auto_revoke = true
    b.system = true
  end
end

Badge.seed do |b|
  b.id = Badge::FirstShare
  b.name = "First Share"
  b.badge_type_id = BadgeType::Bronze
  b.multiple_grant = false
  b.target_posts = true
  b.show_posts = true
  b.query = BadgeQueries::FirstShare
  b.default_badge_grouping_id = BadgeGrouping::GettingStarted
  # don't trigger for now, its too expensive
  b.trigger = Badge::Trigger::None
  b.system = true
end

[
 [Badge::NiceShare, "Nice Share", BadgeType::Bronze, 25],
 [Badge::GoodShare, "Good Share", BadgeType::Silver, 300],
 [Badge::GreatShare, "Great Share", BadgeType::Gold, 1000],
].each do |id, name, level, count|
  Badge.seed do |b|
    b.id = id
    b.name = name
    b.badge_type_id = level
    b.multiple_grant = true
    b.target_posts = true
    b.show_posts = true
    b.query = BadgeQueries.sharing_badge(count)
    b.default_badge_grouping_id = BadgeGrouping::Community
    # don't trigger for now, its too expensive
    b.trigger = Badge::Trigger::None
    b.system = true
  end
end

Badge.seed do |b|
  b.id = Badge::Welcome
  b.name = "Welcome"
  b.badge_type_id = BadgeType::Bronze
  b.multiple_grant = false
  b.target_posts = true
  b.show_posts = true
  b.query = BadgeQueries::Welcome
  b.default_badge_grouping_id = BadgeGrouping::Community
  b.trigger = Badge::Trigger::PostAction
  b.system = true
end

Badge.seed do |b|
  b.id = Badge::Autobiographer
  b.name = "Autobiographer"
  b.badge_type_id = BadgeType::Bronze
  b.multiple_grant = false
  b.query = BadgeQueries::Autobiographer
  b.default_badge_grouping_id = BadgeGrouping::GettingStarted
  b.trigger = Badge::Trigger::UserChange
  b.system = true
end

Badge.seed do |b|
  b.id = Badge::Editor
  b.name = "Editor"
  b.badge_type_id = BadgeType::Bronze
  b.multiple_grant = false
  b.query = BadgeQueries::Editor
  b.default_badge_grouping_id = BadgeGrouping::GettingStarted
  b.trigger = Badge::Trigger::PostRevision
  b.system = true
end

Badge.seed do |b|
  b.id = Badge::WikiEditor
  b.name = "Wiki Editor"
  b.badge_type_id = BadgeType::Bronze
  b.multiple_grant = false
  b.target_posts = true
  b.query = BadgeQueries::WikiEditor
  b.default_badge_grouping_id = BadgeGrouping::GettingStarted
  b.trigger = Badge::Trigger::PostRevision
  b.system = true
end

[
  [Badge::NicePost,   "Nice Post",   BadgeType::Bronze, false],
  [Badge::GoodPost,   "Good Post",   BadgeType::Silver, false],
  [Badge::GreatPost,  "Great Post",  BadgeType::Gold,   false],
  [Badge::NiceTopic,  "Nice Topic",  BadgeType::Bronze, true],
  [Badge::GoodTopic,  "Good Topic",  BadgeType::Silver, true],
  [Badge::GreatTopic, "Great Topic", BadgeType::Gold,   true],
].each do |id, name, type, topic|
  Badge.seed do |b|
    b.id = id
    b.name = name
    b.badge_type_id = type
    b.multiple_grant = true
    b.target_posts = true
    b.show_posts = true
    b.query = BadgeQueries.like_badge(Badge.like_badge_counts[id], topic)
    b.default_badge_grouping_id = BadgeGrouping::Posting
    b.trigger = Badge::Trigger::PostAction
    b.system = true
  end
end

Badge.seed do |b|
  b.id = Badge::Anniversary
  b.name = "Anniversary"
  b.default_icon = "fa-clock-o"
  b.badge_type_id = BadgeType::Silver
  b.default_badge_grouping_id = BadgeGrouping::Community
  b.query = nil
  b.trigger = Badge::Trigger::None
  b.auto_revoke = false
  b.system = true
  b.multiple_grant = true
end

[
 [Badge::PopularLink, "Popular Link", BadgeType::Bronze, 50],
 [Badge::HotLink,     "Hot Link",     BadgeType::Silver, 300],
 [Badge::FamousLink,  "Famous Link",  BadgeType::Gold,   1000],
].each do |id, name, level, count|
  Badge.seed do |b|
    b.id = id
    b.name = name
    b.badge_type_id = level
    b.multiple_grant = true
    b.target_posts = true
    b.show_posts = true
    b.query = BadgeQueries.linking_badge(count)
    b.default_badge_grouping_id = BadgeGrouping::Posting
    # don't trigger for now, its too expensive
    b.trigger = Badge::Trigger::None
    b.system = true
  end
end

[
  [Badge::Appreciated, "Appreciated", BadgeType::Bronze, 1, 20],
  [Badge::Respected,   "Respected",   BadgeType::Silver, 2, 100],
  [Badge::Admired,     "Admired",     BadgeType::Gold,   5, 300],
].each do |id, name, level, like_count, post_count|
  Badge.seed do |b|
    b.id = id
    b.name = name
    b.default_icon = "fa-heart"
    b.badge_type_id = level
    b.query = BadgeQueries.liked_posts(post_count, like_count)
    b.default_badge_grouping_id = BadgeGrouping::Community
    b.trigger = Badge::Trigger::None
    b.auto_revoke = false
    b.system = true
  end
end

[
  [Badge::ThankYou,   "Thank You",  BadgeType::Bronze, 20, 10],
  [Badge::GivesBack,  "Gives Back", BadgeType::Silver, 100, 100],
  [Badge::Empathetic, "Empathetic", BadgeType::Gold,   500, 1000]
].each do |id, name, level, count, ratio|
  Badge.seed do |b|
    b.id = id
    b.name = name
    b.default_icon = "fa-heart"
    b.badge_type_id = level
    b.query = BadgeQueries.liked_back(count, ratio)
    b.default_badge_grouping_id = BadgeGrouping::Community
    b.trigger = Badge::Trigger::None
    b.auto_revoke = false
    b.system = true
  end
end

[
  [Badge::OutOfLove,   "Out of Love",   BadgeType::Bronze, 1],
  [Badge::HigherLove,  "Higher Love",   BadgeType::Silver, 5],
  [Badge::CrazyInLove, "Crazy in Love", BadgeType::Gold,   20],
].each do |id, name, level, count|
  Badge.seed do |b|
    b.id = id
    b.name = name
    b.default_icon = "fa-heart"
    b.badge_type_id = level
    b.query = BadgeQueries.like_rate_limit(count)
    b.default_badge_grouping_id = BadgeGrouping::Community
    b.trigger = Badge::Trigger::None
    b.auto_revoke = false
    b.system = true
  end
end

Badge.seed do |b|
  b.id = Badge::FirstMention
  b.name = "First Mention"
  b.badge_type_id = BadgeType::Bronze
  b.multiple_grant = false
  b.target_posts = true
  b.show_posts = true
  b.query = BadgeQueries::FirstMention
  b.default_badge_grouping_id = BadgeGrouping::GettingStarted
  b.trigger = Badge::Trigger::PostRevision
  b.system = true
end

Badge.seed do |b|
  b.id = Badge::FirstEmoji
  b.name = "First Emoji"
  b.badge_type_id = BadgeType::Bronze
  b.multiple_grant = false
  b.target_posts = true
  b.show_posts = true
  b.query = nil
  b.default_badge_grouping_id = BadgeGrouping::GettingStarted
  b.trigger = Badge::Trigger::None
  b.system = true
end

Badge.seed do |b|
  b.id = Badge::FirstOnebox
  b.name = "First Onebox"
  b.badge_type_id = BadgeType::Bronze
  b.multiple_grant = false
  b.target_posts = true
  b.show_posts = true
  b.query = nil
  b.default_badge_grouping_id = BadgeGrouping::GettingStarted
  b.trigger = Badge::Trigger::None
  b.system = true
end

Badge.seed do |b|
  b.id = Badge::FirstReplyByEmail
  b.name = "First Reply By Email"
  b.badge_type_id = BadgeType::Bronze
  b.multiple_grant = false
  b.target_posts = true
  b.show_posts = true
  b.query = nil
  b.default_badge_grouping_id = BadgeGrouping::GettingStarted
  b.trigger = Badge::Trigger::None
  b.system = true
end

Badge.seed do |b|
  b.id = Badge::NewUserOfTheMonth
  b.name = "New User of the Month"
  b.badge_type_id = BadgeType::Bronze
  b.multiple_grant = false
  b.target_posts = false
  b.show_posts = false
  b.query = nil
  b.default_badge_grouping_id = BadgeGrouping::GettingStarted
  b.trigger = Badge::Trigger::None
  b.system = true
end

[
  [Badge::Enthusiast, "Enthusiast", BadgeType::Bronze, 10],
  [Badge::Aficionado, "Aficionado", BadgeType::Silver, 100],
  [Badge::Devotee,    "Devotee",    BadgeType::Gold,   365],
].each do |id, name, level, days|
  Badge.seed do |b|
    b.id = id
    b.name = name
    b.default_icon = "fa-eye"
    b.badge_type_id = level
    b.query = BadgeQueries.consecutive_visits(days)
<<<<<<< HEAD
    b.badge_grouping_id = BadgeGrouping::Community
=======
>>>>>>> c10941bb
    b.default_badge_grouping_id = BadgeGrouping::Community
    b.trigger = Badge::Trigger::None
    b.auto_revoke = false
    b.system = true
  end
end

Badge.where("NOT system AND id < 100").each do |badge|
  new_id = [Badge.maximum(:id) + 1, 100].max
  old_id = badge.id
  badge.update_columns(id: new_id)
  UserBadge.where(badge_id: old_id).update_all(badge_id: new_id)
end<|MERGE_RESOLUTION|>--- conflicted
+++ resolved
@@ -428,10 +428,6 @@
     b.default_icon = "fa-eye"
     b.badge_type_id = level
     b.query = BadgeQueries.consecutive_visits(days)
-<<<<<<< HEAD
-    b.badge_grouping_id = BadgeGrouping::Community
-=======
->>>>>>> c10941bb
     b.default_badge_grouping_id = BadgeGrouping::Community
     b.trigger = Badge::Trigger::None
     b.auto_revoke = false
