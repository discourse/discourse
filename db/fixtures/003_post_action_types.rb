PostActionType.seed do |s|
  s.id = PostActionType.types[:bookmark]
  s.name_key = 'bookmark'
  s.is_flag = false
  s.position = 1
end

PostActionType.seed do |s|
  s.id = PostActionType.types[:like]
  s.name_key = 'like'
  s.is_flag = false
  s.icon = 'heart'
  s.position = 2
end

if PostActionType.types[:off_topic]
  PostActionType.seed do |s|
    s.id = PostActionType.types[:off_topic]
    s.name_key = 'off_topic'
    s.is_flag = true
    s.position = 3
  end
end

if PostActionType.types[:inappropriate]
  PostActionType.seed do |s|
    s.id = PostActionType.types[:inappropriate]
    s.name_key = 'inappropriate'
    s.is_flag = true
    s.position = 4
  end
end

<<<<<<< HEAD
PostActionType.seed do |s|
  s.id = PostActionType.types[:spam]
  s.name_key = 'spam'
  s.is_flag = true
  s.position = 6
=======
if PostActionType.types[:spam]
  PostActionType.seed do |s|
    s.id = PostActionType.types[:spam]
    s.name_key = 'spam'
    s.is_flag = true
    s.position = 6
  end
end

if PostActionType.types[:notify_user]
  PostActionType.seed do |s|
    s.id = PostActionType.types[:notify_user]
    s.name_key = 'notify_user'
    s.is_flag = true
    s.position = 7
  end
>>>>>>> c10941bb
end

if PostActionType.types[:notify_moderators]
  PostActionType.seed do |s|
    s.id = PostActionType.types[:notify_moderators]
    s.name_key = 'notify_moderators'
    s.is_flag = true
    s.position = 8
  end
end<|MERGE_RESOLUTION|>--- conflicted
+++ resolved
@@ -31,13 +31,6 @@
   end
 end
 
-<<<<<<< HEAD
-PostActionType.seed do |s|
-  s.id = PostActionType.types[:spam]
-  s.name_key = 'spam'
-  s.is_flag = true
-  s.position = 6
-=======
 if PostActionType.types[:spam]
   PostActionType.seed do |s|
     s.id = PostActionType.types[:spam]
@@ -54,7 +47,6 @@
     s.is_flag = true
     s.position = 7
   end
->>>>>>> c10941bb
 end
 
 if PostActionType.types[:notify_moderators]
