class FixTosName < ActiveRecord::Migration[4.2]
  def up
    I18n.overrides_disabled do
<<<<<<< HEAD
      execute DB.sql_fragment('UPDATE user_fields SET name = ? WHERE name = ?', I18n.t('terms_of_service.title'), I18n.t("terms_of_service.signup_form_message"))
=======
      execute DB.sql_fragment('UPDATE user_fields SET name = ? WHERE name = ?', I18n.t('terms_of_service.title'), I18n.t("terms_of_service.signup_form_message", base_path: ""))
>>>>>>> c10941bb
    end

  end
end<|MERGE_RESOLUTION|>--- conflicted
+++ resolved
@@ -1,11 +1,7 @@
 class FixTosName < ActiveRecord::Migration[4.2]
   def up
     I18n.overrides_disabled do
-<<<<<<< HEAD
-      execute DB.sql_fragment('UPDATE user_fields SET name = ? WHERE name = ?', I18n.t('terms_of_service.title'), I18n.t("terms_of_service.signup_form_message"))
-=======
       execute DB.sql_fragment('UPDATE user_fields SET name = ? WHERE name = ?', I18n.t('terms_of_service.title'), I18n.t("terms_of_service.signup_form_message", base_path: ""))
->>>>>>> c10941bb
     end
 
   end
