require 'rails_helper'

describe BadgeGranter do

  let(:badge) { Fabricate(:badge) }
  let(:user) { Fabricate(:user) }

  describe 'revoke_titles' do
    it 'can correctly revoke titles' do
      badge = Fabricate(:badge, allow_title: true)
      user = Fabricate(:user, title: badge.name)
      user.reload

      user.user_profile.update_column(:badge_granted_title, true)

      BadgeGranter.grant(badge, user)
      BadgeGranter.revoke_ungranted_titles!

      user.reload
      expect(user.title).to eq(badge.name)

      badge.update_column(:allow_title, false)
      BadgeGranter.revoke_ungranted_titles!

      user.reload
      expect(user.title).to eq('')

      user.title = "CEO"
      user.save

      BadgeGranter.revoke_ungranted_titles!

      user.reload
      expect(user.title).to eq("CEO")
    end
  end

  describe 'preview' do
    it 'can correctly preview' do
      Fabricate(:user, email: 'sam@gmail.com')
      result = BadgeGranter.preview('select u.id user_id, null post_id, u.created_at granted_at from users u
                                     join user_emails ue on ue.user_id = u.id AND ue.primary
                                     where ue.email like \'%gmail.com\'', explain: true)

      expect(result[:grant_count]).to eq(1)
      expect(result[:query_plan]).to be_present
    end
  end

  describe 'backfill' do

    it 'has no broken badge queries' do
      Badge.all.each do |b|
        BadgeGranter.backfill(b)
      end
    end

    it 'can backfill the welcome badge' do
      post = Fabricate(:post)
      user2 = Fabricate(:user)
      PostAction.act(user2, post, PostActionType.types[:like])

      UserBadge.destroy_all
      BadgeGranter.backfill(Badge.find(Badge::Welcome))
      BadgeGranter.backfill(Badge.find(Badge::FirstLike))

      b = UserBadge.find_by(user_id: post.user_id)
      expect(b.post_id).to eq(post.id)
      b.badge_id = Badge::Welcome

      b = UserBadge.find_by(user_id: user2.id)
      expect(b.post_id).to eq(post.id)
      b.badge_id = Badge::FirstLike
    end

    it 'should grant missing badges' do
      nice_topic = Badge.find(Badge::NiceTopic)
      good_topic = Badge.find(Badge::GoodTopic)

      post = Fabricate(:post, like_count: 30)

      2.times {
        BadgeGranter.backfill(nice_topic, post_ids: [post.id])
        BadgeGranter.backfill(good_topic)
      }

      # TODO add welcome
<<<<<<< HEAD
      expect(post.user.user_badges.pluck(:badge_id).sort).to eq([Badge::NiceTopic, Badge::GoodTopic])

=======
      expect(post.user.user_badges.pluck(:badge_id)).to contain_exactly(nice_topic.id, good_topic.id)
>>>>>>> c10941bb
      expect(post.user.notifications.count).to eq(2)

      data = post.user.notifications.last.data_hash
      expect(data["badge_id"]).to eq(good_topic.id)
      expect(data["badge_slug"]).to eq(good_topic.slug)
      expect(data["username"]).to eq(post.user.username)

      expect(nice_topic.grant_count).to eq(1)
      expect(good_topic.grant_count).to eq(1)
    end

    it 'should grant badges in the user locale' do
      SiteSetting.allow_user_locale = true

      nice_topic = Badge.find(Badge::NiceTopic)
      name_english = nice_topic.name

      user = Fabricate(:user, locale: 'fr')
      post = Fabricate(:post, like_count: 10, user: user)

      BadgeGranter.backfill(nice_topic)

      notification_badge_name = JSON.parse(post.user.notifications.first.data)['badge_name']

      expect(notification_badge_name).not_to eq(name_english)
    end
  end

  describe 'grant' do

    it 'allows overriding of granted_at does not notify old bronze' do
      badge = Badge.create!(name: 'a badge', badge_type_id: BadgeType::Bronze)

      time = 1.year.ago

      user_badge = BadgeGranter.grant(badge, user, created_at: time)

      expect(user_badge.granted_at).to eq(time)
      expect(Notification.where(user_id: user.id).count).to eq(0)
    end

    it "doesn't grant disabled badges" do
      badge = Fabricate(:badge, badge_type_id: BadgeType::Bronze, enabled: false)
      time = 1.year.ago

      user_badge = BadgeGranter.grant(badge, user, created_at: time)
      expect(user_badge).to eq(nil)
    end

    it 'grants multiple badges' do
      badge = Fabricate(:badge, multiple_grant: true)
      user_badge = BadgeGranter.grant(badge, user)
      user_badge = BadgeGranter.grant(badge, user)
      expect(user_badge).to be_present

      expect(UserBadge.where(user_id: user.id).count).to eq(2)
    end

    it 'sets granted_at' do
      time = 1.day.ago
      freeze_time time

      user_badge = BadgeGranter.grant(badge, user)
      expect(user_badge.granted_at).to be_within(1.second).of(time)
    end

    it 'sets granted_by if the option is present' do
      admin = Fabricate(:admin)
      StaffActionLogger.any_instance.expects(:log_badge_grant).once
      user_badge = BadgeGranter.grant(badge, user, granted_by: admin)
      expect(user_badge.granted_by).to eq(admin)
    end

    it 'defaults granted_by to the system user' do
      StaffActionLogger.any_instance.expects(:log_badge_grant).never
      user_badge = BadgeGranter.grant(badge, user)
      expect(user_badge.granted_by_id).to eq(Discourse.system_user.id)
    end

    it 'does not allow a regular user to grant badges' do
      user_badge = BadgeGranter.grant(badge, user, granted_by: Fabricate(:user))
      expect(user_badge).not_to be_present
    end

    it 'increments grant_count on the badge and creates a notification' do
      BadgeGranter.grant(badge, user)
      expect(badge.reload.grant_count).to eq(1)
      expect(user.notifications.find_by(notification_type: Notification.types[:granted_badge]).data_hash["badge_id"]).to eq(badge.id)
    end

  end

  describe 'revoke' do

    let(:admin) { Fabricate(:admin) }
    let!(:user_badge) { BadgeGranter.grant(badge, user) }

    it 'revokes the badge and does necessary cleanup' do
      user.title = badge.name; user.save!
      expect(badge.reload.grant_count).to eq(1)
      StaffActionLogger.any_instance.expects(:log_badge_revoke).with(user_badge)
      BadgeGranter.revoke(user_badge, revoked_by: admin)
      expect(UserBadge.find_by(user: user, badge: badge)).not_to be_present
      expect(badge.reload.grant_count).to eq(0)
      expect(user.notifications.where(notification_type: Notification.types[:granted_badge])).to be_empty
      expect(user.reload.title).to eq(nil)
    end

  end

  context "update_badges" do
    let(:user) { Fabricate(:user) }
    let(:liker) { Fabricate(:user) }

    before do
      BadgeGranter.clear_queue!
    end

    it "grants autobiographer" do
      user.user_profile.bio_raw = "THIS IS MY bio it a long bio I like my bio"
      user.uploaded_avatar_id = 10
      user.user_profile.save
      user.save

      BadgeGranter.process_queue!
      expect(UserBadge.where(user_id: user.id, badge_id: Badge::Autobiographer).count).to eq(1)
    end

    it "grants read guidlines" do
      user.user_stat.read_faq = Time.now
      user.user_stat.save

      BadgeGranter.process_queue!
      expect(UserBadge.where(user_id: user.id, badge_id: Badge::ReadGuidelines).count).to eq(1)
    end

    it "grants first link" do
      post = create_post
      post2 = create_post(raw: "#{Discourse.base_url}/t/slug/#{post.topic_id}")

      BadgeGranter.process_queue!
      expect(UserBadge.where(user_id: post2.user.id, badge_id: Badge::FirstLink).count).to eq(1)
    end

    it "grants first edit" do
      SiteSetting.editing_grace_period = 0
      post = create_post
      user = post.user

      expect(UserBadge.where(user_id: user.id, badge_id: Badge::Editor).count).to eq(0)

      PostRevisor.new(post).revise!(user, raw: "This is my new test 1235 123")
      BadgeGranter.process_queue!

      expect(UserBadge.where(user_id: user.id, badge_id: Badge::Editor).count).to eq(1)
    end

    it "grants and revokes trust level badges" do
      user.change_trust_level!(TrustLevel[4])
      BadgeGranter.process_queue!
      expect(UserBadge.where(user_id: user.id, badge_id: Badge.trust_level_badge_ids).count).to eq(4)

      user.change_trust_level!(TrustLevel[1])
      BadgeGranter.backfill(Badge.find(1))
      BadgeGranter.backfill(Badge.find(2))
      expect(UserBadge.where(user_id: user.id, badge_id: 1).first).not_to eq(nil)
      expect(UserBadge.where(user_id: user.id, badge_id: 2).first).to eq(nil)
    end

    it "grants system like badges" do
      post = create_post(user: user)
      # Welcome badge
      action = PostAction.act(liker, post, PostActionType.types[:like])
      BadgeGranter.process_queue!
      expect(UserBadge.find_by(user_id: user.id, badge_id: 5)).not_to eq(nil)

      post = create_post(topic: post.topic, user: user)
      action = PostAction.act(liker, post, PostActionType.types[:like])

      # Nice post badge
      post.update_attributes like_count: 10

      BadgeGranter.queue_badge_grant(Badge::Trigger::PostAction, post_action: action)
      BadgeGranter.process_queue!

      expect(UserBadge.find_by(user_id: user.id, badge_id: Badge::NicePost)).not_to eq(nil)
      expect(UserBadge.where(user_id: user.id, badge_id: Badge::NicePost).count).to eq(1)

      # Good post badge
      post.update_attributes like_count: 25
      BadgeGranter.queue_badge_grant(Badge::Trigger::PostAction, post_action: action)
      BadgeGranter.process_queue!
      expect(UserBadge.find_by(user_id: user.id, badge_id: Badge::GoodPost)).not_to eq(nil)

      # Great post badge
      post.update_attributes like_count: 50
      BadgeGranter.queue_badge_grant(Badge::Trigger::PostAction, post_action: action)
      BadgeGranter.process_queue!
      expect(UserBadge.find_by(user_id: user.id, badge_id: Badge::GreatPost)).not_to eq(nil)

      # Revoke badges on unlike
      post.update_attributes like_count: 49
      BadgeGranter.backfill(Badge.find(Badge::GreatPost))
      expect(UserBadge.find_by(user_id: user.id, badge_id: Badge::GreatPost)).to eq(nil)
    end
  end

end<|MERGE_RESOLUTION|>--- conflicted
+++ resolved
@@ -85,12 +85,7 @@
       }
 
       # TODO add welcome
-<<<<<<< HEAD
-      expect(post.user.user_badges.pluck(:badge_id).sort).to eq([Badge::NiceTopic, Badge::GoodTopic])
-
-=======
       expect(post.user.user_badges.pluck(:badge_id)).to contain_exactly(nice_topic.id, good_topic.id)
->>>>>>> c10941bb
       expect(post.user.notifications.count).to eq(2)
 
       data = post.user.notifications.last.data_hash
