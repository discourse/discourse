--- conflicted
+++ resolved
@@ -402,27 +402,19 @@
 
     it "notification comes from editor if mention is added later" do
       admin = Fabricate(:admin)
-<<<<<<< HEAD
-      post = create_post_with_alerts(user: user, raw: 'No mention here.')
-      expect {
-        post.revise(admin, raw: "Mention @eviltrout in this edit.")
-      }.to change(evil_trout.notifications, :count)
-      n = evil_trout.notifications.last
-      expect(n.data_hash["original_username"]).to eq(admin.username)
-    end
-
-    it "doesn't notify the last post editor if they mention themself" do
-      post = create_post_with_alerts(user: user, raw: 'Post without a mention.')
-      expect {
-        post.revise(evil_trout, raw: "O hai, @eviltrout!")
-      }.not_to change(evil_trout.notifications, :count)
-=======
         post = create_post_with_alerts(user: user, raw: 'No mention here.')
         expect {
           post.revise(admin, raw: "Mention @eviltrout in this edit.")
         }.to change(evil_trout.notifications, :count)
         n = evil_trout.notifications.last
         expect(n.data_hash["original_username"]).to eq(admin.username)
+    end
+
+    it "doesn't notify the last post editor if they mention themself" do
+      post = create_post_with_alerts(user: user, raw: 'Post without a mention.')
+      expect {
+        post.revise(evil_trout, raw: "O hai, @eviltrout!")
+      }.not_to change(evil_trout.notifications, :count)
     end
 
     let(:alice) { Fabricate(:user, username: 'alice') }
@@ -583,7 +575,6 @@
       end
 
       include_context "message"
->>>>>>> 01836566
     end
   end
 
