--- conflicted
+++ resolved
@@ -31,20 +31,13 @@
     stub_const(
       described_class,
       "CORE_PROBLEM_CHECKS",
-<<<<<<< HEAD
-      [ScheduledCheck, RealtimeCheck, FailingCheck, DisabledCheck, PassingCheck],
-=======
       [ScheduledCheck, RealtimeCheck, InlineCheck, DisabledCheck, FailingCheck, PassingCheck],
->>>>>>> 76e7f12a
       &example
     )
 
     Object.send(:remove_const, ScheduledCheck.name)
     Object.send(:remove_const, RealtimeCheck.name)
-<<<<<<< HEAD
-=======
     Object.send(:remove_const, InlineCheck.name)
->>>>>>> 76e7f12a
     Object.send(:remove_const, DisabledCheck.name)
     Object.send(:remove_const, PluginCheck.name)
     Object.send(:remove_const, FailingCheck.name)
@@ -53,10 +46,7 @@
 
   let(:scheduled_check) { ScheduledCheck }
   let(:realtime_check) { RealtimeCheck }
-<<<<<<< HEAD
-=======
   let(:inline_check) { InlineCheck }
->>>>>>> 76e7f12a
   let(:enabled_check) { RealtimeCheck }
   let(:disabled_check) { DisabledCheck }
   let(:plugin_check) { PluginCheck }
@@ -111,11 +101,6 @@
     it { expect(disabled_check).not_to be_enabled }
   end
 
-  describe ".enabled?" do
-    it { expect(enabled_check).to be_enabled }
-    it { expect(disabled_check).not_to be_enabled }
-  end
-
   describe "plugin problem check registration" do
     before { DiscoursePluginRegistry.register_problem_check(PluginCheck, stub(enabled?: enabled)) }
 
