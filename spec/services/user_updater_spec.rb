require 'rails_helper'

describe UserUpdater do

  let(:acting_user) { Fabricate.build(:user) }

  describe '#update_muted_users' do
    it 'has no cross talk' do
      u1 = Fabricate(:user)
      u2 = Fabricate(:user)
      u3 = Fabricate(:user)

      updater = UserUpdater.new(u1, u1)
      updater.update_muted_users("#{u2.username},#{u3.username}")

      updater = UserUpdater.new(u2, u2)
      updater.update_muted_users("#{u3.username},#{u1.username}")

      updater = UserUpdater.new(u3, u3)
      updater.update_muted_users("")

      expect(MutedUser.where(user_id: u2.id).count).to eq 2
      expect(MutedUser.where(user_id: u1.id).count).to eq 2
      expect(MutedUser.where(user_id: u3.id).count).to eq 0

    end
  end

  describe '#update' do
    let(:category) { Fabricate(:category) }
    let(:tag) { Fabricate(:tag) }
    let(:tag2) { Fabricate(:tag) }

    it 'saves user' do
      user = Fabricate(:user, name: 'Billy Bob')
      updater = UserUpdater.new(acting_user, user)

      updater.update(name: 'Jim Tom')

      expect(user.reload.name).to eq 'Jim Tom'
    end

    it 'can update categories and tags' do
      user = Fabricate(:user)
      updater = UserUpdater.new(acting_user, user)
      updater.update(watched_tags: "#{tag.name},#{tag2.name}", muted_category_ids: [category.id])

      expect(TagUser.where(
        user_id: user.id,
        tag_id: tag.id,
        notification_level: TagUser.notification_levels[:watching]
      ).exists?).to eq(true)

      expect(TagUser.where(
        user_id: user.id,
        tag_id: tag2.id,
        notification_level: TagUser.notification_levels[:watching]
      ).exists?).to eq(true)

      expect(CategoryUser.where(
        user_id: user.id,
        category_id: category.id,
        notification_level: CategoryUser.notification_levels[:muted]
      ).count).to eq(1)

    end

    it "doesn't remove notification prefs when updating something else" do
      user = Fabricate(:user)
      TagUser.create!(user: user, tag: tag, notification_level: TagUser.notification_levels[:watching])
      CategoryUser.create!(user: user, category: category, notification_level: CategoryUser.notification_levels[:muted])

      updater = UserUpdater.new(acting_user, user)
      updater.update(name: "Steve Dave")

      expect(TagUser.where(user: user).count).to eq(1)
      expect(CategoryUser.where(user: user).count).to eq(1)
    end

    it 'updates various fields' do
      user = Fabricate(:user)
      updater = UserUpdater.new(acting_user, user)
      date_of_birth = Time.zone.now

      theme = Fabricate(:theme, user_selectable: true)

      seq = user.user_option.theme_key_seq

      val = updater.update(bio_raw: 'my new bio',
                           email_always: 'true',
                           mailing_list_mode: true,
                           digest_after_minutes: "45",
                           new_topic_duration_minutes: 100,
                           auto_track_topics_after_msecs: 101,
                           notification_level_when_replying: 3,
                           email_in_reply_to: false,
                           date_of_birth: date_of_birth,
                           theme_ids: [theme.id],
                           allow_private_messages: false)

      expect(val).to be_truthy

      user.reload

      expect(user.user_profile.bio_raw).to eq 'my new bio'
      expect(user.user_option.email_always).to eq true
      expect(user.user_option.mailing_list_mode).to eq true
      expect(user.user_option.digest_after_minutes).to eq 45
      expect(user.user_option.new_topic_duration_minutes).to eq 100
      expect(user.user_option.auto_track_topics_after_msecs).to eq 101
      expect(user.user_option.notification_level_when_replying).to eq 3
      expect(user.user_option.email_in_reply_to).to eq false
      expect(user.user_option.theme_ids.first).to eq theme.id
      expect(user.user_option.theme_key_seq).to eq(seq + 1)
      expect(user.user_option.allow_private_messages).to eq(false)
      expect(user.date_of_birth).to eq(date_of_birth.to_date)
    end

    it "disables email_digests when enabling mailing_list_mode" do
      user = Fabricate(:user)
      updater = UserUpdater.new(acting_user, user)

      val = updater.update(mailing_list_mode: true, email_digests: true)
      expect(val).to be_truthy

      user.reload

      expect(user.user_option.email_digests).to eq false
      expect(user.user_option.mailing_list_mode).to eq true
    end

    it "filters theme_ids blank values before updating perferences" do
      user = Fabricate(:user)
      user.user_option.update!(theme_ids: [1])
      updater = UserUpdater.new(acting_user, user)

      updater.update(theme_ids: [""])
      user.reload
      expect(user.user_option.theme_ids).to eq([])

      updater.update(theme_ids: [nil])
      user.reload
      expect(user.user_option.theme_ids).to eq([])

      theme = Fabricate(:theme)
      child = Fabricate(:theme, component: true)
      theme.add_child_theme!(child)
      theme.set_default!

      updater.update(theme_ids: [theme.id.to_s, child.id.to_s, "", nil])
      user.reload
      expect(user.user_option.theme_ids).to eq([theme.id, child.id])
    end

    context 'when sso overrides bio' do
      it 'does not change bio' do
        SiteSetting.sso_url = "https://www.example.com/sso"
        SiteSetting.enable_sso = true
        SiteSetting.sso_overrides_bio = true

        user = Fabricate(:user)
        updater = UserUpdater.new(acting_user, user)

        expect(updater.update(bio_raw: "new bio")).to be_truthy

        user.reload
        expect(user.user_profile.bio_raw).not_to eq 'new bio'
      end
    end

    context 'when update fails' do
      it 'returns false' do
        user = Fabricate(:user)
        user.stubs(save: false)
        updater = UserUpdater.new(acting_user, user)

        expect(updater.update).to be_falsey
      end
    end

    context 'with permission to update title' do
      it 'allows user to change title' do
        user = Fabricate(:user, title: 'Emperor')
        guardian = stub
        guardian.stubs(:can_grant_title?).with(user, 'Minion').returns(true)
        Guardian.stubs(:new).with(acting_user).returns(guardian)
        updater = UserUpdater.new(acting_user, user)

        updater.update(title: 'Minion')

        expect(user.reload.title).to eq 'Minion'
      end
    end

    context 'title is from a badge' do
      let(:user) { Fabricate(:user, title: 'Emperor') }
      let(:badge) { Fabricate(:badge, name: 'Minion') }

      context 'badge can be used as a title' do
        before do
          badge.update_attributes(allow_title: true)
        end

        it 'can use as title, sets badge_granted_title' do
          BadgeGranter.grant(badge, user)
          updater = UserUpdater.new(user, user)
          updater.update(title: badge.name)
          user.reload
          expect(user.user_profile.badge_granted_title).to eq(true)
        end

        it 'badge has not been granted, does not change title' do
          badge.update_attributes(allow_title: true)
          updater = UserUpdater.new(user, user)
          updater.update(title: badge.name)
          user.reload
          expect(user.title).not_to eq(badge.name)
          expect(user.user_profile.badge_granted_title).to eq(false)
        end

        it 'changing to a title that is not from a badge, unsets badge_granted_title' do
          user.update_attributes(title: badge.name)
          user.user_profile.update_attributes(badge_granted_title: true)

          guardian = stub
          guardian.stubs(:can_grant_title?).with(user, 'Dancer').returns(true)
          Guardian.stubs(:new).with(user).returns(guardian)

          updater = UserUpdater.new(user, user)
          updater.update(title: 'Dancer')
          user.reload
          expect(user.title).to eq('Dancer')
          expect(user.user_profile.badge_granted_title).to eq(false)
        end
      end

      it 'cannot use as title, does not change title' do
        BadgeGranter.grant(badge, user)
        updater = UserUpdater.new(user, user)
        updater.update(title: badge.name)
        user.reload
        expect(user.title).not_to eq(badge.name)
        expect(user.user_profile.badge_granted_title).to eq(false)
      end
    end

    context 'without permission to update title' do
      it 'does not allow user to change title' do
        user = Fabricate(:user, title: 'Emperor')
        guardian = stub
        guardian.stubs(:can_grant_title?).with(user, 'Minion').returns(false)
        Guardian.stubs(:new).with(acting_user).returns(guardian)
        updater = UserUpdater.new(acting_user, user)

        updater.update(title: 'Minion')

        expect(user.reload.title).not_to eq 'Minion'
      end
    end

    context 'when website includes http' do
      it 'does not add http before updating' do
        user = Fabricate(:user)
        updater = UserUpdater.new(acting_user, user)

        updater.update(website: 'http://example.com')

        expect(user.reload.user_profile.website).to eq 'http://example.com'
      end
    end

    context 'when website does not include http' do
      it 'adds http before updating' do
        user = Fabricate(:user)
        updater = UserUpdater.new(acting_user, user)

        updater.update(website: 'example.com')

        expect(user.reload.user_profile.website).to eq 'http://example.com'
      end
    end

    context 'when custom_fields is empty string' do
      it "update is successful" do
        user = Fabricate(:user)
        user.custom_fields = { 'import_username' => 'my_old_username' }
        user.save
        updater = UserUpdater.new(acting_user, user)

        updater.update(website: 'example.com', custom_fields: '')
        expect(user.reload.custom_fields).to eq('import_username' => 'my_old_username')
      end
    end

    it "logs the action" do
      user_without_name = Fabricate(:user, name: nil)
      user = Fabricate(:user, name: 'Billy Bob')
<<<<<<< HEAD
=======

>>>>>>> c10941bb
      expect do
        UserUpdater.new(acting_user, user).update(name: 'Jim Tom')
      end.to change { UserHistory.count }.by(1)

<<<<<<< HEAD
=======
      expect(UserHistory.last.action).to eq(
        UserHistory.actions[:change_name]
      )

>>>>>>> c10941bb
      expect do
        UserUpdater.new(acting_user, user).update(name: 'JiM TOm')
      end.to_not change { UserHistory.count }

      expect do
<<<<<<< HEAD
=======
        UserUpdater.new(acting_user, user).update(bio_raw: 'foo bar')
      end.to_not change { UserHistory.count }

      expect do
>>>>>>> c10941bb
        UserUpdater.new(acting_user, user_without_name).update(bio_raw: 'foo bar')
      end.to_not change { UserHistory.count }

      expect do
        UserUpdater.new(acting_user, user_without_name).update(name: 'Jim Tom')
      end.to change { UserHistory.count }.by(1)

<<<<<<< HEAD
      expect do
        UserUpdater.new(acting_user, user).update(name: '')
      end.to change { UserHistory.count }.by(1)
=======
      expect(UserHistory.last.action).to eq(
        UserHistory.actions[:change_name]
      )

      expect do
        UserUpdater.new(acting_user, user).update(name: '')
      end.to change { UserHistory.count }.by(1)

      expect(UserHistory.last.action).to eq(
        UserHistory.actions[:change_name]
      )
>>>>>>> c10941bb
    end
  end
end<|MERGE_RESOLUTION|>--- conflicted
+++ resolved
@@ -295,33 +295,24 @@
     it "logs the action" do
       user_without_name = Fabricate(:user, name: nil)
       user = Fabricate(:user, name: 'Billy Bob')
-<<<<<<< HEAD
-=======
-
->>>>>>> c10941bb
+
       expect do
         UserUpdater.new(acting_user, user).update(name: 'Jim Tom')
       end.to change { UserHistory.count }.by(1)
 
-<<<<<<< HEAD
-=======
       expect(UserHistory.last.action).to eq(
         UserHistory.actions[:change_name]
       )
 
->>>>>>> c10941bb
       expect do
         UserUpdater.new(acting_user, user).update(name: 'JiM TOm')
       end.to_not change { UserHistory.count }
 
       expect do
-<<<<<<< HEAD
-=======
         UserUpdater.new(acting_user, user).update(bio_raw: 'foo bar')
       end.to_not change { UserHistory.count }
 
       expect do
->>>>>>> c10941bb
         UserUpdater.new(acting_user, user_without_name).update(bio_raw: 'foo bar')
       end.to_not change { UserHistory.count }
 
@@ -329,11 +320,6 @@
         UserUpdater.new(acting_user, user_without_name).update(name: 'Jim Tom')
       end.to change { UserHistory.count }.by(1)
 
-<<<<<<< HEAD
-      expect do
-        UserUpdater.new(acting_user, user).update(name: '')
-      end.to change { UserHistory.count }.by(1)
-=======
       expect(UserHistory.last.action).to eq(
         UserHistory.actions[:change_name]
       )
@@ -345,7 +331,6 @@
       expect(UserHistory.last.action).to eq(
         UserHistory.actions[:change_name]
       )
->>>>>>> c10941bb
     end
   end
 end