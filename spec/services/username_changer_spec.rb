require 'rails_helper'

describe UsernameChanger do
  before do
    SiteSetting.queue_jobs = false
  end

  describe '#change' do
    let(:user) { Fabricate(:user) }

    context 'success' do
      let(:new_username) { "#{user.username}1234" }

      it 'should change the username' do
        @result = UsernameChanger.change(user, new_username)

        expect(@result).to eq(true)

        user.reload
        expect(user.username).to eq(new_username)
        expect(user.username_lower).to eq(new_username.downcase)
      end
    end

    context 'failure' do
      let(:wrong_username) { "" }
      let(:username_before_change) { user.username }
      let(:username_lower_before_change) { user.username_lower }

      it 'should not change the username' do
        @result = UsernameChanger.change(user, wrong_username)
        expect(@result).to eq(false)

        user.reload
        expect(user.username).to eq(username_before_change)
        expect(user.username_lower).to eq(username_lower_before_change)
      end
    end

    describe 'change the case of my username' do
      let!(:myself) { Fabricate(:user, username: 'hansolo') }

      it 'should change the username' do
        expect do
          expect(UsernameChanger.change(myself, "HanSolo", myself)).to eq(true)
        end.to change { UserHistory.count }.by(1)

<<<<<<< HEAD
=======
        expect(UserHistory.last.action).to eq(
          UserHistory.actions[:change_username]
        )

>>>>>>> c10941bb
        expect(myself.reload.username).to eq('HanSolo')

        expect do
          UsernameChanger.change(myself, "HanSolo", myself)
        end.to change { UserHistory.count }.by(0) # make sure it does not log a dupe
      end
    end

    describe 'allow custom minimum username length from site settings' do
      before do
        @custom_min = 2
        SiteSetting.min_username_length = @custom_min
      end

      it 'should allow a shorter username than default' do
        result = UsernameChanger.change(user, 'a' * @custom_min)
        expect(result).not_to eq(false)
      end

      it 'should not allow a shorter username than limit' do
        result = UsernameChanger.change(user, 'a' * (@custom_min - 1))
        expect(result).to eq(false)
      end

      it 'should not allow a longer username than limit' do
        result = UsernameChanger.change(user, 'a' * (User.username_length.end + 1))
        expect(result).to eq(false)
      end
    end

    context 'posts and revisions' do
      let(:user) { Fabricate(:user, username: 'foo') }
      let(:topic) { Fabricate(:topic, user: user) }

      before do
        UserActionCreator.enable
        Discourse.expects(:warn_exception).never
      end

      after do
        UserActionCreator.disable
      end

      def create_post_and_change_username(args = {}, &block)
        post = create_post(args.merge(topic_id: topic.id))

        args.delete(:revisions)&.each do |revision|
          post.revise(post.user, revision, force_new_version: true)
        end

        block.call(post) if block

        UsernameChanger.change(user, 'bar')
        post.reload
      end

      context 'mentions' do
        it 'rewrites cooked correctly' do
          post = create_post_and_change_username(raw: "Hello @foo")
          expect(post.cooked).to eq(%Q(<p>Hello <a class="mention" href="/u/bar">@bar</a></p>))

          post.rebake!
          expect(post.cooked).to eq(%Q(<p>Hello <a class="mention" href="/u/bar">@bar</a></p>))
        end

        it 'removes the username from the search index' do
          SearchIndexer.enable
          create_post_and_change_username(raw: "Hello @foo")

          results = Search.execute('foo', min_search_term_length: 1)
          expect(results.posts).to be_empty
        end

        it 'ignores case when replacing mentions' do
          post = create_post_and_change_username(raw: "There's no difference between @foo and @Foo")

          expect(post.raw).to eq("There's no difference between @bar and @bar")
          expect(post.cooked).to eq(%Q(<p>There’s no difference between <a class="mention" href="/u/bar">@bar</a> and <a class="mention" href="/u/bar">@bar</a></p>))
        end

        it 'replaces mentions when there are leading symbols' do
          post = create_post_and_change_username(raw: ".@foo -@foo %@foo _@foo ,@foo ;@foo @@foo")

          expect(post.raw).to eq(".@bar -@bar %@bar _@bar ,@bar ;@bar @@bar")
          expect(post.cooked).to match_html(<<~HTML)
          <p>.<a class="mention" href="/u/bar">@bar</a>
             -<a class="mention" href="/u/bar">@bar</a>
             %<a class="mention" href="/u/bar">@bar</a>
             _<a class="mention" href="/u/bar">@bar</a>
             ,<a class="mention" href="/u/bar">@bar</a>
             ;<a class="mention" href="/u/bar">@bar</a>
             @<a class="mention" href="/u/bar">@bar</a></p>
          HTML
        end

        it 'replaces mentions within double and single quotes' do
          post = create_post_and_change_username(raw: %Q("@foo" '@foo'))

          expect(post.raw).to eq(%Q("@bar" '@bar'))
          expect(post.cooked).to eq(%Q(<p>“<a class="mention" href="/u/bar">@bar</a>” ‘<a class="mention" href="/u/bar">@bar</a>’</p>))
        end

        it 'replaces mentions when there are trailing symbols' do
          post = create_post_and_change_username(raw: "@foo. @foo, @foo: @foo; @foo-")

          expect(post.raw).to eq("@bar. @bar, @bar: @bar; @bar-")
          expect(post.cooked).to match_html(<<~HTML)
          <p><a class="mention" href="/u/bar">@bar</a>.
             <a class="mention" href="/u/bar">@bar</a>,
             <a class="mention" href="/u/bar">@bar</a>:
             <a class="mention" href="/u/bar">@bar</a>;
             <a class="mention" href="/u/bar">@bar</a>-</p>
          HTML
        end

        it 'does not replace mention when followed by an underscore' do
          post = create_post_and_change_username(raw: "@foo_")

          expect(post.raw).to eq("@foo_")
          expect(post.cooked).to eq(%Q(<p><span class="mention">@foo_</span></p>))
        end

        it 'does not replace mentions when there are leading alphanumeric chars' do
          post = create_post_and_change_username(raw: "a@foo 2@foo")

          expect(post.raw).to eq("a@foo 2@foo")
          expect(post.cooked).to eq(%Q(<p>a@foo 2@foo</p>))
        end

        it 'does not replace username within email address' do
          post = create_post_and_change_username(raw: "mail@foo.com")

          expect(post.raw).to eq("mail@foo.com")
          expect(post.cooked).to eq(%Q(<p><a href="mailto:mail@foo.com">mail@foo.com</a></p>))
        end

        it 'does not replace username in a mention of a similar username' do
          Fabricate(:user, username: 'foobar')
          Fabricate(:user, username: 'foo-bar')
          Fabricate(:user, username: 'foo_bar')
          Fabricate(:user, username: 'foo1')

          post = create_post_and_change_username(raw: "@foo @foobar @foo-bar @foo_bar @foo1")

          expect(post.raw).to eq("@bar @foobar @foo-bar @foo_bar @foo1")
          expect(post.cooked).to match_html(<<~HTML)
          <p><a class="mention" href="/u/bar">@bar</a>
             <a class="mention" href="/u/foobar">@foobar</a>
             <a class="mention" href="/u/foo-bar">@foo-bar</a>
             <a class="mention" href="/u/foo_bar">@foo_bar</a>
             <a class="mention" href="/u/foo1">@foo1</a></p>
          HTML
        end

        it 'updates the path to the user even when it links to /user instead of /u' do
          post = create_post_and_change_username(raw: "Hello @foo")
          post.update_column(:cooked, post.cooked.gsub("/u/foo", "/users/foo"))

          expect(post.raw).to eq("Hello @bar")
          expect(post.cooked).to eq(%Q(<p>Hello <a class="mention" href="/u/bar">@bar</a></p>))
        end

        it 'replaces mentions within revisions' do
          revisions = [{ raw: "Hello Foo" }, { title: "new topic title" }, { raw: "Hello @foo!" }, { raw: "Hello @foo!!" }]
          post = create_post_and_change_username(raw: "Hello @foo", revisions: revisions)

          expect(post.raw).to eq("Hello @bar!!")
          expect(post.cooked).to eq(%Q(<p>Hello <a class="mention" href="/u/bar">@bar</a>!!</p>))

          expect(post.revisions.count).to eq(4)

          expect(post.revisions[0].modifications["raw"][0]).to eq("Hello @bar")
          expect(post.revisions[0].modifications["raw"][1]).to eq("Hello Foo")
          expect(post.revisions[0].modifications["cooked"][0]).to eq(%Q(<p>Hello <a class="mention" href="/u/bar">@bar</a></p>))
          expect(post.revisions[0].modifications["cooked"][1]).to eq(%Q(<p>Hello Foo</p>))

          expect(post.revisions[1].modifications).to include("title")

          expect(post.revisions[2].modifications["raw"][0]).to eq("Hello Foo")
          expect(post.revisions[2].modifications["raw"][1]).to eq("Hello @bar!")
          expect(post.revisions[2].modifications["cooked"][0]).to eq(%Q(<p>Hello Foo</p>))
          expect(post.revisions[2].modifications["cooked"][1]).to eq(%Q(<p>Hello <a class="mention" href="/u/bar">@bar</a>!</p>))

          expect(post.revisions[3].modifications["raw"][0]).to eq("Hello @bar!")
          expect(post.revisions[3].modifications["raw"][1]).to eq("Hello @bar!!")
          expect(post.revisions[3].modifications["cooked"][0]).to eq(%Q(<p>Hello <a class="mention" href="/u/bar">@bar</a>!</p>))
          expect(post.revisions[3].modifications["cooked"][1]).to eq(%Q(<p>Hello <a class="mention" href="/u/bar">@bar</a>!!</p>))
        end

        it 'replaces mentions in posts marked for deletion' do
          post = create_post_and_change_username(raw: "Hello @foo") do |p|
            PostDestroyer.new(p.user, p).destroy
          end

          expect(post.raw).to_not include("@foo")
          expect(post.cooked).to_not include("foo")
          expect(post.revisions.count).to eq(1)

          expect(post.revisions[0].modifications["raw"][0]).to eq("Hello @bar")
          expect(post.revisions[0].modifications["cooked"][0]).to eq(%Q(<p>Hello <a class="mention" href="/u/bar">@bar</a></p>))
        end

        it 'works when users are mentioned with HTML' do
          post = create_post_and_change_username(raw: '<a class="mention">@foo</a> and <a class="mention">@someuser</a>')

          expect(post.raw).to eq('<a class="mention">@bar</a> and <a class="mention">@someuser</a>')
          expect(post.cooked).to match_html('<p><a class="mention">@bar</a> and <a class="mention">@someuser</a></p>')
        end
      end

      context 'quotes' do
        let(:quoted_post) { create_post(user: user, topic: topic, post_number: 1, raw: "quoted post") }
        let(:avatar_url) { user.avatar_template.gsub("{size}", "40") }

        it 'replaces the username in quote tags and updates avatar' do
          post = create_post_and_change_username(raw: <<~RAW)
            Lorem ipsum

            [quote="foo, post:1, topic:#{quoted_post.topic.id}"]
            quoted post
            [/quote]

            [quote='foo']
            quoted post
            [/quote]

            [quote=foo, post:1, topic:#{quoted_post.topic.id}]
            quoted post
            [/quote]

            dolor sit amet
          RAW

          expect(post.raw).to eq(<<~RAW.strip)
            Lorem ipsum

            [quote="bar, post:1, topic:#{quoted_post.topic.id}"]
            quoted post
            [/quote]

            [quote='bar']
            quoted post
            [/quote]

            [quote=bar, post:1, topic:#{quoted_post.topic.id}]
            quoted post
            [/quote]

            dolor sit amet
          RAW

          expect(post.cooked).to match_html(<<~HTML)
            <p>Lorem ipsum</p>
            <aside class="quote no-group" data-post="1" data-topic="#{quoted_post.topic.id}">
            <div class="title">
            <div class="quote-controls"></div>
            <img alt='' width="20" height="20" src="#{avatar_url}" class="avatar"> bar:</div>
            <blockquote>
            <p>quoted post</p>
            </blockquote>
            </aside>
            <aside class="quote no-group">
            <div class="title">
            <div class="quote-controls"></div>
            <img alt='' width="20" height="20" src="#{avatar_url}" class="avatar"> bar:</div>
            <blockquote>
            <p>quoted post</p>
            </blockquote>
            </aside>
            <aside class="quote no-group" data-post="1" data-topic="#{quoted_post.topic.id}">
            <div class="title">
            <div class="quote-controls"></div>
            <img alt='' width="20" height="20" src="#{avatar_url}" class="avatar"> bar:</div>
            <blockquote>
            <p>quoted post</p>
            </blockquote>
            </aside>
            <p>dolor sit amet</p>
          HTML
        end

        context 'simple quote' do
          let(:raw) do <<~RAW
              Lorem ipsum

              [quote="foo, post:1, topic:#{quoted_post.topic.id}"]
<<<<<<< HEAD
              quoted post
=======
              quoted
>>>>>>> c10941bb
              [/quote]
            RAW
          end

          let(:expected_raw) do
            <<~RAW.strip
              Lorem ipsum

              [quote="bar, post:1, topic:#{quoted_post.topic.id}"]
<<<<<<< HEAD
              quoted post
=======
              quoted
>>>>>>> c10941bb
              [/quote]
            RAW
          end

          let(:expected_cooked) do
            <<~HTML
              <p>Lorem ipsum</p>
              <aside class="quote no-group" data-post="1" data-topic="#{quoted_post.topic.id}">
              <div class="title">
              <div class="quote-controls"></div>
              <img alt='' width="20" height="20" src="#{avatar_url}" class="avatar"> bar:</div>
              <blockquote>
<<<<<<< HEAD
              <p>quoted post</p>
=======
              <p>quoted</p>
>>>>>>> c10941bb
              </blockquote>
              </aside>
            HTML
          end

          it 'replaces the username in quote tags when the post is deleted' do
            post = create_post_and_change_username(raw: raw) do |p|
              PostDestroyer.new(Discourse.system_user, p).destroy
            end

            expect(post.raw).to eq(expected_raw)
            expect(post.cooked).to match_html(expected_cooked)
          end
        end
      end

      context 'oneboxes' do
        let(:quoted_post) { create_post(user: user, topic: topic, post_number: 1, raw: "quoted post") }
        let(:avatar_url) { user_avatar_url(user) }
        let(:evil_trout) { Fabricate(:evil_trout) }
        let(:another_quoted_post) { create_post(user: evil_trout, topic: topic, post_number: 2, raw: "evil post") }

        def protocol_relative_url(url)
          url.sub(/^https?:/, '')
        end

        def user_avatar_url(u)
          u.avatar_template.gsub("{size}", "40")
        end

        it 'updates avatar for linked topics and posts' do
          raw = "#{quoted_post.full_url}\n#{quoted_post.topic.url}"
          post = create_post_and_change_username(raw: raw)

          expect(post.raw).to eq(raw)

          expect(post.cooked).to match_html(<<~HTML)
            <p><aside class="quote" data-post="#{quoted_post.post_number}" data-topic="#{quoted_post.topic.id}">
              <div class="title">
                <div class="quote-controls"></div>
                <img alt="" width="20" height="20" src="#{avatar_url}" class="avatar">
                <a href="#{protocol_relative_url(quoted_post.full_url)}">#{quoted_post.topic.title}</a>
              </div>
              <blockquote>
                quoted post
              </blockquote>
            </aside>
            <br>
            <aside class="quote" data-post="#{quoted_post.post_number}" data-topic="#{quoted_post.topic.id}">
              <div class="title">
                <div class="quote-controls"></div>
                <img alt="" width="20" height="20" src="#{avatar_url}" class="avatar">
                <a href="#{protocol_relative_url(quoted_post.topic.url)}">#{quoted_post.topic.title}</a>
              </div>
              <blockquote>
                quoted post
              </blockquote>
            </aside>
            </p>
          HTML
        end

        it 'does not update the wrong avatar' do
          raw = "#{quoted_post.full_url}\n#{another_quoted_post.full_url}"
          post = create_post_and_change_username(raw: raw)

          expect(post.raw).to eq(raw)

          expect(post.cooked).to match_html(<<~HTML)
            <p><aside class="quote" data-post="#{quoted_post.post_number}" data-topic="#{quoted_post.topic.id}">
              <div class="title">
                <div class="quote-controls"></div>
                <img alt="" width="20" height="20" src="#{avatar_url}" class="avatar">
                <a href="#{protocol_relative_url(quoted_post.full_url)}">#{quoted_post.topic.title}</a>
              </div>
              <blockquote>
                quoted post
              </blockquote>
            </aside>
            <br>
            <aside class="quote" data-post="#{another_quoted_post.post_number}" data-topic="#{another_quoted_post.topic.id}">
              <div class="title">
                <div class="quote-controls"></div>
                <img alt="" width="20" height="20" src="#{user_avatar_url(evil_trout)}" class="avatar">
                <a href="#{protocol_relative_url(another_quoted_post.full_url)}">#{another_quoted_post.topic.title}</a>
              </div>
              <blockquote>
                evil post
              </blockquote>
            </aside>
            </p>
          HTML
        end
      end

      it 'updates username in small action posts' do
        invited_by = Fabricate(:user)
        p1 = topic.add_small_action(invited_by, 'invited_user', 'foo')
        p2 = topic.add_small_action(invited_by, 'invited_user', 'foobar')
        UsernameChanger.change(user, 'bar')

        expect(p1.reload.custom_fields['action_code_who']).to eq('bar')
        expect(p2.reload.custom_fields['action_code_who']).to eq('foobar')
      end
    end

    context 'notifications' do
      def create_notification(type, notified_user, post, data = {})
        Fabricate(
          :notification,
          notification_type: Notification.types[type],
          user: notified_user,
          data: data.to_json,
          topic: post&.topic,
          post_number: post&.post_number
        )
      end

      def notification_data(notification)
        JSON.parse(notification.reload.data, symbolize_names: true)
      end

      def original_and_display_username(username)
        { original_username: username, display_username: username, foo: "bar" }
      end

      def original_username_and_some_text_as_display_username(username)
        { original_username: username, display_username: "some text", foo: "bar" }
      end

      def only_display_username(username)
        { display_username: username }
      end

      def username_and_something_else(username)
        { username: username, foo: "bar" }
      end

      it 'replaces usernames in notifications' do
        renamed_user = Fabricate(:user, username: "alice")
        another_user = Fabricate(:user, username: "another_user")
        notified_user = Fabricate(:user)
        p1 = Fabricate(:post, post_number: 1, user: renamed_user)
        p2 = Fabricate(:post, post_number: 1, user: another_user)
        Fabricate(:invite, invited_by: notified_user, user: renamed_user)
        Fabricate(:invite, invited_by: notified_user, user: another_user)

        n01 = create_notification(:mentioned, notified_user, p1, original_and_display_username("alice"))
        n02 = create_notification(:mentioned, notified_user, p2, original_and_display_username("another_user"))
        n03 = create_notification(:mentioned, notified_user, p1, original_username_and_some_text_as_display_username("alice"))
        n04 = create_notification(:mentioned, notified_user, p1, only_display_username("alice"))
        n05 = create_notification(:invitee_accepted, notified_user, nil, only_display_username("alice"))
        n06 = create_notification(:invitee_accepted, notified_user, nil, only_display_username("another_user"))
        n07 = create_notification(:granted_badge, renamed_user, nil, username_and_something_else("alice"))
        n08 = create_notification(:granted_badge, another_user, nil, username_and_something_else("another_user"))
        n09 = create_notification(:group_message_summary, renamed_user, nil, username_and_something_else("alice"))
        n10 = create_notification(:group_message_summary, another_user, nil, username_and_something_else("another_user"))

        UsernameChanger.change(renamed_user, "bob")

        expect(notification_data(n01)).to eq(original_and_display_username("bob"))
        expect(notification_data(n02)).to eq(original_and_display_username("another_user"))
        expect(notification_data(n03)).to eq(original_username_and_some_text_as_display_username("bob"))
        expect(notification_data(n04)).to eq(only_display_username("bob"))
        expect(notification_data(n05)).to eq(only_display_username("bob"))
        expect(notification_data(n06)).to eq(only_display_username("another_user"))
        expect(notification_data(n07)).to eq(username_and_something_else("bob"))
        expect(notification_data(n08)).to eq(username_and_something_else("another_user"))
        expect(notification_data(n09)).to eq(username_and_something_else("bob"))
        expect(notification_data(n10)).to eq(username_and_something_else("another_user"))
      end
    end
  end

end<|MERGE_RESOLUTION|>--- conflicted
+++ resolved
@@ -45,13 +45,10 @@
           expect(UsernameChanger.change(myself, "HanSolo", myself)).to eq(true)
         end.to change { UserHistory.count }.by(1)
 
-<<<<<<< HEAD
-=======
         expect(UserHistory.last.action).to eq(
           UserHistory.actions[:change_username]
         )
 
->>>>>>> c10941bb
         expect(myself.reload.username).to eq('HanSolo')
 
         expect do
@@ -338,11 +335,7 @@
               Lorem ipsum
 
               [quote="foo, post:1, topic:#{quoted_post.topic.id}"]
-<<<<<<< HEAD
-              quoted post
-=======
               quoted
->>>>>>> c10941bb
               [/quote]
             RAW
           end
@@ -352,11 +345,7 @@
               Lorem ipsum
 
               [quote="bar, post:1, topic:#{quoted_post.topic.id}"]
-<<<<<<< HEAD
-              quoted post
-=======
               quoted
->>>>>>> c10941bb
               [/quote]
             RAW
           end
@@ -369,11 +358,7 @@
               <div class="quote-controls"></div>
               <img alt='' width="20" height="20" src="#{avatar_url}" class="avatar"> bar:</div>
               <blockquote>
-<<<<<<< HEAD
-              <p>quoted post</p>
-=======
               <p>quoted</p>
->>>>>>> c10941bb
               </blockquote>
               </aside>
             HTML
