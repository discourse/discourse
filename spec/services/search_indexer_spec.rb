require 'rails_helper'

describe SearchIndexer do
  let(:post_id) { 99 }
<<<<<<< HEAD
=======

  def scrub(html, strip_diacritics: false)
    SearchIndexer.scrub_html_for_search(html, strip_diacritics: strip_diacritics)
  end
>>>>>>> c10941bb

  it 'correctly indexes chinese' do
    SiteSetting.default_locale = 'zh_CN'
    data = "你好世界"
    expect(data.split(" ").length).to eq(1)

    SearchIndexer.update_posts_index(post_id, "你好世界", "", "", nil)

    raw_data = PostSearchData.where(post_id: post_id).pluck(:raw_data)[0]
    expect(raw_data.split(' ').length).to eq(2)
  end

  it 'extract youtube title' do
    html = "<div class=\"lazyYT\" data-youtube-id=\"lmFgeFh2nlw\" data-youtube-title=\"Metallica Mixer Explains Missing Bass on 'And Justice for All' [Exclusive]\" data-width=\"480\" data-height=\"270\" data-parameters=\"feature=oembed&amp;wmode=opaque\"></div>"
<<<<<<< HEAD

    scrubbed = SearchIndexer::HtmlScrubber.scrub(html)

    expect(scrubbed).to eq(" Metallica Mixer Explains Missing Bass on 'And Justice for All' [Exclusive] ")
=======
    scrubbed = scrub(html)
    expect(scrubbed).to eq("Metallica Mixer Explains Missing Bass on 'And Justice for All' [Exclusive]")
>>>>>>> c10941bb
  end

  it 'extract a link' do
    html = "<a href='http://meta.discourse.org/'>link</a>"
<<<<<<< HEAD

    scrubbed = SearchIndexer::HtmlScrubber.scrub(html)

    expect(scrubbed).to eq(" http://meta.discourse.org/  link ")
  end

  it 'removes diacritics' do
    html = "<p>HELLO Hétérogénéité Здравствуйте هتاف للترحيب 你好</p>"

    scrubbed = SearchIndexer::HtmlScrubber.scrub(html, strip_diacritics: true)

    expect(scrubbed).to eq(" HELLO Heterogeneite Здравствуите هتاف للترحيب 你好 ")
=======
    scrubbed = scrub(html)
    expect(scrubbed).to eq("http://meta.discourse.org/ link")
  end

  it 'uses ignore_accent setting to strip diacritics' do
    html = "<p>HELLO Hétérogénéité Здравствуйте هتاف للترحيب 你好</p>"

    SiteSetting.search_ignore_accents = true
    scrubbed = SearchIndexer.scrub_html_for_search(html)
    expect(scrubbed).to eq("HELLO Heterogeneite Здравствуите هتاف للترحيب 你好")

    SiteSetting.search_ignore_accents = false
    scrubbed = SearchIndexer.scrub_html_for_search(html)
    expect(scrubbed).to eq("HELLO Hétérogénéité Здравствуйте هتاف للترحيب 你好")
>>>>>>> c10941bb
  end

  it "doesn't index local files" do
    html = <<~HTML
      <p><img src="https://www.discourse.org/logo.png" alt="Discourse"></p>
      <p><img src="#{Discourse.base_url_no_prefix}/uploads/episodeinteractive/original/3X/0/f/0f40b818356bdc1d80acfa905034e95cfd112a3a.png" alt="51%20PM" width="289" height="398"></p>
      <div class="lightbox-wrapper">
        <a class="lightbox" href="#{Discourse.base_url_no_prefix}/uploads/episodeinteractive/original/3X/1/6/16790095df3baf318fb2eb1d7e5d7860dc45d48b.jpg" data-download-href="#{Discourse.base_url_no_prefix}/uploads/episodeinteractive/16790095df3baf318fb2eb1d7e5d7860dc45d48b" title="Untitled design (21).jpg" rel="nofollow noopener">
          <img src="#{Discourse.base_url_no_prefix}/uploads/episodeinteractive/optimized/3X/1/6/16790095df3baf318fb2eb1d7e5d7860dc45d48b_1_563x500.jpg" alt="Untitled%20design%20(21)" width="563" height="500">
          <div class="meta">
            <span class="filename">Untitled design (21).jpg</span>
            <span class="informations">1280x1136 472 KB</span>
            <span class="expand"></span>
          </div>
        </a>
      </div>
    HTML

<<<<<<< HEAD
    scrubbed = SearchIndexer::HtmlScrubber.scrub(html).gsub(/\s+/, " ")

    expect(scrubbed).to eq(" Discourse 51%20PM Untitled design (21).jpg Untitled%20design%20(21) Untitled design (21).jpg 1280x1136 472 KB ")
=======
    scrubbed = scrub(html)

    expect(scrubbed).to eq("Discourse 51%20PM Untitled design (21).jpg Untitled%20design%20(21) Untitled design (21).jpg 1280x1136 472 KB")
>>>>>>> c10941bb
  end

  it 'correctly indexes a post according to version' do
    # Preparing so that they can be indexed to right version
    SearchIndexer.update_posts_index(post_id, "dummy", "", nil, nil)
    PostSearchData.find_by(post_id: post_id).update_attributes!(version: -1)

    data = "<a>This</a> is a test"
    SearchIndexer.update_posts_index(post_id, "", "", nil, data)

    raw_data, locale, version = PostSearchData.where(post_id: post_id).pluck(:raw_data, :locale, :version)[0]
    expect(raw_data).to eq("This is a test")
    expect(locale).to eq("en")
    expect(version).to eq(Search::INDEX_VERSION)

    SearchIndexer.update_posts_index(post_id, "tester", "", nil, nil)

    raw_data = PostSearchData.where(post_id: post_id).pluck(:raw_data)[0]
    expect(raw_data).to eq("tester")
  end
end<|MERGE_RESOLUTION|>--- conflicted
+++ resolved
@@ -2,13 +2,10 @@
 
 describe SearchIndexer do
   let(:post_id) { 99 }
-<<<<<<< HEAD
-=======
 
   def scrub(html, strip_diacritics: false)
     SearchIndexer.scrub_html_for_search(html, strip_diacritics: strip_diacritics)
   end
->>>>>>> c10941bb
 
   it 'correctly indexes chinese' do
     SiteSetting.default_locale = 'zh_CN'
@@ -23,33 +20,12 @@
 
   it 'extract youtube title' do
     html = "<div class=\"lazyYT\" data-youtube-id=\"lmFgeFh2nlw\" data-youtube-title=\"Metallica Mixer Explains Missing Bass on 'And Justice for All' [Exclusive]\" data-width=\"480\" data-height=\"270\" data-parameters=\"feature=oembed&amp;wmode=opaque\"></div>"
-<<<<<<< HEAD
-
-    scrubbed = SearchIndexer::HtmlScrubber.scrub(html)
-
-    expect(scrubbed).to eq(" Metallica Mixer Explains Missing Bass on 'And Justice for All' [Exclusive] ")
-=======
     scrubbed = scrub(html)
     expect(scrubbed).to eq("Metallica Mixer Explains Missing Bass on 'And Justice for All' [Exclusive]")
->>>>>>> c10941bb
   end
 
   it 'extract a link' do
     html = "<a href='http://meta.discourse.org/'>link</a>"
-<<<<<<< HEAD
-
-    scrubbed = SearchIndexer::HtmlScrubber.scrub(html)
-
-    expect(scrubbed).to eq(" http://meta.discourse.org/  link ")
-  end
-
-  it 'removes diacritics' do
-    html = "<p>HELLO Hétérogénéité Здравствуйте هتاف للترحيب 你好</p>"
-
-    scrubbed = SearchIndexer::HtmlScrubber.scrub(html, strip_diacritics: true)
-
-    expect(scrubbed).to eq(" HELLO Heterogeneite Здравствуите هتاف للترحيب 你好 ")
-=======
     scrubbed = scrub(html)
     expect(scrubbed).to eq("http://meta.discourse.org/ link")
   end
@@ -64,7 +40,6 @@
     SiteSetting.search_ignore_accents = false
     scrubbed = SearchIndexer.scrub_html_for_search(html)
     expect(scrubbed).to eq("HELLO Hétérogénéité Здравствуйте هتاف للترحيب 你好")
->>>>>>> c10941bb
   end
 
   it "doesn't index local files" do
@@ -83,15 +58,9 @@
       </div>
     HTML
 
-<<<<<<< HEAD
-    scrubbed = SearchIndexer::HtmlScrubber.scrub(html).gsub(/\s+/, " ")
-
-    expect(scrubbed).to eq(" Discourse 51%20PM Untitled design (21).jpg Untitled%20design%20(21) Untitled design (21).jpg 1280x1136 472 KB ")
-=======
     scrubbed = scrub(html)
 
     expect(scrubbed).to eq("Discourse 51%20PM Untitled design (21).jpg Untitled%20design%20(21) Untitled design (21).jpg 1280x1136 472 KB")
->>>>>>> c10941bb
   end
 
   it 'correctly indexes a post according to version' do
