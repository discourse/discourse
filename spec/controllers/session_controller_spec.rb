require 'spec_helper'

describe SessionController do

  describe 'become' do
    let!(:user) { Fabricate(:user) }

    it "does not work when not in development mode" do
      Rails.env.stubs(:development?).returns(false)
      get :become, session_id: user.username
      expect(response).not_to be_redirect
      expect(session[:current_user_id]).to be_blank
    end

    it "works in developmenet mode" do
      Rails.env.stubs(:development?).returns(true)
      get :become, session_id: user.username
      expect(response).to be_redirect
      expect(session[:current_user_id]).to eq(user.id)
    end
  end

  describe '.sso_login' do

    before do
      @sso_url = "http://somesite.com/discourse_sso"
      @sso_secret = "shjkfdhsfkjh"

      request.host = Discourse.current_hostname

      SiteSetting.enable_sso = true
      SiteSetting.sso_url = @sso_url
      SiteSetting.sso_secret = @sso_secret

      # We have 2 options, either fabricate an admin or don't
      # send welcome messages
      Fabricate(:admin)
      # skip for now
      # SiteSetting.stubs("send_welcome_message").returns(false)
    end

    def get_sso(return_path)
      nonce = SecureRandom.hex
      dso = DiscourseSingleSignOn.new
      dso.nonce = nonce
      dso.register_nonce(return_path)

      sso = SingleSignOn.new
      sso.nonce = nonce
      sso.sso_secret = @sso_secret
      sso
    end

    it 'can take over an account' do
      sso = get_sso("/")
      user = Fabricate(:user)
      sso.email = user.email
      sso.external_id = 'abc'
      sso.username = 'sam'

      get :sso_login, Rack::Utils.parse_query(sso.payload)

      expect(response).to redirect_to('/')
      logged_on_user = Discourse.current_user_provider.new(request.env).current_user
      expect(logged_on_user.email).to eq(user.email)
      expect(logged_on_user.single_sign_on_record.external_id).to eq("abc")
      expect(logged_on_user.single_sign_on_record.external_username).to eq('sam')
    end

<<<<<<< HEAD
=======
    it 'allows you to create an admin account' do
      sso = get_sso('/a/')
      sso.external_id = '666' # the number of the beast
      sso.email = 'bob@bob.com'
      sso.name = 'Sam Saffron'
      sso.username = 'sam'
      sso.custom_fields["shop_url"] = "http://my_shop.com"
      sso.custom_fields["shop_name"] = "Sam"
      sso.admin = true

      get :sso_login, Rack::Utils.parse_query(sso.payload)

      logged_on_user = Discourse.current_user_provider.new(request.env).current_user
      expect(logged_on_user.admin).to eq(true)
    end

>>>>>>> aef7bf8b
    it 'redirects to a non-relative url' do
      sso = get_sso("#{Discourse.base_url}/b/")
      sso.external_id = '666' # the number of the beast
      sso.email = 'bob@bob.com'
      sso.name = 'Sam Saffron'
      sso.username = 'sam'

      get :sso_login, Rack::Utils.parse_query(sso.payload)
      expect(response).to redirect_to('/b/')
    end

    it 'redirects to root if the host of the return_path is different' do
      sso = get_sso('//eviltrout.com')
      sso.external_id = '666' # the number of the beast
      sso.email = 'bob@bob.com'
      sso.name = 'Sam Saffron'
      sso.username = 'sam'

      get :sso_login, Rack::Utils.parse_query(sso.payload)
      expect(response).to redirect_to('/')
    end

    it 'redirects to root if the host of the return_path is different' do
      sso = get_sso('http://eviltrout.com')
      sso.external_id = '666' # the number of the beast
      sso.email = 'bob@bob.com'
      sso.name = 'Sam Saffron'
      sso.username = 'sam'

      get :sso_login, Rack::Utils.parse_query(sso.payload)
      expect(response).to redirect_to('/')
    end

    it 'allows you to create an account' do
      sso = get_sso('/a/')
      sso.external_id = '666' # the number of the beast
      sso.email = 'bob@bob.com'
      sso.name = 'Sam Saffron'
      sso.username = 'sam'
      sso.custom_fields["shop_url"] = "http://my_shop.com"
      sso.custom_fields["shop_name"] = "Sam"

      get :sso_login, Rack::Utils.parse_query(sso.payload)
      expect(response).to redirect_to('/a/')

      logged_on_user = Discourse.current_user_provider.new(request.env).current_user

      # ensure nothing is transient
      logged_on_user = User.find(logged_on_user.id)

      expect(logged_on_user.admin).to eq(false)
      expect(logged_on_user.email).to eq('bob@bob.com')
      expect(logged_on_user.name).to eq('Sam Saffron')
      expect(logged_on_user.username).to eq('sam')

      expect(logged_on_user.single_sign_on_record.external_id).to eq("666")
      expect(logged_on_user.single_sign_on_record.external_username).to eq('sam')
      expect(logged_on_user.active).to eq(true)
      expect(logged_on_user.custom_fields["shop_url"]).to eq("http://my_shop.com")
      expect(logged_on_user.custom_fields["shop_name"]).to eq("Sam")
      expect(logged_on_user.custom_fields["bla"]).to eq(nil)
    end

    it 'allows login to existing account with valid nonce' do
      sso = get_sso('/hello/world')
      sso.external_id = '997'
      sso.sso_url = "http://somewhere.over.com/sso_login"

      user = Fabricate(:user)
      user.create_single_sign_on_record(external_id: '997', last_payload: '')

      get :sso_login, Rack::Utils.parse_query(sso.payload)

      user.single_sign_on_record.reload
      expect(user.single_sign_on_record.last_payload).to eq(sso.unsigned_payload)

      expect(response).to redirect_to('/hello/world')
      logged_on_user = Discourse.current_user_provider.new(request.env).current_user

      expect(user.id).to eq(logged_on_user.id)

      # nonce is bad now
      get :sso_login, Rack::Utils.parse_query(sso.payload)
      expect(response.code).to eq('500')
    end

    it 'can act as an SSO provider' do
      SiteSetting.enable_sso_provider = true
      SiteSetting.enable_sso = false
      SiteSetting.enable_local_logins = true
      SiteSetting.sso_secret = "topsecret"

      sso = SingleSignOn.new
      sso.nonce = "mynonce"
      sso.sso_secret = SiteSetting.sso_secret
      sso.return_sso_url = "http://somewhere.over.rainbow/sso"

      get :sso_provider, Rack::Utils.parse_query(sso.payload)

      expect(response).to redirect_to("/login")

      user = Fabricate(:user, password: "frogs", active: true, admin: true)
      EmailToken.update_all(confirmed: true)

      xhr :post, :create, login: user.username, password: "frogs", format: :json

      location = response.header["Location"]
      expect(location).to match(/^http:\/\/somewhere.over.rainbow\/sso/)

      payload = location.split("?")[1]

      sso2 = SingleSignOn.parse(payload, "topsecret")

      expect(sso2.email).to eq(user.email)
      expect(sso2.name).to eq(user.name)
      expect(sso2.username).to eq(user.username)
      expect(sso2.external_id).to eq(user.id.to_s)
      expect(sso2.admin).to eq(true)
      expect(sso2.moderator).to eq(false)

    end

    describe 'local attribute override from SSO payload' do
      before do
        SiteSetting.stubs("sso_overrides_email").returns(true)
        SiteSetting.stubs("sso_overrides_username").returns(true)
        SiteSetting.stubs("sso_overrides_name").returns(true)

        @user = Fabricate(:user)

        @sso = get_sso('/hello/world')
        @sso.external_id = '997'

        @reversed_username = @user.username.reverse
        @sso.username = @reversed_username
        @sso.email = "#{@reversed_username}@garbage.org"
        @reversed_name = @user.name.reverse
        @sso.name = @reversed_name

        @suggested_username = UserNameSuggester.suggest(@sso.username || @sso.name || @sso.email)
        @suggested_name = User.suggest_name(@sso.name || @sso.username || @sso.email)
        @user.create_single_sign_on_record(external_id: '997', last_payload: '')
      end

      it 'stores the external attributes' do
        get :sso_login, Rack::Utils.parse_query(@sso.payload)
        @user.single_sign_on_record.reload
        expect(@user.single_sign_on_record.external_username).to eq(@sso.username)
        expect(@user.single_sign_on_record.external_email).to eq(@sso.email)
        expect(@user.single_sign_on_record.external_name).to eq(@sso.name)
      end

      it 'overrides attributes' do
        get :sso_login, Rack::Utils.parse_query(@sso.payload)

        logged_on_user = Discourse.current_user_provider.new(request.env).current_user
        expect(logged_on_user.username).to eq(@suggested_username)
        expect(logged_on_user.email).to eq("#{@reversed_username}@garbage.org")
        expect(logged_on_user.name).to eq(@suggested_name)
      end

      it 'does not change matching attributes for an existing account' do
        @sso.username = @user.username
        @sso.name = @user.name
        @sso.email = @user.email

        get :sso_login, Rack::Utils.parse_query(@sso.payload)

        logged_on_user = Discourse.current_user_provider.new(request.env).current_user
        expect(logged_on_user.username).to eq(@user.username)
        expect(logged_on_user.name).to eq(@user.name)
        expect(logged_on_user.email).to eq(@user.email)
      end

      it 'does not change attributes for unchanged external attributes' do
        @user.single_sign_on_record.external_username = @sso.username
        @user.single_sign_on_record.external_email = @sso.email
        @user.single_sign_on_record.external_name = @sso.name
        @user.single_sign_on_record.save

        get :sso_login, Rack::Utils.parse_query(@sso.payload)
        logged_on_user = Discourse.current_user_provider.new(request.env).current_user
        expect(logged_on_user.username).to eq(@user.username)
        expect(logged_on_user.email).to eq(@user.email)
        expect(logged_on_user.name).to eq(@user.name)
      end
    end
  end

  describe '.create' do

    let(:user) { Fabricate(:user) }

    context 'when email is confirmed' do
      before do
        token = user.email_tokens.find_by(email: user.email)
        EmailToken.confirm(token.token)
      end

      it "raises an error when the login isn't present" do
        expect { xhr :post, :create }.to raise_error(ActionController::ParameterMissing)
      end

      describe 'invalid password' do
        it "should return an error with an invalid password" do
          xhr :post, :create, login: user.username, password: 'sssss'
          expect(::JSON.parse(response.body)['error']).to be_present
        end
      end

      describe 'invalid password' do
        it "should return an error with an invalid password if too long" do
          User.any_instance.expects(:confirm_password?).never
          xhr :post, :create, login: user.username, password: ('s' * (User.max_password_length + 1))
          expect(::JSON.parse(response.body)['error']).to be_present
        end
      end

      describe 'suspended user' do
        it 'should return an error' do
          User.any_instance.stubs(:suspended?).returns(true)
          User.any_instance.stubs(:suspended_till).returns(2.days.from_now)
          xhr :post, :create, login: user.username, password: 'myawesomepassword'
          expect(::JSON.parse(response.body)['error']).to be_present
        end
      end

      describe 'deactivated user' do
        it 'should return an error' do
          User.any_instance.stubs(:active).returns(false)
          xhr :post, :create, login: user.username, password: 'myawesomepassword'
          expect(JSON.parse(response.body)['error']).to eq(I18n.t('login.not_activated'))
        end
      end

      describe 'success by username' do
        it 'logs in correctly' do
          xhr :post, :create, login: user.username, password: 'myawesomepassword'

          user.reload

          expect(session[:current_user_id]).to eq(user.id)
          expect(user.auth_token).to be_present
          expect(cookies[:_t]).to eq(user.auth_token)
        end
      end

      describe 'local logins disabled' do
        it 'fails' do
          SiteSetting.stubs(:enable_local_logins).returns(false)
          xhr :post, :create, login: user.username, password: 'myawesomepassword'
          expect(response.status.to_i).to eq(500)
        end
      end

      describe 'strips leading @ symbol' do
        before do
          xhr :post, :create, login: "@" + user.username, password: 'myawesomepassword'
          user.reload
        end

        it 'sets a session id' do
          expect(session[:current_user_id]).to eq(user.id)
        end
      end

      describe 'also allow login by email' do
        before do
          xhr :post, :create, login: user.email, password: 'myawesomepassword'
        end

        it 'sets a session id' do
          expect(session[:current_user_id]).to eq(user.id)
        end
      end

      context 'login has leading and trailing space' do
        let(:username) { " #{user.username} " }
        let(:email) { " #{user.email} " }

        it "strips spaces from the username" do
          xhr :post, :create, login: username, password: 'myawesomepassword'
          expect(::JSON.parse(response.body)['error']).not_to be_present
        end

        it "strips spaces from the email" do
          xhr :post, :create, login: email, password: 'myawesomepassword'
          expect(::JSON.parse(response.body)['error']).not_to be_present
        end
      end

      describe "when the site requires approval of users" do
        before do
          SiteSetting.expects(:must_approve_users?).returns(true)
        end

        context 'with an unapproved user' do
          before do
            xhr :post, :create, login: user.email, password: 'myawesomepassword'
          end

          it "doesn't log in the user" do
            expect(session[:current_user_id]).to be_blank
          end

          it "shows the 'not approved' error message" do
            expect(JSON.parse(response.body)['error']).to eq(
              I18n.t('login.not_approved')
            )
          end
        end

        context "with an unapproved user who is an admin" do
          before do
            User.any_instance.stubs(:admin?).returns(true)
            xhr :post, :create, login: user.email, password: 'myawesomepassword'
          end

          it 'sets a session id' do
            expect(session[:current_user_id]).to eq(user.id)
          end
        end
      end

      context 'when admins are restricted by ip address' do
        let(:permitted_ip_address) { '111.234.23.11' }

        before do
          Fabricate(:screened_ip_address, ip_address: permitted_ip_address, action_type: ScreenedIpAddress.actions[:allow_admin])
        end

        it 'is successful for admin at the ip address' do
          User.any_instance.stubs(:admin?).returns(true)
          ActionDispatch::Request.any_instance.stubs(:remote_ip).returns(permitted_ip_address)
          xhr :post, :create, login: user.username, password: 'myawesomepassword'
          expect(session[:current_user_id]).to eq(user.id)
        end

        it 'returns an error for admin not at the ip address' do
          User.any_instance.stubs(:admin?).returns(true)
          ActionDispatch::Request.any_instance.stubs(:remote_ip).returns("111.234.23.12")
          xhr :post, :create, login: user.username, password: 'myawesomepassword'
          expect(JSON.parse(response.body)['error']).to be_present
          expect(session[:current_user_id]).not_to eq(user.id)
        end

        it 'is successful for non-admin not at the ip address' do
          User.any_instance.stubs(:admin?).returns(false)
          ActionDispatch::Request.any_instance.stubs(:remote_ip).returns("111.234.23.12")
          xhr :post, :create, login: user.username, password: 'myawesomepassword'
          expect(session[:current_user_id]).to eq(user.id)
        end
      end
    end

    context 'when email has not been confirmed' do
      def post_login
        xhr :post, :create, login: user.email, password: 'myawesomepassword'
      end

      it "doesn't log in the user" do
        post_login
        expect(session[:current_user_id]).to be_blank
      end

      it "shows the 'not activated' error message" do
        post_login
        expect(JSON.parse(response.body)['error']).to eq(
          I18n.t 'login.not_activated'
        )
      end

      context "and the 'must approve users' site setting is enabled" do
        before { SiteSetting.expects(:must_approve_users?).returns(true) }

        it "shows the 'not approved' error message" do
          post_login
          expect(JSON.parse(response.body)['error']).to eq(
            I18n.t 'login.not_approved'
          )
        end
      end
    end
  end

  describe '.destroy' do
    before do
      @user = log_in
      xhr :delete, :destroy, id: @user.username
    end

    it 'removes the session variable' do
      expect(session[:current_user_id]).to be_blank
    end


    it 'removes the auth token cookie' do
      expect(cookies[:_t]).to be_blank
    end
  end

  describe '.forgot_password' do

    it 'raises an error without a username parameter' do
      expect { xhr :post, :forgot_password }.to raise_error(ActionController::ParameterMissing)
    end

    context 'for a non existant username' do
      it "doesn't generate a new token for a made up username" do
        expect { xhr :post, :forgot_password, login: 'made_up'}.not_to change(EmailToken, :count)
      end

      it "doesn't enqueue an email" do
        Jobs.expects(:enqueue).with(:user_mail, anything).never
        xhr :post, :forgot_password, login: 'made_up'
      end
    end

    context 'for an existing username' do
      let(:user) { Fabricate(:user) }

      it "returns a 500 if local logins are disabled" do
        SiteSetting.enable_local_logins = false
        xhr :post, :forgot_password, login: user.username
        expect(response.code.to_i).to eq(500)
      end

      it "generates a new token for a made up username" do
        expect { xhr :post, :forgot_password, login: user.username}.to change(EmailToken, :count)
      end

      it "enqueues an email" do
        Jobs.expects(:enqueue).with(:user_email, has_entries(type: :forgot_password, user_id: user.id))
        xhr :post, :forgot_password, login: user.username
      end
    end

    context 'do nothing to system username' do
      let(:user) { Discourse.system_user }

      it 'generates no token for system username' do
        expect { xhr :post, :forgot_password, login: user.username}.not_to change(EmailToken, :count)
      end

      it 'enqueues no email' do
        Jobs.expects(:enqueue).never
        xhr :post, :forgot_password, login: user.username
      end
    end
  end

  describe '.current' do
    context "when not logged in" do
      it "retuns 404" do
        xhr :get, :current
        expect(response).not_to be_success
      end
    end

    context "when logged in" do
      let!(:user) { log_in }

      it "returns the JSON for the user" do
        xhr :get, :current
        expect(response).to be_success
        json = ::JSON.parse(response.body)
        expect(json['current_user']).to be_present
        expect(json['current_user']['id']).to eq(user.id)
      end
    end
  end
end<|MERGE_RESOLUTION|>--- conflicted
+++ resolved
@@ -67,8 +67,6 @@
       expect(logged_on_user.single_sign_on_record.external_username).to eq('sam')
     end
 
-<<<<<<< HEAD
-=======
     it 'allows you to create an admin account' do
       sso = get_sso('/a/')
       sso.external_id = '666' # the number of the beast
@@ -85,7 +83,6 @@
       expect(logged_on_user.admin).to eq(true)
     end
 
->>>>>>> aef7bf8b
     it 'redirects to a non-relative url' do
       sso = get_sso("#{Discourse.base_url}/b/")
       sso.external_id = '666' # the number of the beast
