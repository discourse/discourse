Fabricator(:notification) do
  transient :post
  notification_type Notification.types[:mentioned]
  user
<<<<<<< HEAD
  topic { |attrs| Fabricate(:topic, user: attrs[:user]) }
=======
  topic { |attrs| attrs[:post]&.topic || Fabricate(:topic, user: attrs[:user]) }
  data '{"poison":"ivy","killer":"croc"}'
>>>>>>> c10941bb
end

Fabricator(:quote_notification, from: :notification) do
  notification_type Notification.types[:quoted]
  user
  topic { |attrs| Fabricate(:topic, user: attrs[:user]) }
end

Fabricator(:private_message_notification, from: :notification) do
  notification_type Notification.types[:private_message]
<<<<<<< HEAD
  user
  topic { |attrs| Fabricate(:topic, user: attrs[:user]) }
=======
  data do |attrs|
    post = attrs[:post] || Fabricate(:post, topic: attrs[:topic], user: attrs[:user])
    {
      topic_title: attrs[:topic].title,
      original_post_id: post.id,
      original_post_type: post.post_type,
      original_username: post.user.username,
      revision_number: nil,
      display_username: post.user.username
    }.to_json
  end
end

Fabricator(:replied_notification, from: :notification) do
  notification_type Notification.types[:replied]
  data do |attrs|
    post = attrs[:post] || Fabricate(:post, topic: attrs[:topic], user: attrs[:user])
    {
      topic_title: attrs[:topic].title,
      original_post_id: post.id,
      original_username: post.user.username,
      revision_number: nil,
      display_username: post.user.username
    }.to_json
  end
end

Fabricator(:posted_notification, from: :notification) do
  notification_type Notification.types[:posted]
  data do |attrs|
    post = attrs[:post] || Fabricate(:post, topic: attrs[:topic], user: attrs[:user])
    {
      topic_title: attrs[:topic].title,
      original_post_id: post.id,
      original_post_type: post.post_type,
      original_username: post.user.username,
      revision_number: nil,
      display_username: post.user.username
    }.to_json
  end
>>>>>>> c10941bb
end<|MERGE_RESOLUTION|>--- conflicted
+++ resolved
@@ -2,12 +2,8 @@
   transient :post
   notification_type Notification.types[:mentioned]
   user
-<<<<<<< HEAD
-  topic { |attrs| Fabricate(:topic, user: attrs[:user]) }
-=======
   topic { |attrs| attrs[:post]&.topic || Fabricate(:topic, user: attrs[:user]) }
   data '{"poison":"ivy","killer":"croc"}'
->>>>>>> c10941bb
 end
 
 Fabricator(:quote_notification, from: :notification) do
@@ -18,10 +14,6 @@
 
 Fabricator(:private_message_notification, from: :notification) do
   notification_type Notification.types[:private_message]
-<<<<<<< HEAD
-  user
-  topic { |attrs| Fabricate(:topic, user: attrs[:user]) }
-=======
   data do |attrs|
     post = attrs[:post] || Fabricate(:post, topic: attrs[:topic], user: attrs[:user])
     {
@@ -62,5 +54,4 @@
       display_username: post.user.username
     }.to_json
   end
->>>>>>> c10941bb
 end