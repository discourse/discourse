# frozen_string_literal: true

Fabricator(:web_hook) do
  payload_url 'https://meta.discourse.org/webhook_listener'
  content_type WebHook.content_types['application/json']
  wildcard_web_hook false
  secret 'my_lovely_secret_for_web_hook'
  verify_certificate true
  active true

  transient post_hook: WebHookEventType.find_by(name: 'post')

  after_build do |web_hook, transients|
    web_hook.web_hook_event_types << transients[:post_hook]
  end
end

Fabricator(:inactive_web_hook, from: :web_hook) do
  active false
end

Fabricator(:wildcard_web_hook, from: :web_hook) do
  wildcard_web_hook true
end

Fabricator(:topic_web_hook, from: :web_hook) do
  transient topic_hook: WebHookEventType.find_by(name: 'topic')

  after_build do |web_hook, transients|
    web_hook.web_hook_event_types = [transients[:topic_hook]]
  end
end

Fabricator(:post_web_hook, from: :web_hook) do
  transient topic_hook: WebHookEventType.find_by(name: 'post')

  after_build do |web_hook, transients|
    web_hook.web_hook_event_types = [transients[:post_hook]]
  end
end

Fabricator(:user_web_hook, from: :web_hook) do
  transient user_hook: WebHookEventType.find_by(name: 'user')

  after_build do |web_hook, transients|
    web_hook.web_hook_event_types = [transients[:user_hook]]
  end
end

Fabricator(:group_web_hook, from: :web_hook) do
  transient group_hook: WebHookEventType.find_by(name: 'group')

  after_build do |web_hook, transients|
    web_hook.web_hook_event_types = [transients[:group_hook]]
  end
end

Fabricator(:category_web_hook, from: :web_hook) do
  transient category_hook: WebHookEventType.find_by(name: 'category')

  after_build do |web_hook, transients|
    web_hook.web_hook_event_types = [transients[:category_hook]]
  end
end

Fabricator(:tag_web_hook, from: :web_hook) do
  transient tag_hook: WebHookEventType.find_by(name: 'tag')

  after_build do |web_hook, transients|
    web_hook.web_hook_event_types = [transients[:tag_hook]]
  end
end

Fabricator(:reviewable_web_hook, from: :web_hook) do
  transient reviewable_hook: WebHookEventType.find_by(name: 'reviewable')

  after_build do |web_hook, transients|
    web_hook.web_hook_event_types = [transients[:reviewable_hook]]
  end
end

Fabricator(:notification_web_hook, from: :web_hook) do
  transient notification_hook: WebHookEventType.find_by(name: 'notification')

  after_build do |web_hook, transients|
    web_hook.web_hook_event_types = [transients[:notification_hook]]
  end
end

Fabricator(:user_badge_web_hook, from: :web_hook) do
  transient user_badge_hook: WebHookEventType.find_by(name: 'user_badge')

  after_build do |web_hook, transients|
    web_hook.web_hook_event_types = [transients[:user_badge_hook]]
  end
end

Fabricator(:group_user_web_hook, from: :web_hook) do
  transient group_user_hook: WebHookEventType.find_by(name: 'group_user')

  after_build do |web_hook, transients|
    web_hook.web_hook_event_types = [transients[:group_user_hook]]
  end
<<<<<<< HEAD
=======
end

Fabricator(:like_web_hook, from: :web_hook) do
  transient like_hook: WebHookEventType.find_by(name: 'like')

  after_build do |web_hook, transients|
    web_hook.web_hook_event_types = [transients[:like_hook]]
  end
>>>>>>> 75e159f0
end<|MERGE_RESOLUTION|>--- conflicted
+++ resolved
@@ -101,8 +101,6 @@
   after_build do |web_hook, transients|
     web_hook.web_hook_event_types = [transients[:group_user_hook]]
   end
-<<<<<<< HEAD
-=======
 end
 
 Fabricator(:like_web_hook, from: :web_hook) do
@@ -111,5 +109,4 @@
   after_build do |web_hook, transients|
     web_hook.web_hook_event_types = [transients[:like_hook]]
   end
->>>>>>> 75e159f0
 end