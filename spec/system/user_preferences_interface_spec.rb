--- conflicted
+++ resolved
@@ -9,7 +9,6 @@
 
   describe "Bookmarks" do
     it "changes the bookmark after notification preference" do
-<<<<<<< HEAD
       user_preferences_page.visit(user)
       click_link(I18n.t("js.user.preferences_nav.interface"))
       dropdown = PageObjects::Components::SelectKit.new("#boookmark-after-notification-mode")
@@ -29,34 +28,6 @@
           ),
         ).to be_truthy
       end
-=======
-      skip(<<~TEXT) if ENV["CI"]
-      This is currently failing on CI with the following:
-
-      ```
-      Failure/Error: expect(page).to have_content(I18n.t("js.saved"))
-      expected `#<Capybara::Session>.has_content?("Saved!")` to be truthy, got false
-      ```
-      TEXT
-
-      user_preferences_page.visit(user).click_interface_tab
-
-      # preselects the default user_option.bookmark_auto_delete_preference value of 3 (clear_reminder)
-      expect(user_preferences_interface_page).to have_bookmark_after_notification_mode(
-        Bookmark.auto_delete_preferences[:clear_reminder],
-      )
-
-      user_preferences_interface_page.select_bookmark_after_notification_mode(
-        Bookmark.auto_delete_preferences[:when_reminder_sent],
-      ).save_changes
-
-      expect(
-        UserOption.exists?(
-          user_id: user.id,
-          bookmark_auto_delete_preference: Bookmark.auto_delete_preferences[:when_reminder_sent],
-        ),
-      ).to eq(true)
->>>>>>> 6ddd17a7
     end
   end
 end