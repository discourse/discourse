# frozen_string_literal: true

require "rotp"

shared_examples "login scenarios" do
  let(:login_form) { PageObjects::Pages::Login.new }
  let(:activate_account) { PageObjects::Pages::ActivateAccount.new }
  let(:user_preferences_security_page) { PageObjects::Pages::UserPreferencesSecurity.new }
  fab!(:user) { Fabricate(:user, username: "john", password: "supersecurepassword") }
  fab!(:category)
  fab!(:topic) { Fabricate(:topic, user: user, category: category) }
  fab!(:topic2) { Fabricate(:topic, user: user) }
  fab!(:admin) { Fabricate(:admin, username: "admin", password: "supersecurepassword") }
  let(:user_menu) { PageObjects::Components::UserMenu.new }

  before do
    SiteSetting.hide_email_address_taken = false
    Jobs.run_immediately!
  end

  def wait_for_email_link(user, type)
    wait_for(timeout: 5) { ActionMailer::Base.deliveries.count != 0 }
    mail = ActionMailer::Base.deliveries.last
    expect(mail.to).to contain_exactly(user.email)
    if type == :reset_password
      mail.body.to_s[%r{/u/password-reset/\S+}]
    elsif type == :activation
      mail.body.to_s[%r{/u/activate-account/\S+}]
    elsif type == :email_login
      mail.body.to_s[%r{/session/email-login/\S+}]
    end
  end

  context "with username and password" do
    it "can login" do
      EmailToken.confirm(Fabricate(:email_token, user: user).token)

      login_form.open.fill(username: "john", password: "supersecurepassword").click_login
      expect(page).to have_css(".header-dropdown-toggle.current-user")
    end

    it "can login with redirect" do
      EmailToken.confirm(Fabricate(:email_token, user: user).token)

      login_form
        .open_with_redirect("/about")
        .fill(username: "john", password: "supersecurepassword")
        .click_login
      expect(page).to have_current_path("/about")
    end

    it "can login and activate account" do
      login_form.open.fill(username: "john", password: "supersecurepassword").click_login
      expect(page).to have_css(".not-activated-modal")
      login_form.click(".activation-controls button.resend")

      activation_link = wait_for_email_link(user, :activation)
      visit activation_link

      activate_account.click_activate_account
      activate_account.click_continue

      expect(page).to have_current_path("/")
      expect(page).to have_css(".header-dropdown-toggle.current-user")
    end

    it "redirects to the wizard after activating account" do
      login_form.open.fill(username: "admin", password: "supersecurepassword").click_login
      expect(page).to have_css(".not-activated-modal")
      login_form.click(".activation-controls button.resend")

      activation_link = wait_for_email_link(admin, :activation)
      visit activation_link

      activate_account.click_activate_account
      expect(page).to have_current_path(%r{/wizard})
    end

    it "shows error when when activation link is invalid" do
      login_form.open.fill(username: "john", password: "supersecurepassword").click_login
      expect(page).to have_css(".not-activated-modal")

      visit "/u/activate-account/123abc"

      activate_account.click_activate_account
      expect(activate_account).to have_error
    end

    it "displays the right message when user's email has been marked as expired" do
      password = "myawesomepassword"
      user.update!(password:)
      UserPasswordExpirer.expire_user_password(user)

      login_form.open.fill(username: user.username, password:).click_login

      expect(find(".alert-error")).to have_content(
        I18n.t("js.login.password_expired", reset_url: "/password-reset").gsub(/<.*?>/, ""),
      )

      find(".alert-error a").click

      # TODO: prefill username when fullpage
      if find("#username-or-email").value.blank?
        find("#username-or-email").fill_in(with: user.username)
      end

      find("button.forgot-password-reset").click

      reset_password_link = wait_for_email_link(user, :reset_password)
      expect(reset_password_link).to be_present
    end
  end

  context "with login link" do
    it "can login" do
      login_form.open.fill_username("john").email_login_link

      login_link = wait_for_email_link(user, :email_login)
      visit login_link

      find(".email-login-form .btn-primary").click
      expect(page).to have_css(".header-dropdown-toggle.current-user")
    end
  end

  context "when login is required" do
    before { SiteSetting.login_required = true }

    it "cannot browse annonymously" do
      visit "/"
      expect(page).to have_css(".login-welcome")
      expect(page).to have_css(".site-logo")
      find(".login-welcome .login-button").click

      EmailToken.confirm(Fabricate(:email_token, user: user).token)
      login_form.fill(username: "john", password: "supersecurepassword").click_login
      expect(page).to have_css(".header-dropdown-toggle.current-user")
    end

    it "redirects to a PM after login" do
      EmailToken.confirm(Fabricate(:email_token, user: user).token)

      group = Fabricate(:group, publish_read_state: true)
      Fabricate(:group_user, group: group, user: user)
      pm = Fabricate(:private_message_topic, allowed_groups: [group])
      Fabricate(:post, topic: pm, user: user, reads: 2, created_at: 1.day.ago)
      Fabricate(:group_private_message_topic, user: user, recipient_group: group)

      visit "/t/#{pm.id}"
<<<<<<< HEAD
      find(".login-welcome .login-button").click
=======
>>>>>>> 3cac9432
      login_form.fill(username: "john", password: "supersecurepassword").click_login

      expect(page).to have_css(".header-dropdown-toggle.current-user")
      expect(page).to have_css("#topic-title")
      expect(page).to have_css(".private_message")
    end
<<<<<<< HEAD
=======

    it "does not leak topics" do
      visit "/"

      expect(page).to have_css(".login-welcome")

      expect(page.body).not_to include(topic.title)
      expect(page.body).not_to include(topic2.title)
    end

    it "does not leak category metadata if homepage is /categories" do
      SiteSetting.top_menu = "categories|latest|new|unread|top"
      visit "/"

      expect(page).to have_css(".login-welcome")

      expect(page.body).not_to include(category.name)
    end
>>>>>>> 3cac9432
  end

  context "when login is not required" do
    before { SiteSetting.login_required = false }

    it "redirects to a PM after authentication" do
      EmailToken.confirm(Fabricate(:email_token, user: user).token)
      group = Fabricate(:group, publish_read_state: true)
      Fabricate(:group_user, group: group, user: user)
      pm = Fabricate(:private_message_topic, allowed_groups: [group])
      Fabricate(:post, topic: pm, user: user, reads: 2, created_at: 1.day.ago)
      Fabricate(:group_private_message_topic, user: user, recipient_group: group)

      visit "/t/#{pm.id}"
      find(".btn.login-button").click

      login_form.fill(username: "john", password: "supersecurepassword").click_login
      expect(page).to have_css(".header-dropdown-toggle.current-user")

      expect(page).to have_css("#topic-title")
      expect(page).to have_css(".private_message")
    end

    it "redirects to a public topic when hitting Reply then logging in" do
      EmailToken.confirm(Fabricate(:email_token, user: user).token)
      topic = Fabricate(:topic)
      Fabricate(:post, topic: topic, created_at: 1.day.ago)

      visit "/t/#{topic.id}"
      find(".topic-footer-main-buttons .btn-primary").click

      login_form.fill(username: "john", password: "supersecurepassword").click_login
      expect(page).to have_css(".header-dropdown-toggle.current-user")

      expect(page).to have_css("#topic-title")
    end

    context "with user api key and omniauth" do
      include OmniauthHelpers

      let :public_key do
        <<~TXT
    -----BEGIN PUBLIC KEY-----
    MIGfMA0GCSqGSIb3DQEBAQUAA4GNADCBiQKBgQDh7BS7Ey8hfbNhlNAW/47pqT7w
    IhBz3UyBYzin8JurEQ2pY9jWWlY8CH147KyIZf1fpcsi7ZNxGHeDhVsbtUKZxnFV
    p16Op3CHLJnnJKKBMNdXMy0yDfCAHZtqxeBOTcCo1Vt/bHpIgiK5kmaekyXIaD0n
    w0z/BYpOgZ8QwnI5ZwIDAQAB
    -----END PUBLIC KEY-----
    TXT
      end

      let :private_key do
        <<~TXT
    -----BEGIN RSA PRIVATE KEY-----
    MIICWwIBAAKBgQDh7BS7Ey8hfbNhlNAW/47pqT7wIhBz3UyBYzin8JurEQ2pY9jW
    WlY8CH147KyIZf1fpcsi7ZNxGHeDhVsbtUKZxnFVp16Op3CHLJnnJKKBMNdXMy0y
    DfCAHZtqxeBOTcCo1Vt/bHpIgiK5kmaekyXIaD0nw0z/BYpOgZ8QwnI5ZwIDAQAB
    AoGAeHesbjzCivc+KbBybXEEQbBPsThY0Y+VdgD0ewif2U4UnNhzDYnKJeTZExwQ
    vAK2YsRDV3KbhljnkagQduvmgJyCKuV/CxZvbJddwyIs3+U2D4XysQp3e1YZ7ROr
    YlOIoekHCx1CNm6A4iImqGxB0aJ7Owdk3+QSIaMtGQWaPTECQQDz2UjJ+bomguNs
    zdcv3ZP7W3U5RG+TpInSHiJXpt2JdNGfHItozGJCxfzDhuKHK5Cb23bgldkvB9Xc
    p/tngTtNAkEA7S4cqUezA82xS7aYPehpRkKEmqzMwR3e9WeL7nZ2cdjZAHgXe49l
    3mBhidEyRmtPqbXo1Xix8LDuqik0IdnlgwJAQeYTnLnHS8cNjQbnw4C/ECu8Nzi+
    aokJ0eXg5A0tS4ttZvGA31Z0q5Tz5SdbqqnkT6p0qub0JZiZfCNNdsBe9QJAaGT5
    fJDwfGYW+YpfLDCV1bUFhMc2QHITZtSyxL0jmSynJwu02k/duKmXhP+tL02gfMRy
    vTMorxZRllgYeCXeXQJAEGRXR8/26jwqPtKKJzC7i9BuOYEagqj0nLG2YYfffCMc
    d3JGCf7DMaUlaUE8bJ08PtHRJFSGkNfDJLhLKSjpbw==
    -----END RSA PRIVATE KEY-----
    TXT
      end

      let :args do
        {
          scopes: "one_time_password",
          client_id: "x" * 32,
          auth_redirect: "discourse://auth_redirect",
          application_name: "foo",
          public_key: public_key,
          nonce: SecureRandom.hex,
        }
      end

      before do
        OmniAuth.config.test_mode = true
        SiteSetting.auth_skip_create_confirm = true
        SiteSetting.enable_google_oauth2_logins = true
        SiteSetting.enable_local_logins = false
      end

      after { reset_omniauth_config(:google_oauth2) }

      it "completes signup and redirects to the user api key authorization form" do
        mock_google_auth
        visit("/user-api-key/new?#{args.to_query}")

        expect(page).to have_css(".authorize-api-key .scopes")
      end

      it "redirects when navigating to login with redirect param" do
        mock_google_auth
        login_form.open_with_redirect("/about")
        expect(page).to have_current_path("/about")
      end
    end
  end

  context "with two-factor authentication" do
    let!(:user_second_factor) { Fabricate(:user_second_factor_totp, user: user) }
    let!(:user_second_factor_backup) { Fabricate(:user_second_factor_backup, user: user) }
    fab!(:other_user) { Fabricate(:user, username: "jane", password: "supersecurepassword") }

    before do
      EmailToken.confirm(Fabricate(:email_token, user: user).token)
      EmailToken.confirm(Fabricate(:email_token, user: other_user).token)
    end

    context "when it is required" do
      before { SiteSetting.enforce_second_factor = "all" }

      it "requires to set 2FA after login" do
        login_form.open.fill(username: "jane", password: "supersecurepassword").click_login

        expect(page).to have_css(".header-dropdown-toggle.current-user")
        expect(page).to have_content(I18n.t("js.user.second_factor.enforced_notice"))
      end
    end

    it "can login with totp" do
      login_form.open.fill(username: "john", password: "supersecurepassword").click_login

      expect(page).to have_css(".second-factor")

      totp = ROTP::TOTP.new(user_second_factor.data).now
      find("#login-second-factor").fill_in(with: totp)
      login_form.click_login

      expect(page).to have_css(".header-dropdown-toggle.current-user")
    end

    it "can login with totp and redirect" do
      login_form
        .open_with_redirect("/about")
        .fill(username: "john", password: "supersecurepassword")
        .click_login

      expect(page).to have_css(".second-factor")

      totp = ROTP::TOTP.new(user_second_factor.data).now
      find("#login-second-factor").fill_in(with: totp)
      login_form.click_login

      expect(page).to have_current_path("/about")
    end

    it "can login with backup code" do
      login_form.open.fill(username: "john", password: "supersecurepassword").click_login

      expect(page).to have_css(".second-factor")

      find(".toggle-second-factor-method").click
      find(".second-factor-token-input").fill_in(with: "iAmValidBackupCode")
      login_form.click_login

      expect(page).to have_css(".header-dropdown-toggle.current-user")
    end

    it "can login with login link and totp" do
      login_form.open.fill_username("john").email_login_link

      login_link = wait_for_email_link(user, :email_login)
      visit login_link
      totp = ROTP::TOTP.new(user_second_factor.data).now
      find(".second-factor-token-input").fill_in(with: totp)
      find(".email-login-form .btn-primary").click

      expect(page).to have_css(".header-dropdown-toggle.current-user")
    end

    it "can login with login link and backup code" do
      login_form.open.fill_username("john").email_login_link

      login_link = wait_for_email_link(user, :email_login)
      visit login_link
      find(".toggle-second-factor-method").click
      find(".second-factor-token-input").fill_in(with: "iAmValidBackupCode")
      find(".email-login-form .btn-primary").click

      expect(page).to have_css(".header-dropdown-toggle.current-user")
    end

    it "can reset password with TOTP" do
      login_form.open.fill_username("john").forgot_password
      find("button.forgot-password-reset").click

      reset_password_link = wait_for_email_link(user, :reset_password)
      visit reset_password_link
      totp = ROTP::TOTP.new(user_second_factor.data).now
      find(".second-factor-token-input").fill_in(with: totp)
      find(".password-reset .btn-primary").click
      find("#new-account-password").fill_in(with: "newsuperpassword")
      find(".change-password-form .btn-primary").click

      expect(page).to have_css(".header-dropdown-toggle.current-user")
    end

    it "shows error correctly when TOTP code is invalid" do
      login_form.open.fill_username("john").forgot_password
      find("button.forgot-password-reset").click

      reset_password_link = wait_for_email_link(user, :reset_password)
      visit reset_password_link
      find(".second-factor-token-input").fill_in(with: "123456")
      find(".password-reset .btn-primary").click

      expect(page).to have_css(
        ".alert-error",
        text: "Invalid authentication code. Each code can only be used once.",
      )
      expect(page).to have_css(".second-factor-token-input")
    end

    it "can reset password with a backup code" do
      login_form.open.fill_username("john").forgot_password
      find("button.forgot-password-reset").click

      reset_password_link = wait_for_email_link(user, :reset_password)
      visit reset_password_link
      find(".toggle-second-factor-method").click
      find(".second-factor-token-input").fill_in(with: "iAmValidBackupCode")
      find(".password-reset .btn-primary").click
      find("#new-account-password").fill_in(with: "newsuperpassword")
      find(".change-password-form .btn-primary").click

      expect(page).to have_css(".header-dropdown-toggle.current-user")
    end
  end
end

describe "Login", type: :system do
  context "when desktop" do
    include_examples "login scenarios"
  end

  context "when mobile", mobile: true do
    include_examples "login scenarios"
  end
end<|MERGE_RESOLUTION|>--- conflicted
+++ resolved
@@ -147,18 +147,12 @@
       Fabricate(:group_private_message_topic, user: user, recipient_group: group)
 
       visit "/t/#{pm.id}"
-<<<<<<< HEAD
-      find(".login-welcome .login-button").click
-=======
->>>>>>> 3cac9432
       login_form.fill(username: "john", password: "supersecurepassword").click_login
 
       expect(page).to have_css(".header-dropdown-toggle.current-user")
       expect(page).to have_css("#topic-title")
       expect(page).to have_css(".private_message")
     end
-<<<<<<< HEAD
-=======
 
     it "does not leak topics" do
       visit "/"
@@ -177,7 +171,6 @@
 
       expect(page.body).not_to include(category.name)
     end
->>>>>>> 3cac9432
   end
 
   context "when login is not required" do
