--- conflicted
+++ resolved
@@ -34,21 +34,16 @@
         component.find(".select-kit-header[data-value='#{value}']")
       end
 
-<<<<<<< HEAD
       def has_selected_name?(name)
-        element.find(".select-kit-header[data-name='#{name}']")
+        component.find(".select-kit-header[data-name='#{name}']")
       end
 
       def has_selected_choice_name?(name)
-        element.find(".selected-choice[data-name='#{name}']")
+        component.find(".selected-choice[data-name='#{name}']")
       end
 
       def has_option_name?(name)
-        element.find(".select-kit-collection li[data-name='#{name}']")
-=======
-      def has_selected_name?(value)
-        component.find(".select-kit-header[data-name='#{value}']")
->>>>>>> 4ce8ea74
+        component.find(".select-kit-collection li[data-name='#{name}']")
       end
 
       def expand
