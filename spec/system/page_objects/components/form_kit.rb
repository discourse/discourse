# frozen_string_literal: true

module PageObjects
  module Components
    class FormKitContainer < PageObjects::Components::Base
      attr_reader :component

      def initialize(input)
        if input.is_a?(Capybara::Node::Element)
          @component = input
        else
          @component = find(input)
        end
      end

      def has_content?(content)
        component.has_content?(content)
      end
    end

    class FormKitField < PageObjects::Components::Base
      attr_reader :component

      def initialize(input)
        if input.is_a?(Capybara::Node::Element)
          @component = input
        else
          @component = find(input)
        end
      end

      def value
        case control_type
        when /input-/, "password"
          component.find("input").value
        when "icon"
          picker = PageObjects::Components::SelectKit.new(component)
          picker.value
        when "checkbox"
          component.find("input[type='checkbox']").checked?
        when "menu"
          component.find(".fk-d-menu__trigger")["data-value"]
        when "select"
          component.find("select").value
        when "composer"
          component.find("textarea").value
        when "image"
          url = component.find(".uploaded-image-preview a.lightbox", wait: 10)[:href]
          sha1 = url.match(/(\h{40})/).captures.first
          Upload.find_by(sha1:)
        end
      end

      def unchecked?
        if control_type != "checkbox"
          raise "'unchecked?' is only supported for control type: #{control_type}"
        end

        expect(self.value).to eq(false)
      end

      def checked?
        if control_type != "checkbox"
          raise "'checked?' is only supported for control type: #{control_type}"
        end

        expect(self.value).to eq(true)
      end

      def has_value?(expected_value)
        expect(self.value).to eq(expected_value)
      end

      def has_errors?(*messages)
        within component do
          messages.all? { |m| find(".form-kit__errors", text: m) }
        end
      end

      def has_no_errors?
        !has_css?(".form-kit__errors")
      end

      def control_type
        component["data-control-type"]
      end

      def toggle
        case control_type
        when "checkbox"
          component.find("input[type='checkbox']").click
        when "password"
          component.find(".form-kit__control-password-toggle").click
        else
          raise "'toggle' is not supported for control type: #{control_type}"
        end
      end

      def fill_in(value)
        case control_type
        when "input-text", "password", "input-date", "input-number"
          component.find("input").fill_in(with: value)
        when "textarea", "composer"
          component.find("textarea").fill_in(with: value, visible: :all)
        when "code"
          component.find(".ace_text-input", visible: :all).fill_in(with: value)
        else
          raise "Unsupported control type: #{control_type}"
        end
      end

      def select(value)
        case control_type
        when "icon"
          selector = component.find(".form-kit__control-icon")["id"]
          picker = PageObjects::Components::SelectKit.new("#" + selector)
          picker.expand
          picker.search(value)
          picker.select_row_by_value(value)
        when "select"
          selector = component.find(".form-kit__control-select")
          selector.find(".form-kit__control-option[value='#{value}']").select_option
          selector.execute_script(<<~JS, selector)
            var selector = arguments[0];
            selector.dispatchEvent(new Event("input", { bubbles: true, cancelable: true }));
          JS
        when "menu"
          trigger = component.find(".fk-d-menu__trigger.form-kit__control-menu-trigger")
          trigger.click
          menu = find("[aria-labelledby='#{trigger["id"]}']")
          item = menu.find(".form-kit__control-menu-item[data-value='#{value}'] .btn")
          item.click
        when "radio-group"
          radio = component.find("input[type='radio'][value='#{value}']")
          radio.click
        when "question"
          if value == true
            accept
          else
            refuse
          end
        else
          raise "Unsupported control type: #{control_type}"
        end
      end

      def accept
        if control_type == "question"
          component.find(".form-kit__control-radio[value='true']").click
        else
          raise "'accept' is not supported for control type: #{control_type}"
        end
      end

      def refuse
        if control_type == "question"
          component.find(".form-kit__control-radio[value='false']").click
        else
          raise "'refuse' is not supported for control type: #{control_type}"
        end
      end

      def upload_image(image_path)
        if control_type == "image"
          attach_file(image_path) do
            component.find(".image-upload-controls .btn.btn-default").click
          end
        else
          raise "'upload_image' is not supported for control type: #{control_type}"
        end
      end

      def disabled?
        component["data-disabled"] == ""
      end

      def enabled?
        !disabled?
      end
    end

    class FormKit < PageObjects::Components::Base
      attr_reader :component

      def initialize(component)
        @component = component
      end

      def submit
        page.execute_script(
          "var form = arguments[0]; form.dispatchEvent(new Event('submit', { bubbles: true, cancelable: true }));",
          find(component),
        )
      end

      def reset
        page.execute_script(
          "var form = arguments[0]; form.dispatchEvent(new Event('reset', { bubbles: true, cancelable: true }));",
          find(component),
        )
      end

      def has_an_alert?(message)
        within component do
          find(".form-kit__alert-message", text: message)
        end
      end

      def field(name)
        within component do
          FormKitField.new(find(".form-kit__field[data-name='#{name}']"))
        end
      end

<<<<<<< HEAD
=======
      def has_field_with_name?(name)
        has_css?(".form-kit__field[data-name='#{name}']")
      end

      def has_no_field_with_name?(name)
        has_no_css?(".form-kit__field[data-name='#{name}']")
      end

>>>>>>> 76e7f12a
      def container(name)
        within component do
          FormKitContainer.new(find(".form-kit__container[data-name='#{name}']"))
        end
      end

      def choose_conditional(name)
        find(".form-kit__conditional-display .form-kit__control-radio[value='#{name}']").click
      end
    end
  end
end<|MERGE_RESOLUTION|>--- conflicted
+++ resolved
@@ -212,8 +212,6 @@
         end
       end
 
-<<<<<<< HEAD
-=======
       def has_field_with_name?(name)
         has_css?(".form-kit__field[data-name='#{name}']")
       end
@@ -222,7 +220,6 @@
         has_no_css?(".form-kit__field[data-name='#{name}']")
       end
 
->>>>>>> 76e7f12a
       def container(name)
         within component do
           FormKitContainer.new(find(".form-kit__container[data-name='#{name}']"))
