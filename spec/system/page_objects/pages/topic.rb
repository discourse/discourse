--- conflicted
+++ resolved
@@ -228,10 +228,10 @@
         post_by_number(post).has_css?(".read-state.read", visible: :all, wait: 3)
       end
 
-<<<<<<< HEAD
       def has_suggested_topic?(topic)
         page.has_css?("#suggested-topics .topic-list-item[data-topic-id='#{topic.id}']")
-=======
+      end
+
       def move_to_public_category(category)
         click_admin_menu_button
         find(".topic-admin-menu-content li.topic-admin-convert").click
@@ -242,7 +242,6 @@
 
       def move_to_public_modal
         find(".modal.convert-to-public-topic")
->>>>>>> fe12cfea
       end
 
       private
