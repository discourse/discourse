# frozen_string_literal: true

describe "Changing email", type: :system do
  fab!(:password) { "mysupersecurepassword" }
  fab!(:user) { Fabricate(:user, active: true, password: password) }
  let(:new_email) { "newemail@example.com" }
  let(:user_preferences_security_page) { PageObjects::Pages::UserPreferencesSecurity.new }
  let(:user_preferences_page) { PageObjects::Pages::UserPreferences.new }

  before { Jobs.run_immediately! }

  def generate_confirm_link
    visit "/my/preferences/account"

    email_dropdown = PageObjects::Components::SelectKit.new(".email-dropdown")
    expect(email_dropdown.visible?).to eq(true)
    email_dropdown.select_row_by_value("updateEmail")

    find("#change-email").fill_in with: "newemail@example.com"

    find(".save-button button").click

    wait_for(timeout: Capybara.default_max_wait_time * 2) do
      ActionMailer::Base.deliveries.count === 1
    end

    if user.admin?
      get_link_from_email(:old)
    else
      get_link_from_email(:new)
    end
  end

  def get_link_from_email(type)
    mail = ActionMailer::Base.deliveries.last
    expect(mail.to).to contain_exactly(type == :new ? new_email : user.email)

    mail.body.to_s[%r{/u/confirm-#{type}-email/\S+}, 0]
  end

  it "allows regular user to change their email" do
    sign_in user

    visit generate_confirm_link

    find(".confirm-new-email .btn-primary").click

    expect(page).to have_css(".dialog-body", text: I18n.t("js.user.change_email.confirm_success"))
    find(".dialog-footer .btn-primary").click

    try_until_success { expect(user.reload.primary_email.email).to eq(new_email) }
  end

  it "works when user has totp 2fa" do
    SiteSetting.hide_email_address_taken = false

    second_factor = Fabricate(:user_second_factor_totp, user: user)
    sign_in user

    visit generate_confirm_link

    find(".confirm-new-email .btn-primary").click
    find(".second-factor-token-input").fill_in with: second_factor.totp_object.now
    find("button[type=submit]").click

    try_until_success { expect(user.reload.primary_email.email).to eq(new_email) }
  end

  it "works when user has webauthn 2fa" do
    # enforced 2FA flow needs a user created > 5 minutes ago
    user.created_at = 6.minutes.ago
    user.save!

    sign_in user

    DiscourseWebauthn.stubs(:origin).returns(current_host + ":" + Capybara.server_port.to_s)
    options =
      ::Selenium::WebDriver::VirtualAuthenticatorOptions.new(
        user_verification: true,
        user_verified: true,
        resident_key: true,
      )
    authenticator = page.driver.browser.add_virtual_authenticator(options)

    user_preferences_security_page.visit(user)
    user_preferences_security_page.visit_second_factor(password)

    find(".security-key .new-security-key").click
    expect(user_preferences_security_page).to have_css("input#security-key-name")

    find(".d-modal__body input#security-key-name").fill_in(with: "First Key")
    find(".add-security-key").click

    expect(user_preferences_security_page).to have_css(".security-key .second-factor-item")

    visit generate_confirm_link

    find(".confirm-new-email .btn-primary").click
    find("#security-key-authenticate-button").click

    try_until_success { expect(user.reload.primary_email.email).to eq(new_email) }
  ensure
    authenticator&.remove!
  end

  it "does not require login to confirm email change" do
    SiteSetting.full_page_login = false
    second_factor = Fabricate(:user_second_factor_totp, user: user)
    sign_in user

    confirm_link = generate_confirm_link

    Capybara.reset_sessions! # log out

    visit confirm_link

    find(".confirm-new-email .btn-primary").click
    find(".second-factor-token-input").fill_in with: second_factor.totp_object.now
    find("button[type=submit]:not([disabled])").click

<<<<<<< HEAD
    expect(page).to have_content(I18n.t("js.second_factor_auth.redirect_after_success"))
    expect(user.reload.email).to eq(new_email)
=======
    try_until_success { expect(user.reload.primary_email.email).to eq(new_email) }
>>>>>>> df412608
  end

  it "makes admins verify old email" do
    user.update!(admin: true)
    sign_in user

    confirm_old_link = generate_confirm_link

    # Confirm old email
    visit confirm_old_link
    find(".confirm-old-email .btn-primary").click
    expect(page).to have_css(
      ".dialog-body",
      text: I18n.t("js.user.change_email.authorizing_old.confirm_success"),
    )
    find(".dialog-footer .btn-primary").click

    # Confirm new email
    wait_for(timeout: Capybara.default_max_wait_time * 2) do
      ActionMailer::Base.deliveries.count === 2
    end

    confirm_new_link = get_link_from_email(:new)

    visit confirm_new_link

    find(".confirm-new-email .btn-primary").click

    expect(page).to have_css(".dialog-body", text: I18n.t("js.user.change_email.confirm_success"))
    find(".dialog-footer .btn-primary").click

    try_until_success { expect(user.reload.primary_email.email).to eq(new_email) }
  end

  it "allows admin to verify old email while logged out" do
    user.update!(admin: true)
    sign_in user

    confirm_old_link = generate_confirm_link

    Capybara.reset_sessions! # log out

    # Confirm old email
    visit confirm_old_link
    find(".confirm-old-email .btn-primary").click
    expect(page).to have_css(
      ".dialog-body",
      text: I18n.t("js.user.change_email.authorizing_old.confirm_success"),
    )
    find(".dialog-footer .btn-primary").click

    # Confirm new email
    wait_for(timeout: Capybara.default_max_wait_time * 2) do
      ActionMailer::Base.deliveries.count === 2
    end

    confirm_new_link = get_link_from_email(:new)

    visit confirm_new_link

    find(".confirm-new-email .btn-primary").click

    expect(page).to have_css(".dialog-body", text: I18n.t("js.user.change_email.confirm_success"))
    find(".dialog-footer .btn-primary").click

    try_until_success { expect(user.reload.primary_email.email).to eq(new_email) }
  end
end<|MERGE_RESOLUTION|>--- conflicted
+++ resolved
@@ -118,12 +118,7 @@
     find(".second-factor-token-input").fill_in with: second_factor.totp_object.now
     find("button[type=submit]:not([disabled])").click
 
-<<<<<<< HEAD
-    expect(page).to have_content(I18n.t("js.second_factor_auth.redirect_after_success"))
-    expect(user.reload.email).to eq(new_email)
-=======
     try_until_success { expect(user.reload.primary_email.email).to eq(new_email) }
->>>>>>> df412608
   end
 
   it "makes admins verify old email" do
