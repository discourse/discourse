--- conflicted
+++ resolved
@@ -9,15 +9,12 @@
   let(:filter) { PageObjects::Components::Filter.new }
 
   before do
-<<<<<<< HEAD
-    SiteSetting.admin_sidebar_enabled_groups = Group::AUTO_GROUPS[:admins]
     SiteSetting.navigation_menu = "sidebar"
-=======
     SiteSetting.admin_sidebar_enabled_groups = [
       Group::AUTO_GROUPS[:admins],
       Group::AUTO_GROUPS[:moderators],
     ]
->>>>>>> da329d54
+
     sign_in(admin)
   end
 
