# frozen_string_literal: true

describe "Admin Flags Page", type: :system do
  fab!(:admin)
  fab!(:post)

  let(:topic_page) { PageObjects::Pages::Topic.new }
  let(:admin_flags_page) { PageObjects::Pages::AdminFlags.new }
  let(:admin_flag_form_page) { PageObjects::Pages::AdminFlagForm.new }
  let(:flag_modal) { PageObjects::Modals::Flag.new }
  let(:d_page_header) { PageObjects::Components::DPageHeader.new }

  before do
    sign_in(admin)
    SiteSetting.custom_flags_limit = 1
  end

  it "allows admin to disable, change order, create, update and delete flags" do
    # disable
    topic_page.visit_topic(post.topic).open_flag_topic_modal

    expect(flag_modal).to have_choices(
      "It's Inappropriate",
      "It's Spam",
      "It's Illegal",
      "Something Else",
    )

    admin_flags_page.visit
<<<<<<< HEAD
    expect(page).to have_css(".d-page-header")
=======
    expect(admin_header).to be_visible
>>>>>>> 19321a0b

    admin_flags_page.toggle("spam")
    topic_page.visit_topic(post.topic).open_flag_topic_modal

    expect(flag_modal).to have_choices("It's Inappropriate", "It's Illegal", "Something Else")

    Flag.system.where(name: "spam").update!(enabled: true)

    # change order
    topic_page.visit_topic(post.topic).open_flag_topic_modal

    expect(flag_modal).to have_choices(
      "It's Inappropriate",
      "It's Spam",
      "It's Illegal",
      "Something Else",
    )

    admin_flags_page.visit.move_down("spam")
    topic_page.visit_topic(post.topic).open_flag_topic_modal

    expect(flag_modal).to have_choices(
      "It's Inappropriate",
      "It's Illegal",
      "It's Spam",
      "Something Else",
    )

    admin_flags_page.visit.move_up("spam")
    topic_page.visit_topic(post.topic).open_flag_topic_modal

    expect(flag_modal).to have_choices(
      "It's Inappropriate",
      "It's Spam",
      "It's Illegal",
      "Something Else",
    )

    # create
    topic_page.visit_topic(post.topic).open_flag_topic_modal

    expect(flag_modal).to have_choices(
      "It's Inappropriate",
      "It's Spam",
      "It's Illegal",
      "Something Else",
    )

    admin_flags_page.visit

    expect(admin_flags_page).to have_add_flag_button_enabled

    admin_flags_page.click_add_flag
<<<<<<< HEAD
    expect(page).not_to have_css(".d-page-header")
=======

    expect(admin_header).to be_hidden

>>>>>>> 19321a0b
    admin_flag_form_page
      .fill_in_name("Vulgar")
      .fill_in_description("New flag description")
      .select_applies_to("Topic")
      .select_applies_to("Post")
      .click_save

    expect(admin_flags_page).to have_flags(
      "Send @%{username} a message",
      "Off-Topic",
      "Inappropriate",
      "Spam",
      "Illegal",
      "Something Else",
      "Vulgar",
    )

    expect(admin_flags_page).to have_add_flag_button_disabled

    topic_page.visit_topic(post.topic).open_flag_topic_modal

    expect(flag_modal).to have_choices(
      "It's Inappropriate",
      "It's Spam",
      "It's Illegal",
      "Something Else",
      "Vulgar",
    )

    # update
    admin_flags_page.visit.click_edit_flag("custom_vulgar")
<<<<<<< HEAD
    expect(page).not_to have_css(".d-page-header")
=======
    expect(admin_header).to be_hidden
>>>>>>> 19321a0b
    admin_flag_form_page.fill_in_name("Tasteless").click_save

    expect(admin_flags_page).to have_flags(
      "Send @%{username} a message",
      "Off-Topic",
      "Inappropriate",
      "Spam",
      "Illegal",
      "Something Else",
      "Tasteless",
    )

    topic_page.visit_topic(post.topic).open_flag_topic_modal

    expect(flag_modal).to have_choices(
      "It's Inappropriate",
      "It's Spam",
      "It's Illegal",
      "Something Else",
      "Tasteless",
    )

    # delete
    admin_flags_page.visit.click_delete_flag("custom_tasteless").confirm_delete

    expect(admin_flags_page).to have_no_flag("custom_tasteless")

    expect(admin_flags_page).to have_add_flag_button_enabled

    topic_page.visit_topic(post.topic).open_flag_topic_modal

    expect(flag_modal).to have_choices(
      "It's Inappropriate",
      "It's Spam",
      "It's Illegal",
      "Something Else",
    )
  end

  it "has settings tab" do
    admin_flags_page.visit

    expect(d_page_header).to have_tabs(
      [I18n.t("admin_js.settings"), I18n.t("admin_js.admin.config_areas.flags.flags_tab")],
    )

    admin_flags_page.click_settings_tab
    expect(page.all(".setting-label h3").map(&:text)).to eq(
      [
        "silence new user sensitivity",
        "num users to silence new user",
        "flag sockpuppets",
        "num flaggers to close topic",
        "auto respond to flag actions",
        "high trust flaggers auto hide posts",
        "max flags per day",
        "tl2 additional flags per day multiplier",
        "tl3 additional flags per day multiplier",
        "tl4 additional flags per day multiplier",
      ],
    )
  end

  it "allows to create custom flag with same name as system flag" do
    admin_flags_page.visit
    admin_flags_page.click_add_flag
    admin_flag_form_page
      .fill_in_name("Inappropriate")
      .fill_in_description("New flag description")
      .select_applies_to("Topic")
      .select_applies_to("Post")
      .click_save

    expect(admin_flags_page).to have_flags(
      "Send @%{username} a message",
      "Off-Topic",
      "Inappropriate",
      "Spam",
      "Illegal",
      "Something Else",
      "Inappropriate",
    )

    topic_page.visit_topic(post.topic).open_flag_topic_modal

    expect(flag_modal).to have_choices(
      "It's Inappropriate",
      "It's Spam",
      "It's Illegal",
      "Something Else",
      "Inappropriate",
    )

    admin_flags_page.visit.click_delete_flag("custom_inappropriate").confirm_delete
  end

  it "does not allow to move notify user flag" do
    admin_flags_page.visit
    expect(admin_flags_page).to have_no_action_for_flag("notify_user")
  end

  it "does not allow bottom flag to move down" do
    admin_flags_page.visit.open_flag_menu("notify_moderators")
    expect(admin_flags_page).to have_no_item_action("move-down")
  end

  it "does not allow to system flag to be edited" do
    admin_flags_page.visit
    expect(admin_flags_page).to have_disabled_edit_for_flag("off_topic")
  end

  it "does not allow to system flag to be deleted" do
    admin_flags_page.visit.open_flag_menu("notify_moderators")
    expect(admin_flags_page).to have_disabled_item_action("delete")
  end

  it "does not allow top flag to move up" do
    admin_flags_page.visit.open_flag_menu("off_topic")
    expect(admin_flags_page).to have_no_item_action("move-up")
  end
end<|MERGE_RESOLUTION|>--- conflicted
+++ resolved
@@ -27,11 +27,7 @@
     )
 
     admin_flags_page.visit
-<<<<<<< HEAD
-    expect(page).to have_css(".d-page-header")
-=======
-    expect(admin_header).to be_visible
->>>>>>> 19321a0b
+    expect(d_page_header).to be_visible
 
     admin_flags_page.toggle("spam")
     topic_page.visit_topic(post.topic).open_flag_topic_modal
@@ -85,13 +81,8 @@
     expect(admin_flags_page).to have_add_flag_button_enabled
 
     admin_flags_page.click_add_flag
-<<<<<<< HEAD
-    expect(page).not_to have_css(".d-page-header")
-=======
-
-    expect(admin_header).to be_hidden
-
->>>>>>> 19321a0b
+    expect(d_page_header).to be_hidden
+
     admin_flag_form_page
       .fill_in_name("Vulgar")
       .fill_in_description("New flag description")
@@ -123,11 +114,7 @@
 
     # update
     admin_flags_page.visit.click_edit_flag("custom_vulgar")
-<<<<<<< HEAD
-    expect(page).not_to have_css(".d-page-header")
-=======
-    expect(admin_header).to be_hidden
->>>>>>> 19321a0b
+    expect(d_page_header).to be_hidden
     admin_flag_form_page.fill_in_name("Tasteless").click_save
 
     expect(admin_flags_page).to have_flags(
