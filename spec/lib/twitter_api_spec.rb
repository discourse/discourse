--- conflicted
+++ resolved
@@ -1,12 +1,8 @@
 # frozen_string_literal: true
 
-<<<<<<< HEAD
+
 RSpec.describe TwitterApi do
-  context '.link_handles_in' do
-=======
-describe TwitterApi do
   describe '.link_handles_in' do
->>>>>>> ff78a1ec
     it 'correctly replaces handles' do
       expect(TwitterApi.send(:link_handles_in, "@foo @foobar")).to match_html <<~HTML
         <a href='https://twitter.com/foo' target='_blank'>@foo</a> <a href='https://twitter.com/foobar' target='_blank'>@foobar</a>
