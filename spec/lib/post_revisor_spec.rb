# frozen_string_literal: true

describe PostRevisor do
  fab!(:topic)
  fab!(:newuser) { Fabricate(:newuser, last_seen_at: Date.today) }
  fab!(:user) { Fabricate(:user, refresh_auto_groups: true) }
  fab!(:coding_horror)
  fab!(:admin) { Fabricate(:admin, refresh_auto_groups: true) }
  fab!(:moderator)
  let(:post_args) { { user: newuser, topic: topic } }

  describe "TopicChanges" do
    let(:tc) do
      topic.reload
      PostRevisor::TopicChanges.new(topic, topic.user)
    end

    it "provides a guardian" do
      expect(tc.guardian).to be_an_instance_of Guardian
    end

    it "tracks changes properly" do
      expect(tc.diff).to eq({})

      # it remembers changes we tell it to
      tc.record_change("height", "180cm", "170cm")
      expect(tc.diff["height"]).to eq(%w[180cm 170cm])

      # it works with arrays of values
      tc.record_change("colors", nil, %w[red blue])
      expect(tc.diff["colors"]).to eq([nil, %w[red blue]])

      # it does not record changes to the same val
      tc.record_change("wat", "js", "js")
      expect(tc.diff["wat"]).to be_nil

      tc.record_change("tags", %w[a b], %w[a b])
      expect(tc.diff["tags"]).to be_nil
    end
  end

  describe "editing category" do
    it "triggers the :post_edited event with topic_changed?" do
      category = Fabricate(:category)
      category.set_permissions(everyone: :full)
      category.save!
      post = create_post
      events = DiscourseEvent.track_events { post.revise(post.user, category_id: category.id) }

      event = events.find { |e| e[:event_name] == :post_edited }

      expect(event[:params].first).to eq(post)
      expect(event[:params].second).to eq(true)
      expect(event[:params].third).to be_kind_of(PostRevisor)
      expect(event[:params].third.topic_diff).to eq(
        { "category_id" => [SiteSetting.uncategorized_category_id, category.id] },
      )
    end

    it "does not revise category when no permission to create a topic in category" do
      category = Fabricate(:category)
      category.set_permissions(staff: :full)
      category.save!

      post = create_post
      old_id = post.topic.category_id

      post.revise(post.user, category_id: category.id)

      post.reload
      expect(post.topic.category_id).to eq(old_id)

      category.set_permissions(everyone: :full)
      category.save!

      post.revise(post.user, category_id: category.id)

      post.reload
      expect(post.topic.category_id).to eq(category.id)
    end

    it "does not revise category when the destination category requires topic approval" do
      new_category = Fabricate(:category)
      new_category.require_topic_approval = true
      new_category.save!

      post = create_post
      old_category_id = post.topic.category_id

      post.revise(post.user, category_id: new_category.id)
      expect(post.reload.topic.category_id).to eq(old_category_id)

      new_category.require_topic_approval = false
      new_category.save!

      post.revise(post.user, category_id: new_category.id)
      expect(post.reload.topic.category_id).to eq(new_category.id)
    end

    it "does not revise category if incorrect amount of tags" do
      SiteSetting.create_tag_allowed_groups = Group::AUTO_GROUPS[:trust_level_0]
      SiteSetting.tag_topic_allowed_groups = Group::AUTO_GROUPS[:trust_level_0]

      new_category = Fabricate(:category, minimum_required_tags: 1)

      post = create_post
      old_category_id = post.topic.category_id

      post.revise(post.user, category_id: new_category.id)
      expect(post.reload.topic.category_id).to eq(old_category_id)

      tag = Fabricate(:tag)
      topic_tag = Fabricate(:topic_tag, topic: post.topic, tag: tag)
      post.revise(post.user, category_id: new_category.id)
      expect(post.reload.topic.category_id).to eq(new_category.id)
      topic_tag.destroy

      post.revise(post.user, category_id: new_category.id, tags: ["test_tag"])
      expect(post.reload.topic.category_id).to eq(new_category.id)
    end

    it "returns an error if the topic does not have minimum amount of tags that the new category requires" do
      SiteSetting.create_tag_allowed_groups = Group::AUTO_GROUPS[:trust_level_0]
      SiteSetting.tag_topic_allowed_groups = Group::AUTO_GROUPS[:trust_level_0]

      old_category = Fabricate(:category, minimum_required_tags: 0)
      new_category = Fabricate(:category, minimum_required_tags: 1)

      post = create_post(category: old_category)
      topic = post.topic

      post.revise(post.user, category_id: new_category.id)
      expect(topic.errors.full_messages).to eq([I18n.t("tags.minimum_required_tags", count: 1)])
    end

    it "returns an error if the topic has tags not allowed in the new category" do
      SiteSetting.create_tag_allowed_groups = Group::AUTO_GROUPS[:trust_level_0]
      SiteSetting.tag_topic_allowed_groups = Group::AUTO_GROUPS[:trust_level_0]

      tag1 = Fabricate(:tag)
      tag2 = Fabricate(:tag)
      tag_group = Fabricate(:tag_group, tags: [tag1])
      tag_group2 = Fabricate(:tag_group, tags: [tag2])

      old_category = Fabricate(:category, tag_groups: [tag_group])
      new_category = Fabricate(:category, tag_groups: [tag_group2])

      post = create_post(category: old_category, tags: [tag1.name])
      topic = post.topic

      post.revise(post.user, category_id: new_category.id)
      expect(topic.errors.full_messages).to eq(
        [
          I18n.t(
            "tags.forbidden.restricted_tags_cannot_be_used_in_category",
            count: 1,
            tags: tag1.name,
            category: new_category.name,
          ),
        ],
      )
    end

    it "returns an error if the topic is missing tags required from a tag group in the new category" do
      SiteSetting.create_tag_allowed_groups = Group::AUTO_GROUPS[:trust_level_0]
      SiteSetting.tag_topic_allowed_groups = Group::AUTO_GROUPS[:trust_level_0]

      tag1 = Fabricate(:tag)
      tag_group = Fabricate(:tag_group, tags: [tag1])

      old_category = Fabricate(:category)
      new_category =
        Fabricate(
          :category,
          category_required_tag_groups: [
            CategoryRequiredTagGroup.new(tag_group: tag_group, min_count: 1),
          ],
        )

      post = create_post(category: old_category)
      topic = post.topic

      post.revise(post.user, category_id: new_category.id)
      expect(topic.errors.full_messages).to eq(
        [
          I18n.t(
            "tags.required_tags_from_group",
            count: 1,
            tag_group_name: tag_group.name,
            tags: tag1.name,
          ),
        ],
      )
    end
  end

  describe "editing tags" do
    subject(:post_revisor) { PostRevisor.new(post) }

    fab!(:post)

    before do
      Jobs.run_immediately!

      TopicUser.change(
        newuser.id,
        post.topic_id,
        notification_level: TopicUser.notification_levels[:watching],
      )
    end

    it "creates notifications" do
      expect { post_revisor.revise!(admin, tags: ["new-tag"]) }.to change { Notification.count }.by(
        1,
      )
    end

    it "skips notifications if disable_tags_edit_notifications" do
      SiteSetting.disable_tags_edit_notifications = true

      expect { post_revisor.revise!(admin, tags: ["new-tag"]) }.not_to change { Notification.count }
    end

    it "doesn't create a small_action post when create_post_for_category_and_tag_changes is false" do
      SiteSetting.create_post_for_category_and_tag_changes = false

      expect { post_revisor.revise!(admin, tags: ["new-tag"]) }.not_to change { Post.count }
    end

    describe "when `create_post_for_category_and_tag_changes` site setting is enabled" do
      fab!(:tag1) { Fabricate(:tag, name: "First tag") }
      fab!(:tag2) { Fabricate(:tag, name: "Second tag") }

      before do
        SiteSetting.create_post_for_category_and_tag_changes = true
        SiteSetting.whispers_allowed_groups = Group::AUTO_GROUPS[:staff]
      end

      it "Creates a small_action post with correct translation when both adding and removing tags" do
        post.topic.update!(tags: [tag1])

        expect { post_revisor.revise!(admin, tags: [tag2.name]) }.to change {
          Post.where(topic_id: post.topic_id, action_code: "tags_changed").count
        }.by(1)

        expect(post.topic.ordered_posts.last.raw).to eq(
          I18n.t(
            "topic_tag_changed.added_and_removed",
            added: "##{tag2.name}",
            removed: "##{tag1.name}",
          ),
        )
      end

      it "Creates a small_action post with correct translation when adding tags" do
        post.topic.update!(tags: [])

        expect { post_revisor.revise!(admin, tags: [tag1.name]) }.to change {
          Post.where(topic_id: post.topic_id, action_code: "tags_changed").count
        }.by(1)

        expect(post.topic.ordered_posts.last.raw).to eq(
          I18n.t("topic_tag_changed.added", added: "##{tag1.name}"),
        )
      end

      it "Creates a small_action post with correct translation when removing tags" do
        post.topic.update!(tags: [tag1, tag2])

        expect { post_revisor.revise!(admin, tags: []) }.to change {
          Post.where(topic_id: post.topic_id, action_code: "tags_changed").count
        }.by(1)

        expect(post.topic.ordered_posts.last.raw).to eq(
          I18n.t("topic_tag_changed.removed", removed: "##{tag1.name}, ##{tag2.name}"),
        )
      end

      it "Creates a small_action post when category is changed" do
        current_category = post.topic.category
        category = Fabricate(:category)

        expect { post_revisor.revise!(admin, category_id: category.id) }.to change {
          Post.where(topic_id: post.topic_id, action_code: "category_changed").count
        }.by(1)

        expect(post.topic.ordered_posts.last.raw).to eq(
          I18n.t(
            "topic_category_changed",
            to: "##{category.slug}",
            from: "##{current_category.slug}",
          ),
        )
      end

      it "Creates a small_action as a whisper when category is changed" do
        category = Fabricate(:category)

        expect { post_revisor.revise!(admin, category_id: category.id) }.to change {
          Post.where(topic_id: post.topic_id, action_code: "category_changed").count
        }.by(1)

        expect(post.topic.ordered_posts.last.post_type).to eq(Post.types[:whisper])
      end

      describe "with PMs" do
        fab!(:pm, :private_message_topic)
        let(:first_post) { create_post(user: admin, topic: pm, allow_uncategorized_topics: false) }
        fab!(:category) { Fabricate(:category, topic_count: 1) }
        it "Does not create a category change small_action post when converting to a topic" do
          expect do
            TopicConverter.new(first_post.topic, admin).convert_to_public_topic(category.id)
          end.to change { category.reload.topic_count }.by(1)
        end
      end
    end
  end

  describe "editing locale" do
    it "updates the post's locale" do
      post = Fabricate(:post)

      PostRevisor.new(post).revise!(post.user, locale: "ja")

      post.reload
      expect(post.locale).to eq("ja")
    end

    it "also updates the topic's locale if first post" do
      post = Fabricate(:post)

      PostRevisor.new(post).revise!(post.user, locale: "ja")

      post.reload
      expect(post.topic.locale).to eq("ja")
    end
  end

  describe "revise wiki" do
    before { SiteSetting.unique_posts_mins = 10 }

    it "allows the user to change it to a wiki" do
      pc =
        PostCreator.new(newuser, topic_id: topic.id, raw: "this is a post that will become a wiki")
      post = pc.create
      expect(post.revise(post.user, wiki: true)).to be_truthy
      post.reload
      expect(post.wiki).to be_truthy
    end
  end

  describe "revise" do
    subject(:post_revisor) { PostRevisor.new(post) }

    let(:post) { Fabricate(:post, post_args) }
    let(:first_version_at) { post.last_version_at }

    it "destroys last revision if edit is undone" do
      old_raw = post.raw

      post_revisor.revise!(admin, raw: "new post body", tags: ["new-tag"])
      expect(post.topic.reload.tags.map(&:name)).to contain_exactly("new-tag")
      expect(post.post_revisions.reload.size).to eq(1)
      expect(post_revisor.raw_changed?).to eq(true)

      post_revisor.revise!(admin, raw: old_raw, tags: [])
      expect(post.topic.reload.tags.map(&:name)).to be_empty
      expect(post.post_revisions.reload.size).to eq(0)

      post_revisor.revise!(admin, raw: "next post body", tags: ["new-tag"])
      expect(post.topic.reload.tags.map(&:name)).to contain_exactly("new-tag")
      expect(post.post_revisions.reload.size).to eq(1)
    end

    describe "with the same body" do
      it "doesn't change version" do
        expect {
          expect(post_revisor.revise!(post.user, raw: post.raw)).to eq(false)
          post.reload
        }.not_to change(post, :version)
      end
    end

    describe "with nil raw contents" do
      it "doesn't change version" do
        expect {
          expect(post_revisor.revise!(post.user, raw: nil)).to eq(false)
          post.reload
        }.not_to change(post, :version)
      end
    end

    describe "topic is in slow mode" do
      before { topic.update!(slow_mode_seconds: 1000) }

      it "regular edits are not allowed by default" do
        post_revisor.revise!(
          post.user,
          { raw: "updated body" },
          revised_at: post.updated_at + 1000.minutes,
        )

        post.reload
        expect(post.errors.present?).to eq(true)
        expect(post.errors.messages[:base].first).to be I18n.t("cannot_edit_on_slow_mode")
      end

      it "grace period editing is allowed" do
        SiteSetting.editing_grace_period = 1.minute

        post_revisor.revise!(
          post.user,
          { raw: "updated body" },
          revised_at: post.updated_at + 10.seconds,
        )

        post.reload
        expect(post.errors).to be_empty
      end

      it "regular edits are allowed if it was turned on in settings" do
        SiteSetting.slow_mode_prevents_editing = false

        post_revisor.revise!(
          post.user,
          { raw: "updated body" },
          revised_at: post.updated_at + 10.minutes,
        )

        post.reload
        expect(post.errors).to be_empty
      end

      it "staff is allowed to edit posts even if the topic is in slow mode" do
        admin = Fabricate(:admin)
        post_revisor.revise!(
          admin,
          { raw: "updated body" },
          revised_at: post.updated_at + 10.minutes,
        )

        post.reload
        expect(post.errors).to be_empty
      end
    end

    describe "grace period editing" do
      it "correctly applies edits" do
        SiteSetting.editing_grace_period = 1.minute

        post_revisor.revise!(
          post.user,
          { raw: "updated body" },
          revised_at: post.updated_at + 10.seconds,
        )
        post.reload

        expect(post.version).to eq(1)
        expect(post.public_version).to eq(1)
        expect(post.revisions.size).to eq(0)
        expect(post.last_version_at).to eq_time(first_version_at)
        expect(post_revisor.category_changed).to be_blank
      end

      it "does create a new version if a large diff happens" do
        SiteSetting.editing_grace_period_max_diff = 10

        post = Fabricate(:post, raw: "hello world")
        revisor = PostRevisor.new(post)
        revisor.revise!(
          post.user,
          { raw: "hello world123456789" },
          revised_at: post.updated_at + 1.second,
        )

        post.reload

        expect(post.version).to eq(1)

        revisor = PostRevisor.new(post)
        revisor.revise!(
          post.user,
          { raw: "hello world12345678901" },
          revised_at: post.updated_at + 1.second,
        )

        post.reload
        expect(post.version).to eq(2)

        expect(post.revisions.first.modifications["raw"][0]).to eq("hello world")
        expect(post.revisions.first.modifications["cooked"][0]).to eq("<p>hello world</p>")

        SiteSetting.editing_grace_period_max_diff_high_trust = 100

        post.user.update_columns(trust_level: 2)

        revisor = PostRevisor.new(post)
        revisor.revise!(
          post.user,
          { raw: "hello world12345678901 123456789012" },
          revised_at: post.updated_at + 1.second,
        )

        post.reload
        expect(post.version).to eq(2)
        expect(post.revisions.count).to eq(1)
      end

      it "creates a new version when the post is flagged" do
        SiteSetting.editing_grace_period = 1.minute

        post = Fabricate(:post, raw: "hello world")

        Fabricate(:flag_post_action, post: post, user: user)

        revisor = PostRevisor.new(post)
        revisor.revise!(
          post.user,
          { raw: "hello world, JK" },
          revised_at: post.updated_at + 1.second,
        )

        post.reload
        expect(post.version).to eq(2)
        expect(post.revisions.count).to eq(1)
      end

      it "doesn't create a new version" do
        SiteSetting.editing_grace_period = 1.minute
        SiteSetting.editing_grace_period_max_diff = 100

        # making a revision
        post_revisor.revise!(
          post.user,
          { raw: "updated body" },
          revised_at: post.updated_at + SiteSetting.editing_grace_period + 1.seconds,
        )
        # "roll back"
        post_revisor.revise!(
          post.user,
          { raw: "Hello world" },
          revised_at: post.updated_at + SiteSetting.editing_grace_period + 2.seconds,
        )

        post.reload

        expect(post.version).to eq(1)
        expect(post.public_version).to eq(1)
        expect(post.revisions.size).to eq(0)
      end
<<<<<<< HEAD
=======

      it "doesn't bump the topic when editing the last post" do
        expect {
          post_revisor.revise!(
            post.user,
            { raw: "updated body" },
            revised_at: post.updated_at + SiteSetting.editing_grace_period + 1.seconds,
          )
        }.not_to change { post.topic.bumped_at }
      end

      it "doesn't bump the topic when editing a post that isn't the last post" do
        create_post(topic_id: post.topic.id)
        expect {
          post_revisor.revise!(
            post.user,
            { raw: "updated body" },
            revised_at: post.updated_at + SiteSetting.editing_grace_period + 1.seconds,
          )
        }.not_to change { post.topic.bumped_at }
      end

      it "doesn't bump the topic when editing the topic title" do
        expect {
          post_revisor.revise!(
            post.user,
            { title: "This is an updated topic title" },
            revised_at: post.updated_at + SiteSetting.editing_grace_period + 1.seconds,
          )
        }.not_to change { post.topic.bumped_at }
      end

      it "doesn't bump the topic when editing the topic category" do
        expect {
          post_revisor.revise!(
            post.user,
            { category_id: Fabricate(:category).id },
            revised_at: post.updated_at + SiteSetting.editing_grace_period + 1.seconds,
          )
        }.not_to change { post.topic.bumped_at }
      end
>>>>>>> f0e0b024
    end

    describe "edit reasons" do
      it "does create a new version if an edit reason is provided" do
        post = Fabricate(:post, raw: "hello world")
        revisor = PostRevisor.new(post)
        revisor.revise!(
          post.user,
          { raw: "hello world123456789", edit_reason: "this is my reason" },
          revised_at: post.updated_at + 1.second,
        )
        post.reload
        expect(post.version).to eq(2)
        expect(post.revisions.count).to eq(1)
      end

      it "resets the edit_reason attribute in post model" do
        freeze_time
        SiteSetting.editing_grace_period = 5.seconds
        post = Fabricate(:post, raw: "hello world")
        revisor = PostRevisor.new(post)
        revisor.revise!(
          post.user,
          { raw: "hello world123456789", edit_reason: "this is my reason" },
          revised_at: post.updated_at + 1.second,
        )
        post.reload
        expect(post.edit_reason).to eq("this is my reason")

        revisor.revise!(
          post.user,
          { raw: "hello world4321" },
          revised_at: post.updated_at + 7.seconds,
        )
        post.reload
        expect(post.edit_reason).not_to be_present
      end

      it "does not create a new version if an edit reason is provided and its the same as the current edit reason" do
        post = Fabricate(:post, raw: "hello world", edit_reason: "this is my reason")
        revisor = PostRevisor.new(post)
        revisor.revise!(
          post.user,
          { raw: "hello world123456789", edit_reason: "this is my reason" },
          revised_at: post.updated_at + 1.second,
        )
        post.reload
        expect(post.version).to eq(1)
        expect(post.revisions.count).to eq(0)
      end

      it "does not clobber the existing edit reason for a revision if it is not provided in a subsequent revision" do
        post = Fabricate(:post, raw: "hello world")
        revisor = PostRevisor.new(post)
        revisor.revise!(
          post.user,
          { raw: "hello world123456789", edit_reason: "this is my reason" },
          revised_at: post.updated_at + 1.second,
        )
        post.reload
        revisor.revise!(
          post.user,
          { raw: "hello some other thing" },
          revised_at: post.updated_at + 1.second,
        )
        expect(post.revisions.first.modifications[:edit_reason]).to eq([nil, "this is my reason"])
      end
    end

    describe "hidden post" do
      it "correctly stores the modification value" do
        post.update(hidden: true, hidden_reason_id: Post.hidden_reasons[:flag_threshold_reached])
        revisor = PostRevisor.new(post)
        revisor.revise!(post.user, { raw: "hello world" }, revised_at: post.updated_at + 11.minutes)
        expect(post.revisions.first.modifications.symbolize_keys).to eq(
          cooked: ["<p>Hello world</p>", "<p>hello world</p>"],
          raw: ["Hello world", "hello world"],
        )
      end
    end

    describe "revision much later" do
      let!(:revised_at) { post.updated_at + 2.minutes }

      before do
        SiteSetting.editing_grace_period = 1.minute
        post_revisor.revise!(post.user, { raw: "updated body" }, revised_at: revised_at)
        post.reload
      end

      it "doesn't update a category" do
        expect(post_revisor.category_changed).to be_blank
      end

      it "updates the versions" do
        expect(post.version).to eq(2)
        expect(post.public_version).to eq(2)
      end

      it "creates a new revision" do
        expect(post.revisions.size).to eq(1)
      end

      it "updates the last_version_at" do
        expect(post.last_version_at.to_i).to eq(revised_at.to_i)
      end

      describe "new edit window" do
        before do
          post_revisor.revise!(
            post.user,
            { raw: "yet another updated body" },
            revised_at: revised_at,
          )
          post.reload
        end

        it "doesn't create a new version if you do another" do
          expect(post.version).to eq(2)
          expect(post.public_version).to eq(2)
        end

        it "doesn't change last_version_at" do
          expect(post.last_version_at.to_i).to eq(revised_at.to_i)
        end

        it "doesn't update a category" do
          expect(post_revisor.category_changed).to be_blank
        end

        context "after second window" do
          let!(:new_revised_at) { revised_at + 2.minutes }

          before do
            post_revisor.revise!(
              post.user,
              { raw: "yet another, another updated body" },
              revised_at: new_revised_at,
            )
            post.reload
          end

          it "does create a new version after the edit window" do
            expect(post.version).to eq(3)
            expect(post.public_version).to eq(3)
          end

          it "does create a new version after the edit window" do
            expect(post.last_version_at.to_i).to eq(new_revised_at.to_i)
          end
        end
      end
    end

    describe "category topic" do
      let!(:category) do
        category = Fabricate(:category)
        category.update_column(:topic_id, topic.id)
        category
      end

      let(:new_description) { "this is my new description." }

      it "should have no description by default" do
        expect(category.description).to be_blank
      end

      context "with one paragraph description" do
        before do
          post_revisor.revise!(post.user, raw: new_description)
          category.reload
        end

        it "returns the changed category info" do
          expect(post_revisor.category_changed).to eq(category)
        end

        it "updates the description of the category" do
          expect(category.description).to eq(new_description)
        end
      end

      context "with multiple paragraph description" do
        before do
          post_revisor.revise!(post.user, raw: "#{new_description}\n\nOther content goes here.")
          category.reload
        end

        it "returns the changed category info" do
          expect(post_revisor.category_changed).to eq(category)
        end

        it "updates the description of the category" do
          expect(category.description).to eq(new_description)
        end
      end

      context "with invalid description without paragraphs" do
        before do
          post_revisor.revise!(post.user, raw: "# This is a title")
          category.reload
        end

        it "returns a error for the user" do
          expect(post.errors.present?).to eq(true)
          expect(post.errors.messages[:base].first).to be I18n.t(
               "category.errors.description_incomplete",
             )
        end

        it "doesn't update the description of the category" do
          expect(category.description).to eq(nil)
        end
      end

      context "when updating back to the original paragraph" do
        before do
          category.update_column(:description, "this is my description")
          post_revisor.revise!(post.user, raw: Category.post_template)
          category.reload
        end

        it "puts the description back to nothing" do
          expect(category.description).to be_blank
        end

        it "returns the changed category info" do
          expect(post_revisor.category_changed).to eq(category)
        end
      end
    end

    describe "rate limiter" do
      fab!(:changed_by) { coding_horror }

      before do
        RateLimiter.enable
        SiteSetting.editing_grace_period = 0
      end

      it "triggers a rate limiter" do
        EditRateLimiter.any_instance.expects(:performed!)
        post_revisor.revise!(changed_by, raw: "updated body")
      end

      it "raises error when a user gets rate limited" do
        SiteSetting.max_edits_per_day = 1
        user = Fabricate(:user, trust_level: 1)

        post_revisor.revise!(user, raw: "body (edited)")

        expect do post_revisor.revise!(user, raw: "body (edited twice) ") end.to raise_error(
          RateLimiter::LimitExceeded,
        )
      end

      it "edit limits scale up depending on user's trust level" do
        SiteSetting.max_edits_per_day = 1
        SiteSetting.tl2_additional_edits_per_day_multiplier = 2
        SiteSetting.tl3_additional_edits_per_day_multiplier = 3
        SiteSetting.tl4_additional_edits_per_day_multiplier = 4

        user = Fabricate(:user, trust_level: 2)
        expect { post_revisor.revise!(user, raw: "body (edited)") }.to_not raise_error
        expect { post_revisor.revise!(user, raw: "body (edited twice)") }.to_not raise_error
        expect do post_revisor.revise!(user, raw: "body (edited three times) ") end.to raise_error(
          RateLimiter::LimitExceeded,
        )

        user = Fabricate(:user, trust_level: 3)
        expect { post_revisor.revise!(user, raw: "body (edited)") }.to_not raise_error
        expect { post_revisor.revise!(user, raw: "body (edited twice)") }.to_not raise_error
        expect { post_revisor.revise!(user, raw: "body (edited three times)") }.to_not raise_error
        expect do post_revisor.revise!(user, raw: "body (edited four times) ") end.to raise_error(
          RateLimiter::LimitExceeded,
        )

        user = Fabricate(:user, trust_level: 4)
        expect { post_revisor.revise!(user, raw: "body (edited)") }.to_not raise_error
        expect { post_revisor.revise!(user, raw: "body (edited twice)") }.to_not raise_error
        expect { post_revisor.revise!(user, raw: "body (edited three times)") }.to_not raise_error
        expect { post_revisor.revise!(user, raw: "body (edited four times)") }.to_not raise_error
        expect do post_revisor.revise!(user, raw: "body (edited five times) ") end.to raise_error(
          RateLimiter::LimitExceeded,
        )
      end
    end

    describe "admin editing a new user's post" do
      fab!(:changed_by, :admin)

      before do
        SiteSetting.newuser_max_embedded_media = 0
        url = "http://i.imgur.com/wfn7rgU.jpg"
        Oneboxer.stubs(:onebox).with(url, anything).returns("<img src='#{url}'>")
        post_revisor.revise!(changed_by, raw: "So, post them here!\n#{url}")
      end

      it "allows an admin to insert images into a new user's post" do
        expect(post.errors).to be_blank
      end

      it "marks the admin as the last updater" do
        expect(post.last_editor_id).to eq(changed_by.id)
      end
    end

    describe "new user editing their own post" do
      before do
        SiteSetting.newuser_max_embedded_media = 0
        url = "http://i.imgur.com/FGg7Vzu.gif"
        Oneboxer.stubs(:cached_onebox).with(url, anything).returns("<img src='#{url}'>")
        post_revisor.revise!(post.user, raw: "So, post them here!\n#{url}")
      end

      it "doesn't allow images to be inserted" do
        expect(post.errors).to be_present
      end
    end

    describe "with a new body" do
      before { SiteSetting.editing_grace_period_max_diff = 1000 }

      fab!(:changed_by) { coding_horror }
      let!(:result) { post_revisor.revise!(changed_by, raw: "lets update the body. Здравствуйте") }

      it "correctly updates raw" do
        expect(result).to eq(true)
        expect(post.raw).to eq("lets update the body. Здравствуйте")
        expect(post.invalidate_oneboxes).to eq(true)
        expect(post.version).to eq(2)
        expect(post.public_version).to eq(2)
        expect(post.revisions.size).to eq(1)
        expect(post.revisions.first.user_id).to eq(changed_by.id)

        # updates word count
        expect(post.word_count).to eq(5)
        post.topic.reload
        expect(post.topic.word_count).to eq(5)
      end

      it "increases the post_edits stat count" do
        expect do post_revisor.revise!(post.user, { raw: "This is a new revision" }) end.to change {
          post.user.user_stat.post_edits_count.to_i
        }.by(1)
      end

      context "when second poster posts again quickly" do
        it "is a grace period edit, because the second poster posted again quickly" do
          SiteSetting.editing_grace_period = 1.minute
          post_revisor.revise!(
            changed_by,
            { raw: "yet another updated body" },
            revised_at: post.updated_at + 10.seconds,
          )
          post.reload
          expect(post.version).to eq(2)
          expect(post.public_version).to eq(2)
          expect(post.revisions.size).to eq(1)
        end
      end

      context "when passing skip_revision as true" do
        before do
          SiteSetting.editing_grace_period = 1.minute
          post_revisor.revise!(
            changed_by,
            { raw: "yet another updated body" },
            revised_at: post.updated_at + 10.hours,
            skip_revision: true,
          )
          post.reload
        end

        it "does not create new revision " do
          expect(post.version).to eq(2)
          expect(post.public_version).to eq(2)
          expect(post.revisions.size).to eq(1)
        end
      end

      context "when editing the before_edit_post event signature" do
        it "contains post and params" do
          params = { raw: "body (edited)" }
          events = DiscourseEvent.track_events { post_revisor.revise!(user, params) }
          expect(events).to include(event_name: :before_edit_post, params: [post, params])
        end
      end
    end

    describe "topic excerpt" do
      it "topic excerpt is updated only if first post is revised" do
        revisor = PostRevisor.new(post)
        first_post = topic.first_post
        expect {
          revisor.revise!(
            first_post.user,
            { raw: "Edit the first post" },
            revised_at: first_post.updated_at + 10.seconds,
          )
          topic.reload
        }.to change { topic.excerpt }
        second_post = Fabricate(:post, post_args.merge(post_number: 2, topic_id: topic.id))
        expect {
          PostRevisor.new(second_post).revise!(second_post.user, raw: "Edit the 2nd post")
          topic.reload
        }.to_not change { topic.excerpt }
      end
    end

    it "doesn't strip starting whitespaces" do
      post_revisor.revise!(post.user, raw: "    <-- whitespaces -->    ")
      post.reload
      expect(post.raw).to eq("    <-- whitespaces -->")
    end

    it "revises and tracks changes of topic titles" do
      new_title = "New topic title"
      result =
        post_revisor.revise!(
          post.user,
          { title: new_title },
          revised_at: post.updated_at + 10.minutes,
        )

      expect(result).to eq(true)
      post.reload
      expect(post.topic.title).to eq(new_title)
      expect(post.revisions.first.modifications["title"][1]).to eq(new_title)
      expect(post_revisor.topic_title_changed?).to eq(true)
      expect(post_revisor.raw_changed?).to eq(false)
    end

    it "revises and tracks changes of topic archetypes" do
      new_archetype = Archetype.banner
      result =
        post_revisor.revise!(
          post.user,
          { archetype: new_archetype },
          revised_at: post.updated_at + 10.minutes,
        )

      expect(result).to eq(true)
      post.reload
      expect(post.topic.archetype).to eq(new_archetype)
      expect(post.revisions.first.modifications["archetype"][1]).to eq(new_archetype)
      expect(post_revisor.raw_changed?).to eq(false)
    end

    it "revises and tracks changes of topic tags" do
      post_revisor.revise!(admin, tags: ["new-tag"])
      expect(post.post_revisions.last.modifications).to eq("tags" => [[], ["new-tag"]])
      expect(post_revisor.raw_changed?).to eq(false)

      post_revisor.revise!(admin, tags: %w[new-tag new-tag-2])
      expect(post.post_revisions.last.modifications).to eq("tags" => [[], %w[new-tag new-tag-2]])
      expect(post_revisor.raw_changed?).to eq(false)

      post_revisor.revise!(admin, tags: ["new-tag-3"])
      expect(post.post_revisions.last.modifications).to eq("tags" => [[], ["new-tag-3"]])
      expect(post_revisor.raw_changed?).to eq(false)
    end

    describe "#publish_changes" do
      let!(:post) { Fabricate(:post, topic: topic) }

      it "should publish topic changes to clients" do
        revisor = PostRevisor.new(topic.ordered_posts.first, topic)

        message =
          MessageBus
            .track_publish("/topic/#{topic.id}") do
              revisor.revise!(newuser, title: "this is a test topic")
            end
            .first

        payload = message.data
        expect(payload[:reload_topic]).to eq(true)
      end
    end

    context "when logging staff edits" do
      it "doesn't log when a regular user revises a post" do
        post_revisor.revise!(post.user, raw: "lets totally update the body")
        log =
          UserHistory.where(acting_user_id: post.user.id, action: UserHistory.actions[:post_edit])
        expect(log).to be_blank
      end

      it "logs an edit when a staff member revises a post" do
        post_revisor.revise!(moderator, raw: "lets totally update the body")
        log =
          UserHistory.where(
            acting_user_id: moderator.id,
            action: UserHistory.actions[:post_edit],
          ).first
        expect(log).to be_present
        expect(log.details).to eq("Hello world\n\n---\n\nlets totally update the body")
      end

      it "doesn't log an edit when skip_staff_log is true" do
        post_revisor.revise!(
          moderator,
          { raw: "lets totally update the body" },
          skip_staff_log: true,
        )
        log =
          UserHistory.where(
            acting_user_id: moderator.id,
            action: UserHistory.actions[:post_edit],
          ).first
        expect(log).to be_blank
      end

      it "doesn't log an edit when a staff member edits their own post" do
        revisor = PostRevisor.new(Fabricate(:post, user: moderator))
        revisor.revise!(moderator, raw: "my own edit to my own thing")

        log =
          UserHistory.where(acting_user_id: moderator.id, action: UserHistory.actions[:post_edit])
        expect(log).to be_blank
      end
    end

    context "when logging group moderator edits" do
      fab!(:group_user)
      fab!(:category) { Fabricate(:category, topic: topic) }
      fab!(:category_moderation_group) do
        Fabricate(:category_moderation_group, category:, group: group_user.group)
      end

      before do
        SiteSetting.enable_category_group_moderation = true
        topic.update!(category: category)
        post.update!(topic: topic)
      end

      it "logs an edit when a group moderator revises the category description" do
        PostRevisor.new(post).revise!(
          group_user.user,
          raw: "a group moderator can update the description",
        )

        log =
          UserHistory.where(
            acting_user_id: group_user.user.id,
            action: UserHistory.actions[:post_edit],
          ).first
        expect(log).to be_present
        expect(log.details).to eq(
          "Hello world\n\n---\n\na group moderator can update the description",
        )
      end
    end

    context "with staff_edit_locks_post" do
      context "when disabled" do
        before { SiteSetting.staff_edit_locks_post = false }

        it "does not lock the post when revised" do
          result = post_revisor.revise!(moderator, raw: "lets totally update the body")
          expect(result).to eq(true)
          post.reload
          expect(post).not_to be_locked
        end
      end

      context "when enabled" do
        before { SiteSetting.staff_edit_locks_post = true }

        it "locks the post when revised by staff" do
          result = post_revisor.revise!(moderator, raw: "lets totally update the body")
          expect(result).to eq(true)
          post.reload
          expect(post).to be_locked
        end

        it "doesn't lock the wiki posts" do
          post.wiki = true
          result = post_revisor.revise!(moderator, raw: "some new raw content")
          expect(result).to eq(true)
          post.reload
          expect(post).not_to be_locked
        end

        it "doesn't lock the post when the raw did not change" do
          result = post_revisor.revise!(moderator, title: "New topic title, cool!")
          expect(result).to eq(true)
          post.reload
          expect(post.topic.title).to eq("New topic title, cool!")
          expect(post).not_to be_locked
        end

        it "doesn't lock the post when revised by a regular user" do
          result = post_revisor.revise!(user, raw: "lets totally update the body")
          expect(result).to eq(true)
          post.reload
          expect(post).not_to be_locked
        end

        it "doesn't lock the post when revised by system user" do
          result =
            post_revisor.revise!(Discourse.system_user, raw: "I usually replace hotlinked images")
          expect(result).to eq(true)
          post.reload
          expect(post).not_to be_locked
        end

        it "doesn't lock a staff member's post" do
          staff_post = Fabricate(:post, user: moderator)
          revisor = PostRevisor.new(staff_post)

          result = revisor.revise!(moderator, raw: "lets totally update the body")
          expect(result).to eq(true)
          staff_post.reload
          expect(staff_post).not_to be_locked
        end
      end
    end

    context "with alerts" do
      fab!(:mentioned_user, :user)

      before { Jobs.run_immediately! }

      it "generates a notification for a mention" do
        expect {
          post_revisor.revise!(
            user,
            raw: "Random user is mentioning @#{mentioned_user.username_lower}",
          )
        }.to change { Notification.where(notification_type: Notification.types[:mentioned]).count }
      end

      it "never generates a notification for a mention when the System user revise a post" do
        expect {
          post_revisor.revise!(
            Discourse.system_user,
            raw: "System user is mentioning @#{mentioned_user.username_lower}",
          )
        }.not_to change {
          Notification.where(notification_type: Notification.types[:mentioned]).count
        }
      end
    end

    context "with tagging" do
      context "with tagging disabled" do
        before { SiteSetting.tagging_enabled = false }

        it "doesn't add the tags" do
          result =
            post_revisor.revise!(
              user,
              raw: "lets totally update the body",
              tags: %w[totally update],
            )
          expect(result).to eq(true)
          post.reload
          expect(post.topic.tags.size).to eq(0)
        end
      end

      context "with tagging enabled" do
        before { SiteSetting.tagging_enabled = true }

        context "when can create tags" do
          before do
            SiteSetting.create_tag_allowed_groups = "1|3|#{Group::AUTO_GROUPS[:trust_level_0]}"
            SiteSetting.tag_topic_allowed_groups = "1|3|#{Group::AUTO_GROUPS[:trust_level_0]}"
          end

          it "can create all tags if none exist" do
            expect {
              @result =
                post_revisor.revise!(
                  user,
                  raw: "lets totally update the body",
                  tags: %w[totally update],
                )
            }.to change { Tag.count }.by(2)
            expect(@result).to eq(true)
            post.reload
            expect(post.topic.tags.map(&:name).sort).to eq(%w[totally update])
          end

          it "creates missing tags if some exist" do
            Fabricate(:tag, name: "totally")
            expect {
              @result =
                post_revisor.revise!(
                  user,
                  raw: "lets totally update the body",
                  tags: %w[totally update],
                )
            }.to change { Tag.count }.by(1)
            expect(@result).to eq(true)
            post.reload
            expect(post.topic.tags.map(&:name).sort).to eq(%w[totally update])
          end

          it "can remove all tags" do
            topic.tags = [Fabricate(:tag, name: "super"), Fabricate(:tag, name: "stuff")]
            result = post_revisor.revise!(user, raw: "lets totally update the body", tags: [])
            expect(result).to eq(true)
            post.reload
            expect(post.topic.tags.size).to eq(0)
          end

          it "doesn't bump the topic when editing tags" do
            expect { post_revisor.revise!(post.user, { tags: %w[totally update] }) }.not_to change {
              post.topic.bumped_at
            }
          end

          it "can't add staff-only tags" do
            create_staff_only_tags(["important"])
            result =
              post_revisor.revise!(
                user,
                raw: "lets totally update the body",
                tags: %w[important stuff],
              )
            expect(result).to eq(false)
            expect(post.topic.errors.present?).to eq(true)
          end

          it "staff can add staff-only tags" do
            create_staff_only_tags(["important"])
            result =
              post_revisor.revise!(
                admin,
                raw: "lets totally update the body",
                tags: %w[important stuff],
              )
            expect(result).to eq(true)
            post.reload
            expect(post.topic.tags.map(&:name).sort).to eq(%w[important stuff])
          end

          it "triggers the :post_edited event with topic_changed?" do
            topic.tags = [Fabricate(:tag, name: "super"), Fabricate(:tag, name: "stuff")]

            events =
              DiscourseEvent.track_events do
                post_revisor.revise!(user, raw: "lets totally update the body", tags: [])
              end

            event = events.find { |e| e[:event_name] == :post_edited }

            expect(event[:params].first).to eq(post)
            expect(event[:params].second).to eq(true)
            expect(event[:params].third).to be_kind_of(PostRevisor)
            expect(event[:params].third.topic_diff).to eq({ "tags" => [%w[super stuff], []] })
          end

          context "with staff-only tags" do
            before do
              create_staff_only_tags(["important"])
              topic = post.topic
              topic.tags = [
                Fabricate(:tag, name: "super"),
                Tag.where(name: "important").first,
                Fabricate(:tag, name: "stuff"),
              ]
            end

            it "staff-only tags can't be removed" do
              result =
                post_revisor.revise!(user, raw: "lets totally update the body", tags: ["stuff"])
              expect(result).to eq(false)
              expect(post.topic.errors.present?).to eq(true)
              post.reload
              expect(post.topic.tags.map(&:name).sort).to eq(%w[important stuff super])
            end

            it "can't remove all tags if some are staff-only" do
              result = post_revisor.revise!(user, raw: "lets totally update the body", tags: [])
              expect(result).to eq(false)
              expect(post.topic.errors.present?).to eq(true)
              post.reload
              expect(post.topic.tags.map(&:name).sort).to eq(%w[important stuff super])
            end

            it "staff-only tags can be removed by staff" do
              result =
                post_revisor.revise!(admin, raw: "lets totally update the body", tags: ["stuff"])
              expect(result).to eq(true)
              post.reload
              expect(post.topic.tags.map(&:name)).to eq(["stuff"])
            end

            it "staff can remove all tags" do
              result = post_revisor.revise!(admin, raw: "lets totally update the body", tags: [])
              expect(result).to eq(true)
              post.reload
              expect(post.topic.tags.size).to eq(0)
            end
          end

          context "with hidden tags" do
            let(:bumped_at) { 1.day.ago }

            before do
              topic.update!(bumped_at: bumped_at)
              create_hidden_tags(%w[important secret])
              topic = post.topic
              topic.tags = [
                Fabricate(:tag, name: "super"),
                Tag.where(name: "important").first,
                Fabricate(:tag, name: "stuff"),
              ]
            end

<<<<<<< HEAD
=======
            it "doesn't bump topic if only staff-only tags are added" do
              expect {
                result =
                  post_revisor.revise!(
                    Fabricate(:admin),
                    raw: post.raw,
                    tags: topic.tags.map(&:name) + ["secret"],
                  )
                expect(result).to eq(true)
              }.to_not change { topic.reload.bumped_at }
            end

            it "doesn't bump topic if only staff-only tags are removed" do
              expect {
                result =
                  post_revisor.revise!(
                    Fabricate(:admin),
                    raw: post.raw,
                    tags: topic.tags.map(&:name) - %w[important secret],
                  )
                expect(result).to eq(true)
              }.to_not change { topic.reload.bumped_at }
            end

            it "doesn't bump topic if only staff-only tags are removed and there are no tags left" do
              topic.tags = Tag.where(name: %w[important secret]).to_a
              expect {
                result = post_revisor.revise!(Fabricate(:admin), raw: post.raw, tags: [])
                expect(result).to eq(true)
              }.to_not change { topic.reload.bumped_at }
            end

            it "doesn't bump topic if empty string is given" do
              topic.tags = Tag.where(name: %w[important secret]).to_a
              expect {
                result = post_revisor.revise!(Fabricate(:admin), raw: post.raw, tags: [""])
                expect(result).to eq(true)
              }.to_not change { topic.reload.bumped_at }
            end

            it "doesn't bump topic if non staff-only tags are added" do
              expect {
                result =
                  post_revisor.revise!(
                    Fabricate(:admin),
                    raw: post.raw,
                    tags: topic.tags.map(&:name) + [Fabricate(:tag).name],
                  )
                expect(result).to eq(true)
              }.to_not change { topic.reload.bumped_at }
            end

>>>>>>> f0e0b024
            it "creates a hidden revision" do
              post_revisor.revise!(
                Fabricate(:admin),
                raw: post.raw,
                tags: topic.tags.map(&:name) + ["secret"],
              )
              expect(post.reload.revisions.first.hidden).to eq(true)
            end

            it "doesn't notify topic owner about hidden tags" do
              PostActionNotifier.enable
              Jobs.run_immediately!
              expect {
                post_revisor.revise!(
                  Fabricate(:admin),
                  raw: post.raw,
                  tags: topic.tags.map(&:name) + ["secret"],
                )
              }.not_to change {
                Notification.where(notification_type: Notification.types[:edited]).count
              }
            end
          end

          context "with required tag group" do
            fab!(:tag1, :tag)
            fab!(:tag2, :tag)
            fab!(:tag3, :tag)
            fab!(:tag_group) { Fabricate(:tag_group, tags: [tag1, tag2]) }
            fab!(:category) do
              Fabricate(
                :category,
                name: "beta",
                category_required_tag_groups: [
                  CategoryRequiredTagGroup.new(tag_group: tag_group, min_count: 1),
                ],
              )
            end

            before { post.topic.update(category: category) }

            it "doesn't allow removing all tags from the group" do
              post.topic.tags = [tag1, tag2]
              result = post_revisor.revise!(user, raw: "lets totally update the body", tags: [])
              expect(result).to eq(false)
            end

            it "allows removing some tags" do
              post.topic.tags = [tag1, tag2, tag3]
              result =
                post_revisor.revise!(user, raw: "lets totally update the body", tags: [tag1.name])
              expect(result).to eq(true)
              expect(post.reload.topic.tags.map(&:name)).to eq([tag1.name])
            end

            it "allows admins to remove the tags" do
              post.topic.tags = [tag1, tag2, tag3]
              result = post_revisor.revise!(admin, raw: "lets totally update the body", tags: [])
              expect(result).to eq(true)
              expect(post.reload.topic.tags.size).to eq(0)
            end
          end
        end

        context "when cannot create tags" do
          before do
            SiteSetting.create_tag_allowed_groups = Group::AUTO_GROUPS[:trust_level_4]
            SiteSetting.tag_topic_allowed_groups = Group::AUTO_GROUPS[:trust_level_0]
          end

          it "only uses existing tags" do
            Fabricate(:tag, name: "totally")
            expect {
              @result =
                post_revisor.revise!(
                  user,
                  raw: "lets totally update the body",
                  tags: %w[totally update],
                )
            }.to_not change { Tag.count }
            expect(@result).to eq(true)
            post.reload
            expect(post.topic.tags.map(&:name)).to eq(["totally"])
          end
        end
      end
    end

    context "with uploads" do
      let(:image1) { Fabricate(:upload) }
      let(:image2) { Fabricate(:upload) }
      let(:image3) { Fabricate(:upload) }
      let(:image4) { Fabricate(:upload) }
      let(:post_args) { { user: user, topic: topic, raw: <<~RAW } }
        This is a post with multiple uploads
        ![image1](#{image1.short_url})
        ![image2](#{image2.short_url})
      RAW

      it "updates linked post uploads" do
        post.link_post_uploads
        expect(post.upload_references.pluck(:upload_id)).to contain_exactly(image1.id, image2.id)

        post_revisor.revise!(user, raw: <<~RAW)
          This is a post with multiple uploads
          ![image2](#{image2.short_url})
          ![image3](#{image3.short_url})
          ![image4](#{image4.short_url})
        RAW

        expect(post.reload.upload_references.pluck(:upload_id)).to contain_exactly(
          image2.id,
          image3.id,
          image4.id,
        )
      end

      context "with secure uploads uploads" do
        let!(:image5) { Fabricate(:secure_upload) }
        before do
          Jobs.run_immediately!
          setup_s3
          SiteSetting.authorized_extensions = "png|jpg|gif|mp4"
          SiteSetting.secure_uploads = true
          stub_upload(image5)
        end

        it "updates the upload secure status, which is secure by default from the composer. set to false for a public topic" do
          stub_image_size
          post_revisor.revise!(user, raw: <<~RAW)
            This is a post with a secure upload
            ![image5](#{image5.short_url})
          RAW

          expect(image5.reload.secure).to eq(false)
          expect(image5.security_last_changed_reason).to eq(
            "access control post dictates security | source: post processor",
          )
        end

        it "does not update the upload secure status, which is secure by default from the composer for a private" do
          post.topic.update(category: Fabricate(:private_category, group: Fabricate(:group)))
          stub_image_size
          post_revisor.revise!(user, raw: <<~RAW)
            This is a post with a secure upload
            ![image5](#{image5.short_url})
          RAW

          expect(image5.reload.secure).to eq(true)
          expect(image5.security_last_changed_reason).to eq(
            "access control post dictates security | source: post processor",
          )
        end
      end
    end

    context "with drafts" do
      it "does not advance draft sequence if keep_existing_draft option is true" do
        post = Fabricate(:post, user: user)
        topic = post.topic
        draft_key = "topic_#{topic.id}"
        data = { reply: "test 12222" }.to_json
        Draft.set(user, draft_key, 0, data)
        Draft.set(user, draft_key, 0, data)
        expect {
          PostRevisor.new(post).revise!(
            post.user,
            { title: "updated title for my topic" },
            keep_existing_draft: true,
          )
        }.to not_change {
          Draft.where(user: user, draft_key: draft_key).first.sequence
        }.and not_change {
                DraftSequence.where(user_id: user.id, draft_key: draft_key).first.sequence
              }

        expect {
          PostRevisor.new(post).revise!(post.user, { title: "updated title for my topic" })
        }.to change { Draft.where(user: user, draft_key: draft_key).count }.from(1).to(
          0,
        ).and change {
                DraftSequence.where(user_id: user.id, draft_key: draft_key).first.sequence
              }.by(1)
      end
    end

    context "when skipping validations" do
      fab!(:post) { Fabricate(:post, raw: "aaa", skip_validation: true) }

      it "can revise multiple times and remove unnecessary revisions" do
        post_revisor.revise!(admin, { raw: "bbb" }, skip_validations: true)
        expect(post.errors).to be_empty

        # Revert to old version which was invalid to destroy previously created
        # post revision and trigger another post save.
        post_revisor.revise!(admin, { raw: "aaa" }, skip_validations: true)
        expect(post.errors).to be_empty
      end
    end
  end

  context "when the review_every_post setting is enabled" do
    let(:post) { Fabricate(:post, post_args) }
    let(:revisor) { PostRevisor.new(post) }

    before { SiteSetting.review_every_post = true }

    it "queues the post when a regular user edits it" do
      expect {
        revisor.revise!(
          post.user,
          { raw: "updated body" },
          revised_at: post.updated_at + 10.minutes,
        )
      }.to change(ReviewablePost, :count).by(1)
    end

    it "does nothing when a staff member edits a post" do
      admin = Fabricate(:admin)

      expect { revisor.revise!(admin, { raw: "updated body" }) }.not_to change(
        ReviewablePost,
        :count,
      )
    end

    it "skips grace period edits" do
      SiteSetting.editing_grace_period = 1.minute

      expect {
        revisor.revise!(
          post.user,
          { raw: "updated body" },
          revised_at: post.updated_at + 10.seconds,
        )
      }.not_to change(ReviewablePost, :count)
    end
  end

  describe "topic bumping" do
    subject(:post_revisor) { PostRevisor.new(post) }

    let(:post) { Fabricate(:post, post_args) }

    it "doesn't bump the topic when editing the last post" do
      expect {
        post_revisor.revise!(
          post.user,
          { raw: "updated body" },
          revised_at: post.updated_at + SiteSetting.editing_grace_period + 1.seconds,
        )
      }.not_to change { post.topic.bumped_at }
    end

    it "doesn't bump the topic when editing a post that isn't the last post" do
      create_post(topic_id: post.topic.id)
      expect {
        post_revisor.revise!(
          post.user,
          { raw: "updated body" },
          revised_at: post.updated_at + SiteSetting.editing_grace_period + 1.seconds,
        )
      }.not_to change { post.topic.bumped_at }
    end

    describe "should_bump_topic plugin modifier" do
      let(:plugin_instance) { Plugin::Instance.new }
      let(:modifier_return_value) { nil }
      let(:modifier_block) do
        Proc.new do |value, modifier_post, modifier_post_changes, modifier_topic_changes|
          modifier_return_value
        end
      end

      before { plugin_instance.register_modifier(:should_bump_topic, &modifier_block) }

      after do
        DiscoursePluginRegistry.unregister_modifier(
          plugin_instance,
          :should_bump_topic,
          &modifier_block
        )
      end

      context "when the modifier returns false" do
        let(:modifier_return_value) { false }

        it "prevents bumping" do
          expect {
            post_revisor.revise!(
              post.user,
              { raw: "updated body" },
              revised_at: post.updated_at + SiteSetting.editing_grace_period + 1.seconds,
            )
          }.not_to change { post.topic.bumped_at }
        end
      end

      context "when the modifier returns true" do
        let(:modifier_return_value) { true }

        it "bumps the topic" do
          expect {
            post_revisor.revise!(
              post.user,
              { raw: "updated body" },
              revised_at: post.updated_at + SiteSetting.editing_grace_period + 1.seconds,
            )
          }.to change { post.topic.bumped_at }
        end
      end
    end

    context "for a wiki topic" do
      before { post.update!(wiki: true) }

      it "bumps the topic when the OP is edited" do
        expect {
          post_revisor.revise!(
            post.user,
            { raw: "updated body" },
            revised_at: post.updated_at + SiteSetting.editing_grace_period + 1.seconds,
          )
        }.to change { post.topic.bumped_at }
      end

      it "doesn't bump the topic when another post is edited" do
        other_post = Fabricate(:post, topic: topic)
        post_revisor_other = PostRevisor.new(other_post)

        expect {
          post_revisor_other.revise!(
            post.user,
            { raw: "updated body" },
            revised_at: post.updated_at + SiteSetting.editing_grace_period + 1.seconds,
          )
        }.not_to change { post.topic.bumped_at }
      end
    end

    context "with hidden tags" do
      let(:bumped_at) { 1.day.ago }

      before do
        post.topic.update!(bumped_at: bumped_at)
        create_hidden_tags(%w[important secret])
        post.topic.tags = [
          Fabricate(:tag, name: "super"),
          Tag.where(name: "important").first,
          Fabricate(:tag, name: "stuff"),
        ]
      end

      it "doesn't bump topic if only staff-only tags are added" do
        expect {
          result =
            post_revisor.revise!(
              Fabricate(:admin),
              raw: post.raw,
              tags: post.topic.tags.map(&:name) + ["secret"],
            )
          expect(result).to eq(true)
        }.to_not change { post.topic.reload.bumped_at }
      end

      it "doesn't bump topic if only staff-only tags are removed" do
        expect {
          result =
            post_revisor.revise!(
              Fabricate(:admin),
              raw: post.raw,
              tags: post.topic.tags.map(&:name) - %w[important secret],
            )
          expect(result).to eq(true)
        }.to_not change { post.topic.reload.bumped_at }
      end

      it "doesn't bump topic if only staff-only tags are removed and there are no tags left" do
        post.topic.tags = Tag.where(name: %w[important secret]).to_a
        expect {
          result = post_revisor.revise!(Fabricate(:admin), raw: post.raw, tags: [])
          expect(result).to eq(true)
        }.to_not change { post.topic.reload.bumped_at }
      end

      it "doesn't bump topic if empty string is given" do
        post.topic.tags = Tag.where(name: %w[important secret]).to_a
        expect {
          result = post_revisor.revise!(Fabricate(:admin), raw: post.raw, tags: [""])
          expect(result).to eq(true)
        }.to_not change { post.topic.reload.bumped_at }
      end

      it "doesn't bump topic if non staff-only tags are added" do
        expect {
          result =
            post_revisor.revise!(
              Fabricate(:admin),
              raw: post.raw,
              tags: post.topic.tags.map(&:name) + [Fabricate(:tag).name],
            )
          expect(result).to eq(true)
        }.not_to change { post.topic.reload.bumped_at }
      end
    end
  end
end<|MERGE_RESOLUTION|>--- conflicted
+++ resolved
@@ -548,50 +548,6 @@
         expect(post.public_version).to eq(1)
         expect(post.revisions.size).to eq(0)
       end
-<<<<<<< HEAD
-=======
-
-      it "doesn't bump the topic when editing the last post" do
-        expect {
-          post_revisor.revise!(
-            post.user,
-            { raw: "updated body" },
-            revised_at: post.updated_at + SiteSetting.editing_grace_period + 1.seconds,
-          )
-        }.not_to change { post.topic.bumped_at }
-      end
-
-      it "doesn't bump the topic when editing a post that isn't the last post" do
-        create_post(topic_id: post.topic.id)
-        expect {
-          post_revisor.revise!(
-            post.user,
-            { raw: "updated body" },
-            revised_at: post.updated_at + SiteSetting.editing_grace_period + 1.seconds,
-          )
-        }.not_to change { post.topic.bumped_at }
-      end
-
-      it "doesn't bump the topic when editing the topic title" do
-        expect {
-          post_revisor.revise!(
-            post.user,
-            { title: "This is an updated topic title" },
-            revised_at: post.updated_at + SiteSetting.editing_grace_period + 1.seconds,
-          )
-        }.not_to change { post.topic.bumped_at }
-      end
-
-      it "doesn't bump the topic when editing the topic category" do
-        expect {
-          post_revisor.revise!(
-            post.user,
-            { category_id: Fabricate(:category).id },
-            revised_at: post.updated_at + SiteSetting.editing_grace_period + 1.seconds,
-          )
-        }.not_to change { post.topic.bumped_at }
-      end
->>>>>>> f0e0b024
     end
 
     describe "edit reasons" do
@@ -1301,12 +1257,6 @@
             expect(post.topic.tags.size).to eq(0)
           end
 
-          it "doesn't bump the topic when editing tags" do
-            expect { post_revisor.revise!(post.user, { tags: %w[totally update] }) }.not_to change {
-              post.topic.bumped_at
-            }
-          end
-
           it "can't add staff-only tags" do
             create_staff_only_tags(["important"])
             result =
@@ -1406,61 +1356,6 @@
               ]
             end
 
-<<<<<<< HEAD
-=======
-            it "doesn't bump topic if only staff-only tags are added" do
-              expect {
-                result =
-                  post_revisor.revise!(
-                    Fabricate(:admin),
-                    raw: post.raw,
-                    tags: topic.tags.map(&:name) + ["secret"],
-                  )
-                expect(result).to eq(true)
-              }.to_not change { topic.reload.bumped_at }
-            end
-
-            it "doesn't bump topic if only staff-only tags are removed" do
-              expect {
-                result =
-                  post_revisor.revise!(
-                    Fabricate(:admin),
-                    raw: post.raw,
-                    tags: topic.tags.map(&:name) - %w[important secret],
-                  )
-                expect(result).to eq(true)
-              }.to_not change { topic.reload.bumped_at }
-            end
-
-            it "doesn't bump topic if only staff-only tags are removed and there are no tags left" do
-              topic.tags = Tag.where(name: %w[important secret]).to_a
-              expect {
-                result = post_revisor.revise!(Fabricate(:admin), raw: post.raw, tags: [])
-                expect(result).to eq(true)
-              }.to_not change { topic.reload.bumped_at }
-            end
-
-            it "doesn't bump topic if empty string is given" do
-              topic.tags = Tag.where(name: %w[important secret]).to_a
-              expect {
-                result = post_revisor.revise!(Fabricate(:admin), raw: post.raw, tags: [""])
-                expect(result).to eq(true)
-              }.to_not change { topic.reload.bumped_at }
-            end
-
-            it "doesn't bump topic if non staff-only tags are added" do
-              expect {
-                result =
-                  post_revisor.revise!(
-                    Fabricate(:admin),
-                    raw: post.raw,
-                    tags: topic.tags.map(&:name) + [Fabricate(:tag).name],
-                  )
-                expect(result).to eq(true)
-              }.to_not change { topic.reload.bumped_at }
-            end
-
->>>>>>> f0e0b024
             it "creates a hidden revision" do
               post_revisor.revise!(
                 Fabricate(:admin),
@@ -1726,6 +1621,32 @@
       }.not_to change { post.topic.bumped_at }
     end
 
+    it "doesn't bump the topic when editing the topic title" do
+      expect {
+        post_revisor.revise!(
+          post.user,
+          { title: "This is an updated topic title" },
+          revised_at: post.updated_at + SiteSetting.editing_grace_period + 1.seconds,
+        )
+      }.not_to change { post.topic.bumped_at }
+    end
+
+    it "doesn't bump the topic when editing the topic category" do
+      expect {
+        post_revisor.revise!(
+          post.user,
+          { category_id: Fabricate(:category).id },
+          revised_at: post.updated_at + SiteSetting.editing_grace_period + 1.seconds,
+        )
+      }.not_to change { post.topic.bumped_at }
+    end
+
+    it "doesn't bump the topic when editing tags" do
+      expect { post_revisor.revise!(post.user, { tags: %w[totally update] }) }.not_to change {
+        post.topic.bumped_at
+      }
+    end
+
     describe "should_bump_topic plugin modifier" do
       let(:plugin_instance) { Plugin::Instance.new }
       let(:modifier_return_value) { nil }
