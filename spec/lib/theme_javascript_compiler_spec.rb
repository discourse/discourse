--- conflicted
+++ resolved
@@ -1,11 +1,7 @@
 # frozen_string_literal: true
 
 RSpec.describe ThemeJavascriptCompiler do
-<<<<<<< HEAD
-  let(:compiler) { ThemeJavascriptCompiler.new(1, "marks", {}) }
-=======
   let(:compiler) { ThemeJavascriptCompiler.new(1, "marks", minify: false) }
->>>>>>> 2b16769e
 
   describe "#append_ember_template" do
     it "maintains module names so that discourse-boot.js can correct them" do
@@ -42,10 +38,6 @@
       expect(compiler.content.to_s).not_to include("setComponentTemplate")
       expect(JSON.parse(compiler.source_map)["sources"]).to include(
         "theme-1/connectors/outlet/blah-1.js",
-<<<<<<< HEAD
-        # "theme-1/templates/connectors/outlet/blah-1.js",
-=======
->>>>>>> 2b16769e
       )
 
       # Colocated under `/templates/connectors`
@@ -62,10 +54,6 @@
       expect(compiler.content.to_s).to include("templates/connectors/outlet/blah-1")
       expect(compiler.content.to_s).not_to include("setComponentTemplate")
       expect(JSON.parse(compiler.source_map)["sources"]).to include(
-<<<<<<< HEAD
-        # "connectors/outlet/blah-1.js",
-=======
->>>>>>> 2b16769e
         "theme-1/templates/connectors/outlet/blah-1.js",
       )
 
@@ -84,18 +72,10 @@
       expect(compiler.content.to_s).not_to include("setComponentTemplate")
       expect(JSON.parse(compiler.source_map)["sources"]).to include(
         "theme-1/connectors/outlet/blah-1.js",
-<<<<<<< HEAD
-        # "templates/connectors/outlet/blah-1.js",
       )
 
       # colocation in discourse directory
-      compiler = ThemeJavascriptCompiler.new(1, "marks")
-=======
-      )
-
-      # colocation in discourse directory
-      compiler = ThemeJavascriptCompiler.new(1, "marks", minify: false)
->>>>>>> 2b16769e
+      compiler = ThemeJavascriptCompiler.new(1, "marks", minify: false)
       compiler.append_tree(
         {
           "discourse/connectors/outlet/blah-1.hbs" => "{{var}}",
@@ -109,10 +89,6 @@
       expect(compiler.content.to_s).not_to include("setComponentTemplate")
       expect(JSON.parse(compiler.source_map)["sources"]).to include(
         "theme-1/discourse/connectors/outlet/blah-1.js",
-<<<<<<< HEAD
-        # "theme-1/templates/connectors/outlet/blah-1.js",
-=======
->>>>>>> 2b16769e
       )
     end
   end
@@ -219,20 +195,13 @@
       expect(map["sources"]).to include("theme-1/multiply.js", "theme-1/add.js")
       expect(map["sourcesContent"].to_s).to include("const multiply")
       expect(map["sourcesContent"].to_s).to include("const add")
-<<<<<<< HEAD
-=======
       expect(map["sourcesContent"].to_s).to include("firstValue")
       expect(map["sourcesContent"].to_s).to include("secondValue")
->>>>>>> 2b16769e
     end
 
     it "handles invalid JS" do
       compiler.append_tree({ "filename.js" => "if(someCondition" })
-<<<<<<< HEAD
-      expect(compiler.content).to include('console.error("[THEME 1')
-=======
       expect(compiler.content).to include('throw new Error("[THEME 1')
->>>>>>> 2b16769e
       expect(compiler.content).to include("Unexpected token")
     end
   end
