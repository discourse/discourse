--- conflicted
+++ resolved
@@ -317,12 +317,7 @@
           <aside class="quote group-#{group.name}" data-username="#{user.username}" data-post="2" data-topic="#{topic.id}">
           <div class="title">
           <div class="quote-controls"></div>
-<<<<<<< HEAD
           <img loading="lazy" alt="" width="20" height="20" src="//test.localhost/uploads/default/avatars/42d/57c/46ce7ee487/40.png" class="avatar"><a href="http://test.localhost/t/this-is-a-test-topic/#{topic.id}/2">This is a test topic</a></div>
-=======
-          <img loading="lazy" alt="" width="24" height="24" src="//test.localhost/uploads/default/avatars/42d/57c/46ce7ee487/48.png" class="avatar"><a href="http://test.localhost/t/this-is-a-test-topic/#{topic.id}/2">This is a test topic</a>
-          </div>
->>>>>>> 4270ab93
           <blockquote>
           <p>ddd</p>
           </blockquote>
