# frozen_string_literal: true

require "seed_data/categories"

RSpec.describe SeedData::Categories do
  subject(:seeder) { SeedData::Categories.with_default_locale }

  def create_category(name = "staff_category_id")
    seeder.create(site_setting_names: [name])
  end

  def description_post(category)
    Post.find_by(topic_id: category.topic_id)
  end

  describe "#create" do
    def permissions(group, type)
      { group_id: Group::AUTO_GROUPS[group], permission_type: CategoryGroup.permission_types[type] }
    end

    it "creates a missing category" do
      expect { create_category }.to change { Category.count }.by(1).and change { Topic.count }.by(1)

      category = Category.last
      expect(category.name).to eq(I18n.t("staff_category_name"))
      expect(category.topic_id).to be_present
      expect(category.user_id).to eq(Discourse::SYSTEM_USER_ID)
      expect(category.category_groups.count).to eq(1)
      expect(category.category_groups.first).to have_attributes(permissions(:staff, :full))
      expect(Topic.exists?(category.topic_id)).to eq(true)
      expect(description_post(category).raw).to eq(I18n.t("staff_category_description"))
      expect(SiteSetting.staff_category_id).to eq(category.id)
    end

    context "with existing category" do
      before { create_category }

      it "does not create another category" do
        expect { create_category }.to not_change { Category.count }.and not_change { Topic.count }
      end

      it "creates a missing 'About Category' topic" do
        category = Category.last
        Topic.delete(category.topic_id)

        expect { create_category }.to not_change { Category.count }.and change { Topic.count }.by(1)

        category.reload
        expect(description_post(category).raw).to eq(I18n.t("staff_category_description"))
      end

      it "overwrites permissions when permissions are forced" do
        category = Category.last
        category.set_permissions(everyone: :full)
        category.save!

        expect(category.category_groups.count).to eq(0)

        expect { create_category }.to change { CategoryGroup.count }.by(1)

        category.reload
        expect(category.category_groups.count).to eq(1)
        expect(category.category_groups.first).to have_attributes(permissions(:staff, :full))
      end

      it "overwrites permissions even when subcategory has less restrictive permissions" do
        category = Category.last
        category.set_permissions(everyone: :full)
        category.save!

        group = Fabricate(:group)

        subcategory = Fabricate(:category, name: "child", parent_category_id: category.id)
        subcategory.set_permissions(group => :full)
        subcategory.save!

        expect { create_category }.to change { CategoryGroup.count }.by(1)

        category.reload
        expect(category.category_groups.count).to eq(1)
        expect(category.category_groups.first).to have_attributes(permissions(:staff, :full))
      end
    end

    it "does not seed the general category for non-new sites" do
      Fabricate(:user) # If the site has human users don't seed

      expect { create_category("general_category_id") }.to not_change {
        Category.count
      }.and not_change { Topic.count }
    end

    it "seeds the general category for new sites" do
      expect { create_category("general_category_id") }.to change { Category.count }.and change {
              Topic.count
            }

      expect(Category.last.name).to eq("General")
      expect(SiteSetting.default_composer_category).to eq(Category.last.id)
    end

    it "does not overwrite permissions on the General category" do
      create_category("general_category_id")
      expect(Category.last.name).to eq("General")
      category = Category.last

      expect(category.category_groups.count).to eq(0)

      category.set_permissions(staff: :full)
      category.save!

      expect(category.category_groups.count).to eq(1)

      expect { create_category("general_category_id") }.not_to change { CategoryGroup.count }

      category.reload
      expect(category.category_groups.count).to eq(1)
      expect(category.category_groups.first).to have_attributes(permissions(:staff, :full))
    end

<<<<<<< HEAD
    it "adds default categories SiteSetting.default_sidebar_categories" do
=======
    it "adds default categories SiteSetting.default_navigation_menu_categories" do
>>>>>>> 9b339bcd
      create_category("staff_category_id")
      staff_category = Category.last
      create_category("meta_category_id")
      site_feedback_category = Category.last
      create_category("general_category_id")
      general_category = Category.last
      site_setting_ids = SiteSetting.default_navigation_menu_categories.split("|")
      create_category("uncategorized_category_id")

      expect(site_setting_ids[0].to_i).to eq(staff_category.id)
      expect(site_setting_ids[1].to_i).to eq(site_feedback_category.id)
      expect(site_setting_ids[2].to_i).to eq(general_category.id)
      expect(site_setting_ids.count).to eq(3)
    end

    it "does not override permissions of existing category when not forced" do
      create_category("general_category_id")

      category = Category.last
      category.set_permissions(trust_level_2: :full)
      category.save!

      expect(category.category_groups.first).to have_attributes(permissions(:trust_level_2, :full))

      expect { create_category("general_category_id") }.not_to change { CategoryGroup.count }

      category.reload
      expect(category.category_groups.first).to have_attributes(permissions(:trust_level_2, :full))
    end
  end

  describe "#update" do
    def update_category(name = "staff_category_id", skip_changed: false)
      seeder.update(site_setting_names: [name], skip_changed: skip_changed)
    end

    before do
      create_category
      Category.last.update!(name: "Foo", slug: "foo")
    end

    it "updates an existing category" do
      category = Category.last
      description_post(category).revise(Discourse.system_user, raw: "Description for Foo category.")

      update_category

      category.reload
      expect(category.name).to eq(I18n.t("staff_category_name"))
      expect(category.slug).to eq(Slug.for(I18n.t("staff_category_name")))
      expect(description_post(category).raw).to eq(I18n.t("staff_category_description"))
    end

    it "skips category when `skip_changed` is true and description was changed" do
      category = Category.last
      description_post(category).revise(Fabricate(:admin), raw: "Description for Foo category.")

      update_category(skip_changed: true)

      category.reload
      expect(category.name).to eq("Foo")
      expect(category.slug).to eq("foo")
      expect(description_post(category).raw).to eq("Description for Foo category.")
    end

    it "works when the category name is already used by another category" do
      Fabricate(:category, name: I18n.t("staff_category_name"))

      update_category

      category = Category.find(SiteSetting.staff_category_id)
      expect(category.name).to_not eq(I18n.t("staff_category_name"))
      expect(category.name).to start_with(I18n.t("staff_category_name"))
    end
  end

  describe "#reseed_options" do
    it "returns only existing categories as options" do
      create_category("meta_category_id")
      create_category("general_category_id")
      Post.last.revise(Fabricate(:admin), raw: "Hello world")

      expected_options = [
        {
          id: "uncategorized_category_id",
          name: I18n.t("uncategorized_category_name"),
          selected: true,
        },
        { id: "meta_category_id", name: I18n.t("meta_category_name"), selected: true },
        { id: "general_category_id", name: I18n.t("general_category_name"), selected: false },
      ]

      expect(seeder.reseed_options).to eq(expected_options)
    end
  end
end<|MERGE_RESOLUTION|>--- conflicted
+++ resolved
@@ -118,11 +118,7 @@
       expect(category.category_groups.first).to have_attributes(permissions(:staff, :full))
     end
 
-<<<<<<< HEAD
-    it "adds default categories SiteSetting.default_sidebar_categories" do
-=======
     it "adds default categories SiteSetting.default_navigation_menu_categories" do
->>>>>>> 9b339bcd
       create_category("staff_category_id")
       staff_category = Category.last
       create_category("meta_category_id")
