# frozen_string_literal: true

RSpec.describe Onebox::Engine::WikipediaOnebox do
  let(:wp_link) { "http://en.wikipedia.org/wiki/Billy_Jack" }

  before do
    stub_request(:get, "https://en.wikipedia.org/wiki/Billy_Jack").to_return(
      status: 200,
      body: onebox_response(described_class.onebox_name),
    )
  end

  include_context "with engines" do
    let(:link) { wp_link }
  end
  it_behaves_like "an engine"

  describe "#to_html" do
    it "includes article image" do
      expect(html).to include("Billy_Jack_poster.jpg")
    end

    it "includes summary" do
      expect(html).to include("Billy Jack is a 1971 action/drama")
    end
  end

  describe "url with section hash" do
    let(:wp_link) { "http://en.wikipedia.org/wiki/Billy_Jack#Soundtrack" }

    it "includes summary" do
      expect(html).to include("The film score was composed")
    end
  end

  describe "url with url-encoded section hash" do
    let(:wp_link) do
      "https://fr.wikipedia.org/wiki/Th%C3%A9ologie#La_th%C3%A9ologie_selon_Aristote"
    end

    before do
      stub_request(:get, "https://fr.wikipedia.org/wiki/Th%C3%A9ologie").to_return(
        status: 200,
        body: onebox_response("wikipedia_url_encoded"),
      )
    end

    it "includes summary" do
      expect(html).to include("Le terme est repris par")
    end
  end

<<<<<<< HEAD
  describe ".matches_regexp" do
=======
  describe ".===" do
>>>>>>> 76e7f12a
    it "matches valid Wikipedia URL with .org" do
      valid_url_org = URI("https://en.wikipedia.org/wiki/Ruby_(programming_language)")
      expect(described_class === valid_url_org).to eq(true)
    end

    it "matches valid Wikipedia URL with .com" do
      valid_url_com = URI("https://en.wikipedia.com/wiki/Ruby_(programming_language)")
      expect(described_class === valid_url_com).to eq(true)
    end

    it "does not match URL with extra domain" do
      malicious_url = URI("https://en.wikipedia.org.malicious.com/wiki/Ruby_(programming_language)")
      expect(described_class === malicious_url).to eq(false)
    end

<<<<<<< HEAD
    it "does not match URL with subdomain" do
      subdomain_url = URI("https://sub.en.wikipedia.org/wiki/Ruby_(programming_language)")
      expect(described_class === subdomain_url).to eq(false)
    end

=======
>>>>>>> 76e7f12a
    it "does not match unrelated URL" do
      unrelated_url = URI("https://example.com/wiki/wikipedia.org")
      expect(described_class === unrelated_url).to eq(false)
    end
  end
end<|MERGE_RESOLUTION|>--- conflicted
+++ resolved
@@ -50,11 +50,7 @@
     end
   end
 
-<<<<<<< HEAD
-  describe ".matches_regexp" do
-=======
   describe ".===" do
->>>>>>> 76e7f12a
     it "matches valid Wikipedia URL with .org" do
       valid_url_org = URI("https://en.wikipedia.org/wiki/Ruby_(programming_language)")
       expect(described_class === valid_url_org).to eq(true)
@@ -70,14 +66,6 @@
       expect(described_class === malicious_url).to eq(false)
     end
 
-<<<<<<< HEAD
-    it "does not match URL with subdomain" do
-      subdomain_url = URI("https://sub.en.wikipedia.org/wiki/Ruby_(programming_language)")
-      expect(described_class === subdomain_url).to eq(false)
-    end
-
-=======
->>>>>>> 76e7f12a
     it "does not match unrelated URL" do
       unrelated_url = URI("https://example.com/wiki/wikipedia.org")
       expect(described_class === unrelated_url).to eq(false)
