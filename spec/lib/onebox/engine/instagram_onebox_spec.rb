# frozen_string_literal: true

RSpec.describe Onebox::Engine::InstagramOnebox do
  let(:access_token) { "abc123" }
  let(:link) { "https://www.instagram.com/p/CARbvuYDm3Q" }
  let(:onebox_options) do
    { allowed_iframe_regexes: Onebox::Engine.origins_to_regexes(["https://www.instagram.com"]) }
  end

  it "oneboxes links that include the username" do
    link_with_profile = "https://www.instagram.com/bennyblood24/p/CARbvuYDm3Q/"
    onebox_klass = Onebox::Matcher.new(link_with_profile, onebox_options).oneboxed
    expect(onebox_klass.name).to eq(described_class.name)
  end

  it "oneboxes photo links" do
    photo_link = "https://www.instagram.com/p/CARbvuYDm3Q/"
    onebox_klass = Onebox::Matcher.new(photo_link, onebox_options).oneboxed
    expect(onebox_klass.name).to eq(described_class.name)
  end

  it "oneboxes tv links" do
    tv_link = "https://www.instagram.com/tv/CIlM7UzMgXO/?hl=en"
    onebox_klass = Onebox::Matcher.new(tv_link, onebox_options).oneboxed
    expect(onebox_klass.name).to eq(described_class.name)
  end

  context "with access token" do
    let(:api_link) do
      "https://graph.facebook.com/v9.0/instagram_oembed?url=#{link}&access_token=#{access_token}"
    end

    before do
      stub_request(:head, link)
      stub_request(:get, api_link).to_return(status: 200, body: onebox_response("instagram"))
      stub_request(
        :get,
        "https://api.instagram.com/oembed/?url=https://www.instagram.com/p/CARbvuYDm3Q",
      ).to_return(status: 200, body: onebox_response("instagram"))
      @previous_options = Onebox.options.to_h
      Onebox.options = { facebook_app_access_token: access_token }
    end

    after { Onebox.options = @previous_options }

    it "renders preview with a placeholder" do
      expect(Oneboxer.preview(link, invalidate_oneboxes: true)).to include("placeholder-icon image")
    end

    it "renders html using an iframe" do
      onebox = described_class.new(link)
      html = onebox.to_html

      expect(html).to include("<iframe")
    end
  end

  context "without access token" do
    let(:api_link) { "https://api.instagram.com/oembed/?url=#{link}" }
    let(:html) { described_class.new(link).to_html }

    before do
      stub_request(:head, link)
      stub_request(:get, api_link).to_return(status: 200, body: onebox_response("instagram_old"))
      @previous_options = Onebox.options.to_h
      Onebox.options = {}
    end

    after { Onebox.options = @previous_options }

    it "renders preview with a placeholder" do
      expect(Oneboxer.preview(link, invalidate_oneboxes: true)).to include("placeholder-icon image")
    end

    it "renders html using an iframe" do
      expect(html).to include("<iframe")
    end
  end

<<<<<<< HEAD
  describe ".matches_regexp" do
=======
  describe ".===" do
>>>>>>> 76e7f12a
    it "matches valid Instagram post URL" do
      valid_url = URI("https://www.instagram.com/p/abc123xyz/")
      expect(described_class === valid_url).to eq(true)
    end

    it "matches valid Instagram TV URL" do
      valid_url_tv = URI("https://instagram.com/tv/abc123xyz")
      expect(described_class === valid_url_tv).to eq(true)
    end

    it "matches valid short URL from instagr.am" do
      valid_short_url = URI("https://instagr.am/p/abc123xyz/")
      expect(described_class === valid_short_url).to eq(true)
    end

    it "does not match URL with extra domain" do
      malicious_url = URI("https://instagram.com.malicious.com/p/abc123xyz")
      expect(described_class === malicious_url).to eq(false)
    end

    it "does not match short URL with extra domain" do
      malicious_url = URI("https://instagr.am.malicious.com/p/abc123xyz")
      expect(described_class === malicious_url).to eq(false)
    end

    it "does not match URL with subdomain" do
      subdomain_url = URI("https://sub.instagram.com/p/abc123xyz")
      expect(described_class === subdomain_url).to eq(false)
    end

    it "does not match URL with invalid path" do
      invalid_path_url = URI("https://instagram.com/invalid/abc123xyz")
      expect(described_class === invalid_path_url).to eq(false)
    end

    it "does not match unrelated URL" do
      unrelated_url = URI("https://example.com/p/abc123xyz")
      expect(described_class === unrelated_url).to eq(false)
    end
  end
end<|MERGE_RESOLUTION|>--- conflicted
+++ resolved
@@ -77,11 +77,7 @@
     end
   end
 
-<<<<<<< HEAD
-  describe ".matches_regexp" do
-=======
   describe ".===" do
->>>>>>> 76e7f12a
     it "matches valid Instagram post URL" do
       valid_url = URI("https://www.instagram.com/p/abc123xyz/")
       expect(described_class === valid_url).to eq(true)
