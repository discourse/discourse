--- conflicted
+++ resolved
@@ -37,11 +37,7 @@
     end
   end
 
-<<<<<<< HEAD
-  describe ".matches_regexp" do
-=======
   describe ".===" do
->>>>>>> 76e7f12a
     it "matches valid Spotify URL" do
       valid_url = URI("https://open.spotify.com/playlist/12345")
       expect(described_class === valid_url).to eq(true)
