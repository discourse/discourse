# frozen_string_literal: true

RSpec.describe Onebox::Engine::ImgurOnebox do
  let(:link) { "https://imgur.com/gallery/Sdc0Klc" }
  let(:imgur) { described_class.new(link) }
  let(:html) { imgur.to_html }

  before { stub_request(:get, link).to_return(status: 200, body: onebox_response("imgur")) }

  it "excludes html tags in title" do
    imgur.stubs(:is_album?).returns(true)
    expect(html).to include("<span class='album-title'>[Album] Did you miss me?</span>")
  end

<<<<<<< HEAD
  describe ".matches_regexp" do
=======
  describe ".===" do
>>>>>>> 76e7f12a
    it "matches valid Imgur URL" do
      valid_url = URI("https://imgur.com/gallery/abcd1234")
      expect(described_class === valid_url).to eq(true)
    end

    it "matches valid Imgur URL with www" do
      valid_url_with_www = URI("https://www.imgur.com/gallery/abcd1234")
      expect(described_class === valid_url_with_www).to eq(true)
    end

    it "does not match URL with extra domain" do
      malicious_url = URI("https://imgur.com.malicious.com/gallery/abcd1234")
      expect(described_class === malicious_url).to eq(false)
    end

    it "does not match URL with subdomain" do
      subdomain_url = URI("https://sub.imgur.com/gallery/abcd1234")
      expect(described_class === subdomain_url).to eq(false)
    end

    it "does not match unrelated URL" do
      unrelated_url = URI("https://example.com/gallery/abcd1234")
      expect(described_class === unrelated_url).to eq(false)
    end
  end
end<|MERGE_RESOLUTION|>--- conflicted
+++ resolved
@@ -12,11 +12,7 @@
     expect(html).to include("<span class='album-title'>[Album] Did you miss me?</span>")
   end
 
-<<<<<<< HEAD
-  describe ".matches_regexp" do
-=======
   describe ".===" do
->>>>>>> 76e7f12a
     it "matches valid Imgur URL" do
       valid_url = URI("https://imgur.com/gallery/abcd1234")
       expect(described_class === valid_url).to eq(true)
