# frozen_string_literal: true

require "discourse_js_processor"

RSpec.describe DiscourseJsProcessor do
  describe "skip_module?" do
    it "returns false for empty strings" do
      expect(DiscourseJsProcessor.skip_module?(nil)).to eq(false)
      expect(DiscourseJsProcessor.skip_module?("")).to eq(false)
    end

    it "returns true if the header is present" do
      expect(DiscourseJsProcessor.skip_module?("// cool comment\n// discourse-skip-module")).to eq(
        true,
      )
    end

    it "returns false if the header is not present" do
      expect(DiscourseJsProcessor.skip_module?("// just some JS\nconsole.log()")).to eq(false)
    end

    it "works end-to-end" do
      source = <<~JS.chomp
        // discourse-skip-module
        console.log("hello world");
      JS
      expect(DiscourseJsProcessor.transpile(source, "test", "test")).to eq(source)
    end
  end

  it "passes through modern JS syntaxes which are supported in our target browsers" do
    script = <<~JS.chomp
      optional?.chaining;
      const template = func`test`;
      let numericSeparator = 100_000_000;
      logicalAssignment ||= 2;
      nullishCoalescing ?? 'works';
      try {
        "optional catch binding";
      } catch {
        "works";
      }
      async function* asyncGeneratorFunction() {
        yield await Promise.resolve('a');
      }
      let a = {
        x,
        y,
        ...spreadRest
      };
    JS

    result = DiscourseJsProcessor.transpile(script, "blah", "blah/mymodule")
    expect(result).to eq <<~JS.strip
      define("blah/mymodule", [], function () {
        "use strict";

      #{script.indent(2)}
      });
    JS
  end

  it "supports decorators and class properties without error" do
    script = <<~JS.chomp
      class MyClass {
        classProperty = 1;
        #privateProperty = 1;
        #privateMethod() {
          console.log("hello world");
        }
        @decorated
        myMethod(){
        }
      }
    JS

    result = DiscourseJsProcessor.transpile(script, "blah", "blah/mymodule")
    expect(result).to include("static #_ = (() => dt7948.n")
  end

  it "correctly transpiles widget hbs" do
    result = DiscourseJsProcessor.transpile(<<~JS, "blah", "blah/mymodule")
      import hbs from "discourse/widgets/hbs-compiler";
      const template = hbs`{{somevalue}}`;
    JS
    expect(result).to eq <<~JS.strip
      define("blah/mymodule", [], function () {
        "use strict";

        const template = function (attrs, state) {
          var _r = [];
          _r.push(somevalue);
          return _r;
        };
      });
    JS
  end

  it "correctly transpiles ember hbs" do
    result = DiscourseJsProcessor.transpile(<<~JS, "blah", "blah/mymodule")
      import { hbs } from 'ember-cli-htmlbars';
      const template = hbs`{{somevalue}}`;
    JS
    expect(result).to eq <<~JS.strip
      define("blah/mymodule", ["@ember/template-factory"], function (_templateFactory) {
        "use strict";

        const template = (0, _templateFactory.createTemplateFactory)(
        /*
          {{somevalue}}
        */
        {
          "id": null,
          "block": "[[[1,[35,0]]],[],false,[\\"somevalue\\"]]",
          "moduleName": "/blah/mymodule",
          "isStrictMode": false
        });
      });
    JS
  end

  describe "Ember template transformations" do
    # For the Ember (Glimmer) templates, serverside rendering is not trivial,
    # so we compile the expected result with the standard compiler and compare to the theme compiler
    let(:theme_id) { 22 }

    def theme_compile(template)
      script = <<~JS
        import { hbs } from 'ember-cli-htmlbars';
        export default hbs(#{template.to_json});
      JS
      result = DiscourseJsProcessor.transpile(script, "", "theme/blah", theme_id: theme_id)
      result.gsub(%r{/\*(.*)\*/}m, "/* (js comment stripped) */")
    end

    def standard_compile(template)
      script = <<~JS
        import { hbs } from 'ember-cli-htmlbars';
        export default hbs(#{template.to_json});
      JS
      result = DiscourseJsProcessor.transpile(script, "", "theme/blah")
      result.gsub(%r{/\*(.*)\*/}m, "/* (js comment stripped) */")
    end

    it "adds the theme id to the helpers" do
      expect(theme_compile "{{theme-prefix 'translation_key'}}").to eq(
        standard_compile "{{theme-prefix #{theme_id} 'translation_key'}}"
      )

      expect(theme_compile "{{theme-i18n 'translation_key'}}").to eq(
        standard_compile "{{theme-i18n #{theme_id} 'translation_key'}}"
      )

      expect(theme_compile "{{theme-setting 'setting_key'}}").to eq(
        standard_compile "{{theme-setting #{theme_id} 'setting_key'}}"
      )

      # Works when used inside other statements
      expect(theme_compile "{{dummy-helper (theme-prefix 'translation_key')}}").to eq(
        standard_compile "{{dummy-helper (theme-prefix #{theme_id} 'translation_key')}}"
      )
    end
  end

  describe "Transpiler#terser" do
    it "can minify code and provide sourcemaps" do
      sources = {
        "multiply.js" => "let multiply = (firstValue, secondValue) => firstValue * secondValue;",
        "add.js" => "let add = (firstValue, secondValue) => firstValue + secondValue;",
      }

      result =
        DiscourseJsProcessor::Transpiler.new.terser(
          sources,
          { sourceMap: { includeSources: true } },
        )
      expect(result.keys).to contain_exactly("code", "decoded_map", "map")

      begin
        # Check the code still works
        ctx = MiniRacer::Context.new
        ctx.eval(result["code"])
        expect(ctx.eval("multiply(2, 3)")).to eq(6)
        expect(ctx.eval("add(2, 3)")).to eq(5)
      ensure
        ctx.dispose
      end

      map = JSON.parse(result["map"])
      expect(map["sources"]).to contain_exactly(*sources.keys)
      expect(map["sourcesContent"]).to contain_exactly(*sources.values)
    end
  end

  describe "Transpiler#rollup" do
    it "can rollup code" do
      sources = { "discourse/initializers/hello.gjs" => <<~JS }
          someDecorator = () => {}
          export default class MyClass {
            @someDecorator
            myMethod() {
              console.log("hello world");
            }
            <template>
              <div>template content</div>
            </template>
          }
        JS

      result = DiscourseJsProcessor::Transpiler.new.rollup(sources, {})

      code = result["code"]
      expect(code).to include('"hello world"')
      expect(code).to include("dt7948") # Decorator transform

      expect(result["map"]).not_to be_nil
    end

    it "supports decorators and class properties without error" do
      script = <<~JS.chomp
        export default class MyClass {
          classProperty = 1;
          #privateProperty = 1;
          #privateMethod() {
            console.log("hello world");
          }
          @decorated
          myMethod(){
          }
        }
      JS

      result =
        DiscourseJsProcessor::Transpiler.new.rollup(
          { "discourse/initializers/foo.js" => script },
          {},
        )
      expect(result["code"]).to include("() => dt7948.n")
    end

    it "supports object literal decorators without errors" do
      script = <<~JS.chomp
        export default {
          @decorated foo: "bar",

          @decorated
          myMethod() {
            console.log("hello world");
          }
        }
      JS

      result =
        DiscourseJsProcessor::Transpiler.new.rollup(
          { "discourse/initializers/foo.js" => script },
          {},
        )
      expect(result["code"]).to include("dt7948")
    end

    it "can use themePrefix in a template" do
      script = <<~JS.chomp
        themePrefix();
        export default class Foo {
          <template>{{themePrefix "bar"}}</template>
        }
      JS

      result =
        DiscourseJsProcessor::Transpiler.new.rollup(
          { "discourse/initializers/foo.gjs" => script },
          { themeId: 22 },
        )
      expect(result["code"]).to include(
        'window.moduleBroker.lookup("discourse/lib/theme-settings-store")',
      )
    end

    it "can use themePrefix not in a template" do
      script = <<~JS.chomp
        export default function foo() {
          return themePrefix("bar");
        }
      JS

      result =
        DiscourseJsProcessor::Transpiler.new.rollup(
          { "discourse/initializers/foo.js" => script },
          { themeId: 22 },
        )
      expect(result["code"]).to include(
        'window.moduleBroker.lookup("discourse/lib/theme-settings-store")',
      )
    end
  end

  it "can compile hbs" do
    template = <<~HBS.chomp
      {{log "hello world"}}
    HBS

    result =
      DiscourseJsProcessor::Transpiler.new.rollup(
        { "discourse/connectors/outlet-name/foo.hbs" => template },
        { themeId: 22 },
      )
    expect(result["code"]).to include("createTemplateFactory")
  end

  it "handles colocation" do
    js = <<~JS.chomp
      import Component from "@glimmer/component";
      export default class MyComponent extends Component {}
    JS

    template = <<~HBS.chomp
      {{log "hello world"}}
    HBS

    onlyTemplate = <<~HBS.chomp
      {{log "hello galaxy"}}
    HBS

    result =
      DiscourseJsProcessor::Transpiler.new.rollup(
        {
          "discourse/components/foo.js" => js,
          "discourse/components/foo.hbs" => template,
          "discourse/components/bar.hbs" => onlyTemplate,
        },
        { themeId: 22 },
      )

    expect(result["code"]).to include("setComponentTemplate")
    expect(result["code"]).to include(
      "bar = setComponentTemplate(__COLOCATED_TEMPLATE__, templateOnly());",
    )
  end

  it "handles relative imports from one module to another" do
    mod_1 = <<~JS.chomp
      export default "test";
    JS

    mod_2 = <<~JS.chomp
      import MyComponent from "../components/my-component";
      console.log(MyComponent);
    JS

    result =
      DiscourseJsProcessor::Transpiler.new.rollup(
        {
          "discourse/components/my-component.js" => mod_1,
          "discourse/components/other-component.js" => mod_2,
        },
        { themeId: 22 },
      )

    expect(result["code"]).not_to include("../components/my-component")
  end
<<<<<<< HEAD
=======

  it "handles relative import of index file" do
    mod_1 = <<~JS.chomp
      import MyComponent from "./other-component";
      console.log(MyComponent);
    JS

    mod_2 = <<~JS.chomp
      export default "test";
    JS

    result =
      DiscourseJsProcessor::Transpiler.new.rollup(
        {
          "discourse/components/my-component.js" => mod_1,
          "discourse/components/other-component/index.js" => mod_2,
        },
        { themeId: 22 },
      )

    expect(result["code"]).not_to include("../components/my-component")
  end

  it "handles relative import of gjs index file" do
    mod_1 = <<~JS.chomp
      import MyComponent from "./other-component";
      console.log(MyComponent);
    JS

    mod_2 = <<~JS.chomp
      export default "test";
    JS

    result =
      DiscourseJsProcessor::Transpiler.new.rollup(
        {
          "discourse/components/my-component.gjs" => mod_1,
          "discourse/components/other-component/index.gjs" => mod_2,
        },
        { themeId: 22 },
      )

    expect(result["code"]).not_to include("../components/my-component")
  end
>>>>>>> 2b16769e
end<|MERGE_RESOLUTION|>--- conflicted
+++ resolved
@@ -358,8 +358,6 @@
 
     expect(result["code"]).not_to include("../components/my-component")
   end
-<<<<<<< HEAD
-=======
 
   it "handles relative import of index file" do
     mod_1 = <<~JS.chomp
@@ -404,5 +402,4 @@
 
     expect(result["code"]).not_to include("../components/my-component")
   end
->>>>>>> 2b16769e
 end