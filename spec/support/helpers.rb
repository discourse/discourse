# frozen_string_literal: true

GIT_INITIAL_BRANCH_SUPPORTED =
  Gem::Version.new(`git --version`.match(/[\d\.]+/)[0]) >= Gem::Version.new("2.28.0")

module Helpers
  extend ActiveSupport::Concern

  class NotAThemeError < StandardError
  end
  class NotAComponentThemeError < StandardError
  end

  def self.next_seq
    @next_seq = (@next_seq || 0) + 1
  end

  def log_in(fabricator = nil)
    user = Fabricate(fabricator || :user)
    log_in_user(user)
    user
  end

  def log_in_user(user)
    cookie_jar = ActionDispatch::Request.new(request.env).cookie_jar
    provider = Discourse.current_user_provider.new(request.env)
    provider.log_on_user(user, session, cookie_jar)
    provider
  end

  def log_out_user(provider)
    provider.log_off_user(session, cookies)
  end

  def fixture_file(filename)
    return "" if filename.blank?
    file_path = File.expand_path(Rails.root + "spec/fixtures/" + filename)
    File.read(file_path)
  end

  def build(*args)
    Fabricate.build(*args)
  end

  def create_topic(args = {})
    args[:title] ||= "This is my title #{Helpers.next_seq}"
    user = args.delete(:user)
    user = Fabricate(:user, refresh_auto_groups: true) if !user
    guardian = Guardian.new(user)
    args[:category] = args[:category].id if args[:category].is_a?(Category)
    TopicCreator.create(user, guardian, args)
  end

  def create_post(args = {})
    # Pretty much all the tests with `create_post` will fail without this
    # since allow_uncategorized_topics is now false by default
    SiteSetting.allow_uncategorized_topics = true unless args[:allow_uncategorized_topics] == false

    args[:title] ||= "This is my title #{Helpers.next_seq}"
    args[:raw] ||= "This is the raw body of my post, it is cool #{Helpers.next_seq}"
    args[:topic_id] = args[:topic].id if args[:topic]
    user = args.delete(:user) || Fabricate(:user, refresh_auto_groups: true)
    args[:category] = args[:category].id if args[:category].is_a?(Category)
    creator = PostCreator.new(user, args)
    post = creator.create

    raise StandardError.new(creator.errors.full_messages.join(" ")) if creator.errors.present?

    post
  end

  def stub_guardian(user)
    guardian = Guardian.new(user)
    yield(guardian) if block_given?
    Guardian.stubs(new: guardian).with(user, anything)
  end

  def wait_for(on_fail: nil, timeout: 1, &blk)
    i = 0
    result = false
    while !result && i < timeout * 1000
      result = blk.call
      i += 1
      sleep 0.001
    end

    on_fail&.call
    expect(result).to eq(true)
  end

  def email(email_name)
    fixture_file("emails/#{email_name}.eml")
  end

  def create_staff_only_tags(tag_names)
    create_limited_tags("Staff Tags", Group::AUTO_GROUPS[:staff], tag_names)
  end

  def create_admin_only_tags(tag_names)
    create_limited_tags("Admin Tags", Group::AUTO_GROUPS[:admins], tag_names)
  end

  def create_limited_tags(tag_group_name, group_id, tag_names)
    tag_group = Fabricate(:tag_group, name: tag_group_name)
    TagGroupPermission.where(
      tag_group: tag_group,
      group_id: Group::AUTO_GROUPS[:everyone],
      permission_type: TagGroupPermission.permission_types[:full],
    ).update(permission_type: TagGroupPermission.permission_types[:readonly])
    TagGroupPermission.create!(
      tag_group: tag_group,
      group_id: group_id,
      permission_type: TagGroupPermission.permission_types[:full],
    )
    tag_names.each do |name|
      tag_group.tags << (Tag.where(name: name).first || Fabricate(:tag, name: name))
    end
  end

  def create_hidden_tags(tag_names)
    tag_group = Fabricate(:tag_group, name: "Hidden Tags", permissions: { staff: :full })
    tag_names.each do |name|
      tag_group.tags << (Tag.where(name: name).first || Fabricate(:tag, name: name))
    end
  end

  def sorted_tag_names(tag_records)
    tag_records.map { |t| t.is_a?(String) ? t : t.name }.sort
  end

  def expect_same_tag_names(a, b)
    expect(sorted_tag_names(a)).to eq(sorted_tag_names(b))
  end

  def capture_output(output_name)
    if ENV["RAILS_ENABLE_TEST_STDOUT"]
      yield
      return
    end

    previous_output = output_name == :stdout ? $stdout : $stderr

    io = StringIO.new
    output_name == :stdout ? $stdout = io : $stderr = io

    yield
    io.string
  ensure
    output_name == :stdout ? $stdout = previous_output : $stderr = previous_output
  end

  def capture_stdout(&block)
    capture_output(:stdout, &block)
  end

  def capture_stderr(&block)
    capture_output(:stderr, &block)
  end

  def set_subfolder(new_root)
    global_setting :relative_url_root, new_root

    old_root = ActionController::Base.config.relative_url_root
    ActionController::Base.config.relative_url_root = new_root
    Rails.application.routes.stubs(:relative_url_root).returns(new_root)

    before_next_spec { ActionController::Base.config.relative_url_root = old_root }

    if RSpec.current_example.metadata[:type] == :system
      Capybara.app.map("/") { run lambda { |env| [404, {}, [""]] } }
      Capybara.app.map(new_root) { run Rails.application }

      before_next_spec do
        Capybara.app.map(new_root) { run lambda { |env| [404, {}, [""]] } }
        Capybara.app.map("/") { run Rails.application }
      end
    end
  end

  def setup_git_repo(files)
    repo_dir = Dir.mktmpdir
    `cd #{repo_dir} && git init . #{"--initial-branch=main" if GIT_INITIAL_BRANCH_SUPPORTED}`
    `cd #{repo_dir} && git config user.email 'someone@cool.com'`
    `cd #{repo_dir} && git config user.name 'The Cool One'`
    `cd #{repo_dir} && git config commit.gpgsign 'false'`
    files.each do |name, data|
      FileUtils.mkdir_p(Pathname.new("#{repo_dir}/#{name}").dirname)
      File.write("#{repo_dir}/#{name}", data)
      `cd #{repo_dir} && git add #{name}`
    end
    `cd #{repo_dir} && git commit -am 'first commit'`
    repo_dir
  end

  def add_to_git_repo(repo_dir, files)
    files.each do |name, data|
      FileUtils.mkdir_p(Pathname.new("#{repo_dir}/#{name}").dirname)
      File.write("#{repo_dir}/#{name}", data)
      `cd #{repo_dir} && git add #{name}`
    end
    `cd #{repo_dir} && git commit -am 'add #{files.size} files'`
    repo_dir
  end

  def stub_const(target, const, value)
    old = target.const_get(const)
    target.send(:remove_const, const)
    target.const_set(const, value)
    yield
  ensure
    target.send(:remove_const, const)
    target.const_set(const, old)
  end

  def track_sql_queries
    queries = []
    callback = ->(*, payload) do
      queries << payload.fetch(:sql) if %w[CACHE SCHEMA].exclude?(payload.fetch(:name))
    end

    ActiveSupport::Notifications.subscribed(callback, "sql.active_record") do
      ActiveSupport::Notifications.subscribed(callback, "sql.mini_sql") { yield }
    end

    queries
  end

  def stub_ip_lookup(stub_addr, ips)
    Addrinfo
      .stubs(:getaddrinfo)
      .with { |addr, _| addr == stub_addr }
      .returns(
        ips.map { |ip| Addrinfo.new([IPAddr.new(ip).ipv6? ? "AF_INET6" : "AF_INET", 80, nil, ip]) },
      )
  end

  def with_search_indexer_enabled
    SearchIndexer.enable
    yield
  ensure
    SearchIndexer.disable
  end

  # Uploads a theme from a directory.
  #
  # @param set_theme_as_default [Boolean] Whether to set the uploaded theme as the default theme for the site. Defaults to true.
  #
  # @return [Theme] The uploaded theme model given by `models/theme.rb`.
  #
  # @example Upload a theme and set it as default
  #   upload_theme("/path/to/theme")
  def upload_theme(set_theme_as_default: true)
    theme = RemoteTheme.import_theme_from_directory(directory_from_caller)

    if theme.component
      raise NotAThemeError,
            "Uploaded theme is a theme component, please use the `upload_theme_component` method instead."
    end

    theme.set_default! if set_theme_as_default
    theme
  end

  # Invokes a Rake task in a way that is safe for the test environment
  def invoke_rake_task(task_name, *args)
    Rake::Task[task_name].invoke(*args)
  ensure
    Rake::Task[task_name].reenable
  end

  # Uploads a theme component from a directory.
  #
  # @param parent_theme_id [Integer] The ID of the theme to add the theme component to. Defaults to `SiteSetting.default_theme_id`.
  #
  # @return [Theme] The uploaded theme model given by `models/theme.rb`.
  #
  # @example Upload a theme component
  #   upload_theme_component("/path/to/theme_component")
  #
  # @example Upload a theme component and add it to a specific theme
  #   upload_theme_component("/path/to/theme_component", parent_theme_id: 123)
  def upload_theme_component(parent_theme_id: SiteSetting.default_theme_id)
    theme = RemoteTheme.import_theme_from_directory(directory_from_caller)

    if !theme.component
      raise NotAComponentThemeError,
            "Uploaded theme is not a theme component, please use the `upload_theme` method instead."
    end

    Theme.find(parent_theme_id).child_themes << theme
    theme
  end

  def upload_theme_or_component
    upload_theme
  rescue NotAThemeError
    upload_theme_component
  end

  # Runs named migration for a given theme.
  #
  # @params [Theme] theme The theme to run the migration for.
  # @params [String] migration_name The name of the migration to run.
  #
  # @return [nil]
  #
  # @example
  #   run_theme_migration(theme, "0001-migrate-some-settings")
  def run_theme_migration(theme, migration_name)
    migration_theme_field = theme.theme_fields.find_by(name: migration_name)
    theme.migrate_settings(fields: [migration_theme_field], allow_out_of_sequence_migration: true)
    nil
  end

  def enable_current_plugin
    plugin = Discourse.plugins_by_name[directory_from_caller.split("/").last]
    return if plugin.enabled?
    SiteSetting.public_send("#{plugin.enabled_site_setting}=", true)
  end

<<<<<<< HEAD
=======
  def try_until_success(timeout: 3, frequency: 0.01)
    start ||= Time.zone.now
    backoff ||= frequency
    yield
  rescue RSpec::Expectations::ExpectationNotMetError
    raise if Time.zone.now >= start + timeout.seconds
    sleep backoff
    backoff += frequency
    retry
  end

>>>>>>> 3cac9432
  private

  def directory_from_caller
    caller.each do |line|
      if (split = line.split(%r{/spec/*/.+_spec.rb})).length > 1
        return split.first
      end
    end
  end
end<|MERGE_RESOLUTION|>--- conflicted
+++ resolved
@@ -318,8 +318,6 @@
     SiteSetting.public_send("#{plugin.enabled_site_setting}=", true)
   end
 
-<<<<<<< HEAD
-=======
   def try_until_success(timeout: 3, frequency: 0.01)
     start ||= Time.zone.now
     backoff ||= frequency
@@ -331,7 +329,6 @@
     retry
   end
 
->>>>>>> 3cac9432
   private
 
   def directory_from_caller
