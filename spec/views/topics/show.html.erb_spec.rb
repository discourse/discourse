# frozen_string_literal: true

require "rails_helper"
require "ostruct"

RSpec.describe "topics/show.html.erb" do
  fab!(:topic) { Fabricate(:topic) }

  it "add nofollow to RSS alternate link for topic" do
    topic_view = OpenStruct.new(topic: topic, posts: [])
    topic_view.stubs(:summary).returns("")
    view.stubs(:crawler_layout?).returns(false)
    view.stubs(:url_for).returns("https://www.example.com/test.rss")
    view.instance_variable_set("@topic_view", topic_view)
    render template: "topics/show", formats: [:html]

    expect(view.content_for(:head)).to match(
      %r{<link rel="alternate nofollow" type="application/rss\+xml" title="[^"]+" href="https://www.example.com/test\.rss" />},
    )
  end
<<<<<<< HEAD

  it "adds sturctured data" do
    view.stubs(:include_crawler_content?).returns(true)
    post = Fabricate(:post, topic: topic)
    TopicLink.create!(
      topic_id: post.topic_id,
      post_id: post.id,
      user_id: post.user_id,
      url: 'https://example.com/',
      domain: 'example.com',
      link_topic_id: Fabricate(:topic).id,
      reflection: true,
    )
    assign(:topic_view, TopicView.new(topic))
    assign(:tags, [])

    render template: 'topics/show', formats: [:html]

    links_list = Nokogiri::HTML5::fragment(rendered).css('.crawler-linkback-list')
    first_item = links_list.css('[itemprop="itemListElement"]')
    expect(first_item.css('[itemprop="position"]')[0]['content']).to eq('1')
    expect(first_item.css('[itemprop="url"]')[0]['href']).to eq('https://example.com/')
  end
=======
>>>>>>> c4306872
end<|MERGE_RESOLUTION|>--- conflicted
+++ resolved
@@ -18,7 +18,6 @@
       %r{<link rel="alternate nofollow" type="application/rss\+xml" title="[^"]+" href="https://www.example.com/test\.rss" />},
     )
   end
-<<<<<<< HEAD
 
   it "adds sturctured data" do
     view.stubs(:include_crawler_content?).returns(true)
@@ -42,6 +41,4 @@
     expect(first_item.css('[itemprop="position"]')[0]['content']).to eq('1')
     expect(first_item.css('[itemprop="url"]')[0]['href']).to eq('https://example.com/')
   end
-=======
->>>>>>> c4306872
 end