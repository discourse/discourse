require 'spec_helper'
require 'pretty_text'

describe PrettyText do

  describe "Cooking" do

    describe "with avatar" do

      before(:each) do
        eviltrout = User.new
        eviltrout.stubs(:avatar_template).returns("http://test.localhost/uploads/default/avatars/42d/57c/46ce7ee487/{size}.png")
        User.expects(:where).with(username_lower: "eviltrout").returns([eviltrout])
      end

      it "produces a quote even with new lines in it" do
        PrettyText.cook("[quote=\"EvilTrout, post:123, topic:456, full:true\"]ddd\n[/quote]").should match_html "<p><aside class=\"quote\" data-post=\"123\" data-topic=\"456\" data-full=\"true\"><div class=\"title\">\n<div class=\"quote-controls\"></div>\n<img width=\"20\" height=\"20\" src=\"http://test.localhost/uploads/default/avatars/42d/57c/46ce7ee487/40.png\" class=\"avatar\">\nEvilTrout said:</div>\n<blockquote>ddd\n</blockquote></aside></p>"
      end

      it "should produce a quote" do
        PrettyText.cook("[quote=\"EvilTrout, post:123, topic:456, full:true\"]ddd[/quote]").should match_html "<p><aside class=\"quote\" data-post=\"123\" data-topic=\"456\" data-full=\"true\"><div class=\"title\">\n<div class=\"quote-controls\"></div>\n<img width=\"20\" height=\"20\" src=\"http://test.localhost/uploads/default/avatars/42d/57c/46ce7ee487/40.png\" class=\"avatar\">\nEvilTrout said:</div>\n<blockquote>ddd</blockquote></aside></p>"
      end

      it "trims spaces on quote params" do
        PrettyText.cook("[quote=\"EvilTrout, post:555, topic: 666\"]ddd[/quote]").should match_html "<p><aside class=\"quote\" data-post=\"555\" data-topic=\"666\"><div class=\"title\">\n<div class=\"quote-controls\"></div>\n<img width=\"20\" height=\"20\" src=\"http://test.localhost/uploads/default/avatars/42d/57c/46ce7ee487/40.png\" class=\"avatar\">\nEvilTrout said:</div>\n<blockquote>ddd</blockquote></aside></p>"
      end

    end

    it "should handle 3 mentions in a row" do
      PrettyText.cook('@hello @hello @hello').should match_html "<p><span class=\"mention\">@hello</span> <span class=\"mention\">@hello</span> <span class=\"mention\">@hello</span></p>"
    end

    it "should sanitize the html" do
      PrettyText.cook("<script>alert(42)</script>").should match_html "alert(42)"
    end

    it 'should allow for @mentions to have punctuation' do
      PrettyText.cook("hello @bob's @bob,@bob; @bob\"").should
        match_html "<p>hello <span class=\"mention\">@bob</span>'s <span class=\"mention\">@bob</span>,<span class=\"mention\">@bob</span>; <span class=\"mention\">@bob</span>\"</p>"
    end

    it 'should add spoiler tags' do
      PrettyText.cook("[spoiler]hello[/spoiler]").should match_html "<p><span class=\"spoiler\">hello</span></p>"
    end
<<<<<<< HEAD

    it 'should add smartass tags' do
      PrettyText.cook("[smartass]hello[/smartass]").should match_html "<p><span class=\"smartass\">hello</span></p>"
    end

    it 'should add humanism tags' do
      PrettyText.cook("[humanism]hello[/humanism]").should match_html "<p><span class=\"humanism\">hello</span></p>"
    end

    it "should only detect ``` at the begining of lines" do
      PrettyText.cook("    ```\n    hello\n    ```")
        .should match_html "<pre><code>```\nhello\n```\n</code></pre>"
    end
=======
>>>>>>> c0b051c9
  end

  describe "rel nofollow" do
    before do
      SiteSetting.stubs(:add_rel_nofollow_to_user_content).returns(true)
      SiteSetting.stubs(:exclude_rel_nofollow_domains).returns("foo.com,bar.com")
    end

    it "should inject nofollow in all user provided links" do
      PrettyText.cook('<a href="http://cnn.com">cnn</a>').should =~ /nofollow/
    end

    it "should not inject nofollow in all local links" do
      (PrettyText.cook("<a href='#{Discourse.base_url}/test.html'>cnn</a>") !~ /nofollow/).should be_true
    end

    it "should not inject nofollow in all subdomain links" do
      (PrettyText.cook("<a href='#{Discourse.base_url.sub('http://', 'http://bla.')}/test.html'>cnn</a>") !~ /nofollow/).should be_true
    end

    it "should not inject nofollow for foo.com" do
      (PrettyText.cook("<a href='http://foo.com/test.html'>cnn</a>") !~ /nofollow/).should be_true
    end

    it "should not inject nofollow for bar.foo.com" do
      (PrettyText.cook("<a href='http://bar.foo.com/test.html'>cnn</a>") !~ /nofollow/).should be_true
    end
  end

  describe "Excerpt" do

    context "images" do
      it "should dump images" do
        PrettyText.excerpt("<img src='http://cnn.com/a.gif'>",100).should == "[image]"
      end

      it "should keep alt tags" do
        PrettyText.excerpt("<img src='http://cnn.com/a.gif' alt='car' title='my big car'>",100).should == "[car]"
      end

      it "should keep title tags" do
        PrettyText.excerpt("<img src='http://cnn.com/a.gif' title='car'>",100).should == "[car]"
      end

      it "should convert images to markdown if the option is set" do
        PrettyText.excerpt("<img src='http://cnn.com/a.gif' title='car'>", 100, markdown_images: true).should == "![car](http://cnn.com/a.gif)"
      end

    end

    it "should have an option to strip links" do
      PrettyText.excerpt("<a href='http://cnn.com'>cnn</a>",100, strip_links: true).should == "cnn"
    end

    it "should preserve links" do
      PrettyText.excerpt("<a href='http://cnn.com'>cnn</a>",100).should == "<a href='http://cnn.com'>cnn</a>"
    end

    it "should deal with special keys properly" do
      PrettyText.excerpt("<pre><b></pre>",100).should == ""
    end

    it "should truncate stuff properly" do
      PrettyText.excerpt("hello world",5).should == "hello&hellip;"
      PrettyText.excerpt("<p>hello</p><p>world</p>",6).should == "hello w&hellip;"
    end

    it "should insert a space between to Ps" do
      PrettyText.excerpt("<p>a</p><p>b</p>",5).should == "a b"
    end

    it "should strip quotes" do
      PrettyText.excerpt("<aside class='quote'><p>a</p><p>b</p></aside>boom",5).should == "boom"
    end

    it "should not count the surrounds of a link" do
      PrettyText.excerpt("<a href='http://cnn.com'>cnn</a>",3).should == "<a href='http://cnn.com'>cnn</a>"
    end

    it "uses an ellipsis instead of html entities if provided with the option" do
      PrettyText.excerpt("<a href='http://cnn.com'>cnn</a>", 2, text_entities: true).should == "<a href='http://cnn.com'>cn...</a>"
    end

    it "should truncate links" do
      PrettyText.excerpt("<a href='http://cnn.com'>cnn</a>",2).should == "<a href='http://cnn.com'>cn&hellip;</a>"
    end

    it "should be able to extract links" do
      PrettyText.extract_links("<a href='http://cnn.com'>http://bla.com</a>").to_a.should == ["http://cnn.com"]
    end

    it "should extract links to topics" do
      PrettyText.extract_links("<aside class=\"quote\" data-topic=\"321\">aside</aside>").to_a.should == ["/t/topic/321"]
    end

    it "should extract links to posts" do
      PrettyText.extract_links("<aside class=\"quote\" data-topic=\"1234\" data-post=\"4567\">aside</aside>").to_a.should == ["/t/topic/1234/4567"]
    end

    it "should not extract links inside quotes" do
      PrettyText.extract_links("
        <a href='http://body_only.com'>http://useless1.com</a>
        <aside class=\"quote\" data-topic=\"1234\">
          <a href='http://body_and_quote.com'>http://useless3.com</a>
          <a href='http://quote_only.com'>http://useless4.com</a>
        </aside>
        <a href='http://body_and_quote.com'>http://useless2.com</a>
        ").to_a.should == ["http://body_only.com", "http://body_and_quote.com", "/t/topic/1234"]
    end

    it "should not preserve tags in code blocks" do
      PrettyText.excerpt("<pre><code class='handlebars'>&lt;h3&gt;Hours&lt;/h3&gt;</code></pre>",100).should == "&lt;h3&gt;Hours&lt;/h3&gt;"
    end

    it "should handle nil" do
      PrettyText.excerpt(nil,100).should == ''
    end

  end

  describe "strip links" do
    it "returns blank for blank input" do
      expect(PrettyText.strip_links("")).to be_blank
    end

    it "does nothing to a string without links" do
      expect(PrettyText.strip_links("I'm the <b>batman</b>")).to eq("I'm the <b>batman</b>")
    end

    it "strips links but leaves the text content" do
      expect(PrettyText.strip_links("I'm the linked <a href='http://en.wikipedia.org/wiki/Batman'>batman</a>")).to eq("I'm the linked batman")
    end
  end

  describe "apply cdn" do
    it "should detect bare links to images and apply a CDN" do
      PrettyText.apply_cdn("<a href='/hello.png'>hello</a><img src='/a.jpeg'>","http://a.com").should ==
        "<a href=\"http://a.com/hello.png\">hello</a><img src=\"http://a.com/a.jpeg\">"
    end

    it "should not touch non images" do
      PrettyText.apply_cdn("<a href='/hello'>hello</a>","http://a.com").should ==
        "<a href=\"/hello\">hello</a>"
    end

    it "should not touch schemaless links" do
      PrettyText.apply_cdn("<a href='//hello'>hello</a>","http://a.com").should ==
        "<a href=\"//hello\">hello</a>"
    end
  end
end<|MERGE_RESOLUTION|>--- conflicted
+++ resolved
@@ -43,22 +43,12 @@
     it 'should add spoiler tags' do
       PrettyText.cook("[spoiler]hello[/spoiler]").should match_html "<p><span class=\"spoiler\">hello</span></p>"
     end
-<<<<<<< HEAD
-
+    it 'should add humanism tags' do
+      PrettyText.cook("[humanism]hello[/humanism]").should match_html "<p><span class=\"humanism\">hello</span></p>"
+    end
     it 'should add smartass tags' do
       PrettyText.cook("[smartass]hello[/smartass]").should match_html "<p><span class=\"smartass\">hello</span></p>"
     end
-
-    it 'should add humanism tags' do
-      PrettyText.cook("[humanism]hello[/humanism]").should match_html "<p><span class=\"humanism\">hello</span></p>"
-    end
-
-    it "should only detect ``` at the begining of lines" do
-      PrettyText.cook("    ```\n    hello\n    ```")
-        .should match_html "<pre><code>```\nhello\n```\n</code></pre>"
-    end
-=======
->>>>>>> c0b051c9
   end
 
   describe "rel nofollow" do
