require 'rails_helper'
require_dependency 'site_setting_extension'
require_dependency 'site_settings/local_process_provider'

describe SiteSettingExtension do

  # We disable message bus here to avoid a large amount
  # of uneeded messaging, tests are careful to call refresh
  # when they need to.
  #
  # DistributedCache used by locale handler can under certain
  # cases take a tiny bit to stabalize.
  #
  # TODO: refactor SiteSettingExtension not to rely on statics in
  # DefaultsProvider
  #
  before do
    MessageBus.off
  end

  after do
    MessageBus.on
  end

  describe '#types' do
    context "verify enum sequence" do
      before do
        @types = SiteSetting.types
      end

      it "'string' should be at 1st position" do
        expect(@types[:string]).to eq(1)
      end

      it "'value_list' should be at 12th position" do
        expect(@types[:value_list]).to eq(12)
      end
    end
  end

  let :provider_local do
    SiteSettings::LocalProcessProvider.new
  end

<<<<<<< HEAD
  def new_settings(provider)
    # we want to avoid leaking a big pile of MessageBus subscriptions here (1 per class)
    # so we set listen_for_changes to false
    Class.new do
      extend SiteSettingExtension
      self.listen_for_changes = false
      self.provider = provider
    end
  end

=======
>>>>>>> c10941bb
  let :settings do
    new_settings(provider_local)
  end

  let :settings2 do
    new_settings(provider_local)
  end

  it "Does not leak state cause changes are not linked" do
    t1 = Thread.new do
      5.times do
        settings = new_settings(SiteSettings::LocalProcessProvider.new)
        settings.setting(:title, 'test')
        settings.title = 'title1'
        expect(settings.title).to eq 'title1'

      end
    end

    t2 = Thread.new do
      5.times do
        settings = new_settings(SiteSettings::LocalProcessProvider.new)
        settings.setting(:title, 'test')
        settings.title = 'title2'
        expect(settings.title).to eq 'title2'
      end
    end

    t1.join
    t2.join
  end

  describe "refresh!" do

    it "will reset to default if provider vanishes" do
      settings.setting(:hello, 1)
      settings.hello = 100
      expect(settings.hello).to eq(100)

      settings.provider.clear
      settings.refresh!

      expect(settings.hello).to eq(1)
    end

    it "will set to new value if provider changes" do

      settings.setting(:hello, 1)
      settings.hello = 100
      expect(settings.hello).to eq(100)

      settings.provider.save(:hello, 99, SiteSetting.types[:integer])
      settings.refresh!

      expect(settings.hello).to eq(99)
    end

    it "publishes changes cross sites" do
      settings.setting(:hello, 1)
      settings2.setting(:hello, 1)

      settings.hello = 100

      settings2.refresh!
      expect(settings2.hello).to eq(100)

      settings.hello = 99

      settings2.refresh!
      expect(settings2.hello).to eq(99)
    end

    it "does not override types in the type supervisor" do
      settings.setting(:foo, "bar")
      settings.provider.save(:foo, "bar", SiteSetting.types[:enum])
      settings.refresh!
      expect(settings.foo).to eq("bar")

      settings.foo = "baz"
      expect(settings.foo).to eq("baz")
    end
<<<<<<< HEAD
=======

    it "clears the cache for site setting uploads" do
      settings.setting(:upload_type, "", type: :upload)
      upload = Fabricate(:upload)
      settings.upload_type = upload

      expect(settings.upload_type).to eq(upload)
      expect(settings.send(:uploads)[:upload_type]).to eq(upload)

      upload2 = Fabricate(:upload)
      settings.provider.save(:upload_type, upload2.id, SiteSetting.types[:upload])

      expect do
        settings.refresh!
      end.to change { settings.send(:uploads)[:upload_type] }.from(upload).to(nil)

      expect(settings.upload_type).to eq(upload2)
    end
>>>>>>> c10941bb
  end

  describe "multisite" do
    it "has no db cross talk" do
      settings.setting(:hello, 1)
      settings.hello = 100
      settings.provider.current_site = "boom"
      expect(settings.hello).to eq(1)
    end
  end

  describe "int setting" do
    before do
      settings.setting(:test_setting, 77)
      settings.refresh!
    end

    it "should have a key in all_settings" do
      expect(settings.all_settings.detect { |s| s[:setting] == :test_setting }).to be_present
    end

    it "should have the correct desc" do
      I18n.backend.store_translations(:en, site_settings: { test_setting: "test description <a href='%{base_path}/admin'>/admin</a>" })
      expect(settings.description(:test_setting)).to eq("test description <a href='/admin'>/admin</a>")

      Discourse.stubs(:base_path).returns("/forum")
      expect(settings.description(:test_setting)).to eq("test description <a href='/forum/admin'>/admin</a>")
    end

    it "should have the correct default" do
      expect(settings.test_setting).to eq(77)
    end

    context "when overidden" do
      after :each do
        settings.remove_override!(:test_setting)
      end

      it "should have the correct override" do
        settings.test_setting = 100
        expect(settings.test_setting).to eq(100)
      end

      it "should coerce correct string to int" do
        settings.test_setting = "101"
        expect(settings.test_setting).to eq(101)
      end

      it "should coerce incorrect string to 0" do
        settings.test_setting = "pie"
        expect(settings.test_setting).to eq(0)
      end

      it "should not set default when reset" do
        settings.test_setting = 100
        settings.setting(:test_setting, 77)
        settings.refresh!
        expect(settings.test_setting).not_to eq(77)
      end

      it "can be overridden with set" do
        settings.set("test_setting", 12)
        expect(settings.test_setting).to eq(12)
      end

      it "should publish changes to clients" do
        settings.setting("test_setting", 100)
        settings.setting("test_setting", nil, client: true)

        message = MessageBus.track_publish('/client_settings') do
          settings.test_setting = 88
        end.first

        expect(message).to be_present
      end
    end
  end

  describe "remove_override" do
    before do
      settings.setting(:test_override, "test")
      settings.refresh!
    end
    it "correctly nukes overrides" do
      settings.test_override = "bla"
      settings.remove_override!(:test_override)
      expect(settings.test_override).to eq("test")
    end
  end

  describe "string setting" do
    before do
      settings.setting(:test_str, "str")
      settings.refresh!
    end

    it "should have the correct default" do
      expect(settings.test_str).to eq("str")
    end

    context "when overridden" do
      after :each do
        settings.remove_override!(:test_str)
      end

      it "should coerce int to string" do
        settings.test_str = 100
        expect(settings.test_str).to eq("100")
      end

      it "can be overridden with set" do
        settings.set("test_str", "hi")
        expect(settings.test_str).to eq("hi")
      end
    end
  end

  describe "string setting with regex" do
    it "Supports custom validation errors" do
      settings.setting(:test_str, "bob", regex: "hi", regex_error: "oops")
      settings.refresh!

      begin
        settings.test_str = "a"
      rescue Discourse::InvalidParameters => e
        message = e.message
      end

      expect(message).to match(/oops/)
    end
  end

  describe "bool setting" do
    before do
      settings.setting(:test_hello?, false)
      settings.refresh!
    end

    it "should have the correct default" do
      expect(settings.test_hello?).to eq(false)
    end

    context "when overridden" do
      after do
        settings.remove_override!(:test_hello?)
      end

      it "should have the correct override" do
        settings.test_hello = true
        expect(settings.test_hello?).to eq(true)
      end

      it "should coerce true strings to true" do
        settings.test_hello = "true"
        expect(settings.test_hello?).to be(true)
      end

      it "should coerce all other strings to false" do
        settings.test_hello = "f"
        expect(settings.test_hello?).to be(false)
      end

      it "should not set default when reset" do
        settings.test_hello = true
        settings.setting(:test_hello?, false)
        settings.refresh!
        expect(settings.test_hello?).not_to eq(false)
      end

      it "can be overridden with set" do
        settings.set("test_hello", true)
        expect(settings.test_hello?).to eq(true)
      end
    end
  end

  describe 'int enum' do
    class TestIntEnumClass
      def self.valid_value?(v)
        true
      end
      def self.values
        [1, 2, 3]
      end
    end

    it 'should coerce correctly' do
      settings.setting(:test_int_enum, 1, enum: TestIntEnumClass)
      settings.test_int_enum = "2"
      settings.refresh!
      expect(settings.defaults[:test_int_enum]).to eq(1)
      expect(settings.test_int_enum).to eq(2)
    end

  end

  describe 'enum setting' do

    class TestEnumClass
      def self.valid_value?(v)
        self.values.include?(v)
      end
      def self.values
        ['en']
      end
      def self.translate_names?
        false
      end
    end

    let :test_enum_class do
      TestEnumClass
    end

    before do
      settings.setting(:test_enum, 'en', enum: test_enum_class)
      settings.refresh!
    end

    it 'should have the correct default' do
      expect(settings.test_enum).to eq('en')
    end

    it 'should not hose all_settings' do
      expect(settings.all_settings.detect { |s| s[:setting] == :test_enum }).to be_present
    end

    it 'should report error when being set other values' do
      expect { settings.test_enum = 'not_in_enum' }.to raise_error(Discourse::InvalidParameters)
    end

    context 'when overridden' do
      after :each do
        settings.remove_override!(:validated_setting)
      end

      it 'stores valid values' do
        test_enum_class.expects(:valid_value?).with('fr').returns(true)
        settings.test_enum = 'fr'
        expect(settings.test_enum).to eq('fr')
      end

      it 'rejects invalid values' do
        test_enum_class.expects(:valid_value?).with('gg').returns(false)
        expect { settings.test_enum = 'gg' }.to raise_error(Discourse::InvalidParameters)
      end
    end
  end

  describe 'a setting with a category' do
    before do
      settings.setting(:test_setting, 88, category: :tests)
      settings.refresh!
    end

    it "should return the category in all_settings" do
      expect(settings.all_settings.find { |s| s[:setting] == :test_setting }[:category]).to eq(:tests)
    end

    context "when overidden" do
      after :each do
        settings.remove_override!(:test_setting)
      end

      it "should have the correct override" do
        settings.test_setting = 101
        expect(settings.test_setting).to eq(101)
      end

      it "should still have the correct category" do
        settings.test_setting = 102
        expect(settings.all_settings.find { |s| s[:setting] == :test_setting }[:category]).to eq(:tests)
      end
    end
  end

  describe "setting with a validator" do
    before do
      settings.setting(:validated_setting, "info@example.com", type: 'email')
      settings.refresh!
    end

    after :each do
      settings.remove_override!(:validated_setting)
    end

    it "stores valid values" do
      EmailSettingValidator.any_instance.expects(:valid_value?).returns(true)
      settings.validated_setting = 'success@example.com'
      expect(settings.validated_setting).to eq('success@example.com')
    end

    it "rejects invalid values" do
      expect {
        EmailSettingValidator.any_instance.expects(:valid_value?).returns(false)
        settings.validated_setting = 'nope'
      }.to raise_error(Discourse::InvalidParameters)
      expect(settings.validated_setting).to eq("info@example.com")
    end

    it "allows blank values" do
      settings.validated_setting = ''
      expect(settings.validated_setting).to eq('')
    end
  end

  describe "set for an invalid setting name" do
    it "raises an error" do
      settings.setting(:test_setting, 77)
      settings.refresh!
      expect {
        settings.set("provider", "haxxed")
      }.to raise_error(Discourse::InvalidParameters)
    end
  end

  describe ".set_and_log" do
    before do
      settings.setting(:s3_secret_access_key, "old_secret_key", secret: true)
      settings.setting(:title, "Discourse v1")
      settings.refresh!
    end

    it "raises an error when set for an invalid setting name" do
      expect {
        settings.set_and_log("provider", "haxxed")
      }.to raise_error(Discourse::InvalidParameters)
    end

    it "scrubs secret setting values from logs" do
      settings.set_and_log("s3_secret_access_key", "new_secret_key")
      expect(UserHistory.last.previous_value).to eq("[FILTERED]")
      expect(UserHistory.last.new_value).to eq("[FILTERED]")
    end

    it "works" do
      settings.set_and_log("title", "Discourse v2")
      expect(settings.title).to eq("Discourse v2")
      expect(UserHistory.last.previous_value).to eq("Discourse v1")
      expect(UserHistory.last.new_value).to eq("Discourse v2")
    end
  end

  describe "filter domain name" do
    before do
      settings.setting(:white_listed_spam_host_domains, "www.example.com")
      settings.refresh!
    end

    it "filters domain" do
      settings.set("white_listed_spam_host_domains", "http://www.discourse.org/")
      expect(settings.white_listed_spam_host_domains).to eq("www.discourse.org")
    end

    it "returns invalid domain as is, without throwing exception" do
      settings.set("white_listed_spam_host_domains", "test!url")
      expect(settings.white_listed_spam_host_domains).to eq("test!url")
    end
  end

  describe "hidden" do
    before do
      settings.setting(:superman_identity, 'Clark Kent', hidden: true)
      settings.refresh!
    end

    it "is in the `hidden_settings` collection" do
      expect(settings.hidden_settings.include?(:superman_identity)).to eq(true)
    end

    it "can be retrieved" do
      expect(settings.superman_identity).to eq("Clark Kent")
    end

    it "is not present in all_settings by default" do
      expect(settings.all_settings.find { |s| s[:setting] == :superman_identity }).to be_blank
    end

    it "is present in all_settings when we ask for hidden" do
      expect(settings.all_settings(true).find { |s| s[:setting] == :superman_identity }).to be_present
    end
  end

  describe "shadowed_by_global" do

    context "default_locale" do
      it "supports adding a default locale via a global" do
        global_setting :default_locale, 'zh_CN'
        settings.default_locale = 'en'
        expect(settings.default_locale).to eq('zh_CN')
      end
    end

    context "without global setting" do
      before do
        settings.setting(:trout_api_key, 'evil', shadowed_by_global: true)
        settings.refresh!
      end

      it "should not add the key to the shadowed_settings collection" do
        expect(settings.shadowed_settings.include?(:trout_api_key)).to eq(false)
      end

      it "can return the default value" do
        expect(settings.trout_api_key).to eq('evil')
      end

      it "can overwrite the default" do
        settings.trout_api_key = 'tophat'
        settings.refresh!
        expect(settings.trout_api_key).to eq('tophat')
      end
    end

    context "with blank global setting" do
      before do
        GlobalSetting.stubs(:nada).returns('')
        settings.setting(:nada, 'nothing', shadowed_by_global: true)
        settings.refresh!
      end

      it "should return default cause nothing is set" do
        expect(settings.nada).to eq('nothing')
      end

    end

    context "with a false override" do
      before do
        GlobalSetting.stubs(:bool).returns(false)
        settings.setting(:bool, true, shadowed_by_global: true)
        settings.refresh!
      end

      it "should return default cause nothing is set" do
        expect(settings.bool).to eq(false)
      end

      it "should not trigger any message bus work if you try to set it" do
        m = MessageBus.track_publish('/site_settings') do
          settings.bool = true
          expect(settings.bool).to eq(false)
        end
        expect(m.length).to eq(0)
      end
    end

    context "with global setting" do
      before do
        GlobalSetting.stubs(:trout_api_key).returns('purringcat')
        settings.setting(:trout_api_key, 'evil', shadowed_by_global: true)
        settings.refresh!
      end

      it "should return the global setting instead of default" do
        expect(settings.trout_api_key).to eq('purringcat')
      end

      it "should return the global setting after a refresh" do
        settings.refresh!
        expect(settings.trout_api_key).to eq('purringcat')
      end

      it "should add the key to the hidden_settings collection" do
        expect(settings.hidden_settings.include?(:trout_api_key)).to eq(true)

        ['', nil].each_with_index do |setting, index|
          GlobalSetting.stubs(:"trout_api_key_#{index}").returns(setting)
          settings.setting(:"trout_api_key_#{index}", 'evil', shadowed_by_global: true)
          settings.refresh!
          expect(settings.hidden_settings.include?(:"trout_api_key_#{index}")).to eq(false)
        end
      end

      it "should add the key to the shadowed_settings collection" do
        expect(settings.shadowed_settings.include?(:trout_api_key)).to eq(true)
      end
    end
  end

  describe "secret" do
    before do
      settings.setting(:superman_identity, 'Clark Kent', secret: true)
      settings.refresh!
    end

    it "is in the `secret_settings` collection" do
      expect(settings.secret_settings.include?(:superman_identity)).to eq(true)
    end

    it "can be retrieved" do
      expect(settings.superman_identity).to eq("Clark Kent")
    end

    it "is present in all_settings by default" do
      secret_setting = settings.all_settings.find { |s| s[:setting] == :superman_identity }
      expect(secret_setting).to be_present
      expect(secret_setting[:secret]).to eq(true)
    end
  end

  describe 'locale default overrides are respected' do
    before do
      settings.setting(:test_override, 'default', locale_default: { zh_CN: 'cn' })
      settings.refresh!
    end

    after do
      settings.remove_override!(:test_override)
    end

    it 'ensures the default cache expired after overriding the default_locale' do
      expect(settings.test_override).to eq('default')
      settings.default_locale = 'zh_CN'
      expect(settings.test_override).to eq('cn')
    end

    it 'returns the saved setting even locale default exists' do
      expect(settings.test_override).to eq('default')
      settings.default_locale = 'zh_CN'
      settings.test_override = 'saved'
      expect(settings.test_override).to eq('saved')
    end
  end

  describe '.requires_refresh?' do
    it 'always refresh default_locale always require refresh' do
      expect(settings.requires_refresh?(:default_locale)).to be_truthy
    end
  end

  describe '.default_locale' do
    it 'is always loaded' do
      expect(settings.default_locale).to eq 'en'
    end
  end

  describe '.default_locale=' do
    it 'can be changed' do
      settings.default_locale = 'zh_CN'
      expect(settings.default_locale).to eq 'zh_CN'
    end

    it 'refresh!' do
      settings.expects(:refresh!)
      settings.default_locale = 'zh_CN'
    end

    it 'expires the cache' do
      settings.default_locale = 'zh_CN'
      expect(Rails.cache.exist?(SiteSettingExtension.client_settings_cache_key)).to be_falsey
    end

    it 'refreshes the client' do
      Discourse.expects(:request_refresh!)
      settings.default_locale = 'zh_CN'
    end
  end

  describe "get_hostname" do

    it "properly extracts the hostname" do
      expect(settings.send(:get_hostname, "discourse.org")).to eq("discourse.org")
      expect(settings.send(:get_hostname, " discourse.org ")).to eq("discourse.org")
      expect(settings.send(:get_hostname, "@discourse.org")).to eq("discourse.org")
      expect(settings.send(:get_hostname, "https://discourse.org")).to eq("discourse.org")
    end

  end

<<<<<<< HEAD
=======
  describe '.client_settings_json_uncached' do
    it 'should return the right json value' do
      upload = Fabricate(:upload)
      settings.setting(:upload_type, upload.id.to_s, type: :upload, client: true)
      settings.setting(:string_type, 'haha', client: true)
      settings.refresh!

      expect(settings.client_settings_json_uncached).to eq(
        %Q|{"default_locale":"en","upload_type":"#{upload.url}","string_type":"haha"}|
      )
    end
  end

  describe '.setup_methods' do
    describe 'for uploads site settings' do
      let(:upload) { Fabricate(:upload) }
      let(:upload2) { Fabricate(:upload) }

      it 'should return the upload record' do
        settings.setting(:some_upload, upload.id.to_s, type: :upload)

        expect(settings.some_upload).to eq(upload)

        # Ensure that we cache the upload record
        expect(settings.some_upload.object_id).to eq(
          settings.some_upload.object_id
        )

        settings.some_upload = upload2

        expect(settings.some_upload).to eq(upload2)
      end
    end
  end

>>>>>>> c10941bb
end<|MERGE_RESOLUTION|>--- conflicted
+++ resolved
@@ -42,19 +42,6 @@
     SiteSettings::LocalProcessProvider.new
   end
 
-<<<<<<< HEAD
-  def new_settings(provider)
-    # we want to avoid leaking a big pile of MessageBus subscriptions here (1 per class)
-    # so we set listen_for_changes to false
-    Class.new do
-      extend SiteSettingExtension
-      self.listen_for_changes = false
-      self.provider = provider
-    end
-  end
-
-=======
->>>>>>> c10941bb
   let :settings do
     new_settings(provider_local)
   end
@@ -136,8 +123,6 @@
       settings.foo = "baz"
       expect(settings.foo).to eq("baz")
     end
-<<<<<<< HEAD
-=======
 
     it "clears the cache for site setting uploads" do
       settings.setting(:upload_type, "", type: :upload)
@@ -156,7 +141,6 @@
 
       expect(settings.upload_type).to eq(upload2)
     end
->>>>>>> c10941bb
   end
 
   describe "multisite" do
@@ -727,8 +711,6 @@
 
   end
 
-<<<<<<< HEAD
-=======
   describe '.client_settings_json_uncached' do
     it 'should return the right json value' do
       upload = Fabricate(:upload)
@@ -764,5 +746,4 @@
     end
   end
 
->>>>>>> c10941bb
 end