--- conflicted
+++ resolved
@@ -7,16 +7,7 @@
     SiteSetting.s3_access_key_id = "abc"
     SiteSetting.s3_secret_access_key = "def"
 
-<<<<<<< HEAD
-  it "can correctly set the purge policy" do
-
-    stub_request(:get, "http://169.254.169.254/latest/meta-data/iam/security-credentials/").
-      to_return(status: 404, body: "", headers: {})
-
-    lifecycle = <<~XML
-=======
     @lifecycle = <<~XML
->>>>>>> c10941bb
       <?xml version="1.0" encoding="UTF-8"?>
       <LifecycleConfiguration xmlns="http://s3.amazonaws.com/doc/2006-03-01/">
         <Rule>
@@ -37,11 +28,6 @@
         </Rule>
       </LifecycleConfiguration>
     XML
-<<<<<<< HEAD
-
-    stub_request(:get, "https://bob.s3.amazonaws.com/?lifecycle").
-      to_return(status: 200, body: lifecycle, headers: {})
-=======
   end
 
   it "can correctly set the purge policy" do
@@ -52,7 +38,6 @@
 
     stub_request(:get, "https://bob.s3.amazonaws.com/?lifecycle").
       to_return(status: 200, body: @lifecycle, headers: {})
->>>>>>> c10941bb
 
     stub_request(:put, "https://bob.s3.amazonaws.com/?lifecycle").
       with do |req|
@@ -61,27 +46,17 @@
       rules = hash["LifecycleConfiguration"]["Rule"]
 
       expect(rules.length).to eq(2)
-<<<<<<< HEAD
-
-=======
       expect(rules[1]["Expiration"]["Days"]).to eq("100")
->>>>>>> c10941bb
       # fixes the bad filter
       expect(rules[0]["Filter"]["Prefix"]).to eq("projectdocs/")
     end.to_return(status: 200, body: "", headers: {})
 
-<<<<<<< HEAD
-    SiteSetting.enable_s3_uploads = true
-    SiteSetting.s3_access_key_id = "abc"
-    SiteSetting.s3_secret_access_key = "def"
-=======
     helper = S3Helper.new('bob', 'tomb')
     helper.update_tombstone_lifecycle(100)
   end
 
   it "can skip policy update when s3_configure_tombstone_policy is false" do
     SiteSetting.s3_configure_tombstone_policy = false
->>>>>>> c10941bb
 
     helper = S3Helper.new('bob', 'tomb')
     helper.update_tombstone_lifecycle(100)
