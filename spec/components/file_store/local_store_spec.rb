require 'rails_helper'
require 'file_store/local_store'

describe FileStore::LocalStore do

  let(:store) { FileStore::LocalStore.new }

  let(:upload) { Fabricate(:upload) }
  let(:uploaded_file) { file_from_fixtures("logo.png") }

  let(:optimized_image) { Fabricate(:optimized_image) }

  describe "#store_upload" do

    it "returns a relative url" do
      store.expects(:copy_file)
      expect(store.store_upload(uploaded_file, upload)).to match(/\/uploads\/default\/original\/.+#{upload.sha1}\.png/)
    end

  end

  describe "#store_optimized_image" do

    it "returns a relative url" do
      store.expects(:copy_file)
      expect(store.store_optimized_image({}, optimized_image)).to match(/\/uploads\/default\/optimized\/.+#{optimized_image.upload.sha1}_#{OptimizedImage::VERSION}_100x200\.png/)
    end

  end

  describe "#remove_upload" do

    it "does not delete non uploaded" do
      FileUtils.expects(:mkdir_p).never
      store.remove_upload(upload)
    end

    it "moves the file to the tombstone" do
<<<<<<< HEAD
      filename = File.basename(store.path_for(upload))
      store.remove_upload(upload)
      expect(File.exist?(store.tombstone_dir + "/" + filename))
=======
      begin
        upload = UploadCreator.new(
          file_from_fixtures("smallest.png"),
          "smallest.png"
        ).create_for(Fabricate(:user).id)

        path = store.path_for(upload)
        mtime = File.mtime(path)

        sleep 0.01 # Delay a little for mtime to be updated
        store.remove_upload(upload)
        tombstone_path = path.sub("/uploads/", "/uploads/tombstone/")

        expect(File.exist?(tombstone_path)).to eq(true)
        expect(File.mtime(tombstone_path)).to_not eq(mtime)
      ensure
        [path, tombstone_path].each do |file_path|
          File.delete(file_path) if File.exist?(file_path)
        end
      end
>>>>>>> c10941bb
    end

  end

  describe "#remove_optimized_image" do
    it "moves the file to the tombstone" do
      begin
        upload = UploadCreator.new(
          file_from_fixtures("smallest.png"),
          "smallest.png"
        ).create_for(Fabricate(:user).id)

        upload.create_thumbnail!(1, 1)
        upload.reload

        optimized_image = upload.thumbnail(1, 1)
        path = store.path_for(optimized_image)

        store.remove_optimized_image(optimized_image)
        tombstone_path = path.sub("/uploads/", "/uploads/tombstone/")

        expect(File.exist?(tombstone_path)).to eq(true)
      ensure
        [path, tombstone_path].each do |file_path|
          File.delete(file_path) if File.exist?(file_path)
        end
      end
    end

  end

  describe "#has_been_uploaded?" do

    it "identifies relatives urls" do
      expect(store.has_been_uploaded?("/uploads/default/42/0123456789ABCDEF.jpg")).to eq(true)
    end

    it "identifies local urls" do
      Discourse.stubs(:base_url_no_prefix).returns("http://discuss.site.com")
      expect(store.has_been_uploaded?("http://discuss.site.com/uploads/default/42/0123456789ABCDEF.jpg")).to eq(true)
      expect(store.has_been_uploaded?("//discuss.site.com/uploads/default/42/0123456789ABCDEF.jpg")).to eq(true)
    end

    it "identifies local urls when using a CDN" do
      Rails.configuration.action_controller.stubs(:asset_host).returns("http://my.cdn.com")
      expect(store.has_been_uploaded?("http://my.cdn.com/uploads/default/42/0123456789ABCDEF.jpg")).to eq(true)
      expect(store.has_been_uploaded?("//my.cdn.com/uploads/default/42/0123456789ABCDEF.jpg")).to eq(true)
    end

    it "does not match dummy urls" do
      expect(store.has_been_uploaded?("http://domain.com/uploads/default/42/0123456789ABCDEF.jpg")).to eq(false)
      expect(store.has_been_uploaded?("//domain.com/uploads/default/42/0123456789ABCDEF.jpg")).to eq(false)
    end

  end

  def stub_for_subfolder
    GlobalSetting.stubs(:relative_url_root).returns('/forum')
    Discourse.stubs(:base_uri).returns("/forum")
  end

  describe "#absolute_base_url" do

    it "is present" do
      expect(store.absolute_base_url).to eq("http://test.localhost/uploads/default")
    end

    it "supports subfolder" do
      stub_for_subfolder
      expect(store.absolute_base_url).to eq("http://test.localhost/forum/uploads/default")
    end

  end

  describe "#relative_base_url" do

    it "is present" do
      expect(store.relative_base_url).to eq("/uploads/default")
    end

    it "supports subfolder" do
      stub_for_subfolder
      expect(store.relative_base_url).to eq("/forum/uploads/default")
    end

  end

  it "is internal" do
    expect(store.internal?).to eq(true)
    expect(store.external?).to eq(false)
  end

end<|MERGE_RESOLUTION|>--- conflicted
+++ resolved
@@ -36,11 +36,6 @@
     end
 
     it "moves the file to the tombstone" do
-<<<<<<< HEAD
-      filename = File.basename(store.path_for(upload))
-      store.remove_upload(upload)
-      expect(File.exist?(store.tombstone_dir + "/" + filename))
-=======
       begin
         upload = UploadCreator.new(
           file_from_fixtures("smallest.png"),
@@ -61,7 +56,6 @@
           File.delete(file_path) if File.exist?(file_path)
         end
       end
->>>>>>> c10941bb
     end
 
   end
