require 'rails_helper'
require 'file_store/s3_store'
require 'file_store/local_store'

describe FileStore::S3Store do

  let(:store) { FileStore::S3Store.new }
  let(:s3_helper) { store.instance_variable_get(:@s3_helper) }
  let(:upload) { Fabricate(:upload) }
  let(:uploaded_file) { file_from_fixtures("logo.png") }

  let(:optimized_image) { Fabricate(:optimized_image) }
  let(:optimized_image_file) { file_from_fixtures("logo.png") }

  before(:each) do
    SiteSetting.s3_upload_bucket = "s3-upload-bucket"
    SiteSetting.s3_access_key_id = "s3-access-key-id"
    SiteSetting.s3_secret_access_key = "s3-secret-access-key"
    SiteSetting.enable_s3_uploads = true
  end

  shared_context 's3 helpers' do
    let(:upload) do
      Fabricate(:upload, sha1: Digest::SHA1.hexdigest('secreet image string'))
    end

    let(:store) { FileStore::S3Store.new }
    let(:client) { Aws::S3::Client.new(stub_responses: true) }
    let(:resource) { Aws::S3::Resource.new(client: client) }
    let(:s3_bucket) { resource.bucket("s3-upload-bucket") }
    let(:s3_helper) { store.instance_variable_get(:@s3_helper) }

    before do
      SiteSetting.s3_region = 'us-west-1'
    end
  end

  context 'uploading to s3' do
    include_context "s3 helpers"

    let(:etag) { "etag" }

    describe "#store_upload" do
      it "returns an absolute schemaless url" do
        store.expects(:get_depth_for).with(upload.id).returns(0)
        s3_helper.expects(:s3_bucket).returns(s3_bucket).at_least_once
        s3_object = stub

        s3_bucket.expects(:object).with("original/1X/#{upload.sha1}.png").returns(s3_object)

        s3_object.stubs(:put).returns(Aws::S3::Types::PutObjectOutput.new(etag: etag))

        expect(store.store_upload(uploaded_file, upload)).to eq(
          "//s3-upload-bucket.s3.dualstack.us-west-1.amazonaws.com/original/1X/#{upload.sha1}.png"
        )
        expect(upload.etag).to eq(etag)
      end

      describe "when s3_upload_bucket includes folders path" do
        before do
          SiteSetting.s3_upload_bucket = "s3-upload-bucket/discourse-uploads"
        end

        it "returns an absolute schemaless url" do
          store.expects(:get_depth_for).with(upload.id).returns(0)
          s3_helper.expects(:s3_bucket).returns(s3_bucket)
          s3_object = stub

          s3_bucket.expects(:object).with("discourse-uploads/original/1X/#{upload.sha1}.png").returns(s3_object)

          s3_object.stubs(:put).returns(Aws::S3::Types::PutObjectOutput.new(etag: etag))

          expect(store.store_upload(uploaded_file, upload)).to eq(
            "//s3-upload-bucket.s3.dualstack.us-west-1.amazonaws.com/discourse-uploads/original/1X/#{upload.sha1}.png"
          )
          expect(upload.etag).to eq(etag)
        end
      end
    end

    describe "#store_optimized_image" do
      it "returns an absolute schemaless url" do
        store.expects(:get_depth_for).with(optimized_image.upload.id).returns(0)
        s3_helper.expects(:s3_bucket).returns(s3_bucket)
        s3_object = stub
        path = "optimized/1X/#{optimized_image.upload.sha1}_#{OptimizedImage::VERSION}_100x200.png"

        s3_bucket.expects(:object).with(path).returns(s3_object)

        s3_object.stubs(:put).returns(Aws::S3::Types::PutObjectOutput.new(etag: etag))

        expect(store.store_optimized_image(optimized_image_file, optimized_image)).to eq(
          "//s3-upload-bucket.s3.dualstack.us-west-1.amazonaws.com/#{path}"
        )
        expect(optimized_image.etag).to eq(etag)
      end

      describe "when s3_upload_bucket includes folders path" do
        before do
          SiteSetting.s3_upload_bucket = "s3-upload-bucket/discourse-uploads"
        end

        it "returns an absolute schemaless url" do
          store.expects(:get_depth_for).with(optimized_image.upload.id).returns(0)
          s3_helper.expects(:s3_bucket).returns(s3_bucket)
          s3_object = stub
          path = "discourse-uploads/optimized/1X/#{optimized_image.upload.sha1}_#{OptimizedImage::VERSION}_100x200.png"

          s3_bucket.expects(:object).with(path).returns(s3_object)

          s3_object.stubs(:put).returns(Aws::S3::Types::PutObjectOutput.new(etag: etag))

          expect(store.store_optimized_image(optimized_image_file, optimized_image)).to eq(
            "//s3-upload-bucket.s3.dualstack.us-west-1.amazonaws.com/#{path}"
          )
          expect(optimized_image.etag).to eq(etag)
        end
      end
    end
  end

  context 'copying files in S3' do
    include_context "s3 helpers"

    describe '#copy_file' do
      it "copies the from in S3 with the right paths" do
        s3_helper.expects(:s3_bucket).returns(s3_bucket)

        upload.update!(
          url: "//s3-upload-bucket.s3.dualstack.us-west-1.amazonaws.com/original/1X/#{upload.sha1}.png"
        )

        source = Discourse.store.get_path_for_upload(upload)
        destination = Discourse.store.get_path_for_upload(upload).sub('.png', '.jpg')

        s3_object = stub

        s3_bucket.expects(:object).with(destination).returns(s3_object)

        s3_object.expects(:copy_from).with(
          copy_source: "s3-upload-bucket/#{source}"
        )

        store.copy_file(upload.url, source, destination)
      end
    end
  end

  context 'removal from s3' do
    include_context "s3 helpers"

    describe "#remove_upload" do
      it "removes the file from s3 with the right paths" do
        store.expects(:get_depth_for).with(upload.id).returns(0)
        s3_helper.expects(:s3_bucket).returns(s3_bucket).at_least_once
        upload.update_attributes!(url: "//s3-upload-bucket.s3.dualstack.us-west-1.amazonaws.com/original/1X/#{upload.sha1}.png")
        s3_object = stub

        s3_bucket.expects(:object).with("tombstone/original/1X/#{upload.sha1}.png").returns(s3_object)
        s3_object.expects(:copy_from).with(copy_source: "s3-upload-bucket/original/1X/#{upload.sha1}.png")
        s3_bucket.expects(:object).with("original/1X/#{upload.sha1}.png").returns(s3_object)
        s3_object.expects(:delete)

        store.remove_upload(upload)
      end

      it "removes the optimized image from s3 with the right paths" do
        optimized = Fabricate(:optimized_image, version: 1)
        upload = optimized.upload
        path = "optimized/1X/#{upload.sha1}_#{optimized.version}_#{optimized.width}x#{optimized.height}.png"

        store.expects(:get_depth_for).with(upload.id).returns(0)
        s3_helper.expects(:s3_bucket).returns(s3_bucket).at_least_once
        optimized.update_attributes!(url: "//s3-upload-bucket.s3.dualstack.us-west-1.amazonaws.com/#{path}")
        s3_object = stub

        s3_bucket.expects(:object).with("tombstone/#{path}").returns(s3_object)
        s3_object.expects(:copy_from).with(copy_source: "s3-upload-bucket/#{path}")
        s3_bucket.expects(:object).with(path).returns(s3_object)
        s3_object.expects(:delete)

        store.remove_optimized_image(optimized)
      end

      describe "when s3_upload_bucket includes folders path" do
        before do
          SiteSetting.s3_upload_bucket = "s3-upload-bucket/discourse-uploads"
        end

        it "removes the file from s3 with the right paths" do
          store.expects(:get_depth_for).with(upload.id).returns(0)
          s3_helper.expects(:s3_bucket).returns(s3_bucket).at_least_once
          upload.update_attributes!(url: "//s3-upload-bucket.s3.dualstack.us-west-1.amazonaws.com/discourse-uploads/original/1X/#{upload.sha1}.png")
          s3_object = stub

          s3_bucket.expects(:object).with("discourse-uploads/tombstone/original/1X/#{upload.sha1}.png").returns(s3_object)
          s3_object.expects(:copy_from).with(copy_source: "s3-upload-bucket/discourse-uploads/original/1X/#{upload.sha1}.png")
          s3_bucket.expects(:object).with("discourse-uploads/original/1X/#{upload.sha1}.png").returns(s3_object)
          s3_object.expects(:delete)

          store.remove_upload(upload)
        end
      end
    end

    describe "#remove_optimized_image" do
<<<<<<< HEAD
      let(:optimized_image) do
        Fabricate(:optimized_image,
          url: "//s3-upload-bucket.s3.dualstack.us-west-1.amazonaws.com/optimized/1X/#{upload.sha1}_1_100x200.png",
          upload: upload
=======
      let(:optimized_image) { Fabricate(:optimized_image, upload: upload) }

      let(:image_path) do
        FileStore::BaseStore.new.get_path_for_optimized_image(optimized_image)
      end

      before do
        optimized_image.update!(
          url: "//s3-upload-bucket.s3.dualstack.us-west-1.amazonaws.com#{image_path}"
>>>>>>> c10941bb
        )
      end

      it "removes the file from s3 with the right paths" do
<<<<<<< HEAD
        store.expects(:get_depth_for).with(optimized_image.upload.id).returns(0)
=======
>>>>>>> c10941bb
        s3_helper.expects(:s3_bucket).returns(s3_bucket).at_least_once
        s3_object = stub

        s3_bucket.expects(:object).with("tombstone/#{image_path}").returns(s3_object)
        s3_object.expects(:copy_from).with(copy_source: "s3-upload-bucket/#{image_path}")
        s3_bucket.expects(:object).with("#{image_path}").returns(s3_object)
        s3_object.expects(:delete)

        store.remove_optimized_image(optimized_image)
      end

      describe "when s3_upload_bucket includes folders path" do
        before do
          SiteSetting.s3_upload_bucket = "s3-upload-bucket/discourse-uploads"
        end

        it "removes the file from s3 with the right paths" do
<<<<<<< HEAD
          store.expects(:get_depth_for).with(optimized_image.upload.id).returns(0)
=======
>>>>>>> c10941bb
          s3_helper.expects(:s3_bucket).returns(s3_bucket).at_least_once
          s3_object = stub

          s3_bucket.expects(:object)
            .with("discourse-uploads/tombstone/#{image_path}")
            .returns(s3_object)

          s3_object.expects(:copy_from).with(
            copy_source: "s3-upload-bucket/discourse-uploads/#{image_path}"
          )

          s3_bucket.expects(:object).with(
            "discourse-uploads/#{image_path}"
          ).returns(s3_object)

          s3_object.expects(:delete)

          store.remove_optimized_image(optimized_image)
        end
      end
    end
  end

  describe ".has_been_uploaded?" do

    it "identifies S3 uploads" do
      expect(store.has_been_uploaded?("//s3-upload-bucket.s3.dualstack.us-east-1.amazonaws.com/1337.png")).to eq(true)
    end

    it "does not match other s3 urls" do
      expect(store.has_been_uploaded?("//s3-upload-bucket.s3.amazonaws.com/1337.png")).to eq(false)
      expect(store.has_been_uploaded?("//s3-upload-bucket.s3-us-east-1.amazonaws.com/1337.png")).to eq(false)
      expect(store.has_been_uploaded?("//s3.amazonaws.com/s3-upload-bucket/1337.png")).to eq(false)
      expect(store.has_been_uploaded?("//s4_upload_bucket.s3.amazonaws.com/1337.png")).to eq(false)
    end

  end

  describe ".absolute_base_url" do
    it "returns a lowercase schemaless absolute url" do
      expect(store.absolute_base_url).to eq("//s3-upload-bucket.s3.dualstack.us-east-1.amazonaws.com")
    end

    it "uses the proper endpoint" do
      SiteSetting.s3_region = "us-east-1"
      expect(FileStore::S3Store.new(s3_helper).absolute_base_url).to eq("//s3-upload-bucket.s3.dualstack.us-east-1.amazonaws.com")

      SiteSetting.s3_region = "us-west-2"
      expect(FileStore::S3Store.new(s3_helper).absolute_base_url).to eq("//s3-upload-bucket.s3.dualstack.us-west-2.amazonaws.com")

      SiteSetting.s3_region = "cn-north-1"
      expect(FileStore::S3Store.new(s3_helper).absolute_base_url).to eq("//s3-upload-bucket.s3.cn-north-1.amazonaws.com.cn")

      SiteSetting.s3_region = "cn-northwest-1"
      expect(FileStore::S3Store.new(s3_helper).absolute_base_url).to eq("//s3-upload-bucket.s3.cn-northwest-1.amazonaws.com.cn")
    end

  end

  it "is external" do
    expect(store.external?).to eq(true)
    expect(store.internal?).to eq(false)
  end

  describe ".purge_tombstone" do

    it "updates tombstone lifecycle" do
      s3_helper.expects(:update_tombstone_lifecycle)
      store.purge_tombstone(1.day)
    end

  end

  describe ".path_for" do

    def assert_path(path, expected)
      upload = Upload.new(url: path)

      path = store.path_for(upload)
      expected = FileStore::LocalStore.new.path_for(upload) if expected

      expect(path).to eq(expected)
    end

    it "correctly falls back to local" do
      assert_path("/hello", "/hello")
      assert_path("//hello", nil)
      assert_path("http://hello", nil)
      assert_path("https://hello", nil)
    end
  end

  describe '.cdn_url' do

    it 'supports subfolder' do
      SiteSetting.s3_upload_bucket = 's3-upload-bucket/livechat'
      SiteSetting.s3_cdn_url = 'https://rainbow.com'

      # none of this should matter at all
      # subfolder should not leak into uploads
      global_setting :relative_url_root, '/community'
      Discourse.stubs(:base_uri).returns("/community")

      url = "//s3-upload-bucket.s3.dualstack.us-east-1.amazonaws.com/livechat/original/gif.png"

      expect(store.cdn_url(url)).to eq("https://rainbow.com/original/gif.png")
    end
  end

end<|MERGE_RESOLUTION|>--- conflicted
+++ resolved
@@ -204,12 +204,6 @@
     end
 
     describe "#remove_optimized_image" do
-<<<<<<< HEAD
-      let(:optimized_image) do
-        Fabricate(:optimized_image,
-          url: "//s3-upload-bucket.s3.dualstack.us-west-1.amazonaws.com/optimized/1X/#{upload.sha1}_1_100x200.png",
-          upload: upload
-=======
       let(:optimized_image) { Fabricate(:optimized_image, upload: upload) }
 
       let(:image_path) do
@@ -219,15 +213,10 @@
       before do
         optimized_image.update!(
           url: "//s3-upload-bucket.s3.dualstack.us-west-1.amazonaws.com#{image_path}"
->>>>>>> c10941bb
         )
       end
 
       it "removes the file from s3 with the right paths" do
-<<<<<<< HEAD
-        store.expects(:get_depth_for).with(optimized_image.upload.id).returns(0)
-=======
->>>>>>> c10941bb
         s3_helper.expects(:s3_bucket).returns(s3_bucket).at_least_once
         s3_object = stub
 
@@ -245,10 +234,6 @@
         end
 
         it "removes the file from s3 with the right paths" do
-<<<<<<< HEAD
-          store.expects(:get_depth_for).with(optimized_image.upload.id).returns(0)
-=======
->>>>>>> c10941bb
           s3_helper.expects(:s3_bucket).returns(s3_bucket).at_least_once
           s3_object = stub
 
