--- conflicted
+++ resolved
@@ -32,15 +32,11 @@
     it "finds a user for a correct per-user api key" do
       user = Fabricate(:user)
       ApiKey.create!(key: "hello", user_id: user.id, created_by_id: -1)
-<<<<<<< HEAD
-      expect(provider("/?api_key=hello").current_user.id).to eq(user.id)
-=======
       good_provider = provider("/?api_key=hello")
       expect(good_provider.current_user.id).to eq(user.id)
       expect(good_provider.is_api?).to eq(true)
       expect(good_provider.is_user_api?).to eq(false)
       expect(good_provider.should_update_last_seen?).to eq(false)
->>>>>>> c10941bb
 
       user.update_columns(active: false)
 
@@ -59,7 +55,6 @@
       user = Fabricate(:user)
       user2 = Fabricate(:user)
       ApiKey.create!(key: "hello", user_id: user.id, created_by_id: -1)
-<<<<<<< HEAD
 
       expect {
         provider("/?api_key=hello&api_username=#{user2.username.downcase}").current_user
@@ -89,37 +84,6 @@
                             "HTTP_X_FORWARDED_FOR" => "10.1.1.1, 100.0.0.22").current_user
       expect(found_user.id).to eq(user.id)
 
-=======
-
-      expect {
-        provider("/?api_key=hello&api_username=#{user2.username.downcase}").current_user
-      }.to raise_error(Discourse::InvalidAccess)
-    end
-
-    it "raises for a user with a mismatching ip" do
-      user = Fabricate(:user)
-      ApiKey.create!(key: "hello", user_id: user.id, created_by_id: -1, allowed_ips: ['10.0.0.0/24'])
-
-      expect {
-        provider("/?api_key=hello&api_username=#{user.username.downcase}", "REMOTE_ADDR" => "10.1.0.1").current_user
-      }.to raise_error(Discourse::InvalidAccess)
-
-    end
-
-    it "allows a user with a matching ip" do
-      user = Fabricate(:user)
-      ApiKey.create!(key: "hello", user_id: user.id, created_by_id: -1, allowed_ips: ['100.0.0.0/24'])
-
-      found_user = provider("/?api_key=hello&api_username=#{user.username.downcase}",
-                            "REMOTE_ADDR" => "100.0.0.22").current_user
-
-      expect(found_user.id).to eq(user.id)
-
-      found_user = provider("/?api_key=hello&api_username=#{user.username.downcase}",
-                            "HTTP_X_FORWARDED_FOR" => "10.1.1.1, 100.0.0.22").current_user
-      expect(found_user.id).to eq(user.id)
-
->>>>>>> c10941bb
     end
 
     it "finds a user for a correct system api key" do
@@ -196,20 +160,6 @@
           ).should_update_last_seen?).to eq(false)
   end
 
-<<<<<<< HEAD
-  it "should not update last seen for suspended users" do
-    user = Fabricate(:user)
-    provider = provider('/')
-    cookies = {}
-    provider.log_on_user(user, {}, cookies)
-    unhashed_token = cookies["_t"][:value]
-
-    freeze_time
-    Sidekiq::Testing.inline! do
-      # Need to clear this key from redis, otherwise
-      # this test could fail if run twice in 1 minute
-      $redis.del("user:#{user.id}:#{Time.now.to_date}")
-=======
   describe "#current_user" do
     let(:user) { Fabricate(:user) }
 
@@ -227,7 +177,6 @@
     it "should not update last seen for suspended users" do
       freeze_time
 
->>>>>>> c10941bb
       provider2 = provider("/", "HTTP_COOKIE" => "_t=#{unhashed_token}")
       u = provider2.current_user
       u.reload
@@ -247,8 +196,6 @@
       expect(u.last_seen_at).to eq(nil)
     end
 
-<<<<<<< HEAD
-=======
     describe "when readonly mode is enabled due to postgres" do
       before do
         Discourse.enable_readonly_mode(Discourse::PG_READONLY_MODE_KEY)
@@ -265,7 +212,6 @@
         expect(u.last_seen_at).to eq(nil)
       end
     end
->>>>>>> c10941bb
   end
 
   it "should update ajax reqs with discourse visible" do
@@ -353,7 +299,6 @@
 
       ip = "10.0.0.1"
       env = { "HTTP_COOKIE" => "_t=#{SecureRandom.hex}", "REMOTE_ADDR" => ip }
-<<<<<<< HEAD
 
       10.times do
         provider('/', env).current_user
@@ -368,22 +313,6 @@
         provider("/", env).current_user
       }.to raise_error(Discourse::InvalidAccess)
 
-=======
-
-      10.times do
-        provider('/', env).current_user
-      end
-
-      expect {
-        provider('/', env).current_user
-      }.to raise_error(Discourse::InvalidAccess)
-
-      expect {
-        env["HTTP_COOKIE"] = "_t=#{token.unhashed_auth_token}"
-        provider("/", env).current_user
-      }.to raise_error(Discourse::InvalidAccess)
-
->>>>>>> c10941bb
       env["REMOTE_ADDR"] = "10.0.0.2"
 
       expect {
