require 'rails_helper'

def auth_token_for(user)
  {
    extra: {
      all_emails: [{
        email: user.email,
        primary: true,
        verified: true,
      }]
    },
    info: {
      email: user.email,
      nickname: user.username,
      name: user.name,
      image: "https://avatars3.githubusercontent.com/u/#{user.username}",
    },
    uid: '100'
  }
end

describe Auth::GithubAuthenticator do
  let(:authenticator) { described_class.new }
  let(:user) { Fabricate(:user) }

  context 'after_authenticate' do
    let(:data) do
      {
        extra: {
          all_emails: [{
            email: user.email,
            primary: true,
            verified: true,
<<<<<<< HEAD
          }]
        },
        info: {
          email: user.email,
          nickname: user.username,
          name: user.name,
        },
        uid: "100"
=======
          }]
        },
        info: {
          email: user.email,
          nickname: user.username,
          name: user.name,
        },
        uid: "100"
      }
    end

    it 'can authenticate and create a user record for already existing users' do
      result = authenticator.after_authenticate(data)

      expect(result.user.id).to eq(user.id)
      expect(result.username).to eq(user.username)
      expect(result.name).to eq(user.name)
      expect(result.email).to eq(user.email)
      expect(result.email_valid).to eq(true)

      # Authenticates again when user has Github user info
      result = authenticator.after_authenticate(data)

      expect(result.email).to eq(user.email)
      expect(result.email_valid).to eq(true)
    end

    it 'should use primary email for new user creation over other available emails' do
      hash = {
        extra: {
          all_emails: [{
            email: "bob@example.com",
            primary: false,
            verified: true,
          }, {
            email: "john@example.com",
            primary: true,
            verified: true,
          }]
        },
        info: {
          email: "john@example.com",
          nickname: "john",
          name: "John Bob",
        },
        uid: "100"
      }

      result = authenticator.after_authenticate(hash)

      expect(result.email).to eq("john@example.com")
    end

    it 'should not error out if user already has a different old github account attached' do

      # There is a rare case where an end user had
      # 2 different github accounts and moved emails between the 2

      GithubUserInfo.create!(user_id: user.id, screen_name: 'bob', github_user_id: 100)

      hash = {
        extra: {
          all_emails: [{
            email: user.email,
            primary: false,
            verified: true,
          }]
        },
        info: {
          email: "john@example.com",
          nickname: "john",
          name: "John Bob",
        },
        uid: "1001"
>>>>>>> c10941bb
      }
    end

<<<<<<< HEAD
    it 'can authenticate and create a user record for already existing users' do
      result = authenticator.after_authenticate(data)

      expect(result.user.id).to eq(user.id)
      expect(result.username).to eq(user.username)
      expect(result.name).to eq(user.name)
      expect(result.email).to eq(user.email)
      expect(result.email_valid).to eq(true)

      # Authenticates again when user has Github user info
      result = authenticator.after_authenticate(data)

      expect(result.email).to eq(user.email)
      expect(result.email_valid).to eq(true)
    end

    it 'should use primary email for new user creation over other available emails' do
      hash = {
        extra: {
          all_emails: [{
            email: "bob@example.com",
            primary: false,
            verified: true,
          }, {
            email: "john@example.com",
            primary: true,
            verified: true,
          }]
        },
        info: {
          email: "john@example.com",
          nickname: "john",
          name: "John Bob",
        },
        uid: "100"
      }

      result = authenticator.after_authenticate(hash)

      expect(result.email).to eq("john@example.com")
    end

=======
      result = authenticator.after_authenticate(hash)

      expect(result.user.id).to eq(user.id)
      expect(GithubUserInfo.where(user_id: user.id).pluck(:github_user_id)).to eq([1001])
    end

>>>>>>> c10941bb
    it 'will not authenticate for already existing users with an unverified email' do
      hash = {
        extra: {
          all_emails: [{
            email: user.email,
            primary: true,
            verified: false,
          }]
        },
        info: {
          email: user.email,
          nickname: user.username,
          name: user.name,
        },
        uid: "100"
      }

      result = authenticator.after_authenticate(hash)

      expect(result.user).to eq(nil)
      expect(result.username).to eq(user.username)
      expect(result.name).to eq(user.name)
      expect(result.email).to eq(user.email)
      expect(result.email_valid).to eq(false)
    end

    it 'can create a proper result for non existing users' do
      hash = {
        extra: {
          all_emails: [{
            email: "person@example.com",
            primary: true,
            verified: true,
          }]
        },
        info: {
          email: "person@example.com",
          nickname: "person",
          name: "Person Lastname",
        },
        uid: "100"
      }

      result = authenticator.after_authenticate(hash)

      expect(result.user).to eq(nil)
      expect(result.username).to eq(hash[:info][:nickname])
      expect(result.name).to eq(hash[:info][:name])
      expect(result.email).to eq(hash[:info][:email])
      expect(result.email_valid).to eq(hash[:info][:email].present?)
    end

    it 'will skip blacklisted domains for non existing users' do
      hash = {
        extra: {
          all_emails: [{
            email: "not_allowed@blacklist.com",
            primary: true,
            verified: true,
          }, {
            email: "allowed@whitelist.com",
            primary: false,
            verified: true,
          }]
        },
        info: {
          email: "not_allowed@blacklist.com",
          nickname: "person",
          name: "Person Lastname",
        },
        uid: "100"
      }

      SiteSetting.email_domains_blacklist = "blacklist.com"
      result = authenticator.after_authenticate(hash)

      expect(result.user).to eq(nil)
      expect(result.username).to eq(hash[:info][:nickname])
      expect(result.name).to eq(hash[:info][:name])
      expect(result.email).to eq("allowed@whitelist.com")
      expect(result.email_valid).to eq(true)
    end

    it 'will find whitelisted domains for non existing users' do
      hash = {
        extra: {
          all_emails: [{
            email: "person@example.com",
            primary: true,
            verified: true,
          }, {
            email: "not_allowed@blacklist.com",
            primary: false,
            verified: true,
          }, {
            email: "allowed@whitelist.com",
            primary: false,
            verified: true,
          }]
        },
        info: {
          email: "person@example.com",
          nickname: "person",
          name: "Person Lastname",
        },
        uid: "100"
      }

      SiteSetting.email_domains_whitelist = "whitelist.com"
      result = authenticator.after_authenticate(hash)

      expect(result.user).to eq(nil)
      expect(result.username).to eq(hash[:info][:nickname])
      expect(result.name).to eq(hash[:info][:name])
      expect(result.email).to eq("allowed@whitelist.com")
      expect(result.email_valid).to eq(true)
    end

    it 'can connect to a different existing user account' do
      user1 = Fabricate(:user)
      user2 = Fabricate(:user)

<<<<<<< HEAD
=======
      expect(authenticator.can_connect_existing_user?).to eq(true)

>>>>>>> c10941bb
      GithubUserInfo.create!(user_id: user1.id, github_user_id: 100, screen_name: "boris")

      result = authenticator.after_authenticate(data, existing_account: user2)

      expect(result.user.id).to eq(user2.id)
      expect(GithubUserInfo.exists?(user_id: user1.id)).to eq(false)
      expect(GithubUserInfo.exists?(user_id: user2.id)).to eq(true)
    end

  end

  context 'revoke' do
    let(:user) { Fabricate(:user) }
    let(:authenticator) { Auth::GithubAuthenticator.new }

    it 'raises exception if no entry for user' do
      expect { authenticator.revoke(user) }.to raise_error(Discourse::NotFound)
    end

      it 'revokes correctly' do
        GithubUserInfo.create!(user_id: user.id, github_user_id: 100, screen_name: "boris")
        expect(authenticator.can_revoke?).to eq(true)
        expect(authenticator.revoke(user)).to eq(true)
        expect(authenticator.description_for_user(user)).to eq("")
      end

  end

  describe 'avatar retrieval' do
    let(:job_klass) { Jobs::DownloadAvatarFromUrl }

    context 'when user has a custom avatar' do
      let(:user_avatar) { Fabricate(:user_avatar, custom_upload: Fabricate(:upload)) }
      let(:user_with_custom_avatar) { Fabricate(:user, user_avatar: user_avatar) }

      it 'does not enqueue a download_avatar_from_url job' do
        expect {
          authenticator.after_authenticate(auth_token_for(user_with_custom_avatar))
        }.to_not change(job_klass.jobs, :size)
      end
    end

    context 'when user does not have a custom avatar' do
      it 'enqueues a download_avatar_from_url job' do
        expect {
          authenticator.after_authenticate(auth_token_for(user))
        }.to change(job_klass.jobs, :size).by(1)

        job_args = job_klass.jobs.last['args'].first

        expect(job_args['url']).to eq("https://avatars3.githubusercontent.com/u/#{user.username}")
        expect(job_args['user_id']).to eq(user.id)
        expect(job_args['override_gravatar']).to eq(false)
      end
    end
  end
end<|MERGE_RESOLUTION|>--- conflicted
+++ resolved
@@ -31,16 +31,6 @@
             email: user.email,
             primary: true,
             verified: true,
-<<<<<<< HEAD
-          }]
-        },
-        info: {
-          email: user.email,
-          nickname: user.username,
-          name: user.name,
-        },
-        uid: "100"
-=======
           }]
         },
         info: {
@@ -115,61 +105,14 @@
           name: "John Bob",
         },
         uid: "1001"
->>>>>>> c10941bb
-      }
-    end
-
-<<<<<<< HEAD
-    it 'can authenticate and create a user record for already existing users' do
-      result = authenticator.after_authenticate(data)
-
-      expect(result.user.id).to eq(user.id)
-      expect(result.username).to eq(user.username)
-      expect(result.name).to eq(user.name)
-      expect(result.email).to eq(user.email)
-      expect(result.email_valid).to eq(true)
-
-      # Authenticates again when user has Github user info
-      result = authenticator.after_authenticate(data)
-
-      expect(result.email).to eq(user.email)
-      expect(result.email_valid).to eq(true)
-    end
-
-    it 'should use primary email for new user creation over other available emails' do
-      hash = {
-        extra: {
-          all_emails: [{
-            email: "bob@example.com",
-            primary: false,
-            verified: true,
-          }, {
-            email: "john@example.com",
-            primary: true,
-            verified: true,
-          }]
-        },
-        info: {
-          email: "john@example.com",
-          nickname: "john",
-          name: "John Bob",
-        },
-        uid: "100"
-      }
-
-      result = authenticator.after_authenticate(hash)
-
-      expect(result.email).to eq("john@example.com")
-    end
-
-=======
+      }
+
       result = authenticator.after_authenticate(hash)
 
       expect(result.user.id).to eq(user.id)
       expect(GithubUserInfo.where(user_id: user.id).pluck(:github_user_id)).to eq([1001])
     end
 
->>>>>>> c10941bb
     it 'will not authenticate for already existing users with an unverified email' do
       hash = {
         extra: {
@@ -292,11 +235,8 @@
       user1 = Fabricate(:user)
       user2 = Fabricate(:user)
 
-<<<<<<< HEAD
-=======
       expect(authenticator.can_connect_existing_user?).to eq(true)
 
->>>>>>> c10941bb
       GithubUserInfo.create!(user_id: user1.id, github_user_id: 100, screen_name: "boris")
 
       result = authenticator.after_authenticate(data, existing_account: user2)
