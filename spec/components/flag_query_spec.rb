--- conflicted
+++ resolved
@@ -114,19 +114,11 @@
 
     it "respects `min_flags_staff_visibility`" do
       admin = Fabricate(:admin)
-<<<<<<< HEAD
-      moderator = Fabricate(:moderator)
-
-      post = create_post
-
-      PostAction.act(moderator, post, PostActionType.types[:spam])
-=======
       flagger = Fabricate(:user)
 
       post = create_post
 
       PostAction.act(flagger, post, PostActionType.types[:spam])
->>>>>>> c10941bb
 
       SiteSetting.min_flags_staff_visibility = 2
       posts, topics, users = FlagQuery.flagged_posts_report(admin)
@@ -141,8 +133,6 @@
       expect(users).to be_present
     end
 
-<<<<<<< HEAD
-=======
     it "respects `min_flags_staff_visibility` for tl3 hidden spam" do
       admin = Fabricate(:admin)
       tl3 = Fabricate(:user, trust_level: 3)
@@ -171,6 +161,5 @@
       expect(users).to be_present
     end
 
->>>>>>> c10941bb
   end
 end