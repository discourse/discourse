--- conflicted
+++ resolved
@@ -34,14 +34,6 @@
   context "chunk_size" do
     it "returns `chunk_size` by default" do
       expect(TopicView.new(topic.id, evil_trout).chunk_size).to eq(TopicView.chunk_size)
-<<<<<<< HEAD
-    end
-
-    it "returns `slow_chunk_size` when slow_platform is true" do
-      tv = TopicView.new(topic.id, evil_trout, slow_platform: true)
-      expect(tv.chunk_size).to eq(TopicView.slow_chunk_size)
-=======
->>>>>>> c10941bb
     end
 
     it "returns `print_chunk_size` when print param is true" do
