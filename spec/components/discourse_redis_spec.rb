--- conflicted
+++ resolved
@@ -35,31 +35,22 @@
 
         expect(redis.keys).to include('key')
         expect(redis.keys).to_not include('key2')
-<<<<<<< HEAD
-=======
         expect(redis.scan_each.to_a).to eq(['key'])
 
         redis.scan_each.each do |key|
           expect(key).to eq('key')
         end
->>>>>>> c10941bb
 
         redis.del('key')
 
         expect(raw_redis.get('default:key')).to eq(nil)
-<<<<<<< HEAD
-=======
         expect(redis.scan_each.to_a).to eq([])
->>>>>>> c10941bb
 
         raw_redis.set('default:key1', '1')
         raw_redis.set('default:key2', '2')
 
         expect(redis.mget('key1', 'key2')).to eq(['1', '2'])
-<<<<<<< HEAD
-=======
         expect(redis.scan_each.to_a).to contain_exactly('key1', 'key2')
->>>>>>> c10941bb
       end
     end
 
@@ -174,16 +165,11 @@
     it "should return the slave config when master is still loading data" do
       Redis::Client.any_instance
         .expects(:call)
-<<<<<<< HEAD
-        .with([:info])
-        .returns("someconfig:haha\r\nloading:1")
-=======
         .with([:info, :persistence])
         .returns("
           someconfig:haha\r
           #{DiscourseRedis::FallbackHandler::MASTER_LOADING_STATUS}
         ")
->>>>>>> c10941bb
 
       config = connector.resolve
 
@@ -222,18 +208,6 @@
 
       it 'should fallback to the master server once it is up' do
         fallback_handler.master = false
-<<<<<<< HEAD
-        redis_connection = mock('test')
-        Redis::Client.expects(:new).with(DiscourseRedis.slave_config).returns(redis_connection)
-
-        redis_connection.expects(:call).with([:info]).returns(DiscourseRedis::FallbackHandler::MASTER_LINK_STATUS)
-
-        DiscourseRedis::FallbackHandler::CONNECTION_TYPES.each do |connection_type|
-          redis_connection.expects(:call).with([:client, [:kill, 'type', connection_type]])
-        end
-
-        redis_connection.expects(:disconnect)
-=======
         master_conn = mock('master')
         slave_conn = mock('slave')
 
@@ -260,7 +234,6 @@
 
         master_conn.expects(:disconnect)
         slave_conn.expects(:disconnect)
->>>>>>> c10941bb
 
         expect(fallback_handler.initiate_fallback_to_master).to eq(true)
         expect(fallback_handler.master).to eq(true)
