--- conflicted
+++ resolved
@@ -164,21 +164,15 @@
     end
 
     def get_readonly_message
-<<<<<<< HEAD
-=======
       message = nil
 
->>>>>>> c10941bb
       messages = MessageBus.track_publish do
         yield
       end
 
-<<<<<<< HEAD
-=======
       expect(messages.any? { |m| m.channel == Site::SITE_JSON_CHANNEL })
         .to eq(true)
 
->>>>>>> c10941bb
       messages.find { |m| m.channel == Discourse.readonly_channel }
     end
 
@@ -200,16 +194,7 @@
 
     describe ".disable_readonly_mode" do
       it "removes a key from redis and publish a message through the message bus" do
-<<<<<<< HEAD
-        Discourse.enable_readonly_mode
-
-        message = get_readonly_message do
-          Discourse.disable_readonly_mode
-        end
-
-=======
         message = get_readonly_message { Discourse.disable_readonly_mode }
->>>>>>> c10941bb
         assert_readonly_mode_disabled(message, readonly_mode_key)
       end
 
@@ -304,18 +289,6 @@
   end
 
   context '#deprecate' do
-<<<<<<< HEAD
-
-    class FakeLogger
-      attr_reader :warnings
-      def warn(m)
-        @warnings ||= []
-        @warnings << m
-      end
-    end
-
-=======
->>>>>>> c10941bb
     def old_method(m)
       Discourse.deprecate(m)
     end
@@ -339,9 +312,6 @@
       expect(old_method_caller(k)).to include("discourse_spec")
       expect(old_method_caller(k)).to include(k)
 
-<<<<<<< HEAD
-      expect(@fake_logger.warnings).to eq([old_method_caller(k)])
-=======
       expect(Rails.logger.warnings).to eq([old_method_caller(k)])
     end
 
@@ -361,7 +331,6 @@
       expect {
         Discourse.deprecate(SecureRandom.hex, raise_error: true)
       }.to raise_error(Discourse::Deprecation)
->>>>>>> c10941bb
     end
   end
 
