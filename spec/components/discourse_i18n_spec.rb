require 'rails_helper'
require 'i18n/backend/discourse_i18n'
require 'translation_override'

describe I18n::Backend::DiscourseI18n do

  let(:backend) { I18n::Backend::DiscourseI18n.new }

  before do
<<<<<<< HEAD
    I18n.reload!
    backend.store_translations(:en, foo: 'Foo in :en', bar: 'Bar in :en', wat: "Hello %{count}")
    backend.store_translations(:en, items: { one: 'one item', other: "%{count} items" })
=======
    backend.reload!
    backend.store_translations(:en, foo: 'Foo in :en', bar: 'Bar in :en', wat: 'Hello %{count}')
    backend.store_translations(:en, items: { one: 'one item', other: '%{count} items' })
>>>>>>> c10941bb
    backend.store_translations(:de, bar: 'Bar in :de')
    backend.store_translations(:ru, baz: 'Baz in :ru')
    backend.store_translations(:en, link: '[text](url)')
  end

  after do
    backend.reload!
  end

  it 'translates the basics as expected' do
    expect(backend.translate(:en, 'foo')).to eq('Foo in :en')
    expect(backend.translate(:en, 'items', count: 1)).to eq('one item')
    expect(backend.translate(:en, 'items', count: 3)).to eq('3 items')
    expect(backend.translate(:en, 'wat', count: 3)).to eq('Hello 3')
  end

  it 'can be searched by key or value' do
    expect(backend.search(:en, 'fo')).to eq('foo' => 'Foo in :en')
    expect(backend.search(:en, 'foo')).to eq('foo' => 'Foo in :en')
    expect(backend.search(:en, 'Foo')).to eq('foo' => 'Foo in :en')
    expect(backend.search(:en, 'hello')).to eq('wat' => 'Hello %{count}')
    expect(backend.search(:en, 'items.one')).to eq('items.one' => 'one item')
    expect(backend.search(:en, '](')).to eq('link' => '[text](url)')
  end

  it 'can return multiple results' do
    results = backend.search(:en, 'item')

    expect(results['items.one']).to eq('one item')
    expect(results['items.other']).to eq('%{count} items')
  end

  describe 'fallbacks' do
    it 'uses fallback locales for searching' do
      expect(backend.search(:de, 'bar')).to eq('bar' => 'Bar in :de')
      expect(backend.search(:de, 'foo')).to eq('foo' => 'Foo in :en')
    end

    it 'uses fallback locales for translating' do
      expect(backend.translate(:de, 'bar')).to eq('Bar in :de')
      expect(backend.translate(:de, 'foo')).to eq('Foo in :en')
    end

    it 'uses default_locale as fallback when key exists' do
      SiteSetting.default_locale = 'ru'
      expect(backend.translate(:de, 'bar')).to eq('Bar in :de')
      expect(backend.translate(:de, 'baz')).to eq('Baz in :ru')
      expect(backend.translate(:de, 'foo')).to eq('Foo in :en')
    end
  end

  describe '#exists?' do
    it 'returns true when a key is given that exists' do
      expect(backend.exists?(:de, :bar)).to eq(true)
    end

    it 'returns true when a key is given that exists in a fallback locale of the locale' do
      expect(backend.exists?(:de, :foo)).to eq(true)
    end

    it 'returns true when an existing key and an existing locale is given' do
      expect(backend.exists?(:en, :foo)).to eq(true)
      expect(backend.exists?(:de, :bar)).to eq(true)
      expect(backend.exists?(:ru, :baz)).to eq(true)
    end

    it 'returns false when a non-existing key and an existing locale is given' do
      expect(backend.exists?(:en, :bogus)).to eq(false)
      expect(backend.exists?(:de, :bogus)).to eq(false)
      expect(backend.exists?(:ru, :bogus)).to eq(false)
    end

    it 'returns true when a key is given which is missing from the given locale and exists in a fallback locale' do
      expect(backend.exists?(:de, :foo)).to eq(true)
      expect(backend.exists?(:ru, :foo)).to eq(true)
    end

    it 'returns true when a key is given which is missing from the given locale and all its fallback locales' do
      expect(backend.exists?(:de, :baz)).to eq(false)
      expect(backend.exists?(:ru, :bogus)).to eq(false)
<<<<<<< HEAD
    end
  end

  describe 'with overrides' do
    it 'returns the overridden key' do
      TranslationOverride.upsert!('en', 'foo', 'Overwritten foo')
      expect(I18n.translate('foo')).to eq('Overwritten foo')

      TranslationOverride.upsert!('en', 'foo', 'new value')
      expect(I18n.translate('foo')).to eq('new value')
    end

    it 'returns the overridden key after switching the locale' do
      TranslationOverride.upsert!('en', 'foo', 'Overwritten foo in EN')
      TranslationOverride.upsert!('de', 'foo', 'Overwritten foo in DE')

      expect(I18n.translate('foo')).to eq('Overwritten foo in EN')
      I18n.locale = :de
      expect(I18n.translate('foo')).to eq('Overwritten foo in DE')
    end

    it "can be searched" do
      TranslationOverride.upsert!('en', 'wat', 'Overwritten value')
      expect(I18n.search('wat', backend: backend)).to eq('wat' => 'Overwritten value')
      expect(I18n.search('Overwritten', backend: backend)).to eq('wat' => 'Overwritten value')

      TranslationOverride.upsert!('en', 'wat', 'Overwritten with (parentheses)')
      expect(I18n.search('Overwritten with (', backend: backend)).to eq('wat' => 'Overwritten with (parentheses)')
    end

    it 'supports disabling' do
      orig_title = I18n.t('title')
      TranslationOverride.upsert!('en', 'title', 'overridden title')

      I18n.overrides_disabled do
        expect(I18n.translate('title')).to eq(orig_title)
      end
      expect(I18n.translate('title')).to eq('overridden title')
    end

    it 'supports interpolation' do
      TranslationOverride.upsert!('en', 'foo', 'hello %{world}')
      I18n.backend.store_translations(:en, foo: 'bar')
      expect(I18n.translate('foo', world: 'foo')).to eq('hello foo')
    end

    it 'supports interpolation named count' do
      TranslationOverride.upsert!('en', 'wat', 'goodbye %{count}')
      I18n.backend.store_translations(:en, wat: 'bar')
      expect(I18n.translate('wat', count: 123)).to eq('goodbye 123')
    end

    it 'ignores interpolation named count if it is not applicable' do
      TranslationOverride.upsert!('en', 'test', 'goodbye')
      I18n.backend.store_translations(:en, test: 'foo')
      I18n.backend.store_translations(:en, wat: 'bar')
      expect(I18n.translate('wat', count: 1)).to eq('bar')
    end

    it 'supports one and other' do
      TranslationOverride.upsert!('en', 'items.one', 'one fish')
      TranslationOverride.upsert!('en', 'items.other', '%{count} fishies')
      I18n.backend.store_translations(:en, items: { one: 'one item', other: "%{count} items" })
      expect(I18n.translate('items', count: 13)).to eq('13 fishies')
      expect(I18n.translate('items', count: 1)).to eq('one fish')
    end

    it 'supports one and other when only a single pluralization key is overridden' do
      TranslationOverride.upsert!('en', 'keys.magic.other', "no magic keys")
      I18n.backend.store_translations(:en, keys: { magic: { one: 'one magic key', other: "%{count} magic keys" } })
      expect(I18n.translate('keys.magic', count: 1)).to eq("one magic key")
      expect(I18n.translate('keys.magic', count: 2)).to eq("no magic keys")
    end

    it "returns the overriden text when falling back" do
      TranslationOverride.upsert!('en', 'got', "summer")
      I18n.backend.store_translations(:en, got: 'winter')

      expect(I18n.translate('got')).to eq('summer')
      expect(I18n.with_locale(:zh_TW) { I18n.translate('got') }).to eq('summer')

      TranslationOverride.upsert!('en', 'throne', "%{title} is the new queen")
      I18n.backend.store_translations(:en, throne: "%{title} is the new king")

      expect(I18n.t('throne', title: 'snow')).to eq('snow is the new queen')

      expect(I18n.with_locale(:en) { I18n.t('throne', title: 'snow') })
        .to eq('snow is the new queen')
    end

    it "returns override if it exists before falling back" do
      I18n.backend.store_translations(:en, got: 'winter')

      expect(I18n.translate('got', default: '')).to eq('winter')
      expect(I18n.with_locale(:ru) { I18n.translate('got', default: '') }).to eq('winter')

      TranslationOverride.upsert!('ru', 'got', "summer")
      I18n.backend.store_translations(:en, got: 'winter')

      expect(I18n.translate('got', default: '')).to eq('winter')
      expect(I18n.with_locale(:ru) { I18n.translate('got', default: '') }).to eq('summer')
    end

    it 'does not affect ActiveModel::Naming#human' do
      Fish = Class.new(ActiveRecord::Base)

      TranslationOverride.upsert!('en', 'fish', "fake fish")
      I18n.backend.store_translations(:en, fish: "original fish")

      expect(Fish.model_name.human).to eq('Fish')
    end

    describe "client json" do
      it "is empty by default" do
        expect(I18n.client_overrides_json('en')).to eq("{}")
      end

      it "doesn't return server overrides" do
        TranslationOverride.upsert!('en', 'foo', 'bar')
        expect(I18n.client_overrides_json('en')).to eq("{}")
      end

      it "returns client overrides" do
        TranslationOverride.upsert!('en', 'js.foo', 'bar')
        TranslationOverride.upsert!('en', 'admin_js.beep', 'boop')
        json = ::JSON.parse(I18n.client_overrides_json('en'))

        expect(json).to be_present
        expect(json['js.foo']).to eq('bar')
        expect(json['admin_js.beep']).to eq('boop')
      end
=======
>>>>>>> c10941bb
    end
  end
end<|MERGE_RESOLUTION|>--- conflicted
+++ resolved
@@ -7,15 +7,9 @@
   let(:backend) { I18n::Backend::DiscourseI18n.new }
 
   before do
-<<<<<<< HEAD
-    I18n.reload!
-    backend.store_translations(:en, foo: 'Foo in :en', bar: 'Bar in :en', wat: "Hello %{count}")
-    backend.store_translations(:en, items: { one: 'one item', other: "%{count} items" })
-=======
     backend.reload!
     backend.store_translations(:en, foo: 'Foo in :en', bar: 'Bar in :en', wat: 'Hello %{count}')
     backend.store_translations(:en, items: { one: 'one item', other: '%{count} items' })
->>>>>>> c10941bb
     backend.store_translations(:de, bar: 'Bar in :de')
     backend.store_translations(:ru, baz: 'Baz in :ru')
     backend.store_translations(:en, link: '[text](url)')
@@ -96,140 +90,6 @@
     it 'returns true when a key is given which is missing from the given locale and all its fallback locales' do
       expect(backend.exists?(:de, :baz)).to eq(false)
       expect(backend.exists?(:ru, :bogus)).to eq(false)
-<<<<<<< HEAD
-    end
-  end
-
-  describe 'with overrides' do
-    it 'returns the overridden key' do
-      TranslationOverride.upsert!('en', 'foo', 'Overwritten foo')
-      expect(I18n.translate('foo')).to eq('Overwritten foo')
-
-      TranslationOverride.upsert!('en', 'foo', 'new value')
-      expect(I18n.translate('foo')).to eq('new value')
-    end
-
-    it 'returns the overridden key after switching the locale' do
-      TranslationOverride.upsert!('en', 'foo', 'Overwritten foo in EN')
-      TranslationOverride.upsert!('de', 'foo', 'Overwritten foo in DE')
-
-      expect(I18n.translate('foo')).to eq('Overwritten foo in EN')
-      I18n.locale = :de
-      expect(I18n.translate('foo')).to eq('Overwritten foo in DE')
-    end
-
-    it "can be searched" do
-      TranslationOverride.upsert!('en', 'wat', 'Overwritten value')
-      expect(I18n.search('wat', backend: backend)).to eq('wat' => 'Overwritten value')
-      expect(I18n.search('Overwritten', backend: backend)).to eq('wat' => 'Overwritten value')
-
-      TranslationOverride.upsert!('en', 'wat', 'Overwritten with (parentheses)')
-      expect(I18n.search('Overwritten with (', backend: backend)).to eq('wat' => 'Overwritten with (parentheses)')
-    end
-
-    it 'supports disabling' do
-      orig_title = I18n.t('title')
-      TranslationOverride.upsert!('en', 'title', 'overridden title')
-
-      I18n.overrides_disabled do
-        expect(I18n.translate('title')).to eq(orig_title)
-      end
-      expect(I18n.translate('title')).to eq('overridden title')
-    end
-
-    it 'supports interpolation' do
-      TranslationOverride.upsert!('en', 'foo', 'hello %{world}')
-      I18n.backend.store_translations(:en, foo: 'bar')
-      expect(I18n.translate('foo', world: 'foo')).to eq('hello foo')
-    end
-
-    it 'supports interpolation named count' do
-      TranslationOverride.upsert!('en', 'wat', 'goodbye %{count}')
-      I18n.backend.store_translations(:en, wat: 'bar')
-      expect(I18n.translate('wat', count: 123)).to eq('goodbye 123')
-    end
-
-    it 'ignores interpolation named count if it is not applicable' do
-      TranslationOverride.upsert!('en', 'test', 'goodbye')
-      I18n.backend.store_translations(:en, test: 'foo')
-      I18n.backend.store_translations(:en, wat: 'bar')
-      expect(I18n.translate('wat', count: 1)).to eq('bar')
-    end
-
-    it 'supports one and other' do
-      TranslationOverride.upsert!('en', 'items.one', 'one fish')
-      TranslationOverride.upsert!('en', 'items.other', '%{count} fishies')
-      I18n.backend.store_translations(:en, items: { one: 'one item', other: "%{count} items" })
-      expect(I18n.translate('items', count: 13)).to eq('13 fishies')
-      expect(I18n.translate('items', count: 1)).to eq('one fish')
-    end
-
-    it 'supports one and other when only a single pluralization key is overridden' do
-      TranslationOverride.upsert!('en', 'keys.magic.other', "no magic keys")
-      I18n.backend.store_translations(:en, keys: { magic: { one: 'one magic key', other: "%{count} magic keys" } })
-      expect(I18n.translate('keys.magic', count: 1)).to eq("one magic key")
-      expect(I18n.translate('keys.magic', count: 2)).to eq("no magic keys")
-    end
-
-    it "returns the overriden text when falling back" do
-      TranslationOverride.upsert!('en', 'got', "summer")
-      I18n.backend.store_translations(:en, got: 'winter')
-
-      expect(I18n.translate('got')).to eq('summer')
-      expect(I18n.with_locale(:zh_TW) { I18n.translate('got') }).to eq('summer')
-
-      TranslationOverride.upsert!('en', 'throne', "%{title} is the new queen")
-      I18n.backend.store_translations(:en, throne: "%{title} is the new king")
-
-      expect(I18n.t('throne', title: 'snow')).to eq('snow is the new queen')
-
-      expect(I18n.with_locale(:en) { I18n.t('throne', title: 'snow') })
-        .to eq('snow is the new queen')
-    end
-
-    it "returns override if it exists before falling back" do
-      I18n.backend.store_translations(:en, got: 'winter')
-
-      expect(I18n.translate('got', default: '')).to eq('winter')
-      expect(I18n.with_locale(:ru) { I18n.translate('got', default: '') }).to eq('winter')
-
-      TranslationOverride.upsert!('ru', 'got', "summer")
-      I18n.backend.store_translations(:en, got: 'winter')
-
-      expect(I18n.translate('got', default: '')).to eq('winter')
-      expect(I18n.with_locale(:ru) { I18n.translate('got', default: '') }).to eq('summer')
-    end
-
-    it 'does not affect ActiveModel::Naming#human' do
-      Fish = Class.new(ActiveRecord::Base)
-
-      TranslationOverride.upsert!('en', 'fish', "fake fish")
-      I18n.backend.store_translations(:en, fish: "original fish")
-
-      expect(Fish.model_name.human).to eq('Fish')
-    end
-
-    describe "client json" do
-      it "is empty by default" do
-        expect(I18n.client_overrides_json('en')).to eq("{}")
-      end
-
-      it "doesn't return server overrides" do
-        TranslationOverride.upsert!('en', 'foo', 'bar')
-        expect(I18n.client_overrides_json('en')).to eq("{}")
-      end
-
-      it "returns client overrides" do
-        TranslationOverride.upsert!('en', 'js.foo', 'bar')
-        TranslationOverride.upsert!('en', 'admin_js.beep', 'boop')
-        json = ::JSON.parse(I18n.client_overrides_json('en'))
-
-        expect(json).to be_present
-        expect(json['js.foo']).to eq('bar')
-        expect(json['admin_js.beep']).to eq('boop')
-      end
-=======
->>>>>>> c10941bb
     end
   end
 end