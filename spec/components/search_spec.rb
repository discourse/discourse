# encoding: utf-8
# frozen_string_literal: true

require 'rails_helper'

describe Search do
  fab!(:admin) { Fabricate(:admin) }
  fab!(:topic) { Fabricate(:topic) }

  before do
    SearchIndexer.enable
    Jobs.run_immediately!
  end

  context 'post indexing' do
    fab!(:category) { Fabricate(:category_with_definition, name: 'america') }
    fab!(:topic) { Fabricate(:topic, title: 'sam saffron test topic', category: category) }
    let!(:post) { Fabricate(:post, topic: topic, raw: 'this <b>fun test</b> <img src="bla" title="my image">') }
    let!(:post2) { Fabricate(:post, topic: topic) }

    it "should index correctly" do
      search_data = post.post_search_data.search_data

      expect(search_data).to match(/fun/)
      expect(search_data).to match(/sam/)
      expect(search_data).to match(/america/)

      expect do
        topic.update!(title: "harpi is the new title")
      end.to change { post2.reload.post_search_data.version }.from(SearchIndexer::POST_INDEX_VERSION).to(SearchIndexer::REINDEX_VERSION)

      expect(post.post_search_data.reload.search_data).to match(/harpi/)
    end

    it 'should update posts index when topic category changes' do
      expect do
        topic.update!(category: Fabricate(:category))
      end.to change { post.reload.post_search_data.version }.from(SearchIndexer::POST_INDEX_VERSION).to(SearchIndexer::REINDEX_VERSION)
        .and change { post2.reload.post_search_data.version }.from(SearchIndexer::POST_INDEX_VERSION).to(SearchIndexer::REINDEX_VERSION)
    end

    it 'should update posts index when topic tags changes' do
      SiteSetting.tagging_enabled = true
      tag = Fabricate(:tag)

      expect do
        DiscourseTagging.tag_topic_by_names(topic, Guardian.new(admin), [tag.name])
        topic.save!
      end.to change { post.reload.post_search_data.version }.from(SearchIndexer::POST_INDEX_VERSION).to(SearchIndexer::REINDEX_VERSION)
        .and change { post2.reload.post_search_data.version }.from(SearchIndexer::POST_INDEX_VERSION).to(SearchIndexer::REINDEX_VERSION)

      expect(topic.tags).to eq([tag])
    end
  end

  context 'user indexing' do
    before do
      @user = Fabricate(:user, username: 'fred', name: 'bob jones')
      @indexed = @user.user_search_data.search_data
    end

    it "should pick up on data" do
      expect(@indexed).to match(/fred/)
      expect(@indexed).to match(/jone/)
    end
  end

  context 'category indexing' do
    let!(:category) { Fabricate(:category_with_definition, name: 'america') }
    let!(:topic) { Fabricate(:topic, category: category) }
    let!(:post) { Fabricate(:post, topic: topic) }
    let!(:post2) { Fabricate(:post, topic: topic) }
    let!(:post3) { Fabricate(:post) }

    it "should index correctly" do
      expect(category.category_search_data.search_data).to match(/america/)
    end

    it 'should update posts index when category name changes' do
      expect do
        category.update!(name: 'some new name')
      end.to change { post.reload.post_search_data.version }.from(SearchIndexer::POST_INDEX_VERSION).to(SearchIndexer::REINDEX_VERSION)
        .and change { post2.reload.post_search_data.version }.from(SearchIndexer::POST_INDEX_VERSION).to(SearchIndexer::REINDEX_VERSION)

      expect(post3.post_search_data.version).to eq(SearchIndexer::POST_INDEX_VERSION)
    end
  end

  it 'strips zero-width characters from search terms' do
    term = "\u0063\u0061\u0070\u0079\u200b\u200c\u200d\ufeff\u0062\u0061\u0072\u0061".encode("UTF-8")

    expect(term == 'capybara').to eq(false)

    search = Search.new(term)
    expect(search.valid?).to eq(true)
    expect(search.term).to eq('capybara')
    expect(search.clean_term).to eq('capybara')
  end

  it 'replaces curly quotes to regular quotes in search terms' do
    term = '“discourse”'

    expect(term == '"discourse"').to eq(false)

    search = Search.new(term)
    expect(search.valid?).to eq(true)
    expect(search.term).to eq('"discourse"')
    expect(search.clean_term).to eq('"discourse"')
  end

  it 'does not search when the search term is too small' do
    search = Search.new('evil', min_search_term_length: 5)
    search.execute
    expect(search.valid?).to eq(false)
    expect(search.term).to eq('')
  end

  it 'needs at least one term that hits the length' do
    search = Search.new('a b c d', min_search_term_length: 5)
    search.execute
    expect(search.valid?).to eq(false)
    expect(search.term).to eq('')
  end

  it 'searches for quoted short terms' do
    search = Search.new('"a b c d"', min_search_term_length: 5)
    search.execute
    expect(search.valid?).to eq(true)
    expect(search.term).to eq('"a b c d"')
  end

  it 'searches for short terms if one hits the length' do
    search = Search.new('a b c okaylength', min_search_term_length: 5)
    search.execute
    expect(search.valid?).to eq(true)
    expect(search.term).to eq('a b c okaylength')
  end

  context 'query sanitization' do
    let!(:post) { Fabricate(:post, raw: 'hello world') }

    it 'escapes backslash' do
      expect(Search.execute('hello\\').posts).to contain_exactly(post)
    end

    it 'escapes single quote' do
      expect(Search.execute("hello'").posts).to contain_exactly(post)
    end

    it 'escapes non-alphanumeric characters' do
      expect(Search.execute('hello :!$);}]>@\#\"\'').posts).to contain_exactly(post)
    end
  end

  it 'works when given two terms with spaces' do
    expect { Search.execute('evil trout') }.not_to raise_error
  end

  context 'users' do
    let!(:user) { Fabricate(:user) }
    let(:result) { Search.execute('bruce', type_filter: 'user') }

    it 'returns a result' do
      expect(result.users.length).to eq(1)
      expect(result.users[0].id).to eq(user.id)
    end

    context 'hiding user profiles' do
      before { SiteSetting.hide_user_profiles_from_public = true }

      it 'returns no result for anon' do
        expect(result.users.length).to eq(0)
      end

      it 'returns a result for logged in users' do
        result = Search.execute('bruce', type_filter: 'user', guardian: Guardian.new(user))
        expect(result.users.length).to eq(1)
      end

    end

  end

  context 'inactive users' do
    let!(:inactive_user) { Fabricate(:inactive_user, active: false) }
    let(:result) { Search.execute('bruce') }

    it 'does not return a result' do
      expect(result.users.length).to eq(0)
    end
  end

  context 'staged users' do
    let(:staged) { Fabricate(:staged) }
    let(:result) { Search.execute(staged.username) }

    it 'does not return a result' do
      expect(result.users.length).to eq(0)
    end
  end

  context 'private messages' do
    let!(:post) { Fabricate(:private_message_post) }

    let(:topic) { post.topic }

    let!(:reply) do
      Fabricate(:private_message_post,
        topic: post.topic,
        raw: 'hello from mars, we just landed',
        user: post.user
      )
    end

    let!(:post2) do
      Fabricate(:private_message_post,
        raw: 'another secret pm from mars, testing'
      )
    end

    it 'searches correctly as an admin' do
      results = Search.execute(
        'mars',
        type_filter: 'private_messages',
        guardian: Guardian.new(admin)
      )

      expect(results.posts).to eq([])
    end

    it "searches correctly as an admin given another user's context" do
      results = Search.execute(
        'mars',
        type_filter: 'private_messages',
        search_context: reply.user,
        guardian: Guardian.new(admin)
      )

      expect(results.posts).to contain_exactly(reply)
    end

    it "raises the right error when a normal user searches for another user's context" do
      expect do
        Search.execute(
          'mars',
          search_context: reply.user,
          type_filter: 'private_messages',
          guardian: Guardian.new(Fabricate(:user))
        )
      end.to raise_error(Discourse::InvalidAccess)
    end

    it 'searches correctly as a user' do
      results = Search.execute(
        'mars',
        type_filter: 'private_messages',
        guardian: Guardian.new(reply.user)
      )

      expect(results.posts).to contain_exactly(reply)
    end

    it 'searches correctly for a user with no private messages' do
      results = Search.execute(
        'mars',
        type_filter: 'private_messages',
        guardian: Guardian.new(Fabricate(:user))
       )

      expect(results.posts).to eq([])
    end

    it 'searches correctly' do
      expect do
        Search.execute('mars', type_filter: 'private_messages')
      end.to raise_error(Discourse::InvalidAccess)

      results = Search.execute(
        'mars',
        type_filter: 'private_messages',
        guardian: Guardian.new(reply.user)
      )

      expect(results.posts).to contain_exactly(reply)

      results = Search.execute(
        'mars',
        search_context: topic,
        guardian: Guardian.new(reply.user)
      )

      expect(results.posts).to contain_exactly(reply)

      # can search group PMs as well as non admin
      #
      user = Fabricate(:user)
      group = Fabricate.build(:group)
      group.add(user)
      group.save!

      TopicAllowedGroup.create!(group_id: group.id, topic_id: topic.id)

      ["mars in:personal", "mars IN:PERSONAL"].each do |query|
        results = Search.execute(query, guardian: Guardian.new(user))
        expect(results.posts).to contain_exactly(reply)
      end
    end

    context 'personal_messages filter' do
      it 'does not allow a normal user to search for personal messages of another user' do
        expect do
          Search.execute(
            "mars personal_messages:#{post.user.username}",
            guardian: Guardian.new(Fabricate(:user))
          )
        end.to raise_error(Discourse::InvalidAccess)
      end

      it 'searches correctly for the PM of the given user' do
        results = Search.execute(
          "mars personal_messages:#{post.user.username}",
          guardian: Guardian.new(admin)
        )

        expect(results.posts).to contain_exactly(reply)
      end

      it 'returns the right results if username is invalid' do
        results = Search.execute(
          "mars personal_messages:random_username",
          guardian: Guardian.new(admin)
        )

        expect(results.posts).to eq([])
      end
    end

    context 'all-pms flag' do
      it 'returns matching PMs if the user is an admin' do
        results = Search.execute('mars in:all-pms', guardian: Guardian.new(admin))

        expect(results.posts).to include(reply, post2)
      end

      it 'returns nothing if the user is not an admin' do
        results = Search.execute('mars in:all-pms', guardian: Guardian.new(Fabricate(:user)))

        expect(results.posts).to be_empty
      end

      it 'returns nothing if the user is a moderator' do
        results = Search.execute('mars in:all-pms', guardian: Guardian.new(Fabricate(:moderator)))

        expect(results.posts).to be_empty
      end
    end

    context 'personal-direct flag' do
      let(:current) { Fabricate(:user, admin: true, username: "current_user") }
      let(:participant) { Fabricate(:user, username: "participant_1") }
      let(:participant_2) { Fabricate(:user, username: "participant_2") }

      let(:group) do
        group = Fabricate(:group, has_messages: true)
        group.add(current)
        group.add(participant)
        group
      end

      def create_pm(users:, group: nil)
        pm = Fabricate(:private_message_post_one_user, user: users.first).topic
        users[1..-1].each do |u|
          pm.invite(users.first, u.username)
          Fabricate(:post, user: u, topic: pm)
        end
        if group
          pm.invite_group(users.first, group)
          group.users.each do |u|
            Fabricate(:post, user: u, topic: pm)
          end
        end
        pm.reload
      end

      it 'can find all direct PMs of the current user' do
        pm = create_pm(users: [current, participant])
        _pm_2 = create_pm(users: [participant_2, participant])
        pm_3 = create_pm(users: [participant, current])
        pm_4 = create_pm(users: [participant_2, current])

        ["in:personal-direct", "In:PeRsOnAl-DiReCt"].each do |query|
          results = Search.execute(query, guardian: Guardian.new(current))
          expect(results.posts.size).to eq(3)
          expect(results.posts.map(&:topic_id)).to eq([pm_4.id, pm_3.id, pm.id])
        end
      end

      it 'can filter direct PMs by @username' do
        pm = create_pm(users: [current, participant])
        pm_2 = create_pm(users: [participant, current])
        pm_3 = create_pm(users: [participant_2, current])
        [
          "@#{participant.username} in:personal-direct",
          "@#{participant.username} iN:pErSoNaL-dIrEcT",
        ].each do |query|
          results = Search.execute(query, guardian: Guardian.new(current))
          expect(results.posts.size).to eq(2)
          expect(results.posts.map(&:topic_id)).to contain_exactly(pm_2.id, pm.id)
          expect(results.posts.map(&:user_id).uniq).to eq([participant.id])
        end

        results = Search.execute("@me in:personal-direct", guardian: Guardian.new(current))
        expect(results.posts.size).to eq(3)
        expect(results.posts.map(&:topic_id)).to contain_exactly(pm_3.id, pm_2.id, pm.id)
        expect(results.posts.map(&:user_id).uniq).to eq([current.id])
      end

      it "doesn't include PMs that have more than 2 participants" do
        _pm = create_pm(users: [current, participant, participant_2])
        results = Search.execute("@#{participant.username} in:personal-direct", guardian: Guardian.new(current))
        expect(results.posts.size).to eq(0)
      end

      it "doesn't include PMs that have groups" do
        _pm = create_pm(users: [current, participant], group: group)
        results = Search.execute("@#{participant.username} in:personal-direct", guardian: Guardian.new(current))
        expect(results.posts.size).to eq(0)
      end
    end

    context 'all topics' do

      let!(:u1) { Fabricate(:user, username: 'fred', name: 'bob jones', email: 'foo+1@bar.baz') }
      let!(:u2) { Fabricate(:user, username: 'bob', name: 'fred jones', email: 'foo+2@bar.baz') }
      let!(:u3) { Fabricate(:user, username: 'jones', name: 'bob fred', email: 'foo+3@bar.baz') }
      let!(:u4) { Fabricate(:user, username: 'alice', name: 'bob fred', email: 'foo+4@bar.baz', admin: true) }

      let!(:public_topic) { Fabricate(:topic, user: u1) }
      let!(:public_post1) { Fabricate(:post, topic: public_topic, raw: "what do you want for breakfast?  ham and eggs?", user: u1) }
      let!(:public_post2) { Fabricate(:post, topic: public_topic, raw: "ham and spam", user: u2) }

      let!(:private_topic) { Fabricate(:topic, user: u1, category_id: nil, archetype: 'private_message') }
      let!(:private_post1) { Fabricate(:post, topic: private_topic, raw: "what do you want for lunch?  ham and cheese?", user: u1) }
      let!(:private_post2) { Fabricate(:post, topic: private_topic, raw: "cheese and spam", user: u2) }

      it 'finds private messages' do
        TopicAllowedUser.create!(user_id: u1.id, topic_id: private_topic.id)
        TopicAllowedUser.create!(user_id: u2.id, topic_id: private_topic.id)

        # case insensitive only
        results = Search.execute('iN:aLL cheese', guardian: Guardian.new(u1))
        expect(results.posts).to contain_exactly(private_post1)

        # private only
        results = Search.execute('in:all cheese', guardian: Guardian.new(u1))
        expect(results.posts).to contain_exactly(private_post1)

        # public only
        results = Search.execute('in:all eggs', guardian: Guardian.new(u1))
        expect(results.posts).to contain_exactly(public_post1)

        # both
        results = Search.execute('in:all spam', guardian: Guardian.new(u1))
        expect(results.posts).to contain_exactly(public_post2, private_post2)

        # for anon
        results = Search.execute('in:all spam', guardian: Guardian.new)
        expect(results.posts).to contain_exactly(public_post2)

        # nonparticipatory user
        results = Search.execute('in:all cheese', guardian: Guardian.new(u3))
        expect(results.posts.empty?).to eq(true)

        results = Search.execute('in:all eggs', guardian: Guardian.new(u3))
        expect(results.posts).to contain_exactly(public_post1)

        results = Search.execute('in:all spam', guardian: Guardian.new(u3))
        expect(results.posts).to contain_exactly(public_post2)

        # Admin doesn't see private topic
        results = Search.execute('in:all spam', guardian: Guardian.new(u4))
        expect(results.posts).to contain_exactly(public_post2)

        # same keyword for different users
        results = Search.execute('in:all ham', guardian: Guardian.new(u1))
        expect(results.posts).to contain_exactly(public_post1, private_post1)

        results = Search.execute('in:all ham', guardian: Guardian.new(u2))
        expect(results.posts).to contain_exactly(public_post1, private_post1)

        results = Search.execute('in:all ham', guardian: Guardian.new(u3))
        expect(results.posts).to contain_exactly(public_post1)
      end
    end
  end

  context 'posts' do
    fab!(:post) do
      SearchIndexer.enable
      Fabricate(:post)
    end

    let(:topic) { post.topic }

    let!(:reply) do
      Fabricate(:post_with_long_raw_content,
        topic: topic,
        user: topic.user,
      ).tap { |post| post.update!(raw: "#{post.raw} elephant") }
    end

    let(:expected_blurb) do
      "#{Search::GroupedSearchResults::OMISSION}hundred characters to satisfy any test conditions that require content longer than the typical test post raw content. It really is some long content, folks. <span class=\"#{Search::HIGHLIGHT_CSS_CLASS}\">elephant</span>"
    end

    it 'returns the post' do
      SiteSetting.use_pg_headlines_for_excerpt = true

      result = Search.execute('elephant',
        type_filter: 'topic',
        include_blurbs: true
      )

      expect(result.posts.map(&:id)).to contain_exactly(reply.id)

      post = result.posts.first

      expect(result.blurb(post)).to eq(expected_blurb)
      expect(post.topic_title_headline).to eq(topic.fancy_title)
    end

    it "only applies highlighting to the first #{Search::MAX_LENGTH_FOR_HEADLINE} characters" do
      SiteSetting.use_pg_headlines_for_excerpt = true

      reply.update!(raw: "#{'a' * Search::MAX_LENGTH_FOR_HEADLINE} #{reply.raw}")

      result = Search.execute('elephant')

      expect(result.posts.map(&:id)).to contain_exactly(reply.id)

      post = result.posts.first

      expect(post.headline.include?('elephant')).to eq(false)
    end

    it "does not truncate topic title when applying highlights" do
      SiteSetting.use_pg_headlines_for_excerpt = true

      topic = reply.topic
      topic.update!(title: "#{'very ' * 7}long topic title with our search term in the middle of the title")

      result = Search.execute('search term')

      expect(result.posts.first.topic_title_headline).to eq(<<~TITLE.chomp)
      Very very very very very very very long topic title with our <span class=\"#{Search::HIGHLIGHT_CSS_CLASS}\">search</span> <span class=\"#{Search::HIGHLIGHT_CSS_CLASS}\">term</span> in the middle of the title
      TITLE
    end

    it "limits the search headline to #{Search::GroupedSearchResults::BLURB_LENGTH} characters" do
      SiteSetting.use_pg_headlines_for_excerpt = true

      reply.update!(raw: "#{'a' * Search::GroupedSearchResults::BLURB_LENGTH} elephant")

      result = Search.execute('elephant')

      expect(result.posts.map(&:id)).to contain_exactly(reply.id)

      post = result.posts.first

      expect(result.blurb(post)).to eq("#{'a' * Search::GroupedSearchResults::BLURB_LENGTH}#{Search::GroupedSearchResults::OMISSION}")
    end

    it 'returns the right post and blurb for searches with phrase' do
      SiteSetting.use_pg_headlines_for_excerpt = true

      result = Search.execute('"elephant"',
        type_filter: 'topic',
        include_blurbs: true
      )

      expect(result.posts.map(&:id)).to contain_exactly(reply.id)
      expect(result.blurb(result.posts.first)).to eq(expected_blurb)
    end

    it 'applies a small penalty to closed topic when ranking' do
      post = Fabricate(:post,
        raw: "My weekly update",
        topic: Fabricate(:topic,
          title: "A topic that will be closed",
          closed: true
        )
      )

      post2 = Fabricate(:post,
        raw: "My weekly update",
        topic: Fabricate(:topic,
          title: "A topic that will be open"
        )
      )

      result = Search.execute('weekly update')
      expect(result.posts.pluck(:id)).to eq([post2.id, post.id])
    end

    it 'aggregates searches in a topic by returning the post with the lowest post number' do
      post = Fabricate(:post, topic: topic, raw: "this is a play post")
      post2 = Fabricate(:post, topic: topic, raw: "play play playing played play")
      post3 = Fabricate(:post, raw: "this is a play post")

      5.times do
        Fabricate(:post, topic: topic, raw: "play playing played")
      end

      results = Search.execute('play')

      expect(results.posts.map(&:id)).to eq([
        post.id,
        post3.id
      ])
    end

    it "is able to search with an offset when configured" do
      post_1 = Fabricate(:post, raw: "this is a play post")
      SiteSetting.search_recent_regular_posts_offset_post_id = post_1.id + 1

      results = Search.execute('play post')

      expect(results.posts).to eq([post_1])

      post_2 = Fabricate(:post, raw: "this is another play post")

      SiteSetting.search_recent_regular_posts_offset_post_id = post_2.id

      results = Search.execute('play post')

      expect(results.posts.map(&:id)).to eq([
        post_2.id,
        post_1.id
      ])
    end

    it 'allows staff to search for whispers' do
      post.update!(post_type: Post.types[:whisper], raw: 'this is a tiger')

      results = Search.execute('tiger')

      expect(results.posts).to eq([])

      results = Search.execute('tiger', guardian: Guardian.new(admin))

      expect(results.posts).to eq([post])
    end
  end

  context 'topics' do
    let(:post) { Fabricate(:post) }
    let(:topic) { post.topic }

    context 'search within topic' do

      def new_post(raw, topic = nil, created_at: nil)
        topic ||= Fabricate(:topic)
        Fabricate(:post, topic: topic, topic_id: topic.id, user: topic.user, raw: raw, created_at: created_at)
      end

      it 'works in Chinese' do
        SiteSetting.search_tokenize_chinese_japanese_korean = true
        post = new_post('I am not in English 何点になると思いますか')

        results = Search.execute('何点になると思', search_context: post.topic)
        expect(results.posts.map(&:id)).to eq([post.id])
      end

      it 'displays multiple results within a topic' do
        topic2 = Fabricate(:topic)

        new_post('this is the other post I am posting', topic2, created_at: 6.minutes.ago)
        new_post('this is my fifth post I am posting', topic2, created_at: 5.minutes.ago)

        post1 = new_post('this is the other post I am posting', topic, created_at: 4.minutes.ago)
        post2 = new_post('this is my first post I am posting', topic, created_at: 3.minutes.ago)
        post3 = new_post('this is a real long and complicated bla this is my second post I am Posting birds with more stuff bla bla', topic, created_at: 2.minutes.ago)
        post4 = new_post('this is my fourth post I am posting', topic, created_at: 1.minute.ago)

        # update posts_count
        topic.reload

        results = Search.execute('posting', search_context: post1.topic)
        expect(results.posts.map(&:id)).to eq([post1.id, post2.id, post3.id, post4.id])

        results = Search.execute('posting l', search_context: post1.topic)
        expect(results.posts.map(&:id)).to eq([post4.id, post3.id, post2.id, post1.id])

        # stop words should work
        results = Search.execute('this', search_context: post1.topic)
        expect(results.posts.length).to eq(4)

        # phrase search works as expected
        results = Search.execute('"fourth post I am posting"', search_context: post1.topic)
        expect(results.posts.length).to eq(1)
      end

      it "works for unlisted topics" do
        topic.update(visible: false)
        _post = new_post('discourse is awesome', topic)
        results = Search.execute('discourse', search_context: topic)
        expect(results.posts.length).to eq(1)
      end
    end

    context 'searching the OP' do
      let!(:post) { Fabricate(:post_with_long_raw_content) }
      let(:result) { Search.execute('hundred', type_filter: 'topic') }

      it 'returns a result correctly' do
        expect(result.posts.length).to eq(1)
        expect(result.posts[0].id).to eq(post.id)
      end
    end

    context 'searching for quoted title' do
      it "can find quoted title" do
        create_post(raw: "this is the raw body", title: "I am a title yeah")
        result = Search.execute('"a title yeah"')

        expect(result.posts.length).to eq(1)
      end

    end

    context "search for a topic by id" do
      let(:result) { Search.execute(topic.id, type_filter: 'topic', search_for_id: true, min_search_term_length: 1) }

      it 'returns the topic' do
        expect(result.posts.length).to eq(1)
        expect(result.posts.first.id).to eq(post.id)
      end
    end

    context "search for a topic by url" do
      it 'returns the topic' do
        result = Search.execute(topic.relative_url, search_for_id: true, type_filter: 'topic')
        expect(result.posts.length).to eq(1)
        expect(result.posts.first.id).to eq(post.id)
      end

      context 'restrict_to_archetype' do
        let(:personal_message) { Fabricate(:private_message_topic) }
        let!(:p1) { Fabricate(:post, topic: personal_message, post_number: 1) }

        it 'restricts result to topics' do
          result = Search.execute(personal_message.relative_url, search_for_id: true, type_filter: 'topic', restrict_to_archetype: Archetype.default)
          expect(result.posts.length).to eq(0)

          result = Search.execute(topic.relative_url, search_for_id: true, type_filter: 'topic', restrict_to_archetype: Archetype.default)
          expect(result.posts.length).to eq(1)
        end

        it 'restricts result to messages' do
          result = Search.execute(topic.relative_url, search_for_id: true, type_filter: 'private_messages', guardian: Guardian.new(admin), restrict_to_archetype: Archetype.private_message)
          expect(result.posts.length).to eq(0)

          result = Search.execute(personal_message.relative_url, search_for_id: true, type_filter: 'private_messages', guardian: Guardian.new(admin), restrict_to_archetype: Archetype.private_message)
          expect(result.posts.length).to eq(1)
        end
      end
    end

    context 'security' do

      def result(current_user)
        Search.execute('hello', guardian: Guardian.new(current_user))
      end

      it 'secures results correctly' do
        category = Fabricate(:category_with_definition)

        topic.category_id = category.id
        topic.save

        category.set_permissions(staff: :full)
        category.save

        expect(result(nil).posts).not_to be_present
        expect(result(Fabricate(:user)).posts).not_to be_present
        expect(result(admin).posts).to be_present

      end
    end

  end

  context 'cyrillic topic' do
    let!(:cyrillic_topic) {
      Fabricate(:topic) do
        user
        title { sequence(:title) { |i| "Тестовая запись #{i}" } }
      end
    }

    let!(:post) { Fabricate(:post, topic: cyrillic_topic, user: cyrillic_topic.user) }
    let(:result) { Search.execute('запись') }

    it 'finds something when given cyrillic query' do
      expect(result.posts).to contain_exactly(post)
    end
  end

  it 'does not tokenize search term' do
    Fabricate(:post, raw: 'thing is canned should still be found!')
    expect(Search.execute('canned').posts).to be_present
  end

  context 'categories' do
    let(:category) { Fabricate(:category_with_definition, name: "monkey Category 2") }
    let(:topic) { Fabricate(:topic, category: category) }
    let!(:post) { Fabricate(:post, topic: topic, raw: "snow monkey") }

    let!(:ignored_category) do
      Fabricate(:category_with_definition,
        name: "monkey Category 1",
        slug: "test",
        search_priority: Searchable::PRIORITIES[:ignore]
      )
    end

    it "should return the right categories" do
      search = Search.execute("monkey")

      expect(search.categories).to contain_exactly(
        category, ignored_category
      )

      expect(search.posts).to eq([category.topic.first_post, post])

      search = Search.execute("monkey #test")

      expect(search.posts).to eq([ignored_category.topic.first_post])
    end

    describe "with child categories" do
      let!(:child_of_ignored_category) do
        Fabricate(:category_with_definition,
          name: "monkey Category 3",
          parent_category: ignored_category
        )
      end

      let!(:post2) do
        Fabricate(:post,
          topic: Fabricate(:topic, category: child_of_ignored_category),
          raw: "snow monkey park"
        )
      end

      it 'returns the right results' do
        search = Search.execute("monkey")

        expect(search.categories).to contain_exactly(
          category, ignored_category, child_of_ignored_category
        )

        expect(search.posts.map(&:id)).to eq([
          child_of_ignored_category.topic.first_post,
          category.topic.first_post,
          post2,
          post
        ].map(&:id))

        search = Search.execute("snow")
        expect(search.posts.map(&:id)).to eq([post2.id, post.id])

        category.set_permissions({})
        category.save!
        search = Search.execute("monkey")

        expect(search.categories).to contain_exactly(
          ignored_category, child_of_ignored_category
        )

        expect(search.posts.map(&:id)).to eq([
          child_of_ignored_category.topic.first_post,
          post2
        ].map(&:id))
      end
    end

    describe 'categories with different priorities' do
      let(:category2) { Fabricate(:category_with_definition) }

      it "should return posts in the right order" do
        raw = "The pure genuine evian"
        post = Fabricate(:post, topic: category.topic, raw: raw)
        post2 = Fabricate(:post, topic: category2.topic, raw: raw)
        post2.topic.update!(bumped_at: 10.seconds.from_now)

        search = Search.execute(raw)

        expect(search.posts.map(&:id)).to eq([post2.id, post.id])

        category.update!(search_priority: Searchable::PRIORITIES[:high])

        search = Search.execute(raw)

        expect(search.posts.map(&:id)).to eq([post.id, post2.id])
      end
    end

  end

  context 'groups' do
    def search(user = Fabricate(:user))
      Search.execute(group.name, guardian: Guardian.new(user))
    end

    let!(:group) { Group[:trust_level_0] }

    it 'shows group' do
      expect(search.groups.map(&:name)).to eq([group.name])
    end

    context 'group visibility' do
      let!(:group) { Fabricate(:group) }

      before do
        group.update!(visibility_level: 3)
      end

      context 'staff logged in' do
        it 'shows group' do
          expect(search(admin).groups.map(&:name)).to eq([group.name])
        end
      end

      context 'non staff logged in' do
        it 'shows doesn’t show group' do
          expect(search.groups.map(&:name)).to be_empty
        end
      end
    end
  end

  context 'tags' do
    def search
      Search.execute(tag.name)
    end

    let!(:tag) { Fabricate(:tag) }
    let!(:uppercase_tag) { Fabricate(:tag, name: "HeLlO") }
    let(:tag_group) { Fabricate(:tag_group) }
    let(:category) { Fabricate(:category_with_definition) }

    context 'post searching' do
      before do
        SiteSetting.tagging_enabled = true
        DiscourseTagging.tag_topic_by_names(post.topic, Guardian.new(Fabricate.build(:admin)), [tag.name, uppercase_tag.name])
        post.topic.save
      end

      let(:post) { Fabricate(:post, raw: 'I am special post') }

      it 'can find posts with tags' do
        # we got to make this index (it is deferred)
        Jobs::ReindexSearch.new.rebuild_posts

        result = Search.execute(tag.name)
        expect(result.posts.length).to eq(1)

        result = Search.execute("hElLo")
        expect(result.posts.length).to eq(1)

        SiteSetting.tagging_enabled = false

        result = Search.execute(tag.name)
        expect(result.posts.length).to eq(0)
      end

      it 'can find posts with tag synonyms' do
        synonym = Fabricate(:tag, name: 'synonym', target_tag: tag)
        Jobs::ReindexSearch.new.rebuild_posts
        result = Search.execute(synonym.name)
        expect(result.posts.length).to eq(1)
      end
    end

    context 'tagging is disabled' do
      before { SiteSetting.tagging_enabled = false }

      it 'does not include tags' do
        expect(search.tags).to_not be_present
      end
    end

    context 'tagging is enabled' do
      before { SiteSetting.tagging_enabled = true }

      it 'returns the tag in the result' do
        expect(search.tags).to eq([tag])
      end

      it 'shows staff tags' do
        create_staff_only_tags(["#{tag.name}9"])

        expect(Search.execute(tag.name, guardian: Guardian.new(admin)).tags.map(&:name)).to eq([tag.name, "#{tag.name}9"])
        expect(search.tags.map(&:name)).to eq([tag.name, "#{tag.name}9"])
      end

      it 'includes category-restricted tags' do
        category_tag = Fabricate(:tag, name: "#{tag.name}9")
        tag_group.tags = [category_tag]
        category.set_permissions(admins: :full)
        category.allowed_tag_groups = [tag_group.name]
        category.save!

        expect(Search.execute(tag.name, guardian: Guardian.new(admin)).tags).to eq([tag, category_tag])
        expect(search.tags).to eq([tag, category_tag])
      end
    end
  end

  context 'type_filter' do

    let!(:user) { Fabricate(:user, username: 'amazing', email: 'amazing@amazing.com') }
    let!(:category) { Fabricate(:category_with_definition, name: 'amazing category', user: user) }

    context 'user filter' do
      let(:results) { Search.execute('amazing', type_filter: 'user') }

      it "returns a user result" do
        expect(results.categories.length).to eq(0)
        expect(results.posts.length).to eq(0)
        expect(results.users.length).to eq(1)
      end

    end

    context 'category filter' do
      let(:results) { Search.execute('amazing', type_filter: 'category') }

      it "returns a category result" do
        expect(results.categories.length).to eq(1)
        expect(results.posts.length).to eq(0)
        expect(results.users.length).to eq(0)
      end

    end

  end

  context 'search_context' do

    it 'can find a user when using search context' do

      coding_horror = Fabricate(:coding_horror)
      post = Fabricate(:post)

      Fabricate(:post, user: coding_horror)

      result = Search.execute('hello', search_context: post.user)

      result.posts.first.topic_id = post.topic_id
      expect(result.posts.length).to eq(1)
    end

    it 'can use category as a search context' do
      category = Fabricate(:category_with_definition,
        search_priority: Searchable::PRIORITIES[:ignore]
      )

      topic = Fabricate(:topic, category: category)
      topic_no_cat = Fabricate(:topic)

      # includes subcategory in search
      subcategory = Fabricate(:category_with_definition, parent_category_id: category.id)
      sub_topic = Fabricate(:topic, category: subcategory)

      post = Fabricate(:post, topic: topic, user: topic.user)
      Fabricate(:post, topic: topic_no_cat, user: topic.user)
      sub_post = Fabricate(:post, raw: 'I am saying hello from a subcategory', topic: sub_topic, user: topic.user)

      search = Search.execute('hello', search_context: category)
      expect(search.posts.map(&:id)).to match_array([post.id, sub_post.id])
      expect(search.posts.length).to eq(2)
    end

    it 'can use tag as a search context' do
      tag = Fabricate(:tag, name: 'important-stuff')

      topic_no_tag = Fabricate(:topic)
      Fabricate(:topic_tag, tag: tag, topic: topic)

      post = Fabricate(:post, topic: topic, user: topic.user, raw: 'This is my hello')
      Fabricate(:post, topic: topic_no_tag, user: topic.user)

      search = Search.execute('hello', search_context: tag)
      expect(search.posts.map(&:id)).to contain_exactly(post.id)
      expect(search.posts.length).to eq(1)
    end

  end

  describe 'Chinese search' do
    let(:sentence) { 'Discourse中国的基础设施网络正在组装' }
    let(:sentence_t) { 'Discourse太平山森林遊樂區' }

    it 'splits English / Chinese and filter out stop words' do
      SiteSetting.default_locale = 'zh_CN'
      data = Search.prepare_data(sentence).split(' ')
      expect(data).to eq(["Discourse", "中国", "基础设施", "网络", "正在", "组装"])
    end

    it 'splits for indexing and filter out stop words' do
      SiteSetting.default_locale = 'zh_CN'
      data = Search.prepare_data(sentence, :index).split(' ')
      expect(data).to eq(["Discourse", "中国", "基础设施", "网络", "正在", "组装"])
    end

    it 'splits English / Traditional Chinese and filter out stop words' do
      SiteSetting.default_locale = 'zh_TW'
      data = Search.prepare_data(sentence_t).split(' ')
      expect(data).to eq(["Discourse", "太平山", "森林", "遊樂區"])
    end

    it 'finds chinese topic based on title' do
      skip("skipped until pg app installs the db correctly") if RbConfig::CONFIG["arch"] =~ /darwin/

      SiteSetting.default_locale = 'zh_TW'
      SiteSetting.min_search_term_length = 1
      topic = Fabricate(:topic, title: 'My Title Discourse社區指南')
      post = Fabricate(:post, topic: topic)

      expect(Search.execute('社區指南').posts.first.id).to eq(post.id)
      expect(Search.execute('指南').posts.first.id).to eq(post.id)
    end

    it 'finds chinese topic based on title if tokenization is forced' do
      skip("skipped until pg app installs the db correctly") if RbConfig::CONFIG["arch"] =~ /darwin/

      SiteSetting.search_tokenize_chinese_japanese_korean = true
      SiteSetting.min_search_term_length = 1

      topic = Fabricate(:topic, title: 'My Title Discourse社區指南')
      post = Fabricate(:post, topic: topic)

      expect(Search.execute('社區指南').posts.first.id).to eq(post.id)
      expect(Search.execute('指南').posts.first.id).to eq(post.id)
    end
  end

  describe 'Advanced search' do

    it 'supports pinned' do
      Fabricate(:post, raw: 'hi this is a test 123 123', topic: topic)
      _post = Fabricate(:post, raw: 'boom boom shake the room', topic: topic)

      topic.update_pinned(true)

      expect(Search.execute('boom in:pinned').posts.length).to eq(1)
      expect(Search.execute('boom IN:PINNED').posts.length).to eq(1)
    end

    it 'supports wiki' do
      topic_2 = Fabricate(:topic)
      post = Fabricate(:post, raw: 'this is a test 248', wiki: true, topic: topic)
      Fabricate(:post, raw: 'this is a test 248', wiki: false, topic: topic_2)

      expect(Search.execute('test 248').posts.length).to eq(2)
      expect(Search.execute('test 248 in:wiki').posts.first).to eq(post)
      expect(Search.execute('test 248 IN:WIKI').posts.first).to eq(post)
    end

    it 'supports searching for posts that the user has seen/unseen' do
      topic_2 = Fabricate(:topic)
      post = Fabricate(:post, raw: 'logan is longan', topic: topic)
      post_2 = Fabricate(:post, raw: 'longan is logan', topic: topic_2)

      [post.user, topic.user].each do |user|
        PostTiming.create!(
          post_number: post.post_number,
          topic: topic,
          user: user,
          msecs: 1
        )
      end

      expect(post.seen?(post.user)).to eq(true)

      expect(Search.execute('longan').posts.sort).to eq([post, post_2])

      expect(Search.execute('longan in:seen', guardian: Guardian.new(post.user)).posts)
        .to eq([post])

      expect(Search.execute('longan IN:SEEN', guardian: Guardian.new(post.user)).posts)
        .to eq([post])

      expect(Search.execute('longan in:seen').posts.sort).to eq([post, post_2])

      expect(Search.execute('longan in:seen', guardian: Guardian.new(post_2.user)).posts)
        .to eq([])

      expect(Search.execute('longan', guardian: Guardian.new(post_2.user)).posts.sort)
        .to eq([post, post_2])

      expect(Search.execute('longan in:unseen', guardian: Guardian.new(post_2.user)).posts.sort)
        .to eq([post, post_2])

      expect(Search.execute('longan in:unseen', guardian: Guardian.new(post.user)).posts)
        .to eq([post_2])

      expect(Search.execute('longan IN:UNSEEN', guardian: Guardian.new(post.user)).posts)
        .to eq([post_2])
    end

    it 'supports before and after filters' do
      time = Time.zone.parse('2001-05-20 2:55')
      freeze_time(time)

      post_1 = Fabricate(:post, raw: 'hi this is a test 123 123', created_at: time.months_ago(2))
      post_2 = Fabricate(:post, raw: 'boom boom shake the room test')

      expect(Search.execute('test before:1').posts).to contain_exactly(post_1)
      expect(Search.execute('test before:2001-04-20').posts).to contain_exactly(post_1)
      expect(Search.execute('test before:2001').posts).to eq([])
      expect(Search.execute('test after:2001').posts).to contain_exactly(post_1, post_2)
      expect(Search.execute('test before:monday').posts).to contain_exactly(post_1)
      expect(Search.execute('test after:jan').posts).to contain_exactly(post_1, post_2)
    end

    it 'supports in:first, user:, @username' do
      post_1 = Fabricate(:post, raw: 'hi this is a test 123 123', topic: topic)
      post_2 = Fabricate(:post, raw: 'boom boom shake the room test', topic: topic)

      expect(Search.execute('test in:first').posts).to contain_exactly(post_1)
      expect(Search.execute('test IN:FIRST').posts).to contain_exactly(post_1)

      expect(Search.execute('boom').posts).to contain_exactly(post_2)

      expect(Search.execute('boom in:first').posts).to eq([])
      expect(Search.execute('boom f').posts).to eq([])

      expect(Search.execute('123 in:first').posts).to contain_exactly(post_1)
      expect(Search.execute('123 f').posts).to contain_exactly(post_1)

      expect(Search.execute('user:nobody').posts).to eq([])
      expect(Search.execute("user:#{post_1.user.username}").posts).to contain_exactly(post_1)
      expect(Search.execute("user:#{post_1.user_id}").posts).to contain_exactly(post_1)

      expect(Search.execute("@#{post_1.user.username}").posts).to contain_exactly(post_1)
    end

    context "searching for posts made by users of a group" do
      fab!(:topic) { Fabricate(:topic, created_at: 3.months.ago) }
      fab!(:user) { Fabricate(:user) }
      fab!(:user_2) { Fabricate(:user) }
      fab!(:user_3) { Fabricate(:user) }
      fab!(:group) { Fabricate(:group, name: "Like_a_Boss").tap { |g| g.add(user) } }
      fab!(:group_2) { Fabricate(:group).tap { |g| g.add(user_2) } }
      let!(:post) { Fabricate(:post, raw: 'hi this is a test 123 123', topic: topic, user: user) }
      let!(:post_2) { Fabricate(:post, user: user_2) }

      it 'should not return any posts if group does not exist' do
        group.update!(
          visibility_level: Group.visibility_levels[:public],
          members_visibility_level: Group.visibility_levels[:public]
        )
<<<<<<< HEAD

        expect(Search.execute('group:99999').posts).to eq([])
      end

      it 'should return the right posts for a public group' do
        group.update!(
          visibility_level: Group.visibility_levels[:public],
          members_visibility_level: Group.visibility_levels[:public]
        )

        expect(Search.execute('group:like_a_boss').posts).to contain_exactly(post)
        expect(Search.execute("group:#{group.id}").posts).to contain_exactly(post)
      end

      it "should return the right posts for a public group with members' visibility restricted to logged on users" do
        group.update!(
          visibility_level: Group.visibility_levels[:public],
          members_visibility_level: Group.visibility_levels[:logged_on_users]
        )

        expect(Search.execute("group:#{group.id}").posts).to eq([])
        expect(Search.execute("group:#{group.id}", guardian: Guardian.new(user_3)).posts).to contain_exactly(post)
      end

=======

        expect(Search.execute('group:99999').posts).to eq([])
      end

      it 'should return the right posts for a public group' do
        group.update!(
          visibility_level: Group.visibility_levels[:public],
          members_visibility_level: Group.visibility_levels[:public]
        )

        expect(Search.execute('group:like_a_boss').posts).to contain_exactly(post)
        expect(Search.execute("group:#{group.id}").posts).to contain_exactly(post)
      end

      it "should return the right posts for a public group with members' visibility restricted to logged on users" do
        group.update!(
          visibility_level: Group.visibility_levels[:public],
          members_visibility_level: Group.visibility_levels[:logged_on_users]
        )

        expect(Search.execute("group:#{group.id}").posts).to eq([])
        expect(Search.execute("group:#{group.id}", guardian: Guardian.new(user_3)).posts).to contain_exactly(post)
      end

>>>>>>> 332266cb
      it "should return the right posts for a group with visibility restricted to logged on users with members' visibility restricted to members" do
        group.update!(
          visibility_level: Group.visibility_levels[:logged_on_users],
          members_visibility_level: Group.visibility_levels[:members]
        )

        expect(Search.execute("group:#{group.id}").posts).to eq([])
        expect(Search.execute("group:#{group.id}", guardian: Guardian.new(user_3)).posts).to eq([])
        expect(Search.execute("group:#{group.id}", guardian: Guardian.new(user)).posts).to contain_exactly(post)
      end
    end

    it 'supports badge' do

      topic = Fabricate(:topic, created_at: 3.months.ago)
      post = Fabricate(:post, raw: 'hi this is a test 123 123', topic: topic)

      badge = Badge.create!(name: "Like a Boss", badge_type_id: 1)
      UserBadge.create!(user_id: post.user_id, badge_id: badge.id, granted_at: 1.minute.ago, granted_by_id: -1)

      expect(Search.execute('badge:"like a boss"').posts.length).to eq(1)
      expect(Search.execute('BADGE:"LIKE A BOSS"').posts.length).to eq(1)
      expect(Search.execute('badge:"test"').posts.length).to eq(0)
    end

    it 'can match exact phrases' do
      post = Fabricate(:post, raw: %{this is a test post with 'a URL https://some.site.com/search?q=test.test.test some random text I have to add})
      post2 = Fabricate(:post, raw: 'test URL post with')

      expect(Search.execute("test post with 'a URL).posts").posts).to eq([post2, post])
      expect(Search.execute(%{"test post with 'a URL"}).posts).to eq([post])
      expect(Search.execute(%{"https://some.site.com/search?q=test.test.test"}).posts).to eq([post])
      expect(Search.execute(%{" with 'a URL https://some.site.com/search?q=test.test.test"}).posts).to eq([post])
    end

    it 'can search numbers correctly, and match exact phrases' do
      post = Fabricate(:post, raw: '3.0 eta is in 2 days horrah')
      post2 = Fabricate(:post, raw: '3.0 is eta in 2 days horrah')

      expect(Search.execute('3.0 eta').posts).to eq([post, post2])
      expect(Search.execute("'3.0 eta'").posts).to eq([post, post2])
      expect(Search.execute("\"3.0 eta\"").posts).to contain_exactly(post)
      expect(Search.execute('"3.0, eta is"').posts).to eq([])
    end

    it 'can find by status' do
      public_category = Fabricate(:category, read_restricted: false)
      post = Fabricate(:post, raw: 'hi this is a test 123 123')
      topic = post.topic
      topic.update(category: public_category)

      private_category = Fabricate(:category, read_restricted: true)
      post2 = Fabricate(:post, raw: 'hi this is another test 123 123')
      second_topic = post2.topic
      second_topic.update(category: private_category)

      _post3 = Fabricate(:post, raw: "another test!", user: topic.user, topic: second_topic)

      expect(Search.execute('test status:public').posts.length).to eq(1)
      expect(Search.execute('test status:closed').posts.length).to eq(0)
      expect(Search.execute('test status:open').posts.length).to eq(1)
      expect(Search.execute('test STATUS:OPEN').posts.length).to eq(1)
      expect(Search.execute('test posts_count:1').posts.length).to eq(1)
      expect(Search.execute('test min_post_count:1').posts.length).to eq(1)
      expect(Search.execute('test min_posts:1').posts.length).to eq(1)
      expect(Search.execute('test max_posts:2').posts.length).to eq(1)

      topic.update(closed: true)
      second_topic.update(category: public_category)

      expect(Search.execute('test status:public').posts.length).to eq(2)
      expect(Search.execute('test status:closed').posts.length).to eq(1)
      expect(Search.execute('status:closed').posts.length).to eq(1)
      expect(Search.execute('test status:open').posts.length).to eq(1)

      topic.update(archived: true, closed: false)
      second_topic.update(closed: true)

      expect(Search.execute('test status:archived').posts.length).to eq(1)
      expect(Search.execute('test status:open').posts.length).to eq(0)

      expect(Search.execute('test status:noreplies').posts.length).to eq(1)

      expect(Search.execute('test in:likes', guardian: Guardian.new(topic.user)).posts.length).to eq(0)

      expect(Search.execute('test in:posted', guardian: Guardian.new(topic.user)).posts.length).to eq(2)
      expect(Search.execute('test In:PoStEd', guardian: Guardian.new(topic.user)).posts.length).to eq(2)

      in_created = Search.execute('test in:created', guardian: Guardian.new(topic.user)).posts
      created_by_user = Search.execute("test created:@#{topic.user.username}", guardian: Guardian.new(topic.user)).posts
      expect(in_created.length).to eq(1)
      expect(created_by_user.length).to eq(1)
      expect(in_created).to eq(created_by_user)

      expect(Search.execute("test created:@#{second_topic.user.username}", guardian: Guardian.new(topic.user)).posts.length).to eq(1)

      new_user = Fabricate(:user)
      expect(Search.execute("test created:@#{new_user.username}", guardian: Guardian.new(topic.user)).posts.length).to eq(0)

      TopicUser.change(topic.user.id, topic.id, notification_level: TopicUser.notification_levels[:tracking])
      expect(Search.execute('test in:watching', guardian: Guardian.new(topic.user)).posts.length).to eq(0)
      expect(Search.execute('test in:tracking', guardian: Guardian.new(topic.user)).posts.length).to eq(1)
    end

    it 'can find posts with images' do
      post_uploaded = Fabricate(:post_with_uploaded_image)
      Fabricate(:post)

      CookedPostProcessor.new(post_uploaded).update_post_image

      expect(Search.execute('with:images').posts.map(&:id)).to contain_exactly(post_uploaded.id)
    end

    it 'can find by latest' do
      topic1 = Fabricate(:topic, title: 'I do not like that Sam I am')
      post1 = Fabricate(:post, topic: topic1, created_at: 10.minutes.ago)
      post2 = Fabricate(:post, raw: 'that Sam I am, that Sam I am', created_at: 5.minutes.ago)

      expect(Search.execute('sam').posts.map(&:id)).to eq([post1.id, post2.id])
      expect(Search.execute('sam ORDER:LATEST').posts.map(&:id)).to eq([post2.id, post1.id])
      expect(Search.execute('sam l').posts.map(&:id)).to eq([post2.id, post1.id])
      expect(Search.execute('l sam').posts.map(&:id)).to eq([post2.id, post1.id])
    end

    it 'can order by topic creation' do
      today        = Date.today
      yesterday    = 1.day.ago
      two_days_ago = 2.days.ago
      category = Fabricate(:category_with_definition)

      old_topic = Fabricate(:topic,
        title: 'First Topic, testing the created_at sort',
        created_at: two_days_ago,
        category: category
      )

      latest_topic = Fabricate(:topic,
        title: 'Second Topic, testing the created_at sort',
        created_at: yesterday,
        category: category
      )

      old_relevant_topic_post = Fabricate(:post,
        topic: old_topic,
        created_at: yesterday,
        raw: 'Relevant Relevant Topic'
      )

      latest_irrelevant_topic_post = Fabricate(:post,
        topic: latest_topic,
        created_at: today,
        raw: 'Not Relevant'
      )

      # Expecting the default results
      expect(Search.execute('Topic').posts.map(&:id)).to eq([
        old_relevant_topic_post.id,
        latest_irrelevant_topic_post.id,
        category.topic.first_post.id
      ])

      # Expecting the ordered by topic creation results
      expect(Search.execute('Topic order:latest_topic').posts.map(&:id)).to eq([
        category.topic.first_post.id,
        latest_irrelevant_topic_post.id,
        old_relevant_topic_post.id
      ])
    end

    it 'can order by topic views' do
      topic = Fabricate(:topic, views: 1)
      topic2 = Fabricate(:topic, views: 2)
      post = Fabricate(:post, raw: 'Topic', topic: topic)
      post2 = Fabricate(:post, raw: 'Topic', topic: topic2)

      expect(Search.execute('Topic order:views').posts.map(&:id)).to eq([
        post2.id,
        post.id
      ])
    end

    it 'can filter by topic views' do
      topic = Fabricate(:topic, views: 100)
      topic2 = Fabricate(:topic, views: 200)
      post = Fabricate(:post, raw: 'Topic', topic: topic)
      post2 = Fabricate(:post, raw: 'Topic', topic: topic2)

      expect(Search.execute('Topic min_views:150').posts.map(&:id)).to eq([post2.id])
      expect(Search.execute('Topic max_views:150').posts.map(&:id)).to eq([post.id])
    end

    it 'can search for terms with dots' do
      post = Fabricate(:post, raw: 'Will.2000 Will.Bob.Bill...')
      expect(Search.execute('bill').posts.map(&:id)).to eq([post.id])
      expect(Search.execute('bob').posts.map(&:id)).to eq([post.id])
      expect(Search.execute('2000').posts.map(&:id)).to eq([post.id])
    end

    it 'can search URLS correctly' do
      post = Fabricate(:post, raw: 'i like http://wb.camra.org.uk/latest#test so yay')

      expect(Search.execute('http://wb.camra.org.uk/latest#test').posts.map(&:id)).to eq([post.id])
      expect(Search.execute('camra').posts.map(&:id)).to eq([post.id])
      expect(Search.execute('http://wb').posts.map(&:id)).to eq([post.id])
      expect(Search.execute('wb.camra').posts.map(&:id)).to eq([post.id])
      expect(Search.execute('wb.camra.org').posts.map(&:id)).to eq([post.id])
      expect(Search.execute('org.uk').posts.map(&:id)).to eq([post.id])
      expect(Search.execute('camra.org.uk').posts.map(&:id)).to eq([post.id])
      expect(Search.execute('wb.camra.org.uk').posts.map(&:id)).to eq([post.id])
      expect(Search.execute('wb.camra.org.uk/latest').posts.map(&:id)).to eq([post.id])
      expect(Search.execute('/latest#test').posts.map(&:id)).to eq([post.id])
    end

    it 'supports category slug and tags' do
      # main category
      category = Fabricate(:category_with_definition, name: 'category 24', slug: 'cateGory-24')
      topic = Fabricate(:topic, created_at: 3.months.ago, category: category)
      post = Fabricate(:post, raw: 'Sams first post', topic: topic)

      expect(Search.execute('sams post #categoRy-24').posts.length).to eq(1)
      expect(Search.execute("sams post category:#{category.id}").posts.length).to eq(1)
      expect(Search.execute('sams post #categoRy-25').posts.length).to eq(0)

      sub_category = Fabricate(:category_with_definition, name: 'sub category', slug: 'sub-category', parent_category_id: category.id)
      second_topic = Fabricate(:topic, created_at: 3.months.ago, category: sub_category)
      Fabricate(:post, raw: 'sams second post', topic: second_topic)

      expect(Search.execute("sams post category:categoRY-24").posts.length).to eq(2)
      expect(Search.execute("sams post category:=cAtegory-24").posts.length).to eq(1)

      expect(Search.execute("sams post #category-24").posts.length).to eq(2)
      expect(Search.execute("sams post #=category-24").posts.length).to eq(1)
      expect(Search.execute("sams post #sub-category").posts.length).to eq(1)

      expect(Search.execute("sams post #categoRY-24:SUB-category").posts.length)
        .to eq(1)

      # tags
      topic.tags = [Fabricate(:tag, name: 'alpha'), Fabricate(:tag, name: 'привет'), Fabricate(:tag, name: 'HeLlO')]
      expect(Search.execute('this is a test #alpha').posts.map(&:id)).to eq([post.id])
      expect(Search.execute('this is a test #привет').posts.map(&:id)).to eq([post.id])
      expect(Search.execute('this is a test #hElLo').posts.map(&:id)).to eq([post.id])
      expect(Search.execute('this is a test #beta').posts.size).to eq(0)
    end

    it 'supports sub-sub category slugs' do

      SiteSetting.max_category_nesting = 3

      category = Fabricate(:category, name: 'top', slug: 'top')
      sub = Fabricate(:category, name: 'middle', slug: 'middle', parent_category_id: category.id)
      leaf = Fabricate(:category, name: 'leaf', slug: 'leaf', parent_category_id: sub.id)

      topic = Fabricate(:topic, created_at: 3.months.ago, category: leaf)
      _post = Fabricate(:post, raw: 'Sams first post', topic: topic)

      expect(Search.execute('#Middle:leaf first post').posts.size).to eq(1)
    end

    it 'correctly handles #symbol when no tag or category match' do
      Fabricate(:post, raw: 'testing #1 #9998')
      results = Search.new('testing #1').execute
      expect(results.posts.length).to eq(1)

      results = Search.new('#9998').execute
      expect(results.posts.length).to eq(1)

      results = Search.new('#777').execute
      expect(results.posts.length).to eq(0)

      results = Search.new('xxx #:').execute
      expect(results.posts.length).to eq(0)
    end

    context 'tags' do
      fab!(:tag1) { Fabricate(:tag, name: 'lunch') }
      fab!(:tag2) { Fabricate(:tag, name: 'eggs') }
      fab!(:tag3) { Fabricate(:tag, name: 'sandwiches') }

      fab!(:tag_group) do
        group = TagGroup.create!(name: 'mid day')
        TagGroupMembership.create!(tag_id: tag1.id, tag_group_id: group.id)
        TagGroupMembership.create!(tag_id: tag3.id, tag_group_id: group.id)
        group
      end

      fab!(:topic1) { Fabricate(:topic, tags: [tag2, Fabricate(:tag)]) }
      fab!(:topic2) { Fabricate(:topic, tags: [tag2]) }
      fab!(:topic3) { Fabricate(:topic, tags: [tag1, tag2]) }
      fab!(:topic4) { Fabricate(:topic, tags: [tag1, tag2, tag3]) }
      fab!(:topic5) { Fabricate(:topic, tags: [tag2, tag3]) }

      def indexed_post(*args)
        SearchIndexer.enable
        Fabricate(:post, *args)
      end

      fab!(:post1) { indexed_post(topic: topic1) }
      fab!(:post2) { indexed_post(topic: topic2) }
      fab!(:post3) { indexed_post(topic: topic3) }
      fab!(:post4) { indexed_post(topic: topic4) }
      fab!(:post5) { indexed_post(topic: topic5) }

      it 'can find posts by tag group' do
        expect(Search.execute('#mid-day').posts.map(&:id)).to eq([
          post5, post4, post3
        ].map(&:id))
      end

      it 'can find posts with tag' do
        post4 = Fabricate(:post, topic: topic3, raw: "It probably doesn't help that they're green...")

        expect(Search.execute('green tags:eggs').posts.map(&:id)).to eq([post4.id])
        expect(Search.execute('tags:plants').posts.size).to eq(0)
      end

      it 'can find posts with non-latin tag' do
        topic.tags = [Fabricate(:tag, name: 'さようなら')]
        post = Fabricate(:post, raw: 'Testing post', topic: topic)

        expect(Search.execute('tags:さようなら').posts.map(&:id)).to eq([post.id])
      end

      it 'can find posts with thai tag' do
        topic.tags = [Fabricate(:tag, name: 'เรซิ่น')]
        post = Fabricate(:post, raw: 'Testing post', topic: topic)

        expect(Search.execute('tags:เรซิ่น').posts.map(&:id)).to eq([post.id])
      end

      it 'can find posts with any tag from multiple tags' do
        expect(Search.execute('tags:eggs,lunch').posts.map(&:id).sort).to eq([post1.id, post2.id, post3.id, post4.id, post5.id].sort)
      end

      it 'can find posts which contains all provided tags' do
        expect(Search.execute('tags:lunch+eggs+sandwiches').posts.map(&:id)).to eq([post4.id].sort)
        expect(Search.execute('tags:eggs+lunch+sandwiches').posts.map(&:id)).to eq([post4.id].sort)
      end

      it 'can find posts which contains provided tags and does not contain selected ones' do
        expect(Search.execute('tags:eggs -tags:lunch').posts.map(&:id))
          .to eq([post5, post2, post1].map(&:id))

        expect(Search.execute('tags:eggs -tags:lunch+sandwiches').posts.map(&:id))
          .to eq([post5, post3, post2, post1].map(&:id))

        expect(Search.execute('tags:eggs -tags:lunch,sandwiches').posts.map(&:id))
          .to eq([post2, post1].map(&:id))
      end

      it 'orders posts correctly when combining tags with categories or terms' do
        cat1 = Fabricate(:category_with_definition, name: 'food')
        topic6 = Fabricate(:topic, tags: [tag1, tag2], category: cat1)
        topic7 = Fabricate(:topic, tags: [tag1, tag2, tag3], category: cat1)
        post7 = Fabricate(:post, topic: topic6, raw: "Wakey, wakey, eggs and bakey.", like_count: 5, created_at: 2.minutes.ago)
        post8 = Fabricate(:post, topic: topic7, raw: "Bakey, bakey, eggs to makey.", like_count: 2, created_at: 1.minute.ago)

        expect(Search.execute('bakey tags:lunch order:latest').posts.map(&:id))
          .to eq([post8.id, post7.id])

        expect(Search.execute('#food tags:lunch order:latest').posts.map(&:id))
          .to eq([post8.id, post7.id])

        expect(Search.execute('#food tags:lunch order:likes').posts.map(&:id))
          .to eq([post7.id, post8.id])
      end

    end

    it "can find posts which contains filetypes" do
      post1 = Fabricate(:post, raw: "http://example.com/image.png")

      post2 = Fabricate(:post,
        raw: "Discourse logo\n"\
          "http://example.com/logo.png\n"\
          "http://example.com/vector_image.svg"
      )

      post_with_upload = Fabricate(:post, uploads: [Fabricate(:upload)])
      Fabricate(:post)

      TopicLink.extract_from(post1)
      TopicLink.extract_from(post2)

      expect(Search.execute('filetype:svg').posts).to eq([post2])

      expect(Search.execute('filetype:png').posts.map(&:id)).to eq([
        post_with_upload, post2, post1
      ].map(&:id))

      expect(Search.execute('logo filetype:png').posts).to eq([post2])
    end
  end

  context '#ts_query' do
    it 'can parse complex strings using ts_query helper' do
      str = +" grigio:babel deprecated? "
      str << "page page on Atmosphere](https://atmospherejs.com/grigio/babel)xxx: aaa.js:222 aaa'\"bbb"

      ts_query = Search.ts_query(term: str, ts_config: "simple")
      expect { DB.exec(+"SELECT to_tsvector('bbb') @@ " << ts_query) }.to_not raise_error

      ts_query = Search.ts_query(term: "foo.bar/'&baz", ts_config: "simple")
      expect { DB.exec(+"SELECT to_tsvector('bbb') @@ " << ts_query) }.to_not raise_error
      expect(ts_query).to include("baz")
    end

    it 'escapes the term correctly' do
      expect(Search.ts_query(term: 'Title with trailing backslash\\'))
        .to eq("TO_TSQUERY('english', '''Title with trailing backslash\\\\\\\\'':*')")

      expect(Search.ts_query(term: "Title with trailing quote'"))
        .to eq("TO_TSQUERY('english', '''Title with trailing quote'''''':*')")
    end
  end

  context '#word_to_date' do
    it 'parses relative dates correctly' do
      time = Time.zone.parse('2001-02-20 2:55')
      freeze_time(time)

      expect(Search.word_to_date('yesterday')).to eq(time.beginning_of_day.yesterday)
      expect(Search.word_to_date('suNday')).to eq(Time.zone.parse('2001-02-18'))
      expect(Search.word_to_date('thursday')).to eq(Time.zone.parse('2001-02-15'))
      expect(Search.word_to_date('deCember')).to eq(Time.zone.parse('2000-12-01'))
      expect(Search.word_to_date('deC')).to eq(Time.zone.parse('2000-12-01'))
      expect(Search.word_to_date('january')).to eq(Time.zone.parse('2001-01-01'))
      expect(Search.word_to_date('jan')).to eq(Time.zone.parse('2001-01-01'))

      expect(Search.word_to_date('100')).to eq(time.beginning_of_day.days_ago(100))

      expect(Search.word_to_date('invalid')).to eq(nil)
    end

    it 'parses absolute dates correctly' do
      expect(Search.word_to_date('2001-1-20')).to eq(Time.zone.parse('2001-01-20'))
      expect(Search.word_to_date('2030-10-2')).to eq(Time.zone.parse('2030-10-02'))
      expect(Search.word_to_date('2030-10')).to eq(Time.zone.parse('2030-10-01'))
      expect(Search.word_to_date('2030')).to eq(Time.zone.parse('2030-01-01'))
      expect(Search.word_to_date('2030-01-32')).to eq(nil)
      expect(Search.word_to_date('10000')).to eq(nil)
    end
  end

  context "#min_post_id" do
    it "returns 0 when prefer_recent_posts is disabled" do
      SiteSetting.search_prefer_recent_posts = false
      expect(Search.min_post_id_no_cache).to eq(0)
    end

    it "returns a value when prefer_recent_posts is enabled" do
      SiteSetting.search_prefer_recent_posts = true
      SiteSetting.search_recent_posts_size = 1

      Fabricate(:post)
      p2 = Fabricate(:post)

      expect(Search.min_post_id_no_cache).to eq(p2.id)
    end
  end

  context "search_log_id" do
    it "returns an id when the search succeeds" do
      s = Search.new(
        'indiana jones',
        search_type: :header,
        ip_address: '127.0.0.1'
      )
      results = s.execute
      expect(results.search_log_id).to be_present
    end

    it "does not log search if search_type is not present" do
      s = Search.new('foo bar', ip_address: '127.0.0.1')
      results = s.execute
      expect(results.search_log_id).not_to be_present
    end
  end

  context 'in:title' do
    it 'allows for search in title' do
      topic = Fabricate(:topic, title: 'I am testing a title search')
      _post2 = Fabricate(:post, topic: topic, raw: 'this is the second post', post_number: 2)
      post = Fabricate(:post, topic: topic, raw: 'this is the first post', post_number: 1)

      results = Search.execute('title in:title')
      expect(results.posts.map(&:id)).to eq([post.id])

      results = Search.execute('title iN:tItLe')
      expect(results.posts.map(&:id)).to eq([post.id])

      results = Search.execute('first in:title')
      expect(results.posts).to eq([])
    end

    it 'works irrespective of the order' do
      topic = Fabricate(:topic, title: "A topic about Discourse")
      Fabricate(:post, topic: topic, raw: "This is another post")
      topic2 = Fabricate(:topic, title: "This is another topic")
      Fabricate(:post, topic: topic2, raw: "Discourse is awesome")

      results = Search.execute('Discourse in:title status:open')
      expect(results.posts.length).to eq(1)

      results = Search.execute('in:title status:open Discourse')
      expect(results.posts.length).to eq(1)
    end
  end

  context 'ignore_diacritics' do
    before { SiteSetting.search_ignore_accents = true }
    let!(:post1) { Fabricate(:post, raw: 'สวัสดี Rágis hello') }

    it ('allows strips correctly') do
      results = Search.execute('hello', type_filter: 'topic')
      expect(results.posts.length).to eq(1)

      results = Search.execute('ragis', type_filter: 'topic')
      expect(results.posts.length).to eq(1)

      results = Search.execute('Rágis', type_filter: 'topic')
      expect(results.posts.length).to eq(1)

      # TODO: this is a test we need to fix!
      #expect(results.blurb(results.posts.first)).to include('Rágis')

      results = Search.execute('สวัสดี', type_filter: 'topic')
      expect(results.posts.length).to eq(1)
    end
  end

  context 'CJK segmentation' do
    before do
      SiteSetting.search_tokenize_chinese_japanese_korean = true
      SiteSetting.min_search_term_length = 1
    end

    let!(:post1) do
      Fabricate(:post, raw: '場サアマネ織企ういかせ竹域ヱイマ穂基ホ神3予読ずねいぱ松査ス禁多サウ提懸イふ引小43改こょドめ。深とつぐ主思料農ぞかル者杯検める活分えほづぼ白犠')
    end

    it('does not include superfluous spaces in blurbs') do

      results = Search.execute('ういかせ竹域', type_filter: 'topic')
      expect(results.posts.length).to eq(1)

      expect(results.blurb(results.posts.first)).to include('ういかせ竹域')

    end

  end

  context 'include_diacritics' do
    before { SiteSetting.search_ignore_accents = false }
    let!(:post1) { Fabricate(:post, raw: 'สวัสดี Régis hello') }

    it ('allows strips correctly') do
      results = Search.execute('hello', type_filter: 'topic')
      expect(results.posts.length).to eq(1)

      results = Search.execute('regis', type_filter: 'topic')
      expect(results.posts.length).to eq(0)

      results = Search.execute('Régis', type_filter: 'topic')
      expect(results.posts.length).to eq(1)

      expect(results.blurb(results.posts.first)).to include('Régis')

      results = Search.execute('สวัสดี', type_filter: 'topic')
      expect(results.posts.length).to eq(1)
    end
  end

  context 'pagination' do
    let(:number_of_results) { 2 }
    let!(:post1) { Fabricate(:post, raw: 'hello hello hello hello hello') }
    let!(:post2) { Fabricate(:post, raw: 'hello hello hello hello') }
    let!(:post3) { Fabricate(:post, raw: 'hello hello hello') }
    let!(:post4) { Fabricate(:post, raw: 'hello hello') }
    let!(:post5) { Fabricate(:post, raw: 'hello') }
    before do
      Search.stubs(:per_filter).returns(number_of_results)
    end

    it 'returns more results flag' do
      results = Search.execute('hello', type_filter: 'topic')
      results2 = Search.execute('hello', type_filter: 'topic', page: 2)

      expect(results.posts.length).to eq(number_of_results)
      expect(results.posts.map(&:id)).to eq([post1.id, post2.id])
      expect(results.more_full_page_results).to eq(true)
      expect(results2.posts.length).to eq(number_of_results)
      expect(results2.posts.map(&:id)).to eq([post3.id, post4.id])
      expect(results2.more_full_page_results).to eq(true)
    end

    it 'correctly search with page parameter' do
      search = Search.new('hello', type_filter: 'topic', page: 3)
      results = search.execute

      expect(search.offset).to eq(2 * number_of_results)
      expect(results.posts.length).to eq(1)
      expect(results.posts).to eq([post5])
      expect(results.more_full_page_results).to eq(nil)
    end

  end

  context 'in:tagged' do
    it 'allows for searching by presence of any tags' do
      topic = Fabricate(:topic, title: 'I am testing a tagged search')
      _post = Fabricate(:post, topic: topic, raw: 'this is the first post')
      tag = Fabricate(:tag)
      _topic_tag = Fabricate(:topic_tag, topic: topic, tag: tag)

      results = Search.execute('in:untagged')
      expect(results.posts.length).to eq(0)

      results = Search.execute('in:tagged')
      expect(results.posts.length).to eq(1)

      results = Search.execute('In:TaGgEd')
      expect(results.posts.length).to eq(1)
    end
  end

  context 'in:untagged' do
    it 'allows for searching by presence of no tags' do
      topic = Fabricate(:topic, title: 'I am testing a untagged search')
      _post = Fabricate(:post, topic: topic, raw: 'this is the first post')

      results = Search.execute('iN:uNtAgGeD')
      expect(results.posts.length).to eq(1)

      results = Search.execute('in:tagged')
      expect(results.posts.length).to eq(0)
    end
  end

  context 'plugin extensions' do
    let!(:post0) { Fabricate(:post, raw: 'this is the first post about advanced filter with length more than 50 chars') }
    let!(:post1) { Fabricate(:post, raw: 'this is the second post about advanced filter') }

    it 'allows to define custom filter' do
      expect(Search.new("advanced").execute.posts).to eq([post1, post0])
      Search.advanced_filter(/^min_chars:(\d+)$/) do |posts, match|
        posts.where("(SELECT LENGTH(p2.raw) FROM posts p2 WHERE p2.id = posts.id) >= ?", match.to_i)
      end
      expect(Search.new("advanced min_chars:50").execute.posts).to eq([post0])
    end

    it 'allows to define custom order' do
      expect(Search.new("advanced").execute.posts).to eq([post1, post0])

      Search.advanced_order(:chars) do |posts|
        posts.reorder("MAX(LENGTH(posts.raw)) DESC")
      end

      expect(Search.new("advanced order:chars").execute.posts).to eq([post0, post1])
    end
  end

  context 'exclude_topics filter' do
    before { SiteSetting.tagging_enabled = true }
    let!(:user) { Fabricate(:user) }
    fab!(:group) { Fabricate(:group, name: 'bruce-world-fans') }
    fab!(:topic) { Fabricate(:topic, title: 'Bruce topic not a result') }

    it 'works' do
      category = Fabricate(:category_with_definition, name: 'bruceland', user: user)
      tag = Fabricate(:tag, name: 'brucealicious')

      result = Search.execute('bruce', type_filter: 'exclude_topics')

      expect(result.users.map(&:id)).to contain_exactly(user.id)

      expect(result.categories.map(&:id)).to contain_exactly(category.id)

      expect(result.groups.map(&:id)).to contain_exactly(group.id)

      expect(result.tags.map(&:id)).to contain_exactly(tag.id)

      expect(result.posts.length).to eq(0)
    end

    it 'does not fail when parsed term is empty' do
      result = Search.execute('#cat ', type_filter: 'exclude_topics')
      expect(result.categories.length).to eq(0)
    end
  end
end<|MERGE_RESOLUTION|>--- conflicted
+++ resolved
@@ -1263,7 +1263,6 @@
           visibility_level: Group.visibility_levels[:public],
           members_visibility_level: Group.visibility_levels[:public]
         )
-<<<<<<< HEAD
 
         expect(Search.execute('group:99999').posts).to eq([])
       end
@@ -1288,32 +1287,6 @@
         expect(Search.execute("group:#{group.id}", guardian: Guardian.new(user_3)).posts).to contain_exactly(post)
       end
 
-=======
-
-        expect(Search.execute('group:99999').posts).to eq([])
-      end
-
-      it 'should return the right posts for a public group' do
-        group.update!(
-          visibility_level: Group.visibility_levels[:public],
-          members_visibility_level: Group.visibility_levels[:public]
-        )
-
-        expect(Search.execute('group:like_a_boss').posts).to contain_exactly(post)
-        expect(Search.execute("group:#{group.id}").posts).to contain_exactly(post)
-      end
-
-      it "should return the right posts for a public group with members' visibility restricted to logged on users" do
-        group.update!(
-          visibility_level: Group.visibility_levels[:public],
-          members_visibility_level: Group.visibility_levels[:logged_on_users]
-        )
-
-        expect(Search.execute("group:#{group.id}").posts).to eq([])
-        expect(Search.execute("group:#{group.id}", guardian: Guardian.new(user_3)).posts).to contain_exactly(post)
-      end
-
->>>>>>> 332266cb
       it "should return the right posts for a group with visibility restricted to logged on users with members' visibility restricted to members" do
         group.update!(
           visibility_level: Group.visibility_levels[:logged_on_users],
