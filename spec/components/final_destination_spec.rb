--- conflicted
+++ resolved
@@ -9,11 +9,8 @@
 
       force_get_hosts: ['https://force.get.com'],
 
-<<<<<<< HEAD
-=======
       preserve_fragment_url_hosts: ['https://eviltrout.com'],
 
->>>>>>> c10941bb
       # avoid IP lookups in test
       lookup_ip: lambda do |host|
         case host
@@ -271,8 +268,6 @@
       expect(final.status).to eq(:resolved)
       expect(final.cookie).to eq("bar=1; baz=2; foo=219ffwef9w0f")
     end
-<<<<<<< HEAD
-=======
 
     it "persists fragment url" do
       origin_url = "https://eviltrout.com/origin/lib/code/foobar.rb"
@@ -285,7 +280,6 @@
       expect(final.resolve.to_s).to eq("#{upstream_url}#L154-L205")
       expect(final.status).to eq(:resolved)
     end
->>>>>>> c10941bb
   end
 
   describe '.get' do
