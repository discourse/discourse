--- conflicted
+++ resolved
@@ -424,8 +424,6 @@
       }.to_not change { author.topic_count }
       expect(author.post_count).to eq(0) # also unchanged
     end
-<<<<<<< HEAD
-=======
 
     it 'triggers the extensibility events' do
       events = DiscourseEvent.track_events { PostDestroyer.new(admin, first_post).destroy }.last(2)
@@ -436,7 +434,6 @@
       expect(events[1][:event_name]).to eq(:topic_destroyed)
       expect(events[1][:params].first).to eq(first_post.topic)
     end
->>>>>>> c10941bb
   end
 
   context 'deleting the second post in a topic' do
@@ -515,58 +512,12 @@
       it "creates a new user history entry" do
         expect { subject }.to change { UserHistory.count }.by(1)
       end
-<<<<<<< HEAD
-    end
-  end
-
-  context "deleting a reply belonging to a deleted topic" do
-    let!(:topic) { post.topic }
-    let!(:reply) { create_post(topic_id: topic.id, user: post.user) }
-    let(:author) { reply.user }
-
-    before do
-      topic.trash!(admin)
-      post.reload
-      reply.reload
-    end
-
-    context "as a moderator" do
-      subject { PostDestroyer.new(moderator, reply).destroy }
-
-      it "deletes the reply" do
-        subject
-        expect(reply.deleted_at).to be_present
-        expect(reply.deleted_by).to eq(moderator)
-      end
-
-      it "doesn't decrement post_count again" do
-        expect { subject }.to_not change { author.user_stat.post_count }
-      end
-    end
-
-    context "as an admin" do
-      subject { PostDestroyer.new(admin, reply).destroy }
-
-      it "deletes the post" do
-        subject
-        expect(reply.deleted_at).to be_present
-        expect(reply.deleted_by).to eq(admin)
-      end
-
-      it "doesn't decrement post_count again" do
-        expect { subject }.to_not change { author.user_stat.post_count }
-      end
-
-      it "creates a new user history entry" do
-        expect { subject }.to change { UserHistory.count }.by(1)
-=======
 
       it 'triggers a extensibility event' do
         events = DiscourseEvent.track_events { subject }
 
         expect(events[0][:event_name]).to eq(:post_destroyed)
         expect(events[0][:params].first).to eq(post)
->>>>>>> c10941bb
       end
     end
   end
@@ -681,11 +632,7 @@
     let!(:flag) { PostAction.act(moderator, second_post, PostActionType.types[:off_topic]) }
 
     before do
-<<<<<<< HEAD
-      SiteSetting.queue_jobs = false
-=======
       Jobs::SendSystemMessage.clear
->>>>>>> c10941bb
     end
 
     it "should delete public post actions and agree with flags" do
@@ -704,19 +651,6 @@
       expect(second_post.bookmark_count).to eq(0)
       expect(second_post.off_topic_count).to eq(1)
 
-<<<<<<< HEAD
-      notification = second_post.user.notifications.where(notification_type: Notification.types[:private_message]).last
-      expect(notification).to be_present
-      expect(notification.topic.title).to eq(I18n.t('system_messages.flags_agreed_and_post_deleted.subject_template'))
-    end
-
-    it "should not send the flags_agreed_and_post_deleted message if it was deleted by system" do
-      second_post.expects(:update_flagged_posts_count)
-      PostDestroyer.new(Discourse.system_user, second_post).destroy
-      expect(
-        Topic.where(title: I18n.t('system_messages.flags_agreed_and_post_deleted.subject_template')).exists?
-      ).to eq(false)
-=======
       jobs = Jobs::SendSystemMessage.jobs
       expect(jobs.size).to eq(1)
 
@@ -741,28 +675,10 @@
       PostDestroyer.new(Discourse.system_user, second_post).destroy
       expect(Jobs::SendSystemMessage.jobs.size).to eq(0)
       expect(PostAction.flagged_posts_count).to eq(0)
->>>>>>> c10941bb
     end
 
     it "should not send the flags_agreed_and_post_deleted message if it was deleted by author" do
       SiteSetting.delete_removed_posts_after = 0
-<<<<<<< HEAD
-      second_post.expects(:update_flagged_posts_count)
-      PostDestroyer.new(second_post.user, second_post).destroy
-      expect(
-        Topic.where(title: I18n.t('system_messages.flags_agreed_and_post_deleted.subject_template')).exists?
-      ).to eq(false)
-    end
-
-    it "should not send the flags_agreed_and_post_deleted message if flags were deferred" do
-      second_post.expects(:update_flagged_posts_count)
-      PostAction.defer_flags!(second_post, moderator)
-      second_post.reload
-      PostDestroyer.new(moderator, second_post).destroy
-      expect(
-        Topic.where(title: I18n.t('system_messages.flags_agreed_and_post_deleted.subject_template')).exists?
-      ).to eq(false)
-=======
       expect(PostAction.flagged_posts_count).to eq(1)
       PostDestroyer.new(second_post.user, second_post).destroy
       expect(Jobs::SendSystemMessage.jobs.size).to eq(0)
@@ -789,7 +705,6 @@
     it "should set the deleted_public_actions custom field" do
       PostDestroyer.new(moderator, second_post).destroy
       expect(second_post.custom_fields["deleted_public_actions"]).to eq("#{bookmark.id}")
->>>>>>> c10941bb
     end
   end
 
