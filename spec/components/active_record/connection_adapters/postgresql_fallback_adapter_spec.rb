require 'rails_helper'
require_dependency 'active_record/connection_adapters/postgresql_fallback_adapter'

describe ActiveRecord::ConnectionHandling do
  let(:replica_host) { "1.1.1.1" }
  let(:replica_port) { 6432 }

  let(:config) do
    ActiveRecord::Base.configurations[Rails.env].merge("adapter" => "postgresql_fallback",
                                                       "replica_host" => replica_host,
                                                       "replica_port" => replica_port).symbolize_keys!
  end

  let(:postgresql_fallback_handler) { PostgreSQLFallbackHandler.instance }

  after do
    postgresql_fallback_handler.setup!
  end

  describe "#postgresql_fallback_connection" do
    it 'should return a PostgreSQL adapter' do
      expect(ActiveRecord::Base.postgresql_fallback_connection(config))
        .to be_an_instance_of(ActiveRecord::ConnectionAdapters::PostgreSQLAdapter)
    end

    context 'when master server is down' do
      let(:multisite_db) { "database_2" }

      let(:multisite_config) do
        {
          host: 'localhost1',
          port: 5432,
          replica_host: replica_host,
          replica_port: replica_port
        }
      end

      before do
        @replica_connection = mock('replica_connection')
      end

      after do
        pg_readonly_mode_key = Discourse::PG_READONLY_MODE_KEY

        with_multisite_db(multisite_db) do
          Discourse.disable_readonly_mode(pg_readonly_mode_key)
        end

        Discourse.disable_readonly_mode(pg_readonly_mode_key)
        ActiveRecord::Base.establish_connection(ActiveRecord::Base.configurations[Rails.env])
      end

      it 'should failover to a replica server' do
        current_threads = Thread.list

        RailsMultisite::ConnectionManagement.stubs(:all_dbs).returns(['default', multisite_db])

        [config, multisite_config].each do |configuration|
          ActiveRecord::Base.expects(:postgresql_connection).with(configuration).raises(PG::ConnectionBad)
          ActiveRecord::Base.expects(:verify_replica).with(@replica_connection)

          ActiveRecord::Base.expects(:postgresql_connection).with(configuration.merge(host: replica_host, port: replica_port)).returns(@replica_connection)
        end

        expect(postgresql_fallback_handler.master_down?).to eq(nil)

        expect { ActiveRecord::Base.postgresql_fallback_connection(config) }
          .to raise_error(PG::ConnectionBad)

        expect { ActiveRecord::Base.postgresql_fallback_connection(config) }
          .to change { Discourse.readonly_mode? }.from(false).to(true)

        expect(postgresql_fallback_handler.master_down?).to eq(true)

        with_multisite_db(multisite_db) do
          expect(postgresql_fallback_handler.master_down?).to eq(nil)

          expect { ActiveRecord::Base.postgresql_fallback_connection(multisite_config) }
            .to raise_error(PG::ConnectionBad)

          expect { ActiveRecord::Base.postgresql_fallback_connection(multisite_config) }
            .to change { Discourse.readonly_mode? }.from(false).to(true)

          expect(postgresql_fallback_handler.master_down?).to eq(true)
        end

        postgresql_fallback_handler.master_up(multisite_db)

        ActiveRecord::Base.unstub(:postgresql_connection)

        postgresql_fallback_handler.initiate_fallback_to_master

        expect(Discourse.readonly_mode?).to eq(false)
        expect(postgresql_fallback_handler.master_down?).to eq(nil)
        expect(ActiveRecord::Base.connection_pool.connections.count).to eq(0)

<<<<<<< HEAD
        print Thread.list

=======
        skip("Figuring out why the following keeps failing to obtain a connection on Travis")
>>>>>>> 41261b32
        expect(ActiveRecord::Base.connection)
          .to be_an_instance_of(ActiveRecord::ConnectionAdapters::PostgreSQLAdapter)
      end
    end

    context 'when both master and replica server is down' do
      it 'should raise the right error' do
        ActiveRecord::Base.expects(:postgresql_connection).with(config).raises(PG::ConnectionBad).once

        ActiveRecord::Base.expects(:postgresql_connection).with(config.dup.merge(host: replica_host, port: replica_port)).raises(PG::ConnectionBad).once

        2.times do
          expect { ActiveRecord::Base.postgresql_fallback_connection(config) }
            .to raise_error(PG::ConnectionBad)
        end
      end
    end
  end

  describe '.verify_replica' do
    describe 'when database is not in recovery' do
      it 'should raise the right error' do
        expect do
          ActiveRecord::Base.send(:verify_replica, ActiveRecord::Base.connection)
        end.to raise_error(RuntimeError, "Replica database server is not in recovery mode.")
      end
    end
  end

  def with_multisite_db(dbname)
    RailsMultisite::ConnectionManagement.expects(:current_db).returns(dbname).at_least_once
    yield
    RailsMultisite::ConnectionManagement.unstub(:current_db)
  end
end<|MERGE_RESOLUTION|>--- conflicted
+++ resolved
@@ -93,13 +93,9 @@
         expect(Discourse.readonly_mode?).to eq(false)
         expect(postgresql_fallback_handler.master_down?).to eq(nil)
         expect(ActiveRecord::Base.connection_pool.connections.count).to eq(0)
-
-<<<<<<< HEAD
+        
         print Thread.list
 
-=======
-        skip("Figuring out why the following keeps failing to obtain a connection on Travis")
->>>>>>> 41261b32
         expect(ActiveRecord::Base.connection)
           .to be_an_instance_of(ActiveRecord::ConnectionAdapters::PostgreSQLAdapter)
       end
