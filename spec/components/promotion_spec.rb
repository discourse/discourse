--- conflicted
+++ resolved
@@ -82,8 +82,6 @@
         expect(job["args"][0]["message_type"]).to eq("welcome_tl1_user")
       end
 
-<<<<<<< HEAD
-=======
       it "does not not send when the user already has the tl1 badge when recalculcating" do
         SiteSetting.send_tl1_welcome_message = true
         BadgeGranter.grant(Badge.find(1), user)
@@ -95,7 +93,6 @@
         expect(Jobs::SendSystemMessage.jobs.length).to eq(0)
       end
 
->>>>>>> c10941bb
       it "can be turned off" do
         SiteSetting.send_tl1_welcome_message = false
         @result = promotion.review
