--- conflicted
+++ resolved
@@ -249,32 +249,6 @@
     end
   end
 
-<<<<<<< HEAD
-  describe "can_defer_flags" do
-    fab!(:post) { Fabricate(:post) }
-    let(:user) { post.user }
-    fab!(:moderator) { Fabricate(:moderator) }
-
-    it "returns false when the user is nil" do
-      expect(Guardian.new(nil).can_defer_flags?(post)).to be_falsey
-    end
-
-    it "returns false when the post is nil" do
-      expect(Guardian.new(moderator).can_defer_flags?(nil)).to be_falsey
-    end
-
-    it "returns false when the user is not a moderator" do
-      expect(Guardian.new(user).can_defer_flags?(post)).to be_falsey
-    end
-
-    it "returns true when the user is a moderator" do
-      expect(Guardian.new(moderator).can_defer_flags?(post)).to be_truthy
-    end
-
-  end
-
-=======
->>>>>>> 329969ea
   describe 'can_send_private_message' do
     fab!(:user) { Fabricate(:user) }
     fab!(:another_user) { Fabricate(:user) }
