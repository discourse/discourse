--- conflicted
+++ resolved
@@ -44,8 +44,6 @@
 
   end
 
-<<<<<<< HEAD
-=======
   describe "obfuscate" do
 
     it 'correctly obfuscates emails' do
@@ -67,7 +65,6 @@
 
   end
 
->>>>>>> 55611a5b
   describe "message_id_rfc_format" do
 
     it "returns message ID in RFC format" do
