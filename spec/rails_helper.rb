--- conflicted
+++ resolved
@@ -61,11 +61,6 @@
 require "rspec/rails"
 require "shoulda-matchers"
 require "sidekiq/testing"
-<<<<<<< HEAD
-require "test_prof/recipes/rspec/let_it_be"
-require "test_prof/before_all/adapters/active_record"
-=======
->>>>>>> b2b1e721
 require "selenium-webdriver"
 require "capybara/rails"
 
@@ -246,21 +241,6 @@
       raise "There are pending migrations, run RAILS_ENV=test bin/rake db:migrate"
     end
 
-    # Use a file system lock to get `selenium-manager` to download the `chromedriver` binary that is requried for
-    # system tests to support running system tests in multiple processes. If we don't download the `chromedriver` binary
-    # before running system tests in multiple processes, each process will end up calling the `selenium-manager` binary
-    # to download the `chromedriver` binary at the same time but the problem is that the binary is being downloaded to
-    # the same location and this can interfere with the running tests in another process.
-    #
-    # The long term fix here is to get `selenium-manager` to download the `chromedriver` binary to a unique path for each
-    # process but the `--cache-path` option for `selenium-manager` is currently not supported in `selenium-webdriver`.
-    if !File.directory?("~/.cache/selenium")
-      File.open("#{Rails.root}/tmp/chrome_driver_flock", "w") do |file|
-        file.flock(File::LOCK_EX)
-        `#{Selenium::WebDriver::SeleniumManager.send(:binary)} --browser chrome`
-      end
-    end
-
     Sidekiq.error_handlers.clear
 
     # Ugly, but needed until we have a user creator
@@ -283,9 +263,6 @@
 
     SiteSetting.provider = TestLocalProcessProvider.new
 
-<<<<<<< HEAD
-    WebMock.disable_net_connect!(allow_localhost: true)
-=======
     # Used for S3 system specs, see also setup_s3_system_test.
     MinioRunner.config do |minio_runner_config|
       minio_runner_config.minio_domain = ENV["MINIO_RUNNER_MINIO_DOMAIN"] || "minio.local"
@@ -315,7 +292,6 @@
         ENV["CAPYBARA_REMOTE_DRIVER_URL"],
       ].compact,
     )
->>>>>>> b2b1e721
 
     if ENV["CAPYBARA_DEFAULT_MAX_WAIT_TIME"].present?
       Capybara.default_max_wait_time = ENV["CAPYBARA_DEFAULT_MAX_WAIT_TIME"].to_i
