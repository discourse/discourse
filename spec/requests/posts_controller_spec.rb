# frozen_string_literal: true

RSpec.shared_examples "finding and showing post" do
  let!(:post) { post_by_user }

  it "ensures the user can't see the post" do
    topic = post.topic
    topic.convert_to_private_message(Discourse.system_user)
    topic.remove_allowed_user(Discourse.system_user, user.username)
    get url
    expect(response).to be_forbidden
  end

  it "succeeds" do
    get url
    expect(response.status).to eq(200)
  end

  it "returns 404 when post's topic is deleted" do
    post.topic.destroy!
    get url
    expect(response.status).to eq(404)
  end

  context "with deleted post" do
    before { post.trash!(user) }

    it "can't find deleted posts as an anonymous user" do
      get url
      expect(response.status).to eq(404)
    end

    it "can't find deleted posts as a regular user" do
      sign_in(user)
      get url
      expect(response.status).to eq(404)
    end

    it "can find posts as a moderator" do
      sign_in(moderator)
      get url
      expect(response.status).to eq(200)
    end

    it "can find posts as a admin" do
      sign_in(admin)
      get url
      expect(response.status).to eq(200)
    end

    context "with category group moderator" do
      fab!(:group_user) { Fabricate(:group_user) }
      let(:user_gm) { group_user.user }
      let(:group) { group_user.group }

      before do
        SiteSetting.enable_category_group_moderation = true
        sign_in(user_gm)
      end

      it "can find posts in the allowed category" do
        post.topic.category.update!(reviewable_by_group_id: group.id, topic_id: topic.id)
        get url
        expect(response.status).to eq(200)
      end

      it "can't find posts outside of the allowed category" do
        get url
        expect(response.status).to eq(404)
      end
    end
  end
end

RSpec.shared_examples "action requires login" do |method, url, params = {}|
  it "raises an exception when not logged in" do
    self.public_send(method, url, **params)
    expect(response.status).to eq(403)
  end
end

RSpec.describe PostsController do
  fab!(:admin) { Fabricate(:admin) }
  fab!(:moderator) { Fabricate(:moderator) }
  fab!(:user) { Fabricate(:user) }
  fab!(:user_trust_level_0) { Fabricate(:trust_level_0) }
  fab!(:user_trust_level_1) { Fabricate(:trust_level_1) }
  fab!(:category) { Fabricate(:category) }
  fab!(:topic) { Fabricate(:topic) }
  fab!(:post_by_user) { Fabricate(:post, user: user) }
  let(:public_post) { Fabricate(:post, user: user, topic: topic) }
  let(:topicless_post) { Fabricate(:post, user: user, raw: "<p>Car 54, where are you?</p>") }

  let(:private_topic) { Fabricate(:topic, archetype: Archetype.private_message, category_id: nil) }

  let(:private_post) { Fabricate(:post, user: user, topic: private_topic) }

  describe "#show" do
    include_examples "finding and showing post" do
      let(:url) { "/posts/#{post.id}.json" }
    end

    it "gets all the expected fields" do
      # non fabricated test
      new_post = create_post

      get "/posts/#{new_post.id}.json"
      parsed = response.parsed_body

      expect(parsed["topic_slug"]).to eq(new_post.topic.slug)
      expect(parsed["moderator"]).to eq(false)
      expect(parsed["username"]).to eq(new_post.user.username)
      expect(parsed["cooked"]).to eq(new_post.cooked)
    end
  end

  describe "#by_number" do
    include_examples "finding and showing post" do
      let(:url) { "/posts/by_number/#{post.topic_id}/#{post.post_number}.json" }
    end
  end

  describe "#by_date" do
    include_examples "finding and showing post" do
      let(:url) { "/posts/by-date/#{post.topic_id}/#{post.created_at.strftime("%Y-%m-%d")}.json" }
    end

    it "returns the expected post" do
      first_post = Fabricate(:post, created_at: 10.days.ago)
      second_post = Fabricate(:post, topic: first_post.topic, created_at: 4.days.ago)
      _third_post = Fabricate(:post, topic: first_post.topic, created_at: 3.days.ago)

      get "/posts/by-date/#{second_post.topic_id}/#{(second_post.created_at - 2.days).strftime("%Y-%m-%d")}.json"
      json = response.parsed_body

      expect(response.status).to eq(200)
      expect(json["id"]).to eq(second_post.id)
    end

    it "returns no post if date is > at last created post" do
      get "/posts/by-date/#{post.topic_id}/2245-11-11.json"
      _json = response.parsed_body
      expect(response.status).to eq(404)
    end
  end

  describe "#reply_history" do
    include_examples "finding and showing post" do
      let(:url) { "/posts/#{post.id}/reply-history.json" }
    end

    it "returns the replies with allowlisted user custom fields" do
      parent = Fabricate(:post)
      child = Fabricate(:post, topic: parent.topic, reply_to_post_number: parent.post_number)

      parent.user.upsert_custom_fields(hello: "world", hidden: "dontshow")
      SiteSetting.public_user_custom_fields = "hello"

      get "/posts/#{child.id}/reply-history.json"
      expect(response.status).to eq(200)

      json = response.parsed_body
      expect(json[0]["id"]).to eq(parent.id)
      expect(json[0]["user_custom_fields"]["hello"]).to eq("world")
      expect(json[0]["user_custom_fields"]["hidden"]).to be_blank
    end
  end

  describe "#reply_ids" do
    include_examples "finding and showing post" do
      let(:url) { "/posts/#{post.id}/reply-ids.json" }
    end

    it "returns ids of post's replies" do
      post = Fabricate(:post)
      reply1 = Fabricate(:post, topic: post.topic, reply_to_post_number: post.post_number)
      reply2 = Fabricate(:post, topic: post.topic, reply_to_post_number: post.post_number)
      PostReply.create(post_id: post.id, reply_post_id: reply1.id)
      PostReply.create(post_id: post.id, reply_post_id: reply2.id)

      get "/posts/#{post.id}/reply-ids.json"

      expect(response.status).to eq(200)
      expect(response.parsed_body).to eq(
        [{ "id" => reply1.id, "level" => 1 }, { "id" => reply2.id, "level" => 1 }],
      )
    end
  end

  describe "#replies" do
    include_examples "finding and showing post" do
      let(:url) { "/posts/#{post.id}/replies.json" }
    end

    it "asks post for replies" do
      parent = Fabricate(:post)
      child = Fabricate(:post, topic: parent.topic, reply_to_post_number: parent.post_number)
      PostReply.create!(post: parent, reply: child)

      child.user.upsert_custom_fields(hello: "world", hidden: "dontshow")
      SiteSetting.public_user_custom_fields = "hello"

      get "/posts/#{parent.id}/replies.json"
      expect(response.status).to eq(200)

      json = response.parsed_body
      expect(json[0]["id"]).to eq(child.id)
      expect(json[0]["user_custom_fields"]["hello"]).to eq("world")
      expect(json[0]["user_custom_fields"]["hidden"]).to be_blank
    end
  end

  describe "#destroy" do
    include_examples "action requires login", :delete, "/posts/123.json"

    describe "when logged in" do
      let(:topic) { Fabricate(:topic) }

      it "raises an error when the user doesn't have permission to see the post" do
        pm = Fabricate(:private_message_topic)
        post = Fabricate(:post, topic: pm, post_number: 3)

        sign_in(user)

        delete "/posts/#{post.id}.json"
        expect(response).to be_forbidden
      end

      it "raises an error when the self deletions are disabled" do
        SiteSetting.max_post_deletions_per_day = 0
        post = Fabricate(:post, user: user, topic: topic, post_number: 3)
        sign_in(user)

        delete "/posts/#{post.id}.json"
        expect(response).to be_forbidden
      end

      it "uses a PostDestroyer" do
        post = Fabricate(:post, topic_id: topic.id, post_number: 3)
        sign_in(moderator)

        destroyer = mock
        PostDestroyer.expects(:new).returns(destroyer)
        destroyer.expects(:destroy)

        delete "/posts/#{post.id}.json"
      end

      context "with permanently destroy" do
        let!(:post) { Fabricate(:post, topic_id: topic.id, post_number: 3) }

        before { SiteSetting.can_permanently_delete = true }

        it "does not work for a post that was not deleted yet" do
          sign_in(admin)

          delete "/posts/#{post.id}.json", params: { force_destroy: true }
          expect(response.status).to eq(403)
        end

        it "needs some time to pass to permanently delete a topic" do
          sign_in(admin)

          delete "/posts/#{post.id}.json"
          expect(response.status).to eq(200)
          expect(post.reload.deleted_by_id).to eq(admin.id)

          delete "/posts/#{post.id}.json", params: { force_destroy: true }
          expect(response.status).to eq(403)

          post.update!(deleted_at: 10.minutes.ago)

          delete "/posts/#{post.id}.json", params: { force_destroy: true }
          expect(response.status).to eq(200)
          expect { post.reload }.to raise_error(ActiveRecord::RecordNotFound)
        end

        it "needs two users to permanently delete a topic" do
          sign_in(admin)

          delete "/posts/#{post.id}.json"
          expect(response.status).to eq(200)
          expect(post.reload.deleted_by_id).to eq(admin.id)

          sign_in(Fabricate(:admin))

          delete "/posts/#{post.id}.json", params: { force_destroy: true }
          expect(response.status).to eq(200)
          expect { post.reload }.to raise_error(ActiveRecord::RecordNotFound)
        end

        it "moderators cannot permanently delete topics" do
          sign_in(admin)

          delete "/posts/#{post.id}.json"
          expect(response.status).to eq(200)
          expect(post.reload.deleted_by_id).to eq(admin.id)

          sign_in(moderator)

          delete "/posts/#{post.id}.json", params: { force_destroy: true }
          expect(response.status).to eq(403)
        end
      end
    end
  end

  describe "#destroy_many" do
    include_examples "action requires login",
                     :delete,
                     "/posts/destroy_many.json",
                     params: {
                       post_ids: [123, 345],
                     }

    describe "when logged in" do
      fab!(:poster) { Fabricate(:moderator) }
      fab!(:post1) { Fabricate(:post, user: poster, post_number: 2) }
      fab!(:post2) do
        Fabricate(
          :post,
          topic: post1.topic,
          user: poster,
          post_number: 3,
          reply_to_post_number: post1.post_number,
        )
      end

      it "raises invalid parameters no post_ids" do
        sign_in(poster)
        delete "/posts/destroy_many.json"
        expect(response.status).to eq(400)
        expect(response.message.downcase).to eq("bad request")
      end

      it "raises invalid parameters with missing ids" do
        sign_in(poster)
        delete "/posts/destroy_many.json", params: { post_ids: [12_345] }
        expect(response.status).to eq(400)
      end

      it "raises an error when the user doesn't have permission to delete the posts" do
        sign_in(user)
        delete "/posts/destroy_many.json", params: { post_ids: [post1.id, post2.id] }
        expect(response).to be_forbidden
      end

      it "deletes the post" do
        sign_in(poster)
        PostDestroyer.any_instance.expects(:destroy).twice
        delete "/posts/destroy_many.json", params: { post_ids: [post1.id, post2.id] }
        expect(response.status).to eq(200)
      end

      it "updates the highest read data for the forum" do
        sign_in(poster)
        Topic.expects(:reset_highest).twice
        delete "/posts/destroy_many.json", params: { post_ids: [post1.id, post2.id] }
      end

      describe "can delete replies" do
        before { PostReply.create(post_id: post1.id, reply_post_id: post2.id) }

        it "deletes the post and the reply to it" do
          sign_in(poster)
          PostDestroyer.any_instance.expects(:destroy).twice
          delete "/posts/destroy_many.json",
                 params: {
                   post_ids: [post1.id],
                   reply_post_ids: [post1.id],
                 }
        end
      end

      context "when deleting flagged posts" do
        before do
          sign_in(moderator)
          PostActionCreator.off_topic(moderator, post1)
          PostActionCreator.off_topic(moderator, post2)
          Jobs::SendSystemMessage.clear
        end

        it "defers the child posts by default" do
          expect(ReviewableFlaggedPost.pending.count).to eq(2)
          delete "/posts/destroy_many.json", params: { post_ids: [post1.id, post2.id] }
          expect(Jobs::SendSystemMessage.jobs.size).to eq(1)
          expect(ReviewableFlaggedPost.pending.count).to eq(0)
        end

        it "can defer all posts based on `agree_with_first_reply_flag` param" do
          expect(ReviewableFlaggedPost.pending.count).to eq(2)
          delete "/posts/destroy_many.json",
                 params: {
                   post_ids: [post1.id, post2.id],
                   agree_with_first_reply_flag: false,
                 }
          PostActionCreator.off_topic(moderator, post1)
          PostActionCreator.off_topic(moderator, post2)
          Jobs::SendSystemMessage.clear
        end
      end
    end
  end

  describe "#recover" do
    include_examples "action requires login", :put, "/posts/123/recover.json"

    describe "when logged in" do
      it "raises an error when the user doesn't have permission to see the post" do
        post = Fabricate(:post, topic: Fabricate(:private_message_topic), post_number: 3)
        sign_in(user)

        put "/posts/#{post.id}/recover.json"
        expect(response).to be_forbidden
      end

      it "raises an error when self deletion/recovery is disabled" do
        SiteSetting.max_post_deletions_per_day = 0
        post = Fabricate(:post, user: user, topic: topic, post_number: 3)
        sign_in(user)

        put "/posts/#{post.id}/recover.json"
        expect(response).to be_forbidden
      end

      it "recovers a post correctly" do
        topic_id = create_post.topic_id
        post = create_post(topic_id: topic_id)
        sign_in(user)

        PostDestroyer.new(user, post).destroy
        put "/posts/#{post.id}/recover.json"
        post.reload
        expect(post.trashed?).to be_falsey
      end
    end
  end

  describe "#update" do
    include_examples "action requires login", :put, "/posts/2.json"

    let!(:post) { post_by_user }
    let(:update_params) do
      {
        post: {
          raw: "edited body",
          edit_reason: "typo",
        },
        image_sizes: {
          "http://image.com/image.jpg" => {
            "width" => 123,
            "height" => 456,
          },
        },
      }
    end

    describe "when logged in as a regular user" do
      before { sign_in(user) }

      it "does not allow TL0 or TL1 to update when edit time limit expired" do
        SiteSetting.post_edit_time_limit = 5
        SiteSetting.tl2_post_edit_time_limit = 30

        post = Fabricate(:post, created_at: 10.minutes.ago, user: user)

        user.update_columns(trust_level: 1)

        put "/posts/#{post.id}.json", params: update_params

        expect(response.status).to eq(422)
        expect(response.parsed_body["errors"]).to include(I18n.t("too_late_to_edit"))
      end

      it "does not allow TL2 to update when edit time limit expired" do
        SiteSetting.post_edit_time_limit = 12
        SiteSetting.tl2_post_edit_time_limit = 8

        user.update_columns(trust_level: 2)

        post = Fabricate(:post, created_at: 10.minutes.ago, user: user)

        put "/posts/#{post.id}.json", params: update_params

        expect(response.status).to eq(422)
        expect(response.parsed_body["errors"]).to include(I18n.t("too_late_to_edit"))
      end

      it "passes the image sizes through" do
        Post.any_instance.expects(:image_sizes=)
        put "/posts/#{post.id}.json", params: update_params
      end

      it "passes the edit reason through" do
        put "/posts/#{post.id}.json", params: update_params
        expect(response.status).to eq(200)
        post.reload
        expect(post.edit_reason).to eq("typo")
        expect(post.raw).to eq("edited body")
      end

      it "checks for an edit conflict" do
        update_params[:post][:raw_old] = "old body"
        put "/posts/#{post.id}.json", params: update_params

        expect(response.status).to eq(409)
      end

      it "raises an error when the post parameter is missing" do
        update_params.delete(:post)
        put "/posts/#{post.id}.json", params: update_params
        expect(response.status).to eq(400)
        expect(response.message.downcase).to eq("bad request")
      end

      it "raises an error when the user doesn't have permission to see the post" do
        post = Fabricate(:private_message_post, post_number: 3)
        put "/posts/#{post.id}.json", params: update_params
        expect(response).to be_forbidden
      end

      it "updates post's raw attribute" do
        put "/posts/#{post.id}.json", params: { post: { raw: "edited body   " } }

        expect(response.status).to eq(200)
        expect(response.parsed_body["post"]["raw"]).to eq("edited body")
        expect(post.reload.raw).to eq("edited body")
      end

      it "extracts links from the new body" do
        param = update_params
        param[:post][:raw] = "I just visited this https://google.com so many cool links"

        put "/posts/#{post.id}.json", params: param

        expect(response.status).to eq(200)
        expect(TopicLink.count).to eq(1)
      end

      it "doesn't allow updating of deleted posts" do
        first_post = post.topic.ordered_posts.first
        PostDestroyer.new(moderator, first_post).destroy

        put "/posts/#{first_post.id}.json", params: update_params
        expect(response).not_to be_successful
      end
    end

    describe "when logged in as staff" do
      before { sign_in(moderator) }

      it "supports updating posts in deleted topics" do
        first_post = post.topic.ordered_posts.first
        PostDestroyer.new(moderator, first_post).destroy

        put "/posts/#{first_post.id}.json", params: update_params
        expect(response.status).to eq(200)

        post.reload
        expect(post.raw).to eq("edited body")
      end

      it "won't update bump date if post is a whisper" do
        created_at = freeze_time 1.day.ago
        post = Fabricate(:post, post_type: Post.types[:whisper], user: user)

        unfreeze_time
        put "/posts/#{post.id}.json", params: update_params

        expect(response.status).to eq(200)
        expect(post.topic.reload.bumped_at).to eq_time(created_at)
      end
    end

    describe "when logged in as group moderator" do
      fab!(:topic) { Fabricate(:topic, category: category) }
      fab!(:post) { Fabricate(:post, user: user, topic: topic) }
      fab!(:group_user) { Fabricate(:group_user) }
      let(:user_gm) { group_user.user }
      let(:group) { group_user.group }

      before do
        SiteSetting.enable_category_group_moderation = true
        post.topic.category.update!(reviewable_by_group_id: group.id, topic_id: topic.id)
        sign_in(user_gm)
      end

      it "allows updating the category description" do
        put "/posts/#{post.id}.json", params: update_params
        expect(response.status).to eq(200)

        post.reload
        expect(post.raw).to eq("edited body")
        expect(UserHistory.where(action: UserHistory.actions[:post_edit]).count).to eq(1)
      end

      it "can not update category descriptions in other categories" do
        second_category = Fabricate(:category)
        topic.update!(category: second_category)

        put "/posts/#{post.id}.json", params: update_params
        expect(response.status).to eq(403)
      end
    end

    it "can not change category to a disallowed category" do
      post = create_post
      sign_in(post.user)

      category = Fabricate(:category)
      category.set_permissions(staff: :full)
      category.save!

      put "/posts/#{post.id}.json",
          params: {
            post: {
              category_id: category.id,
              raw: "this is a test edit to post",
            },
          }

      expect(response.status).not_to eq(200)
      expect(post.topic.category_id).not_to eq(category.id)
    end

    it "can not move to a category that requires topic approval" do
      post = create_post
      sign_in(post.user)

      category = Fabricate(:category)
      category.custom_fields[Category::REQUIRE_TOPIC_APPROVAL] = true
      category.save!

      put "/posts/#{post.id}.json",
          params: {
            post: {
              category_id: category.id,
              raw: "this is a test edit to post",
            },
          }

      expect(response.status).to eq(403)
      expect(post.topic.reload.category_id).not_to eq(category.id)
    end

    describe "with Post.plugin_permitted_update_params" do
      before do
        plugin = Plugin::Instance.new
        plugin.add_permitted_post_update_param(:random_number) do |post, value|
          post.custom_fields[:random_number] = value
          post.save
        end
      end

      after { DiscoursePluginRegistry.reset! }

      it "calls blocks passed into `add_permitted_post_update_param`" do
        sign_in(post.user)
        put "/posts/#{post.id}.json",
            params: {
              post: {
                raw: "this is a random post",
                raw_old: post.raw,
                random_number: 244,
              },
            }

        expect(response.status).to eq(200)
        expect(post.reload.custom_fields[:random_number]).to eq("244")
      end
    end
  end

  describe "#destroy_bookmark" do
    fab!(:post) { Fabricate(:post) }
    fab!(:bookmark) { Fabricate(:bookmark, user: user, bookmarkable: post) }

    before { sign_in(user) }

    it "deletes the bookmark" do
      bookmark_id = bookmark.id
      delete "/posts/#{post.id}/bookmark.json"
      expect(Bookmark.find_by(id: bookmark_id)).to eq(nil)
    end

    context "when the user still has bookmarks in the topic" do
      before { Fabricate(:bookmark, user: user, bookmarkable: Fabricate(:post, topic: post.topic)) }
      it "marks topic_bookmarked as true" do
        delete "/posts/#{post.id}/bookmark.json"
        expect(response.parsed_body["topic_bookmarked"]).to eq(true)
      end
    end
  end

  describe "#wiki" do
    include_examples "action requires login", :put, "/posts/2/wiki.json"

    describe "when logged in" do
      before { sign_in(user) }

      let!(:post) { post_by_user }

      it "returns 400 when wiki parameter is not present" do
        sign_in(admin)

        put "/posts/#{post.id}/wiki.json", params: {}

        expect(response.status).to eq(400)
      end

      it "raises an error if the user doesn't have permission to wiki the post" do
        put "/posts/#{post.id}/wiki.json", params: { wiki: "true" }
        expect(response).to be_forbidden
      end

      it "toggle wiki status should create a new version" do
        sign_in(admin)
        another_user = Fabricate(:user)
        another_post = Fabricate(:post, user: another_user)

        expect do
          put "/posts/#{another_post.id}/wiki.json", params: { wiki: "true" }
        end.to change { another_post.reload.version }.by(1)

        expect do
          put "/posts/#{another_post.id}/wiki.json", params: { wiki: "false" }
        end.to change { another_post.reload.version }.by(-1)

        sign_in(Fabricate(:admin))

        expect do
          put "/posts/#{another_post.id}/wiki.json", params: { wiki: "true" }
        end.to change { another_post.reload.version }.by(1)
      end

      it "can wiki a post" do
        sign_in(admin)
        put "/posts/#{post.id}/wiki.json", params: { wiki: "true" }

        post.reload
        expect(post.wiki).to eq(true)
      end

      it "can unwiki a post" do
        wikied_post = Fabricate(:post, user: user, wiki: true)
        sign_in(admin)

        put "/posts/#{wikied_post.id}/wiki.json", params: { wiki: "false" }

        wikied_post.reload
        expect(wikied_post.wiki).to eq(false)
      end
    end
  end

  describe "#post_type" do
    include_examples "action requires login", :put, "/posts/2/post_type.json"

    describe "when logged in" do
      before { sign_in(moderator) }

      let!(:post) { post_by_user }

      it "raises an error if the user doesn't have permission to change the post type" do
        sign_in(user)

        put "/posts/#{post.id}/post_type.json", params: { post_type: 2 }
        expect(response).to be_forbidden
      end

      it "returns 400 if post_type parameter is not present" do
        put "/posts/#{post.id}/post_type.json", params: {}

        expect(response.status).to eq(400)
      end

      it "returns 400 if post_type parameters is invalid" do
        put "/posts/#{post.id}/post_type.json", params: { post_type: -1 }

        expect(response.status).to eq(400)
      end

      it "can change the post type" do
        put "/posts/#{post.id}/post_type.json", params: { post_type: 2 }

        post.reload
        expect(post.post_type).to eq(2)
      end
    end
  end

  describe "#rebake" do
    include_examples "action requires login", :put, "/posts/2/rebake.json"

    describe "when logged in" do
      let!(:post) { post_by_user }

      it "raises an error if the user doesn't have permission to rebake the post" do
        sign_in(user)
        put "/posts/#{post.id}/rebake.json"
        expect(response).to be_forbidden
      end

      it "can rebake the post" do
        sign_in(moderator)
        put "/posts/#{post.id}/rebake.json"
        expect(response.status).to eq(200)
      end

      it "will invalidate broken images cache" do
        sign_in(moderator)
        PostHotlinkedMedia.create!(
          url: "https://example.com/image.jpg",
          post: post,
          status: "download_failed",
        )
        put "/posts/#{post.id}/rebake.json"
        post.reload
        expect(post.post_hotlinked_media).to eq([])
      end
    end
  end

  describe "#create" do
    include_examples "action requires login", :post, "/posts.json"

    before do
      SiteSetting.min_first_post_typing_time = 0
      SiteSetting.whispers_allowed_groups = "#{Group::AUTO_GROUPS[:staff]}"
    end

    context "with api" do
      it "memoizes duplicate requests" do
        raw = "this is a test post 123 #{SecureRandom.hash}"
        title = "this is a title #{SecureRandom.hash}"

        master_key = Fabricate(:api_key).key

        post "/posts.json",
             params: {
               raw: raw,
               title: title,
               wpid: 1,
             },
             headers: {
               HTTP_API_USERNAME: user.username,
               HTTP_API_KEY: master_key,
             }

        expect(response.status).to eq(200)
        original = response.body

        post "/posts.json",
             params: {
               raw: raw,
               title: title,
               wpid: 2,
             },
             headers: {
               HTTP_API_USERNAME: user.username_lower,
               HTTP_API_KEY: master_key,
             }

        expect(response.status).to eq(200)
        expect(response.body).to eq(original)
      end

      it "allows to create posts in import_mode" do
        Jobs.run_immediately!
        NotificationEmailer.enable
        post_1 = Fabricate(:post)
        master_key = Fabricate(:api_key).key

        post "/posts.json",
             params: {
               raw: "this is test reply 1",
               topic_id: post_1.topic.id,
               reply_to_post_number: 1,
             },
             headers: {
               HTTP_API_USERNAME: user.username,
               HTTP_API_KEY: master_key,
             }

        expect(response.status).to eq(200)
        expect(post_1.topic.user.notifications.count).to eq(1)
        post_1.topic.user.notifications.destroy_all

        post "/posts.json",
             params: {
               raw: "this is test reply 2",
               topic_id: post_1.topic.id,
               reply_to_post_number: 1,
               import_mode: true,
             },
             headers: {
               HTTP_API_USERNAME: user.username,
               HTTP_API_KEY: master_key,
             }

        expect(response.status).to eq(200)
        expect(post_1.topic.user.notifications.count).to eq(0)

        post "/posts.json",
             params: {
               raw: "this is test reply 3",
               topic_id: post_1.topic.id,
               reply_to_post_number: 1,
               import_mode: false,
             },
             headers: {
               HTTP_API_USERNAME: user.username,
               HTTP_API_KEY: master_key,
             }

        expect(response.status).to eq(200)
        expect(post_1.topic.user.notifications.count).to eq(1)
      end

      it "allows a topic to be created with an external_id" do
        master_key = Fabricate(:api_key).key
        post "/posts.json",
             params: {
               raw: "this is the test content",
               title: "this is some post",
               external_id: "external_id",
             },
             headers: {
               HTTP_API_USERNAME: user.username,
               HTTP_API_KEY: master_key,
             }

        expect(response.status).to eq(200)

        new_topic = Topic.last

        expect(new_topic.external_id).to eq("external_id")
      end

      it "prevents whispers for regular users" do
        post_1 = Fabricate(:post)
        user_key = ApiKey.create!(user: user).key

        post "/posts.json",
             params: {
               raw: "this is test whisper",
               topic_id: post_1.topic.id,
               reply_to_post_number: 1,
               whisper: true,
             },
             headers: {
               HTTP_API_USERNAME: user.username,
               HTTP_API_KEY: user_key,
             }

        expect(response.status).to eq(403)
      end

      it "does not advance draft" do
        Draft.set(user, Draft::NEW_TOPIC, 0, "test")
        user_key = ApiKey.create!(user: user).key

        post "/posts.json",
             params: {
               title: "this is a test topic",
               raw: "this is test whisper",
             },
             headers: {
               HTTP_API_USERNAME: user.username,
               HTTP_API_KEY: user_key,
             }

        expect(response.status).to eq(200)
        expect(Draft.get(user, Draft::NEW_TOPIC, 0)).to eq("test")
      end

      it "will raise an error if specified category cannot be found" do
        user = Fabricate(:admin)
        master_key = Fabricate(:api_key).key

        post "/posts.json",
             params: {
               title: "this is a test title",
               raw: "this is test body",
               category: "invalid",
             },
             headers: {
               HTTP_API_USERNAME: user.username,
               HTTP_API_KEY: master_key,
             }

        expect(response.status).to eq(400)

        expect(response.parsed_body["errors"]).to include(
          I18n.t("invalid_params", message: "category"),
        )
      end

      it "will raise an error if specified embed_url is invalid" do
        user = Fabricate(:admin)
        master_key = Fabricate(:api_key).key

        post "/posts.json",
             params: {
               title: "this is a test title",
               raw: "this is test body",
               embed_url: "/test.txt",
             },
             headers: {
               HTTP_API_USERNAME: user.username,
               HTTP_API_KEY: master_key,
             }

        expect(response.status).to eq(422)
      end

      it "creates unlisted topic with admin master key" do
        master_key = Fabricate(:api_key).key

        expect do
          post "/posts.json",
<<<<<<< HEAD
            params: { raw: "this is a test title", title: "this is test body", unlist_topic: true },
            headers: { HTTP_API_USERNAME: admin.username, HTTP_API_KEY: master_key }
=======
               params: {
                 raw: "this is a test title",
                 title: "this is test body",
                 unlist_topic: true,
               },
               headers: {
                 HTTP_API_USERNAME: admin.username,
                 HTTP_API_KEY: master_key,
               }
>>>>>>> 3ee0a492
        end.to change { Topic.count }.by(1)

        expect(response.status).to eq(200)
        expect(Topic.find(response.parsed_body["topic_id"]).visible).to eq(false)
      end

      it "prevents creation of unlisted topic with non-admin key" do
        user_key = ApiKey.create!(user: user).key

        expect do
          post "/posts.json",
<<<<<<< HEAD
            params: { raw: "this is a test title", title: "this is test body", unlist_topic: true },
            headers: { HTTP_API_USERNAME: user.username, HTTP_API_KEY: user_key }
=======
               params: {
                 raw: "this is a test title",
                 title: "this is test body",
                 unlist_topic: true,
               },
               headers: {
                 HTTP_API_USERNAME: user.username,
                 HTTP_API_KEY: user_key,
               }
>>>>>>> 3ee0a492
        end.not_to change { Topic.count }

        expect(response.status).to eq(422)
        expect(response.parsed_body["errors"]).to include(
<<<<<<< HEAD
          I18n.t("activerecord.errors.models.topic.attributes.base.unable_to_unlist")
=======
          I18n.t("activerecord.errors.models.topic.attributes.base.unable_to_unlist"),
>>>>>>> 3ee0a492
        )
      end
    end

    describe "when logged in" do
      fab!(:user) { Fabricate(:user) }

      before { sign_in(user) }

      context "when fast typing" do
        before do
          SiteSetting.min_first_post_typing_time = 3000
          SiteSetting.auto_silence_fast_typers_max_trust_level = 1
        end

        it "queues the post if min_first_post_typing_time is not met" do
          post "/posts.json",
               params: {
                 raw: "this is the test content",
                 title: "this is the test title for the topic",
                 composer_open_duration_msecs: 204,
                 typing_duration_msecs: 100,
                 reply_to_post_number: 123,
               }

          expect(response.status).to eq(200)
          parsed = response.parsed_body

          expect(parsed["action"]).to eq("enqueued")

          user.reload
          expect(user).to be_silenced

          rp = ReviewableQueuedPost.find_by(created_by: user)
          expect(rp.payload["typing_duration_msecs"]).to eq(100)
          expect(rp.payload["composer_open_duration_msecs"]).to eq(204)
          expect(rp.payload["reply_to_post_number"]).to eq(123)
          expect(rp.reviewable_scores.first.reason).to eq("fast_typer")

          expect(parsed["pending_post"]).to be_present
          expect(parsed["pending_post"]["id"]).to eq(rp.id)
          expect(parsed["pending_post"]["raw"]).to eq("this is the test content")

          mod = moderator
          rp.perform(mod, :approve_post)

          user.reload
          expect(user).not_to be_silenced
        end

        it "doesn't enqueue posts when user first creates a topic" do
          topic = Fabricate(:post, user: user).topic

          Draft.set(user, "should_clear", 0, "{'a' : 'b'}")

          post "/posts.json",
               params: {
                 raw: "this is the test content",
                 title: "this is the test title for the topic",
                 composer_open_duration_msecs: 204,
                 typing_duration_msecs: 100,
                 topic_id: topic.id,
                 draft_key: "should_clear",
               }

          expect(response.status).to eq(200)
          parsed = response.parsed_body

          expect(parsed["action"]).not_to be_present

          expect { Draft.get(user, "should_clear", 0) }.to raise_error(Draft::OutOfSequence)
        end

        it "doesn't enqueue replies when the topic is closed" do
          topic = Fabricate(:closed_topic)

          post "/posts.json",
               params: {
                 raw: "this is the test content",
                 title: "this is the test title for the topic",
                 topic_id: topic.id,
               }

          expect(response).not_to be_successful
          parsed = response.parsed_body
          expect(parsed["action"]).not_to eq("enqueued")
        end

        it "doesn't enqueue replies when the post is too long" do
          SiteSetting.max_post_length = 10

          post "/posts.json",
               params: {
                 raw: "this is the test content",
                 title: "this is the test title for the topic",
               }

          expect(response).not_to be_successful
          parsed = response.parsed_body
          expect(parsed["action"]).not_to eq("enqueued")
        end

        it "doesn't enqueue replies when the post is too long (including a html comment)" do
          SiteSetting.max_post_length = 10
          raw = "A post <!-- " + ("a" * 3000) + "-->"

          post "/posts.json", params: { raw: raw, title: "this is the test title for the topic" }

          expect(response).not_to be_successful
          parsed = response.parsed_body
          expect(parsed["action"]).not_to eq("enqueued")
        end

        it "doesn't enqueue replies when the post is too long (including a html comment)" do
          SiteSetting.max_post_length = 10
          raw = "A post <!-- " + ("a" * 3000) + "-->"

          post "/posts.json", params: {
            raw: raw,
            title: "this is the test title for the topic"
          }

          expect(response).not_to be_successful
          parsed = response.parsed_body
          expect(parsed["action"]).not_to eq("enqueued")
        end
      end

      it "silences correctly based on auto_silence_first_post_regex" do
        SiteSetting.auto_silence_first_post_regex = "I love candy|i eat s[1-5]"

        post "/posts.json",
             params: {
               raw: "this is the test content",
               title: "when I eat s3 sometimes when not looking",
             }

        expect(response.status).to eq(200)
        parsed = response.parsed_body

        expect(parsed["action"]).to eq("enqueued")
        reviewable = ReviewableQueuedPost.find_by(created_by: user)
        score = reviewable.reviewable_scores.first
        expect(score.reason).to eq("auto_silence_regex")

        user.reload
        expect(user).to be_silenced
      end

      it "silences correctly based on silence watched words" do
        SiteSetting.watched_words_regular_expressions = true
        WatchedWord.create!(action: WatchedWord.actions[:silence], word: "I love candy")
        WatchedWord.create!(action: WatchedWord.actions[:silence], word: "i eat s[1-5]")

        post "/posts.json",
             params: {
               raw: "this is the test content",
               title: "when I eat s3 sometimes when not looking",
             }

        expect(response.status).to eq(200)
        parsed = response.parsed_body

        expect(parsed["action"]).to eq("enqueued")
        reviewable = ReviewableQueuedPost.find_by(created_by: user)
        score = reviewable.reviewable_scores.first
        expect(score.reason).to eq("auto_silence_regex")

        user.reload
        expect(user).to be_silenced
      end

      it "can send a message to a group" do
        Group.refresh_automatic_groups!
        group = Group.create(name: "test_group", messageable_level: Group::ALIAS_LEVELS[:nobody])
        user1 = user
        group.add(user1)

        post "/posts.json",
             params: {
               raw: "I can haz a test",
               title: "I loves my test",
               target_recipients: group.name,
               archetype: Archetype.private_message,
             }

        expect(response).not_to be_successful

        # allow pm to this group
        group.update_columns(messageable_level: Group::ALIAS_LEVELS[:everyone])

        post "/posts.json",
             params: {
               raw: "I can haz a test",
               title: "I loves my test",
               target_recipients: "test_Group",
               archetype: Archetype.private_message,
             }

        expect(response.status).to eq(200)

        parsed = response.parsed_body
        post = Post.find(parsed["id"])

        expect(post.topic.topic_allowed_users.length).to eq(1)
        expect(post.topic.topic_allowed_groups.length).to eq(1)
      end

      it "can send a message to a group with caps" do
        Group.refresh_automatic_groups!
        group = Group.create(name: "Test_group", messageable_level: Group::ALIAS_LEVELS[:nobody])
        user1 = user
        group.add(user1)

        # allow pm to this group
        group.update_columns(messageable_level: Group::ALIAS_LEVELS[:everyone])

        post "/posts.json",
             params: {
               raw: "I can haz a test",
               title: "I loves my test",
               target_recipients: "test_Group",
               archetype: Archetype.private_message,
             }

        expect(response.status).to eq(200)

        parsed = response.parsed_body
        post = Post.find(parsed["id"])

        expect(post.topic.topic_allowed_users.length).to eq(1)
        expect(post.topic.topic_allowed_groups.length).to eq(1)
      end

      it "returns the nested post with a param" do
        post "/posts.json",
             params: {
               raw: "this is the test content  ",
               title: "this is the test title for the topic",
               nested_post: true,
             }

        expect(response.status).to eq(200)
        parsed = response.parsed_body
        expect(parsed["post"]).to be_present
        expect(parsed["post"]["raw"]).to eq("this is the test content")
        expect(parsed["post"]["cooked"]).to be_present
      end

      it "protects against dupes" do
        raw = "this is a test post 123 #{SecureRandom.hash}"
        title = "this is a title #{SecureRandom.hash}"

        expect do post "/posts.json", params: { raw: raw, title: title, wpid: 1 } end.to change {
          Post.count
        }

        expect(response.status).to eq(200)

        expect do
          post "/posts.json", params: { raw: raw, title: title, wpid: 2 }
        end.to_not change { Post.count }

        expect(response.status).to eq(422)
      end

      it "cannot create a post in a disallowed category" do
        category.set_permissions(staff: :full)
        category.save!

        post "/posts.json",
             params: {
               raw: "this is the test content",
               title: "this is the test title for the topic",
               category: category.id,
               meta_data: {
                 xyz: "abc",
               },
             }

        expect(response.status).to eq(403)
      end

      it "cannot create a post with a tag that is restricted" do
        SiteSetting.tagging_enabled = true
        tag = Fabricate(:tag)
        category.allowed_tags = [tag.name]
        category.save!

        post "/posts.json",
             params: {
               raw: "this is the test content",
               title: "this is the test title for the topic",
               tags: [tag.name],
             }

        expect(response.status).to eq(422)
        json = response.parsed_body
        expect(json["errors"]).to be_present
      end

      it "cannot create a post with a tag when tagging is disabled" do
        SiteSetting.tagging_enabled = false
        tag = Fabricate(:tag)

        post "/posts.json",
             params: {
               raw: "this is the test content",
               title: "this is the test title for the topic",
               tags: [tag.name],
             }

        expect(response.status).to eq(422)
        json = response.parsed_body
        expect(json["errors"]).to be_present
      end

      it "cannot create a post with a tag without tagging permission" do
        SiteSetting.tagging_enabled = true
        SiteSetting.min_trust_level_to_tag_topics = 4
        tag = Fabricate(:tag)

        post "/posts.json",
             params: {
               raw: "this is the test content",
               title: "this is the test title for the topic",
               tags: [tag.name],
             }

        expect(response.status).to eq(422)
        json = response.parsed_body
        expect(json["errors"]).to be_present
      end

      it "can create a post with a tag when tagging is enabled" do
        SiteSetting.tagging_enabled = true
        tag = Fabricate(:tag)

        post "/posts.json",
             params: {
               raw: "this is the test content",
               title: "this is the test title for the topic",
               tags: [tag.name],
             }

        expect(response.status).to eq(200)
        expect(Post.last.topic.tags.count).to eq(1)
      end

      it "creates the post" do
        post "/posts.json",
             params: {
               raw: "this is the test content",
               title: "this is the test title for the topic",
               category: category.id,
               meta_data: {
                 xyz: "abc",
               },
             }

        expect(response.status).to eq(200)

        new_post = Post.last
        topic = new_post.topic

        expect(new_post.user).to eq(user)
        expect(new_post.raw).to eq("this is the test content")
        expect(topic.title).to eq("This is the test title for the topic")
        expect(topic.category).to eq(category)
<<<<<<< HEAD
        expect(topic.meta_data).to eq("xyz" => 'abc')
=======
        expect(topic.meta_data).to eq("xyz" => "abc")
>>>>>>> 3ee0a492
        expect(topic.visible).to eq(true)
      end

      it "can create an uncategorized topic" do
        title = "this is the test title for the topic"

        expect do
          post "/posts.json",
               params: {
                 raw: "this is the test content",
                 title: title,
                 category: "",
               }

          expect(response.status).to eq(200)
        end.to change { Topic.count }.by(1)

        topic = Topic.last

        expect(topic.title).to eq(title.capitalize)
        expect(topic.category_id).to eq(SiteSetting.uncategorized_category_id)
      end

      it "can create a reply to a post" do
        topic = Fabricate(:private_message_post, user: user).topic
        post_2 = Fabricate(:private_message_post, user: user, topic: topic)

        post "/posts.json",
             params: {
               raw: "this is the test content",
               topic_id: topic.id,
               reply_to_post_number: post_2.post_number,
               image_sizes: {
                 width: "100",
                 height: "200",
               },
             }

        expect(response.status).to eq(200)

        new_post = Post.last
        topic = new_post.topic

        expect(new_post.user).to eq(user)
        expect(new_post.raw).to eq("this is the test content")
        expect(new_post.reply_to_post_number).to eq(post_2.post_number)

        job_args = Jobs::ProcessPost.jobs.first["args"].first

        expect(job_args["image_sizes"]).to eq("width" => "100", "height" => "200")
      end

      it "creates a private post" do
        user_2 = Fabricate(:user)
        user_3 = Fabricate(:user, username: "foo_bar")

        # In certain edge cases, it's possible to end up with a username
        # containing characters that would normally fail to validate
        user_4 = Fabricate(:user, username: "Iyi_Iyi")
        user_4.update_attribute(:username, "İyi_İyi")
        user_4.update_attribute(:username_lower, "İyi_İyi".downcase)
        Group.refresh_automatic_groups!

        post "/posts.json",
             params: {
               raw: "this is the test content",
               archetype: "private_message",
               title: "this is some post",
               target_recipients: "#{user_2.username},Foo_Bar,İyi_İyi",
             }

        expect(response.status).to eq(200)

        new_post = Post.last
        new_topic = Topic.last

        expect(new_post.user).to eq(user)
        expect(new_topic.private_message?).to eq(true)
        expect(new_topic.allowed_users).to contain_exactly(user, user_2, user_3, user_4)
      end

      context "when target_recipients not provided" do
        it "errors when creating a private post" do
          post "/posts.json",
               params: {
                 raw: "this is the test content",
                 archetype: "private_message",
                 title: "this is some post",
                 target_recipients: "",
               }

          expect(response.status).to eq(422)
          expect(response.parsed_body["errors"]).to include(
            I18n.t("activerecord.errors.models.topic.attributes.base.no_user_selected"),
          )
        end
      end

      context "when topic_id is set" do
        fab!(:topic) { Fabricate(:topic) }

        it "errors when creating a private post" do
          user_2 = Fabricate(:user)

          post "/posts.json",
               params: {
                 raw: "this is the test content",
                 archetype: "private_message",
                 title: "this is some post",
                 target_recipients: user_2.username,
                 topic_id: topic.id,
               }

          expect(response.status).to eq(422)
          expect(response.parsed_body["errors"]).to include(I18n.t("create_pm_on_existing_topic"))
        end
      end

      context "with errors" do
        it "does not succeed" do
          post "/posts.json", params: { raw: "test" }
          expect(response).not_to be_successful
          expect(response.status).to eq(422)
        end

        it "it triggers flag_linked_posts_as_spam when the post creator returns spam" do
          SiteSetting.newuser_spam_host_threshold = 1
          sign_in(Fabricate(:user, trust_level: 0))

          post "/posts.json",
               params: {
                 raw:
                   "this is the test content http://fakespamwebsite.com http://fakespamwebsite.com/spam http://fakespamwebsite.com/spammy",
                 title: "this is the test title for the topic",
                 meta_data: {
                   xyz: "abc",
                 },
               }

          expect(response.parsed_body["errors"]).to include(I18n.t(:spamming_host))
        end

        context "when allow_uncategorized_topics is false" do
          before { SiteSetting.allow_uncategorized_topics = false }

          it "cant create an uncategorized post" do
            post "/posts.json",
                 params: {
                   raw: "a new post with no category",
                   title: "a new post with no category",
                 }
            expect(response).not_to be_successful
          end

          context "as staff" do
            before { sign_in(admin) }

            it "cant create an uncategorized post" do
              post "/posts.json",
                   params: {
                     raw: "a new post with no category",
                     title: "a new post with no category",
                   }
              expect(response).not_to be_successful
            end
          end
        end
      end

      context "with mentions" do
        fab!(:user_to_mention) { Fabricate(:user) }

        it "returns mentioned users" do
          post "/posts.json",
               params: {
                 raw: "I am mentioning @#{user_to_mention.username}",
                 topic_id: topic.id,
               }

          expect(response.status).to eq(200)
          json = response.parsed_body
          expect(json["mentioned_users"].length).to be(1)

          mentioned_user = json["mentioned_users"][0]
          expect(mentioned_user["id"]).to be(user_to_mention.id)
          expect(mentioned_user["name"]).to eq(user_to_mention.name)
          expect(mentioned_user["username"]).to eq(user_to_mention.username)
        end

        it "returns an empty list of mentioned users if nobody was mentioned" do
          post "/posts.json", params: { raw: "No mentions here", topic_id: topic.id }

          expect(response.status).to eq(200)
          expect(response.parsed_body["mentioned_users"].length).to be(0)
        end

        it "returns an empty list of mentioned users if an nonexistent user was mentioned" do
          post "/posts.json", params: { raw: "Mentioning a @stranger", topic_id: topic.id }

          expect(response.status).to eq(200)
          expect(response.parsed_body["mentioned_users"].length).to be(0)
        end

        it "doesn't return user status on mentions by default" do
          user_to_mention.set_status!("off to dentist", "tooth")

          post "/posts.json",
               params: {
                 raw: "I am mentioning @#{user_to_mention.username}",
                 topic_id: topic.id,
               }

          expect(response.status).to eq(200)
          json = response.parsed_body
          expect(json["mentioned_users"].length).to be(1)

          status = json["mentioned_users"][0]["status"]
          expect(status).to be_nil
        end

        it "returns user status on mentions if status is enabled in site settings" do
          SiteSetting.enable_user_status = true
          user_to_mention.set_status!("off to dentist", "tooth")

          post "/posts.json",
               params: {
                 raw: "I am mentioning @#{user_to_mention.username}",
                 topic_id: topic.id,
               }

          expect(response.status).to eq(200)
          json = response.parsed_body
          expect(json["mentioned_users"].length).to be(1)

          status = json["mentioned_users"][0]["status"]
          expect(status).to be_present
          expect(status["emoji"]).to eq(user_to_mention.user_status.emoji)
          expect(status["description"]).to eq(user_to_mention.user_status.description)
        end
      end
    end

    context "with topic unlisting" do
      context "when logged in as staff" do
        before { sign_in(admin) }

        it "creates an unlisted topic" do
          expect do
            post "/posts.json",
                 params: {
                   raw: "this is the test content",
                   title: "this is the test title for the topic",
                   unlist_topic: true,
                 }
          end.to change { Topic.count }.by(1)

          expect(response.status).to eq(200)
          expect(Topic.find(response.parsed_body["topic_id"]).visible).to eq(false)
        end
      end

      context "when logged in as a non-staff user" do
        before { sign_in(user) }

        it "prevents creation of an unlisted topic" do
          expect do
            post "/posts.json",
                 params: {
                   raw: "this is the test content",
                   title: "this is the test title for the topic",
                   unlist_topic: true,
                 }
          end.not_to change { Topic.count }

          expect(response.status).to eq(422)
          expect(response.parsed_body["errors"]).to include(
            I18n.t("activerecord.errors.models.topic.attributes.base.unable_to_unlist"),
          )
        end
      end
    end

<<<<<<< HEAD
    context "with topic unlisting" do
      context "when logged in as staff" do
        before do
          sign_in(admin)
        end

        it "creates an unlisted topic" do
          expect do
            post "/posts.json", params: {
              raw: "this is the test content",
              title: "this is the test title for the topic",
              unlist_topic: true
            }
          end.to change { Topic.count }.by(1)

          expect(response.status).to eq(200)
          expect(Topic.find(response.parsed_body["topic_id"]).visible).to eq(false)
        end
      end

      context "when logged in as a non-staff user" do
        before do
          sign_in(user)
        end

        it "prevents creation of an unlisted topic" do
          expect do
            post "/posts.json", params: {
              raw: "this is the test content",
              title: "this is the test title for the topic",
              unlist_topic: true
            }
          end.not_to change { Topic.count }

          expect(response.status).to eq(422)
          expect(response.parsed_body["errors"]).to include(
            I18n.t("activerecord.errors.models.topic.attributes.base.unable_to_unlist")
          )
        end
      end
    end

    describe 'shared draft' do
=======
    describe "shared draft" do
>>>>>>> 3ee0a492
      fab!(:destination_category) { Fabricate(:category) }

      it "will raise an error for regular users" do
        post "/posts.json",
             params: {
               raw: "this is the shared draft content",
               title: "this is the shared draft title",
               category: destination_category.id,
               shared_draft: "true",
             }
        expect(response).not_to be_successful
      end

      describe "as a staff user" do
        before { sign_in(moderator) }

        it "will raise an error if there is no shared draft category" do
          post "/posts.json",
               params: {
                 raw: "this is the shared draft content",
                 title: "this is the shared draft title",
                 category: destination_category.id,
                 shared_draft: "true",
               }
          expect(response).not_to be_successful
        end

        context "with a shared category" do
          fab!(:shared_category) { Fabricate(:category) }
          before { SiteSetting.shared_drafts_category = shared_category.id }

          it "will work if the shared draft category is present" do
            post "/posts.json",
                 params: {
                   raw: "this is the shared draft content",
                   title: "this is the shared draft title",
                   category: destination_category.id,
                   shared_draft: "true",
                 }
            expect(response.status).to eq(200)
            result = response.parsed_body
            topic = Topic.find(result["topic_id"])
            expect(topic.category_id).to eq(shared_category.id)
            expect(topic.shared_draft.category_id).to eq(destination_category.id)
          end
        end
      end
    end

    describe "warnings" do
      fab!(:user_2) { Fabricate(:user) }

      before { Group.refresh_automatic_groups! }

      context "as a staff user" do
        before { sign_in(admin) }

        it "should be able to mark a topic as warning" do
          post "/posts.json",
               params: {
                 raw: "this is the test content",
                 archetype: "private_message",
                 title: "this is some post",
                 target_recipients: user_2.username,
                 is_warning: true,
               }

          expect(response.status).to eq(200)

          new_topic = Topic.last

          expect(new_topic.title).to eq("This is some post")
          expect(new_topic.is_official_warning?).to eq(true)
        end

        it "should be able to mark a topic as not a warning" do
          post "/posts.json",
               params: {
                 raw: "this is the test content",
                 archetype: "private_message",
                 title: "this is some post",
                 target_recipients: user_2.username,
                 is_warning: false,
               }

          expect(response.status).to eq(200)

          new_topic = Topic.last

          expect(new_topic.title).to eq("This is some post")
          expect(new_topic.is_official_warning?).to eq(false)
        end
      end

      context "as a normal user" do
        it "should not be able to mark a topic as warning" do
          sign_in(user)
          post "/posts.json",
               params: {
                 raw: "this is the test content",
                 archetype: "private_message",
                 title: "this is some post",
                 target_recipients: user_2.username,
                 is_warning: true,
               }

          expect(response.status).to eq(200)

          new_topic = Topic.last

          expect(new_topic.title).to eq("This is some post")
          expect(new_topic.is_official_warning?).to eq(false)
        end
      end
    end

    context "with topic bump" do
      shared_examples "it works" do
        it "should be able to skip topic bumping" do
          original_bumped_at = 1.day.ago
          topic = Fabricate(:topic, bumped_at: original_bumped_at)

          post "/posts.json",
               params: {
                 raw: "this is the test content",
                 topic_id: topic.id,
                 no_bump: true,
               }

          expect(response.status).to eq(200)
          expect(topic.reload.bumped_at).to eq_time(original_bumped_at)
        end

        it "should be able to post with topic bumping" do
          post "/posts.json", params: { raw: "this is the test content", topic_id: topic.id }

          expect(response.status).to eq(200)
          expect(topic.reload.bumped_at).to eq_time(topic.posts.last.created_at)
        end
      end

      context "with admins" do
        before { sign_in(admin) }

        include_examples "it works"
      end

      context "with moderators" do
        before { sign_in(moderator) }

        include_examples "it works"
      end

      context "with TL4 users" do
        fab!(:trust_level_4) { Fabricate(:trust_level_4) }

        before { sign_in(trust_level_4) }

        include_examples "it works"
      end

      context "with users" do
        fab!(:topic) { Fabricate(:topic) }

        [:user].each do |user|
          it "will raise an error for #{user}" do
            sign_in(Fabricate(user))
            post "/posts.json",
                 params: {
                   raw: "this is the test content",
                   topic_id: topic.id,
                   no_bump: true,
                 }
            expect(response.status).to eq(400)
          end
        end
      end
    end

    context "with featured links" do
      it "allows to create topics with featured links" do
        sign_in(user_trust_level_1)

        post "/posts.json",
             params: {
               title: "this is the test title for the topic",
               raw: "this is the test content",
               featured_link: "https://discourse.org",
             }

        expect(response.status).to eq(200)
      end

      it "doesn't allow TL0 users to create topics with featured links" do
        sign_in(user_trust_level_0)

        post "/posts.json",
             params: {
               title: "this is the test title for the topic",
               raw: "this is the test content",
               featured_link: "https://discourse.org",
             }

        expect(response.status).to eq(422)
      end

      it "doesn't allow to create topics with featured links if featured links are disabled in settings" do
        SiteSetting.topic_featured_link_enabled = false
        sign_in(user_trust_level_1)

        post "/posts.json",
             params: {
               title: "this is the test title for the topic",
               raw: "this is the test content",
               featured_link: "https://discourse.org",
             }

        expect(response.status).to eq(422)
      end

      it "doesn't allow to create topics with featured links in the category with forbidden feature links" do
        category = Fabricate(:category, topic_featured_link_allowed: false)
        sign_in(user_trust_level_1)

        post "/posts.json",
             params: {
               title: "this is the test title for the topic",
               raw: "this is the test content",
               featured_link: "https://discourse.org",
               category: category.id,
             }

        expect(response.status).to eq(422)
      end
    end
  end

  describe "#revisions" do
    fab!(:post) { Fabricate(:post, version: 2) }
    let(:post_revision) { Fabricate(:post_revision, post: post) }

    it "throws an exception when revision is < 2" do
      get "/posts/#{post.id}/revisions/1.json"
      expect(response.status).to eq(400)
    end

    context "when edit history is not visible to the public" do
      before { SiteSetting.edit_history_visible_to_public = false }

      it "ensures anonymous cannot see the revisions" do
        get "/posts/#{post.id}/revisions/#{post_revision.number}.json"
        expect(response).to be_forbidden
      end

      it "ensures regular user cannot see the revisions" do
        sign_in(user)
        get "/posts/#{post.id}/revisions/#{post_revision.number}.json"
        expect(response).to be_forbidden
      end

      it "ensures staff can see the revisions" do
        sign_in(admin)
        get "/posts/#{post.id}/revisions/#{post_revision.number}.json"
        expect(response.status).to eq(200)
      end

      it "ensures poster can see the revisions" do
        user = Fabricate(:active_user)
        sign_in(user)

        post = Fabricate(:post, user: user, version: 3)
        pr = Fabricate(:post_revision, user: user, post: post)

        get "/posts/#{pr.post_id}/revisions/#{pr.number}.json"
        expect(response.status).to eq(200)
      end

      it "ensures trust level 4 cannot see the revisions" do
        sign_in(Fabricate(:user, trust_level: 4))
        get "/posts/#{post_revision.post_id}/revisions/#{post_revision.number}.json"
        expect(response.status).to eq(403)
      end
    end

    context "when post is hidden" do
      before do
        post.hidden = true
        post.save
      end

      it "throws an exception for users" do
        sign_in(user)
        get "/posts/#{post.id}/revisions/#{post_revision.number}.json"
        expect(response.status).to eq(404)
      end

      it "works for admins" do
        sign_in(admin)
        get "/posts/#{post.id}/revisions/#{post_revision.number}.json"
        expect(response.status).to eq(200)
      end
    end

    context "when edit history is visible to everyone" do
      before { SiteSetting.edit_history_visible_to_public = true }

      it "ensures anyone can see the revisions" do
        get "/posts/#{post_revision.post_id}/revisions/#{post_revision.number}.json"
        expect(response.status).to eq(200)
      end
    end

    context "with deleted post" do
      fab!(:deleted_post) { Fabricate(:post, user: admin, version: 3) }
      fab!(:deleted_post_revision) { Fabricate(:post_revision, user: admin, post: deleted_post) }

      before { deleted_post.trash!(admin) }

      it "also work on deleted post" do
        sign_in(admin)
        get "/posts/#{deleted_post_revision.post_id}/revisions/#{deleted_post_revision.number}.json"
        expect(response.status).to eq(200)
      end
    end

    context "with deleted topic" do
      fab!(:deleted_topic) { Fabricate(:topic, user: admin) }
      fab!(:post) { Fabricate(:post, user: admin, topic: deleted_topic, version: 3) }
      fab!(:post_revision) { Fabricate(:post_revision, user: admin, post: post) }

      before { deleted_topic.trash!(admin) }

      it "also work on deleted topic" do
        sign_in(admin)
        get "/posts/#{post_revision.post_id}/revisions/#{post_revision.number}.json"
        expect(response.status).to eq(200)
      end
    end

    context "with a tagged topic" do
      let(:tag) { Fabricate(:tag) }
      it "works" do
        SiteSetting.tagging_enabled = true

        post_revision.post.topic.update(tags: [tag])

        get "/posts/#{post_revision.post_id}/revisions/latest.json"
        expect(response.status).to eq(200)

        SiteSetting.tagging_enabled = false

        get "/posts/#{post_revision.post_id}/revisions/latest.json"
        expect(response.status).to eq(200)
      end
    end
  end

  describe "#revert" do
    include_examples "action requires login", :put, "/posts/123/revisions/2/revert.json"

    fab!(:post) do
      Fabricate(
        :post,
        user: Fabricate(:user),
        raw: "Lorem ipsum dolor sit amet, cu nam libris tractatos, ancillae senserit ius ex",
      )
    end
    let(:post_revision) do
      Fabricate(
        :post_revision,
        post: post,
        modifications: {
          "raw" => ["this is original post body.", "this is edited post body."],
        },
      )
    end
    let(:blank_post_revision) do
      Fabricate(
        :post_revision,
        post: post,
        modifications: {
          "edit_reason" => ["edit reason #1", "edit reason #2"],
        },
      )
    end
    let(:same_post_revision) do
      Fabricate(
        :post_revision,
        post: post,
        modifications: {
          "raw" => [
            "Lorem ipsum dolor sit amet, cu nam libris tractatos, ancillae senserit ius ex",
            "this is edited post body.",
          ],
        },
      )
    end

    let(:post_id) { post.id }
    let(:revision_id) { post_revision.number }

    describe "when logged in as a regular user" do
      it "does not work" do
        sign_in(user)
        put "/posts/#{post_id}/revisions/#{revision_id}/revert.json"
        expect(response).to_not be_successful
      end
    end

    describe "when logged in as staff" do
      before { sign_in(moderator) }

      it "fails when revision is < 2" do
        put "/posts/#{post_id}/revisions/1/revert.json"
        expect(response.status).to eq(400)
      end

      it "fails when post_revision record is not found" do
        put "/posts/#{post_id}/revisions/#{revision_id + 1}/revert.json"
        expect(response).to_not be_successful
      end

      it "fails when post record is not found" do
        put "/posts/#{post_id + 1}/revisions/#{revision_id}/revert.json"
        expect(response).to_not be_successful
      end

      it "fails when revision is blank" do
        put "/posts/#{post_id}/revisions/#{blank_post_revision.number}/revert.json"
        expect(response.status).to eq(422)
        expect(response.parsed_body["errors"]).to include(I18n.t("revert_version_same"))
      end

      it "fails when revised version is same as current version" do
        put "/posts/#{post_id}/revisions/#{same_post_revision.number}/revert.json"
        expect(response.status).to eq(422)
        expect(response.parsed_body["errors"]).to include(I18n.t("revert_version_same"))
      end

      it "works!" do
        put "/posts/#{post_id}/revisions/#{revision_id}/revert.json"
        expect(response.status).to eq(200)
      end

      it "supports reverting posts in deleted topics" do
        first_post = post.topic.ordered_posts.first
        PostDestroyer.new(moderator, first_post).destroy

        put "/posts/#{post_id}/revisions/#{revision_id}/revert.json"
        expect(response.status).to eq(200)
      end
    end
  end

  describe "#expand_embed" do
    before { sign_in(user) }

    fab!(:post) { Fabricate(:post) }

    it "raises an error when you can't see the post" do
      post = Fabricate(:private_message_post)
      get "/posts/#{post.id}/expand-embed.json"
      expect(response).not_to be_successful
    end

    it "retrieves the body when you can see the post" do
      TopicEmbed.expects(:expanded_for).with(post).returns("full content")
      get "/posts/#{post.id}/expand-embed.json"
      expect(response.status).to eq(200)
      expect(response.parsed_body["cooked"]).to eq("full content")
    end
  end

  describe "#flagged_posts" do
    include_examples "action requires login", :get, "/posts/system/flagged.json"

    describe "when logged in" do
      it "raises an error if the user doesn't have permission to see the flagged posts" do
        sign_in(user)
        get "/posts/system/flagged.json"
        expect(response).to be_forbidden
      end

      it "can see the flagged posts when authorized" do
        sign_in(moderator)
        get "/posts/system/flagged.json"
        expect(response.status).to eq(200)
      end

      it "only shows agreed and deferred flags" do
        post_agreed = create_post(user: user)
        post_deferred = create_post(user: user)
        post_disagreed = create_post(user: user)

        r0 = PostActionCreator.spam(moderator, post_agreed).reviewable
        r1 = PostActionCreator.off_topic(moderator, post_deferred).reviewable
        r2 = PostActionCreator.inappropriate(moderator, post_disagreed).reviewable

        r0.perform(admin, :agree_and_keep)
        r1.perform(admin, :ignore)
        r2.perform(admin, :disagree)

        sign_in(Fabricate(:moderator))
        get "/posts/#{user.username}/flagged.json"
        expect(response.status).to eq(200)

        expect(response.parsed_body.length).to eq(2)
      end
    end
  end

  describe "#deleted_posts" do
    include_examples "action requires login", :get, "/posts/system/deleted.json"

    describe "when logged in" do
      before { Group.refresh_automatic_groups! }

      it "raises an error if the user doesn't have permission to see the deleted posts" do
        sign_in(user)
        get "/posts/system/deleted.json"
        expect(response).to be_forbidden
      end

      it "can see the deleted posts when authorized" do
        sign_in(moderator)
        get "/posts/system/deleted.json"
        expect(response.status).to eq(200)
      end

      it "does not raise if topic has been permanently deleted" do
        post = Fabricate(:post, user: admin)
        PostDestroyer.new(admin, post).destroy
        post.update!(topic_id: -1000)

        sign_in(admin)
        get "/posts/#{admin.username}/deleted.json"
        expect(response.status).to eq(200)
      end

      it "doesn't return secured categories for moderators if they don't have access" do
        Fabricate(:moderator)

        group = Fabricate(:group)
        group.add_owner(user)

        secured_category = Fabricate(:private_category, group: group)
        secured_post = create_post(user: user, category: secured_category)
        PostDestroyer.new(admin, secured_post).destroy

        sign_in(moderator)
        get "/posts/#{user.username}/deleted.json"
        expect(response.status).to eq(200)

        data = response.parsed_body
        expect(data.length).to eq(0)
      end

      it "doesn't return PMs for moderators" do
        Fabricate(:moderator)

        pm_post =
          create_post(user: user, archetype: "private_message", target_usernames: [admin.username])
        PostDestroyer.new(admin, pm_post).destroy

        sign_in(moderator)
        get "/posts/#{user.username}/deleted.json"
        expect(response.status).to eq(200)

        data = response.parsed_body
        expect(data.length).to eq(0)
      end

      it "only shows posts deleted by other users" do
        create_post(user: user)
        post_deleted_by_user = create_post(user: user)
        post_deleted_by_admin = create_post(user: user)

        PostDestroyer.new(user, post_deleted_by_user).destroy
        PostDestroyer.new(admin, post_deleted_by_admin).destroy

        sign_in(admin)
        get "/posts/#{user.username}/deleted.json"
        expect(response.status).to eq(200)

        data = response.parsed_body
        expect(data.length).to eq(1)
        expect(data[0]["id"]).to eq(post_deleted_by_admin.id)
        expect(data[0]["deleted_by"]["id"]).to eq(admin.id)
      end
    end
  end

  describe "#markdown_id" do
    it "can be viewed by anonymous" do
      post = Fabricate(:post, raw: "123456789")
      get "/posts/#{post.id}/raw.json"
      expect(response.status).to eq(200)
      expect(response.body).to eq("123456789")
    end

    it "renders a 404 page" do
      get "/posts/0/raw"
      expect(response.status).to eq(404)
      expect(response.body).to include(I18n.t("page_not_found.title"))
    end
  end

  describe "#markdown_num" do
    it "can be viewed by anonymous" do
      topic = Fabricate(:topic)
      post = Fabricate(:post, topic: topic, post_number: 1, raw: "123456789")
      post.save
      get "/raw/#{topic.id}/1.json"
      expect(response.status).to eq(200)
      expect(response.body).to eq("123456789")
    end

    it "can show whole topics" do
      topic = Fabricate(:topic)
      post = Fabricate(:post, topic: topic, post_number: 1, raw: "123456789")
      post_2 = Fabricate(:post, topic: topic, post_number: 2, raw: "abcdefghij")
      post.save
      get "/raw/#{topic.id}"
      expect(response.status).to eq(200)
      expect(response.body).to include("123456789", "abcdefghij")
    end
  end

  describe "#short_link" do
    fab!(:topic) { Fabricate(:topic) }
    fab!(:post) { Fabricate(:post, topic: topic) }

    it "redirects to the topic" do
      get "/p/#{post.id}.json"
      expect(response).to be_redirect
    end

    it "returns a 403 when access is denied for JSON format" do
      post = Fabricate(:private_message_post)
      get "/p/#{post.id}.json"
      expect(response).to be_forbidden
    end

    it "returns a 403 when access is denied for HTML format" do
      post = Fabricate(:private_message_post)
      get "/p/#{post.id}"
      expect(response).to be_forbidden
      expect(response.body).to have_tag("body.no-ember")
    end

    it "renders a 404 page" do
      get "/p/0"
      expect(response.status).to eq(404)
      expect(response.body).to include(I18n.t("page_not_found.title"))
    end
  end

  describe "#user_posts_feed" do
    it "returns public posts rss feed" do
      public_post
      private_post

      get "/u/#{user.username}/activity.rss"

      expect(response.status).to eq(200)

      body = response.body

      expect(body).to_not include(private_post.url)
      expect(body).to include(public_post.url)
    end

    it "doesn't include posts from hidden topics" do
      public_post.topic.update!(visible: false)

      get "/u/#{user.username}/activity.rss"

      expect(response.status).to eq(200)

      body = response.body
      expect(body).not_to include(public_post.url)
    end

    it "excludes small actions" do
      small_action = Fabricate(:small_action, user: user)

      get "/u/#{user.username}/activity.rss"

      expect(response.status).to eq(200)

      body = response.body

      expect(body).not_to include(small_action.canonical_url)
    end

    it "returns public posts as JSON" do
      public_post
      private_post

      get "/u/#{user.username}/activity.json"

      expect(response.status).to eq(200)

      body = response.body

      expect(body).to_not include(private_post.topic.slug)
      expect(body).to include(public_post.topic.slug)
    end

    it "returns 404 if `hide_profile_and_presence` user option is checked" do
      user.user_option.update_columns(hide_profile_and_presence: true)

      get "/u/#{user.username}/activity.rss"
      expect(response.status).to eq(404)

      get "/u/#{user.username}/activity.json"
      expect(response.status).to eq(404)
    end

    it "succeeds when `allow_users_to_hide_profile` is false" do
      user.user_option.update_columns(hide_profile_and_presence: true)
      SiteSetting.allow_users_to_hide_profile = false

      get "/u/#{user.username}/activity.rss"
      expect(response.status).to eq(200)

      get "/u/#{user.username}/activity.json"
      expect(response.status).to eq(200)
    end
  end

  describe "#latest" do
    context "with private posts" do
      describe "when not logged in" do
        it "should return the right response" do
          Fabricate(:post)

          get "/private-posts.rss"

          expect(response.status).to eq(404)

          expect(response.body).to have_tag("input", with: { value: "private_posts" })
        end
      end

      it "returns private posts rss feed" do
        sign_in(admin)

        public_post
        private_post
        get "/private-posts.rss"

        expect(response.status).to eq(200)

        body = response.body

        expect(body).to include(private_post.url)
        expect(body).to_not include(public_post.url)
      end

      it "returns private posts for json" do
        sign_in(admin)

        public_post
        private_post
        get "/private-posts.json"
        expect(response.status).to eq(200)

        json = response.parsed_body
        post_ids = json["private_posts"].map { |p| p["id"] }

        expect(post_ids).to include private_post.id
        expect(post_ids).to_not include public_post.id
      end
    end

    context "with public posts" do
      it "returns public posts with topic rss feed" do
        public_post
        private_post

        get "/posts.rss"

        expect(response.status).to eq(200)

        body = response.body

        # we cache in redis, in rare cases this can cause a flaky test
        PostsHelper.clear_canonical_cache!(public_post)

        expect(body).to include(public_post.canonical_url)
        expect(body).to_not include(private_post.url)
      end

      it "doesn't include posts from hidden topics" do
        public_post.topic.update!(visible: false)

        get "/posts.rss"

        expect(response.status).to eq(200)

        body = response.body

        # we cache in redis, in rare cases this can cause a flaky test
        PostsHelper.clear_canonical_cache!(public_post)

        expect(body).not_to include(public_post.canonical_url)
      end

      it "excludes small actions" do
        small_action = Fabricate(:small_action)

        get "/posts.rss"

        expect(response.status).to eq(200)

        body = response.body

        expect(body).not_to include(small_action.canonical_url)
      end

      it "returns public posts with topic for json" do
        topicless_post.update topic_id: -100

        public_post
        private_post
        topicless_post

        get "/posts.json"
        expect(response.status).to eq(200)

        json = response.parsed_body
        post_ids = json["latest_posts"].map { |p| p["id"] }

        expect(post_ids).to include public_post.id
        expect(post_ids).to_not include private_post.id
        expect(post_ids).to_not include topicless_post.id
      end
    end
  end

  describe "#cooked" do
    it "returns the cooked content" do
      post = Fabricate(:post, cooked: "WAt")
      get "/posts/#{post.id}/cooked.json"

      expect(response.status).to eq(200)
      json = response.parsed_body

      expect(json).to be_present
      expect(json["cooked"]).to eq("WAt")
    end
  end

  describe "#raw_email" do
    include_examples "action requires login", :get, "/posts/2/raw-email.json"

    describe "when logged in" do
      let(:post) do
        Fabricate(
          :post,
          deleted_at: 2.hours.ago,
          user: Fabricate(:user),
          raw_email: "email_content",
        )
      end

      it "returns 403 when trying to view raw as user that created the post" do
        sign_in(post.user)

        get "/posts/#{post.id}/raw-email.json"
        expect(response.status).to eq(403)
      end

      it "returns 403 when trying to view raw email as a normal user" do
        sign_in(user)

        get "/posts/#{post.id}/raw-email.json"
        expect(response.status).to eq(403)
      end

      it "can view raw email" do
        sign_in(moderator)

        get "/posts/#{post.id}/raw-email.json"
        expect(response.status).to eq(200)

        json = response.parsed_body
        expect(json["raw_email"]).to eq("email_content")
      end
    end
  end

  describe "#locked" do
    before { sign_in(moderator) }

    it "can lock and unlock the post" do
      put "/posts/#{public_post.id}/locked.json", params: { locked: "true" }
      expect(response.status).to eq(200)
      public_post.reload
      expect(public_post).to be_locked

      put "/posts/#{public_post.id}/locked.json", params: { locked: "false" }
      expect(response.status).to eq(200)
      public_post.reload
      expect(public_post).not_to be_locked
    end
  end

  describe "#notice" do
    it "can create and remove notices as a moderator" do
      sign_in(moderator)

      raw_notice = "Hello *world*!\n\nhttps://github.com/discourse/discourse"
      put "/posts/#{public_post.id}/notice.json", params: { notice: raw_notice }

      expect(response.status).to eq(200)
      expect(public_post.reload.custom_fields[Post::NOTICE]).to eq(
        "type" => Post.notices[:custom],
        "raw" => raw_notice,
        "cooked" => PrettyText.cook(raw_notice, features: { onebox: false }),
      )
      expect(UserHistory.where(action: UserHistory.actions[:post_staff_note_create]).count).to eq(1)

      put "/posts/#{public_post.id}/notice.json", params: { notice: nil }

      expect(response.status).to eq(200)
      expect(public_post.reload.custom_fields[Post::NOTICE]).to eq(nil)
      expect(UserHistory.where(action: UserHistory.actions[:post_staff_note_destroy]).count).to eq(
        1,
      )
    end

    describe "group moderators" do
      fab!(:group_user) { Fabricate(:group_user) }
      let(:user) { group_user.user }
      let(:group) { group_user.group }

      before do
        SiteSetting.enable_category_group_moderation = true
        topic.category.update!(reviewable_by_group_id: group.id)

        sign_in(user)
      end

      it "can create and remove notices as a group moderator" do
        raw_notice = "Hello *world*!\n\nhttps://github.com/discourse/discourse"
        put "/posts/#{public_post.id}/notice.json", params: { notice: raw_notice }

        expect(response.status).to eq(200)
        expect(public_post.reload.custom_fields[Post::NOTICE]).to eq(
          "type" => Post.notices[:custom],
          "raw" => raw_notice,
          "cooked" => PrettyText.cook(raw_notice, features: { onebox: false }),
        )

        put "/posts/#{public_post.id}/notice.json", params: { notice: nil }

        expect(response.status).to eq(200)
        expect(public_post.reload.custom_fields[Post::NOTICE]).to eq(nil)
      end

      it "prevents a group moderator from altering notes outside of their category" do
        moderatable_group = Fabricate(:group)
        topic.category.update!(reviewable_by_group_id: moderatable_group.id)

        put "/posts/#{public_post.id}/notice.json", params: { notice: "Hello" }

        expect(response.status).to eq(404)
      end

      it "prevents a normal user from altering notes" do
        group_user.destroy!
        put "/posts/#{public_post.id}/notice.json", params: { notice: "Hello" }

        expect(response.status).to eq(404)
      end
    end
  end

  describe "#pending" do
    subject(:request) { get "/posts/#{user.username}/pending.json" }

    context "when user is not logged in" do
      it_behaves_like "action requires login", :get, "/posts/system/pending.json"
    end

    context "when user is logged in" do
      let(:pending_posts) { response.parsed_body["pending_posts"] }

      before { sign_in(current_user) }

      context "when current user is the same as user" do
        let(:current_user) { user }

        context "when there are existing pending posts" do
          let!(:owner_pending_posts) do
            Fabricate.times(2, :reviewable_queued_post, created_by: user)
          end
          let!(:other_pending_post) { Fabricate(:reviewable_queued_post) }
          let(:expected_keys) do
            %w[
              avatar_template
              category_id
              created_at
              created_by_id
              name
              raw_text
              title
              topic_id
              topic_url
              username
            ]
          end

          it "returns user's pending posts" do
            request
            expect(pending_posts).to all include "id" => be_in(owner_pending_posts.map(&:id))
            expect(pending_posts).to all include(*expected_keys)
          end
        end

        context "when there aren't any pending posts" do
          it "returns an empty array" do
            request
            expect(pending_posts).to be_empty
          end
        end
      end

      context "when current user is a staff member" do
        let(:current_user) { moderator }

        context "when there are existing pending posts" do
          let!(:owner_pending_posts) do
            Fabricate.times(2, :reviewable_queued_post, created_by: user)
          end
          let!(:other_pending_post) { Fabricate(:reviewable_queued_post) }
          let(:expected_keys) do
            %w[
              avatar_template
              category_id
              created_at
              created_by_id
              name
              raw_text
              title
              topic_id
              topic_url
              username
            ]
          end

          it "returns user's pending posts" do
            request
            expect(pending_posts).to all include "id" => be_in(owner_pending_posts.map(&:id))
            expect(pending_posts).to all include(*expected_keys)
          end
        end

        context "when there aren't any pending posts" do
          it "returns an empty array" do
            request
            expect(pending_posts).to be_empty
          end
        end
      end

      context "when current user is another user" do
        let(:current_user) { Fabricate(:user) }

        it "does not allow access" do
          request
          expect(response).to have_http_status :not_found
        end
      end
    end
  end

  describe Plugin::Instance do
    describe "#add_permitted_post_create_param" do
      fab!(:user) { Fabricate(:user) }
      let(:instance) { Plugin::Instance.new }
      let(:request) do
        Proc.new do
          post "/posts.json",
               params: {
                 raw: "this is the test content",
                 title: "this is the test title for the topic",
                 composer_open_duration_msecs: 204,
                 typing_duration_msecs: 100,
                 reply_to_post_number: 123,
                 string_arg: "123",
                 hash_arg: {
                   key1: "val",
                 },
                 array_arg: %w[1 2 3],
               }
        end
      end

      before do
        sign_in(user)
        SiteSetting.min_first_post_typing_time = 0
      end

      it "allows strings to be added" do
        request.call
        expect(@controller.send(:create_params)).not_to include(string_arg: "123")

        instance.add_permitted_post_create_param(:string_arg)
        request.call
        expect(@controller.send(:create_params)).to include(string_arg: "123")
      end

      it "allows hashes to be added" do
        instance.add_permitted_post_create_param(:hash_arg)
        request.call
        expect(@controller.send(:create_params)).not_to include(hash_arg: { key1: "val" })

        instance.add_permitted_post_create_param(:hash_arg, :hash)
        request.call
        expect(@controller.send(:create_params)).to include(hash_arg: { key1: "val" })
      end

      it "allows strings to be added" do
        instance.add_permitted_post_create_param(:array_arg)
        request.call
        expect(@controller.send(:create_params)).not_to include(array_arg: %w[1 2 3])

        instance.add_permitted_post_create_param(:array_arg, :array)
        request.call
        expect(@controller.send(:create_params)).to include(array_arg: %w[1 2 3])
      end
    end
  end
end<|MERGE_RESOLUTION|>--- conflicted
+++ resolved
@@ -1019,10 +1019,6 @@
 
         expect do
           post "/posts.json",
-<<<<<<< HEAD
-            params: { raw: "this is a test title", title: "this is test body", unlist_topic: true },
-            headers: { HTTP_API_USERNAME: admin.username, HTTP_API_KEY: master_key }
-=======
                params: {
                  raw: "this is a test title",
                  title: "this is test body",
@@ -1032,7 +1028,6 @@
                  HTTP_API_USERNAME: admin.username,
                  HTTP_API_KEY: master_key,
                }
->>>>>>> 3ee0a492
         end.to change { Topic.count }.by(1)
 
         expect(response.status).to eq(200)
@@ -1044,10 +1039,6 @@
 
         expect do
           post "/posts.json",
-<<<<<<< HEAD
-            params: { raw: "this is a test title", title: "this is test body", unlist_topic: true },
-            headers: { HTTP_API_USERNAME: user.username, HTTP_API_KEY: user_key }
-=======
                params: {
                  raw: "this is a test title",
                  title: "this is test body",
@@ -1057,16 +1048,11 @@
                  HTTP_API_USERNAME: user.username,
                  HTTP_API_KEY: user_key,
                }
->>>>>>> 3ee0a492
         end.not_to change { Topic.count }
 
         expect(response.status).to eq(422)
         expect(response.parsed_body["errors"]).to include(
-<<<<<<< HEAD
-          I18n.t("activerecord.errors.models.topic.attributes.base.unable_to_unlist")
-=======
           I18n.t("activerecord.errors.models.topic.attributes.base.unable_to_unlist"),
->>>>>>> 3ee0a492
         )
       end
     end
@@ -1174,20 +1160,6 @@
           raw = "A post <!-- " + ("a" * 3000) + "-->"
 
           post "/posts.json", params: { raw: raw, title: "this is the test title for the topic" }
-
-          expect(response).not_to be_successful
-          parsed = response.parsed_body
-          expect(parsed["action"]).not_to eq("enqueued")
-        end
-
-        it "doesn't enqueue replies when the post is too long (including a html comment)" do
-          SiteSetting.max_post_length = 10
-          raw = "A post <!-- " + ("a" * 3000) + "-->"
-
-          post "/posts.json", params: {
-            raw: raw,
-            title: "this is the test title for the topic"
-          }
 
           expect(response).not_to be_successful
           parsed = response.parsed_body
@@ -1436,11 +1408,7 @@
         expect(new_post.raw).to eq("this is the test content")
         expect(topic.title).to eq("This is the test title for the topic")
         expect(topic.category).to eq(category)
-<<<<<<< HEAD
-        expect(topic.meta_data).to eq("xyz" => 'abc')
-=======
         expect(topic.meta_data).to eq("xyz" => "abc")
->>>>>>> 3ee0a492
         expect(topic.visible).to eq(true)
       end
 
@@ -1723,53 +1691,7 @@
       end
     end
 
-<<<<<<< HEAD
-    context "with topic unlisting" do
-      context "when logged in as staff" do
-        before do
-          sign_in(admin)
-        end
-
-        it "creates an unlisted topic" do
-          expect do
-            post "/posts.json", params: {
-              raw: "this is the test content",
-              title: "this is the test title for the topic",
-              unlist_topic: true
-            }
-          end.to change { Topic.count }.by(1)
-
-          expect(response.status).to eq(200)
-          expect(Topic.find(response.parsed_body["topic_id"]).visible).to eq(false)
-        end
-      end
-
-      context "when logged in as a non-staff user" do
-        before do
-          sign_in(user)
-        end
-
-        it "prevents creation of an unlisted topic" do
-          expect do
-            post "/posts.json", params: {
-              raw: "this is the test content",
-              title: "this is the test title for the topic",
-              unlist_topic: true
-            }
-          end.not_to change { Topic.count }
-
-          expect(response.status).to eq(422)
-          expect(response.parsed_body["errors"]).to include(
-            I18n.t("activerecord.errors.models.topic.attributes.base.unable_to_unlist")
-          )
-        end
-      end
-    end
-
-    describe 'shared draft' do
-=======
     describe "shared draft" do
->>>>>>> 3ee0a492
       fab!(:destination_category) { Fabricate(:category) }
 
       it "will raise an error for regular users" do
