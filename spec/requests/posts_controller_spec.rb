# frozen_string_literal: true

RSpec.shared_examples "finding and showing post" do
  let!(:post) { post_by_user }

  it "ensures the user can't see the post" do
    topic = post.topic
    topic.convert_to_private_message(Discourse.system_user)
    topic.remove_allowed_user(Discourse.system_user, user.username)
    get url
    expect(response).to be_forbidden
  end

  it "succeeds" do
    get url
    expect(response.status).to eq(200)
  end

  it "returns 404 when post's topic is deleted" do
    post.topic.destroy!
    get url
    expect(response.status).to eq(404)
  end

  context "with deleted post" do
    before { post.trash!(user) }

    it "can't find deleted posts as an anonymous user" do
      get url
      expect(response.status).to eq(404)
    end

    it "can't find deleted posts as a regular user" do
      sign_in(user)
      get url
      expect(response.status).to eq(404)
    end

    it "can find posts as a moderator" do
      sign_in(moderator)
      get url
      expect(response.status).to eq(200)
    end

    it "can find posts as a admin" do
      sign_in(admin)
      get url
      expect(response.status).to eq(200)
    end

    context "with category group moderator" do
      fab!(:group_user)
      let(:user_gm) { group_user.user }
      let(:group) { group_user.group }

      before do
        SiteSetting.enable_category_group_moderation = true
        sign_in(user_gm)
      end

      it "can find posts in the allowed category" do
        post.topic.category.update!(reviewable_by_group_id: group.id, topic_id: topic.id)
        get url
        expect(response.status).to eq(200)
      end

      it "can't find posts outside of the allowed category" do
        get url
        expect(response.status).to eq(404)
      end
    end
  end
end

RSpec.shared_examples "action requires login" do |method, url, params = {}|
  it "raises an exception when not logged in" do
    self.public_send(method, url, **params)
    expect(response.status).to eq(403)
  end
end

RSpec.describe PostsController do
  fab!(:admin)
  fab!(:moderator) { Fabricate(:moderator, refresh_auto_groups: true) }
  fab!(:user) { Fabricate(:user, refresh_auto_groups: true) }
  fab!(:user_trust_level_0) { Fabricate(:trust_level_0) }
  fab!(:user_trust_level_1) { Fabricate(:trust_level_1) }
  fab!(:category)
  fab!(:topic)
  fab!(:post_by_user) { Fabricate(:post, user: user) }
  let(:public_post) { Fabricate(:post, user: user, topic: topic) }
  let(:topicless_post) { Fabricate(:post, user: user, raw: "<p>Car 54, where are you?</p>") }

  let(:private_topic) { Fabricate(:topic, archetype: Archetype.private_message, category_id: nil) }

  let(:private_post) { Fabricate(:post, user: user, topic: private_topic) }

  describe "#show" do
    include_examples "finding and showing post" do
      let(:url) { "/posts/#{post.id}.json" }
    end

    it "gets all the expected fields" do
      # non fabricated test
      new_post = create_post

      get "/posts/#{new_post.id}.json"
      parsed = response.parsed_body

      expect(parsed["topic_slug"]).to eq(new_post.topic.slug)
      expect(parsed["moderator"]).to eq(false)
      expect(parsed["username"]).to eq(new_post.user.username)
      expect(parsed["cooked"]).to eq(new_post.cooked)
    end
  end

  describe "#by_number" do
    include_examples "finding and showing post" do
      let(:url) { "/posts/by_number/#{post.topic_id}/#{post.post_number}.json" }
    end
  end

  describe "#by_date" do
    include_examples "finding and showing post" do
      let(:url) { "/posts/by-date/#{post.topic_id}/#{post.created_at.strftime("%Y-%m-%d")}.json" }
    end

    it "returns the expected post" do
      first_post = Fabricate(:post, created_at: 10.days.ago)
      second_post = Fabricate(:post, topic: first_post.topic, created_at: 4.days.ago)
      _third_post = Fabricate(:post, topic: first_post.topic, created_at: 3.days.ago)

      get "/posts/by-date/#{second_post.topic_id}/#{(second_post.created_at - 2.days).strftime("%Y-%m-%d")}.json"
      json = response.parsed_body

      expect(response.status).to eq(200)
      expect(json["id"]).to eq(second_post.id)
    end

    it "returns no post if date is > at last created post" do
      get "/posts/by-date/#{post.topic_id}/2245-11-11.json"
      _json = response.parsed_body
      expect(response.status).to eq(404)
    end
  end

  describe "#reply_history" do
    include_examples "finding and showing post" do
      let(:url) { "/posts/#{post.id}/reply-history.json" }
    end

    it "returns the replies with allowlisted user custom fields" do
      parent = Fabricate(:post)
      child = Fabricate(:post, topic: parent.topic, reply_to_post_number: parent.post_number)

      parent.user.upsert_custom_fields(hello: "world", hidden: "dontshow")
      SiteSetting.public_user_custom_fields = "hello"

      get "/posts/#{child.id}/reply-history.json"
      expect(response.status).to eq(200)

      json = response.parsed_body
      expect(json[0]["id"]).to eq(parent.id)
      expect(json[0]["user_custom_fields"]["hello"]).to eq("world")
      expect(json[0]["user_custom_fields"]["hidden"]).to be_blank
    end
  end

  describe "#reply_ids" do
    include_examples "finding and showing post" do
      let(:url) { "/posts/#{post.id}/reply-ids.json" }
    end

    it "returns ids of post's replies" do
      post = Fabricate(:post)
      reply1 = Fabricate(:post, topic: post.topic, reply_to_post_number: post.post_number)
      reply2 = Fabricate(:post, topic: post.topic, reply_to_post_number: post.post_number)
      PostReply.create(post_id: post.id, reply_post_id: reply1.id)
      PostReply.create(post_id: post.id, reply_post_id: reply2.id)

      get "/posts/#{post.id}/reply-ids.json"

      expect(response.status).to eq(200)
      expect(response.parsed_body).to eq(
        [{ "id" => reply1.id, "level" => 1 }, { "id" => reply2.id, "level" => 1 }],
      )
    end
  end

  describe "#replies" do
    include_examples "finding and showing post" do
      let(:url) { "/posts/#{post.id}/replies.json" }
    end

    it "asks post for replies" do
      parent = Fabricate(:post)
      child = Fabricate(:post, topic: parent.topic, reply_to_post_number: parent.post_number)
      PostReply.create!(post: parent, reply: child)

      child.user.upsert_custom_fields(hello: "world", hidden: "dontshow")
      SiteSetting.public_user_custom_fields = "hello"

      get "/posts/#{parent.id}/replies.json"
      expect(response.status).to eq(200)

      json = response.parsed_body
      expect(json[0]["id"]).to eq(child.id)
      expect(json[0]["user_custom_fields"]["hello"]).to eq("world")
      expect(json[0]["user_custom_fields"]["hidden"]).to be_blank
    end
  end

  describe "#destroy" do
    include_examples "action requires login", :delete, "/posts/123.json"

    describe "when logged in" do
      let(:topic) { Fabricate(:topic) }

      it "raises an error when the user doesn't have permission to see the post" do
        pm = Fabricate(:private_message_topic)
        post = Fabricate(:post, topic: pm, post_number: 3)

        sign_in(user)

        delete "/posts/#{post.id}.json"
        expect(response).to be_forbidden
      end

      it "raises an error when the self deletions are disabled" do
        SiteSetting.max_post_deletions_per_day = 0
        post = Fabricate(:post, user: user, topic: topic, post_number: 3)
        sign_in(user)

        delete "/posts/#{post.id}.json"
        expect(response).to be_forbidden
      end

      it "uses a PostDestroyer" do
        post = Fabricate(:post, topic_id: topic.id, post_number: 3)
        sign_in(moderator)

        destroyer = mock
        PostDestroyer.expects(:new).returns(destroyer)
        destroyer.expects(:destroy)

        delete "/posts/#{post.id}.json"
      end

      context "with permanently destroy" do
        let!(:post) { Fabricate(:post, topic_id: topic.id, post_number: 3) }

        before { SiteSetting.can_permanently_delete = true }

        it "does not work for a post that was not deleted yet" do
          sign_in(admin)

          delete "/posts/#{post.id}.json", params: { force_destroy: true }
          expect(response.status).to eq(403)
        end

        it "needs some time to pass to permanently delete a topic" do
          sign_in(admin)

          delete "/posts/#{post.id}.json"
          expect(response.status).to eq(200)
          expect(post.reload.deleted_by_id).to eq(admin.id)

          delete "/posts/#{post.id}.json", params: { force_destroy: true }
          expect(response.status).to eq(403)

          post.update!(deleted_at: 10.minutes.ago)

          delete "/posts/#{post.id}.json", params: { force_destroy: true }
          expect(response.status).to eq(200)
          expect { post.reload }.to raise_error(ActiveRecord::RecordNotFound)
        end

        it "needs two users to permanently delete a topic" do
          sign_in(admin)

          delete "/posts/#{post.id}.json"
          expect(response.status).to eq(200)
          expect(post.reload.deleted_by_id).to eq(admin.id)

          sign_in(Fabricate(:admin))

          delete "/posts/#{post.id}.json", params: { force_destroy: true }
          expect(response.status).to eq(200)
          expect { post.reload }.to raise_error(ActiveRecord::RecordNotFound)
        end

        it "moderators cannot permanently delete topics" do
          sign_in(admin)

          delete "/posts/#{post.id}.json"
          expect(response.status).to eq(200)
          expect(post.reload.deleted_by_id).to eq(admin.id)

          sign_in(moderator)

          delete "/posts/#{post.id}.json", params: { force_destroy: true }
          expect(response.status).to eq(403)
        end
      end
    end
  end

  describe "#destroy_many" do
    include_examples "action requires login",
                     :delete,
                     "/posts/destroy_many.json",
                     params: {
                       post_ids: [123, 345],
                     }

    describe "when logged in" do
      fab!(:poster) { Fabricate(:moderator) }
      fab!(:post1) { Fabricate(:post, user: poster, post_number: 2) }
      fab!(:post2) do
        Fabricate(
          :post,
          topic: post1.topic,
          user: poster,
          post_number: 3,
          reply_to_post_number: post1.post_number,
        )
      end

      it "raises invalid parameters no post_ids" do
        sign_in(poster)
        delete "/posts/destroy_many.json"
        expect(response.status).to eq(400)
        expect(response.message.downcase).to eq("bad request")
      end

      it "raises invalid parameters with missing ids" do
        sign_in(poster)
        delete "/posts/destroy_many.json", params: { post_ids: [12_345] }
        expect(response.status).to eq(400)
      end

      it "raises an error when the user doesn't have permission to delete the posts" do
        sign_in(user)
        delete "/posts/destroy_many.json", params: { post_ids: [post1.id, post2.id] }
        expect(response).to be_forbidden
      end

      it "deletes the post" do
        sign_in(poster)
        PostDestroyer.any_instance.expects(:destroy).twice
        delete "/posts/destroy_many.json", params: { post_ids: [post1.id, post2.id] }
        expect(response.status).to eq(200)
      end

      it "updates the highest read data for the forum" do
        sign_in(poster)
        Topic.expects(:reset_highest).twice
        delete "/posts/destroy_many.json", params: { post_ids: [post1.id, post2.id] }
      end

      describe "can delete replies" do
        before { PostReply.create(post_id: post1.id, reply_post_id: post2.id) }

        it "deletes the post and the reply to it" do
          sign_in(poster)
          PostDestroyer.any_instance.expects(:destroy).twice
          delete "/posts/destroy_many.json",
                 params: {
                   post_ids: [post1.id],
                   reply_post_ids: [post1.id],
                 }
        end
      end

      context "when deleting flagged posts" do
        before do
          sign_in(moderator)
          PostActionCreator.off_topic(moderator, post1)
          PostActionCreator.off_topic(moderator, post2)
          Jobs::SendSystemMessage.clear
        end

        it "defers the child posts by default" do
          expect(ReviewableFlaggedPost.pending.count).to eq(2)
          delete "/posts/destroy_many.json", params: { post_ids: [post1.id, post2.id] }
          expect(Jobs::SendSystemMessage.jobs.size).to eq(1)
          expect(ReviewableFlaggedPost.pending.count).to eq(0)
        end

        it "can defer all posts based on `agree_with_first_reply_flag` param" do
          expect(ReviewableFlaggedPost.pending.count).to eq(2)
          delete "/posts/destroy_many.json",
                 params: {
                   post_ids: [post1.id, post2.id],
                   agree_with_first_reply_flag: false,
                 }
          PostActionCreator.off_topic(moderator, post1)
          PostActionCreator.off_topic(moderator, post2)
          Jobs::SendSystemMessage.clear
        end
      end
    end
  end

  describe "#recover" do
    include_examples "action requires login", :put, "/posts/123/recover.json"

    describe "when logged in" do
      it "raises an error when the user doesn't have permission to see the post" do
        post = Fabricate(:post, topic: Fabricate(:private_message_topic), post_number: 3)
        sign_in(user)

        put "/posts/#{post.id}/recover.json"
        expect(response).to be_forbidden
      end

      it "raises an error when self deletion/recovery is disabled" do
        SiteSetting.max_post_deletions_per_day = 0
        post = Fabricate(:post, user: user, topic: topic, post_number: 3)
        sign_in(user)

        put "/posts/#{post.id}/recover.json"
        expect(response).to be_forbidden
      end

      it "recovers a post correctly" do
        topic_id = create_post.topic_id
        post = create_post(topic_id: topic_id)
        sign_in(user)

        PostDestroyer.new(user, post).destroy
        put "/posts/#{post.id}/recover.json"
        post.reload
        expect(post.trashed?).to be_falsey
      end
    end
  end

  describe "#update" do
    include_examples "action requires login", :put, "/posts/2.json"

    let!(:post) { post_by_user }
    let(:update_params) do
      {
        post: {
          raw: "edited body",
          edit_reason: "typo",
        },
        image_sizes: {
          "http://image.com/image.jpg" => {
            "width" => 123,
            "height" => 456,
          },
        },
      }
    end

    describe "when logged in as a regular user" do
      before { sign_in(user) }

      it "does not allow TL0 or TL1 to update when edit time limit expired" do
        SiteSetting.post_edit_time_limit = 5
        SiteSetting.tl2_post_edit_time_limit = 30

        post = Fabricate(:post, created_at: 10.minutes.ago, user: user)

        user.update_columns(trust_level: 1)

        put "/posts/#{post.id}.json", params: update_params

        expect(response.status).to eq(422)
        expect(response.parsed_body["errors"]).to include(I18n.t("too_late_to_edit"))
      end

      it "does not allow TL2 to update when edit time limit expired" do
        SiteSetting.post_edit_time_limit = 12
        SiteSetting.tl2_post_edit_time_limit = 8

        user.update_columns(trust_level: 2)

        post = Fabricate(:post, created_at: 10.minutes.ago, user: user)

        put "/posts/#{post.id}.json", params: update_params

        expect(response.status).to eq(422)
        expect(response.parsed_body["errors"]).to include(I18n.t("too_late_to_edit"))
      end

      it "passes the image sizes through" do
        Post.any_instance.expects(:image_sizes=)
        put "/posts/#{post.id}.json", params: update_params
      end

      it "passes the edit reason through" do
        put "/posts/#{post.id}.json", params: update_params
        expect(response.status).to eq(200)
        post.reload
        expect(post.edit_reason).to eq("typo")
        expect(post.raw).to eq("edited body")
      end

      it "checks for an edit conflict" do
        update_params[:post][:raw_old] = "old body"
        put "/posts/#{post.id}.json", params: update_params

        expect(response.status).to eq(409)
      end

      it "raises an error when the post parameter is missing" do
        update_params.delete(:post)
        put "/posts/#{post.id}.json", params: update_params
        expect(response.status).to eq(400)
        expect(response.message.downcase).to eq("bad request")
      end

      it "raises an error when the user doesn't have permission to see the post" do
        post = Fabricate(:private_message_post, post_number: 3)
        put "/posts/#{post.id}.json", params: update_params
        expect(response).to be_forbidden
      end

      it "updates post's raw attribute" do
        put "/posts/#{post.id}.json", params: { post: { raw: "edited body   " } }

        expect(response.status).to eq(200)
        expect(response.parsed_body["post"]["raw"]).to eq("edited body")
        expect(post.reload.raw).to eq("edited body")
      end

      it "extracts links from the new body" do
        param = update_params
        param[:post][:raw] = "I just visited this https://google.com so many cool links"

        put "/posts/#{post.id}.json", params: param

        expect(response.status).to eq(200)
        expect(TopicLink.count).to eq(1)
      end

      it "doesn't allow updating of deleted posts" do
        first_post = post.topic.ordered_posts.first
        PostDestroyer.new(moderator, first_post).destroy

        put "/posts/#{first_post.id}.json", params: update_params
        expect(response).not_to be_successful
      end
    end

    describe "when logged in as staff" do
      before { sign_in(moderator) }

      it "supports updating posts in deleted topics" do
        first_post = post.topic.ordered_posts.first
        PostDestroyer.new(moderator, first_post).destroy

        put "/posts/#{first_post.id}.json", params: update_params
        expect(response.status).to eq(200)

        post.reload
        expect(post.raw).to eq("edited body")
      end

      it "won't update bump date if post is a whisper" do
        created_at = freeze_time 1.day.ago
        post = Fabricate(:post, post_type: Post.types[:whisper], user: user)

        unfreeze_time
        put "/posts/#{post.id}.json", params: update_params

        expect(response.status).to eq(200)
        expect(post.topic.reload.bumped_at).to eq_time(created_at)
      end
    end

    describe "when logged in as group moderator" do
      fab!(:topic) { Fabricate(:topic, category: category) }
      fab!(:post) { Fabricate(:post, user: user, topic: topic) }
      fab!(:group_user)
      let(:user_gm) { group_user.user }
      let(:group) { group_user.group }

      before do
        SiteSetting.enable_category_group_moderation = true
        post.topic.category.update!(reviewable_by_group_id: group.id, topic_id: topic.id)
        sign_in(user_gm)
      end

      it "allows updating the category description" do
        put "/posts/#{post.id}.json", params: update_params
        expect(response.status).to eq(200)

        post.reload
        expect(post.raw).to eq("edited body")
        expect(UserHistory.where(action: UserHistory.actions[:post_edit]).count).to eq(1)
      end

      it "can not update category descriptions in other categories" do
        second_category = Fabricate(:category)
        topic.update!(category: second_category)

        put "/posts/#{post.id}.json", params: update_params
        expect(response.status).to eq(403)
      end
    end

    it "can not change category to a disallowed category" do
      post = create_post
      sign_in(post.user)

      category = Fabricate(:category)
      category.set_permissions(staff: :full)
      category.save!

      put "/posts/#{post.id}.json",
          params: {
            post: {
              category_id: category.id,
              raw: "this is a test edit to post",
            },
          }

      expect(response.status).not_to eq(200)
      expect(post.topic.category_id).not_to eq(category.id)
    end

    it "can not move to a category that requires topic approval" do
      post = create_post
      sign_in(post.user)

      category = Fabricate(:category)
      category.require_topic_approval = true
      category.save!

      put "/posts/#{post.id}.json",
          params: {
            post: {
              category_id: category.id,
              raw: "this is a test edit to post",
            },
          }

      expect(response.status).to eq(403)
      expect(post.topic.reload.category_id).not_to eq(category.id)
    end

    describe "with Post.plugin_permitted_update_params" do
      before do
        plugin = Plugin::Instance.new
        plugin.add_permitted_post_update_param(:random_number) do |post, value|
          post.custom_fields[:random_number] = value
          post.save
        end
      end

      after { DiscoursePluginRegistry.reset! }

      it "calls blocks passed into `add_permitted_post_update_param`" do
        sign_in(post.user)
        put "/posts/#{post.id}.json",
            params: {
              post: {
                raw: "this is a random post",
                raw_old: post.raw,
                random_number: 244,
              },
            }

        expect(response.status).to eq(200)
        expect(post.reload.custom_fields[:random_number]).to eq("244")
      end
    end
  end

  describe "#destroy_bookmark" do
    fab!(:post)
    fab!(:bookmark) { Fabricate(:bookmark, user: user, bookmarkable: post) }

    before { sign_in(user) }

    it "deletes the bookmark" do
      bookmark_id = bookmark.id
      delete "/posts/#{post.id}/bookmark.json"
      expect(Bookmark.find_by(id: bookmark_id)).to eq(nil)
    end

    context "when the user still has bookmarks in the topic" do
      before { Fabricate(:bookmark, user: user, bookmarkable: Fabricate(:post, topic: post.topic)) }
      it "marks topic_bookmarked as true" do
        delete "/posts/#{post.id}/bookmark.json"
        expect(response.parsed_body["topic_bookmarked"]).to eq(true)
      end
    end
  end

  describe "#wiki" do
    include_examples "action requires login", :put, "/posts/2/wiki.json"

    describe "when logged in" do
      before { sign_in(user) }

      let!(:post) { post_by_user }

      it "returns 400 when wiki parameter is not present" do
        sign_in(admin)

        put "/posts/#{post.id}/wiki.json", params: {}

        expect(response.status).to eq(400)
      end

      it "raises an error if the user doesn't have permission to wiki the post" do
        put "/posts/#{post.id}/wiki.json", params: { wiki: "true" }
        expect(response).to be_forbidden
      end

      it "toggle wiki status should create a new version" do
        sign_in(admin)
        another_user = Fabricate(:user)
        another_post = Fabricate(:post, user: another_user)

        expect do
          put "/posts/#{another_post.id}/wiki.json", params: { wiki: "true" }
        end.to change { another_post.reload.version }.by(1)

        expect do
          put "/posts/#{another_post.id}/wiki.json", params: { wiki: "false" }
        end.to change { another_post.reload.version }.by(-1)

        sign_in(Fabricate(:admin))

        expect do
          put "/posts/#{another_post.id}/wiki.json", params: { wiki: "true" }
        end.to change { another_post.reload.version }.by(1)
      end

      it "can wiki a post" do
        sign_in(admin)
        put "/posts/#{post.id}/wiki.json", params: { wiki: "true" }

        post.reload
        expect(post.wiki).to eq(true)
      end

      it "can unwiki a post" do
        wikied_post = Fabricate(:post, user: user, wiki: true)
        sign_in(admin)

        put "/posts/#{wikied_post.id}/wiki.json", params: { wiki: "false" }

        wikied_post.reload
        expect(wikied_post.wiki).to eq(false)
      end
    end
  end

  describe "#post_type" do
    include_examples "action requires login", :put, "/posts/2/post_type.json"

    describe "when logged in" do
      before { sign_in(moderator) }

      let!(:post) { post_by_user }

      it "raises an error if the user doesn't have permission to change the post type" do
        sign_in(user)

        put "/posts/#{post.id}/post_type.json", params: { post_type: 2 }
        expect(response).to be_forbidden
      end

      it "returns 400 if post_type parameter is not present" do
        put "/posts/#{post.id}/post_type.json", params: {}

        expect(response.status).to eq(400)
      end

      it "returns 400 if post_type parameters is invalid" do
        put "/posts/#{post.id}/post_type.json", params: { post_type: -1 }

        expect(response.status).to eq(400)
      end

      it "can change the post type" do
        put "/posts/#{post.id}/post_type.json", params: { post_type: 2 }

        post.reload
        expect(post.post_type).to eq(2)
      end
    end
  end

  describe "#rebake" do
    include_examples "action requires login", :put, "/posts/2/rebake.json"

    describe "when logged in" do
      let!(:post) { post_by_user }

      it "raises an error if the user doesn't have permission to rebake the post" do
        sign_in(user)
        put "/posts/#{post.id}/rebake.json"
        expect(response).to be_forbidden
      end

      it "can rebake the post" do
        sign_in(moderator)
        put "/posts/#{post.id}/rebake.json"
        expect(response.status).to eq(200)
      end

      it "will invalidate broken images cache" do
        sign_in(moderator)
        PostHotlinkedMedia.create!(
          url: "https://example.com/image.jpg",
          post: post,
          status: "download_failed",
        )
        put "/posts/#{post.id}/rebake.json"
        post.reload
        expect(post.post_hotlinked_media).to eq([])
      end
    end
  end

  describe "#create" do
    include_examples "action requires login", :post, "/posts.json"

    before do
      SiteSetting.min_first_post_typing_time = 0
      SiteSetting.whispers_allowed_groups = "#{Group::AUTO_GROUPS[:staff]}"
    end

    context "with api" do
      it "memoizes duplicate requests" do
        raw = "this is a test post 123 #{SecureRandom.hash}"
        title = "this is a title #{SecureRandom.hash}"

        master_key = Fabricate(:api_key).key

        post "/posts.json",
             params: {
               raw: raw,
               title: title,
               wpid: 1,
             },
             headers: {
               HTTP_API_USERNAME: user.username,
               HTTP_API_KEY: master_key,
             }

        expect(response.status).to eq(200)
        original = response.body

        post "/posts.json",
             params: {
               raw: raw,
               title: title,
               wpid: 2,
             },
             headers: {
               HTTP_API_USERNAME: user.username_lower,
               HTTP_API_KEY: master_key,
             }

        expect(response.status).to eq(200)
        expect(response.body).to eq(original)
      end

      it "returns a valid JSON response when the post is enqueued" do
        SiteSetting.approve_unless_allowed_groups = Group::AUTO_GROUPS[:trust_level_4]

        master_key = Fabricate(:api_key).key

        post "/posts.json",
             params: {
               raw: "this is test post #{SecureRandom.alphanumeric}",
               title: "this is a test title #{SecureRandom.alphanumeric}",
             },
             headers: {
               HTTP_API_USERNAME: user.username,
               HTTP_API_KEY: master_key,
             }

        expect(response.status).to eq(200)
        expect(response.parsed_body["action"]).to eq("enqueued")
      end

      it "allows to create posts in import_mode" do
        Jobs.run_immediately!
        NotificationEmailer.enable
        post_1 = Fabricate(:post)
        master_key = Fabricate(:api_key).key

        post "/posts.json",
             params: {
               raw: "this is test reply 1",
               topic_id: post_1.topic.id,
               reply_to_post_number: 1,
             },
             headers: {
               HTTP_API_USERNAME: user.username,
               HTTP_API_KEY: master_key,
             }

        expect(response.status).to eq(200)
        expect(post_1.topic.user.notifications.count).to eq(1)
        post_1.topic.user.notifications.destroy_all

        post "/posts.json",
             params: {
               raw: "this is test reply 2",
               topic_id: post_1.topic.id,
               reply_to_post_number: 1,
               import_mode: true,
             },
             headers: {
               HTTP_API_USERNAME: user.username,
               HTTP_API_KEY: master_key,
             }

        expect(response.status).to eq(200)
        expect(post_1.topic.user.notifications.count).to eq(0)

        post "/posts.json",
             params: {
               raw: "this is test reply 3",
               topic_id: post_1.topic.id,
               reply_to_post_number: 1,
               import_mode: false,
             },
             headers: {
               HTTP_API_USERNAME: user.username,
               HTTP_API_KEY: master_key,
             }

        expect(response.status).to eq(200)
        expect(post_1.topic.user.notifications.count).to eq(1)
      end

      it "allows a topic to be created with an external_id" do
        master_key = Fabricate(:api_key).key
        post "/posts.json",
             params: {
               raw: "this is the test content",
               title: "this is some post",
               external_id: "external_id",
             },
             headers: {
               HTTP_API_USERNAME: user.username,
               HTTP_API_KEY: master_key,
             }

        expect(response.status).to eq(200)

        new_topic = Topic.last

        expect(new_topic.external_id).to eq("external_id")
      end

      it "prevents whispers for regular users" do
        post_1 = Fabricate(:post)
        user_key = ApiKey.create!(user: user).key

        post "/posts.json",
             params: {
               raw: "this is test whisper",
               topic_id: post_1.topic.id,
               reply_to_post_number: 1,
               whisper: true,
             },
             headers: {
               HTTP_API_USERNAME: user.username,
               HTTP_API_KEY: user_key,
             }

        expect(response.status).to eq(403)
      end

      it "does not advance draft" do
        Draft.set(user, Draft::NEW_TOPIC, 0, "test")
        user_key = ApiKey.create!(user: user).key

        post "/posts.json",
             params: {
               title: "this is a test topic",
               raw: "this is test whisper",
             },
             headers: {
               HTTP_API_USERNAME: user.username,
               HTTP_API_KEY: user_key,
             }

        expect(response.status).to eq(200)
        expect(Draft.get(user, Draft::NEW_TOPIC, 0)).to eq("test")
      end

      it "will raise an error if specified category cannot be found" do
        user = Fabricate(:admin)
        master_key = Fabricate(:api_key).key

        post "/posts.json",
             params: {
               title: "this is a test title",
               raw: "this is test body",
               category: "invalid",
             },
             headers: {
               HTTP_API_USERNAME: user.username,
               HTTP_API_KEY: master_key,
             }

        expect(response.status).to eq(400)

        expect(response.parsed_body["errors"]).to include(
          I18n.t("invalid_params", message: "category"),
        )
      end

      it "will raise an error if specified embed_url is invalid" do
        user = Fabricate(:admin)
        master_key = Fabricate(:api_key).key

        post "/posts.json",
             params: {
               title: "this is a test title",
               raw: "this is test body",
               embed_url: "/test.txt",
             },
             headers: {
               HTTP_API_USERNAME: user.username,
               HTTP_API_KEY: master_key,
             }

        expect(response.status).to eq(422)
      end

      it "creates unlisted topic with admin master key" do
        master_key = Fabricate(:api_key).key

        expect do
          post "/posts.json",
               params: {
                 raw: "this is a test title",
                 title: "this is test body",
                 unlist_topic: true,
               },
               headers: {
                 HTTP_API_USERNAME: admin.username,
                 HTTP_API_KEY: master_key,
               }
        end.to change { Topic.count }.by(1)

        expect(response.status).to eq(200)
        expect(Topic.find(response.parsed_body["topic_id"]).visible).to eq(false)
      end

      it "prevents creation of unlisted topic with non-admin key" do
        user_key = ApiKey.create!(user: user).key

        expect do
          post "/posts.json",
               params: {
                 raw: "this is a test title",
                 title: "this is test body",
                 unlist_topic: true,
               },
               headers: {
                 HTTP_API_USERNAME: user.username,
                 HTTP_API_KEY: user_key,
               }
        end.not_to change { Topic.count }

        expect(response.status).to eq(422)
        expect(response.parsed_body["errors"]).to include(
          I18n.t("activerecord.errors.models.topic.attributes.base.unable_to_unlist"),
        )
      end
    end

    describe "when logged in" do
      fab!(:user) { Fabricate(:user, refresh_auto_groups: true) }

      before { sign_in(user) }

      context "when fast typing" do
        before do
          SiteSetting.min_first_post_typing_time = 3000
          SiteSetting.auto_silence_fast_typers_max_trust_level = 1
        end

        it "queues the post if min_first_post_typing_time is not met" do
          post "/posts.json",
               params: {
                 raw: "this is the test content",
                 title: "this is the test title for the topic",
                 composer_open_duration_msecs: 204,
                 typing_duration_msecs: 100,
                 reply_to_post_number: 123,
               }

          expect(response.status).to eq(200)
          parsed = response.parsed_body

          expect(parsed["action"]).to eq("enqueued")

          user.reload
          expect(user).to be_silenced

          rp = ReviewableQueuedPost.find_by(target_created_by: user)
          expect(rp.payload["typing_duration_msecs"]).to eq(100)
          expect(rp.payload["composer_open_duration_msecs"]).to eq(204)
          expect(rp.payload["reply_to_post_number"]).to eq(123)
          expect(rp.reviewable_scores.first.reason).to eq("fast_typer")

          expect(parsed["pending_post"]).to be_present
          expect(parsed["pending_post"]["id"]).to eq(rp.id)
          expect(parsed["pending_post"]["raw"]).to eq("this is the test content")

          mod = moderator
          rp.perform(mod, :approve_post)

          user.reload
          expect(user).not_to be_silenced
        end

        it "doesn't enqueue posts when user first creates a topic" do
          topic = Fabricate(:post, user: user).topic

          Draft.set(user, "should_clear", 0, "{'a' : 'b'}")

          post "/posts.json",
               params: {
                 raw: "this is the test content",
                 title: "this is the test title for the topic",
                 composer_open_duration_msecs: 204,
                 typing_duration_msecs: 100,
                 topic_id: topic.id,
                 draft_key: "should_clear",
               }

          expect(response.status).to eq(200)
          parsed = response.parsed_body

          expect(parsed["action"]).not_to be_present

          expect { Draft.get(user, "should_clear", 0) }.to raise_error(Draft::OutOfSequence)
        end

        it "doesn't enqueue replies when the topic is closed" do
          topic = Fabricate(:closed_topic)

          post "/posts.json",
               params: {
                 raw: "this is the test content",
                 title: "this is the test title for the topic",
                 topic_id: topic.id,
               }

          expect(response).not_to be_successful
          parsed = response.parsed_body
          expect(parsed["action"]).not_to eq("enqueued")
        end

        it "doesn't enqueue replies when the post is too long" do
          SiteSetting.max_post_length = 10

          post "/posts.json",
               params: {
                 raw: "this is the test content",
                 title: "this is the test title for the topic",
               }

          expect(response).not_to be_successful
          parsed = response.parsed_body
          expect(parsed["action"]).not_to eq("enqueued")
        end

        it "doesn't enqueue replies when the post is too long (including a html comment)" do
          SiteSetting.max_post_length = 10
          raw = "A post <!-- " + ("a" * 3000) + "-->"

          post "/posts.json", params: { raw: raw, title: "this is the test title for the topic" }

          expect(response).not_to be_successful
          parsed = response.parsed_body
          expect(parsed["action"]).not_to eq("enqueued")
        end
      end

      it "silences correctly based on auto_silence_first_post_regex" do
        SiteSetting.auto_silence_first_post_regex = "I love candy|i eat s[1-5]"

        post "/posts.json",
             params: {
               raw: "this is the test content",
               title: "when I eat s3 sometimes when not looking",
             }

        expect(response.status).to eq(200)
        parsed = response.parsed_body

        expect(parsed["action"]).to eq("enqueued")
        reviewable = ReviewableQueuedPost.find_by(target_created_by: user)
        score = reviewable.reviewable_scores.first
        expect(score.reason).to eq("auto_silence_regex")

        user.reload
        expect(user).to be_silenced
      end

      it "silences correctly based on silence watched words" do
        SiteSetting.watched_words_regular_expressions = true
        WatchedWord.create!(action: WatchedWord.actions[:silence], word: "I love candy")
        WatchedWord.create!(action: WatchedWord.actions[:silence], word: "i eat s[1-5]")

        post "/posts.json",
             params: {
               raw: "this is the test content",
               title: "when I eat s3 sometimes when not looking",
             }

        expect(response.status).to eq(200)
        parsed = response.parsed_body

        expect(parsed["action"]).to eq("enqueued")
        reviewable = ReviewableQueuedPost.find_by(target_created_by: user)
        score = reviewable.reviewable_scores.first
        expect(score.reason).to eq("auto_silence_regex")

        user.reload
        expect(user).to be_silenced
      end

      it "can send a message to a group" do
        group = Group.create(name: "test_group", messageable_level: Group::ALIAS_LEVELS[:nobody])
        user1 = user
        group.add(user1)

        post "/posts.json",
             params: {
               raw: "I can haz a test",
               title: "I loves my test",
               target_recipients: group.name,
               archetype: Archetype.private_message,
             }

        expect(response).not_to be_successful

        # allow pm to this group
        group.update_columns(messageable_level: Group::ALIAS_LEVELS[:everyone])

        post "/posts.json",
             params: {
               raw: "I can haz a test",
               title: "I loves my test",
               target_recipients: "test_Group",
               archetype: Archetype.private_message,
             }

        expect(response.status).to eq(200)

        parsed = response.parsed_body
        post = Post.find(parsed["id"])

        expect(post.topic.topic_allowed_users.length).to eq(1)
        expect(post.topic.topic_allowed_groups.length).to eq(1)
      end

      it "can send a message to a group with caps" do
        group = Group.create(name: "Test_group", messageable_level: Group::ALIAS_LEVELS[:nobody])
        user1 = user
        group.add(user1)

        # allow pm to this group
        group.update_columns(messageable_level: Group::ALIAS_LEVELS[:everyone])

        post "/posts.json",
             params: {
               raw: "I can haz a test",
               title: "I loves my test",
               target_recipients: "test_Group",
               archetype: Archetype.private_message,
             }

        expect(response.status).to eq(200)

        parsed = response.parsed_body
        post = Post.find(parsed["id"])

        expect(post.topic.topic_allowed_users.length).to eq(1)
        expect(post.topic.topic_allowed_groups.length).to eq(1)
      end

      it "returns the nested post with a param" do
        post "/posts.json",
             params: {
               raw: "this is the test content  ",
               title: "this is the test title for the topic",
               nested_post: true,
             }

        expect(response.status).to eq(200)
        parsed = response.parsed_body
        expect(parsed["post"]).to be_present
        expect(parsed["post"]["raw"]).to eq("this is the test content")
        expect(parsed["post"]["cooked"]).to be_present
      end

      it "protects against dupes" do
        raw = "this is a test post 123 #{SecureRandom.hash}"
        title = "this is a title #{SecureRandom.hash}"

        expect do post "/posts.json", params: { raw: raw, title: title, wpid: 1 } end.to change {
          Post.count
        }

        expect(response.status).to eq(200)

        expect do
          post "/posts.json", params: { raw: raw, title: title, wpid: 2 }
        end.to_not change { Post.count }

        expect(response.status).to eq(422)
      end

      it "cannot create a post in a disallowed category" do
        category.set_permissions(staff: :full)
        category.save!

        post "/posts.json",
             params: {
               raw: "this is the test content",
               title: "this is the test title for the topic",
               category: category.id,
             }

        expect(response.status).to eq(403)
      end

      it "cannot create a post with a tag that is restricted" do
        SiteSetting.tagging_enabled = true
        tag = Fabricate(:tag)
        category.allowed_tags = [tag.name]
        category.save!

        post "/posts.json",
             params: {
               raw: "this is the test content",
               title: "this is the test title for the topic",
               tags: [tag.name],
             }

        expect(response.status).to eq(422)
        json = response.parsed_body
        expect(json["errors"]).to be_present
      end

      it "cannot create a post with a tag when tagging is disabled" do
        SiteSetting.tagging_enabled = false
        tag = Fabricate(:tag)

        post "/posts.json",
             params: {
               raw: "this is the test content",
               title: "this is the test title for the topic",
               tags: [tag.name],
             }

        expect(response.status).to eq(422)
        json = response.parsed_body
        expect(json["errors"]).to be_present
      end

      it "cannot create a post with a tag without tagging permission" do
        SiteSetting.tagging_enabled = true
        SiteSetting.tag_topic_allowed_groups = Group::AUTO_GROUPS[:trust_level_4]
        tag = Fabricate(:tag)

        post "/posts.json",
             params: {
               raw: "this is the test content",
               title: "this is the test title for the topic",
               tags: [tag.name],
             }

        expect(response.status).to eq(422)
        json = response.parsed_body
        expect(json["errors"]).to be_present
      end

      it "can create a post with a tag when tagging is enabled" do
        SiteSetting.tagging_enabled = true
        tag = Fabricate(:tag)

        post "/posts.json",
             params: {
               raw: "this is the test content",
               title: "this is the test title for the topic",
               tags: [tag.name],
             }

        expect(response.status).to eq(200)
        expect(Post.last.topic.tags.count).to eq(1)
      end

      it "creates the topic and post with the right attributes" do
        post "/posts.json",
             params: {
               raw: "this is the test content",
               title: "this is the test title for the topic",
               category: category.id,
             }

        expect(response.status).to eq(200)

        new_post = Post.last
        topic = new_post.topic

        expect(new_post.user).to eq(user)
        expect(new_post.raw).to eq("this is the test content")
        expect(topic.title).to eq("This is the test title for the topic")
        expect(topic.category).to eq(category)
        expect(topic.visible).to eq(true)
      end

      context "when adding custom fields to topic via the `topic_custom_fields` param" do
        it "should return a 400 response code when no custom fields has been permitted" do
          sign_in(user)

          post "/posts.json",
               params: {
                 raw: "this is the test content",
                 title: "this is the test title for the topic",
                 category: category.id,
                 topic_custom_fields: {
                   xyz: "abc",
                   abc: "xyz",
                 },
               }

          expect(response.status).to eq(400)
          expect(Topic.last.custom_fields).to eq({})
        end

        context "when custom fields has been permitted" do
          fab!(:plugin) do
            plugin = Plugin::Instance.new
            plugin.register_editable_topic_custom_field(:xyz)
            plugin.register_editable_topic_custom_field(:abc, staff_only: true)
            plugin
          end

          it "should return a 400 response when trying to add a staff ony custom field for a non-staff user" do
            sign_in(user)

            post "/posts.json",
                 params: {
                   raw: "this is the test content",
                   title: "this is the test title for the topic",
                   category: category.id,
                   topic_custom_fields: {
                     abc: "xyz",
                   },
                 }

            expect(response.status).to eq(400)
            expect(Topic.last.custom_fields).to eq({})
          end

          it "should add custom fields to topic that is permitted for a non-staff user" do
            sign_in(user)

            post "/posts.json",
                 params: {
                   raw: "this is the test content",
                   title: "this is the test title for the topic",
                   category: category.id,
                   topic_custom_fields: {
                     xyz: "abc",
                   },
                 }

            expect(response.status).to eq(200)
            expect(Topic.last.custom_fields).to eq({ "xyz" => "abc" })
          end

          it "should add custom fields to topic that is permitted for a non-staff user via the deprecated `meta_data` param" do
            sign_in(user)

<<<<<<< HEAD
            Discourse.expects(:deprecate).with(
              "the :meta_data param is deprecated, use the :topic_custom_fields param instead",
              anything,
            )

=======
>>>>>>> b2b1e721
            post "/posts.json",
                 params: {
                   raw: "this is the test content",
                   title: "this is the test title for the topic",
                   category: category.id,
                   meta_data: {
                     xyz: "abc",
                   },
                 }

            expect(response.status).to eq(200)
            expect(Topic.last.custom_fields).to eq({ "xyz" => "abc" })
          end

          it "should add custom fields to topic that is permitted for a staff user and public user" do
            sign_in(Fabricate(:admin))

            post "/posts.json",
                 params: {
                   raw: "this is the test content",
                   title: "this is the test title for the topic",
                   category: category.id,
                   topic_custom_fields: {
                     xyz: "abc",
                     abc: "xyz",
                   },
                 }

            expect(response.status).to eq(200)
            expect(Topic.last.custom_fields).to eq({ "xyz" => "abc", "abc" => "xyz" })
          end
        end
      end

      it "can create an uncategorized topic" do
        title = "this is the test title for the topic"

        expect do
          post "/posts.json",
               params: {
                 raw: "this is the test content",
                 title: title,
                 category: "",
               }

          expect(response.status).to eq(200)
        end.to change { Topic.count }.by(1)

        topic = Topic.last

        expect(topic.title).to eq(title.capitalize)
        expect(topic.category_id).to eq(SiteSetting.uncategorized_category_id)
      end

      it "can create a reply to a post" do
        topic = Fabricate(:private_message_post, user: user).topic
        post_2 = Fabricate(:private_message_post, user: user, topic: topic)

        post "/posts.json",
             params: {
               raw: "this is the test content",
               topic_id: topic.id,
               reply_to_post_number: post_2.post_number,
               image_sizes: {
                 width: "100",
                 height: "200",
               },
             }

        expect(response.status).to eq(200)

        new_post = Post.last
        topic = new_post.topic

        expect(new_post.user).to eq(user)
        expect(new_post.raw).to eq("this is the test content")
        expect(new_post.reply_to_post_number).to eq(post_2.post_number)

        job_args = Jobs::ProcessPost.jobs.first["args"].first

        expect(job_args["image_sizes"]).to eq("width" => "100", "height" => "200")
      end

      it "creates a private post" do
        user_2 = Fabricate(:user)
        user_3 = Fabricate(:user, username: "foo_bar")

        # In certain edge cases, it's possible to end up with a username
        # containing characters that would normally fail to validate
        user_4 = Fabricate(:user, username: "Iyi_Iyi")
        user_4.update_attribute(:username, "İyi_İyi")
        user_4.update_attribute(:username_lower, "İyi_İyi".downcase)

        post "/posts.json",
             params: {
               raw: "this is the test content",
               archetype: "private_message",
               title: "this is some post",
               target_recipients: "#{user_2.username},Foo_Bar,İyi_İyi",
             }

        expect(response.status).to eq(200)

        new_post = Post.last
        new_topic = Topic.last

        expect(new_post.user).to eq(user)
        expect(new_topic.private_message?).to eq(true)
        expect(new_topic.allowed_users).to contain_exactly(user, user_2, user_3, user_4)
      end

      context "when target_recipients not provided" do
        it "errors when creating a private post" do
          post "/posts.json",
               params: {
                 raw: "this is the test content",
                 archetype: "private_message",
                 title: "this is some post",
                 target_recipients: "",
               }

          expect(response.status).to eq(422)
          expect(response.parsed_body["errors"]).to include(
            I18n.t("activerecord.errors.models.topic.attributes.base.no_user_selected"),
          )
        end
      end

      context "when topic_id is set" do
        fab!(:topic)

        it "errors when creating a private post" do
          user_2 = Fabricate(:user)

          post "/posts.json",
               params: {
                 raw: "this is the test content",
                 archetype: "private_message",
                 title: "this is some post",
                 target_recipients: user_2.username,
                 topic_id: topic.id,
               }

          expect(response.status).to eq(422)
          expect(response.parsed_body["errors"]).to include(I18n.t("create_pm_on_existing_topic"))
        end
      end

      context "with errors" do
        it "does not succeed" do
          post "/posts.json", params: { raw: "test" }
          expect(response).not_to be_successful
          expect(response.status).to eq(422)
        end

        it "it triggers flag_linked_posts_as_spam when the post creator returns spam" do
          SiteSetting.newuser_spam_host_threshold = 1
          sign_in(Fabricate(:user, trust_level: TrustLevel[0]))

          post "/posts.json",
               params: {
                 raw:
                   "this is the test content http://fakespamwebsite.com http://fakespamwebsite.com/spam http://fakespamwebsite.com/spammy",
                 title: "this is the test title for the topic",
               }

          expect(response.parsed_body["errors"]).to include(I18n.t(:spamming_host))
        end

        context "when allow_uncategorized_topics is false" do
          before { SiteSetting.allow_uncategorized_topics = false }

          it "cant create an uncategorized post" do
            post "/posts.json",
                 params: {
                   raw: "a new post with no category",
                   title: "a new post with no category",
                 }
            expect(response).not_to be_successful
          end

          context "as staff" do
            before { sign_in(admin) }

            it "cant create an uncategorized post" do
              post "/posts.json",
                   params: {
                     raw: "a new post with no category",
                     title: "a new post with no category",
                   }
              expect(response).not_to be_successful
            end
          end
        end
      end

      context "when `enable_user_status` site setting is enabled" do
        fab!(:user_to_mention) { Fabricate(:user) }

        before { SiteSetting.enable_user_status = true }

        it "does not return mentioned users when `enable_user_status` site setting is disabled" do
          SiteSetting.enable_user_status = false

          post "/posts.json",
               params: {
                 raw: "I am mentioning @#{user_to_mention.username}",
                 topic_id: topic.id,
               }

          expect(response.status).to eq(200)

          json = response.parsed_body

          expect(json["mentioned_users"]).to eq(nil)
        end

        it "returns mentioned users" do
          user_to_mention.set_status!("off to dentist", "tooth")

          post "/posts.json",
               params: {
                 raw: "I am mentioning @#{user_to_mention.username}",
                 topic_id: topic.id,
               }

          expect(response.status).to eq(200)
          json = response.parsed_body
          expect(json["mentioned_users"].length).to be(1)

          mentioned_user = json["mentioned_users"][0]
          expect(mentioned_user["id"]).to be(user_to_mention.id)
          expect(mentioned_user["name"]).to eq(user_to_mention.name)
          expect(mentioned_user["username"]).to eq(user_to_mention.username)

          status = mentioned_user["status"]
          expect(status).to be_present
          expect(status["emoji"]).to eq(user_to_mention.user_status.emoji)
          expect(status["description"]).to eq(user_to_mention.user_status.description)
        end

        it "returns an empty list of mentioned users if nobody was mentioned" do
          post "/posts.json", params: { raw: "No mentions here", topic_id: topic.id }

          expect(response.status).to eq(200)
          expect(response.parsed_body["mentioned_users"].length).to be(0)
        end

        it "returns an empty list of mentioned users if an nonexistent user was mentioned" do
          post "/posts.json", params: { raw: "Mentioning a @stranger", topic_id: topic.id }

          expect(response.status).to eq(200)
          expect(response.parsed_body["mentioned_users"].length).to be(0)
        end
      end
    end

    context "with topic unlisting" do
      context "when logged in as staff" do
        before { sign_in(admin) }

        it "creates an unlisted topic" do
          expect do
            post "/posts.json",
                 params: {
                   raw: "this is the test content",
                   title: "this is the test title for the topic",
                   unlist_topic: true,
                 }
          end.to change { Topic.count }.by(1)

          expect(response.status).to eq(200)
          expect(Topic.find(response.parsed_body["topic_id"]).visible).to eq(false)
        end
      end

      context "when logged in as a non-staff user" do
        before { sign_in(user) }

        it "prevents creation of an unlisted topic" do
          expect do
            post "/posts.json",
                 params: {
                   raw: "this is the test content",
                   title: "this is the test title for the topic",
                   unlist_topic: true,
                 }
          end.not_to change { Topic.count }

          expect(response.status).to eq(422)
          expect(response.parsed_body["errors"]).to include(
            I18n.t("activerecord.errors.models.topic.attributes.base.unable_to_unlist"),
          )
        end
      end
    end

    describe "shared draft" do
      fab!(:destination_category) { Fabricate(:category) }

      it "will raise an error for regular users" do
        post "/posts.json",
             params: {
               raw: "this is the shared draft content",
               title: "this is the shared draft title",
               category: destination_category.id,
               shared_draft: "true",
             }
        expect(response).not_to be_successful
      end

      describe "as a staff user" do
        before { sign_in(moderator) }

        it "will raise an error if there is no shared draft category" do
          post "/posts.json",
               params: {
                 raw: "this is the shared draft content",
                 title: "this is the shared draft title",
                 category: destination_category.id,
                 shared_draft: "true",
               }
          expect(response).not_to be_successful
        end

        context "with a shared category" do
          fab!(:shared_category) { Fabricate(:category) }
          before { SiteSetting.shared_drafts_category = shared_category.id }

          it "will work if the shared draft category is present" do
            post "/posts.json",
                 params: {
                   raw: "this is the shared draft content",
                   title: "this is the shared draft title",
                   category: destination_category.id,
                   shared_draft: "true",
                 }
            expect(response.status).to eq(200)
            result = response.parsed_body
            topic = Topic.find(result["topic_id"])
            expect(topic.category_id).to eq(shared_category.id)
            expect(topic.shared_draft.category_id).to eq(destination_category.id)
          end
        end
      end
    end

    describe "warnings" do
      fab!(:user_2) { Fabricate(:user, refresh_auto_groups: true) }

      context "as a staff user" do
        before { sign_in(admin) }

        it "should be able to mark a topic as warning" do
          post "/posts.json",
               params: {
                 raw: "this is the test content",
                 archetype: "private_message",
                 title: "this is some post",
                 target_recipients: user_2.username,
                 is_warning: true,
               }

          expect(response.status).to eq(200)

          new_topic = Topic.last

          expect(new_topic.title).to eq("This is some post")
          expect(new_topic.is_official_warning?).to eq(true)
        end

        it "should be able to mark a topic as not a warning" do
          post "/posts.json",
               params: {
                 raw: "this is the test content",
                 archetype: "private_message",
                 title: "this is some post",
                 target_recipients: user_2.username,
                 is_warning: false,
               }

          expect(response.status).to eq(200)

          new_topic = Topic.last

          expect(new_topic.title).to eq("This is some post")
          expect(new_topic.is_official_warning?).to eq(false)
        end
      end

      context "as a normal user" do
        it "should not be able to mark a topic as warning" do
          sign_in(user)
          post "/posts.json",
               params: {
                 raw: "this is the test content",
                 archetype: "private_message",
                 title: "this is some post",
                 target_recipients: user_2.username,
                 is_warning: true,
               }

          expect(response.status).to eq(200)

          new_topic = Topic.last

          expect(new_topic.title).to eq("This is some post")
          expect(new_topic.is_official_warning?).to eq(false)
        end
      end
    end

    context "with topic bump" do
      shared_examples "it works" do
        it "should be able to skip topic bumping" do
          original_bumped_at = 1.day.ago
          topic = Fabricate(:topic, bumped_at: original_bumped_at)

          post "/posts.json",
               params: {
                 raw: "this is the test content",
                 topic_id: topic.id,
                 no_bump: true,
               }

          expect(response.status).to eq(200)
          expect(topic.reload.bumped_at).to eq_time(original_bumped_at)
        end

        it "should be able to post with topic bumping" do
          post "/posts.json", params: { raw: "this is the test content", topic_id: topic.id }

          expect(response.status).to eq(200)
          expect(topic.reload.bumped_at).to eq_time(topic.posts.last.created_at)
        end
      end

      context "with admins" do
        before { sign_in(admin) }

        include_examples "it works"
      end

      context "with moderators" do
        before { sign_in(moderator) }

        include_examples "it works"
      end

      context "with TL4 users" do
        fab!(:trust_level_4)

        before { sign_in(trust_level_4) }

        include_examples "it works"
      end

      context "with users" do
        fab!(:topic)

        [:user].each do |user|
          it "will raise an error for #{user}" do
            sign_in(Fabricate(user))
            post "/posts.json",
                 params: {
                   raw: "this is the test content",
                   topic_id: topic.id,
                   no_bump: true,
                 }
            expect(response.status).to eq(400)
          end
        end
      end
    end

    context "with featured links" do
      it "allows to create topics with featured links" do
        sign_in(user_trust_level_1)

        post "/posts.json",
             params: {
               title: "this is the test title for the topic",
               raw: "this is the test content",
               featured_link: "https://discourse.org",
             }

        expect(response.status).to eq(200)
      end

      it "doesn't allow TL0 users to create topics with featured links" do
        sign_in(user_trust_level_0)

        post "/posts.json",
             params: {
               title: "this is the test title for the topic",
               raw: "this is the test content",
               featured_link: "https://discourse.org",
             }

        expect(response.status).to eq(422)
      end

      it "doesn't allow to create topics with featured links if featured links are disabled in settings" do
        SiteSetting.topic_featured_link_enabled = false
        sign_in(user_trust_level_1)

        post "/posts.json",
             params: {
               title: "this is the test title for the topic",
               raw: "this is the test content",
               featured_link: "https://discourse.org",
             }

        expect(response.status).to eq(422)
      end

      it "doesn't allow to create topics with featured links in the category with forbidden feature links" do
        category = Fabricate(:category, topic_featured_link_allowed: false)
        sign_in(user_trust_level_1)

        post "/posts.json",
             params: {
               title: "this is the test title for the topic",
               raw: "this is the test content",
               featured_link: "https://discourse.org",
               category: category.id,
             }

        expect(response.status).to eq(422)
      end
    end
  end

  describe "#revisions" do
    fab!(:post) { Fabricate(:post, version: 2) }
    let(:post_revision) { Fabricate(:post_revision, post: post) }

    it "throws an exception when revision is < 2" do
      get "/posts/#{post.id}/revisions/1.json"
      expect(response.status).to eq(400)
    end

    context "when edit history is not visible to the public" do
      before { SiteSetting.edit_history_visible_to_public = false }

      it "ensures anonymous cannot see the revisions" do
        get "/posts/#{post.id}/revisions/#{post_revision.number}.json"
        expect(response).to be_forbidden
      end

      it "ensures regular user cannot see the revisions" do
        sign_in(user)
        get "/posts/#{post.id}/revisions/#{post_revision.number}.json"
        expect(response).to be_forbidden
      end

      it "ensures staff can see the revisions" do
        sign_in(admin)
        get "/posts/#{post.id}/revisions/#{post_revision.number}.json"
        expect(response.status).to eq(200)
      end

      it "ensures poster can see the revisions" do
        user = Fabricate(:active_user)
        sign_in(user)

        post = Fabricate(:post, user: user, version: 3)
        pr = Fabricate(:post_revision, user: user, post: post)

        get "/posts/#{pr.post_id}/revisions/#{pr.number}.json"
        expect(response.status).to eq(200)
      end

      it "ensures trust level 4 cannot see the revisions" do
        sign_in(Fabricate(:user, trust_level: 4))
        get "/posts/#{post_revision.post_id}/revisions/#{post_revision.number}.json"
        expect(response.status).to eq(403)
      end
    end

    context "when post is hidden" do
      before do
        post.hidden = true
        post.save
      end

      it "throws an exception for users" do
        sign_in(user)
        get "/posts/#{post.id}/revisions/#{post_revision.number}.json"
        expect(response.status).to eq(403)
      end

      it "works for admins" do
        sign_in(admin)
        get "/posts/#{post.id}/revisions/#{post_revision.number}.json"
        expect(response.status).to eq(200)
      end
    end

    context "when edit history is visible to everyone" do
      before { SiteSetting.edit_history_visible_to_public = true }

      it "ensures anyone can see the revisions" do
        get "/posts/#{post_revision.post_id}/revisions/#{post_revision.number}.json"
        expect(response.status).to eq(200)
      end
    end

    context "with deleted post" do
      fab!(:deleted_post) { Fabricate(:post, user: admin, version: 3) }
      fab!(:deleted_post_revision) { Fabricate(:post_revision, user: admin, post: deleted_post) }

      before { deleted_post.trash!(admin) }

      it "also work on deleted post" do
        sign_in(admin)
        get "/posts/#{deleted_post_revision.post_id}/revisions/#{deleted_post_revision.number}.json"
        expect(response.status).to eq(200)
      end
    end

    context "with deleted topic" do
      fab!(:deleted_topic) { Fabricate(:topic, user: admin) }
      fab!(:post) { Fabricate(:post, user: admin, topic: deleted_topic, version: 3) }
      fab!(:post_revision) { Fabricate(:post_revision, user: admin, post: post) }

      before { deleted_topic.trash!(admin) }

      it "also work on deleted topic" do
        sign_in(admin)
        get "/posts/#{post_revision.post_id}/revisions/#{post_revision.number}.json"
        expect(response.status).to eq(200)
      end
    end

    context "with a tagged topic" do
      let(:tag) { Fabricate(:tag) }
      it "works" do
        SiteSetting.tagging_enabled = true

        post_revision.post.topic.update(tags: [tag])

        get "/posts/#{post_revision.post_id}/revisions/latest.json"
        expect(response.status).to eq(200)

        SiteSetting.tagging_enabled = false

        get "/posts/#{post_revision.post_id}/revisions/latest.json"
        expect(response.status).to eq(200)
      end
    end
  end

  describe "#permanently_delete_revisions" do
    before { SiteSetting.can_permanently_delete = true }

    fab!(:post) do
      Fabricate(
        :post,
        user: Fabricate(:user),
        raw: "Lorem ipsum dolor sit amet, cu nam libris tractatos, ancillae senserit ius ex",
      )
    end

    fab!(:post_with_no_revisions) do
      Fabricate(
        :post,
        user: Fabricate(:user),
        raw: "Lorem ipsum dolor sit amet, cu nam libris tractatos, ancillae senserit ius ex",
      )
    end

    fab!(:post_revision) { Fabricate(:post_revision, post: post) }
    fab!(:post_revision_2) { Fabricate(:post_revision, post: post) }

    let(:post_id) { post.id }

    describe "when logged in as a regular user" do
      it "does not delete revisions" do
        sign_in(user)
        delete "/posts/#{post_id}/revisions/permanently_delete.json"
        expect(response).to_not be_successful
      end
    end

    describe "when logged in as staff" do
      before { sign_in(admin) }

      it "fails when post record is not found" do
        delete "/posts/#{post_id + 1}/revisions/permanently_delete.json"
        expect(response).to_not be_successful
      end

      it "fails when no post revisions are found" do
        delete "/posts/#{post_with_no_revisions.id}/revisions/permanently_delete.json"
        expect(response).to_not be_successful
      end

      it "fails when 'can_permanently_delete' setting is false" do
        SiteSetting.can_permanently_delete = false
        delete "/posts/#{post_id}/revisions/permanently_delete.json"
        expect(response).to_not be_successful
      end

      it "permanently deletes revisions from post and adds a staff log" do
        delete "/posts/#{post_id}/revisions/permanently_delete.json"
        expect(response.status).to eq(200)

        # It creates a staff log
        logs =
          UserHistory.find_by(
            action: UserHistory.actions[:permanently_delete_post_revisions],
            acting_user_id: admin.id,
            post_id: post_id,
          )
        expect(logs).to be_present

        # ensure post revisions are deleted
        expect(PostRevision.where(post: post)).to eq([])
      end
    end
  end

  describe "#revert" do
    include_examples "action requires login", :put, "/posts/123/revisions/2/revert.json"

    fab!(:post) do
      Fabricate(
        :post,
        user: Fabricate(:user),
        raw: "Lorem ipsum dolor sit amet, cu nam libris tractatos, ancillae senserit ius ex",
      )
    end
    let(:post_revision) do
      Fabricate(
        :post_revision,
        post: post,
        modifications: {
          "raw" => ["this is original post body.", "this is edited post body."],
        },
      )
    end
    let(:blank_post_revision) do
      Fabricate(
        :post_revision,
        post: post,
        modifications: {
          "edit_reason" => ["edit reason #1", "edit reason #2"],
        },
      )
    end
    let(:same_post_revision) do
      Fabricate(
        :post_revision,
        post: post,
        modifications: {
          "raw" => [
            "Lorem ipsum dolor sit amet, cu nam libris tractatos, ancillae senserit ius ex",
            "this is edited post body.",
          ],
        },
      )
    end

    let(:post_id) { post.id }
    let(:revision_id) { post_revision.number }

    describe "when logged in as a regular user" do
      it "does not work" do
        sign_in(user)
        put "/posts/#{post_id}/revisions/#{revision_id}/revert.json"
        expect(response).to_not be_successful
      end
    end

    describe "when logged in as staff" do
      before { sign_in(moderator) }

      it "fails when revision is < 2" do
        put "/posts/#{post_id}/revisions/1/revert.json"
        expect(response.status).to eq(400)
      end

      it "fails when post_revision record is not found" do
        put "/posts/#{post_id}/revisions/#{revision_id + 1}/revert.json"
        expect(response).to_not be_successful
      end

      it "fails when post record is not found" do
        put "/posts/#{post_id + 1}/revisions/#{revision_id}/revert.json"
        expect(response).to_not be_successful
      end

      it "fails when revision is blank" do
        put "/posts/#{post_id}/revisions/#{blank_post_revision.number}/revert.json"
        expect(response.status).to eq(422)
        expect(response.parsed_body["errors"]).to include(I18n.t("revert_version_same"))
      end

      it "fails when revised version is same as current version" do
        put "/posts/#{post_id}/revisions/#{same_post_revision.number}/revert.json"
        expect(response.status).to eq(422)
        expect(response.parsed_body["errors"]).to include(I18n.t("revert_version_same"))
      end

      it "works!" do
        put "/posts/#{post_id}/revisions/#{revision_id}/revert.json"
        expect(response.status).to eq(200)
      end

      it "supports reverting posts in deleted topics" do
        first_post = post.topic.ordered_posts.first
        PostDestroyer.new(moderator, first_post).destroy

        put "/posts/#{post_id}/revisions/#{revision_id}/revert.json"
        expect(response.status).to eq(200)
      end
    end
  end

  describe "#expand_embed" do
    before { sign_in(user) }

    fab!(:post)

    it "raises an error when you can't see the post" do
      post = Fabricate(:private_message_post)
      get "/posts/#{post.id}/expand-embed.json"
      expect(response).not_to be_successful
    end

    it "retrieves the body when you can see the post" do
      TopicEmbed.expects(:expanded_for).with(post).returns("full content")
      get "/posts/#{post.id}/expand-embed.json"
      expect(response.status).to eq(200)
      expect(response.parsed_body["cooked"]).to eq("full content")
    end
  end

  describe "#deleted_posts" do
    include_examples "action requires login", :get, "/posts/system/deleted.json"

    describe "when logged in" do
      it "raises an error if the user doesn't have permission to see the deleted posts" do
        sign_in(user)
        get "/posts/system/deleted.json"
        expect(response).to be_forbidden
      end

      describe "when limit params is invalid" do
        before { sign_in(moderator) }

        include_examples "invalid limit params",
                         "/posts/system/deleted.json",
                         described_class::DELETED_POSTS_MAX_LIMIT
      end

      it "can see the deleted posts when authorized" do
        sign_in(moderator)
        get "/posts/system/deleted.json"
        expect(response.status).to eq(200)
      end

      it "does not raise if topic has been permanently deleted" do
        post = Fabricate(:post, user: admin)
        PostDestroyer.new(admin, post).destroy
        post.update!(topic_id: -1000)

        sign_in(admin)
        get "/posts/#{admin.username}/deleted.json"
        expect(response.status).to eq(200)
      end

      it "doesn't return secured categories for moderators if they don't have access" do
        Fabricate(:moderator)

        group = Fabricate(:group)
        group.add_owner(user)

        secured_category = Fabricate(:private_category, group: group)
        secured_post = create_post(user: user, category: secured_category)
        PostDestroyer.new(admin, secured_post).destroy

        sign_in(moderator)
        get "/posts/#{user.username}/deleted.json"
        expect(response.status).to eq(200)

        data = response.parsed_body
        expect(data.length).to eq(0)
      end

      it "doesn't return PMs for moderators" do
        Fabricate(:moderator)

        pm_post =
          create_post(user: user, archetype: "private_message", target_usernames: [admin.username])
        PostDestroyer.new(admin, pm_post).destroy

        sign_in(moderator)
        get "/posts/#{user.username}/deleted.json"
        expect(response.status).to eq(200)

        data = response.parsed_body
        expect(data.length).to eq(0)
      end

      it "only shows posts deleted by other users" do
        create_post(user: user)
        post_deleted_by_user = create_post(user: user)
        post_deleted_by_admin = create_post(user: user)

        PostDestroyer.new(user, post_deleted_by_user).destroy
        PostDestroyer.new(admin, post_deleted_by_admin).destroy

        sign_in(admin)
        get "/posts/#{user.username}/deleted.json"
        expect(response.status).to eq(200)

        data = response.parsed_body
        expect(data.length).to eq(1)
        expect(data[0]["id"]).to eq(post_deleted_by_admin.id)
        expect(data[0]["deleted_by"]["id"]).to eq(admin.id)
      end
    end
  end

  describe "#markdown_id" do
    it "can be viewed by anonymous" do
      post = Fabricate(:post, raw: "123456789")
      get "/posts/#{post.id}/raw.json"
      expect(response.status).to eq(200)
      expect(response.body).to eq("123456789")
    end

    it "renders a 404 page" do
      get "/posts/0/raw"
      expect(response.status).to eq(404)
      expect(response.body).to include(I18n.t("page_not_found.title"))
    end
  end

  describe "#markdown_num" do
    it "can be viewed by anonymous" do
      topic = Fabricate(:topic)
      post = Fabricate(:post, topic: topic, post_number: 1, raw: "123456789")
      post.save
      get "/raw/#{topic.id}/1.json"
      expect(response.status).to eq(200)
      expect(response.body).to eq("123456789")
    end

    it "can show whole topics" do
      topic = Fabricate(:topic)
      post = Fabricate(:post, topic: topic, post_number: 1, raw: "123456789")
      post_2 = Fabricate(:post, topic: topic, post_number: 2, raw: "abcdefghij")
      post.save
      get "/raw/#{topic.id}"
      expect(response.status).to eq(200)
      expect(response.body).to include("123456789", "abcdefghij")
    end
  end

  describe "#short_link" do
    fab!(:topic)
    fab!(:post) { Fabricate(:post, topic: topic) }

    it "redirects to the topic" do
      get "/p/#{post.id}.json"
      expect(response).to be_redirect
    end

    it "returns a 403 when access is denied for JSON format" do
      post = Fabricate(:private_message_post)
      get "/p/#{post.id}.json"
      expect(response).to be_forbidden
    end

    it "returns a 403 when access is denied for HTML format" do
      post = Fabricate(:private_message_post)
      get "/p/#{post.id}"
      expect(response).to be_forbidden
      expect(response.body).to have_tag("body.no-ember")
    end

    it "renders a 404 page" do
      get "/p/0"
      expect(response.status).to eq(404)
      expect(response.body).to include(I18n.t("page_not_found.title"))
    end
  end

  describe "#user_posts_feed" do
    it "returns public posts rss feed" do
      public_post
      private_post

      get "/u/#{user.username}/activity.rss"

      expect(response.status).to eq(200)

      body = response.body

      expect(body).to_not include(private_post.url)
      expect(body).to include(public_post.url)
    end

    it "doesn't include posts from hidden topics" do
      public_post.topic.update!(visible: false)

      get "/u/#{user.username}/activity.rss"

      expect(response.status).to eq(200)

      body = response.body
      expect(body).not_to include(public_post.url)
    end

    it "excludes small actions" do
      small_action = Fabricate(:small_action, user: user)

      get "/u/#{user.username}/activity.rss"

      expect(response.status).to eq(200)

      body = response.body

      expect(body).not_to include(small_action.canonical_url)
    end

    it "returns public posts as JSON" do
      public_post
      private_post

      get "/u/#{user.username}/activity.json"

      expect(response.status).to eq(200)

      body = response.body

      expect(body).to_not include(private_post.topic.slug)
      expect(body).to include(public_post.topic.slug)
    end

    it "returns 404 if `hide_profile_and_presence` user option is checked" do
      user.user_option.update_columns(hide_profile_and_presence: true)

      get "/u/#{user.username}/activity.rss"
      expect(response.status).to eq(404)

      get "/u/#{user.username}/activity.json"
      expect(response.status).to eq(404)
    end

    it "succeeds when `allow_users_to_hide_profile` is false" do
      user.user_option.update_columns(hide_profile_and_presence: true)
      SiteSetting.allow_users_to_hide_profile = false

      get "/u/#{user.username}/activity.rss"
      expect(response.status).to eq(200)

      get "/u/#{user.username}/activity.json"
      expect(response.status).to eq(200)
    end
  end

  describe "#latest" do
    context "with private posts" do
      describe "when not logged in" do
        it "should return the right response" do
          Fabricate(:post)

          get "/private-posts.rss"

          expect(response.status).to eq(404)

          expect(response.body).to have_tag("input", with: { value: "private_posts" })
        end
      end

      it "returns private posts rss feed" do
        sign_in(admin)

        public_post
        private_post
        get "/private-posts.rss"

        expect(response.status).to eq(200)

        body = response.body

        expect(body).to include(private_post.url)
        expect(body).to_not include(public_post.url)
      end

      it "returns private posts for json" do
        sign_in(admin)

        public_post
        private_post
        get "/private-posts.json"
        expect(response.status).to eq(200)

        json = response.parsed_body
        post_ids = json["private_posts"].map { |p| p["id"] }

        expect(post_ids).to include private_post.id
        expect(post_ids).to_not include public_post.id
      end
    end

    context "with public posts" do
      it "returns public posts with topic rss feed" do
        public_post
        private_post

        get "/posts.rss"

        expect(response.status).to eq(200)

        body = response.body

        # we cache in redis, in rare cases this can cause a flaky test
        PostsHelper.clear_canonical_cache!(public_post)

        expect(body).to include(public_post.canonical_url)
        expect(body).to_not include(private_post.url)
      end

      it "doesn't include posts from hidden topics" do
        public_post.topic.update!(visible: false)

        get "/posts.rss"

        expect(response.status).to eq(200)

        body = response.body

        # we cache in redis, in rare cases this can cause a flaky test
        PostsHelper.clear_canonical_cache!(public_post)

        expect(body).not_to include(public_post.canonical_url)
      end

      it "excludes small actions" do
        small_action = Fabricate(:small_action)

        get "/posts.rss"

        expect(response.status).to eq(200)

        body = response.body

        expect(body).not_to include(small_action.canonical_url)
      end

      it "returns public posts with topic for json" do
        topicless_post.update topic_id: -100

        public_post
        private_post
        topicless_post

        get "/posts.json"
        expect(response.status).to eq(200)

        json = response.parsed_body
        post_ids = json["latest_posts"].map { |p| p["id"] }

        expect(post_ids).to include public_post.id
        expect(post_ids).to_not include private_post.id
        expect(post_ids).to_not include topicless_post.id
      end
    end
  end

  describe "#cooked" do
    it "returns the cooked content" do
      post = Fabricate(:post, cooked: "WAt")
      get "/posts/#{post.id}/cooked.json"

      expect(response.status).to eq(200)
      json = response.parsed_body

      expect(json).to be_present
      expect(json["cooked"]).to eq("WAt")
    end
  end

  describe "#raw_email" do
    include_examples "action requires login", :get, "/posts/2/raw-email.json"

    describe "when logged in" do
      let(:post) do
        Fabricate(
          :post,
          deleted_at: 2.hours.ago,
          user: Fabricate(:user),
          raw_email: "email_content",
        )
      end

      it "returns 403 when trying to view raw as user that created the post" do
        sign_in(post.user)

        get "/posts/#{post.id}/raw-email.json"
        expect(response.status).to eq(403)
      end

      it "returns 403 when trying to view raw email as a normal user" do
        sign_in(user)

        get "/posts/#{post.id}/raw-email.json"
        expect(response.status).to eq(403)
      end

      it "can view raw email" do
        sign_in(moderator)

        get "/posts/#{post.id}/raw-email.json"
        expect(response.status).to eq(200)

        json = response.parsed_body
        expect(json["raw_email"]).to eq("email_content")
      end
    end
  end

  describe "#locked" do
    before { sign_in(moderator) }

    it "can lock and unlock the post" do
      put "/posts/#{public_post.id}/locked.json", params: { locked: "true" }
      expect(response.status).to eq(200)
      public_post.reload
      expect(public_post).to be_locked

      put "/posts/#{public_post.id}/locked.json", params: { locked: "false" }
      expect(response.status).to eq(200)
      public_post.reload
      expect(public_post).not_to be_locked
    end
  end

  describe "#notice" do
    it "can create and remove notices as a moderator" do
      sign_in(moderator)

      raw_notice = "Hello *world*!\n\nhttps://github.com/discourse/discourse"
      put "/posts/#{public_post.id}/notice.json", params: { notice: raw_notice }

      expect(response.status).to eq(200)
      expect(public_post.reload.custom_fields[Post::NOTICE]).to eq(
        "type" => Post.notices[:custom],
        "raw" => raw_notice,
        "cooked" => PrettyText.cook(raw_notice, features: { onebox: false }),
      )
      expect(UserHistory.where(action: UserHistory.actions[:post_staff_note_create]).count).to eq(1)

      put "/posts/#{public_post.id}/notice.json", params: { notice: nil }

      expect(response.status).to eq(200)
      expect(public_post.reload.custom_fields[Post::NOTICE]).to eq(nil)
      expect(UserHistory.where(action: UserHistory.actions[:post_staff_note_destroy]).count).to eq(
        1,
      )
    end

    describe "group moderators" do
      fab!(:group_user)
      let(:user) { group_user.user }
      let(:group) { group_user.group }

      before do
        SiteSetting.enable_category_group_moderation = true
        topic.category.update!(reviewable_by_group_id: group.id)

        sign_in(user)
      end

      it "can create and remove notices as a group moderator" do
        raw_notice = "Hello *world*!\n\nhttps://github.com/discourse/discourse"
        put "/posts/#{public_post.id}/notice.json", params: { notice: raw_notice }

        expect(response.status).to eq(200)
        expect(public_post.reload.custom_fields[Post::NOTICE]).to eq(
          "type" => Post.notices[:custom],
          "raw" => raw_notice,
          "cooked" => PrettyText.cook(raw_notice, features: { onebox: false }),
        )

        put "/posts/#{public_post.id}/notice.json", params: { notice: nil }

        expect(response.status).to eq(200)
        expect(public_post.reload.custom_fields[Post::NOTICE]).to eq(nil)
      end

      it "prevents a group moderator from altering notes outside of their category" do
        moderatable_group = Fabricate(:group)
        topic.category.update!(reviewable_by_group_id: moderatable_group.id)

        put "/posts/#{public_post.id}/notice.json", params: { notice: "Hello" }

        expect(response.status).to eq(404)
      end

      it "prevents a normal user from altering notes" do
        group_user.destroy!
        put "/posts/#{public_post.id}/notice.json", params: { notice: "Hello" }

        expect(response.status).to eq(404)
      end
    end
  end

  describe "#pending" do
    subject(:request) { get "/posts/#{user.username}/pending.json" }

    context "when user is not logged in" do
      it_behaves_like "action requires login", :get, "/posts/system/pending.json"
    end

    context "when user is logged in" do
      let(:pending_posts) { response.parsed_body["pending_posts"] }

      before { sign_in(current_user) }

      context "when current user is the same as user" do
        let(:current_user) { user }

        context "when there are existing pending posts" do
          let!(:owner_pending_posts) do
            Fabricate.times(2, :reviewable_queued_post, created_by: user)
          end
          let!(:other_pending_post) { Fabricate(:reviewable_queued_post) }
          let(:expected_keys) do
            %w[
              avatar_template
              category_id
              created_at
              created_by_id
              name
              raw_text
              title
              topic_id
              topic_url
              username
            ]
          end

          it "returns user's pending posts" do
            request
            expect(pending_posts).to all include "id" => be_in(owner_pending_posts.map(&:id))
            expect(pending_posts).to all include(*expected_keys)
          end
        end

        context "when there aren't any pending posts" do
          it "returns an empty array" do
            request
            expect(pending_posts).to be_empty
          end
        end
      end

      context "when current user is a staff member" do
        let(:current_user) { moderator }

        context "when there are existing pending posts" do
          let!(:owner_pending_posts) do
            Fabricate.times(2, :reviewable_queued_post, created_by: user)
          end
          let!(:other_pending_post) { Fabricate(:reviewable_queued_post) }
          let(:expected_keys) do
            %w[
              avatar_template
              category_id
              created_at
              created_by_id
              name
              raw_text
              title
              topic_id
              topic_url
              username
            ]
          end

          it "returns user's pending posts" do
            request
            expect(pending_posts).to all include "id" => be_in(owner_pending_posts.map(&:id))
            expect(pending_posts).to all include(*expected_keys)
          end
        end

        context "when there aren't any pending posts" do
          it "returns an empty array" do
            request
            expect(pending_posts).to be_empty
          end
        end
      end

      context "when current user is another user" do
        let(:current_user) { Fabricate(:user) }

        it "does not allow access" do
          request
          expect(response).to have_http_status :not_found
        end
      end
    end
  end

  describe Plugin::Instance do
    describe "#add_permitted_post_create_param" do
      fab!(:user)
      let(:instance) { Plugin::Instance.new }
      let(:request) do
        Proc.new do
          post "/posts.json",
               params: {
                 raw: "this is the test content",
                 title: "this is the test title for the topic",
                 composer_open_duration_msecs: 204,
                 typing_duration_msecs: 100,
                 reply_to_post_number: 123,
                 string_arg: "123",
                 hash_arg: {
                   key1: "val",
                 },
                 array_arg: %w[1 2 3],
               }
        end
      end

      before do
        sign_in(user)
        SiteSetting.min_first_post_typing_time = 0
      end

      it "allows strings to be added" do
        request.call
        expect(@controller.send(:create_params)).not_to include(string_arg: "123")

        instance.add_permitted_post_create_param(:string_arg)
        request.call
        expect(@controller.send(:create_params)).to include(string_arg: "123")
      end

      it "allows hashes to be added" do
        instance.add_permitted_post_create_param(:hash_arg)
        request.call
        expect(@controller.send(:create_params)).not_to include(hash_arg: { key1: "val" })

        instance.add_permitted_post_create_param(:hash_arg, :hash)
        request.call
        expect(@controller.send(:create_params)).to include(hash_arg: { key1: "val" })
      end

      it "allows strings to be added" do
        instance.add_permitted_post_create_param(:array_arg)
        request.call
        expect(@controller.send(:create_params)).not_to include(array_arg: %w[1 2 3])

        instance.add_permitted_post_create_param(:array_arg, :array)
        request.call
        expect(@controller.send(:create_params)).to include(array_arg: %w[1 2 3])
      end
    end
  end
end<|MERGE_RESOLUTION|>--- conflicted
+++ resolved
@@ -1486,14 +1486,6 @@
           it "should add custom fields to topic that is permitted for a non-staff user via the deprecated `meta_data` param" do
             sign_in(user)
 
-<<<<<<< HEAD
-            Discourse.expects(:deprecate).with(
-              "the :meta_data param is deprecated, use the :topic_custom_fields param instead",
-              anything,
-            )
-
-=======
->>>>>>> b2b1e721
             post "/posts.json",
                  params: {
                    raw: "this is the test content",
