# coding: utf-8
# frozen_string_literal: true

RSpec.describe TopicsController do
  fab!(:topic) { Fabricate(:topic) }
  fab!(:dest_topic) { Fabricate(:topic) }
  fab!(:invisible_topic) { Fabricate(:topic, visible: false) }

  fab!(:pm) { Fabricate(:private_message_topic) }

  fab!(:user) { Fabricate(:user) }
  fab!(:user_2) { Fabricate(:user) }
  fab!(:post_author1) { Fabricate(:user) }
  fab!(:post_author2) { Fabricate(:user) }
  fab!(:post_author3) { Fabricate(:user) }
  fab!(:post_author4) { Fabricate(:user) }
  fab!(:post_author5) { Fabricate(:user) }
  fab!(:post_author6) { Fabricate(:user) }
  fab!(:moderator) { Fabricate(:moderator) }
  fab!(:admin) { Fabricate(:admin) }
  fab!(:trust_level_0) { Fabricate(:trust_level_0) }
  fab!(:trust_level_1) { Fabricate(:trust_level_1) }
  fab!(:trust_level_4) { Fabricate(:trust_level_4) }

  fab!(:category) { Fabricate(:category) }
  fab!(:tracked_category) { Fabricate(:category) }
  fab!(:shared_drafts_category) { Fabricate(:category) }
  fab!(:staff_category) do
    Fabricate(:category).tap do |staff_category|
      staff_category.set_permissions(staff: :full)
      staff_category.save!
    end
  end

  fab!(:group_user) { Fabricate(:group_user) }

  fab!(:tag) { Fabricate(:tag) }

  before { SiteSetting.personal_message_enabled_groups = Group::AUTO_GROUPS[:everyone] }

  describe "#wordpress" do
    before { sign_in(moderator) }

    fab!(:p1) { Fabricate(:post, user: moderator) }
    fab!(:p2) { Fabricate(:post, topic: p1.topic, user: moderator) }

    it "returns the JSON in the format our wordpress plugin needs" do
      SiteSetting.external_system_avatars_enabled = false

      get "/t/#{p1.topic.id}/wordpress.json", params: { best: 3 }

      expect(response.status).to eq(200)
      json = response.parsed_body

      # The JSON has the data the wordpress plugin needs
      expect(json["id"]).to eq(p1.topic.id)
      expect(json["posts_count"]).to eq(2)
      expect(json["filtered_posts_count"]).to eq(2)

      # Posts
      expect(json["posts"].size).to eq(1)
      post = json["posts"][0]
      expect(post["id"]).to eq(p2.id)
      expect(post["username"]).to eq(moderator.username)
      expect(post["avatar_template"]).to eq(
        "#{Discourse.base_url_no_prefix}#{moderator.avatar_template}",
      )
      expect(post["name"]).to eq(moderator.name)
      expect(post["created_at"]).to be_present
      expect(post["cooked"]).to eq(p2.cooked)

      # Participants
      expect(json["participants"].size).to eq(1)
      participant = json["participants"][0]
      expect(participant["id"]).to eq(moderator.id)
      expect(participant["username"]).to eq(moderator.username)
      expect(participant["avatar_template"]).to eq(
        "#{Discourse.base_url_no_prefix}#{moderator.avatar_template}",
      )
    end
  end

  describe "#move_posts" do
    before do
      SiteSetting.min_topic_title_length = 2
      SiteSetting.tagging_enabled = true
    end

    it "needs you to be logged in" do
      post "/t/111/move-posts.json", params: { title: "blah", post_ids: [1, 2, 3] }
      expect(response.status).to eq(403)
    end

    describe "moving to a new topic" do
      fab!(:p1) { Fabricate(:post, user: user, post_number: 1) }
      let(:p2) { Fabricate(:post, user: user, post_number: 2, topic: p1.topic) }
      let(:topic) { p1.topic }

      it "raises an error without post_ids" do
        sign_in(moderator)
        post "/t/#{topic.id}/move-posts.json", params: { title: "blah" }
        expect(response.status).to eq(400)
      end

      it "raises an error when the user doesn't have permission to move the posts" do
        sign_in(user)

        post "/t/#{topic.id}/move-posts.json",
             params: {
               title: "blah",
               post_ids: [p1.post_number, p2.post_number],
             }

        expect(response).to be_forbidden
      end

      it "raises an error when the OP is not a regular post" do
        sign_in(moderator)
        p2 =
          Fabricate(
            :post,
            user: post_author1,
            topic: topic,
            post_number: 2,
            post_type: Post.types[:whisper],
          )
        p3 = Fabricate(:post, user: post_author2, topic: topic, post_number: 3)

        post "/t/#{topic.id}/move-posts.json", params: { title: "blah", post_ids: [p2.id, p3.id] }
        expect(response.status).to eq(422)

        result = response.parsed_body

        expect(result["errors"]).to be_present
      end

      context "with success" do
        before { sign_in(admin) }

        it "returns success" do
          expect do
            post "/t/#{topic.id}/move-posts.json",
                 params: {
                   title: "Logan is a good movie",
                   post_ids: [p2.id],
                   category_id: category.id,
                   tags: %w[foo bar],
                 }
          end.to change { Topic.count }.by(1).and change { Tag.count }.by(2)

          expect(response.status).to eq(200)

          result = response.parsed_body

          expect(result["success"]).to eq(true)

          new_topic = Topic.last
          expect(result["url"]).to eq(new_topic.relative_url)
          expect(new_topic.excerpt).to eq(p2.excerpt_for_topic)
          expect(Tag.all.pluck(:name)).to include("foo", "bar")
        end

        describe "when topic has been deleted" do
          it "should still be able to move posts" do
            PostDestroyer.new(admin, topic.first_post).destroy

            expect(topic.reload.deleted_at).to_not be_nil

            expect do
              post "/t/#{topic.id}/move-posts.json",
                   params: {
                     title: "Logan is a good movie",
                     post_ids: [p2.id],
                     category_id: category.id,
                   }
            end.to change { Topic.count }.by(1)

            expect(response.status).to eq(200)

            result = response.parsed_body

            expect(result["success"]).to eq(true)
            expect(result["url"]).to eq(Topic.last.relative_url)
          end
        end
      end

      context "with failure" do
        it "returns JSON with a false success" do
          sign_in(moderator)
          post "/t/#{topic.id}/move-posts.json", params: { post_ids: [p2.id] }
          expect(response.status).to eq(200)
          result = response.parsed_body
          expect(result["success"]).to eq(false)
          expect(result["url"]).to be_blank
        end
      end

      describe "moving replied posts" do
        context "with success" do
          it "moves the child posts too" do
            sign_in(moderator)
            p1 = Fabricate(:post, topic: topic, user: moderator)
            p2 =
              Fabricate(:post, topic: topic, user: moderator, reply_to_post_number: p1.post_number)
            PostReply.create(post_id: p1.id, reply_post_id: p2.id)

            post "/t/#{topic.id}/move-posts.json",
                 params: {
                   title: "new topic title",
                   post_ids: [p1.id],
                   reply_post_ids: [p1.id],
                 }
            expect(response.status).to eq(200)

            p1.reload
            p2.reload

            new_topic_id = response.parsed_body["url"].split("/").last.to_i
            new_topic = Topic.find(new_topic_id)
            expect(p1.topic.id).to eq(new_topic.id)
            expect(p2.topic.id).to eq(new_topic.id)
            expect(p2.reply_to_post_number).to eq(p1.post_number)
          end
        end
      end
    end

    describe "moving to a new topic as a group moderator" do
      fab!(:category) { Fabricate(:category, reviewable_by_group: group_user.group) }
      fab!(:topic) { Fabricate(:topic, category: category) }
      fab!(:p1) { Fabricate(:post, user: group_user.user, post_number: 1, topic: topic) }
      fab!(:p2) { Fabricate(:post, user: group_user.user, post_number: 2, topic: topic) }
      let!(:user) { group_user.user }

      before do
        sign_in(user)
        SiteSetting.enable_category_group_moderation = true
      end

      it "moves the posts" do
        expect do
          post "/t/#{topic.id}/move-posts.json",
               params: {
                 title: "Logan is a good movie",
                 post_ids: [p2.id],
                 category_id: category.id,
               }
        end.to change { Topic.count }.by(1)

        expect(response.status).to eq(200)
        result = response.parsed_body
        expect(result["success"]).to eq(true)
        expect(result["url"]).to eq(Topic.last.relative_url)
      end

      it "does not allow posts to be moved to a private category" do
        post "/t/#{topic.id}/move-posts.json",
             params: {
               title: "Logan is a good movie",
               post_ids: [p2.id],
               category_id: staff_category.id,
             }

        expect(response).to be_forbidden
      end

      it "does not allow posts outside of the category to be moved" do
        topic.update!(category: nil)

        post "/t/#{topic.id}/move-posts.json",
             params: {
               title: "blah",
               post_ids: [p1.post_number, p2.post_number],
             }

        expect(response).to be_forbidden
      end
    end

    describe "moving to an existing topic" do
      before { sign_in(moderator) }

      fab!(:p1) { Fabricate(:post, user: moderator) }
      fab!(:topic) { p1.topic }
      fab!(:p2) { Fabricate(:post, user: moderator, topic: topic) }

      context "with success" do
        it "returns success" do
          post "/t/#{topic.id}/move-posts.json",
               params: {
                 post_ids: [p2.id],
                 destination_topic_id: dest_topic.id,
               }

          expect(response.status).to eq(200)
          result = response.parsed_body
          expect(result["success"]).to eq(true)
          expect(result["url"]).to be_present
        end

        it "triggers an event on merge" do
          begin
            called = false

            assert = ->(original_topic, destination_topic) {
              called = true
              expect(original_topic).to eq(topic)
              expect(destination_topic).to eq(dest_topic)
            }

            DiscourseEvent.on(:topic_merged, &assert)

            post "/t/#{topic.id}/move-posts.json",
                 params: {
                   post_ids: [p2.id],
                   destination_topic_id: dest_topic.id,
                 }

            expect(called).to eq(true)
            expect(response.status).to eq(200)
          ensure
            DiscourseEvent.off(:topic_merged, &assert)
          end
        end
      end

      context "with failure" do
        fab!(:p2) { Fabricate(:post, user: moderator) }
        it "returns JSON with a false success" do
          post "/t/#{topic.id}/move-posts.json", params: { post_ids: [p2.id] }

          expect(response.status).to eq(200)
          result = response.parsed_body
          expect(result["success"]).to eq(false)
          expect(result["url"]).to be_blank
        end

        it "returns plugin validation error" do
          # stub here is to simulate validation added by plugin which would be triggered when post is moved
          PostCreator.any_instance.stubs(:skip_validations?).returns(false)

          p1.update_columns(raw: "i", cooked: "")
          post "/t/#{topic.id}/move-posts.json",
               params: {
                 post_ids: [p1.id],
                 destination_topic_id: dest_topic.id,
               }

          expect(response.status).to eq(422)
          result = response.parsed_body
          expect(result["errors"]).to eq(
            [
              "Body is too short (minimum is 5 characters) and Body seems unclear, is it a complete sentence?",
            ],
          )
        end
      end
    end

    describe "moving chronologically to an existing topic" do
      before { sign_in(moderator) }

      fab!(:p1) { Fabricate(:post, user: moderator, created_at: dest_topic.created_at - 1.hour) }
      fab!(:topic) { p1.topic }

      context "with success" do
        it "returns success" do
          post "/t/#{topic.id}/move-posts.json",
               params: {
                 post_ids: [p1.id],
                 destination_topic_id: dest_topic.id,
                 chronological_order: "true",
               }

          expect(response.status).to eq(200)
          result = response.parsed_body
          expect(result["success"]).to eq(true)
          expect(result["url"]).to be_present
        end
      end
    end

    describe "moving to an existing topic as a group moderator" do
      fab!(:category) { Fabricate(:category, reviewable_by_group: group_user.group) }
      fab!(:topic) { Fabricate(:topic, category: category) }
      fab!(:p1) { Fabricate(:post, user: group_user.user, post_number: 1, topic: topic) }
      fab!(:p2) { Fabricate(:post, user: group_user.user, post_number: 2, topic: topic) }

      let!(:user) { group_user.user }

      before do
        sign_in(user)
        SiteSetting.enable_category_group_moderation = true
      end

      it "moves the posts" do
        post "/t/#{topic.id}/move-posts.json",
             params: {
               post_ids: [p2.id],
               destination_topic_id: dest_topic.id,
             }

        expect(response.status).to eq(200)
        result = response.parsed_body
        expect(result["success"]).to eq(true)
        expect(result["url"]).to be_present
      end

      it "does not allow posts to be moved to a private category" do
        dest_topic.update!(category: staff_category)

        post "/t/#{topic.id}/move-posts.json",
             params: {
               post_ids: [p2.id],
               destination_topic_id: dest_topic.id,
             }

        expect(response).to be_forbidden
      end

      it "does not allow posts outside of the category to be moved" do
        topic.update!(category: nil)

        post "/t/#{topic.id}/move-posts.json",
             params: {
               post_ids: [p1.post_number, p2.post_number],
               destination_topic_id: dest_topic.id,
             }

        expect(response).to be_forbidden
      end
    end

    describe "moving chronologically to an existing topic as a group moderator" do
      fab!(:category) { Fabricate(:category, reviewable_by_group: group_user.group) }
      fab!(:topic) { Fabricate(:topic, category: category) }
      fab!(:p1) do
        Fabricate(
          :post,
          user: group_user.user,
          topic: topic,
          created_at: dest_topic.created_at - 1.hour,
        )
      end

      let!(:user) { group_user.user }

      before do
        sign_in(user)
        SiteSetting.enable_category_group_moderation = true
      end

      it "moves the posts" do
        post "/t/#{topic.id}/move-posts.json",
             params: {
               post_ids: [p1.id],
               destination_topic_id: dest_topic.id,
               chronological_order: "true",
             }

        expect(response.status).to eq(200)
        result = response.parsed_body
        expect(result["success"]).to eq(true)
        expect(result["url"]).to be_present
      end
    end

    describe "moving to a new message" do
      fab!(:message) { pm }
      fab!(:p1) { Fabricate(:post, user: user, post_number: 1, topic: message) }
      fab!(:p2) { Fabricate(:post, user: user, post_number: 2, topic: message) }

      it "raises an error without post_ids" do
        sign_in(moderator)
        post "/t/#{message.id}/move-posts.json",
             params: {
               title: "blah",
               archetype: "private_message",
             }
        expect(response.status).to eq(400)
      end

      it "raises an error when the user doesn't have permission to move the posts" do
        sign_in(trust_level_4)

        post "/t/#{message.id}/move-posts.json",
             params: {
               title: "blah",
               post_ids: [p1.post_number, p2.post_number],
               archetype: "private_message",
             }

        expect(response.status).to eq(403)
        result = response.parsed_body
        expect(result["errors"]).to be_present
      end

      context "with success" do
        before { sign_in(admin) }

        it "returns success" do
          SiteSetting.pm_tags_allowed_for_groups = "1|2|3"

          expect do
            post "/t/#{message.id}/move-posts.json",
                 params: {
                   title: "Logan is a good movie",
                   post_ids: [p2.id],
                   archetype: "private_message",
                   tags: %w[foo bar],
                 }
          end.to change { Topic.count }.by(1).and change { Tag.count }.by(2)

          expect(response.status).to eq(200)

          result = response.parsed_body

          expect(result["success"]).to eq(true)
          expect(result["url"]).to eq(Topic.last.relative_url)
          expect(Tag.all.pluck(:name)).to include("foo", "bar")
        end

        describe "when message has been deleted" do
          it "should still be able to move posts" do
            PostDestroyer.new(admin, message.first_post).destroy

            expect(message.reload.deleted_at).to_not be_nil

            expect do
              post "/t/#{message.id}/move-posts.json",
                   params: {
                     title: "Logan is a good movie",
                     post_ids: [p2.id],
                     archetype: "private_message",
                   }
            end.to change { Topic.count }.by(1)

            expect(response.status).to eq(200)

            result = response.parsed_body

            expect(result["success"]).to eq(true)
            expect(result["url"]).to eq(Topic.last.relative_url)
          end
        end
      end

      context "with failure" do
        it "returns JSON with a false success" do
          sign_in(moderator)
          post "/t/#{message.id}/move-posts.json",
               params: {
                 post_ids: [p2.id],
                 archetype: "private_message",
               }
          expect(response.status).to eq(200)
          result = response.parsed_body
          expect(result["success"]).to eq(false)
          expect(result["url"]).to be_blank
        end
      end
    end

    describe "moving to an existing message" do
      before { sign_in(admin) }

      fab!(:evil_trout) { Fabricate(:evil_trout) }
      fab!(:message) { pm }
      fab!(:p2) { Fabricate(:post, user: evil_trout, post_number: 2, topic: message) }

      fab!(:dest_message) do
        Fabricate(
          :private_message_topic,
          user: trust_level_4,
          topic_allowed_users: [Fabricate.build(:topic_allowed_user, user: evil_trout)],
        )
      end

      context "with success" do
        it "returns success" do
          post "/t/#{message.id}/move-posts.json",
               params: {
                 post_ids: [p2.id],
                 destination_topic_id: dest_message.id,
                 archetype: "private_message",
               }

          expect(response.status).to eq(200)
          result = response.parsed_body
          expect(result["success"]).to eq(true)
          expect(result["url"]).to be_present
        end
      end

      context "with failure" do
        it "returns JSON with a false success" do
          post "/t/#{message.id}/move-posts.json",
               params: {
                 post_ids: [p2.id],
                 archetype: "private_message",
               }

          expect(response.status).to eq(200)
          result = response.parsed_body
          expect(result["success"]).to eq(false)
          expect(result["url"]).to be_blank
        end
      end
    end

    describe "moving chronologically to an existing message" do
      before { sign_in(admin) }

      fab!(:evil_trout) { Fabricate(:evil_trout) }
      fab!(:message) { pm }

      fab!(:dest_message) do
        Fabricate(
          :private_message_topic,
          user: trust_level_4,
          topic_allowed_users: [Fabricate.build(:topic_allowed_user, user: evil_trout)],
        )
      end

      fab!(:p2) do
        Fabricate(
          :post,
          user: evil_trout,
          post_number: 2,
          topic: message,
          created_at: dest_message.created_at - 1.hour,
        )
      end

      context "with success" do
        it "returns success" do
          post "/t/#{message.id}/move-posts.json",
               params: {
                 post_ids: [p2.id],
                 destination_topic_id: dest_message.id,
                 archetype: "private_message",
                 chronological_order: "true",
               }

          expect(response.status).to eq(200)
          result = response.parsed_body
          expect(result["success"]).to eq(true)
          expect(result["url"]).to be_present
        end
      end
    end
  end

  describe "#merge_topic" do
    it "needs you to be logged in" do
      post "/t/111/merge-topic.json", params: { destination_topic_id: 345 }
      expect(response.status).to eq(403)
    end

    describe "merging into another topic" do
      fab!(:p1) { Fabricate(:post, user: user) }
      fab!(:topic) { p1.topic }

      it "raises an error without destination_topic_id" do
        sign_in(moderator)
        post "/t/#{topic.id}/merge-topic.json"
        expect(response.status).to eq(400)
      end

      it "raises an error when the user doesn't have permission to merge" do
        sign_in(user)
        post "/t/111/merge-topic.json", params: { destination_topic_id: 345 }
        expect(response).to be_forbidden
      end

      context "when moving all the posts to the destination topic" do
        it "returns success" do
          sign_in(moderator)
          post "/t/#{topic.id}/merge-topic.json", params: { destination_topic_id: dest_topic.id }

          expect(response.status).to eq(200)
          result = response.parsed_body
          expect(result["success"]).to eq(true)
          expect(result["url"]).to be_present
        end
      end
    end

    describe "merging chronologically into another topic" do
      fab!(:p1) { Fabricate(:post, user: user, created_at: dest_topic.created_at - 1.hour) }
      fab!(:topic) { p1.topic }

      context "when moving all the posts to the destination topic" do
        it "returns success" do
          sign_in(moderator)
          post "/t/#{topic.id}/merge-topic.json",
               params: {
                 destination_topic_id: dest_topic.id,
                 chronological_order: "true",
               }

          expect(response.status).to eq(200)
          result = response.parsed_body
          expect(result["success"]).to eq(true)
          expect(result["url"]).to be_present
        end
      end
    end

    describe "merging into another topic as a group moderator" do
      fab!(:category) { Fabricate(:category, reviewable_by_group: group_user.group) }
      fab!(:topic) { Fabricate(:topic, category: category) }
      fab!(:p1) { Fabricate(:post, user: post_author1, post_number: 1, topic: topic) }
      fab!(:p2) { Fabricate(:post, user: post_author2, post_number: 2, topic: topic) }

      before do
        sign_in(group_user.user)
        SiteSetting.enable_category_group_moderation = true
      end

      it "moves the posts" do
        post "/t/#{topic.id}/merge-topic.json", params: { destination_topic_id: dest_topic.id }

        expect(response.status).to eq(200)
        result = response.parsed_body
        expect(result["success"]).to eq(true)
        expect(result["url"]).to be_present
      end

      it "does not allow posts to be moved to a private category" do
        dest_topic.update!(category: staff_category)

        post "/t/#{topic.id}/merge-topic.json", params: { destination_topic_id: dest_topic.id }

        expect(response).to be_forbidden
      end

      it "does not allow posts outside of the category to be moved" do
        topic.update!(category: nil)

        post "/t/#{topic.id}/merge-topic.json", params: { destination_topic_id: dest_topic.id }

        expect(response).to be_forbidden
      end
    end

    describe "merging chronologically into another topic as a group moderator" do
      fab!(:category) { Fabricate(:category, reviewable_by_group: group_user.group) }
      fab!(:topic) { Fabricate(:topic, category: category) }
      fab!(:p1) do
        Fabricate(
          :post,
          user: post_author1,
          post_number: 1,
          topic: topic,
          created_at: dest_topic.created_at - 1.hour,
        )
      end
      fab!(:p2) do
        Fabricate(
          :post,
          user: post_author2,
          post_number: 2,
          topic: topic,
          created_at: dest_topic.created_at - 30.minutes,
        )
      end

      before do
        sign_in(group_user.user)
        SiteSetting.enable_category_group_moderation = true
      end

      it "moves the posts" do
        post "/t/#{topic.id}/merge-topic.json",
             params: {
               destination_topic_id: dest_topic.id,
               chronological_order: "true",
             }

        expect(response.status).to eq(200)
        result = response.parsed_body
        expect(result["success"]).to eq(true)
        expect(result["url"]).to be_present
      end
    end

    describe "merging into another message" do
      fab!(:message) { Fabricate(:private_message_topic, user: user) }
      fab!(:p1) { Fabricate(:post, topic: message, user: trust_level_4) }
      fab!(:p2) do
        Fabricate(:post, topic: message, reply_to_post_number: p1.post_number, user: user)
      end

      fab!(:dest_message) do
        Fabricate(
          :private_message_topic,
          user: trust_level_4,
          topic_allowed_users: [Fabricate.build(:topic_allowed_user, user: moderator)],
        )
      end

      it "raises an error without destination_topic_id" do
        sign_in(moderator)
        post "/t/#{message.id}/merge-topic.json", params: { archetype: "private_message" }
        expect(response.status).to eq(400)
      end

      it "raises an error when the user doesn't have permission to merge" do
        sign_in(trust_level_4)
        post "/t/#{message.id}/merge-topic.json",
             params: {
               destination_topic_id: 345,
               archetype: "private_message",
             }
        expect(response).to be_forbidden
      end

      context "when moving all the posts to the destination message" do
        it "returns success" do
          sign_in(moderator)
          post "/t/#{message.id}/merge-topic.json",
               params: {
                 destination_topic_id: dest_message.id,
                 archetype: "private_message",
               }

          expect(response.status).to eq(200)
          result = response.parsed_body
          expect(result["success"]).to eq(true)
          expect(result["url"]).to be_present
        end
      end
    end

    describe "merging chronologically into another message" do
      fab!(:message) { Fabricate(:private_message_topic, user: user) }

      fab!(:dest_message) do
        Fabricate(
          :private_message_topic,
          user: trust_level_4,
          topic_allowed_users: [Fabricate.build(:topic_allowed_user, user: moderator)],
        )
      end

      fab!(:p1) do
        Fabricate(
          :post,
          topic: message,
          user: trust_level_4,
          created_at: dest_message.created_at - 1.hour,
        )
      end
      fab!(:p2) do
        Fabricate(
          :post,
          topic: message,
          reply_to_post_number: p1.post_number,
          user: user,
          created_at: dest_message.created_at - 30.minutes,
        )
      end

      context "when moving all the posts to the destination message" do
        it "returns success" do
          sign_in(moderator)
          post "/t/#{message.id}/merge-topic.json",
               params: {
                 destination_topic_id: dest_message.id,
                 archetype: "private_message",
                 chronological_order: "true",
               }

          expect(response.status).to eq(200)
          result = response.parsed_body
          expect(result["success"]).to eq(true)
          expect(result["url"]).to be_present
        end
      end
    end
  end

  describe "#change_post_owners" do
    it "needs you to be logged in" do
      post "/t/111/change-owner.json", params: { username: "user_a", post_ids: [1, 2, 3] }
      expect(response).to be_forbidden
    end

    describe "forbidden to trust_level_4s" do
      before { sign_in(trust_level_4) }

      it "correctly denies" do
        post "/t/111/change-owner.json",
             params: {
               topic_id: 111,
               username: "user_a",
               post_ids: [1, 2, 3],
             }
        expect(response).to be_forbidden
      end
    end

    describe "changing ownership" do
      fab!(:user_a) { Fabricate(:user) }
      fab!(:p1) { Fabricate(:post, user: post_author1, topic: topic) }
      fab!(:p2) { Fabricate(:post, user: post_author2, topic: topic) }

      describe "moderator signed in" do
        let!(:editor) { sign_in(moderator) }

        it "returns 200 when moderators_change_post_ownership is true" do
          SiteSetting.moderators_change_post_ownership = true

          post "/t/#{topic.id}/change-owner.json",
               params: {
                 username: user_a.username_lower,
                 post_ids: [p1.id],
               }
          expect(response.status).to eq(200)
        end

        it "returns 403 when moderators_change_post_ownership is false" do
          SiteSetting.moderators_change_post_ownership = false

          post "/t/#{topic.id}/change-owner.json",
               params: {
                 username: user_a.username_lower,
                 post_ids: [p1.id],
               }
          expect(response.status).to eq(403)
        end
      end
      describe "admin signed in" do
        let!(:editor) { sign_in(admin) }

        it "raises an error with a parameter missing" do
          [{ post_ids: [1, 2, 3] }, { username: "user_a" }].each do |params|
            post "/t/111/change-owner.json", params: params
            expect(response.status).to eq(400)
          end
        end

        it "changes the topic and posts ownership" do
          post "/t/#{topic.id}/change-owner.json",
               params: {
                 username: user_a.username_lower,
                 post_ids: [p1.id],
               }
          topic.reload
          p1.reload
          expect(response.status).to eq(200)
          expect(topic.user.username).to eq(user_a.username)
          expect(p1.user.username).to eq(user_a.username)
        end

        it "changes multiple posts" do
          post "/t/#{topic.id}/change-owner.json",
               params: {
                 username: user_a.username_lower,
                 post_ids: [p1.id, p2.id],
               }

          expect(response.status).to eq(200)

          p1.reload
          p2.reload

          expect(p1.user).to_not eq(nil)
          expect(p1.reload.user).to eq(p2.reload.user)
        end

        it "works with deleted users" do
          deleted_user = user
          t2 = Fabricate(:topic, user: deleted_user)
          p3 = Fabricate(:post, topic: t2, user: deleted_user)

          UserDestroyer.new(editor).destroy(
            deleted_user,
            delete_posts: true,
            context: "test",
            delete_as_spammer: true,
          )

          post "/t/#{t2.id}/change-owner.json",
               params: {
                 username: user_a.username_lower,
                 post_ids: [p3.id],
               }

          expect(response.status).to eq(200)
          t2.reload
          p3.reload
          expect(t2.deleted_at).to be_nil
          expect(p3.user).to eq(user_a)
        end

        it "removes likes by new owner" do
          now = Time.zone.now
          freeze_time(now - 1.day)
          PostActionCreator.like(user_a, p1)
          p1.reload
          freeze_time(now)
          post "/t/#{topic.id}/change-owner.json",
               params: {
                 username: user_a.username_lower,
                 post_ids: [p1.id],
               }
          topic.reload
          p1.reload
          expect(response.status).to eq(200)
          expect(topic.user.username).to eq(user_a.username)
          expect(p1.user.username).to eq(user_a.username)
          expect(p1.like_count).to eq(0)
        end
      end
    end
  end

  describe "#change_timestamps" do
    let!(:params) { { timestamp: Time.zone.now } }

    it "needs you to be logged in" do
      put "/t/1/change-timestamp.json", params: params
      expect(response.status).to eq(403)
    end

    describe "forbidden to trust_level_4" do
      before { sign_in(trust_level_4) }

      it "correctly denies" do
        put "/t/1/change-timestamp.json", params: params
        expect(response).to be_forbidden
      end
    end

    describe "changing timestamps" do
      before do
        freeze_time
        sign_in(moderator)
      end

      let!(:old_timestamp) { Time.zone.now }
      let!(:new_timestamp) { old_timestamp - 1.day }
      let!(:topic) { Fabricate(:topic, created_at: old_timestamp) }
      let!(:p1) { Fabricate(:post, user: post_author1, topic: topic, created_at: old_timestamp) }
      let!(:p2) do
        Fabricate(:post, user: post_author2, topic: topic, created_at: old_timestamp + 1.day)
      end

      it "should update the timestamps of selected posts" do
        # try to see if we fail with invalid first
        put "/t/1/change-timestamp.json"
        expect(response.status).to eq(400)

        put "/t/#{topic.id}/change-timestamp.json", params: { timestamp: new_timestamp.to_f }

        expect(response.status).to eq(200)
        expect(topic.reload.created_at).to eq_time(new_timestamp)
        expect(p1.reload.created_at).to eq_time(new_timestamp)
        expect(p2.reload.created_at).to eq_time(old_timestamp)
      end

      it "should create a staff log entry" do
        put "/t/#{topic.id}/change-timestamp.json", params: { timestamp: new_timestamp.to_f }

        log = UserHistory.last
        expect(log.acting_user_id).to eq(moderator.id)
        expect(log.topic_id).to eq(topic.id)
        expect(log.new_value).to eq(new_timestamp.utc.to_s)
        expect(log.previous_value).to eq(old_timestamp.utc.to_s)
      end
    end
  end

  describe "#clear_pin" do
    it "needs you to be logged in" do
      put "/t/1/clear-pin.json"
      expect(response.status).to eq(403)
    end

    context "when logged in" do
      before { sign_in(user) }

      it "fails when the user can't see the topic" do
        put "/t/#{pm.id}/clear-pin.json"
        expect(response).to be_forbidden
      end

      describe "when the user can see the topic" do
        it "succeeds" do
          expect do put "/t/#{topic.id}/clear-pin.json" end.to change {
            TopicUser.where(topic_id: topic.id, user_id: user.id).count
          }.by(1)
          expect(response.status).to eq(200)
        end
      end
    end
  end

  describe "#status" do
    it "needs you to be logged in" do
      put "/t/1/status.json", params: { status: "visible", enabled: true }
      expect(response.status).to eq(403)
    end

    describe "when logged in as a moderator" do
      before { sign_in(moderator) }

      it "raises an exception if you can't change it" do
        sign_in(user)
        put "/t/#{topic.id}/status.json", params: { status: "visible", enabled: "true" }
        expect(response).to be_forbidden
      end

      it "requires the status parameter" do
        put "/t/#{topic.id}/status.json", params: { enabled: true }
        expect(response.status).to eq(400)
      end

      it "requires the enabled parameter" do
        put "/t/#{topic.id}/status.json", params: { status: "visible" }
        expect(response.status).to eq(400)
      end

      it "raises an error with a status not in the allowlist" do
        put "/t/#{topic.id}/status.json", params: { status: "title", enabled: "true" }
        expect(response.status).to eq(400)
      end

      it "should update the status of the topic correctly" do
        closed_user_topic = Fabricate(:topic, user: user, closed: true)
        Fabricate(:topic_timer, topic: closed_user_topic, status_type: TopicTimer.types[:open])

        put "/t/#{closed_user_topic.id}/status.json", params: { status: "closed", enabled: "false" }

        expect(response.status).to eq(200)
        expect(closed_user_topic.reload.closed).to eq(false)
        expect(closed_user_topic.topic_timers).to eq([])

        body = response.parsed_body

        expect(body["topic_status_update"]).to eq(nil)
      end
    end

    describe "when logged in as a group member with reviewable status" do
      fab!(:category) { Fabricate(:category, reviewable_by_group: group_user.group) }
      fab!(:topic) { Fabricate(:topic, category: category) }

      before do
        sign_in(group_user.user)
        SiteSetting.enable_category_group_moderation = true
      end

      it "should allow a group moderator to close a topic" do
        put "/t/#{topic.id}/status.json", params: { status: "closed", enabled: "true" }

        expect(response.status).to eq(200)
        expect(topic.reload.closed).to eq(true)
        expect(topic.posts.last.action_code).to eq("closed.enabled")
      end

      it "should allow a group moderator to open a closed topic" do
        topic.update!(closed: true)

        expect do
          put "/t/#{topic.id}/status.json", params: { status: "closed", enabled: "false" }
        end.to change { topic.reload.posts.count }.by(1)

        expect(response.status).to eq(200)
        expect(topic.reload.closed).to eq(false)
        expect(topic.posts.last.action_code).to eq("closed.disabled")
      end

      it "should allow a group moderator to archive a topic" do
        expect do
          put "/t/#{topic.id}/status.json", params: { status: "archived", enabled: "true" }
        end.to change { topic.reload.posts.count }.by(1)

        expect(response.status).to eq(200)
        expect(topic.reload.archived).to eq(true)
        expect(topic.posts.last.action_code).to eq("archived.enabled")
      end

      it "should allow a group moderator to unarchive an archived topic" do
        topic.update!(archived: true)

        put "/t/#{topic.id}/status.json", params: { status: "archived", enabled: "false" }

        expect(response.status).to eq(200)
        expect(topic.reload.archived).to eq(false)
        expect(topic.posts.last.action_code).to eq("archived.disabled")
      end

      it "should allow a group moderator to pin a topic" do
        put "/t/#{topic.id}/status.json",
            params: {
              status: "pinned",
              enabled: "true",
              until: 2.weeks.from_now,
            }

        expect(response.status).to eq(200)
        expect(topic.reload.pinned_at).to_not eq(nil)
      end

      it "should allow a group moderator to unpin a topic" do
        put "/t/#{topic.id}/status.json", params: { status: "pinned", enabled: "false" }

        expect(response.status).to eq(200)
        expect(topic.reload.pinned_at).to eq(nil)
      end

      it "should allow a group moderator to unlist a topic" do
        put "/t/#{topic.id}/status.json", params: { status: "visible", enabled: "false" }

        expect(response.status).to eq(200)
        expect(topic.reload.visible).to eq(false)
        expect(topic.posts.last.action_code).to eq("visible.disabled")
      end

      it "should allow a group moderator to list an unlisted topic" do
        topic.update!(visible: false)

        put "/t/#{topic.id}/status.json", params: { status: "visible", enabled: "true" }

        expect(response.status).to eq(200)
        expect(topic.reload.visible).to eq(true)
        expect(topic.posts.last.action_code).to eq("visible.enabled")
      end
    end

    context "with API key" do
      let(:api_key) { Fabricate(:api_key, user: moderator, created_by: moderator) }

      context "when key scope has restricted params" do
        before do
          ApiKeyScope.create(
            resource: "topics",
            action: "update",
            api_key_id: api_key.id,
            allowed_parameters: {
              "category_id" => ["#{topic.category_id}"],
            },
          )
        end

        it "fails to update topic status in an unpermitted category" do
          put "/t/#{topic.id}/status.json",
              params: {
                status: "closed",
                enabled: "true",
                category_id: tracked_category.id,
              },
              headers: {
                "HTTP_API_KEY" => api_key.key,
                "HTTP_API_USERNAME" => api_key.user.username,
              }

          expect(response.status).to eq(403)
          expect(response.body).to include(I18n.t("invalid_access"))
          expect(topic.reload.closed).to eq(false)
        end

        it "fails without a category_id" do
          put "/t/#{topic.id}/status.json",
              params: {
                status: "closed",
                enabled: "true",
              },
              headers: {
                "HTTP_API_KEY" => api_key.key,
                "HTTP_API_USERNAME" => api_key.user.username,
              }

          expect(response.status).to eq(403)
          expect(response.body).to include(I18n.t("invalid_access"))
          expect(topic.reload.closed).to eq(false)
        end

        it "updates topic status in a permitted category" do
          put "/t/#{topic.id}/status.json",
              params: {
                status: "closed",
                enabled: "true",
                category_id: topic.category_id,
              },
              headers: {
                "HTTP_API_KEY" => api_key.key,
                "HTTP_API_USERNAME" => api_key.user.username,
              }

          expect(response.status).to eq(200)
          expect(topic.reload.closed).to eq(true)
        end
      end

      context "when key scope has no param restrictions" do
        before do
          ApiKeyScope.create(
            resource: "topics",
            action: "update",
            api_key_id: api_key.id,
            allowed_parameters: {
            },
          )
        end

        it "updates topic status" do
          put "/t/#{topic.id}/status.json",
              params: {
                status: "closed",
                enabled: "true",
              },
              headers: {
                "HTTP_API_KEY" => api_key.key,
                "HTTP_API_USERNAME" => api_key.user.username,
              }

          expect(response.status).to eq(200)
          expect(topic.reload.closed).to eq(true)
        end
      end
    end
  end

  describe "#destroy_timings" do
    it "needs you to be logged in" do
      delete "/t/1/timings.json"
      expect(response.status).to eq(403)
    end

    def topic_user_post_timings_count(user, topic)
      [TopicUser, PostTiming].map { |klass| klass.where(user: user, topic: topic).count }
    end

    context "for last post only" do
      it "should allow you to retain topic timing but remove last post only" do
        freeze_time

        post1 = create_post
        user = post1.user

        topic = post1.topic

        post2 = create_post(topic_id: topic.id)

        PostTiming.create!(topic: topic, user: user, post_number: 2, msecs: 100)

        user.user_stat.update!(first_unread_at: Time.now + 1.week)

        topic_user = TopicUser.find_by(topic_id: topic.id, user_id: user.id)

        topic_user.update!(last_read_post_number: 2)

        # ensure we have 2 notifications
        # fake notification on topic but it is read
        first_notification =
          Notification.create!(
            user_id: user.id,
            topic_id: topic.id,
            data: "{}",
            read: true,
            notification_type: 1,
          )

        freeze_time 1.minute.from_now
        PostAlerter.post_created(post2)

        second_notification =
          user.notifications.where(topic_id: topic.id).order(created_at: :desc).first
        second_notification.update!(read: true)

        sign_in(user)

        delete "/t/#{topic.id}/timings.json?last=1"

        expect(PostTiming.where(topic: topic, user: user, post_number: 2).exists?).to eq(false)
        expect(PostTiming.where(topic: topic, user: user, post_number: 1).exists?).to eq(true)

        expect(TopicUser.where(topic: topic, user: user, last_read_post_number: 1).exists?).to eq(
          true,
        )

        user.user_stat.reload
        expect(user.user_stat.first_unread_at).to eq_time(topic.updated_at)

        first_notification.reload
        second_notification.reload
        expect(first_notification.read).to eq(true)
        expect(second_notification.read).to eq(false)

        PostDestroyer.new(admin, post2).destroy

        delete "/t/#{topic.id}/timings.json?last=1"

        expect(PostTiming.where(topic: topic, user: user, post_number: 1).exists?).to eq(false)
        expect(TopicUser.where(topic: topic, user: user, last_read_post_number: nil).exists?).to eq(
          true,
        )
      end
    end

    context "when logged in" do
      fab!(:user_topic) { Fabricate(:topic, user: user) }
      fab!(:user_post) { Fabricate(:post, user: user, topic: user_topic, post_number: 2) }

      before do
        sign_in(user)
        TopicUser.create!(topic: user_topic, user: user)
        PostTiming.create!(topic: user_topic, user: user, post_number: 2, msecs: 1000)
      end

      it "deletes the forum topic user and post timings records" do
        expect do delete "/t/#{user_topic.id}/timings.json" end.to change {
          topic_user_post_timings_count(user, user_topic)
        }.from([1, 1]).to([0, 0])
      end
    end
  end

  describe "#mute/unmute" do
    it "needs you to be logged in" do
      put "/t/99/mute.json"
      expect(response.status).to eq(403)
    end

    it "needs you to be logged in" do
      put "/t/99/unmute.json"
      expect(response.status).to eq(403)
    end
  end

  describe "#recover" do
    it "won't allow us to recover a topic when we're not logged in" do
      put "/t/1/recover.json"
      expect(response.status).to eq(403)
    end

    describe "when logged in" do
      let!(:topic) { Fabricate(:topic, user: user, deleted_at: Time.now, deleted_by: moderator) }
      let!(:post) do
        Fabricate(
          :post,
          user: user,
          topic: topic,
          post_number: 1,
          deleted_at: Time.now,
          deleted_by: moderator,
        )
      end

      describe "without access" do
        it "raises an exception when the user doesn't have permission to delete the topic" do
          sign_in(user)
          put "/t/#{topic.id}/recover.json"
          expect(response).to be_forbidden
        end
      end

      context "with permission" do
        before { sign_in(moderator) }

        it "succeeds" do
          put "/t/#{topic.id}/recover.json"
          topic.reload
          post.reload
          expect(response.status).to eq(200)
          expect(topic.trashed?).to be_falsey
          expect(post.trashed?).to be_falsey
        end
      end
    end
  end

  describe "#delete" do
    it "won't allow us to delete a topic when we're not logged in" do
      delete "/t/1.json"
      expect(response.status).to eq(403)
    end

    describe "when logged in" do
      fab!(:topic) { Fabricate(:topic, user: user, created_at: 48.hours.ago) }
      fab!(:post) { Fabricate(:post, topic: topic, user: user, post_number: 1) }

      describe "without access" do
        it "raises an exception when the user doesn't have permission to delete the topic" do
          sign_in(user)
          delete "/t/#{topic.id}.json"
          expect(response.status).to eq(422)
        end
      end

      describe "with permission" do
        before { sign_in(moderator) }

        it "succeeds" do
          delete "/t/#{topic.id}.json"
          expect(response.status).to eq(200)
          topic.reload
          expect(topic.trashed?).to be_truthy
        end
      end
    end

    describe "force destroy" do
      fab!(:post) { Fabricate(:post, topic: topic, post_number: 1) }

      before do
        SiteSetting.can_permanently_delete = true

        sign_in(admin)
      end

      it "force destroys all deleted small actions in topic too" do
        small_action_post = Fabricate(:small_action, topic: topic)
        PostDestroyer.new(Discourse.system_user, post).destroy
        PostDestroyer.new(Discourse.system_user, small_action_post).destroy

        delete "/t/#{topic.id}.json", params: { force_destroy: true }

        expect(response.status).to eq(200)

        expect(Topic.find_by(id: topic.id)).to eq(nil)
        expect(Post.find_by(id: post.id)).to eq(nil)
        expect(Post.find_by(id: small_action_post.id)).to eq(nil)
      end

      it "does not allow to destroy topic if not all posts were force destroyed" do
        other_post = Fabricate(:post, topic: topic, post_number: 2)
        PostDestroyer.new(Discourse.system_user, post).destroy

        delete "/t/#{topic.id}.json", params: { force_destroy: true }

        expect(response.status).to eq(403)
      end

      it "does not allow to destroy topic if not all small action posts were deleted" do
        small_action_post = Fabricate(:small_action, topic: topic)
        PostDestroyer.new(Discourse.system_user, small_action_post).destroy

        delete "/t/#{topic.id}.json", params: { force_destroy: true }

        expect(response.status).to eq(403)
      end
    end
  end

  describe "#id_for_slug" do
    fab!(:topic) { Fabricate(:post, user: post_author1).topic }

    it "returns JSON for the slug" do
      get "/t/id_for/#{topic.slug}.json"
      expect(response.status).to eq(200)
      json = response.parsed_body
      expect(json["topic_id"]).to eq(topic.id)
      expect(json["url"]).to eq(topic.url)
      expect(json["slug"]).to eq(topic.slug)
    end

    it "returns invalid access if the user can't see the topic" do
      get "/t/id_for/#{pm.slug}.json"
      expect(response).to be_forbidden
    end
  end

  describe "#update" do
    it "won't allow us to update a topic when we're not logged in" do
      put "/t/1.json", params: { slug: "xyz" }
      expect(response.status).to eq(403)
    end

    describe "when logged in" do
      fab!(:topic) { Fabricate(:topic, user: user) }

      before_all { Fabricate(:post, user: post_author1, topic: topic) }

      before do
        SiteSetting.editing_grace_period = 0
        sign_in(user)
      end

      it "can not change category to a disallowed category" do
        category.set_permissions(staff: :full)
        category.save!

        put "/t/#{topic.id}.json", params: { category_id: category.id }

        expect(response.status).to eq(403)
        expect(topic.reload.category_id).not_to eq(category.id)
      end

      it "can not move to a category that requires topic approval" do
        category.custom_fields[Category::REQUIRE_TOPIC_APPROVAL] = true
        category.save!

        put "/t/#{topic.id}.json", params: { category_id: category.id }

        expect(response.status).to eq(403)
        expect(response.parsed_body["errors"].first).to eq(
          I18n.t("category.errors.move_topic_to_category_disallowed"),
        )
        expect(topic.reload.category_id).not_to eq(category.id)
      end

      context "when updating shared drafts" do
        fab!(:topic) { Fabricate(:topic, category: shared_drafts_category) }
        fab!(:shared_draft) do
          Fabricate(:shared_draft, topic: topic, category: Fabricate(:category))
        end

        it "changes destination category" do
          put "/t/#{topic.id}.json", params: { category_id: category.id }

          expect(response.status).to eq(403)
          expect(topic.shared_draft.category_id).not_to eq(category.id)
        end
      end

      describe "without permission" do
        it "raises an exception when the user doesn't have permission to update the topic" do
          topic.update!(archived: true)
          put "/t/#{topic.slug}/#{topic.id}.json"

          expect(response.status).to eq(403)
        end
      end

      describe "with permission" do
        fab!(:post_hook) { Fabricate(:post_web_hook) }
        fab!(:topic_hook) { Fabricate(:topic_web_hook) }

        it "succeeds" do
          put "/t/#{topic.slug}/#{topic.id}.json"

          expect(response.status).to eq(200)
          expect(response.parsed_body["basic_topic"]).to be_present
        end

        it "throws an error if it could not be saved" do
          PostRevisor.any_instance.stubs(:should_revise?).returns(false)
          put "/t/#{topic.slug}/#{topic.id}.json", params: { title: "brand new title" }

          expect(response.status).to eq(422)
          expect(response.parsed_body["errors"].first).to eq(
            I18n.t("activerecord.errors.models.topic.attributes.base.unable_to_update"),
          )
        end

        it "can update a topic to an uncategorized topic" do
          topic.update!(category: category)

          put "/t/#{topic.slug}/#{topic.id}.json", params: { category_id: "" }

          expect(response.status).to eq(200)
          expect(topic.reload.category_id).to eq(SiteSetting.uncategorized_category_id)
        end

        it "allows a change of title" do
          put "/t/#{topic.slug}/#{topic.id}.json",
              params: {
                title: "This is a new title for the topic",
              }

          topic.reload
          expect(topic.title).to eq("This is a new title for the topic")

          # emits a topic_edited event but not a post_edited web hook event
          expect(Jobs::EmitWebHookEvent.jobs.length).to eq(1)
          job_args = Jobs::EmitWebHookEvent.jobs[0]["args"].first

          expect(job_args["event_name"]).to eq("topic_edited")
          payload = JSON.parse(job_args["payload"])
          expect(payload["title"]).to eq("This is a new title for the topic")
        end

        it "allows update on short non-slug url" do
          put "/t/#{topic.id}.json", params: { title: "This is a new title for the topic" }

          topic.reload
          expect(topic.title).to eq("This is a new title for the topic")
        end

        it "only allows update on digit ids" do
          non_digit_id = "asdf"
          original_title = topic.title
          put "/t/#{non_digit_id}.json", params: { title: "This is a new title for the topic" }

          topic.reload
          expect(topic.title).to eq(original_title)
          expect(response.status).to eq(404)
        end

        it "allows a change of then updating the OP" do
          topic.update(user: user)
          topic.first_post.update(user: user)

          put "/t/#{topic.slug}/#{topic.id}.json",
              params: {
                title: "This is a new title for the topic",
              }

          topic.reload
          expect(topic.title).to eq("This is a new title for the topic")

          update_params = { post: { raw: "edited body", edit_reason: "typo" } }
          put "/posts/#{topic.first_post.id}.json", params: update_params

          # emits a topic_edited event and a post_edited web hook event
          expect(Jobs::EmitWebHookEvent.jobs.length).to eq(2)
          job_args = Jobs::EmitWebHookEvent.jobs[0]["args"].first

          expect(job_args["event_name"]).to eq("topic_edited")
          payload = JSON.parse(job_args["payload"])
          expect(payload["title"]).to eq("This is a new title for the topic")

          job_args = Jobs::EmitWebHookEvent.jobs[1]["args"].first

          expect(job_args["event_name"]).to eq("post_edited")
          payload = JSON.parse(job_args["payload"])
          expect(payload["raw"]).to eq("edited body")
        end

        it "returns errors with invalid titles" do
          put "/t/#{topic.slug}/#{topic.id}.json", params: { title: "asdf" }

          expect(response.status).to eq(422)
          expect(response.parsed_body["errors"]).to match_array(
            [/Title is too short/, /Title seems unclear/],
          )
        end

        it "returns errors when the rate limit is exceeded" do
          EditRateLimiter
            .any_instance
            .expects(:performed!)
            .raises(RateLimiter::LimitExceeded.new(60))

          put "/t/#{topic.slug}/#{topic.id}.json",
              params: {
                title: "This is a new title for the topic",
              }

          expect(response.status).to eq(429)
        end

        it "returns errors with invalid categories" do
          put "/t/#{topic.slug}/#{topic.id}.json", params: { category_id: -1 }

          expect(response.status).to eq(422)
        end

        it "doesn't call the PostRevisor when there is no changes" do
          expect do
            put "/t/#{topic.slug}/#{topic.id}.json", params: { category_id: topic.category_id }
          end.not_to change(PostRevision.all, :count)

          expect(response.status).to eq(200)
        end

        context "when using SiteSetting.disable_category_edit_notifications" do
          it "doesn't bump the topic if the setting is enabled" do
            SiteSetting.disable_category_edit_notifications = true
            last_bumped_at = topic.bumped_at
            expect(last_bumped_at).not_to be_nil

            expect do
              put "/t/#{topic.slug}/#{topic.id}.json", params: { category_id: category.id }
            end.to change { topic.reload.category_id }.to(category.id)

            expect(response.status).to eq(200)
            expect(topic.reload.bumped_at).to eq_time(last_bumped_at)
          end

          it "bumps the topic if the setting is disabled" do
            SiteSetting.disable_category_edit_notifications = false
            last_bumped_at = topic.bumped_at
            expect(last_bumped_at).not_to be_nil

            expect do
              put "/t/#{topic.slug}/#{topic.id}.json", params: { category_id: category.id }
            end.to change { topic.reload.category_id }.to(category.id)

            expect(response.status).to eq(200)
            expect(topic.reload.bumped_at).not_to eq_time(last_bumped_at)
          end
        end

        context "when using SiteSetting.disable_tags_edit_notifications" do
          fab!(:t1) { Fabricate(:tag) }
          fab!(:t2) { Fabricate(:tag) }
          let(:tags) { [t1, t2] }

          it "doesn't bump the topic if the setting is enabled" do
            SiteSetting.disable_tags_edit_notifications = true
            last_bumped_at = topic.bumped_at
            expect(last_bumped_at).not_to be_nil

            put "/t/#{topic.slug}/#{topic.id}.json", params: { tags: tags.map(&:name) }

            expect(topic.reload.tags).to match_array(tags)
            expect(response.status).to eq(200)
            expect(topic.reload.bumped_at).to eq_time(last_bumped_at)
          end

          it "bumps the topic if the setting is disabled" do
            SiteSetting.disable_tags_edit_notifications = false
            last_bumped_at = topic.bumped_at
            expect(last_bumped_at).not_to be_nil

            put "/t/#{topic.slug}/#{topic.id}.json", params: { tags: tags.map(&:name) }

            expect(topic.reload.tags).to match_array(tags)
            expect(response.status).to eq(200)
            expect(topic.reload.bumped_at).not_to eq_time(last_bumped_at)
          end
        end

        describe "when first post is locked" do
          it "blocks user from editing even if they are in 'edit_all_topic_groups' and 'edit_all_post_groups'" do
            SiteSetting.edit_all_topic_groups = Group::AUTO_GROUPS[:trust_level_3]
            SiteSetting.edit_all_post_groups = Group::AUTO_GROUPS[:trust_level_4]
            user.update!(trust_level: 3)
            topic.first_post.update!(locked_by_id: admin.id)

            put "/t/#{topic.slug}/#{topic.id}.json", params: { title: topic.title + " hello" }

            expect(response.status).to eq(403)
          end

          it "allows staff to edit" do
            sign_in(Fabricate(:admin))
            topic.first_post.update!(locked_by_id: admin.id)

            put "/t/#{topic.slug}/#{topic.id}.json", params: { title: topic.title + " hello" }
            expect(response.status).to eq(200)
          end
        end

        context "with tags" do
          before { SiteSetting.tagging_enabled = true }

          it "can add a tag to topic" do
            expect do
              put "/t/#{topic.slug}/#{topic.id}.json", params: { tags: [tag.name] }
            end.to change { topic.reload.first_post.revisions.count }.by(1)

            expect(response.status).to eq(200)
            expect(topic.tags.pluck(:id)).to contain_exactly(tag.id)
          end

          it "can create a tag" do
            SiteSetting.min_trust_to_create_tag = 0
            expect do
              put "/t/#{topic.slug}/#{topic.id}.json", params: { tags: ["newtag"] }
            end.to change { topic.reload.first_post.revisions.count }.by(1)

            expect(response.status).to eq(200)
            expect(topic.reload.tags.pluck(:name)).to contain_exactly("newtag")
          end

          it "can change the category and create a new tag" do
            SiteSetting.min_trust_to_create_tag = 0
            expect do
              put "/t/#{topic.slug}/#{topic.id}.json",
                  params: {
                    tags: ["newtag"],
                    category_id: category.id,
                  }
            end.to change { topic.reload.first_post.revisions.count }.by(1)

            expect(response.status).to eq(200)
            expect(topic.reload.tags.pluck(:name)).to contain_exactly("newtag")
          end

          it "can add a tag to wiki topic" do
            SiteSetting.min_trust_to_edit_wiki_post = 2
            topic.first_post.update!(wiki: true)
            sign_in(user_2)

            expect do
              put "/t/#{topic.id}/tags.json", params: { tags: [tag.name] }
            end.not_to change { topic.reload.first_post.revisions.count }

            expect(response.status).to eq(403)
            user_2.update!(trust_level: 2)

            expect do put "/t/#{topic.id}/tags.json", params: { tags: [tag.name] } end.to change {
              topic.reload.first_post.revisions.count
            }.by(1)

            expect(response.status).to eq(200)
            expect(topic.tags.pluck(:id)).to contain_exactly(tag.id)
          end

          it "does not remove tag if no params is given" do
            topic.tags << tag

            expect do put "/t/#{topic.slug}/#{topic.id}.json" end.to_not change {
              topic.reload.tags.count
            }

            expect(response.status).to eq(200)
          end

          it "can remove a tag" do
            topic.tags << tag

            expect do
              put "/t/#{topic.slug}/#{topic.id}.json", params: { tags: [""] }
            end.to change { topic.reload.first_post.revisions.count }.by(1)

            expect(response.status).to eq(200)
            expect(topic.tags).to eq([])
          end

          it "does not cause a revision when tags have not changed" do
            topic.tags << tag

            expect do
              put "/t/#{topic.slug}/#{topic.id}.json", params: { tags: [tag.name] }
            end.not_to change { topic.reload.first_post.revisions.count }

            expect(response.status).to eq(200)
          end
        end

        context "when topic is private" do
          before do
            topic.update!(
              archetype: Archetype.private_message,
              category: nil,
              allowed_users: [topic.user],
            )
          end

          context "when there are no changes" do
            it "does not call the PostRevisor" do
              expect do
                put "/t/#{topic.slug}/#{topic.id}.json", params: { category_id: topic.category_id }
              end.not_to change(PostRevision.all, :count)

              expect(response.status).to eq(200)
            end
          end
        end

        context "when updating to a category with restricted tags" do
          fab!(:restricted_category) { Fabricate(:category) }
          fab!(:tag1) { Fabricate(:tag) }
          fab!(:tag2) { Fabricate(:tag) }
          fab!(:tag3) { Fabricate(:tag) }
          fab!(:tag_group_1) { Fabricate(:tag_group, tag_names: [tag1.name]) }
          fab!(:tag_group_2) { Fabricate(:tag_group) }

          before_all do
            SiteSetting.tagging_enabled = true
            topic.update!(tags: [tag1])
          end

          it "can’t change to a category disallowing this topic current tags" do
            restricted_category.allowed_tags = [tag2.name]

            put "/t/#{topic.slug}/#{topic.id}.json", params: { category_id: restricted_category.id }

            result = response.parsed_body

            expect(response.status).to eq(422)
            expect(result["errors"]).to be_present
            expect(topic.reload.category_id).not_to eq(restricted_category.id)
          end

          it "can’t change to a category disallowing this topic current tag (through tag_group)" do
            tag_group_2.tags = [tag2]
            restricted_category.allowed_tag_groups = [tag_group_2.name]

            put "/t/#{topic.slug}/#{topic.id}.json", params: { category_id: restricted_category.id }

            result = response.parsed_body

            expect(response.status).to eq(422)
            expect(result["errors"]).to be_present
            expect(topic.reload.category_id).not_to eq(restricted_category.id)
          end

          it "can change to a category allowing this topic current tags" do
            restricted_category.allowed_tags = [tag1.name]

            put "/t/#{topic.slug}/#{topic.id}.json", params: { category_id: restricted_category.id }

            expect(response.status).to eq(200)
          end

          it "can change to a category allowing this topic current tags (through tag_group)" do
            tag_group_1.tags = [tag1]
            restricted_category.allowed_tag_groups = [tag_group_1.name]

            put "/t/#{topic.slug}/#{topic.id}.json", params: { category_id: restricted_category.id }

            expect(response.status).to eq(200)
          end

          it "can change to a category allowing any tag" do
            put "/t/#{topic.slug}/#{topic.id}.json", params: { category_id: category.id }

            expect(response.status).to eq(200)
          end

          it "can’t add a category-only tags from another category to a category" do
            restricted_category.allowed_tags = [tag2.name]

            put "/t/#{topic.slug}/#{topic.id}.json",
                params: {
                  tags: [tag2.name],
                  category_id: category.id,
                }

            result = response.parsed_body
            expect(response.status).to eq(422)
            expect(result["errors"]).to be_present
            expect(result["errors"][0]).to include(tag2.name)
            expect(topic.reload.category_id).not_to eq(restricted_category.id)
          end

          it "allows category change when topic has a hidden tag" do
            Fabricate(:tag_group, permissions: { "staff" => 1 }, tag_names: [tag1.name])

            put "/t/#{topic.slug}/#{topic.id}.json", params: { category_id: category.id }

            result = response.parsed_body
            expect(response.status).to eq(200)
            expect(topic.reload.tags).to include(tag1)
          end

          it "allows category change when topic has a read-only tag" do
            Fabricate(
              :tag_group,
              permissions: {
                "staff" => 1,
                "everyone" => 3,
              },
              tag_names: [tag3.name],
            )
            topic.update!(tags: [tag3])

            put "/t/#{topic.slug}/#{topic.id}.json", params: { category_id: category.id }

            result = response.parsed_body
            expect(response.status).to eq(200)
            expect(topic.reload.tags).to contain_exactly(tag3)
          end

          it "does not leak tag name when trying to use a staff tag" do
            Fabricate(:tag_group, permissions: { "staff" => 1 }, tag_names: [tag3.name])

            put "/t/#{topic.slug}/#{topic.id}.json",
                params: {
                  tags: [tag3.name],
                  category_id: category.id,
                }

            result = response.parsed_body
            expect(response.status).to eq(422)
            expect(result["errors"]).to be_present
            expect(result["errors"][0]).not_to include(tag3.name)
          end

          it "will clean tag params" do
            restricted_category.allowed_tags = [tag2.name]

            put "/t/#{topic.slug}/#{topic.id}.json",
                params: {
                  tags: [""],
                  category_id: restricted_category.id,
                }

            result = response.parsed_body
            expect(response.status).to eq(200)
          end
        end

        context "when allow_uncategorized_topics is false" do
          before { SiteSetting.allow_uncategorized_topics = false }

          it "can add a category to an uncategorized topic" do
            put "/t/#{topic.slug}/#{topic.id}.json", params: { category_id: category.id }

            expect(response.status).to eq(200)
            expect(topic.reload.category).to eq(category)
          end
        end
      end
    end

    describe "featured links" do
      def fabricate_topic(user, category = nil)
        topic = Fabricate(:topic, user: user, category: category)
        Fabricate(:post, user: post_author1, topic: topic)
        topic
      end

      it "allows to update topic featured link" do
        sign_in(trust_level_1)

        tl1_topic = fabricate_topic(trust_level_1)
        put "/t/#{tl1_topic.slug}/#{tl1_topic.id}.json",
            params: {
              featured_link: "https://discourse.org",
            }

        expect(response.status).to eq(200)
      end

      it "doesn't allow TL0 users to update topic featured link" do
        sign_in(trust_level_0)

        tl0_topic = fabricate_topic(trust_level_0)
        put "/t/#{tl0_topic.slug}/#{tl0_topic.id}.json",
            params: {
              featured_link: "https://discourse.org",
            }

        expect(response.status).to eq(422)
      end

      it "doesn't allow to update topic featured link if featured links are disabled in settings" do
        sign_in(trust_level_1)

        SiteSetting.topic_featured_link_enabled = false
        tl1_topic = fabricate_topic(trust_level_1)
        put "/t/#{tl1_topic.slug}/#{tl1_topic.id}.json",
            params: {
              featured_link: "https://discourse.org",
            }

        expect(response.status).to eq(422)
      end

      it "doesn't allow to update topic featured link in the category with forbidden feature links" do
        sign_in(trust_level_1)

        category = Fabricate(:category, topic_featured_link_allowed: false)
        tl1_topic_in_category = fabricate_topic(trust_level_1, category)
        put "/t/#{tl1_topic_in_category.slug}/#{tl1_topic_in_category.id}.json",
            params: {
              featured_link: "https://discourse.org",
            }

        expect(response.status).to eq(422)
      end
    end
  end

  describe "#show_by_external_id" do
    fab!(:private_topic) { Fabricate(:private_message_topic, external_id: "private") }
    fab!(:topic) { Fabricate(:topic, external_id: "asdf") }

    it "returns 301 when found" do
      get "/t/external_id/asdf.json"
      expect(response.status).to eq(301)
      expect(response).to redirect_to(topic.relative_url + ".json")
    end

    it "returns right response when not found" do
      get "/t/external_id/fdsa.json"
      expect(response.status).to eq(404)
    end

    it "preserves only select query params" do
      get "/t/external_id/asdf.json", params: { filter_top_level_replies: true }
      expect(response.status).to eq(301)
      expect(response).to redirect_to(topic.relative_url + ".json?filter_top_level_replies=true")

      get "/t/external_id/asdf.json", params: { not_valid: true }
      expect(response.status).to eq(301)
      expect(response).to redirect_to(topic.relative_url + ".json")

      get "/t/external_id/asdf.json", params: { filter_top_level_replies: true, post_number: 9999 }
      expect(response.status).to eq(301)
      expect(response).to redirect_to(
        topic.relative_url + "/9999.json?filter_top_level_replies=true",
      )

      get "/t/external_id/asdf.json", params: { filter_top_level_replies: true, print: true }
      expect(response.status).to eq(301)
      expect(response).to redirect_to(
        topic.relative_url + ".json?print=true&filter_top_level_replies=true",
      )
    end

    describe "when user does not have access to the topic" do
      it "should return the right response" do
        sign_in(user)

        get "/t/external_id/private.json"

        expect(response.status).to eq(403)
        expect(response.body).to include(I18n.t("invalid_access"))
      end
    end
  end

  describe "#show" do
    use_redis_snapshotting

    fab!(:private_topic) { pm }
    fab!(:topic) { Fabricate(:post, user: post_author1).topic }

    fab!(:p1) { Fabricate(:post, user: topic.user) }
    fab!(:p2) { Fabricate(:post, user: topic.user) }

    describe "when topic is not allowed" do
      it "should return the right response" do
        SiteSetting.detailed_404 = true
        sign_in(user)

        get "/t/#{private_topic.id}.json"

        expect(response.status).to eq(403)
        expect(response.body).to include(I18n.t("invalid_access"))
      end
    end

    describe "when topic is allowed to a group" do
      fab!(:group) { Fabricate(:group, public_admission: true) }
      fab!(:category) do
        Fabricate(:category_with_definition).tap do |category|
          category.set_permissions(group => :full)
          category.save!
        end
      end
      fab!(:topic) { Fabricate(:topic, category: category) }

      before { SiteSetting.detailed_404 = true }

      it "shows a descriptive error message containing the group name" do
        get "/t/#{topic.id}.json"

        html = CGI.unescapeHTML(response.parsed_body["extras"]["html"])
        expect(response.status).to eq(403)
        expect(html).to include(I18n.t("not_in_group.title_topic", group: group.name))
        expect(html).to include(I18n.t("not_in_group.join_group"))
      end
    end

    it "correctly renders canonicals" do
      get "/t/#{topic.id}", params: { slug: topic.slug }

      expect(response.status).to eq(200)
      expect(css_select("link[rel=canonical]").length).to eq(1)
      expect(response.headers["Cache-Control"]).to eq("no-cache, no-store")
    end

    it "returns 301 even if slug does not match URL" do
      # in the past we had special logic for unlisted topics
      # we would require slug unless you made a json call
      # this was not really providing any security
      #
      # we no longer require a topic be visible to perform url correction
      # if you need to properly hide a topic for users use a secure category
      # or a PM
      Fabricate(:post, user: post_author1, topic: invisible_topic)

      get "/t/#{invisible_topic.id}.json", params: { slug: invisible_topic.slug }
      expect(response.status).to eq(200)

      get "/t/#{topic.id}.json", params: { slug: "just-guessing" }
      expect(response.status).to eq(301)

      get "/t/#{topic.slug}.json"
      expect(response.status).to eq(301)
    end

    it "shows a topic correctly" do
      get "/t/#{topic.slug}/#{topic.id}.json"
      expect(response.status).to eq(200)
    end

    it "return 404 for an invalid page" do
      get "/t/#{topic.slug}/#{topic.id}.json", params: { page: 2 }
      expect(response.status).to eq(404)
    end

    it "can find a topic given a slug in the id param" do
      get "/t/#{topic.slug}"
      expect(response).to redirect_to(topic.relative_url)
    end

    it "can find a topic when a slug has a number in front" do
      another_topic = Fabricate(:post, user: post_author1).topic

      topic.update_column(:slug, "#{another_topic.id}-reasons-discourse-is-awesome")
      get "/t/#{another_topic.id}-reasons-discourse-is-awesome"

      expect(response).to redirect_to(topic.relative_url)
    end

    it "keeps the post_number parameter around when redirecting" do
      get "/t/#{topic.slug}", params: { post_number: 42 }
      expect(response).to redirect_to(topic.relative_url + "/42")
    end

    it "keeps the page around when redirecting" do
      get "/t/#{topic.slug}", params: { post_number: 42, page: 123 }

      expect(response).to redirect_to(topic.relative_url + "/42?page=123")
    end

    it "does not accept page params as an array" do
      get "/t/#{topic.slug}", params: { post_number: 42, page: [2] }

      expect(response).to redirect_to("#{topic.relative_url}/42?page=1")
    end

    it "returns 404 when an invalid slug is given and no id" do
      get "/t/nope-nope.json"

      expect(response.status).to eq(404)
    end

    it "returns a 404 when slug and topic id do not match a topic" do
      get "/t/made-up-topic-slug/123456.json"
      expect(response.status).to eq(404)
    end

    it "returns a 404 for an ID that is larger than postgres limits" do
      get "/t/made-up-topic-slug/5014217323220164041.json"

      expect(response.status).to eq(404)
    end

    it "doesn't use print mode when print equals false" do
      SiteSetting.max_prints_per_hour_per_user = 0

      get "/t/#{topic.slug}/#{topic.id}.json?print=false"
      expect(response.status).to eq(200)
    end

    it "does not result in N+1 queries problem when multiple topic participants have primary or flair group configured" do
      Group.user_trust_level_change!(post_author1.id, post_author1.trust_level)
      user2 = Fabricate(:user)
      user3 = Fabricate(:user)
      post2 = Fabricate(:post, topic: topic, user: user2)
      post3 = Fabricate(:post, topic: topic, user: user3)
      group = Fabricate(:group)
      user2.update!(primary_group: group)
      user3.update!(flair_group: group)

      # warm up
      get "/t/#{topic.id}.json"
      expect(response.status).to eq(200)

      first_request_queries =
        track_sql_queries do
          get "/t/#{topic.id}.json"

          expect(response.status).to eq(200)

          expect(
            response.parsed_body["details"]["participants"].map { |u| u["id"] },
          ).to contain_exactly(post_author1.id, user2.id, user3.id)
        end

      group2 = Fabricate(:group)
      user4 = Fabricate(:user, flair_group: group2)
      user5 = Fabricate(:user, primary_group: group2)
      post4 = Fabricate(:post, topic: topic, user: user4)
      post5 = Fabricate(:post, topic: topic, user: user5)

      second_request_queries =
        track_sql_queries do
          get "/t/#{topic.id}.json"

          expect(response.status).to eq(200)

          expect(
            response.parsed_body["details"]["participants"].map { |u| u["id"] },
          ).to contain_exactly(post_author1.id, user2.id, user3.id, user4.id, user5.id)
        end

      expect(second_request_queries.count).to eq(first_request_queries.count)
    end

    context "when a topic with nil slug exists" do
      before do
        nil_slug_topic = Fabricate(:topic)
        Topic.connection.execute("update topics set slug=null where id = #{nil_slug_topic.id}") # can't find a way to set slug column to null using the model
      end

      it "returns a 404 when slug and topic id do not match a topic" do
        get "/t/made-up-topic-slug/123123.json"
        expect(response.status).to eq(404)
      end
    end

    context "with permission errors" do
      fab!(:allowed_user) { Fabricate(:user) }
      fab!(:allowed_group) { Fabricate(:group) }
      fab!(:accessible_group) { Fabricate(:group, public_admission: true) }
      fab!(:secure_category) do
        c = Fabricate(:category)
        c.permissions = [[allowed_group, :full]]
        c.save
        allowed_user.groups = [allowed_group]
        allowed_user.save
        c
      end
      fab!(:accessible_category) do
        Fabricate(:category).tap do |c|
          c.set_permissions(accessible_group => :full)
          c.save!
        end
      end
      fab!(:normal_topic) { Fabricate(:topic) }
      fab!(:secure_topic) { Fabricate(:topic, category: secure_category) }
      fab!(:private_topic) { Fabricate(:private_message_topic, user: allowed_user) }

      # Can't use fab!, because deleted_topics can't be re-found
      before_all do
        @deleted_topic = Fabricate(:deleted_topic)
        @deleted_secure_topic = Fabricate(:topic, category: secure_category, deleted_at: 1.day.ago)
        @deleted_private_topic =
          Fabricate(:private_message_topic, user: allowed_user, deleted_at: 1.day.ago)
      end
      let(:deleted_topic) { @deleted_topic }
      let(:deleted_secure_topic) { @deleted_secure_topic }
      let(:deleted_private_topic) { @deleted_private_topic }

      let!(:nonexistent_topic_id) { Topic.last.id + 10_000 }
      fab!(:secure_accessible_topic) { Fabricate(:topic, category: accessible_category) }

      shared_examples "various scenarios" do |expected, request_json:|
        expected.each do |key, value|
          it "returns #{value} for #{key}" do
            slug = key == :nonexistent ? "garbage-slug" : send(key.to_s).slug
            topic_id = key == :nonexistent ? nonexistent_topic_id : send(key.to_s).id
            format = request_json ? ".json" : ""
            get "/t/#{slug}/#{topic_id}#{format}"
            expect(response.status).to eq(value)
          end
        end

        expected_slug_response = expected[:secure_topic] == 200 ? 301 : expected[:secure_topic]
        it "will return a #{expected_slug_response} when requesting a secure topic by slug" do
          format = request_json ? ".json" : ""
          get "/t/#{secure_topic.slug}#{format}"
          expect(response.status).to eq(expected_slug_response)
        end
      end

      context "without detailed error pages" do
        before { SiteSetting.detailed_404 = false }

        context "when anonymous" do
          expected = {
            normal_topic: 200,
            secure_topic: 404,
            private_topic: 404,
            deleted_topic: 404,
            deleted_secure_topic: 404,
            deleted_private_topic: 404,
            nonexistent: 404,
            secure_accessible_topic: 404,
          }
          include_examples "various scenarios", expected, request_json: false
        end

        context "when anonymous with login required" do
          before { SiteSetting.login_required = true }
          expected = {
            normal_topic: 302,
            secure_topic: 302,
            private_topic: 302,
            deleted_topic: 302,
            deleted_secure_topic: 302,
            deleted_private_topic: 302,
            nonexistent: 302,
            secure_accessible_topic: 302,
          }
          include_examples "various scenarios", expected, request_json: false
        end

        context "when anonymous with login required, requesting json" do
          before { SiteSetting.login_required = true }
          expected = {
            normal_topic: 403,
            secure_topic: 403,
            private_topic: 403,
            deleted_topic: 403,
            deleted_secure_topic: 403,
            deleted_private_topic: 403,
            nonexistent: 403,
            secure_accessible_topic: 403,
          }
          include_examples "various scenarios", expected, request_json: true
        end

        context "when normal user" do
          before { sign_in(user) }

          expected = {
            normal_topic: 200,
            secure_topic: 404,
            private_topic: 404,
            deleted_topic: 404,
            deleted_secure_topic: 404,
            deleted_private_topic: 404,
            nonexistent: 404,
            secure_accessible_topic: 404,
          }
          include_examples "various scenarios", expected, request_json: false
        end

        context "when allowed user" do
          before { sign_in(allowed_user) }

          expected = {
            normal_topic: 200,
            secure_topic: 200,
            private_topic: 200,
            deleted_topic: 404,
            deleted_secure_topic: 404,
            deleted_private_topic: 404,
            nonexistent: 404,
            secure_accessible_topic: 404,
          }
          include_examples "various scenarios", expected, request_json: false
        end

        context "when moderator" do
          before { sign_in(moderator) }

          expected = {
            normal_topic: 200,
            secure_topic: 404,
            private_topic: 404,
            deleted_topic: 200,
            deleted_secure_topic: 404,
            deleted_private_topic: 404,
            nonexistent: 404,
            secure_accessible_topic: 404,
          }
          include_examples "various scenarios", expected, request_json: false
        end

        context "when admin" do
          before { sign_in(admin) }

          expected = {
            normal_topic: 200,
            secure_topic: 200,
            private_topic: 200,
            deleted_topic: 200,
            deleted_secure_topic: 200,
            deleted_private_topic: 200,
            nonexistent: 404,
            secure_accessible_topic: 200,
          }
          include_examples "various scenarios", expected, request_json: false
        end
      end

      context "with detailed error pages" do
        before { SiteSetting.detailed_404 = true }

        context "when anonymous" do
          expected = {
            normal_topic: 200,
            secure_topic: 403,
            private_topic: 403,
            deleted_topic: 410,
            deleted_secure_topic: 403,
            deleted_private_topic: 403,
            nonexistent: 404,
            secure_accessible_topic: 403,
          }
          include_examples "various scenarios", expected, request_json: true
        end

        context "when anonymous with login required" do
          before { SiteSetting.login_required = true }
          expected = {
            normal_topic: 302,
            secure_topic: 302,
            private_topic: 302,
            deleted_topic: 302,
            deleted_secure_topic: 302,
            deleted_private_topic: 302,
            nonexistent: 302,
            secure_accessible_topic: 302,
          }
          include_examples "various scenarios", expected, request_json: false
        end

        context "when normal user" do
          before { sign_in(user) }

          expected = {
            normal_topic: 200,
            secure_topic: 403,
            private_topic: 403,
            deleted_topic: 410,
            deleted_secure_topic: 403,
            deleted_private_topic: 403,
            nonexistent: 404,
            secure_accessible_topic: 403,
          }
          include_examples "various scenarios", expected, request_json: true
        end

        context "when allowed user" do
          before { sign_in(allowed_user) }

          expected = {
            normal_topic: 200,
            secure_topic: 200,
            private_topic: 200,
            deleted_topic: 410,
            deleted_secure_topic: 410,
            deleted_private_topic: 410,
            nonexistent: 404,
            secure_accessible_topic: 403,
          }
          include_examples "various scenarios", expected, request_json: false
        end

        context "when moderator" do
          before { sign_in(moderator) }

          expected = {
            normal_topic: 200,
            secure_topic: 403,
            private_topic: 403,
            deleted_topic: 200,
            deleted_secure_topic: 403,
            deleted_private_topic: 403,
            nonexistent: 404,
            secure_accessible_topic: 403,
          }
          include_examples "various scenarios", expected, request_json: false
        end

        context "when admin" do
          before { sign_in(admin) }

          expected = {
            normal_topic: 200,
            secure_topic: 200,
            private_topic: 200,
            deleted_topic: 200,
            deleted_secure_topic: 200,
            deleted_private_topic: 200,
            nonexistent: 404,
            secure_accessible_topic: 200,
          }
          include_examples "various scenarios", expected, request_json: false
        end
      end
    end

    it "records a view" do
      expect do get "/t/#{topic.slug}/#{topic.id}.json" end.to change(TopicViewItem, :count).by(1)
    end

    it "records a view to invalid post_number" do
      expect do
        get "/t/#{topic.slug}/#{topic.id}/#{256**4}", params: { u: user.username }
        expect(response.status).to eq(200)
      end.to change { IncomingLink.count }.by(1)
    end

    it "records incoming links" do
      expect do get "/t/#{topic.slug}/#{topic.id}", params: { u: user.username } end.to change {
        IncomingLink.count
      }.by(1)
    end

    context "with print" do
      it "doesn't renders the print view when disabled" do
        SiteSetting.max_prints_per_hour_per_user = 0

        get "/t/#{topic.slug}/#{topic.id}/print"

        expect(response).to be_forbidden
      end

      it "renders the print view when enabled" do
        SiteSetting.max_prints_per_hour_per_user = 10
        get "/t/#{topic.slug}/#{topic.id}/print", headers: { HTTP_USER_AGENT: "Rails Testing" }

        expect(response.status).to eq(200)
        body = response.body

        expect(body).to have_tag(:body, class: "crawler")
        expect(body).to_not have_tag(:meta, with: { name: "fragment" })
      end

      it "uses the application layout when there's no param" do
        SiteSetting.max_prints_per_hour_per_user = 10
        get "/t/#{topic.slug}/#{topic.id}", headers: { HTTP_USER_AGENT: "Rails Testing" }

        body = response.body

        expect(body).to have_tag(:script, src: "/assets/discourse.js")
        expect(body).to have_tag(:meta, with: { name: "fragment" })
      end

      context "with restricted tags" do
        let(:tag_group) { Fabricate.build(:tag_group) }
        let(:tag_group_permission) { Fabricate.build(:tag_group_permission, tag_group: tag_group) }
        let(:restricted_tag) { Fabricate(:tag) }
        let(:public_tag) { Fabricate(:tag) }

        before do
          # avoid triggering a `before_create` callback in `TagGroup` which
          # messes with permissions
          tag_group.tag_group_permissions << tag_group_permission
          tag_group.save!
          tag_group_permission.tag_group.tags << restricted_tag
          topic.tags << [public_tag, restricted_tag]
        end

        it "doesn’t expose restricted tags" do
          get "/t/#{topic.slug}/#{topic.id}/print", headers: { HTTP_USER_AGENT: "Rails Testing" }
          expect(response.body).to match(public_tag.name)
          expect(response.body).not_to match(restricted_tag.name)
        end
      end
    end

    it "records redirects" do
      get "/t/#{topic.id}", headers: { HTTP_REFERER: "http://twitter.com" }
      get "/t/#{topic.slug}/#{topic.id}", headers: { HTTP_REFERER: nil }

      link = IncomingLink.first
      expect(link.referer).to eq("http://twitter.com")
    end

    it "tracks a visit for all html requests" do
      sign_in(user)
      get "/t/#{topic.slug}/#{topic.id}"
      topic_user = TopicUser.where(user: user, topic: topic).first
      expect(topic_user.last_visited_at).to eq_time(topic_user.first_visited_at)
    end

    context "when considering for a promotion" do
      before do
        SiteSetting.tl1_requires_topics_entered = 0
        SiteSetting.tl1_requires_read_posts = 0
        SiteSetting.tl1_requires_time_spent_mins = 0
        SiteSetting.tl1_requires_time_spent_mins = 0
      end

      it "reviews the user for a promotion if they're new" do
        sign_in(user)
        user.update_column(:trust_level, TrustLevel[0])
        get "/t/#{topic.slug}/#{topic.id}.json"
        user.reload
        expect(user.trust_level).to eq(1)
      end
    end

    context "with filters" do
      def extract_post_stream
        json = response.parsed_body
        json["post_stream"]["posts"].map { |post| post["id"] }
      end

      before do
        TopicView.stubs(:chunk_size).returns(2)
        @post_ids = topic.posts.pluck(:id)
        3.times { @post_ids << Fabricate(:post, user: post_author1, topic: topic).id }
      end

      it "grabs the correct set of posts" do
        get "/t/#{topic.slug}/#{topic.id}.json"
        expect(response.status).to eq(200)
        expect(extract_post_stream).to eq(@post_ids[0..1])

        get "/t/#{topic.slug}/#{topic.id}.json", params: { page: 1 }
        expect(response.status).to eq(200)
        expect(extract_post_stream).to eq(@post_ids[0..1])

        get "/t/#{topic.slug}/#{topic.id}.json", params: { page: 2 }
        expect(response.status).to eq(200)
        expect(extract_post_stream).to eq(@post_ids[2..3])

        post_number = topic.posts.pluck(:post_number).sort[3]
        get "/t/#{topic.slug}/#{topic.id}/#{post_number}.json"
        expect(response.status).to eq(200)
        expect(extract_post_stream).to eq(@post_ids[-2..-1])

        TopicView.stubs(:chunk_size).returns(3)

        get "/t/#{topic.slug}/#{topic.id}.json", params: { page: 1 }
        expect(response.status).to eq(200)
        expect(extract_post_stream).to eq(@post_ids[0..2])

        get "/t/#{topic.slug}/#{topic.id}.json", params: { page: 2 }
        expect(response.status).to eq(200)
        expect(extract_post_stream).to eq(@post_ids[3..3])

        get "/t/#{topic.slug}/#{topic.id}.json", params: { page: 3 }
        expect(response.status).to eq(404)

        TopicView.stubs(:chunk_size).returns(4)

        get "/t/#{topic.slug}/#{topic.id}.json", params: { page: 1 }
        expect(response.status).to eq(200)
        expect(extract_post_stream).to eq(@post_ids[0..3])

        get "/t/#{topic.slug}/#{topic.id}.json", params: { page: 2 }
        expect(response.status).to eq(404)
      end
    end

    describe "#show filters" do
      fab!(:post) { Fabricate(:post, user: post_author1) }
      fab!(:topic) { post.topic }
      fab!(:post2) { Fabricate(:post, user: post_author2, topic: topic) }

      describe "filter by replies to a post" do
        fab!(:post3) do
          Fabricate(
            :post,
            user: post_author3,
            topic: topic,
            reply_to_post_number: post2.post_number,
          )
        end
        fab!(:post4) do
          Fabricate(
            :post,
            user: post_author4,
            topic: topic,
            reply_to_post_number: post2.post_number,
          )
        end
        fab!(:post5) { Fabricate(:post, user: post_author5, topic: topic) }
        fab!(:quote_reply) { Fabricate(:basic_reply, user: user, topic: topic) }
        fab!(:post_reply) { PostReply.create(post_id: post2.id, reply_post_id: quote_reply.id) }

        it "should return the right posts" do
          get "/t/#{topic.id}.json", params: { replies_to_post_number: post2.post_number }

          expect(response.status).to eq(200)

          body = response.parsed_body

          expect(body.has_key?("suggested_topics")).to eq(false)
          expect(body.has_key?("related_messages")).to eq(false)

          ids = body["post_stream"]["posts"].map { |p| p["id"] }
          expect(ids).to eq([post.id, post2.id, post3.id, post4.id, quote_reply.id])
        end
      end

      describe "filter by top level replies" do
        fab!(:post3) do
          Fabricate(
            :post,
            user: post_author3,
            topic: topic,
            reply_to_post_number: post2.post_number,
          )
        end
        fab!(:post4) do
          Fabricate(
            :post,
            user: post_author4,
            topic: topic,
            reply_to_post_number: post2.post_number,
          )
        end
        fab!(:post5) { Fabricate(:post, user: post_author5, topic: topic) }
        fab!(:post6) do
          Fabricate(
            :post,
            user: post_author4,
            topic: topic,
            reply_to_post_number: post5.post_number,
          )
        end

        it "should return the right posts" do
          get "/t/#{topic.id}.json", params: { filter_top_level_replies: true }

          expect(response.status).to eq(200)

          body = response.parsed_body

          expect(body.has_key?("suggested_topics")).to eq(false)
          expect(body.has_key?("related_messages")).to eq(false)

          ids = body["post_stream"]["posts"].map { |p| p["id"] }
          expect(ids).to eq([post2.id, post5.id])
        end
      end

      describe "filter upwards by post id" do
        fab!(:post3) { Fabricate(:post, user: post_author3, topic: topic) }
        fab!(:post4) do
          Fabricate(
            :post,
            user: post_author4,
            topic: topic,
            reply_to_post_number: post3.post_number,
          )
        end
        fab!(:post5) do
          Fabricate(
            :post,
            user: post_author5,
            topic: topic,
            reply_to_post_number: post4.post_number,
          )
        end
        fab!(:post6) { Fabricate(:post, user: post_author6, topic: topic) }

        it "should return the right posts" do
          get "/t/#{topic.id}.json", params: { filter_upwards_post_id: post5.id }

          expect(response.status).to eq(200)

          body = response.parsed_body

          expect(body.has_key?("suggested_topics")).to eq(false)
          expect(body.has_key?("related_messages")).to eq(false)

          ids = body["post_stream"]["posts"].map { |p| p["id"] }
          # includes topic OP, current post and subsequent posts
          # but only one level of parents, respecting default max_reply_history = 1
          expect(ids).to eq([post.id, post4.id, post5.id, post6.id])
        end

        it "should respect max_reply_history site setting" do
          SiteSetting.max_reply_history = 2

          get "/t/#{topic.id}.json", params: { filter_upwards_post_id: post5.id }

          expect(response.status).to eq(200)

          body = response.parsed_body
          ids = body["post_stream"]["posts"].map { |p| p["id"] }

          # includes 2 levels of replies (post3 and post4)
          expect(ids).to eq([post.id, post3.id, post4.id, post5.id, post6.id])
        end
      end
    end

    context "when 'login required' site setting has been enabled" do
      before { SiteSetting.login_required = true }

      context "when the user is logged in" do
        before { sign_in(user) }

        it "shows the topic" do
          get "/t/#{topic.slug}/#{topic.id}.json"
          expect(response.status).to eq(200)
        end
      end

      context "when the user is not logged in" do
        let(:api_key) { Fabricate(:api_key, user: topic.user) }

        it "redirects browsers to the login page" do
          get "/t/#{topic.slug}/#{topic.id}"
          expect(response).to redirect_to login_path
        end

        it "raises a 403 for json requests" do
          get "/t/#{topic.slug}/#{topic.id}.json"
          expect(response.status).to eq(403)
        end

        it "shows the topic if valid api key is provided" do
          get "/t/#{topic.slug}/#{topic.id}.json", headers: { "HTTP_API_KEY" => api_key.key }

          expect(response.status).to eq(200)
          topic.reload
          expect(topic.views).to eq(1)
        end

        it "returns 403 for an invalid key" do
          %i[json html].each do |format|
            get "/t/#{topic.slug}/#{topic.id}.#{format}", headers: { "HTTP_API_KEY" => "bad" }

            expect(response.code.to_i).to eq(403)
            expect(response.body).to include(I18n.t("invalid_access"))
          end
        end
      end
    end

    it "is included for unlisted topics" do
      get "/t/#{invisible_topic.slug}/#{invisible_topic.id}.json"

      expect(response.headers["X-Robots-Tag"]).to eq("noindex")
    end

    it "is not included for normal topics" do
      get "/t/#{topic.slug}/#{topic.id}.json"

      expect(response.headers["X-Robots-Tag"]).to eq(nil)
    end

    it "is included when allow_index_in_robots_txt is set to false" do
      SiteSetting.allow_index_in_robots_txt = false

      get "/t/#{topic.slug}/#{topic.id}.json"

      expect(response.headers["X-Robots-Tag"]).to eq("noindex, nofollow")
    end

    it "doesn't store an incoming link when there's no referer" do
      expect { get "/t/#{topic.id}.json" }.not_to change(IncomingLink, :count)
      expect(response.status).to eq(200)
    end

    it "doesn't raise an error on a very long link" do
      get "/t/#{topic.id}.json", headers: { HTTP_REFERER: "http://#{"a" * 2000}.com" }
      expect(response.status).to eq(200)
    end

    context "when `enable_user_status` site setting is enabled" do
      fab!(:post) { Fabricate(:post, user: post_author1) }
      fab!(:topic) { post.topic }
      fab!(:post2) do
        Fabricate(
          :post,
          user: post_author2,
          topic: topic,
          raw: "I am mentioning @#{post_author1.username}.",
        )
      end

      before { SiteSetting.enable_user_status = true }

      it "does not return mentions when `enable_user_status` site setting is disabled" do
        SiteSetting.enable_user_status = false

        get "/t/#{topic.slug}/#{topic.id}.json"

        expect(response.status).to eq(200)

        json = response.parsed_body

        expect(json["post_stream"]["posts"][1]["mentioned_users"]).to eq(nil)
      end

      it "returns mentions with status" do
        post_author1.set_status!("off to dentist", "tooth")

        get "/t/#{topic.slug}/#{topic.id}.json"

        expect(response.status).to eq(200)

        json = response.parsed_body
        expect(json["post_stream"]["posts"][1]["mentioned_users"].length).to be(1)

        mentioned_user = json["post_stream"]["posts"][1]["mentioned_users"][0]
        expect(mentioned_user["id"]).to be(post_author1.id)
        expect(mentioned_user["name"]).to eq(post_author1.name)
        expect(mentioned_user["username"]).to eq(post_author1.username)

        status = mentioned_user["status"]
        expect(status).to be_present
        expect(status["emoji"]).to eq(post_author1.user_status.emoji)
        expect(status["description"]).to eq(post_author1.user_status.description)
      end

      it "returns an empty list of mentioned users if there are no mentions in a post" do
        Fabricate(:post, user: post_author2, topic: topic, raw: "Post without mentions.")

        get "/t/#{topic.slug}/#{topic.id}.json"

        expect(response.status).to eq(200)

        json = response.parsed_body
        expect(json["post_stream"]["posts"][2]["mentioned_users"].length).to be(0)
      end

      it "returns an empty list of mentioned users if an unexisting user was mentioned" do
        Fabricate(:post, user: post_author2, topic: topic, raw: "Mentioning an @unexisting_user.")

        get "/t/#{topic.slug}/#{topic.id}.json"

        expect(response.status).to eq(200)

        json = response.parsed_body
        expect(json["post_stream"]["posts"][2]["mentioned_users"].length).to be(0)
      end
    end

    describe "has_escaped_fragment?" do
      context "when the SiteSetting is disabled" do
        it "uses the application layout even with an escaped fragment param" do
          SiteSetting.enable_escaped_fragments = false

          get "/t/#{topic.slug}/#{topic.id}", params: { _escaped_fragment_: "true" }

          body = response.body

          expect(response.status).to eq(200)
          expect(body).to have_tag(:script, with: { src: "/assets/discourse.js" })
          expect(body).to_not have_tag(:meta, with: { name: "fragment" })
        end
      end

      context "when the SiteSetting is enabled" do
        before { SiteSetting.enable_escaped_fragments = true }

        it "uses the application layout when there's no param" do
          get "/t/#{topic.slug}/#{topic.id}"

          body = response.body

          expect(body).to have_tag(:script, with: { src: "/assets/discourse.js" })
          expect(body).to have_tag(:meta, with: { name: "fragment" })
        end

        it "uses the crawler layout when there's an _escaped_fragment_ param" do
          get "/t/#{topic.slug}/#{topic.id}",
              params: {
                _escaped_fragment_: true,
              },
              headers: {
                HTTP_USER_AGENT: "Rails Testing",
              }

          body = response.body

          expect(response.status).to eq(200)
          expect(body).to have_tag(:body, with: { class: "crawler" })
          expect(body).to_not have_tag(:meta, with: { name: "fragment" })
        end
      end
    end

    describe "clear_notifications" do
      it "correctly clears notifications if specified via cookie" do
        set_subfolder "/eviltrout"

        notification = Fabricate(:notification)
        sign_in(notification.user)

        cookies["cn"] = "2828,100,#{notification.id}"

        get "/t/#{topic.id}.json"

        expect(response.status).to eq(200)
        expect(response.cookies["cn"]).to eq(nil)
        expect(response.headers["Set-Cookie"]).to match(%r{^cn=;.*path=/eviltrout})

        notification.reload
        expect(notification.read).to eq(true)
      end

      it "correctly clears notifications if specified via header" do
        notification = Fabricate(:notification)
        sign_in(notification.user)

        get "/t/#{topic.id}.json",
            headers: {
              "Discourse-Clear-Notifications" => "2828,100,#{notification.id}",
            }

        expect(response.status).to eq(200)
        notification.reload
        expect(notification.read).to eq(true)
      end
    end

    describe "read only header" do
      it "returns no read only header by default" do
        get "/t/#{topic.id}.json"
        expect(response.status).to eq(200)
        expect(response.headers["Discourse-Readonly"]).to eq(nil)
      end

      it "returns a readonly header if the site is read only" do
        Discourse.received_postgres_readonly!
        get "/t/#{topic.id}.json"
        expect(response.status).to eq(200)
        expect(response.headers["Discourse-Readonly"]).to eq("true")
      end
    end

    describe "image only topic" do
      it "uses image alt tag for meta description" do
        post =
          Fabricate(
            :post,
            user: post_author1,
            raw: "![image_description|690x405](upload://sdtr5O5xaxf0iEOxICxL36YRj86.png)",
          )

        get post.topic.url

        body = response.body
        expect(body).to have_tag(
          :meta,
          with: {
            name: "description",
            content: "[image_description]",
          },
        )
      end

      it "uses image cdn url for schema markup" do
        set_cdn_url("http://cdn.localhost")
        post = Fabricate(:post_with_uploaded_image, user: post_author1)
        cpp = CookedPostProcessor.new(post).update_post_image

        get post.topic.url

        body = response.body
        expect(body).to have_tag(:link, with: { itemprop: "image", href: post.image_url })
      end
    end
  end

  describe "#post_ids" do
    fab!(:post) { Fabricate(:post, user: post_author1) }
    fab!(:topic) { post.topic }

    before { TopicView.stubs(:chunk_size).returns(1) }

    it "returns the right post ids" do
      post2 = Fabricate(:post, user: post_author2, topic: topic)
      post3 = Fabricate(:post, user: post_author3, topic: topic)

      get "/t/#{topic.id}/post_ids.json", params: { post_number: post.post_number }

      expect(response.status).to eq(200)

      body = response.parsed_body

      expect(body["post_ids"]).to eq([post2.id, post3.id])
    end

    describe "filtering by post number with filters" do
      describe "username filters" do
        fab!(:post) { Fabricate(:post, user: user) }
        fab!(:post2) { Fabricate(:post, topic: topic, user: user) }
        fab!(:post3) { Fabricate(:post, user: post_author3, topic: topic) }

        it "should return the right posts" do
          get "/t/#{topic.id}/post_ids.json",
              params: {
                post_number: post.post_number,
                username_filters: post2.user.username,
              }

          expect(response.status).to eq(200)

          body = response.parsed_body

          expect(body["post_ids"]).to eq([post2.id])
        end
      end

      describe "summary filter" do
        fab!(:post2) { Fabricate(:post, user: post_author2, topic: topic, percent_rank: 0.2) }
        fab!(:post3) { Fabricate(:post, user: post_author3, topic: topic) }

        it "should return the right posts" do
          get "/t/#{topic.id}/post_ids.json",
              params: {
                post_number: post.post_number,
                filter: "summary",
              }

          expect(response.status).to eq(200)

          body = response.parsed_body

          expect(body["post_ids"]).to eq([post2.id])
        end
      end

      describe "custom filters" do
        fab!(:post2) { Fabricate(:post, user: post_author2, topic: topic, percent_rank: 0.2) }
        fab!(:post3) { Fabricate(:post, user: post_author3, topic: topic, percent_rank: 0.5) }
        it "should return the right posts" do
          TopicView.add_custom_filter("percent") do |posts, topic_view|
            posts.where(percent_rank: 0.5)
          end

          get "/t/#{topic.id}.json", params: { post_number: post.post_number, filter: "percent" }

          expect(response.status).to eq(200)

          body = response.parsed_body

          expect(body["post_stream"]["posts"].map { |p| p["id"] }).to eq([post3.id])
        ensure
          TopicView.instance_variable_set(:@custom_filters, {})
        end
      end
    end
  end

  describe "#posts" do
    fab!(:post) { Fabricate(:post, user: post_author1) }
    fab!(:topic) { post.topic }

    after { Discourse.redis.flushdb }

    it "returns first post of the topic" do
      # we need one for suggested
      create_post

      get "/t/#{topic.id}/posts.json"

      expect(response.status).to eq(200)

      body = response.parsed_body

      expect(body["post_stream"]["posts"].first["id"]).to eq(post.id)

      expect(body["suggested_topics"]).to eq(nil)

      get "/t/#{topic.id}/posts.json?include_suggested=true"
      body = response.parsed_body

      expect(body["suggested_topics"]).not_to eq(nil)
    end

    describe "filtering by post number with filters" do
      describe "username filters" do
        fab!(:post2) { Fabricate(:post, user: post_author2, topic: topic) }
        fab!(:post3) { Fabricate(:post, user: post_author3, topic: topic) }

        it "should return the right posts" do
          TopicView.stubs(:chunk_size).returns(2)

          get "/t/#{topic.id}/posts.json",
              params: {
                post_number: post.post_number,
                username_filters: post2.user.username,
                asc: true,
              }

          expect(response.status).to eq(200)

          body = response.parsed_body

          expect(body["post_stream"]["posts"].first["id"]).to eq(post2.id)
        end
      end

      describe "summary filter" do
        fab!(:post2) { Fabricate(:post, user: post_author2, topic: topic, percent_rank: 0.2) }
        fab!(:post3) { Fabricate(:post, user: post_author3, topic: topic) }

        it "should return the right posts" do
          TopicView.stubs(:chunk_size).returns(2)

          get "/t/#{topic.id}/posts.json",
              params: {
                post_number: post.post_number,
                filter: "summary",
                asc: true,
              }

          expect(response.status).to eq(200)

          body = response.parsed_body

          expect(body["post_stream"]["posts"].first["id"]).to eq(post2.id)
        end
      end
    end
  end

  describe "#feed" do
    fab!(:topic) { Fabricate(:post, user: post_author1).topic }

    it "renders rss of the topic" do
      get "/t/foo/#{topic.id}.rss"
      expect(response.status).to eq(200)
      expect(response.media_type).to eq("application/rss+xml")

      # our RSS feed is full of post 1/2/3/4/5 links, we do not want it included
      # in the index, and do not want links followed
      # this allows us to remove it while allowing via robots.txt
      expect(response.headers["X-Robots-Tag"]).to eq("noindex, nofollow")
    end

    it "renders rss of the topic correctly with subfolder" do
      set_subfolder "/forum"
      get "/t/foo/#{topic.id}.rss"
      expect(response.status).to eq(200)
      expect(response.body).to_not include("/forum/forum")
      expect(response.body).to include("http://test.localhost/forum/t/#{topic.slug}")
    end

    it "returns 404 when posts are deleted" do
      topic.posts.each(&:trash!)
      get "/t/foo/#{topic.id}.rss"
      expect(response.status).to eq(404)
    end

    it "returns 404 when the topic is deleted" do
      topic.trash!
      get "/t/foo/#{topic.id}.rss"
      expect(response.status).to eq(404)
    end
  end

  describe "#invite_group" do
    let!(:admins) { Group[:admins] }

    before do
      sign_in(admin)
      admins.messageable_level = Group::ALIAS_LEVELS[:everyone]
      admins.save!
    end

    it "disallows inviting a group to a topic" do
      post "/t/#{topic.id}/invite-group.json", params: { group: "admins" }

      expect(response.status).to eq(422)
    end

    it "allows inviting a group to a PM" do
      post "/t/#{pm.id}/invite-group.json", params: { group: "admins" }

      expect(response.status).to eq(200)
      expect(pm.allowed_groups.first.id).to eq(admins.id)
    end
  end

  describe "#make_banner" do
    it "needs you to be a staff member" do
      tl4_topic = Fabricate(:topic, user: sign_in(trust_level_4))
      put "/t/#{tl4_topic.id}/make-banner.json"
      expect(response).to be_forbidden
    end

    describe "when logged in" do
      it "changes the topic archetype to 'banner'" do
        admin_topic = Fabricate(:topic, user: sign_in(admin))

        put "/t/#{admin_topic.id}/make-banner.json"
        expect(response.status).to eq(200)
        admin_topic.reload
        expect(admin_topic.archetype).to eq(Archetype.banner)
      end
    end
  end

  describe "#remove_banner" do
    it "needs you to be a staff member" do
      tl4_topic = Fabricate(:topic, user: sign_in(trust_level_4), archetype: Archetype.banner)
      put "/t/#{tl4_topic.id}/remove-banner.json"
      expect(response).to be_forbidden
    end

    describe "when logged in" do
      it "resets the topic archetype" do
        admin_topic = Fabricate(:topic, user: sign_in(admin), archetype: Archetype.banner)

        put "/t/#{admin_topic.id}/remove-banner.json"
        expect(response.status).to eq(200)
        admin_topic.reload
        expect(admin_topic.archetype).to eq(Archetype.default)
      end
    end
  end

  describe "#remove_allowed_user" do
    it "admin can be removed from a pm" do
      sign_in(admin)
      pm =
        create_post(
          user: user,
          archetype: "private_message",
          target_usernames: [user.username, admin.username],
        )

      put "/t/#{pm.topic_id}/remove-allowed-user.json", params: { username: admin.username }

      expect(response.status).to eq(200)
      expect(TopicAllowedUser.where(topic_id: pm.topic_id, user_id: admin.id).first).to eq(nil)
    end
  end

  describe "#bulk" do
    it "needs you to be logged in" do
      put "/topics/bulk.json"
      expect(response.status).to eq(403)
    end

    describe "when logged in" do
      before { sign_in(user) }
      let!(:operation) { { type: "change_category", category_id: "1" } }
      let!(:topic_ids) { [1, 2, 3] }

      it "requires a list of topic_ids or filter" do
        put "/topics/bulk.json", params: { operation: operation }
        expect(response.status).to eq(400)
      end

      it "requires an operation param" do
        put "/topics/bulk.json", params: { topic_ids: topic_ids }
        expect(response.status).to eq(400)
      end

      it "requires a type field for the operation param" do
        put "/topics/bulk.json", params: { topic_ids: topic_ids, operation: {} }
        expect(response.status).to eq(400)
      end

      it "can mark sub-categories unread" do
        sub = Fabricate(:category, parent_category_id: category.id)

        topic.update!(category_id: sub.id)

        post1 = create_post(user: user, topic_id: topic.id)
        create_post(topic_id: topic.id)

        put "/topics/bulk.json",
            params: {
              category_id: category.id,
              include_subcategories: true,
              filter: "unread",
              operation: {
                type: "dismiss_posts",
              },
            }

        expect(response.status).to eq(200)
        expect(TopicUser.get(post1.topic, post1.user).last_read_post_number).to eq(2)
      end

      it "can mark tag topics unread" do
        TopicTag.create!(topic_id: topic.id, tag_id: tag.id)

        post1 = create_post(user: user, topic_id: topic.id)
        create_post(topic_id: topic.id)

        put "/topics/bulk.json",
            params: {
              tag_name: tag.name,
              filter: "unread",
              operation: {
                type: "dismiss_posts",
              },
            }

        expect(response.status).to eq(200)
        expect(TopicUser.get(post1.topic, post1.user).last_read_post_number).to eq(2)
      end

      context "with private message" do
        before_all { Group.refresh_automatic_groups! }

        fab!(:group) do
          Fabricate(:group, messageable_level: Group::ALIAS_LEVELS[:everyone]).tap do |g|
            g.add(user_2)
          end
        end

        fab!(:group_message) do
          create_post(
            user: user,
            target_group_names: [group.name],
            archetype: Archetype.private_message,
          ).topic
        end

        fab!(:private_message) do
          create_post(
            user: user,
            target_usernames: [user_2.username],
            archetype: Archetype.private_message,
          ).topic
        end

        fab!(:private_message_2) do
          create_post(
            user: user,
            target_usernames: [user_2.username],
            archetype: Archetype.private_message,
          ).topic
        end

        fab!(:group_pm_topic_user) do
          TopicUser
            .find_by(user: user_2, topic: group_message)
            .tap { |tu| tu.update!(last_read_post_number: 1) }
        end

        fab!(:regular_pm_topic_user) do
          TopicUser
            .find_by(user: user_2, topic: private_message)
            .tap { |tu| tu.update!(last_read_post_number: 1) }
        end

        fab!(:regular_pm_topic_user_2) do
          TopicUser
            .find_by(user: user_2, topic: private_message_2)
            .tap { |tu| tu.update!(last_read_post_number: 1) }
        end

        before_all do
          create_post(user: user, topic: group_message)
          create_post(user: user, topic: private_message)
          create_post(user: user, topic: private_message_2)
        end

        before { sign_in(user_2) }

        it "can dismiss all user and group private message topics" do
          expect do
            put "/topics/bulk.json",
                params: {
                  filter: "unread",
                  operation: {
                    type: "dismiss_posts",
                  },
                  private_message_inbox: "all",
                }

            expect(response.status).to eq(200)
          end.to change { group_pm_topic_user.reload.last_read_post_number }.from(1).to(
            2,
          ).and change { regular_pm_topic_user.reload.last_read_post_number }.from(1).to(2)
        end

        it "can dismiss all user unread private message topics" do
          stub_const(TopicQuery, "DEFAULT_PER_PAGE_COUNT", 1) do
            expect do
              put "/topics/bulk.json",
                  params: {
                    filter: "unread",
                    operation: {
                      type: "dismiss_posts",
                    },
                    private_message_inbox: "user",
                  }

              expect(response.status).to eq(200)
            end.to change { regular_pm_topic_user.reload.last_read_post_number }.from(1).to(
              2,
            ).and change { regular_pm_topic_user_2.reload.last_read_post_number }.from(1).to(2)

            expect(group_pm_topic_user.reload.last_read_post_number).to eq(1)
          end
        end

        it "returns the right response when trying to dismiss private messages of an invalid group" do
          put "/topics/bulk.json",
              params: {
                filter: "unread",
                operation: {
                  type: "dismiss_posts",
                },
                private_message_inbox: "group",
                group_name: "randomgroup",
              }

          expect(response.status).to eq(404)
        end

        it "returns the right response when trying to dismiss private messages of a restricted group" do
          sign_in(user)

          put "/topics/bulk.json",
              params: {
                filter: "unread",
                operation: {
                  type: "dismiss_posts",
                },
                private_message_inbox: "group",
                group_name: group.name,
              }

          expect(response.status).to eq(404)
        end

        it "can dismiss all group unread private message topics" do
          expect do
            put "/topics/bulk.json",
                params: {
                  filter: "unread",
                  operation: {
                    type: "dismiss_posts",
                  },
                  private_message_inbox: "group",
                  group_name: group.name,
                }

            expect(response.status).to eq(200)
          end.to change { group_pm_topic_user.reload.last_read_post_number }.from(1).to(2)

          expect(regular_pm_topic_user.reload.last_read_post_number).to eq(1)
        end
      end

      it "can find unread" do
        # mark all unread muted
        put "/topics/bulk.json",
            params: {
              filter: "unread",
              operation: {
                type: :change_notification_level,
                notification_level_id: 0,
              },
            }

        expect(response.status).to eq(200)
      end

      it "delegates work to `TopicsBulkAction`" do
        topics_bulk_action = mock
        TopicsBulkAction
          .expects(:new)
          .with(user, topic_ids, operation, group: nil)
          .returns(topics_bulk_action)
        topics_bulk_action.expects(:perform!)

        put "/topics/bulk.json", params: { topic_ids: topic_ids, operation: operation }
      end

      it "raises an error if topic_ids is provided and it is not an array" do
        put "/topics/bulk.json", params: { topic_ids: "1", operation: operation }
        expect(response.parsed_body["errors"].first).to match(
          /Expecting topic_ids to contain a list/,
        )
        put "/topics/bulk.json", params: { topic_ids: [1], operation: operation }
        expect(response.parsed_body["errors"]).to eq(nil)
      end

      it "respects the tracked parameter" do
        # untracked topic
        CategoryUser.set_notification_level_for_category(
          user,
          NotificationLevels.all[:regular],
          category.id,
        )
        create_post(user: user, topic_id: topic.id)
        topic.update!(category_id: category.id)
        create_post(topic_id: topic.id)

        # tracked topic
        CategoryUser.set_notification_level_for_category(
          user,
          NotificationLevels.all[:tracking],
          tracked_category.id,
        )
        tracked_topic = create_post(user: user).topic
        tracked_topic.update!(category_id: tracked_category.id)
        create_post(topic_id: tracked_topic.id)

        put "/topics/bulk.json",
            params: {
              filter: "unread",
              operation: {
                type: "dismiss_posts",
              },
              tracked: true,
            }

        expect(response.status).to eq(200)
        expect(TopicUser.get(topic, user).last_read_post_number).to eq(topic.posts.count - 1)
        expect(TopicUser.get(tracked_topic, user).last_read_post_number).to eq(
          tracked_topic.posts.count,
        )
      end
    end
  end

  describe "#remove_bookmarks" do
    it "should remove bookmarks properly from non first post" do
      sign_in(user)

      post = create_post
      post2 = create_post(topic_id: post.topic_id)
      Fabricate(:bookmark, user: user, bookmarkable: post)
      Fabricate(:bookmark, user: user, bookmarkable: post2)

      put "/t/#{post.topic_id}/remove_bookmarks.json"
      expect(Bookmark.where(user: user).count).to eq(0)
    end

    it "should disallow bookmarks on posts you have no access to" do
      sign_in(Fabricate(:user))
      pm = create_post(user: user, archetype: "private_message", target_usernames: [user.username])

      put "/t/#{pm.topic_id}/bookmark.json"
      expect(response).to be_forbidden
    end

    context "with bookmarks with reminders" do
      it "deletes all the bookmarks for the user in the topic" do
        sign_in(user)
        post = create_post
        Fabricate(:bookmark, bookmarkable: post, user: user)
        put "/t/#{post.topic_id}/remove_bookmarks.json"
        expect(Bookmark.for_user_in_topic(user.id, post.topic_id).count).to eq(0)
      end
    end
  end

  describe "#bookmark" do
    before { sign_in(user) }

    it "should create a new bookmark for the topic" do
      post = create_post
      post2 = create_post(topic_id: post.topic_id)
      put "/t/#{post.topic_id}/bookmark.json"

      expect(Bookmark.find_by(user_id: user.id).bookmarkable_id).to eq(post.topic_id)
    end

    it "errors if the topic is already bookmarked for the user" do
      post = create_post
      Bookmark.create(bookmarkable: post.topic, user: user)

      put "/t/#{post.topic_id}/bookmark.json"
      expect(response.status).to eq(400)
    end
  end

  describe "#reset_new" do
    context "when a user is not signed in" do
      it "fails" do
        put "/topics/reset-new.json"
        expect(response.status).to eq(403)
      end
    end

    context "when a user is signed in" do
      before_all do
        @old_date = 2.years.ago
        user.user_stat.update_column(:new_since, @old_date)

        CategoryUser.set_notification_level_for_category(
          user,
          NotificationLevels.all[:tracking],
          tracked_category.id,
        )
      end

      let!(:old_date) { @old_date }

      before { sign_in(user) }

      context "when tracked is unset" do
        it "updates the `new_since` date" do
          TopicTrackingState.expects(:publish_dismiss_new).never

          put "/topics/reset-new.json"
          expect(response.status).to eq(200)
          user.reload
          expect(user.user_stat.new_since.to_date).not_to eq(old_date.to_date)
        end
      end

      describe "when tracked param is true" do
        it "does not update user_stat.new_since" do
          put "/topics/reset-new.json?tracked=true"
          expect(response.status).to eq(200)
          user.reload
          expect(user.user_stat.new_since.to_date).to eq(old_date.to_date)
        end

        it "creates dismissed topic user records for each new topic" do
          tracked_topic = create_post(category: tracked_category).topic

          create_post # This is a new post, but is not tracked so a record will not be created for it
          expect do put "/topics/reset-new.json?tracked=true" end.to change {
            DismissedTopicUser.where(user_id: user.id, topic_id: tracked_topic.id).count
          }.by(1)
        end
      end

      context "when 5 tracked topics exist" do
        before_all do
          @tracked_topic_ids = 5.times.map { create_post(category: tracked_category).topic.id }
          @tracked_topic_ids.freeze
        end

        describe "when tracked param is true" do
          it "creates dismissed topic user records if there are > 30 (default pagination) topics" do
            expect do
              stub_const(TopicQuery, "DEFAULT_PER_PAGE_COUNT", 2) do
                put "/topics/reset-new.json?tracked=true"
              end
            end.to change {
              DismissedTopicUser.where(user_id: user.id, topic_id: @tracked_topic_ids).count
            }.by(5)
          end

          it "creates dismissed topic user records if there are > 30 (default pagination) topics and topic_ids are provided" do
            dismissing_topic_ids = @tracked_topic_ids.sample(4)

            expect do
              stub_const(TopicQuery, "DEFAULT_PER_PAGE_COUNT", 2) do
                put "/topics/reset-new.json?tracked=true",
                    params: {
                      topic_ids: dismissing_topic_ids,
                    }
              end
            end.to change {
              DismissedTopicUser.where(user_id: user.id, topic_id: @tracked_topic_ids).count
            }.by(4)
          end
        end

        context "when two extra topics exist" do
          before_all do
            @topic_ids = @tracked_topic_ids + [Fabricate(:topic).id, Fabricate(:topic).id]
            @topic_ids.freeze
          end

          context "when tracked=false" do
            it "updates the user_stat new_since column and dismisses all the new topics" do
              old_new_since = user.user_stat.new_since

              put "/topics/reset-new.json?tracked=false"
              expect(DismissedTopicUser.where(user_id: user.id, topic_id: @topic_ids).count).to eq(
                7,
              )
              expect(user.reload.user_stat.new_since > old_new_since).to eq(true)
            end

            it "does not pass topic ids that are not new for the user to the bulk action, limit the scope to new topics" do
              dismiss_ids = @topic_ids[0..1]
              other_ids = @topic_ids[2..-1].sort.reverse

              DismissedTopicUser.create(user_id: user.id, topic_id: dismiss_ids.first)
              DismissedTopicUser.create(user_id: user.id, topic_id: dismiss_ids.second)

              expect { put "/topics/reset-new.json?tracked=false" }.to change {
                DismissedTopicUser.where(user_id: user.id).count
              }.by(5)
            end
          end
        end
      end

      context "with category" do
        fab!(:subcategory) { Fabricate(:category, parent_category_id: category.id) }
        fab!(:category_topic) { Fabricate(:topic, category: category) }
        fab!(:subcategory_topic) { Fabricate(:topic, category: subcategory) }

        it "dismisses topics for main category" do
          TopicTrackingState.expects(:publish_dismiss_new).with(
            user.id,
            topic_ids: [category_topic.id],
          )

          put "/topics/reset-new.json?category_id=#{category.id}"

          expect(DismissedTopicUser.where(user_id: user.id).pluck(:topic_id)).to eq(
            [category_topic.id],
          )
        end

        it "dismisses topics for main category and subcategories" do
          TopicTrackingState.expects(:publish_dismiss_new).with(
            user.id,
            topic_ids: [category_topic.id, subcategory_topic.id],
          )

          put "/topics/reset-new.json?category_id=#{category.id}&include_subcategories=true"

          expect(DismissedTopicUser.where(user_id: user.id).pluck(:topic_id).sort).to eq(
            [category_topic.id, subcategory_topic.id].sort,
          )
        end

        context "when the category has private child categories" do
          fab!(:category) { Fabricate(:category) }
          fab!(:group) { Fabricate(:group) }
          fab!(:private_child_category) do
            Fabricate(:private_category, parent_category: category, group: group)
          end
          fab!(:public_child_category) { Fabricate(:category, parent_category: category) }
          fab!(:topic_in_private_child_category) do
            Fabricate(:topic, category: private_child_category)
          end
          fab!(:topic_in_public_child_category) do
            Fabricate(:topic, category: public_child_category)
          end

          it "doesn't dismiss topics in private child categories that the user can't see" do
            messages =
              MessageBus.track_publish do
                put "/topics/reset-new.json",
                    params: {
                      category_id: category.id,
                      include_subcategories: true,
                    }
              end
            expect(response.status).to eq(200)
            expect(messages.size).to eq(1)
            expect(messages[0].channel).to eq(TopicTrackingState.unread_channel_key(user.id))
            expect(messages[0].user_ids).to eq([user.id])
            expect(messages[0].data["message_type"]).to eq(
              TopicTrackingState::DISMISS_NEW_MESSAGE_TYPE,
            )
            expect(messages[0].data["payload"]["topic_ids"]).to eq(
              [topic_in_public_child_category.id],
            )
            expect(DismissedTopicUser.where(user_id: user.id).pluck(:topic_id)).to eq(
              [topic_in_public_child_category.id],
            )
          end

          it "dismisses topics in private child categories that the user can see" do
            group.add(user)
            messages =
              MessageBus.track_publish do
                put "/topics/reset-new.json",
                    params: {
                      category_id: category.id,
                      include_subcategories: true,
                    }
              end
            expect(response.status).to eq(200)
            expect(messages.size).to eq(1)
            expect(messages[0].channel).to eq(TopicTrackingState.unread_channel_key(user.id))
            expect(messages[0].user_ids).to eq([user.id])
            expect(messages[0].data["message_type"]).to eq(
              TopicTrackingState::DISMISS_NEW_MESSAGE_TYPE,
            )
            expect(messages[0].data["payload"]["topic_ids"]).to contain_exactly(
              topic_in_public_child_category.id,
              topic_in_private_child_category.id,
            )
            expect(DismissedTopicUser.where(user_id: user.id).pluck(:topic_id)).to contain_exactly(
              topic_in_public_child_category.id,
              topic_in_private_child_category.id,
            )
          end
        end

        context "when the category is private" do
          fab!(:group) { Fabricate(:group) }
          fab!(:private_category) { Fabricate(:private_category, group: group) }
          fab!(:topic_in_private_category) { Fabricate(:topic, category: private_category) }

          it "doesn't dismiss topics or publish topic IDs via MessageBus if the user can't access the category" do
            messages =
              MessageBus.track_publish do
                put "/topics/reset-new.json", params: { category_id: private_category.id }
<<<<<<< HEAD
              end
            expect(response.status).to eq(200)
            expect(messages.size).to eq(1)
            expect(messages[0].channel).to eq(TopicTrackingState.unread_channel_key(user.id))
            expect(messages[0].user_ids).to eq([user.id])
            expect(messages[0].data["message_type"]).to eq(
              TopicTrackingState::DISMISS_NEW_MESSAGE_TYPE,
            )
            expect(messages[0].data["payload"]["topic_ids"]).to eq([])
=======
                expect(response.status).to eq(200)
              end

            expect(messages.size).to eq(0)
>>>>>>> 3d554aa1
            expect(DismissedTopicUser.where(user_id: user.id).count).to eq(0)
          end

          it "dismisses topics and publishes the dismissed topic IDs if the user can access the category" do
            group.add(user)
            messages =
              MessageBus.track_publish do
                put "/topics/reset-new.json", params: { category_id: private_category.id }
              end
            expect(response.status).to eq(200)
            expect(messages.size).to eq(1)
            expect(messages[0].channel).to eq(TopicTrackingState.unread_channel_key(user.id))
            expect(messages[0].user_ids).to eq([user.id])
            expect(messages[0].data["message_type"]).to eq(
              TopicTrackingState::DISMISS_NEW_MESSAGE_TYPE,
            )
            expect(messages[0].data["payload"]["topic_ids"]).to eq([topic_in_private_category.id])
            expect(DismissedTopicUser.where(user_id: user.id).pluck(:topic_id)).to eq(
              [topic_in_private_category.id],
            )
          end
        end
      end

      context "with tag" do
        fab!(:tag_topic) { Fabricate(:topic) }
        fab!(:topic_tag) { Fabricate(:topic_tag, topic: tag_topic, tag: tag) }

        it "dismisses topics for tag" do
          TopicTrackingState.expects(:publish_dismiss_new).with(user.id, topic_ids: [tag_topic.id])
          put "/topics/reset-new.json?tag_id=#{tag.name}"
          expect(DismissedTopicUser.where(user_id: user.id).pluck(:topic_id)).to eq([tag_topic.id])
        end

        context "when the tag is restricted" do
          fab!(:restricted_tag) { Fabricate(:tag, name: "restricted-tag") }
          fab!(:topic_with_restricted_tag) { Fabricate(:topic, tags: [restricted_tag]) }
          fab!(:group) { Fabricate(:group) }
          fab!(:topic_without_tag) { Fabricate(:topic) }
          fab!(:tag_group) do
            Fabricate(
              :tag_group,
              name: "Restricted Tag Group",
              tag_names: ["restricted-tag"],
              permissions: [[group, TagGroupPermission.permission_types[:full]]],
            )
          end

          it "respects the tag param and only dismisses topics tagged with this tag if the user can see it" do
            group.add(user)
            messages =
              MessageBus.track_publish do
                put "/topics/reset-new.json", params: { tag_id: restricted_tag.name }
              end
            expect(messages.size).to eq(1)
            expect(messages[0].data["payload"]["topic_ids"]).to contain_exactly(
              topic_with_restricted_tag.id,
            )
            expect(DismissedTopicUser.where(user_id: user.id).pluck(:topic_id)).to contain_exactly(
              topic_with_restricted_tag.id,
            )
          end

          it "ignores the tag param and dismisses all topics if the user can't see the tag" do
            messages =
              MessageBus.track_publish do
                put "/topics/reset-new.json", params: { tag_id: restricted_tag.name }
              end
            expect(messages.size).to eq(1)
            expect(messages[0].data["payload"]["topic_ids"]).to contain_exactly(
              topic_with_restricted_tag.id,
              tag_topic.id,
              topic_without_tag.id,
            )
            expect(DismissedTopicUser.where(user_id: user.id).pluck(:topic_id)).to contain_exactly(
              topic_with_restricted_tag.id,
              tag_topic.id,
              topic_without_tag.id,
            )
          end
        end
      end

      context "with tag and category" do
        fab!(:tag_topic) { Fabricate(:topic) }
        fab!(:topic_tag) { Fabricate(:topic_tag, topic: tag_topic, tag: tag) }
        fab!(:tag_and_category_topic) { Fabricate(:topic, category: category) }
        fab!(:topic_tag2) { Fabricate(:topic_tag, topic: tag_and_category_topic, tag: tag) }

        it "dismisses topics for tag" do
          TopicTrackingState.expects(:publish_dismiss_new).with(
            user.id,
            topic_ids: [tag_and_category_topic.id],
          )
          put "/topics/reset-new.json?tag_id=#{tag.name}&category_id=#{category.id}"
          expect(DismissedTopicUser.where(user_id: user.id).pluck(:topic_id)).to eq(
            [tag_and_category_topic.id],
          )
        end
      end

      context "with specific topics" do
        fab!(:topic2) { Fabricate(:topic) }
        fab!(:topic3) { Fabricate(:topic) }

        it "updates the `new_since` date" do
          TopicTrackingState
            .expects(:publish_dismiss_new)
            .with(user.id, topic_ids: [topic2.id, topic3.id])
            .at_least_once

          put "/topics/reset-new.json", **{ params: { topic_ids: [topic2.id, topic3.id] } }
          expect(response.status).to eq(200)
          user.reload
          expect(user.user_stat.new_since.to_date).not_to eq(old_date.to_date)
          expect(DismissedTopicUser.where(user_id: user.id).pluck(:topic_id)).to match_array(
            [topic2.id, topic3.id],
          )
        end

        it "raises an error if topic_ids is provided and it is not an array" do
          put "/topics/reset-new.json", params: { topic_ids: topic2.id }
          expect(response.parsed_body["errors"].first).to match(
            /Expecting topic_ids to contain a list/,
          )
          put "/topics/reset-new.json", params: { topic_ids: [topic2.id] }
          expect(response.parsed_body["errors"]).to eq(nil)
        end

        it "doesn't dismiss topics that the user can't see" do
          private_category = Fabricate(:private_category, group: Fabricate(:group))
          topic2.update!(category_id: private_category.id)

          messages =
            MessageBus.track_publish do
              put "/topics/reset-new.json", params: { topic_ids: [topic2.id, topic3.id] }
            end
          expect(messages.size).to eq(1)
          expect(messages[0].channel).to eq(TopicTrackingState.unread_channel_key(user.id))
          expect(messages[0].user_ids).to eq([user.id])
          expect(messages[0].data["message_type"]).to eq(
            TopicTrackingState::DISMISS_NEW_MESSAGE_TYPE,
          )
          expect(messages[0].data["payload"]["topic_ids"]).to eq([topic3.id])
          expect(DismissedTopicUser.where(user_id: user.id).pluck(:topic_id)).to eq([topic3.id])
        end

        describe "when tracked param is true" do
          it "does not update user_stat.new_since and does not dismiss untracked topics" do
            put "/topics/reset-new.json?tracked=true",
                **{ params: { topic_ids: [topic2.id, topic3.id] } }
            expect(response.status).to eq(200)
            user.reload
            expect(user.user_stat.new_since.to_date).to eq(old_date.to_date)
            expect(DismissedTopicUser.where(user_id: user.id).pluck(:topic_id)).to be_empty
          end

          it "creates topic user records for each unread topic" do
            tracked_topic = create_post.topic
            tracked_topic.update!(category_id: tracked_category.id)
            topic2.update!(category_id: tracked_category.id)

            create_post # This is a new post, but is not tracked so a record will not be created for it
            expect do
              put "/topics/reset-new.json?tracked=true",
                  **{ params: { topic_ids: [tracked_topic.id, topic2.id, topic3.id] } }
            end.to change { DismissedTopicUser.where(user_id: user.id).count }.by(2)
            expect(DismissedTopicUser.where(user_id: user.id).pluck(:topic_id)).to match_array(
              [tracked_topic.id, topic2.id],
            )
          end
        end
      end
    end

    describe "new and unread" do
      fab!(:group) { Fabricate(:group) }
      fab!(:new_topic) { Fabricate(:topic) }
      fab!(:unread_topic) { Fabricate(:topic, highest_post_number: 3) }
      fab!(:topic_user) do
        Fabricate(
          :topic_user,
          topic: unread_topic,
          user: user,
          notification_level: NotificationLevels.topic_levels[:tracking],
          last_read_post_number: 1,
        )
      end

      before do
        create_post(topic: unread_topic)
        create_post(topic: unread_topic)
        user.groups << group
        SiteSetting.experimental_new_new_view_groups = group.id
        sign_in(user)
      end

      it "dismisses new topics" do
        put "/topics/reset-new.json"
        topics = TopicQuery.new(user).new_and_unread_results(limit: false)
        expect(topics).to eq([unread_topic, new_topic])
        expect(response.status).to eq(200)
        expect(response.parsed_body["topic_ids"]).to eq([])

        put "/topics/reset-new.json", params: { dismiss_topics: true }
        expect(response.status).to eq(200)
        expect(response.parsed_body["topic_ids"]).to eq([new_topic.id])

        topics = TopicQuery.new(user).new_and_unread_results(limit: false)
        expect(topics).to eq([unread_topic])
        expect(DismissedTopicUser.where(user: user).count).to eq(1)
        expect(DismissedTopicUser.where(user: user).first.topic_id).to eq(new_topic.id)
        expect(topic_user.reload.notification_level).to eq(
          NotificationLevels.topic_levels[:tracking],
        )
      end

      it "dismisses unread topics" do
        put "/topics/reset-new.json"
        expect(response.status).to eq(200)
        expect(response.parsed_body["topic_ids"]).to eq([])
        topics = TopicQuery.new(user).new_and_unread_results(limit: false)
        expect(topics).to eq([unread_topic, new_topic])

        put "/topics/reset-new.json", params: { dismiss_posts: true }
        expect(response.status).to eq(200)
        expect(response.parsed_body["topic_ids"]).to eq([unread_topic.id])

        topics = TopicQuery.new(user).new_and_unread_results(limit: false)
        expect(topics).to eq([new_topic])
        expect(DismissedTopicUser.count).to eq(0)
        expect(topic_user.reload.notification_level).to eq(
          NotificationLevels.topic_levels[:tracking],
        )
      end

      it "untrack topics" do
        expect(topic_user.notification_level).to eq(NotificationLevels.topic_levels[:tracking])
        put "/topics/reset-new.json", params: { dismiss_posts: true, untrack: true }
        expect(response.status).to eq(200)
        expect(response.parsed_body["topic_ids"]).to eq([unread_topic.id])

        expect(topic_user.reload.notification_level).to eq(
          NotificationLevels.topic_levels[:regular],
        )
      end

      it "dismisses new topics, unread posts and untrack" do
        put "/topics/reset-new.json",
            params: {
              dismiss_topics: true,
              dismiss_posts: true,
              untrack: true,
            }
        expect(response.status).to eq(200)
        expect(response.parsed_body["topic_ids"]).to eq([new_topic.id, unread_topic.id])

        topics = TopicQuery.new(user).new_and_unread_results(limit: false)
        expect(topics).to be_empty
        expect(DismissedTopicUser.where(user: user).count).to eq(1)
        expect(DismissedTopicUser.where(user: user).first.topic_id).to eq(new_topic.id)

        expect(user.topic_users.map(&:notification_level).uniq).to eq(
          [NotificationLevels.topic_levels[:regular]],
        )
      end

      context "when category" do
        fab!(:category) { Fabricate(:category) }
        fab!(:new_topic_2) { Fabricate(:topic, category: category) }
        fab!(:unread_topic_2) { Fabricate(:topic, category: category, highest_post_number: 3) }
        fab!(:topic_user) do
          Fabricate(
            :topic_user,
            topic: unread_topic_2,
            user: user,
            notification_level: NotificationLevels.topic_levels[:tracking],
            last_read_post_number: 1,
          )
        end

        it "dismisses new topics, unread posts and untrack for specific category" do
          topics = TopicQuery.new(user).new_and_unread_results(limit: false)
          expect(topics).to match_array([new_topic, new_topic_2, unread_topic, unread_topic_2])

          put "/topics/reset-new.json",
              params: {
                dismiss_topics: true,
                dismiss_posts: true,
                untrack: true,
                category_id: category.id,
              }
          expect(response.status).to eq(200)
          expect(response.parsed_body["topic_ids"]).to eq([new_topic_2.id, unread_topic_2.id])

          topics = TopicQuery.new(user).new_and_unread_results(limit: false)
          expect(topics).to match_array([new_topic, unread_topic])
        end
      end

      context "when tag" do
        fab!(:tag) { Fabricate(:tag) }
        fab!(:new_topic_2) { Fabricate(:topic) }
        fab!(:unread_topic_2) { Fabricate(:topic, highest_post_number: 3) }
        fab!(:topic_user) do
          Fabricate(
            :topic_user,
            topic: unread_topic_2,
            user: user,
            notification_level: NotificationLevels.topic_levels[:tracking],
            last_read_post_number: 1,
          )
        end
        fab!(:topic_tag) { Fabricate(:topic_tag, topic: new_topic_2, tag: tag) }
        fab!(:topic_tag_2) { Fabricate(:topic_tag, topic: unread_topic_2, tag: tag) }

        it "dismisses new topics, unread posts and untrack for specific tag" do
          topics = TopicQuery.new(user).new_and_unread_results(limit: false)
          expect(topics).to match_array([new_topic, new_topic_2, unread_topic, unread_topic_2])

          put "/topics/reset-new.json",
              params: {
                dismiss_topics: true,
                dismiss_posts: true,
                untrack: true,
                tag_id: tag.name,
              }

          expect(response.status).to eq(200)
          expect(response.parsed_body["topic_ids"]).to eq([new_topic_2.id, unread_topic_2.id])

          topics = TopicQuery.new(user).new_and_unread_results(limit: false)
          expect(topics).to match_array([new_topic, unread_topic])
        end
      end
    end
  end

  describe "#feature_stats" do
    it "works" do
      get "/topics/feature_stats.json", params: { category_id: 1 }

      expect(response.status).to eq(200)
      json = response.parsed_body
      expect(json["pinned_in_category_count"]).to eq(0)
      expect(json["pinned_globally_count"]).to eq(0)
      expect(json["banner_count"]).to eq(0)
    end

    it "allows unlisted banner topic" do
      Fabricate(:topic, category_id: 1, archetype: Archetype.banner, visible: false)

      get "/topics/feature_stats.json", params: { category_id: 1 }
      json = response.parsed_body
      expect(json["banner_count"]).to eq(1)
    end
  end

  describe "#excerpts" do
    it "can correctly get excerpts" do
      first_post =
        create_post(raw: "This is the first post :)", title: "This is a test title I am making yay")
      second_post = create_post(raw: "This is second post", topic: first_post.topic)
      third_post = first_post.topic.add_small_action(first_post.user, "autobumped")

      random_post = Fabricate(:post, user: post_author1)

      get "/t/#{first_post.topic_id}/excerpts.json",
          params: {
            post_ids: [first_post.id, second_post.id, third_post.id, random_post.id],
          }

      json = response.parsed_body
      json.sort! { |a, b| a["post_id"] <=> b["post_id"] }

      # no random post
      expect(json.map { |p| p["post_id"] }).to contain_exactly(
        first_post.id,
        second_post.id,
        third_post.id,
      )
      # keep emoji images
      expect(json[0]["excerpt"]).to match(/emoji/)
      expect(json[0]["excerpt"]).to match(/first post/)
      expect(json[0]["username"]).to eq(first_post.user.username)
      expect(json[0]["created_at"].present?).to eq(false)

      expect(json[1]["excerpt"]).to match(/second post/)

      expect(json[2]["action_code"]).to eq("autobumped")
      expect(json[2]["created_at"].present?).to eq(true)
    end
  end

  describe "#convert_topic" do
    it "needs you to be logged in" do
      put "/t/111/convert-topic/private.json"
      expect(response.status).to eq(403)
    end

    describe "converting public topic to private message" do
      fab!(:topic) { Fabricate(:topic, user: user) }
      fab!(:post) { Fabricate(:post, user: user, topic: topic) }

      before { Group.refresh_automatic_groups! }

      it "raises an error when the user doesn't have permission to convert topic" do
        sign_in(user)
        put "/t/#{topic.id}/convert-topic/private.json"
        expect(response).to be_forbidden
      end

      context "with success" do
        it "returns success" do
          sign_in(admin)
          put "/t/#{topic.id}/convert-topic/private.json"

          topic.reload
          expect(topic.archetype).to eq(Archetype.private_message)
          expect(response.status).to eq(200)

          result = response.parsed_body
          expect(result["success"]).to eq(true)
          expect(result["url"]).to be_present
        end
      end
    end

    describe "converting private message to public topic" do
      fab!(:topic) { Fabricate(:private_message_topic, user: user) }
      fab!(:post) { Fabricate(:post, user: post_author1, topic: topic) }

      before { Group.refresh_automatic_groups! }

      it "raises an error when the user doesn't have permission to convert topic" do
        sign_in(user)
        put "/t/#{topic.id}/convert-topic/public.json"
        expect(response).to be_forbidden
      end

      context "with success" do
        it "returns success" do
          sign_in(admin)
          put "/t/#{topic.id}/convert-topic/public.json?category_id=#{category.id}"

          topic.reload
          expect(topic.archetype).to eq(Archetype.default)
          expect(topic.category_id).to eq(category.id)
          expect(response.status).to eq(200)

          result = response.parsed_body
          expect(result["success"]).to eq(true)
          expect(result["url"]).to be_present
        end
      end
    end
  end

  describe "#timings" do
    fab!(:post_1) { Fabricate(:post, user: post_author1, topic: topic) }

    it "should record the timing" do
      sign_in(user)

      post "/topics/timings.json",
           params: {
             topic_id: topic.id,
             topic_time: 5,
             timings: {
               post_1.post_number => 2,
             },
           }

      expect(response.status).to eq(200)

      post_timing = PostTiming.first

      expect(post_timing.topic).to eq(topic)
      expect(post_timing.user).to eq(user)
      expect(post_timing.msecs).to eq(2)
    end

    it "caps post read time at the max integer value (2^31 - 1)" do
      PostTiming.create!(
        topic_id: post_1.topic.id,
        post_number: post_1.post_number,
        user_id: user.id,
        msecs: 2**31 - 10,
      )
      sign_in(user)

      post "/topics/timings.json",
           params: {
             topic_id: topic.id,
             topic_time: 5,
             timings: {
               post_1.post_number => 100,
             },
           }

      expect(response.status).to eq(200)
      post_timing = PostTiming.first

      expect(post_timing.topic).to eq(topic)
      expect(post_timing.user).to eq(user)
      expect(post_timing.msecs).to eq(2**31 - 1)
    end
  end

  describe "#timer" do
    context "when a user is not logged in" do
      it "should return the right response" do
        post "/t/#{topic.id}/timer.json", params: { time: "24", status_type: TopicTimer.types[1] }
        expect(response.status).to eq(403)
      end
    end

    context "when does not have permission" do
      it "should return the right response" do
        sign_in(user)

        post "/t/#{topic.id}/timer.json", params: { time: "24", status_type: TopicTimer.types[1] }

        expect(response.status).to eq(403)
        expect(response.parsed_body["error_type"]).to eq("invalid_access")
      end
    end

    context "when time is in the past" do
      it "returns an error" do
        freeze_time
        sign_in(admin)

        post "/t/#{topic.id}/timer.json",
             params: {
               time: Time.current - 1.day,
               status_type: TopicTimer.types[1],
             }
        expect(response.status).to eq(400)
      end
    end

    context "when logged in as an admin" do
      before do
        freeze_time
        sign_in(admin)
      end

      it "should be able to create a topic status update" do
        post "/t/#{topic.id}/timer.json", params: { time: 24, status_type: TopicTimer.types[1] }

        expect(response.status).to eq(200)

        topic_status_update = TopicTimer.last

        expect(topic_status_update.topic).to eq(topic)
        expect(topic_status_update.execute_at).to eq_time(24.hours.from_now)

        json = response.parsed_body

        expect(DateTime.parse(json["execute_at"])).to eq_time(
          DateTime.parse(topic_status_update.execute_at.to_s),
        )

        expect(json["duration_minutes"]).to eq(topic_status_update.duration_minutes)
        expect(json["closed"]).to eq(topic.reload.closed)
      end

      it "should be able to delete a topic status update" do
        Fabricate(:topic_timer, topic: topic)

        post "/t/#{topic.id}/timer.json", params: { time: nil, status_type: TopicTimer.types[1] }

        expect(response.status).to eq(200)
        expect(topic.reload.public_topic_timer).to eq(nil)

        json = response.parsed_body

        expect(json["execute_at"]).to eq(nil)
        expect(json["duration_minutes"]).to eq(nil)
        expect(json["closed"]).to eq(topic.closed)
      end

      it "should be able to create a topic status update with duration" do
        post "/t/#{topic.id}/timer.json",
             params: {
               duration_minutes: 7200,
               status_type: TopicTimer.types[7],
             }

        expect(response.status).to eq(200)

        topic_status_update = TopicTimer.last

        expect(topic_status_update.topic).to eq(topic)
        expect(topic_status_update.execute_at).to eq_time(5.days.from_now)
        expect(topic_status_update.duration_minutes).to eq(7200)

        json = response.parsed_body

        expect(DateTime.parse(json["execute_at"])).to eq_time(
          DateTime.parse(topic_status_update.execute_at.to_s),
        )

        expect(json["duration_minutes"]).to eq(topic_status_update.duration_minutes)
      end

      it "should be able to delete a topic status update for delete_replies type" do
        Fabricate(:topic_timer, topic: topic, status_type: TopicTimer.types[:delete_replies])

        post "/t/#{topic.id}/timer.json", params: { time: nil, status_type: TopicTimer.types[7] }

        expect(response.status).to eq(200)
        expect(topic.reload.public_topic_timer).to eq(nil)

        json = response.parsed_body

        expect(json["execute_at"]).to eq(nil)
        expect(json["duration"]).to eq(nil)
        expect(json["closed"]).to eq(topic.closed)
      end

      describe "publishing topic to category in the future" do
        it "should be able to create the topic status update" do
          post "/t/#{topic.id}/timer.json",
               params: {
                 time: 24,
                 status_type: TopicTimer.types[3],
                 category_id: topic.category_id,
               }

          expect(response.status).to eq(200)

          topic_status_update = TopicTimer.last

          expect(topic_status_update.topic).to eq(topic)
          expect(topic_status_update.execute_at).to eq_time(24.hours.from_now)
          expect(topic_status_update.status_type).to eq(TopicTimer.types[:publish_to_category])

          json = response.parsed_body

          expect(json["category_id"]).to eq(topic.category_id)
        end
      end

      describe "invalid status type" do
        it "should raise the right error" do
          post "/t/#{topic.id}/timer.json", params: { time: 10, status_type: "something" }
          expect(response.status).to eq(400)
          expect(response.body).to include("status_type")
        end
      end
    end

    context "when logged in as a TL4 user" do
      before { SiteSetting.enable_category_group_moderation = true }
      it "raises an error if the user can't see the topic" do
        user.update!(trust_level: TrustLevel[4])
        sign_in(user)

        pm_topic = Fabricate(:private_message_topic)

        post "/t/#{pm_topic.id}/timer.json",
             params: {
               time: "24",
               status_type: TopicTimer.types[1],
             }

        expect(response.status).to eq(403)
        expect(response.parsed_body["error_type"]).to eq("invalid_access")
      end

      it "allows a category moderator to create a delete timer" do
        user.update!(trust_level: TrustLevel[4])
        Group.user_trust_level_change!(user.id, user.trust_level)
        topic.category.update!(reviewable_by_group: user.groups.first)

        sign_in(user)

        post "/t/#{topic.id}/timer.json", params: { time: 10, status_type: "delete" }

        expect(response.status).to eq(200)
      end

      it "raises an error setting a delete timer" do
        user.update!(trust_level: TrustLevel[4])
        sign_in(user)

        post "/t/#{topic.id}/timer.json", params: { time: 10, status_type: "delete" }

        expect(response.status).to eq(403)
        expect(response.parsed_body["error_type"]).to eq("invalid_access")
      end

      it "raises an error setting delete_replies timer" do
        user.update!(trust_level: TrustLevel[4])
        sign_in(user)

        post "/t/#{topic.id}/timer.json", params: { time: 10, status_type: "delete_replies" }

        expect(response.status).to eq(403)
        expect(response.parsed_body["error_type"]).to eq("invalid_access")
      end
    end
  end

  describe "#set_slow_mode" do
    context "when not logged in" do
      it "returns a forbidden response" do
        put "/t/#{topic.id}/slow_mode.json", params: { seconds: "3600" }

        expect(response.status).to eq(403)
      end
    end

    context "when logged in as an admin" do
      it "allows admins to set the slow mode interval" do
        sign_in(admin)

        put "/t/#{topic.id}/slow_mode.json", params: { seconds: "3600" }

        topic.reload
        expect(response.status).to eq(200)
        expect(topic.slow_mode_seconds).to eq(3600)
      end
    end

    context "when logged in as a regular user" do
      it "does nothing if the user is not TL4" do
        user.update!(trust_level: TrustLevel[3])
        sign_in(user)

        put "/t/#{topic.id}/slow_mode.json", params: { seconds: "3600" }

        expect(response.status).to eq(403)
      end

      it "allows TL4 users to set the slow mode interval" do
        user.update!(trust_level: TrustLevel[4])
        sign_in(user)

        put "/t/#{topic.id}/slow_mode.json", params: { seconds: "3600" }

        topic.reload
        expect(response.status).to eq(200)
        expect(topic.slow_mode_seconds).to eq(3600)
      end
    end

    context "with auto-disable slow mode" do
      before { sign_in(admin) }

      let!(:timestamp) { 1.week.from_now.to_formatted_s(:iso8601) }

      it "sets a topic timer to clear the slow mode automatically" do
        put "/t/#{topic.id}/slow_mode.json", params: { seconds: "3600", enabled_until: timestamp }

        created_timer = TopicTimer.find_by(topic: topic)
        execute_at = created_timer.execute_at.to_formatted_s(:iso8601)

        expect(execute_at).to eq(timestamp)
      end

      it "deletes the topic timer" do
        put "/t/#{topic.id}/slow_mode.json", params: { seconds: "3600", enabled_until: timestamp }

        put "/t/#{topic.id}/slow_mode.json", params: { seconds: "0", enabled_until: timestamp }

        created_timer = TopicTimer.find_by(topic: topic)

        expect(created_timer).to be_nil
      end

      it "updates the existing timer" do
        put "/t/#{topic.id}/slow_mode.json", params: { seconds: "3600", enabled_until: timestamp }

        updated_timestamp = 1.hour.from_now.to_formatted_s(:iso8601)

        put "/t/#{topic.id}/slow_mode.json",
            params: {
              seconds: "3600",
              enabled_until: updated_timestamp,
            }

        created_timer = TopicTimer.find_by(topic: topic)
        execute_at = created_timer.execute_at.to_formatted_s(:iso8601)

        expect(execute_at).to eq(updated_timestamp)
      end
    end
  end

  describe "#invite" do
    context "when not logged in" do
      it "should return the right response" do
        post "/t/#{topic.id}/invite.json", params: { email: "jake@adventuretime.ooo" }

        expect(response.status).to eq(403)
      end
    end

    context "when logged in" do
      before { sign_in(user) }

      context "when topic id is not PM" do
        fab!(:user_topic) { Fabricate(:topic, user: user) }

        it "should return the right response" do
          user.update!(trust_level: SiteSetting.min_trust_level_to_allow_invite)

          post "/t/#{user_topic.id}/invite.json", params: { email: "someguy@email.com" }

          expect(response.status).to eq(422)
        end
      end

      context "when topic id is invalid" do
        it "should return the right response" do
          id = topic.id
          topic.destroy!
          post "/t/#{id}/invite.json", params: { email: user.email }

          expect(response.status).to eq(404)
        end
      end

      it "requires an email parameter" do
        post "/t/#{topic.id}/invite.json"
        expect(response.status).to eq(422)
      end

      context "when PM has reached maximum allowed numbers of recipients" do
        fab!(:pm) { Fabricate(:private_message_topic, user: user) }

        fab!(:moderator_pm) { Fabricate(:private_message_topic, user: moderator) }

        before do
          SiteSetting.max_allowed_message_recipients = 2
          Group.refresh_automatic_groups!
        end

        it "doesn't allow normal users to invite" do
          post "/t/#{pm.id}/invite.json", params: { user: user_2.username }
          expect(response.status).to eq(422)
          expect(response.parsed_body["errors"]).to contain_exactly(
            I18n.t(
              "pm_reached_recipients_limit",
              recipients_limit: SiteSetting.max_allowed_message_recipients,
            ),
          )
        end

        it "allows staff to bypass limits" do
          sign_in(moderator)
          post "/t/#{moderator_pm.id}/invite.json", params: { user: user_2.username }
          expect(response.status).to eq(200)
          expect(moderator_pm.reload.topic_allowed_users.count).to eq(3)
        end
      end

      context "when user does not have permission to invite to the topic" do
        fab!(:topic) { pm }

        it "should return the right response" do
          post "/t/#{topic.id}/invite.json", params: { user: user.username }

          expect(response.status).to eq(403)
        end
      end
    end
  end

  describe "invite_group" do
    let!(:admins) { Group[:admins] }

    def invite_group(topic, expected_status)
      post "/t/#{topic.id}/invite-group.json", params: { group: admins.name }
      expect(response.status).to eq(expected_status)
    end

    before { admins.update!(messageable_level: Group::ALIAS_LEVELS[:everyone]) }

    context "as an anon user" do
      it "should be forbidden" do
        invite_group(pm, 403)
      end
    end

    context "as a normal user" do
      before { sign_in(user) }

      context "when user does not have permission to view the topic" do
        it "should be forbidden" do
          invite_group(pm, 403)
        end
      end

      context "when user has permission to view the topic" do
        before { pm.allowed_users << user }

        it "should allow user to invite group to topic" do
          invite_group(pm, 200)
          expect(pm.allowed_groups.first.id).to eq(admins.id)
        end
      end
    end

    context "as an admin user" do
      before { sign_in(admin) }

      it "disallows inviting a group to a topic" do
        invite_group(topic, 422)
      end

      it "allows inviting a group to a PM" do
        invite_group(pm, 200)
        expect(pm.allowed_groups.first.id).to eq(admins.id)
      end
    end

    context "when PM has reached maximum allowed numbers of recipients" do
      fab!(:group) { Fabricate(:group, messageable_level: 99) }
      fab!(:pm) { Fabricate(:private_message_topic, user: user) }

      fab!(:moderator_pm) { Fabricate(:private_message_topic, user: moderator) }

      before { SiteSetting.max_allowed_message_recipients = 2 }

      it "doesn't allow normal users to invite" do
        post "/t/#{pm.id}/invite-group.json", params: { group: group.name }
        expect(response.status).to eq(422)
        expect(response.parsed_body["errors"]).to contain_exactly(
          I18n.t(
            "pm_reached_recipients_limit",
            recipients_limit: SiteSetting.max_allowed_message_recipients,
          ),
        )
      end

      it "allows staff to bypass limits" do
        sign_in(moderator)
        post "/t/#{moderator_pm.id}/invite-group.json", params: { group: group.name }
        expect(response.status).to eq(200)
        expect(
          moderator_pm.reload.topic_allowed_users.count + moderator_pm.topic_allowed_groups.count,
        ).to eq(3)
      end
    end
  end

  describe "shared drafts" do
    before { SiteSetting.shared_drafts_category = shared_drafts_category.id }

    describe "#update_shared_draft" do
      fab!(:other_cat) { Fabricate(:category) }
      fab!(:topic) { Fabricate(:topic, category: shared_drafts_category, visible: false) }

      context "when anonymous" do
        it "doesn't allow staff to update the shared draft" do
          put "/t/#{topic.id}/shared-draft.json", params: { category_id: other_cat.id }
          expect(response.code.to_i).to eq(403)
        end
      end

      context "as a moderator" do
        before { sign_in(moderator) }

        context "with a shared draft" do
          fab!(:shared_draft) { Fabricate(:shared_draft, topic: topic, category: category) }
          it "allows staff to update the category id" do
            put "/t/#{topic.id}/shared-draft.json", params: { category_id: other_cat.id }
            expect(response.status).to eq(200)
            topic.reload
            expect(topic.shared_draft.category_id).to eq(other_cat.id)
          end
        end

        context "without a shared draft" do
          it "allows staff to update the category id" do
            put "/t/#{topic.id}/shared-draft.json", params: { category_id: other_cat.id }
            expect(response.status).to eq(200)
            topic.reload
            expect(topic.shared_draft.category_id).to eq(other_cat.id)
          end
        end
      end
    end

    describe "#publish" do
      fab!(:topic) { Fabricate(:topic, category: shared_drafts_category, visible: false) }
      fab!(:post) { Fabricate(:post, user: post_author1, topic: topic) }

      it "fails for anonymous users" do
        put "/t/#{topic.id}/publish.json", params: { destination_category_id: category.id }
        expect(response.status).to eq(403)
      end

      it "fails as a regular user" do
        sign_in(user)
        put "/t/#{topic.id}/publish.json", params: { destination_category_id: category.id }
        expect(response.status).to eq(403)
      end

      context "as staff" do
        before { sign_in(moderator) }

        it "will publish the topic" do
          put "/t/#{topic.id}/publish.json", params: { destination_category_id: category.id }
          expect(response.status).to eq(200)
          json = response.parsed_body["basic_topic"]

          result = Topic.find(json["id"])
          expect(result.category_id).to eq(category.id)
          expect(result.visible).to eq(true)
        end

        it "fails if the destination category is the shared drafts category" do
          put "/t/#{topic.id}/publish.json",
              params: {
                destination_category_id: shared_drafts_category.id,
              }
          expect(response.status).to eq(400)
        end
      end
    end
  end

  describe "crawler" do
    context "when not a crawler" do
      it "renders with the application layout" do
        get topic.relative_url

        body = response.body

        expect(body).to have_tag(:script, with: { src: "/assets/discourse.js" })
        expect(body).to have_tag(:meta, with: { name: "fragment" })
      end
    end

    context "when a crawler" do
      it "renders with the crawler layout, and handles proper pagination" do
        page1_time = 3.months.ago
        page2_time = 2.months.ago
        page3_time = 1.month.ago

        freeze_time page1_time

        Fabricate(:post, user: post_author2, topic: topic)
        Fabricate(:post, user: post_author3, topic: topic)

        freeze_time page2_time
        Fabricate(:post, user: post_author4, topic: topic)
        Fabricate(:post, user: post_author5, topic: topic)

        freeze_time page3_time
        Fabricate(:post, user: post_author6, topic: topic)

        # ugly, but no interface to set this and we don't want to create
        # 100 posts to test this thing
        TopicView.stubs(:chunk_size).returns(2)

        user_agent = "Mozilla/5.0 (compatible; Googlebot/2.1; +http://www.google.com/bot.html)"

        get topic.relative_url, env: { "HTTP_USER_AGENT" => user_agent }

        body = response.body

        expect(body).to have_tag(:body, with: { class: "crawler" })
        expect(body).to_not have_tag(:meta, with: { name: "fragment" })
        expect(body).to include('<link rel="next" href="' + topic.relative_url + "?page=2")

        expect(body).to include("id='post_1'")
        expect(body).to include("id='post_2'")

        expect(response.headers["Last-Modified"]).to eq(page1_time.httpdate)

        get topic.relative_url + "?page=2", env: { "HTTP_USER_AGENT" => user_agent }
        body = response.body

        expect(response.headers["Last-Modified"]).to eq(page2_time.httpdate)

        expect(body).to include("id='post_3'")
        expect(body).to include("id='post_4'")

        expect(body).to include('<link rel="prev" href="' + topic.relative_url)
        expect(body).to include('<link rel="next" href="' + topic.relative_url + "?page=3")

        get topic.relative_url + "?page=3", env: { "HTTP_USER_AGENT" => user_agent }
        body = response.body

        expect(response.headers["Last-Modified"]).to eq(page3_time.httpdate)
        expect(body).to include('<link rel="prev" href="' + topic.relative_url + "?page=2")
      end

      context "with canonical_url" do
        fab!(:topic_embed) { Fabricate(:topic_embed, embed_url: "https://markvanlan.com") }
        let!(:user_agent) do
          "Mozilla/5.0 (compatible; Googlebot/2.1; +http://www.google.com/bot.html)"
        end

        it "set to topic.url when embed_set_canonical_url is false" do
          get topic_embed.topic.url, env: { "HTTP_USER_AGENT" => user_agent }
          expect(response.body).to include('<link rel="canonical" href="' + topic_embed.topic.url)
        end

        it "set to topic_embed.embed_url when embed_set_canonical_url is true" do
          SiteSetting.embed_set_canonical_url = true
          get topic_embed.topic.url, env: { "HTTP_USER_AGENT" => user_agent }
          expect(response.body).to include('<link rel="canonical" href="' + topic_embed.embed_url)
        end
      end

      context "with wayback machine" do
        it "renders crawler layout" do
          get topic.relative_url,
              env: {
                "HTTP_USER_AGENT" =>
                  "Mozilla/5.0 (Macintosh; Intel Mac OS X 10_14_4) AppleWebKit/537.36 (KHTML, like Gecko) Chrome/74.0.3729.169 Safari/537.36",
                "HTTP_VIA" => "HTTP/1.0 web.archive.org (Wayback Save Page)",
              }
          body = response.body

          expect(body).to have_tag(:body, with: { class: "crawler" })
          expect(body).to_not have_tag(:meta, with: { name: "fragment" })
        end
      end
    end
  end

  describe "#reset_bump_date" do
    context "with errors" do
      it "needs you to be logged in" do
        put "/t/#{topic.id}/reset-bump-date.json"
        expect(response.status).to eq(403)
      end

      [:user].each do |user|
        it "denies access for #{user}" do
          sign_in(Fabricate(user))
          put "/t/#{topic.id}/reset-bump-date.json"
          expect(response.status).to eq(403)
        end
      end

      it "should fail for non-existent topic" do
        max_id = Topic.maximum(:id)
        sign_in(admin)
        put "/t/#{max_id + 1}/reset-bump-date.json"
        expect(response.status).to eq(404)
      end
    end

    %i[admin moderator trust_level_4].each do |user|
      it "should reset bumped_at as #{user}" do
        sign_in(public_send(user))
        topic.update!(bumped_at: 1.hour.ago)
        timestamp = 1.day.ago
        Fabricate(:post, user: post_author1, topic: topic, created_at: timestamp)

        put "/t/#{topic.id}/reset-bump-date.json"
        expect(response.status).to eq(200)
        expect(topic.reload.bumped_at).to eq_time(timestamp)
      end
    end
  end

  describe "#private_message_reset_new" do
    before_all { Group.refresh_automatic_groups! }

    fab!(:group) do
      Fabricate(:group, messageable_level: Group::ALIAS_LEVELS[:everyone]).tap { |g| g.add(user_2) }
    end

    fab!(:group_message) do
      create_post(
        user: user,
        target_group_names: [group.name],
        archetype: Archetype.private_message,
      ).topic
    end

    fab!(:private_message) do
      create_post(
        user: user,
        target_usernames: [user_2.username],
        archetype: Archetype.private_message,
      ).topic
    end

    fab!(:private_message_2) do
      create_post(
        user: user,
        target_usernames: [user_2.username],
        archetype: Archetype.private_message,
      ).topic
    end

    before { sign_in(user_2) }

    it "returns the right response when inbox param is missing" do
      put "/topics/pm-reset-new.json"

      expect(response.status).to eq(400)
    end

    it "returns the right response when trying to reset new private messages of an invalid group" do
      put "/topics/pm-reset-new.json", params: { inbox: "group", group_name: "randomgroup" }

      expect(response.status).to eq(404)
    end

    it "returns the right response when trying to reset new private messages of a restricted group" do
      sign_in(user)

      put "/topics/pm-reset-new.json", params: { inbox: "group", group_name: group.name }

      expect(response.status).to eq(404)
    end

    it "can reset all new group private messages" do
      put "/topics/pm-reset-new.json", params: { inbox: "group", group_name: group.name }

      expect(response.status).to eq(200)
      expect(response.parsed_body["topic_ids"]).to contain_exactly(group_message.id)

      expect(DismissedTopicUser.count).to eq(1)

      expect(DismissedTopicUser.exists?(topic: group_message, user: user_2)).to eq(true)
    end

    it "can reset new personal private messages" do
      put "/topics/pm-reset-new.json", params: { inbox: "user" }

      expect(response.status).to eq(200)
      expect(response.parsed_body["topic_ids"]).to contain_exactly(
        private_message.id,
        private_message_2.id,
      )

      expect(DismissedTopicUser.count).to eq(2)

      expect(
        DismissedTopicUser.exists?(user: user_2, topic: [private_message, private_message_2]),
      ).to eq(true)
    end

    it "can reset new personal and group private messages" do
      stub_const(TopicQuery, "DEFAULT_PER_PAGE_COUNT", 1) do
        put "/topics/pm-reset-new.json", params: { inbox: "all" }

        expect(response.status).to eq(200)

        expect(DismissedTopicUser.count).to eq(3)

        expect(
          DismissedTopicUser.exists?(
            user: user_2,
            topic: [private_message, private_message_2, group_message],
          ),
        ).to eq(true)
      end
    end

    it "returns the right response is topic_ids params is not valid" do
      put "/topics/pm-reset-new.json", params: { topic_ids: "1" }

      expect(response.status).to eq(400)
    end

    it "can reset new private messages from given topic ids" do
      put "/topics/pm-reset-new.json", params: { topic_ids: [group_message.id, "12345"] }

      expect(response.status).to eq(200)

      expect(DismissedTopicUser.count).to eq(1)

      expect(DismissedTopicUser.exists?(topic: group_message, user: user_2)).to eq(true)

      put "/topics/pm-reset-new.json", params: { topic_ids: [private_message.id, "12345"] }

      expect(response.status).to eq(200)

      expect(DismissedTopicUser.exists?(topic: private_message, user: user_2)).to eq(true)
    end
  end

  describe "#archive_message" do
    before_all { Group.refresh_automatic_groups! }

    fab!(:group) do
      Fabricate(:group, messageable_level: Group::ALIAS_LEVELS[:everyone]).tap { |g| g.add(user) }
    end

    fab!(:group_message) do
      create_post(
        user: user,
        target_group_names: [group.name],
        archetype: Archetype.private_message,
      ).topic
    end

    it "should be able to archive a private message" do
      sign_in(user)

      message =
        MessageBus
          .track_publish(PrivateMessageTopicTrackingState.group_channel(group.id)) do
            put "/t/#{group_message.id}/archive-message.json"

            expect(response.status).to eq(200)
          end
          .first

      expect(message.data["message_type"]).to eq(
        PrivateMessageTopicTrackingState::GROUP_ARCHIVE_MESSAGE_TYPE,
      )

      expect(message.data["payload"]["acting_user_id"]).to eq(user.id)

      body = response.parsed_body

      expect(body["group_name"]).to eq(group.name)
    end
  end

  describe "#set_notifications" do
    describe "initiated by admin" do
      it "can update another user's notification level via API" do
        api_key = Fabricate(:api_key, user: admin)
        post "/t/#{topic.id}/notifications",
             params: {
               username: user.username,
               notification_level: NotificationLevels.topic_levels[:watching],
             },
             headers: {
               HTTP_API_KEY: api_key.key,
               HTTP_API_USERNAME: admin.username,
             }
        expect(TopicUser.find_by(user: user, topic: topic).notification_level).to eq(
          NotificationLevels.topic_levels[:watching],
        )
      end

      it "can update own notification level via API" do
        api_key = Fabricate(:api_key, user: admin)
        post "/t/#{topic.id}/notifications",
             params: {
               notification_level: NotificationLevels.topic_levels[:watching],
             },
             headers: {
               HTTP_API_KEY: api_key.key,
               HTTP_API_USERNAME: admin.username,
             }
        expect(TopicUser.find_by(user: admin, topic: topic).notification_level).to eq(
          NotificationLevels.topic_levels[:watching],
        )
      end
    end

    describe "initiated by non-admin" do
      it "only acts on current_user and ignores `username` param" do
        sign_in(user)
        TopicUser.create!(
          user: user,
          topic: topic,
          notification_level: NotificationLevels.topic_levels[:tracking],
        )
        post "/t/#{topic.id}/notifications.json",
             params: {
               username: user_2.username,
               notification_level: NotificationLevels.topic_levels[:watching],
             }

        expect(TopicUser.find_by(user: user, topic: topic).notification_level).to eq(
          NotificationLevels.topic_levels[:watching],
        )
        expect(TopicUser.find_by(user: user_2, topic: topic)).to be_blank
      end

      it "can update own notification level via API" do
        api_key = Fabricate(:api_key, user: user)
        post "/t/#{topic.id}/notifications",
             params: {
               notification_level: NotificationLevels.topic_levels[:watching],
             },
             headers: {
               HTTP_API_KEY: api_key.key,
               HTTP_API_USERNAME: user.username,
             }

        expect(TopicUser.find_by(user: user, topic: topic).notification_level).to eq(
          NotificationLevels.topic_levels[:watching],
        )
      end
    end
  end

  describe "#summary" do
    fab!(:topic) { Fabricate(:topic) }
    let(:plugin) { Plugin::Instance.new }

    before do
      strategy = DummyCustomSummarization.new("dummy")
      plugin.register_summarization_strategy(strategy)
      SiteSetting.summarization_strategy = strategy.model
    end

    context "for anons" do
      it "returns a 404 if there is no cached summary" do
        get "/t/#{topic.id}/strategy-summary.json"

        expect(response.status).to eq(404)
      end

      it "returns a cached summary" do
        section =
          SummarySection.create!(
            target: topic,
            summarized_text: "test",
            algorithm: "test",
            original_content_sha: "test",
          )

        get "/t/#{topic.id}/strategy-summary.json"

        expect(response.status).to eq(200)

        summary = response.parsed_body
        expect(summary["summary"]).to eq(section.summarized_text)
      end
    end

    context "when the user is a member of an allowlisted group" do
      fab!(:user) { Fabricate(:leader) }

      before { sign_in(user) }

      it "returns a 404 if there is no topic" do
        invalid_topic_id = 999

        get "/t/#{invalid_topic_id}/strategy-summary.json"

        expect(response.status).to eq(404)
      end

      it "returns a 403 if not allowed to see the topic" do
        pm = Fabricate(:private_message_topic)

        get "/t/#{pm.id}/strategy-summary.json"

        expect(response.status).to eq(403)
      end
    end

    context "when the user is not a member of an allowlisted group" do
      fab!(:user) { Fabricate(:user) }

      before { sign_in(user) }

      it "return a 404 if there is no cached summary" do
        get "/t/#{topic.id}/strategy-summary.json"

        expect(response.status).to eq(404)
      end

      it "returns a cached summary" do
        section =
          SummarySection.create!(
            target: topic,
            summarized_text: "test",
            algorithm: "test",
            original_content_sha: "test",
          )

        get "/t/#{topic.id}/strategy-summary.json"

        expect(response.status).to eq(200)

        summary = response.parsed_body
        expect(summary["summary"]).to eq(section.summarized_text)
      end
    end
  end
end<|MERGE_RESOLUTION|>--- conflicted
+++ resolved
@@ -4052,22 +4052,10 @@
             messages =
               MessageBus.track_publish do
                 put "/topics/reset-new.json", params: { category_id: private_category.id }
-<<<<<<< HEAD
-              end
-            expect(response.status).to eq(200)
-            expect(messages.size).to eq(1)
-            expect(messages[0].channel).to eq(TopicTrackingState.unread_channel_key(user.id))
-            expect(messages[0].user_ids).to eq([user.id])
-            expect(messages[0].data["message_type"]).to eq(
-              TopicTrackingState::DISMISS_NEW_MESSAGE_TYPE,
-            )
-            expect(messages[0].data["payload"]["topic_ids"]).to eq([])
-=======
                 expect(response.status).to eq(200)
               end
 
             expect(messages.size).to eq(0)
->>>>>>> 3d554aa1
             expect(DismissedTopicUser.where(user_id: user.id).count).to eq(0)
           end
 
