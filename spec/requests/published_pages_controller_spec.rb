--- conflicted
+++ resolved
@@ -123,17 +123,13 @@
           expect(response.body).to include("<body class=\"published-page #{published_page.slug} topic-#{published_page.topic_id} recipes uncategorized\">")
         end
 
-<<<<<<< HEAD
         it 'records a view' do
           expect do
             get published_page.path
           end.to change(TopicViewItem, :count).by(1)
         end
         
-        context "login is required" do
-=======
         context "when login is required" do
->>>>>>> cef264ab
           before do
             SiteSetting.login_required = true
             SiteSetting.show_published_pages_login_required = false
