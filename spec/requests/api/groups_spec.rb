# frozen_string_literal: true
require 'swagger_helper'

describe 'groups' do

  let(:admin) { Fabricate(:admin) }

  before do
    Jobs.run_immediately!
    sign_in(admin)
  end

  path '/admin/groups.json' do
    post 'Creates a group' do
      tags 'Groups'
      operationId 'createGroup'
      consumes 'application/json'
      expected_request_schema = load_spec_schema('group_create_request')
      parameter name: :params, in: :body, schema: expected_request_schema

      produces 'application/json'
      response '200', 'group created' do
<<<<<<< HEAD
        schema type: :object, properties: {
            basic_group: {
              type: :object,
              properties: {
                id: { type: :integer },
                automatic: { type: :boolean },
                name: { type: :string },
                user_count: { type: :integer },
                mentionable_level: { type: :integer },
                messageable_level: { type: :integer },
                visibility_level: { type: :integer },
                automatic_membership_email_domains: { type: [:string, :null] },
                primary_group: { type: :boolean },
                title: { type: [:string, :null] },
                grant_trust_level: { type: [:string, :null] },
                incoming_email: { type: [:string, :null] },
                has_messages: { type: :boolean },
                flair_url: { type: [:string, :null] },
                flair_bg_color: { type: [:string, :null] },
                flair_color: { type: [:string, :null] },
                bio_raw: { type: [:string, :null] },
                bio_cooked: { type: [:string, :null] },
                bio_excerpt: { type: [:string, :null] },
                public_admission: { type: :boolean },
                public_exit: { type: :boolean },
                allow_membership_requests: { type: :boolean },
                full_name: { type: [:string, :null] },
                default_notification_level: { type: :integer },
                membership_request_template: { type: [:string, :null] },
                membership_visibility_level: { type: :integer },
                can_see_members: { type: :boolean },
                publish_read_state: { type: :boolean },
              },
              required: ["id"]
            }
          }, required: ["basic_group"]
=======
        expected_response_schema = load_spec_schema('group_create_response')
>>>>>>> 5f13ca5e

        let(:params) { { 'group' => { 'name' => 'awesome' } } }
        it_behaves_like "a JSON endpoint", 200 do
          let(:expected_response_schema) { expected_response_schema }
          let(:expected_request_schema) { expected_request_schema }
        end
      end
    end
  end

  path '/admin/groups/{id}.json' do
    delete 'Delete a group' do
      tags 'Groups'
      operationId 'deleteGroup'
      consumes 'application/json'
      parameter name: :id, in: :path, type: :integer
      expected_request_schema = nil

      produces 'application/json'
      response '200', 'response' do
        expected_response_schema = load_spec_schema('success_ok_response')
        schema expected_response_schema

        let(:id) { Fabricate(:group).id }
        it_behaves_like "a JSON endpoint", 200 do
          let(:expected_response_schema) { expected_response_schema }
          let(:expected_request_schema) { expected_request_schema }
        end
      end
    end
  end

  path '/groups/{id}.json' do
    put 'Update a group' do
      tags 'Groups'
      operationId 'updateGroup'
      consumes 'application/json'
      parameter name: :id, in: :path, type: :integer
      parameter name: :group, in: :body, schema: {
        type: :object,
        properties: {
          group: {
            type: :object,
            properties: {
              name: { type: :string },
            }, required: ['name']
          }
        }, required: ['group']
      }

      produces 'application/json'
      response '200', 'success response' do
        schema type: :object, properties: {
          success: { type: :string, example: "OK" }
        }

        let(:id) { Fabricate(:group).id }
        let(:group) { { name: 'awesome' } }

        run_test!
      end
    end

    get 'Get a group' do
      tags 'Groups'
      operationId 'getGroup'
      consumes 'application/json'
      parameter name: :id, in: :path, type: :string, example: 'name', description: "Use group name instead of id"
      expected_request_schema = nil

      produces 'application/json'
      response '200', 'success response' do
        expected_response_schema = load_spec_schema('group_response')
        schema expected_response_schema

        let(:id) { Fabricate(:group).name }

        it_behaves_like "a JSON endpoint", 200 do
          let(:expected_response_schema) { expected_response_schema }
          let(:expected_request_schema) { expected_request_schema }
        end
      end
    end
  end

  path '/groups/{id}/members.json' do
    get 'List group members' do
      tags 'Groups'
      operationId 'listGroupMembers'
      consumes 'application/json'
      parameter name: :id, in: :path, type: :string, example: 'name', description: "Use group name instead of id"
      expected_request_schema = nil

      produces 'application/json'
      response '200', 'success response' do
        expected_response_schema = load_spec_schema('group_members_response')
        schema expected_response_schema

        let(:id) { Fabricate(:group).name }

        it_behaves_like "a JSON endpoint", 200 do
          let(:expected_response_schema) { expected_response_schema }
          let(:expected_request_schema) { expected_request_schema }
        end
      end
    end

    put 'Add group members' do
      tags 'Groups'
      operationId 'addGroupMembers'
      consumes 'application/json'
      parameter name: :id, in: :path, type: :integer
      expected_request_schema = load_spec_schema('group_add_members_request')
      parameter name: :params, in: :body, schema: expected_request_schema

      produces 'application/json'
      response '200', 'success response' do
        expected_response_schema = load_spec_schema('group_add_members_response')
        schema expected_response_schema

        let(:id) { Fabricate(:group).id }
        let(:user) { Fabricate(:user) }
        let(:user2) { Fabricate(:user) }
        let(:usernames) { "#{user.username},#{user2.username}" }
        let(:params) { { 'usernames' => usernames } }

        it_behaves_like "a JSON endpoint", 200 do
          let(:expected_response_schema) { expected_response_schema }
          let(:expected_request_schema) { expected_request_schema }
        end
      end
    end

    delete 'Remove group members' do
      tags 'Groups'
      operationId 'removeGroupMembers'
      consumes 'application/json'
      parameter name: :id, in: :path, type: :integer
      expected_request_schema = load_spec_schema('group_remove_members_request')
      parameter name: :params, in: :body, schema: expected_request_schema

      produces 'application/json'
      response '200', 'success response' do
        expected_response_schema = load_spec_schema('group_remove_members_response')
        schema expected_response_schema

        let(:id) { Fabricate(:group).id }
        let(:user) { Fabricate(:user) }
        let(:user2) { Fabricate(:user) }
        let(:usernames) { "#{user.username},#{user2.username}" }
        let(:params) { { 'usernames' => usernames } }

        it_behaves_like "a JSON endpoint", 200 do
          let(:expected_response_schema) { expected_response_schema }
          let(:expected_request_schema) { expected_request_schema }
        end
      end
    end
  end

  path '/groups.json' do
    get 'List groups' do
      tags 'Groups'
      operationId 'listGroups'
      consumes 'application/json'
      expected_request_schema = nil

      produces 'application/json'
      response '200', 'response' do
        expected_response_schema = load_spec_schema('groups_list_response')
        schema expected_response_schema

        it_behaves_like "a JSON endpoint", 200 do
          let(:expected_response_schema) { expected_response_schema }
          let(:expected_request_schema) { expected_request_schema }
        end
      end
    end
  end

end<|MERGE_RESOLUTION|>--- conflicted
+++ resolved
@@ -20,46 +20,7 @@
 
       produces 'application/json'
       response '200', 'group created' do
-<<<<<<< HEAD
-        schema type: :object, properties: {
-            basic_group: {
-              type: :object,
-              properties: {
-                id: { type: :integer },
-                automatic: { type: :boolean },
-                name: { type: :string },
-                user_count: { type: :integer },
-                mentionable_level: { type: :integer },
-                messageable_level: { type: :integer },
-                visibility_level: { type: :integer },
-                automatic_membership_email_domains: { type: [:string, :null] },
-                primary_group: { type: :boolean },
-                title: { type: [:string, :null] },
-                grant_trust_level: { type: [:string, :null] },
-                incoming_email: { type: [:string, :null] },
-                has_messages: { type: :boolean },
-                flair_url: { type: [:string, :null] },
-                flair_bg_color: { type: [:string, :null] },
-                flair_color: { type: [:string, :null] },
-                bio_raw: { type: [:string, :null] },
-                bio_cooked: { type: [:string, :null] },
-                bio_excerpt: { type: [:string, :null] },
-                public_admission: { type: :boolean },
-                public_exit: { type: :boolean },
-                allow_membership_requests: { type: :boolean },
-                full_name: { type: [:string, :null] },
-                default_notification_level: { type: :integer },
-                membership_request_template: { type: [:string, :null] },
-                membership_visibility_level: { type: :integer },
-                can_see_members: { type: :boolean },
-                publish_read_state: { type: :boolean },
-              },
-              required: ["id"]
-            }
-          }, required: ["basic_group"]
-=======
         expected_response_schema = load_spec_schema('group_create_response')
->>>>>>> 5f13ca5e
 
         let(:params) { { 'group' => { 'name' => 'awesome' } } }
         it_behaves_like "a JSON endpoint", 200 do
