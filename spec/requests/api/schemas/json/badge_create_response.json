--- conflicted
+++ resolved
@@ -133,12 +133,8 @@
         "auto_revoke",
         "show_posts",
         "badge_type_id",
-<<<<<<< HEAD
-        "image_upload_id"
-=======
         "image_upload_id",
         "show_in_post_header"
->>>>>>> 76e7f12a
       ]
     }
   },
