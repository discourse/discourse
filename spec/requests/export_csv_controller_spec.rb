# frozen_string_literal: true

RSpec.describe ExportCsvController do
  context "while logged in as normal user" do
    fab!(:user)
    fab!(:user2) { Fabricate(:user) }
    before { sign_in(user) }

    describe "#export_entity" do
      it "enqueues user archive job" do
        post "/export_csv/export_entity.json", params: { entity: "user_archive" }
        expect(response.status).to eq(200)
        expect(Jobs::ExportUserArchive.jobs.size).to eq(1)

        job_data = Jobs::ExportUserArchive.jobs.first["args"].first
        expect(job_data["user_id"]).to eq(user.id)
      end

      it "should not enqueue export job if rate limit is reached" do
        UserExport.create(file_name: "user-archive-codinghorror-150116-003249", user_id: user.id)
        post "/export_csv/export_entity.json", params: { entity: "user_archive" }
        expect(response.status).to eq(422)
        expect(Jobs::ExportUserArchive.jobs.size).to eq(0)
      end

      it "returns 404 when normal user tries to export admin entity" do
        post "/export_csv/export_entity.json", params: { entity: "staff_action" }
        expect(response.status).to eq(422)
        expect(Jobs::ExportCsvFile.jobs.size).to eq(0)
      end

      it "does not allow a normal user to export another user's archive" do
        post "/export_csv/export_entity.json",
             params: {
               entity: "user_archive",
               args: {
                 export_user_id: user2.id,
               },
             }
        expect(response.status).to eq(422)
        expect(Jobs::ExportUserArchive.jobs.size).to eq(0)
      end

      it "correctly logs the entity export" do
        post "/export_csv/export_entity.json", params: { entity: "user_archive" }

        log_entry = UserHistory.last
        expect(log_entry.action).to eq(UserHistory.actions[:entity_export])
        expect(log_entry.acting_user_id).to eq(user.id)
        expect(log_entry.subject).to eq("user_archive")
      end
    end

    describe "#latest_user_archive" do
      it "returns the latest user archive" do
        export = generate_exports(user)

        get "/export_csv/latest_user_archive/#{user.id}.json"
        expect(response.status).to eq(200)
        expect(response.parsed_body["user_export"]["id"]).to eq(export.id)
      end

      it "returns nothing when the user has no archives" do
        get "/export_csv/latest_user_archive/#{user.id}.json"
        expect(response.status).to eq(200)
        expect(response.parsed_body).to eq(nil)
      end

      it "does not allow a normal user to view another user's archive" do
        generate_exports(user2)
        get "/export_csv/latest_user_archive/#{user2.id}.json"
        expect(response.status).to eq(403)
      end
    end
  end

  context "while logged in as an admin" do
    fab!(:user)
    fab!(:admin)
    before { sign_in(admin) }

    describe "#export_entity" do
      it "enqueues export job" do
        post "/export_csv/export_entity.json", params: { entity: "staff_action" }
        expect(response.status).to eq(200)
        expect(Jobs::ExportCsvFile.jobs.size).to eq(1)

        job_data = Jobs::ExportCsvFile.jobs.first["args"].first
        expect(job_data["entity"]).to eq("staff_action")
        expect(job_data["user_id"]).to eq(admin.id)
      end

      it "should not rate limit export for staff" do
        UserExport.create(file_name: "screened-email-150116-010145", user_id: admin.id)
        post "/export_csv/export_entity.json", params: { entity: "staff_action" }
        expect(response.status).to eq(200)
        expect(Jobs::ExportCsvFile.jobs.size).to eq(1)

        job_data = Jobs::ExportCsvFile.jobs.first["args"].first
        expect(job_data["entity"]).to eq("staff_action")
        expect(job_data["user_id"]).to eq(admin.id)
      end

      it "allows user archives for other users" do
        post "/export_csv/export_entity.json",
             params: {
               entity: "user_archive",
               args: {
                 export_user_id: user.id,
               },
             }
        expect(response.status).to eq(200)
        expect(Jobs::ExportUserArchive.jobs.size).to eq(1)

        job_data = Jobs::ExportUserArchive.jobs.first["args"].first
        expect(job_data["user_id"]).to eq(user.id)
      end

      it "correctly logs the entity export" do
        post "/export_csv/export_entity.json", params: { entity: "user_list" }

        log_entry = UserHistory.last
        expect(log_entry.action).to eq(UserHistory.actions[:entity_export])
        expect(log_entry.acting_user_id).to eq(admin.id)
        expect(log_entry.subject).to eq("user_list")
      end

      it "fails requests where the entity is too long" do
        post "/export_csv/export_entity.json", params: { entity: "x" * 200 }
        expect(response.status).to eq(400)
      end

      it "fails requests where the name arg is too long" do
        post "/export_csv/export_entity.json", params: { entity: "foo", args: { name: "x" * 200 } }
        expect(response.status).to eq(400)
      end
    end

    describe "#latest_user_archive" do
      it "allows an admin to view another user's archive" do
        export = generate_exports(user)
        get "/export_csv/latest_user_archive/#{user.id}.json"
        expect(response.status).to eq(200)
        expect(response.parsed_body["user_export"]["id"]).to eq(export.id)
      end
    end
  end

  context "while logged in as a moderator" do
    fab!(:user)
    fab!(:moderator)

    before { sign_in(moderator) }

    describe "#export_entity" do
      it "does not allow moderators to export user_list" do
        post "/export_csv/export_entity.json", params: { entity: "user_list" }
        expect(response.status).to eq(422)
      end

      it "does not allow moderators to export screened_email if they has no permission to view emails" do
        SiteSetting.moderators_view_emails = false
        post "/export_csv/export_entity.json", params: { entity: "screened_email" }
        expect(response.status).to eq(422)
      end

      it "allows moderator to export screened_email if they has permission to view emails" do
        SiteSetting.moderators_view_emails = true
        post "/export_csv/export_entity.json", params: { entity: "screened_email" }
        expect(response.status).to eq(200)
        expect(response.parsed_body["success"]).to eq("OK")

        job_data = Jobs::ExportCsvFile.jobs.first["args"].first
        expect(job_data["entity"]).to eq("screened_email")
        expect(job_data["user_id"]).to eq(moderator.id)
      end

<<<<<<< HEAD
=======
      it "does not allow moderators to export another user's archive" do
        post "/export_csv/export_entity.json",
             params: {
               entity: "user_archive",
               args: {
                 export_user_id: user.id,
               },
             }
        expect(response.status).to eq(422)
        expect(Jobs::ExportUserArchive.jobs.size).to eq(0)
      end

>>>>>>> 76e7f12a
      it "allows moderator to export other entities" do
        post "/export_csv/export_entity.json", params: { entity: "staff_action" }
        expect(response.status).to eq(200)
        expect(Jobs::ExportCsvFile.jobs.size).to eq(1)

        job_data = Jobs::ExportCsvFile.jobs.first["args"].first
        expect(job_data["entity"]).to eq("staff_action")
        expect(job_data["user_id"]).to eq(moderator.id)
      end
    end

    describe "#latest_user_archive" do
      it "does not allow a moderator to view another user's archive" do
        generate_exports(user)
        get "/export_csv/latest_user_archive/#{user.id}.json"
        expect(response.status).to eq(403)
      end
    end
  end

  def generate_exports(user)
    csv_file_1 = Fabricate(:upload, created_at: 1.day.ago)
    topic_1 = Fabricate(:topic, created_at: 1.day.ago)
    Fabricate(:post, topic: topic_1)
    UserExport.create!(
      file_name: "test",
      user: user,
      upload_id: csv_file_1.id,
      topic_id: topic_1.id,
      created_at: 1.day.ago,
    )

    csv_file_2 = Fabricate(:upload, created_at: 12.hours.ago)
    topic_2 = Fabricate(:topic, created_at: 12.hours.ago)
    UserExport.create!(
      file_name: "test2",
      user: user,
      upload_id: csv_file_2.id,
      topic_id: topic_2.id,
      created_at: 12.hours.ago,
    )
  end
end<|MERGE_RESOLUTION|>--- conflicted
+++ resolved
@@ -175,8 +175,6 @@
         expect(job_data["user_id"]).to eq(moderator.id)
       end
 
-<<<<<<< HEAD
-=======
       it "does not allow moderators to export another user's archive" do
         post "/export_csv/export_entity.json",
              params: {
@@ -189,7 +187,6 @@
         expect(Jobs::ExportUserArchive.jobs.size).to eq(0)
       end
 
->>>>>>> 76e7f12a
       it "allows moderator to export other entities" do
         post "/export_csv/export_entity.json", params: { entity: "staff_action" }
         expect(response.status).to eq(200)
