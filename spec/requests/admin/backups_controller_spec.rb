# frozen_string_literal: true

RSpec.describe Admin::BackupsController do
  fab!(:admin) { Fabricate(:admin) }
  fab!(:moderator) { Fabricate(:moderator) }
  fab!(:user) { Fabricate(:user) }

  let(:backup_filename) { "2014-02-10-065935.tar.gz" }
  let(:backup_filename2) { "2014-02-11-065935.tar.gz" }

  def create_backup_files(*filenames)
    @paths =
      filenames.map do |filename|
        path = backup_path(filename)
        File.open(path, "w") { |f| f.write("test backup") }
        path
      end
  end

  def backup_path(filename)
    File.join(BackupRestore::LocalBackupStore.base_directory, filename)
  end

  def map_preloaded
    controller
      .instance_variable_get("@preloaded")
      .map { |key, value| [key, JSON.parse(value)] }
      .to_h
  end

  before { SiteSetting.backup_location = BackupLocationSiteSetting::LOCAL }

  after do
    Discourse.redis.flushdb

    @paths&.each { |path| File.delete(path) if File.exist?(path) }
    @paths = nil
  end

  describe "#index" do
    context "when logged in as an admin" do
      before { sign_in(admin) }

      it "raises an error when backups are disabled" do
        SiteSetting.enable_backups = false
        get "/admin/backups.json"
        expect(response.status).to eq(403)
      end

      context "with html format" do
        it "preloads important data" do
          get "/admin/backups.html"
          expect(response.status).to eq(200)

          preloaded = map_preloaded
          expect(preloaded["operations_status"].symbolize_keys).to eq(
            BackupRestore.operations_status,
          )
          expect(preloaded["logs"].size).to eq(BackupRestore.logs.size)
        end
      end

      context "with json format" do
        it "returns a list of all the backups" do
          begin
            create_backup_files(backup_filename, backup_filename2)

            get "/admin/backups.json"
            expect(response.status).to eq(200)

            filenames = response.parsed_body.map { |backup| backup["filename"] }
            expect(filenames).to include(backup_filename)
            expect(filenames).to include(backup_filename2)
          end
        end
      end
    end

    shared_examples "backups inaccessible" do
      it "denies access with a 404 response" do
        get "/admin/backups.html"

        expect(response.status).to eq(404)

        get "/admin/backups.json"

        expect(response.status).to eq(404)
        expect(response.parsed_body["errors"]).to include(I18n.t("not_found"))
      end
    end

    context "when logged in as a moderator" do
      before { sign_in(moderator) }

      include_examples "backups inaccessible"
    end

    context "when logged in as a non-staff user" do
      before { sign_in(user) }

      include_examples "backups inaccessible"
    end
  end

  describe "#status" do
    context "when logged in as an admin" do
      before { sign_in(admin) }

      it "returns the current backups status" do
        get "/admin/backups/status.json"
        expect(response.body).to eq(BackupRestore.operations_status.to_json)
        expect(response.status).to eq(200)
      end
    end

    shared_examples "status inaccessible" do
      it "denies access with a 404 response" do
        get "/admin/backups/status.json"

        expect(response.status).to eq(404)
        expect(response.parsed_body["errors"]).to include(I18n.t("not_found"))
      end
    end

    context "when logged in as a moderator" do
      before { sign_in(moderator) }

      include_examples "status inaccessible"
    end

    context "when logged in as a non-staff user" do
      before { sign_in(user) }

      include_examples "status inaccessible"
    end
  end

  describe "#create" do
    context "when logged in as an admin" do
      before do
        sign_in(admin)
        BackupRestore.stubs(:backup!)
      end

      it "starts a backup" do
        BackupRestore.expects(:backup!).with(
          admin.id,
          { publish_to_message_bus: true, with_uploads: false, client_id: "foo" },
        )

        post "/admin/backups.json", params: { with_uploads: false, client_id: "foo" }

        expect(response.status).to eq(200)
      end

      context "with rate limiting enabled" do
<<<<<<< HEAD
        before do
          RateLimiter.clear_all!
          RateLimiter.enable
        end
=======
        before { RateLimiter.enable }

        use_redis_snapshotting
>>>>>>> 3d554aa1

        after { RateLimiter.disable }

        it "is rate limited" do
          post "/admin/backups.json", params: { with_uploads: false, client_id: "foo" }
          post "/admin/backups.json", params: { with_uploads: false, client_id: "foo" }

          expect(response).to have_http_status :too_many_requests
        end
      end
    end

    shared_examples "backups creation not allowed" do
      it "prevents backups creation with a 404 response" do
        post "/admin/backups.json", params: { with_uploads: false, client_id: "foo" }

        expect(response.status).to eq(404)
        expect(response.parsed_body["errors"]).to include(I18n.t("not_found"))
      end
    end

    context "when logged in as a moderator" do
      before { sign_in(moderator) }

      include_examples "backups creation not allowed"
    end

    context "when logged in as a non-staff user" do
      before { sign_in(user) }

      include_examples "backups creation not allowed"
    end
  end

  describe "#show" do
    context "when logged in as an admin" do
      before { sign_in(admin) }

      it "uses send_file to transmit the backup" do
        begin
          token = EmailBackupToken.set(admin.id)
          create_backup_files(backup_filename)

          expect do
            get "/admin/backups/#{backup_filename}.json", params: { token: token }
          end.to change {
            UserHistory.where(action: UserHistory.actions[:backup_download]).count
          }.by(1)

          expect(response.headers["Content-Length"]).to eq("11")
          expect(response.headers["Content-Disposition"]).to match(/attachment; filename/)
        end
      end

      it "returns 422 when token is bad" do
        begin
          get "/admin/backups/#{backup_filename}.json", params: { token: "bad_value" }

          expect(response.status).to eq(422)
          expect(response.headers["Content-Disposition"]).not_to match(/attachment; filename/)
          expect(response.body).to include(I18n.t("download_backup_mailer.no_token"))
        end
      end

      it "returns 404 when the backup does not exist" do
        token = EmailBackupToken.set(admin.id)
        get "/admin/backups/#{backup_filename}.json", params: { token: token }

        expect(response.status).to eq(404)
      end
    end

    shared_examples "backup inaccessible" do
      it "denies access with a 404 response" do
        begin
          token = EmailBackupToken.set(admin.id)
          create_backup_files(backup_filename)

          expect do
            get "/admin/backups/#{backup_filename}.json", params: { token: token }
          end.not_to change {
            UserHistory.where(action: UserHistory.actions[:backup_download]).count
          }

          expect(response.status).to eq(404)
          expect(response.parsed_body["errors"]).to include(I18n.t("not_found"))
          expect(response.headers["Content-Disposition"]).not_to match(/attachment; filename/)
        end
      end
    end

    context "when logged in as a moderator" do
      before { sign_in(moderator) }

      include_examples "backup inaccessible"
    end

    context "when logged in as a non-staff user" do
      before { sign_in(user) }

      include_examples "backup inaccessible"
    end
  end

  describe "#destroy" do
    context "when logged in as an admin" do
      before { sign_in(admin) }

      it "removes the backup if found" do
        begin
          path = backup_path(backup_filename)
          create_backup_files(backup_filename)
          expect(File.exist?(path)).to eq(true)

          expect do delete "/admin/backups/#{backup_filename}.json" end.to change {
            UserHistory.where(action: UserHistory.actions[:backup_destroy]).count
          }.by(1)

          expect(response.status).to eq(200)
          expect(File.exist?(path)).to eq(false)
        end
      end

      it "doesn't remove the backup if not found" do
        delete "/admin/backups/#{backup_filename}.json"
        expect(response.status).to eq(404)
      end
    end

    shared_examples "backup deletion not allowed" do
      it "prevents deletion with a 404 response" do
        begin
          path = backup_path(backup_filename)
          create_backup_files(backup_filename)
          expect(File.exist?(path)).to eq(true)

          expect do delete "/admin/backups/#{backup_filename}.json" end.not_to change {
            UserHistory.where(action: UserHistory.actions[:backup_destroy]).count
          }

          expect(response.status).to eq(404)
          expect(response.parsed_body["errors"]).to include(I18n.t("not_found"))
          expect(File.exist?(path)).to eq(true)
        end
      end
    end

    context "when logged in as a moderator" do
      before { sign_in(moderator) }

      include_examples "backup deletion not allowed"
    end

    context "when logged in as a non-staff user" do
      before { sign_in(user) }

      include_examples "backup deletion not allowed"
    end
  end

  describe "#logs" do
    context "when logged in as an admin" do
      before { sign_in(admin) }

      it "preloads important data" do
        get "/admin/backups/logs.html"
        expect(response.status).to eq(200)

        preloaded = map_preloaded

        expect(preloaded["operations_status"].symbolize_keys).to eq(BackupRestore.operations_status)
        expect(preloaded["logs"].size).to eq(BackupRestore.logs.size)
      end
    end

    shared_examples "backup logs inaccessible" do
      it "denies access with a 404 response" do
        get "/admin/backups/logs.html"

        expect(response.status).to eq(404)
      end
    end

    context "when logged in as a moderator" do
      before { sign_in(moderator) }

      include_examples "backup logs inaccessible"
    end

    context "when logged in as a non-staff user" do
      before { sign_in(user) }

      include_examples "backup logs inaccessible"
    end
  end

  describe "#restore" do
    context "when logged in as an admin" do
      before { sign_in(admin) }

      it "starts a restore" do
        BackupRestore.expects(:restore!).with(
          admin.id,
          { filename: backup_filename, publish_to_message_bus: true, client_id: "foo" },
        )

        post "/admin/backups/#{backup_filename}/restore.json", params: { client_id: "foo" }

        expect(response.status).to eq(200)
      end
    end

    shared_examples "backup restoration not allowed" do
      it "prevents restoration with a 404 response" do
        post "/admin/backups/#{backup_filename}/restore.json", params: { client_id: "foo" }

        expect(response.status).to eq(404)
        expect(response.parsed_body["errors"]).to include(I18n.t("not_found"))
      end
    end

    context "when logged in as a moderator" do
      before { sign_in(moderator) }

      include_examples "backup restoration not allowed"
    end

    context "when logged in as a non-staff user" do
      before { sign_in(user) }

      include_examples "backup restoration not allowed"
    end
  end

  describe "#readonly" do
    context "when logged in as an admin" do
      before { sign_in(admin) }

      it "enables readonly mode" do
        expect(Discourse.readonly_mode?).to eq(false)

        expect { put "/admin/backups/readonly.json", params: { enable: true } }.to change {
          UserHistory.where(
            action: UserHistory.actions[:change_readonly_mode],
            new_value: "t",
          ).count
        }.by(1)

        expect(Discourse.readonly_mode?).to eq(true)
        expect(response.status).to eq(200)
      end

      it "disables readonly mode" do
        Discourse.enable_readonly_mode(Discourse::USER_READONLY_MODE_KEY)
        expect(Discourse.readonly_mode?).to eq(true)

        expect { put "/admin/backups/readonly.json", params: { enable: false } }.to change {
          UserHistory.where(
            action: UserHistory.actions[:change_readonly_mode],
            new_value: "f",
          ).count
        }.by(1)

        expect(response.status).to eq(200)
        expect(Discourse.readonly_mode?).to eq(false)
      end
    end

    shared_examples "enabling readonly mode not allowed" do
      it "prevents enabling readonly mode with a 404 response" do
        expect(Discourse.readonly_mode?).to eq(false)

        expect do put "/admin/backups/readonly.json", params: { enable: true } end.not_to change {
          UserHistory.where(
            action: UserHistory.actions[:change_readonly_mode],
            new_value: "t",
          ).count
        }

        expect(response.status).to eq(404)
        expect(response.parsed_body["errors"]).to include(I18n.t("not_found"))
        expect(Discourse.readonly_mode?).to eq(false)
      end
    end

    context "when logged in as a moderator" do
      before { sign_in(moderator) }

      include_examples "enabling readonly mode not allowed"
    end

    context "when logged in as a non-staff user" do
      before { sign_in(user) }

      include_examples "enabling readonly mode not allowed"
    end
  end

  describe "#upload_backup_chunk" do
    context "when logged in as an admin" do
      before { sign_in(admin) }

      describe "when filename contains invalid characters" do
        it "should raise an error" do
          ["灰色.tar.gz", '; echo \'haha\'.tar.gz'].each do |invalid_filename|
            described_class.any_instance.expects(:has_enough_space_on_disk?).returns(true)

            post "/admin/backups/upload",
                 params: {
                   resumableFilename: invalid_filename,
                   resumableTotalSize: 1,
                   resumableIdentifier: "test",
                 }

            expect(response.status).to eq(415)
            expect(response.body).to eq(I18n.t("backup.invalid_filename"))
          end
        end
      end

      describe "when resumableIdentifier is invalid" do
        it "should raise an error" do
          filename = "test_site-0123456789.tar.gz"
          @paths = [backup_path(File.join("tmp", "test", "#{filename}.part1"))]

          post "/admin/backups/upload.json",
               params: {
                 resumableFilename: filename,
                 resumableTotalSize: 1,
                 resumableIdentifier: "../test",
                 resumableChunkNumber: "1",
                 resumableChunkSize: "1",
                 resumableCurrentChunkSize: "1",
                 file: fixture_file_upload(Tempfile.new),
               }

          expect(response.status).to eq(400)
        end
      end

      describe "when filename is valid" do
        it "should upload the file successfully" do
          freeze_time
          described_class.any_instance.expects(:has_enough_space_on_disk?).returns(true)

          filename = "test_Site-0123456789.tar.gz"

          post "/admin/backups/upload.json",
               params: {
                 resumableFilename: filename,
                 resumableTotalSize: 1,
                 resumableIdentifier: "test",
                 resumableChunkNumber: "1",
                 resumableChunkSize: "1",
                 resumableCurrentChunkSize: "1",
                 file: fixture_file_upload(Tempfile.new),
               }
          expect_job_enqueued(
            job: :backup_chunks_merger,
            args: {
              filename: filename,
              identifier: "test",
              chunks: 1,
            },
            at: 5.seconds.from_now,
          )

          expect(response.status).to eq(200)
          expect(response.body).to eq("")
        end
      end

      describe "completing an upload by enqueuing backup_chunks_merger" do
        let(:filename) { "test_Site-0123456789.tar.gz" }

        it "works with a single chunk" do
          freeze_time
          described_class.any_instance.expects(:has_enough_space_on_disk?).returns(true)

          # 2MB file, 2MB chunks = 1x 2MB chunk
          post "/admin/backups/upload.json",
               params: {
                 resumableFilename: filename,
                 resumableTotalSize: "2097152",
                 resumableIdentifier: "test",
                 resumableChunkNumber: "1",
                 resumableChunkSize: "2097152",
                 resumableCurrentChunkSize: "2097152",
                 file: fixture_file_upload(Tempfile.new),
               }
          expect_job_enqueued(
            job: :backup_chunks_merger,
            args: {
              filename: filename,
              identifier: "test",
              chunks: 1,
            },
            at: 5.seconds.from_now,
          )
        end

        it "works with multiple chunks when the final chunk is chunk_size + remainder" do
          freeze_time
          described_class.any_instance.expects(:has_enough_space_on_disk?).twice.returns(true)

          # 5MB file, 2MB chunks = 1x 2MB chunk + 1x 3MB chunk with resumable.js
          post "/admin/backups/upload.json",
               params: {
                 resumableFilename: filename,
                 resumableTotalSize: "5242880",
                 resumableIdentifier: "test",
                 resumableChunkNumber: "1",
                 resumableChunkSize: "2097152",
                 resumableCurrentChunkSize: "2097152",
                 file: fixture_file_upload(Tempfile.new),
               }
          post "/admin/backups/upload.json",
               params: {
                 resumableFilename: filename,
                 resumableTotalSize: "5242880",
                 resumableIdentifier: "test",
                 resumableChunkNumber: "2",
                 resumableChunkSize: "2097152",
                 resumableCurrentChunkSize: "3145728",
                 file: fixture_file_upload(Tempfile.new),
               }
          expect_job_enqueued(
            job: :backup_chunks_merger,
            args: {
              filename: filename,
              identifier: "test",
              chunks: 2,
            },
            at: 5.seconds.from_now,
          )
        end

        it "works with multiple chunks when the final chunk is just the remainder" do
          freeze_time
          described_class.any_instance.expects(:has_enough_space_on_disk?).times(3).returns(true)

          # 5MB file, 2MB chunks = 2x 2MB chunk + 1x 1MB chunk with uppy.js
          post "/admin/backups/upload.json",
               params: {
                 resumableFilename: filename,
                 resumableTotalSize: "5242880",
                 resumableIdentifier: "test",
                 resumableChunkNumber: "1",
                 resumableChunkSize: "2097152",
                 resumableCurrentChunkSize: "2097152",
                 file: fixture_file_upload(Tempfile.new),
               }
          post "/admin/backups/upload.json",
               params: {
                 resumableFilename: filename,
                 resumableTotalSize: "5242880",
                 resumableIdentifier: "test",
                 resumableChunkNumber: "2",
                 resumableChunkSize: "2097152",
                 resumableCurrentChunkSize: "2097152",
                 file: fixture_file_upload(Tempfile.new),
               }
          post "/admin/backups/upload.json",
               params: {
                 resumableFilename: filename,
                 resumableTotalSize: "5242880",
                 resumableIdentifier: "test",
                 resumableChunkNumber: "3",
                 resumableChunkSize: "2097152",
                 resumableCurrentChunkSize: "1048576",
                 file: fixture_file_upload(Tempfile.new),
               }
          expect_job_enqueued(
            job: :backup_chunks_merger,
            args: {
              filename: filename,
              identifier: "test",
              chunks: 3,
            },
            at: 5.seconds.from_now,
          )
        end
      end
    end

    shared_examples "uploading backup chunk not allowed" do
      it "prevents uploading of backup chunk with a 404 response" do
        freeze_time
        filename = "test_Site-0123456789.tar.gz"

        post "/admin/backups/upload.json",
             params: {
               resumableFilename: filename,
               resumableTotalSize: 1,
               resumableIdentifier: "test",
               resumableChunkNumber: "1",
               resumableChunkSize: "1",
               resumableCurrentChunkSize: "1",
               file: fixture_file_upload(Tempfile.new),
             }

        expect_not_enqueued_with(
          job: :backup_chunks_merger,
          args: {
            filename: filename,
            identifier: "test",
            chunks: 1,
          },
          at: 5.seconds.from_now,
        )

        expect(response.status).to eq(404)
        expect(response.parsed_body["errors"]).to include(I18n.t("not_found"))
      end
    end

    context "when logged in as a moderator" do
      before { sign_in(moderator) }

      include_examples "uploading backup chunk not allowed"
    end

    context "when logged in as a non-staff user" do
      before { sign_in(user) }

      include_examples "uploading backup chunk not allowed"
    end
  end

  describe "#check_backup_chunk" do
    context "when logged in as an admin" do
      before { sign_in(admin) }

      describe "when resumableIdentifier is invalid" do
        it "should raise an error" do
          get "/admin/backups/upload",
              params: {
                resumableidentifier: "../some_file",
                resumablefilename: "test_site-0123456789.tar.gz",
                resumablechunknumber: "1",
                resumablecurrentchunksize: "1",
              }

          expect(response.status).to eq(400)
        end
      end
    end

    shared_examples "checking backup chunk not allowed" do
      it "denies access with a 404 response" do
        get "/admin/backups/upload",
            params: {
              resumableidentifier: "../some_file",
              resumablefilename: "test_site-0123456789.tar.gz",
              resumablechunknumber: "1",
              resumablecurrentchunksize: "1",
            }

        expect(response.status).to eq(404)
      end
    end

    context "when logged in as a moderator" do
      before { sign_in(moderator) }

      include_examples "checking backup chunk not allowed"
    end

    context "when logged in as a non-staff user" do
      before { sign_in(user) }

      include_examples "checking backup chunk not allowed"
    end
  end

  describe "#rollback" do
    context "when logged in as an admin" do
      before { sign_in(admin) }

      it "should rollback the restore" do
        BackupRestore.expects(:rollback!)

        post "/admin/backups/rollback.json"

        expect(response.status).to eq(200)
      end

      it "should not allow rollback via a GET request" do
        get "/admin/backups/rollback.json"
        expect(response.status).to eq(404)
      end
    end

    shared_examples "backup rollback not allowed" do
      it "prevents rollbacks with a 404 response" do
        post "/admin/backups/rollback.json"

        expect(response.status).to eq(404)
        expect(response.parsed_body["errors"]).to include(I18n.t("not_found"))
      end
    end

    context "when logged in as a moderator" do
      before { sign_in(moderator) }

      include_examples "backup rollback not allowed"
    end

    context "when logged in as a non-staff user" do
      before { sign_in(user) }

      include_examples "backup rollback not allowed"
    end
  end

  describe "#cancel" do
    context "when logged in as an admin" do
      before { sign_in(admin) }

      it "should cancel an backup" do
        BackupRestore.expects(:cancel!)

        delete "/admin/backups/cancel.json"

        expect(response.status).to eq(200)
      end

      it "should not allow cancel via a GET request" do
        get "/admin/backups/cancel.json"
        expect(response.status).to eq(404)
      end
    end

    shared_examples "backup cancellation not allowed" do
      it "prevents cancellation with a 404 response" do
        delete "/admin/backups/cancel.json"

        expect(response.status).to eq(404)
        expect(response.parsed_body["errors"]).to include(I18n.t("not_found"))
      end
    end

    context "when logged in as a moderator" do
      before { sign_in(moderator) }

      include_examples "backup cancellation not allowed"
    end

    context "when logged in as a non-staff user" do
      before { sign_in(user) }

      include_examples "backup cancellation not allowed"
    end
  end

  describe "#email" do
    context "when logged in as an admin" do
      before { sign_in(admin) }

      it "enqueues email job" do
        # might as well test this here if we really want www.example.com
        SiteSetting.force_hostname = "www.example.com"

        create_backup_files(backup_filename)

        expect { put "/admin/backups/#{backup_filename}.json" }.to change {
          Jobs::DownloadBackupEmail.jobs.size
        }.by(1)

        job_args = Jobs::DownloadBackupEmail.jobs.last["args"].first
        expect(job_args["user_id"]).to eq(admin.id)
        expect(job_args["backup_file_path"]).to eq(
          "http://www.example.com/admin/backups/#{backup_filename}",
        )

        expect(response.status).to eq(200)
      end

      it "returns 404 when the backup does not exist" do
        put "/admin/backups/#{backup_filename}.json"

        expect(response).to be_not_found
      end
    end

    shared_examples "backup emails not allowed" do
      it "prevents sending backup emails with a 404 response" do
        SiteSetting.force_hostname = "www.example.com"
        create_backup_files(backup_filename)

        expect do put "/admin/backups/#{backup_filename}.json" end.not_to change {
          Jobs::DownloadBackupEmail.jobs.size
        }

        expect(response.status).to eq(404)
        expect(response.parsed_body["errors"]).to include(I18n.t("not_found"))
      end
    end

    context "when logged in as a moderator" do
      before { sign_in(moderator) }

      include_examples "backup emails not allowed"
    end

    context "when logged in as a non-staff user" do
      before { sign_in(user) }

      include_examples "backup emails not allowed"
    end
  end

  describe "S3 multipart uploads" do
    let(:upload_type) { "backup" }
    let(:test_bucket_prefix) { "test_#{ENV["TEST_ENV_NUMBER"].presence || "0"}" }
    let(:backup_file_exists_response) { { status: 404 } }
    let(:mock_multipart_upload_id) do
      "ibZBv_75gd9r8lH_gqXatLdxMVpAlj6CFTR.OwyF3953YdwbcQnMA2BLGn8Lx12fQNICtMw5KyteFeHw.Sjng--"
    end

    before do
      setup_s3
      SiteSetting.enable_direct_s3_uploads = true
      SiteSetting.s3_backup_bucket = "s3-backup-bucket"
      SiteSetting.backup_location = BackupLocationSiteSetting::S3
      stub_request(:head, "https://s3-backup-bucket.s3.us-west-1.amazonaws.com/").to_return(
        status: 200,
        body: "",
        headers: {
        },
      )
      stub_request(
        :head,
        "https://s3-backup-bucket.s3.us-west-1.amazonaws.com/default/test.tar.gz",
      ).to_return(backup_file_exists_response)
    end

    shared_examples "multipart uploads not allowed" do
      it "prevents multipart uploads with a 404 response" do
        post "/admin/backups/create-multipart.json",
             params: {
               file_name: "test.tar.gz",
               upload_type: upload_type,
               file_size: 4098,
             }
        expect(response.status).to eq(404)
      end
    end

    context "when logged in as a moderator" do
      before { sign_in(moderator) }

      include_examples "multipart uploads not allowed"
    end

    context "when logged in as a non-staff user" do
      before { sign_in(user) }

      include_examples "multipart uploads not allowed"
    end

    context "when the user is admin" do
      before { sign_in(admin) }

      def stub_create_multipart_backup_request
        BackupRestore::S3BackupStore
          .any_instance
          .stubs(:temporary_upload_path)
          .returns(
            "temp/default/#{test_bucket_prefix}/28fccf8259bbe75b873a2bd2564b778c/2u98j832nx93272x947823.gz",
          )
        create_multipart_result = <<~XML
        <?xml version=\"1.0\" encoding=\"UTF-8\"?>\n
        <InitiateMultipartUploadResult>
           <Bucket>s3-backup-bucket</Bucket>
           <Key>temp/default/#{test_bucket_prefix}/28fccf8259bbe75b873a2bd2564b778c/2u98j832nx93272x947823.gz</Key>
           <UploadId>#{mock_multipart_upload_id}</UploadId>
        </InitiateMultipartUploadResult>
        XML
        stub_request(
          :post,
          "https://s3-backup-bucket.s3.us-west-1.amazonaws.com/temp/default/#{test_bucket_prefix}/28fccf8259bbe75b873a2bd2564b778c/2u98j832nx93272x947823.gz?uploads",
        ).to_return(status: 200, body: create_multipart_result)
      end

      it "creates the multipart upload" do
        stub_create_multipart_backup_request
        post "/admin/backups/create-multipart.json",
             params: {
               file_name: "test.tar.gz",
               upload_type: upload_type,
               file_size: 4098,
             }
        expect(response.status).to eq(200)
        result = response.parsed_body

        external_upload_stub =
          ExternalUploadStub.where(
            unique_identifier: result["unique_identifier"],
            original_filename: "test.tar.gz",
            created_by: admin,
            upload_type: upload_type,
            key: result["key"],
            multipart: true,
          )
        expect(external_upload_stub.exists?).to eq(true)
      end

      context "when backup of same filename already exists" do
        let(:backup_file_exists_response) { { status: 200, body: "" } }

        it "throws an error" do
          post "/admin/backups/create-multipart.json",
               params: {
                 file_name: "test.tar.gz",
                 upload_type: upload_type,
                 file_size: 4098,
               }
          expect(response.status).to eq(422)
          expect(response.parsed_body["errors"]).to include(I18n.t("backup.file_exists"))
        end
      end

      context "when filename is invalid" do
        it "throws an error" do
          post "/admin/backups/create-multipart.json",
               params: {
                 file_name: "blah $$##.tar.gz",
                 upload_type: upload_type,
                 file_size: 4098,
               }
          expect(response.status).to eq(422)
          expect(response.parsed_body["errors"]).to include(I18n.t("backup.invalid_filename"))
        end
      end

      context "when extension is invalid" do
        it "throws an error" do
          post "/admin/backups/create-multipart.json",
               params: {
                 file_name: "test.png",
                 upload_type: upload_type,
                 file_size: 4098,
               }
          expect(response.status).to eq(422)
          expect(response.parsed_body["errors"]).to include(
            I18n.t("backup.backup_file_should_be_tar_gz"),
          )
        end
      end
    end
  end
end<|MERGE_RESOLUTION|>--- conflicted
+++ resolved
@@ -154,16 +154,9 @@
       end
 
       context "with rate limiting enabled" do
-<<<<<<< HEAD
-        before do
-          RateLimiter.clear_all!
-          RateLimiter.enable
-        end
-=======
         before { RateLimiter.enable }
 
         use_redis_snapshotting
->>>>>>> 3d554aa1
 
         after { RateLimiter.disable }
 
