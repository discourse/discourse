# frozen_string_literal: true

require "discourse_ip_info"
require "rotp"

RSpec.describe Admin::UsersController do
  fab!(:admin) { Fabricate(:admin) }
  fab!(:moderator) { Fabricate(:moderator) }
  fab!(:user) { Fabricate(:user) }
  fab!(:coding_horror) { Fabricate(:coding_horror) }

  describe "#index" do
    context "when logged in as an admin" do
      before { sign_in(admin) }

      it "returns success with JSON" do
        get "/admin/users/list.json"
        expect(response.status).to eq(200)
        expect(response.parsed_body).to be_present
      end

      context "when showing emails" do
        it "returns email for all the users" do
          get "/admin/users/list.json", params: { show_emails: "true" }
          expect(response.status).to eq(200)
          data = response.parsed_body
          data.each { |user| expect(user["email"]).to be_present }
        end

        it "logs only 1 entry" do
          expect do get "/admin/users/list.json", params: { show_emails: "true" } end.to change {
            UserHistory.where(
              action: UserHistory.actions[:check_email],
              acting_user_id: admin.id,
            ).count
          }.by(1)
          expect(response.status).to eq(200)
        end

        it "can be ordered by emails" do
          get "/admin/users/list.json", params: { show_emails: "true", order: "email" }
          expect(response.status).to eq(200)
        end
      end
    end

    context "when logged in as a moderator" do
      before { sign_in(moderator) }

      it "returns users" do
        get "/admin/users/list.json"

        expect(response.status).to eq(200)
        expect(response.parsed_body).to be_present
      end
    end

    context "when logged in as a non-staff user" do
      before { sign_in(user) }

      it "denies access with a 404 response" do
        get "/admin/users/list.json"

        expect(response.status).to eq(404)
        expect(response.parsed_body["errors"]).to include(I18n.t("not_found"))
      end
    end
  end

  describe "#show" do
    context "when logged in as an admin" do
      before { sign_in(admin) }

      context "with an existing user" do
        it "returns success" do
          get "/admin/users/#{user.id}.json"
          expect(response.status).to eq(200)
        end

        it "includes associated accounts" do
          user.user_associated_accounts.create!(
            provider_name: "pluginauth",
            provider_uid: "pluginauth_uid",
          )

          get "/admin/users/#{user.id}.json"
          expect(response.status).to eq(200)
          expect(response.parsed_body["external_ids"].size).to eq(1)
          expect(response.parsed_body["external_ids"]["pluginauth"]).to eq("pluginauth_uid")
        end
      end

      context "with a non-existing user" do
        it "returns 404 error" do
          get "/admin/users/0.json"
          expect(response.status).to eq(404)
        end
      end
    end

    context "when logged in as a moderator" do
      before { sign_in(moderator) }

      it "returns user" do
        get "/admin/users/#{user.id}.json"

        expect(response.status).to eq(200)
        expect(response.parsed_body["id"]).to eq(user.id)
      end

      it "returns similar users" do
        Fabricate(:user, ip_address: "88.88.88.88")
        similar_user = Fabricate(:user, ip_address: user.ip_address)

        get "/admin/users/#{user.id}.json"

        expect(response.status).to eq(200)
        expect(response.parsed_body["id"]).to eq(user.id)
        expect(response.parsed_body["similar_users_count"]).to eq(1)
        expect(response.parsed_body["similar_users"].map { |u| u["id"] }).to contain_exactly(
          similar_user.id,
        )
      end
    end

    context "when logged in as a non-staff user" do
      before { sign_in(user) }

      it "denies access with a 404 response" do
        get "/admin/users/#{user.id}.json"

        expect(response.status).to eq(404)
        expect(response.parsed_body["errors"]).to include(I18n.t("not_found"))
      end
    end
  end

  describe "#approve" do
    let(:evil_trout) { Fabricate(:evil_trout) }

    before { SiteSetting.must_approve_users = true }

    shared_examples "user approval possible" do
      it "creates a reviewable if one does not exist" do
        evil_trout.update!(active: true)
        expect(ReviewableUser.find_by(target: evil_trout)).to be_blank

        put "/admin/users/#{evil_trout.id}/approve.json"

        expect(response.code).to eq("200")
        expect(ReviewableUser.find_by(target: evil_trout)).to be_present
        expect(evil_trout.reload).to be_approved
      end

      it "calls approve" do
        Jobs.run_immediately!
        evil_trout.activate

        put "/admin/users/#{evil_trout.id}/approve.json"

        expect(response.status).to eq(200)
        evil_trout.reload
        expect(evil_trout.approved).to eq(true)
        expect(
          UserHistory.where(
            action: UserHistory.actions[:approve_user],
            target_user_id: evil_trout.id,
          ).count,
        ).to eq(1)
      end
    end

    context "when logged in as an admin" do
      before { sign_in(admin) }

      include_examples "user approval possible"
    end

    context "when logged in as a moderator" do
      before { sign_in(moderator) }

      include_examples "user approval possible"
    end

    context "when logged in as a non-staff user" do
      before { sign_in(user) }

      it "prevents user approvals with a 404 response" do
        put "/admin/users/#{evil_trout.id}/approve.json"

        evil_trout.reload

        expect(response.status).to eq(404)
        expect(response.parsed_body["errors"]).to include(I18n.t("not_found"))
        expect(evil_trout.approved).to eq(false)
      end
    end
  end

  describe "#approve_bulk" do
    let(:evil_trout) { Fabricate(:evil_trout) }

    before { SiteSetting.must_approve_users = true }

    shared_examples "bulk user approval possible" do
      it "does nothing without users" do
        put "/admin/users/approve-bulk.json"
        evil_trout.reload
        expect(response.status).to eq(200)
        expect(evil_trout.approved).to eq(false)
      end

      it "approves the user when permitted" do
        Jobs.run_immediately!
        evil_trout.activate
        put "/admin/users/approve-bulk.json", params: { users: [evil_trout.id] }
        expect(response.status).to eq(200)
        evil_trout.reload
        expect(evil_trout.approved).to eq(true)
      end
    end

    context "when logged in as an admin" do
      before { sign_in(admin) }

      include_examples "bulk user approval possible"
    end

    context "when logged in as a moderator" do
      before { sign_in(moderator) }

      include_examples "bulk user approval possible"
    end

    context "when logged in as a non-staff user" do
      before { sign_in(user) }

      it "prevents bulk user approvals with a 404 response" do
        put "/admin/users/approve-bulk.json", params: { users: [evil_trout.id] }

        evil_trout.reload
        expect(response.status).to eq(404)
        expect(response.parsed_body["errors"]).to include(I18n.t("not_found"))
        expect(evil_trout.approved).to eq(false)
      end
    end
  end

  describe "#suspend" do
    fab!(:created_post) { Fabricate(:post) }
    fab!(:other_user) { Fabricate(:user) }
    let(:suspend_params) do
      { suspend_until: 5.hours.from_now, reason: "because of this post", post_id: created_post.id }
    end

    shared_examples "suspension of active user possible" do
      it "suspends user" do
        expect(user).not_to be_suspended

        expect do
          put "/admin/users/#{user.id}/suspend.json",
              params: {
                suspend_until: 5.hours.from_now,
                reason: "because I said so",
              }
        end.not_to change { Jobs::CriticalUserEmail.jobs.size }

        expect(response.status).to eq(200)

        user.reload
        expect(user).to be_suspended
        expect(user.suspended_at).to be_present
        expect(user.suspended_till).to be_present
        expect(user.suspend_record).to be_present

        log = UserHistory.where(target_user_id: user.id).order("id desc").first
        expect(log.details).to match(/because I said so/)
      end
    end

    context "when logged in as an admin" do
      before { sign_in(admin) }

      include_examples "suspension of active user possible"

      it "checks if user is suspended" do
        put "/admin/users/#{user.id}/suspend.json",
            params: {
              suspend_until: 5.hours.from_now,
              reason: "because I said so",
            }

        put "/admin/users/#{user.id}/suspend.json",
            params: {
              suspend_until: 5.hours.from_now,
              reason: "because I said so too",
            }

        expect(response.status).to eq(409)
        expect(response.parsed_body["message"]).to eq(
          I18n.t(
            "user.already_suspended",
            staff: admin.username,
            time_ago:
              FreedomPatches::Rails4.time_ago_in_words(
                user.suspend_record.created_at,
                true,
                scope: :"datetime.distance_in_words_verbose",
              ),
          ),
        )
      end

      it "requires suspend_until and reason" do
        expect(user).not_to be_suspended
        put "/admin/users/#{user.id}/suspend.json", params: {}
        expect(response.status).to eq(400)
        user.reload
        expect(user).not_to be_suspended

        expect(user).not_to be_suspended
        put "/admin/users/#{user.id}/suspend.json", params: { suspend_until: 5.hours.from_now }
        expect(response.status).to eq(400)
        user.reload
        expect(user).not_to be_suspended
      end

      context "with an associated post" do
        it "can have an associated post" do
          put "/admin/users/#{user.id}/suspend.json", params: suspend_params

          expect(response.status).to eq(200)

          log = UserHistory.where(target_user_id: user.id).order("id desc").first
          expect(log.post_id).to eq(created_post.id)
        end

        it "can delete an associated post" do
          put "/admin/users/#{user.id}/suspend.json",
              params: suspend_params.merge(post_action: "delete")
          created_post.reload
          expect(created_post.deleted_at).to be_present
          expect(response.status).to eq(200)
        end

        it "won't delete a category topic" do
          c = Fabricate(:category_with_definition)
          cat_post = c.topic.posts.first
          put(
            "/admin/users/#{user.id}/suspend.json",
            params: suspend_params.merge(post_action: "delete", post_id: cat_post.id),
          )
          cat_post.reload
          expect(cat_post.deleted_at).to be_blank
          expect(response.status).to eq(200)
        end

        it "won't delete a category topic by replies" do
          c = Fabricate(:category_with_definition)
          cat_post = c.topic.posts.first
          put(
            "/admin/users/#{user.id}/suspend.json",
            params: suspend_params.merge(post_action: "delete_replies", post_id: cat_post.id),
          )
          cat_post.reload
          expect(cat_post.deleted_at).to be_blank
          expect(response.status).to eq(200)
        end

        it "can delete an associated post and its replies" do
          reply =
            PostCreator.create(
              Fabricate(:user),
              raw: "this is the reply text",
              reply_to_post_number: created_post.post_number,
              topic_id: created_post.topic_id,
            )
          nested_reply =
            PostCreator.create(
              Fabricate(:user),
              raw: "this is the reply text2",
              reply_to_post_number: reply.post_number,
              topic_id: created_post.topic_id,
            )
          put "/admin/users/#{user.id}/suspend.json",
              params: suspend_params.merge(post_action: "delete_replies")
          expect(created_post.reload.deleted_at).to be_present
          expect(reply.reload.deleted_at).to be_present
          expect(nested_reply.reload.deleted_at).to be_present
          expect(response.status).to eq(200)
        end

        it "can edit an associated post" do
          put "/admin/users/#{user.id}/suspend.json",
              params:
                suspend_params.merge(post_action: "edit", post_edit: "this is the edited content")

          expect(response.status).to eq(200)
          created_post.reload
          expect(created_post.deleted_at).to be_blank
          expect(created_post.raw).to eq("this is the edited content")
          expect(response.status).to eq(200)
        end
      end

      it "can send a message to the user" do
        put "/admin/users/#{user.id}/suspend.json",
            params: {
              suspend_until: 10.days.from_now,
              reason: "short reason",
              message: "long reason",
            }

        expect(response.status).to eq(200)

        expect(Jobs::CriticalUserEmail.jobs.size).to eq(1)
        job_args = Jobs::CriticalUserEmail.jobs.first["args"].first
        expect(job_args["type"]).to eq("account_suspended")
        expect(job_args["user_id"]).to eq(user.id)

        log = UserHistory.where(target_user_id: user.id).order("id desc").first
        expect(log).to be_present
        expect(log.details).to match(/short reason/)
        expect(log.details).to match(/long reason/)
      end

      it "also prevents use of any api keys" do
        api_key = Fabricate(:api_key, user: user)
        post "/bookmarks.json",
             params: {
               bookmarkable_id: Fabricate(:post).id,
               bookmarkable_type: "Post",
             },
             headers: {
               HTTP_API_KEY: api_key.key,
             }
        expect(response.status).to eq(200)

        put "/admin/users/#{user.id}/suspend.json", params: suspend_params
        expect(response.status).to eq(200)

        user.reload
        expect(user).to be_suspended

        post "/bookmarks.json",
             params: {
               post_id: Fabricate(:post).id,
             },
             headers: {
               HTTP_API_KEY: api_key.key,
             }
        expect(response.status).to eq(403)
      end

      it "can silence multiple users" do
        put "/admin/users/#{user.id}/suspend.json",
            params: {
              suspend_until: 10.days.from_now,
              reason: "short reason",
              message: "long reason",
              other_user_ids: [other_user.id],
            }
        expect(response.status).to eq(200)
        expect(user.reload).to be_suspended
        expect(other_user.reload).to be_suspended
      end
    end

    context "when logged in as a moderator" do
      before { sign_in(moderator) }

      include_examples "suspension of active user possible"
    end

    context "when logged in as a non-staff user" do
      before { sign_in(user) }

      it "prevents user suspensions with a 404 response" do
        expect do
          put "/admin/users/#{user.id}/suspend.json",
              params: {
                suspend_until: 5.hours.from_now,
                reason: "because I said so",
              }
        end.not_to change { Jobs::CriticalUserEmail.jobs.size }

        expect(response.status).to eq(404)
        expect(response.parsed_body["errors"]).to include(I18n.t("not_found"))

        user.reload
        expect(user).not_to be_suspended
        expect(user.suspended_at).to be_nil
        expect(user.suspended_till).to be_nil
        expect(user.suspend_record).to be_nil
      end
    end
  end

  describe "#revoke_admin" do
    fab!(:another_admin) { Fabricate(:admin) }

    context "when logged in as an admin" do
      before { sign_in(admin) }

      it "updates the admin flag" do
        put "/admin/users/#{another_admin.id}/revoke_admin.json"
        expect(response.status).to eq(200)
        another_admin.reload
        expect(another_admin.admin).to eq(false)

        expect(response.parsed_body["can_be_merged"]).to eq(true)
        expect(response.parsed_body["can_be_deleted"]).to eq(true)
        expect(response.parsed_body["can_be_anonymized"]).to eq(true)
        expect(response.parsed_body["can_delete_all_posts"]).to eq(true)
      end
    end

    shared_examples "admin access revocation not allowed" do
      it "prevents revoking admin access with a 404 response" do
        put "/admin/users/#{another_admin.id}/revoke_admin.json"

        expect(response.status).to eq(404)
        expect(response.parsed_body["errors"]).to include(I18n.t("not_found"))
        another_admin.reload
        expect(another_admin.admin).to eq(true)
      end
    end

    context "when logged in as a moderator" do
      before { sign_in(moderator) }

      include_examples "admin access revocation not allowed"
    end

    context "when logged in as a non-staff user" do
      before { sign_in(user) }

      include_examples "admin access revocation not allowed"
    end
  end

  describe "#grant_admin" do
    fab!(:another_user) { coding_horror }

    after { Discourse.redis.flushdb }

    context "when logged in as an admin" do
      before { sign_in(admin) }

      it "returns a 404 if the username doesn't exist" do
        put "/admin/users/123123/grant_admin.json"
        expect(response.status).to eq(404)
      end

      it "sends a confirmation email if the acting admin does not have a second factor method enabled" do
        expect(AdminConfirmation.exists_for?(another_user.id)).to eq(false)
        put "/admin/users/#{another_user.id}/grant_admin.json"
        expect(response.status).to eq(200)
        expect(AdminConfirmation.exists_for?(another_user.id)).to eq(true)
      end

      it "asks the acting admin for second factor if it is enabled" do
        Fabricate(:user_second_factor_totp, user: admin)

        put "/admin/users/#{another_user.id}/grant_admin.json", xhr: true

        expect(response.parsed_body["second_factor_challenge_nonce"]).to be_present
        expect(another_user.reload.admin).to eq(false)
      end

      it "grants admin if second factor is correct" do
        user_second_factor = Fabricate(:user_second_factor_totp, user: admin)

        put "/admin/users/#{another_user.id}/grant_admin.json", xhr: true
        nonce = response.parsed_body["second_factor_challenge_nonce"]
        expect(nonce).to be_present
        expect(another_user.reload.admin).to eq(false)

        post "/session/2fa.json",
             params: {
               nonce: nonce,
               second_factor_token: ROTP::TOTP.new(user_second_factor.data).now,
               second_factor_method: UserSecondFactor.methods[:totp],
             }
        res = response.parsed_body
        expect(response.status).to eq(200)
        expect(res["ok"]).to eq(true)
        expect(res["callback_method"]).to eq("PUT")
        expect(res["callback_path"]).to eq("/admin/users/#{another_user.id}/grant_admin.json")
        expect(res["redirect_url"]).to eq(
          "/admin/users/#{another_user.id}/#{another_user.username}",
        )
        expect(another_user.reload.admin).to eq(false)

        put res["callback_path"], params: { second_factor_nonce: nonce }
        expect(response.status).to eq(200)
        expect(another_user.reload.admin).to eq(true)
      end

      it "does not grant admin if second factor auth is not successful" do
        user_second_factor = Fabricate(:user_second_factor_totp, user: admin)

        put "/admin/users/#{another_user.id}/grant_admin.json", xhr: true
        nonce = response.parsed_body["second_factor_challenge_nonce"]
        expect(nonce).to be_present
        expect(another_user.reload.admin).to eq(false)

        token = ROTP::TOTP.new(user_second_factor.data).now.to_i
        token = (token == 999_999 ? token - 1 : token + 1).to_s
        post "/session/2fa.json",
             params: {
               nonce: nonce,
               second_factor_token: token,
               second_factor_method: UserSecondFactor.methods[:totp],
             }
        expect(response.status).to eq(400)
        expect(another_user.reload.admin).to eq(false)

        put "/admin/users/#{another_user.id}/grant_admin.json",
            params: {
              second_factor_nonce: nonce,
            }
        expect(response.status).to eq(401)
        expect(another_user.reload.admin).to eq(false)
      end

      it "does not grant admin if the acting admin loses permission in the middle of the process" do
        user_second_factor = Fabricate(:user_second_factor_totp, user: admin)

        put "/admin/users/#{another_user.id}/grant_admin.json", xhr: true
        nonce = response.parsed_body["second_factor_challenge_nonce"]
        expect(nonce).to be_present
        expect(another_user.reload.admin).to eq(false)

        post "/session/2fa.json",
             params: {
               nonce: nonce,
               second_factor_token: ROTP::TOTP.new(user_second_factor.data).now,
               second_factor_method: UserSecondFactor.methods[:totp],
             }
        res = response.parsed_body
        expect(response.status).to eq(200)
        expect(res["ok"]).to eq(true)
        expect(res["callback_method"]).to eq("PUT")
        expect(res["callback_path"]).to eq("/admin/users/#{another_user.id}/grant_admin.json")
        expect(res["redirect_url"]).to eq(
          "/admin/users/#{another_user.id}/#{another_user.username}",
        )
        expect(another_user.reload.admin).to eq(false)

        admin.update!(admin: false)
        put res["callback_path"], params: { second_factor_nonce: nonce }
        expect(response.status).to eq(404)
        expect(another_user.reload.admin).to eq(false)
      end

      it "does not accept backup codes" do
        Fabricate(:user_second_factor_totp, user: admin)
        Fabricate(:user_second_factor_backup, user: admin)

        put "/admin/users/#{another_user.id}/grant_admin.json", xhr: true
        nonce = response.parsed_body["second_factor_challenge_nonce"]
        expect(nonce).to be_present
        expect(another_user.reload.admin).to eq(false)

        post "/session/2fa.json",
             params: {
               nonce: nonce,
               second_factor_token: "iAmValidBackupCode",
               second_factor_method: UserSecondFactor.methods[:backup_codes],
             }
        expect(response.status).to eq(403)
        expect(another_user.reload.admin).to eq(false)
      end
    end

    shared_examples "admin grants not allowed" do
      context "with 2FA enabled" do
        before { Fabricate(:user_second_factor_totp, user: user) }

        it "prevents granting admin with a 404 response" do
          put "/admin/users/#{another_user.id}/grant_admin.json"

          expect(response.status).to eq(404)
          expect(response.parsed_body["errors"]).to include(I18n.t("not_found"))
          expect(AdminConfirmation.exists_for?(another_user.id)).to eq(false)
        end
      end

      context "with 2FA disabled" do
        it "prevents granting admin with a 404 response" do
          put "/admin/users/#{another_user.id}/grant_admin.json"

          expect(response.status).to eq(404)
          expect(response.parsed_body["errors"]).to include(I18n.t("not_found"))
          expect(AdminConfirmation.exists_for?(another_user.id)).to eq(false)
        end
      end
    end

    context "when logged in as a moderator" do
      before { sign_in(moderator) }

      include_examples "admin grants not allowed"
    end

    context "when logged in as a non-staff user" do
      before { sign_in(user) }

      include_examples "admin grants not allowed"
    end
  end

  describe "#add_group" do
    fab!(:group) { Fabricate(:group) }

    context "when logged in as an admin" do
      before { sign_in(admin) }

      it "adds the user to the group" do
        post "/admin/users/#{user.id}/groups.json", params: { group_id: group.id }

        expect(response.status).to eq(200)
        expect(GroupUser.where(user_id: user.id, group_id: group.id).exists?).to eq(true)

        group_history = GroupHistory.last

        expect(group_history.action).to eq(GroupHistory.actions[:add_user_to_group])
        expect(group_history.acting_user).to eq(admin)
        expect(group_history.target_user).to eq(user)

        # Doing it again doesn't raise an error
        post "/admin/users/#{user.id}/groups.json", params: { group_id: group.id }

        expect(response.status).to eq(200)
      end

      it "returns not-found error when there is no group" do
        group.destroy!

        put "/admin/users/#{user.id}/groups.json", params: { group_id: group.id }

        expect(response.status).to eq(404)
      end

      it "does not allow adding users to an automatic group" do
        group.update!(automatic: true)

        expect do
          post "/admin/users/#{user.id}/groups.json", params: { group_id: group.id }
        end.to_not change { group.users.count }

        expect(response.status).to eq(422)
        expect(response.parsed_body["errors"]).to eq(["You cannot modify an automatic group"])
      end
    end

    shared_examples "adding users to groups not allowed" do
      it "prevents adding user to group with a 404 response" do
        post "/admin/users/#{user.id}/groups.json", params: { group_id: group.id }

        expect(response.status).to eq(404)
        expect(response.parsed_body["errors"]).to include(I18n.t("not_found"))
        expect(GroupUser.where(user_id: user.id, group_id: group.id).exists?).to eq(false)
      end
    end

    context "when logged in as a moderator" do
      before { sign_in(moderator) }

      include_examples "adding users to groups not allowed"
    end

    context "when logged in as a non-staff user" do
      before { sign_in(user) }

      include_examples "adding users to groups not allowed"
    end
  end

  describe "#remove_group" do
    context "when logged in as an admin" do
      before { sign_in(admin) }

      it "also clears the user's primary group" do
        group = Fabricate(:group, users: [user])
        user.update!(primary_group_id: group.id)
        delete "/admin/users/#{user.id}/groups/#{group.id}.json"

        expect(response.status).to eq(200)
        expect(user.reload.primary_group).to eq(nil)
      end

      it "returns not-found error when there is no group" do
        delete "/admin/users/#{user.id}/groups/9090.json"

        expect(response.status).to eq(404)
      end

      it "does not allow removing owners from an automatic group" do
        group = Fabricate(:group, users: [user], automatic: true)

        delete "/admin/users/#{user.id}/groups/#{group.id}.json"

        expect(response.status).to eq(422)
        expect(response.parsed_body["errors"]).to eq(["You cannot modify an automatic group"])
      end
    end

    shared_examples "removing user from groups not allowed" do
      it "prevents removing user from group with a 404 response" do
        group = Fabricate(:group, users: [user])
        user.update!(primary_group_id: group.id)

        delete "/admin/users/#{user.id}/groups/#{group.id}.json"

        expect(response.status).to eq(404)
        expect(response.parsed_body["errors"]).to include(I18n.t("not_found"))
        expect(user.reload.primary_group).to eq(group)
      end
    end

    context "when logged in as a moderator" do
      before { sign_in(moderator) }

      include_examples "removing user from groups not allowed"
    end

    context "when logged in as a non-staff user" do
      before { sign_in(user) }

      include_examples "removing user from groups not allowed"
    end
  end

  describe "#trust_level" do
    fab!(:another_user) do
      coding_horror.update!(created_at: 1.month.ago)
      coding_horror
    end

    shared_examples "trust level updates possible" do
      it "returns a 404 if the username doesn't exist" do
        put "/admin/users/123123/trust_level.json"
        expect(response.status).to eq(404)
      end

      it "upgrades the user's trust level" do
        put "/admin/users/#{another_user.id}/trust_level.json", params: { level: 2 }

        expect(response.status).to eq(200)
        another_user.reload
        expect(another_user.trust_level).to eq(2)

        expect(
          UserHistory.where(
            target_user: another_user,
            acting_user: acting_user,
            action: UserHistory.actions[:change_trust_level],
          ).count,
        ).to eq(1)
      end

      it "raises no error when demoting a user below their current trust level (locks trust level)" do
        stat = another_user.user_stat
        stat.topics_entered = SiteSetting.tl1_requires_topics_entered + 1
        stat.posts_read_count = SiteSetting.tl1_requires_read_posts + 1
        stat.time_read = SiteSetting.tl1_requires_time_spent_mins * 60
        stat.save!
        another_user.update(trust_level: TrustLevel[1])

        put "/admin/users/#{another_user.id}/trust_level.json", params: { level: TrustLevel[0] }

        expect(response.status).to eq(200)
        another_user.reload
        expect(another_user.trust_level).to eq(TrustLevel[0])
        expect(another_user.manual_locked_trust_level).to eq(TrustLevel[0])
      end
    end

    context "when logged in as an admin" do
      let(:acting_user) { admin }

      before { sign_in(admin) }

      include_examples "trust level updates possible"
    end

    context "when logged in as a moderator" do
      let(:acting_user) { moderator }

      before { sign_in(moderator) }

      include_examples "trust level updates possible"
    end

    context "when logged in as a non-staff user" do
      before { sign_in(user) }

      it "prevents updates trust level with a 404 response" do
        put "/admin/users/#{another_user.id}/trust_level.json"

        expect(response.status).to eq(404)
        expect(response.parsed_body["errors"]).to include(I18n.t("not_found"))
      end
    end
  end

  describe "#grant_moderation" do
    fab!(:another_user) { coding_horror }

    context "when logged in as an admin" do
      before { sign_in(admin) }

      it "returns a 404 if the username doesn't exist" do
        put "/admin/users/123123/grant_moderation.json"
        expect(response.status).to eq(404)
      end

      it "updates the moderator flag" do
        expect_enqueued_with(
          job: :send_system_message,
          args: {
            user_id: another_user.id,
            message_type: "welcome_staff",
            message_options: {
              role: :moderator,
            },
          },
        ) { put "/admin/users/#{another_user.id}/grant_moderation.json" }

        expect(response.status).to eq(200)
        another_user.reload
        expect(another_user.moderator).to eq(true)

        expect(response.parsed_body["can_be_merged"]).to eq(false)
        expect(response.parsed_body["can_be_anonymized"]).to eq(false)
      end
    end

    shared_examples "moderator access grant not allowed" do
      it "prevents granting moderation rights to user with a 404 response" do
        put "/admin/users/#{another_user.id}/grant_moderation.json"

        expect(response.status).to eq(404)
        expect(response.parsed_body["errors"]).to include(I18n.t("not_found"))
      end
    end

    context "when logged in as a moderator" do
      before { sign_in(moderator) }

      include_examples "moderator access grant not allowed"
    end

    context "when logged in as a non-staff user" do
      before { sign_in(user) }

      include_examples "moderator access grant not allowed"
    end
  end

  describe "#revoke_moderation" do
    fab!(:another_moderator) { Fabricate(:moderator) }

    context "when logged in as an admin" do
      before { sign_in(admin) }

      it "updates the moderator flag" do
        put "/admin/users/#{another_moderator.id}/revoke_moderation.json"
        expect(response.status).to eq(200)
        another_moderator.reload
        expect(another_moderator.moderator).to eq(false)

        expect(response.parsed_body["can_be_merged"]).to eq(true)
        expect(response.parsed_body["can_be_anonymized"]).to eq(true)
      end
    end

    shared_examples "moderator access revocation not allowed" do
      it "prevents revocation of moderator access with a 404 response" do
        put "/admin/users/#{another_moderator.id}/revoke_moderation.json"

        another_moderator.reload
        expect(response.status).to eq(404)
        expect(response.parsed_body["errors"]).to include(I18n.t("not_found"))
        expect(another_moderator.moderator).to eq(true)
      end
    end

    context "when logged in as a moderator" do
      before { sign_in(moderator) }

      include_examples "moderator access revocation not allowed"
    end

    context "when logged in as a non-staff user" do
      before { sign_in(user) }

      include_examples "moderator access revocation not allowed"
    end
  end

  describe "#primary_group" do
    fab!(:group) { Fabricate(:group) }
    fab!(:another_user) { coding_horror }
    fab!(:another_group) { Fabricate(:group, title: "New") }

    shared_examples "primary group updates possible" do
      it "returns a 404 if the user doesn't exist" do
        put "/admin/users/123123/primary_group.json"
        expect(response.status).to eq(404)
      end

      it "changes the user's primary group" do
        group.add(another_user)
        put "/admin/users/#{another_user.id}/primary_group.json",
            params: {
              primary_group_id: group.id,
            }

        expect(response.status).to eq(200)
        another_user.reload
        expect(another_user.primary_group_id).to eq(group.id)
      end

      it "doesn't change primary group if they aren't a member of the group" do
        put "/admin/users/#{another_user.id}/primary_group.json",
            params: {
              primary_group_id: group.id,
            }

        expect(response.status).to eq(200)
        another_user.reload
        expect(another_user.primary_group_id).to eq(nil)
      end

      it "remove user's primary group" do
        group.add(another_user)

        put "/admin/users/#{another_user.id}/primary_group.json", params: { primary_group_id: "" }

        expect(response.status).to eq(200)
        another_user.reload
        expect(another_user.primary_group_id).to eq(nil)
      end

      it "updates user's title when it matches the previous primary group title" do
        group.update_columns(primary_group: true, title: "Previous")
        group.add(another_user)
        another_group.add(another_user)

        expect(another_user.reload.title).to eq("Previous")

        put "/admin/users/#{another_user.id}/primary_group.json",
            params: {
              primary_group_id: another_group.id,
            }

        another_user.reload
        expect(response.status).to eq(200)
        expect(another_user.primary_group_id).to eq(another_group.id)
        expect(another_user.title).to eq("New")
      end

      it "doesn't update user's title when it does not match the previous primary group title" do
        another_user.update_columns(title: "Different")
        group.update_columns(primary_group: true, title: "Previous")
        another_group.add(another_user)
        group.add(another_user)

        expect(another_user.reload.title).to eq("Different")

        put "/admin/users/#{another_user.id}/primary_group.json",
            params: {
              primary_group_id: another_group.id,
            }

        another_user.reload
        expect(response.status).to eq(200)
        expect(another_user.primary_group_id).to eq(another_group.id)
        expect(another_user.title).to eq("Different")
      end
    end

    context "when logged in as an admin" do
      before { sign_in(admin) }

      include_examples "primary group updates possible"
    end

    context "when logged in as a moderator" do
      before { sign_in(moderator) }

      context "when moderators_manage_categories_and_groups site setting is enabled" do
        before { SiteSetting.moderators_manage_categories_and_groups = true }

        include_examples "primary group updates possible"
      end

      context "when moderators_manage_categories_and_groups site setting is disabled" do
        before { SiteSetting.moderators_manage_categories_and_groups = false }

        it "prevents setting primary group with a 403 response" do
          group.add(another_user)
          put "/admin/users/#{another_user.id}/primary_group.json",
              params: {
                primary_group_id: group.id,
              }

          expect(response.status).to eq(403)
          expect(response.parsed_body["errors"]).to include(I18n.t("invalid_access"))
          another_user.reload
          expect(another_user.primary_group_id).to eq(nil)
        end
      end
    end

    context "when logged in as a non-staff user" do
      before { sign_in(user) }

      it "prevents setting primary group with a 404 response" do
        group.add(another_user)
        put "/admin/users/#{another_user.id}/primary_group.json",
            params: {
              primary_group_id: group.id,
            }

        expect(response.status).to eq(404)
        expect(response.parsed_body["errors"]).to include(I18n.t("not_found"))
        another_user.reload
        expect(another_user.primary_group_id).to eq(nil)
      end
    end
  end

  describe "#destroy" do
    fab!(:delete_me) { Fabricate(:user) }

    shared_examples "user deletion possible" do
      it "returns a 403 if the user doesn't exist" do
        delete "/admin/users/123123drink.json"
        expect(response.status).to eq(403)
      end

      context "when user has post" do
        let(:topic) { Fabricate(:topic, user: delete_me) }
        let!(:post) { Fabricate(:post, topic: topic, user: delete_me) }

        it "returns an api response that the user can't be deleted because it has posts" do
          post_count = delete_me.posts.joins(:topic).count
          delete_me_topic = Fabricate(:topic)
          Fabricate(:post, topic: delete_me_topic, user: delete_me)
          PostDestroyer.new(admin, delete_me_topic.first_post, context: "Deleted by admin").destroy

          delete "/admin/users/#{delete_me.id}.json"
          expect(response.status).to eq(403)
          json = response.parsed_body
          expect(json["deleted"]).to eq(false)
          expect(json["message"]).to eq(
            I18n.t("user.cannot_delete_has_posts", username: delete_me.username, count: post_count),
          )
        end

        it "doesn't return an error if delete_posts == true" do
          delete "/admin/users/#{delete_me.id}.json", params: { delete_posts: true }
          expect(response.status).to eq(200)
          expect(Post.where(id: post.id).count).to eq(0)
          expect(Topic.where(id: topic.id).count).to eq(0)
          expect(User.where(id: delete_me.id).count).to eq(0)
        end

        context "when user has reviewable flagged post which was handled" do
          let!(:reviewable) do
            Fabricate(
              :reviewable_flagged_post,
              created_by: admin,
              target_created_by: delete_me,
              target: post,
              topic: topic,
              status: 4,
            )
          end

          it "deletes the user record" do
            delete "/admin/users/#{delete_me.id}.json",
                   params: {
                     delete_posts: true,
                     delete_as_spammer: true,
                   }
            expect(response.status).to eq(200)
            expect(User.where(id: delete_me.id).count).to eq(0)
          end
        end
      end

      it "blocks the e-mail if block_email param is is true" do
        user_emails = delete_me.user_emails.pluck(:email)

        delete "/admin/users/#{delete_me.id}.json", params: { block_email: true }
        expect(response.status).to eq(200)
        expect(ScreenedEmail.exists?(email: user_emails)).to eq(true)
      end

      it "does not block the e-mails if block_email param is is false" do
        user_emails = delete_me.user_emails.pluck(:email)

        delete "/admin/users/#{delete_me.id}.json", params: { block_email: false }
        expect(response.status).to eq(200)
        expect(ScreenedEmail.exists?(email: user_emails)).to eq(false)
      end

      it "does not block the e-mails by default" do
        user_emails = delete_me.user_emails.pluck(:email)

        delete "/admin/users/#{delete_me.id}.json"
        expect(response.status).to eq(200)
        expect(ScreenedEmail.exists?(email: user_emails)).to eq(false)
      end

      it "blocks the ip address if block_ip param is true" do
        ip_address = delete_me.ip_address

        delete "/admin/users/#{delete_me.id}.json", params: { block_ip: true }
        expect(response.status).to eq(200)
        expect(ScreenedIpAddress.exists?(ip_address: ip_address)).to eq(true)
      end

      it "does not block the ip address if block_ip param is false" do
        ip_address = delete_me.ip_address

        delete "/admin/users/#{delete_me.id}.json", params: { block_ip: false }
        expect(response.status).to eq(200)
        expect(ScreenedIpAddress.exists?(ip_address: ip_address)).to eq(false)
      end

      it "does not block the ip address by default" do
        ip_address = delete_me.ip_address

        delete "/admin/users/#{delete_me.id}.json"
        expect(response.status).to eq(200)
        expect(ScreenedIpAddress.exists?(ip_address: ip_address)).to eq(false)
      end

      context "with param block_url" do
        before do
          @post = Fabricate(:post_with_external_links, user: delete_me)
          TopicLink.extract_from(@post)

          @urls =
            TopicLink
              .where(user: delete_me, internal: false)
              .pluck(:url)
              .map { |url| ScreenedUrl.normalize_url(url) }
        end

        it "blocks the urls if block_url param is true" do
          delete "/admin/users/#{delete_me.id}.json",
                 params: {
                   delete_posts: true,
                   block_urls: true,
                 }
          expect(response.status).to eq(200)
          expect(ScreenedUrl.exists?(url: @urls)).to eq(true)
        end

        it "does not block the urls if block_url param is false" do
          delete "/admin/users/#{delete_me.id}.json",
                 params: {
                   delete_posts: true,
                   block_urls: false,
                 }
          expect(response.status).to eq(200)
          expect(ScreenedUrl.exists?(url: @urls)).to eq(false)
        end

        it "does not block the urls by default" do
          delete "/admin/users/#{delete_me.id}.json",
                 params: {
                   delete_posts: true,
                   block_urls: false,
                 }
          expect(response.status).to eq(200)
          expect(ScreenedUrl.exists?(url: @urls)).to eq(false)
        end
      end

      it "deletes the user record" do
        delete "/admin/users/#{delete_me.id}.json"
        expect(response.status).to eq(200)
        expect(User.where(id: delete_me.id).count).to eq(0)
      end
    end

    context "when logged in as an admin" do
      before { sign_in(admin) }

      include_examples "user deletion possible"
    end

    context "when logged in as a moderator" do
      before { sign_in(moderator) }

      include_examples "user deletion possible"
    end

    context "when logged in as a non-staff user" do
      before { sign_in(user) }

      it "prevents deleting user with a 404 response" do
        delete "/admin/users/#{delete_me.id}.json"

        expect(response.status).to eq(404)
        expect(response.parsed_body["errors"]).to include(I18n.t("not_found"))
        expect(User.where(id: delete_me.id).count).to eq(1)
      end
    end
  end

  describe "#activate" do
    fab!(:reg_user) { Fabricate(:inactive_user) }

    shared_examples "user activation possible" do
      it "returns success" do
        put "/admin/users/#{reg_user.id}/activate.json"
        expect(response.status).to eq(200)
        json = response.parsed_body
        expect(json["success"]).to eq("OK")
        reg_user.reload
        expect(reg_user.active).to eq(true)
      end

      it "should confirm email even when the tokens are expired" do
        reg_user.email_tokens.update_all(confirmed: false, expired: true)

        reg_user.reload
        expect(reg_user.email_confirmed?).to eq(false)

        put "/admin/users/#{reg_user.id}/activate.json"
        expect(response.status).to eq(200)

        reg_user.reload
        expect(reg_user.email_confirmed?).to eq(true)
      end
    end

    context "when logged in as an admin" do
      before { sign_in(admin) }

      include_examples "user activation possible"
    end

    context "when logged in as a moderator" do
      before { sign_in(moderator) }

      include_examples "user activation possible"
    end

    context "when logged in as a non-staff user" do
      before { sign_in(user) }

      it "prevents activation of user with a 404 response" do
        put "/admin/users/#{reg_user.id}/activate.json"

        reg_user.reload
        expect(response.status).to eq(404)
        expect(response.parsed_body["errors"]).to include(I18n.t("not_found"))
        expect(reg_user.active).to eq(false)
      end
    end
  end

  describe "#deactivate" do
    fab!(:reg_user) { Fabricate(:active_user) }

    shared_examples "user deactivation possible" do
      it "returns success" do
        put "/admin/users/#{reg_user.id}/deactivate.json"
        expect(response.status).to eq(200)
        json = response.parsed_body
        expect(json["success"]).to eq("OK")
        reg_user.reload
        expect(reg_user.active).to eq(false)
      end
    end

    context "when logged in as an admin" do
      before { sign_in(admin) }

      include_examples "user deactivation possible"
    end

    context "when logged in as a moderator" do
      before { sign_in(moderator) }

      include_examples "user deactivation possible"
    end

    context "when logged in as a non-staff user" do
      before { sign_in(user) }

      it "prevents deactivation of user with a 404 response" do
        put "/admin/users/#{reg_user.id}/deactivate.json"

        expect(response.status).to eq(404)
        expect(response.parsed_body["errors"]).to include(I18n.t("not_found"))
        reg_user.reload
        expect(reg_user.active).to eq(true)
      end
    end
  end

  describe "#log_out" do
    fab!(:reg_user) { Fabricate(:user) }

    context "when logged in as an admin" do
      before { sign_in(admin) }

      it "returns success" do
        post "/admin/users/#{reg_user.id}/log_out.json"
        expect(response.status).to eq(200)
        json = response.parsed_body
        expect(json["success"]).to eq("OK")
      end

      it "returns 404 when user_id does not exist" do
        post "/admin/users/123123drink/log_out.json"
        expect(response.status).to eq(404)
      end
    end

    shared_examples "user log out not allowed" do
      it "prevents loging out of user with a 404 response" do
        post "/admin/users/#{reg_user.id}/log_out.json"

        expect(response.status).to eq(404)
        expect(response.parsed_body["errors"]).to include(I18n.t("not_found"))
      end
    end

    context "when logged in as a moderator" do
      before { sign_in(moderator) }

      include_examples "user log out not allowed"
    end

    context "when logged in as a non-staff user" do
      before { sign_in(user) }

      include_examples "user log out not allowed"
    end
  end

  describe "#silence" do
    fab!(:reg_user) { Fabricate(:user) }
    fab!(:other_user) { Fabricate(:user) }

    context "when logged in as an admin" do
      before { sign_in(admin) }

      it "returns a 404 if the user doesn't exist" do
        put "/admin/users/123123/silence.json"
        expect(response.status).to eq(404)
      end

      it "punishes the user for spamming" do
        put "/admin/users/#{reg_user.id}/silence.json"
        expect(response.status).to eq(200)
        reg_user.reload
        expect(reg_user).to be_silenced
        expect(reg_user.silenced_record).to be_present
      end

      it "can have an associated post" do
        silence_post = Fabricate(:post, user: reg_user)

        put "/admin/users/#{reg_user.id}/silence.json",
            params: {
              post_id: silence_post.id,
              post_action: "edit",
              post_edit: "this is the new contents for the post",
            }
        expect(response.status).to eq(200)

        silence_post.reload
        expect(silence_post.raw).to eq("this is the new contents for the post")

        log =
          UserHistory.where(
            target_user_id: reg_user.id,
            action: UserHistory.actions[:silence_user],
          ).first
        expect(log).to be_present
        expect(log.post_id).to eq(silence_post.id)

        reg_user.reload
        expect(reg_user).to be_silenced
      end

      it "will set a length of time if provided" do
        future_date = 1.month.from_now.to_date
        put "/admin/users/#{reg_user.id}/silence.json", params: { silenced_till: future_date }

        expect(response.status).to eq(200)
        reg_user.reload
        expect(reg_user).to be_silenced
        expect(reg_user.silenced_till).to eq(future_date)
      end

      it "will send a message if provided" do
        expect do
          put "/admin/users/#{reg_user.id}/silence.json",
              params: {
                message: "Email this to the user",
              }
        end.to change { Jobs::CriticalUserEmail.jobs.size }.by(1)

        expect(response.status).to eq(200)
        reg_user.reload
        expect(reg_user).to be_silenced
      end

      it "checks if user is silenced" do
        put "/admin/users/#{user.id}/silence.json",
            params: {
              silenced_till: 5.hours.from_now,
              reason: "because I said so",
            }

        put "/admin/users/#{user.id}/silence.json",
            params: {
              silenced_till: 5.hours.from_now,
              reason: "because I said so too",
            }

        expect(response.status).to eq(409)
        expect(response.parsed_body["message"]).to eq(
          I18n.t(
            "user.already_silenced",
            staff: admin.username,
            time_ago:
              FreedomPatches::Rails4.time_ago_in_words(
                user.silenced_record.created_at,
                true,
                scope: :"datetime.distance_in_words_verbose",
              ),
          ),
        )
      end

      it "can silence multiple users" do
        put "/admin/users/#{reg_user.id}/silence.json", params: { other_user_ids: [other_user.id] }
        expect(response.status).to eq(200)
        expect(reg_user.reload).to be_silenced
        expect(other_user.reload).to be_silenced
      end
    end

    context "when logged in as a moderator" do
      before { sign_in(moderator) }

      it "silences user" do
        put "/admin/users/#{reg_user.id}/silence.json"

        expect(response.status).to eq(200)
        reg_user.reload
        expect(reg_user).to be_silenced
        expect(reg_user.silenced_record).to be_present
      end
    end

    context "when logged in as a non-staff user" do
      before { sign_in(user) }

      it "prevents  silencing user with a 404 response" do
        put "/admin/users/#{reg_user.id}/silence.json"

        reg_user.reload
        expect(response.status).to eq(404)
        expect(response.parsed_body["errors"]).to include(I18n.t("not_found"))
        expect(reg_user).not_to be_silenced
      end
    end
  end

  describe "#unsilence" do
    fab!(:reg_user) { Fabricate(:user, silenced_till: 10.years.from_now) }

    shared_examples "unsilencing user possible" do
      it "returns a 403 if the user doesn't exist" do
        put "/admin/users/123123/unsilence.json"
        expect(response.status).to eq(404)
      end

      it "unsilences the user" do
        put "/admin/users/#{reg_user.id}/unsilence.json"
        expect(response.status).to eq(200)
        reg_user.reload
        expect(reg_user.silenced?).to eq(false)
        log =
          UserHistory.where(
            target_user_id: reg_user.id,
            action: UserHistory.actions[:unsilence_user],
          ).first
        expect(log).to be_present
      end
    end

    context "when logged in as an admin" do
      before { sign_in(admin) }

      include_examples "unsilencing user possible"
    end

    context "when logged in as a moderator" do
      before { sign_in(moderator) }

      include_examples "unsilencing user possible"
    end

    context "when logged in as a non-staff user" do
      before { sign_in(user) }

      it "prevents unsilencing user with a 404 response" do
        put "/admin/users/#{reg_user.id}/unsilence.json"

        expect(response.status).to eq(404)
        expect(response.parsed_body["errors"]).to include(I18n.t("not_found"))
      end
    end
  end

  describe "#ip_info" do
    shared_examples "IP info retrieval possible" do
      it "retrieves IP info" do
        ip = "81.2.69.142"

        DiscourseIpInfo.open_db(File.join(Rails.root, "spec", "fixtures", "mmdb"))
        Resolv::DNS.any_instance.stubs(:getname).with(ip).returns("ip-81-2-69-142.example.com")

        get "/admin/users/ip-info.json", params: { ip: ip }
        expect(response.status).to eq(200)
        expect(response.parsed_body.symbolize_keys).to eq(
          city: "London",
          country: "United Kingdom",
          country_code: "GB",
          geoname_ids: [6_255_148, 2_635_167, 2_643_743, 6_269_131],
          hostname: "ip-81-2-69-142.example.com",
          location: "London, England, United Kingdom",
          region: "England",
          latitude: 51.5142,
          longitude: -0.0931,
        )
      end
    end

    context "when logged in as an admin" do
      before { sign_in(admin) }

      include_examples "IP info retrieval possible"
    end

    context "when logged in as a moderator" do
      before { sign_in(moderator) }

      include_examples "IP info retrieval possible"
    end

    context "when logged in as a non-staff user" do
      before { sign_in(user) }

      it "prevents retrieval of IP info with a 404 response" do
        ip = "81.2.69.142"

        DiscourseIpInfo.open_db(File.join(Rails.root, "spec", "fixtures", "mmdb"))
        Resolv::DNS.any_instance.stubs(:getname).with(ip).returns("ip-81-2-69-142.example.com")

        get "/admin/users/ip-info.json", params: { ip: ip }

        expect(response.status).to eq(404)
        expect(response.parsed_body["errors"]).to include(I18n.t("not_found"))
      end
    end
  end

  describe "#delete_other_accounts_with_same_ip" do
    shared_examples "deleting other accounts with same ip possible" do
      it "works" do
        user_a = Fabricate(:user, ip_address: "42.42.42.42")
        user_b = Fabricate(:user, ip_address: "42.42.42.42")

        delete "/admin/users/delete-others-with-same-ip.json",
               params: {
                 ip: "42.42.42.42",
                 exclude: -1,
                 order: "trust_level DESC",
               }
        expect(response.status).to eq(200)
        expect(User.where(id: user_a.id).count).to eq(0)
        expect(User.where(id: user_b.id).count).to eq(0)
      end
    end

    context "when logged in as an admin" do
      before { sign_in(admin) }

      include_examples "deleting other accounts with same ip possible"
    end

    context "when logged in as a moderator" do
      before { sign_in(moderator) }

      include_examples "deleting other accounts with same ip possible"
    end

    context "when logged in as a non-staff user" do
      before { sign_in(user) }

      it "prevents deletion of other accounts with same ip with a 404 response" do
        user_a = Fabricate(:user, ip_address: "42.42.42.42")
        user_b = Fabricate(:user, ip_address: "42.42.42.42")

        delete "/admin/users/delete-others-with-same-ip.json",
               params: {
                 ip: "42.42.42.42",
                 exclude: -1,
                 order: "trust_level DESC",
               }
        expect(response.status).to eq(404)
        expect(response.parsed_body["errors"]).to include(I18n.t("not_found"))
        expect(User.where(id: user_a.id).count).to eq(1)
        expect(User.where(id: user_b.id).count).to eq(1)
      end
    end
  end

  describe "#sync_sso" do
    let(:sso) { DiscourseConnectBase.new }
    let(:sso_secret) { "sso secret" }

    before do
      SiteSetting.email_editable = false
      SiteSetting.discourse_connect_url = "https://www.example.com/sso"
      SiteSetting.enable_discourse_connect = true
      SiteSetting.auth_overrides_email = true
      SiteSetting.auth_overrides_name = true
      SiteSetting.auth_overrides_username = true
      SiteSetting.discourse_connect_secret = sso_secret
      sso.sso_secret = sso_secret
    end

    context "when logged in as an admin" do
      before { sign_in(admin) }

      it "can sync up with the sso" do
        sso.name = "Bob The Bob"
        sso.username = "bob"
        sso.email = "bob@bob.com"
        sso.external_id = "1"

        user =
          DiscourseConnect.parse(
            sso.payload,
            secure_session: read_secure_session,
          ).lookup_or_create_user

        sso.name = "Bill"
        sso.username = "Hokli$$!!"
        sso.email = "bob2@bob.com"

        post "/admin/users/sync_sso.json", params: Rack::Utils.parse_query(sso.payload)
        expect(response.status).to eq(200)

        user.reload
        expect(user.email).to eq("bob2@bob.com")
        expect(user.name).to eq("Bill")
        expect(user.username).to eq("Hokli")
      end

<<<<<<< HEAD
      it 'can sync up with the sso without email' do
        sso.name = "Bob The Bob"
        sso.username = "bob"
        sso.email = "bob@bob.com"
        sso.external_id = "1"

        user = DiscourseConnect.parse(sso.payload, secure_session: read_secure_session).lookup_or_create_user

        sso.name = "Bill"
        sso.username = "Hokli$$!!"
        sso.email = nil

        post "/admin/users/sync_sso.json", params: Rack::Utils.parse_query(sso.payload)
        expect(response.status).to eq(200)
      end

      it 'should create new users' do
=======
      it "should create new users" do
>>>>>>> 666536cb
        sso.name = "Dr. Claw"
        sso.username = "dr_claw"
        sso.email = "dr@claw.com"
        sso.external_id = "2"
        post "/admin/users/sync_sso.json", params: Rack::Utils.parse_query(sso.payload)
        expect(response.status).to eq(200)

        user = User.find_by_email("dr@claw.com")
        expect(user).to be_present
        expect(user.ip_address).to be_blank
      end

      it "triggers :sync_sso DiscourseEvent" do
        sso.name = "Bob The Bob"
        sso.username = "bob"
        sso.email = "bob@bob.com"
        sso.external_id = "1"

        user =
          DiscourseConnect.parse(
            sso.payload,
            secure_session: read_secure_session,
          ).lookup_or_create_user

        sso.name = "Bill"
        sso.username = "Hokli$$!!"
        sso.email = "bob2@bob.com"

        events =
          DiscourseEvent.track_events do
            post "/admin/users/sync_sso.json", params: Rack::Utils.parse_query(sso.payload)
          end
        expect(events).to include(event_name: :sync_sso, params: [user])
      end

      it "should return the right message if the record is invalid" do
        sso.email = ""
        sso.name = ""
        sso.external_id = "1"

        post "/admin/users/sync_sso.json", params: Rack::Utils.parse_query(sso.payload)
        expect(response.status).to eq(403)
        expect(response.parsed_body["message"]).to include("Primary email can't be blank")
      end

      it "should return the right message if the signature is invalid" do
        sso.name = "Dr. Claw"
        sso.username = "dr_claw"
        sso.email = "dr@claw.com"
        sso.external_id = "2"

        correct_payload = Rack::Utils.parse_query(sso.payload)
        post "/admin/users/sync_sso.json",
             params: correct_payload.merge(sig: "someincorrectsignature")
        expect(response.status).to eq(422)
        expect(response.parsed_body["message"]).to include(I18n.t("discourse_connect.login_error"))
        expect(response.parsed_body["message"]).not_to include(correct_payload["sig"])
      end

      it "returns 404 if the external id does not exist" do
        sso.name = "Dr. Claw"
        sso.username = "dr_claw"
        sso.email = "dr@claw.com"
        sso.external_id = ""
        post "/admin/users/sync_sso.json", params: Rack::Utils.parse_query(sso.payload)
        expect(response.status).to eq(422)
        expect(response.parsed_body["message"]).to include(
          I18n.t("discourse_connect.blank_id_error"),
        )
      end
    end

    shared_examples "sso sync not allowed" do
      it "prevents sso sync with a 404 response" do
        sso.name = "Bob The Bob"
        sso.username = "bob"
        sso.email = "bob@bob.com"
        sso.external_id = "1"

        user =
          DiscourseConnect.parse(
            sso.payload,
            secure_session: read_secure_session,
          ).lookup_or_create_user

        sso.name = "Bill"
        sso.username = "Hokli$$!!"
        sso.email = "bob2@bob.com"

        post "/admin/users/sync_sso.json", params: Rack::Utils.parse_query(sso.payload)

        expect(response.status).to eq(404)
        expect(response.parsed_body["errors"]).to include(I18n.t("not_found"))

        user.reload
        expect(user.email).to eq("bob@bob.com")
        expect(user.name).to eq("Bob The Bob")
        expect(user.username).to eq("bob")
      end
    end

    context "when logged in as a moderator" do
      before { sign_in(moderator) }

      include_examples "sso sync not allowed"
    end

    context "when logged in as a non-staff user" do
      before { sign_in(user) }

      include_examples "sso sync not allowed"
    end
  end

  describe "#disable_second_factor" do
    let(:second_factor) { user.create_totp(enabled: true) }
    let(:second_factor_backup) { user.generate_backup_codes }
    let(:security_key) { Fabricate(:user_security_key, user: user) }

    before do
      second_factor
      second_factor_backup
      security_key
    end

    context "when logged in as an admin" do
      before do
        sign_in(admin)
        expect(user.reload.user_second_factors.totps.first).to eq(second_factor)
      end

      it "should able to disable the second factor for another user" do
        expect do put "/admin/users/#{user.id}/disable_second_factor.json" end.to change {
          Jobs::CriticalUserEmail.jobs.length
        }.by(1)

        expect(response.status).to eq(200)
        expect(user.reload.user_second_factors).to be_empty
        expect(user.reload.security_keys).to be_empty

        job_args = Jobs::CriticalUserEmail.jobs.first["args"].first

        expect(job_args["user_id"]).to eq(user.id)
        expect(job_args["type"]).to eq("account_second_factor_disabled")
      end

      it "should not be able to disable the second factor for the current user" do
        put "/admin/users/#{admin.id}/disable_second_factor.json"

        expect(response.status).to eq(403)
      end

      describe "when user has only one second factor type enabled" do
        it "should succeed with security keys" do
          user.user_second_factors.destroy_all

          put "/admin/users/#{user.id}/disable_second_factor.json"

          expect(response.status).to eq(200)
        end
        it "should succeed with totp" do
          user.security_keys.destroy_all

          put "/admin/users/#{user.id}/disable_second_factor.json"

          expect(response.status).to eq(200)
        end
      end

      describe "when user does not have second factor enabled" do
        it "should raise the right error" do
          user.user_second_factors.destroy_all
          user.security_keys.destroy_all

          put "/admin/users/#{user.id}/disable_second_factor.json"

          expect(response.status).to eq(400)
        end
      end
    end

    context "when logged in as a moderator" do
      before { sign_in(moderator) }

      it "prevents disabling the second factor with a 403 response" do
        expect do put "/admin/users/#{user.id}/disable_second_factor.json" end.not_to change {
          Jobs::CriticalUserEmail.jobs.length
        }

        expect(response.status).to eq(403)
        expect(response.parsed_body["errors"]).to include(I18n.t("invalid_access"))

        expect(user.reload.user_second_factors).not_to be_empty
        expect(user.reload.security_keys).not_to be_empty
      end
    end

    context "when logged in as a non-staff user" do
      before { sign_in(user) }

      it "prevents disabling the second factor with a 403 response" do
        expect do put "/admin/users/#{user.id}/disable_second_factor.json" end.not_to change {
          Jobs::CriticalUserEmail.jobs.length
        }

        expect(response.status).to eq(404)
        expect(response.parsed_body["errors"]).to include(I18n.t("not_found"))

        expect(user.reload.user_second_factors).not_to be_empty
        expect(user.reload.security_keys).not_to be_empty
      end
    end
  end

  describe "#penalty_history" do
    let(:logger) { StaffActionLogger.new(admin) }

    context "when logged in as an admin" do
      before { sign_in(admin) }

      def find_logs(action)
        UserHistory.where(target_user_id: user.id, action: UserHistory.actions[action])
      end

      it "allows admins to clear a user's history" do
        logger.log_user_suspend(user, "suspend reason")
        logger.log_user_unsuspend(user)
        logger.log_unsilence_user(user)
        logger.log_silence_user(user)

        delete "/admin/users/#{user.id}/penalty_history.json"
        expect(response.code).to eq("200")

        expect(find_logs(:suspend_user)).to be_blank
        expect(find_logs(:unsuspend_user)).to be_blank
        expect(find_logs(:silence_user)).to be_blank
        expect(find_logs(:unsilence_user)).to be_blank

        expect(find_logs(:removed_suspend_user)).to be_present
        expect(find_logs(:removed_unsuspend_user)).to be_present
        expect(find_logs(:removed_silence_user)).to be_present
        expect(find_logs(:removed_unsilence_user)).to be_present
      end
    end

    shared_examples "penalty history deletion not allowed" do
      it "prevents clearing of a user's penalty history with a 404 response" do
        delete "/admin/users/#{user.id}/penalty_history.json"

        expect(response.status).to eq(404)
        expect(response.parsed_body["errors"]).to include(I18n.t("not_found"))
      end
    end

    context "when logged in as a moderator" do
      before { sign_in(moderator) }

      include_examples "penalty history deletion not allowed"
    end

    context "when logged in as a non-staff user" do
      before { sign_in(user) }

      include_examples "penalty history deletion not allowed"
    end
  end

  describe "#delete_posts_batch" do
    shared_examples "post batch deletion possible" do
      context "when user is is invalid" do
        it "should return the right response" do
          put "/admin/users/nothing/delete_posts_batch.json"

          expect(response.status).to eq(404)
        end
      end

      context "when there are user posts" do
        before do
          post = Fabricate(:post, user: user)
          Fabricate(:post, topic: post.topic, user: user)
          Fabricate(:post, user: user)
        end

        it "returns how many posts were deleted" do
          put "/admin/users/#{user.id}/delete_posts_batch.json"
          expect(response.status).to eq(200)
          expect(response.parsed_body["posts_deleted"]).to eq(3)
        end
      end

      context "when there are no posts left to be deleted" do
        it "returns correct json" do
          put "/admin/users/#{user.id}/delete_posts_batch.json"
          expect(response.status).to eq(200)
          expect(response.parsed_body["posts_deleted"]).to eq(0)
        end
      end
    end

    context "when logged in as an admin" do
      before { sign_in(admin) }

      include_examples "post batch deletion possible"
    end

    context "when logged in as a moderator" do
      before { sign_in(moderator) }

      include_examples "post batch deletion possible"
    end

    context "when logged in as a non-staff user" do
      before { sign_in(user) }

      it "prevents batch deletion of posts with a 404 response" do
        put "/admin/users/#{user.id}/delete_posts_batch.json"

        expect(response.status).to eq(404)
        expect(response.parsed_body["errors"]).to include(I18n.t("not_found"))
        expect(response.parsed_body["posts_deleted"]).to be_nil
      end
    end
  end

  describe "#merge" do
    fab!(:target_user) { Fabricate(:user) }
    fab!(:topic) { Fabricate(:topic, user: user) }
    fab!(:first_post) { Fabricate(:post, topic: topic, user: user) }

    context "when logged in as an admin" do
      before { sign_in(admin) }

      it "should merge source user to target user" do
        Jobs.run_immediately!
        post "/admin/users/#{user.id}/merge.json", params: { target_username: target_user.username }

        expect(response.status).to eq(200)
        expect(topic.reload.user_id).to eq(target_user.id)
        expect(first_post.reload.user_id).to eq(target_user.id)
      end
    end

    context "when logged in as a moderator" do
      before { sign_in(moderator) }

      it "fails to merge source user to target user with 403 response" do
        Jobs.run_immediately!
        post "/admin/users/#{user.id}/merge.json", params: { target_username: target_user.username }

        expect(response.status).to eq(403)
        expect(response.parsed_body["errors"]).to include(I18n.t("invalid_access"))

        expect(topic.reload.user_id).to eq(user.id)
        expect(first_post.reload.user_id).to eq(user.id)
      end
    end

    context "when logged in as a non-staff user" do
      before { sign_in(user) }

      it "prevents  merging source user to target user with a 404 response" do
        Jobs.run_immediately!
        post "/admin/users/#{user.id}/merge.json", params: { target_username: target_user.username }

        expect(response.status).to eq(404)
        expect(response.parsed_body["errors"]).to include(I18n.t("not_found"))

        expect(topic.reload.user_id).to eq(user.id)
        expect(first_post.reload.user_id).to eq(user.id)
      end
    end
  end

  describe "#sso_record" do
    fab!(:sso_record) do
      SingleSignOnRecord.create!(
        user_id: user.id,
        external_id: "12345",
        external_email: user.email,
        last_payload: "",
      )
    end

    before do
      SiteSetting.discourse_connect_url = "https://www.example.com/sso"
      SiteSetting.enable_discourse_connect = true
    end

    context "when logged in as an admin" do
      before { sign_in(admin) }

      it "deletes the record" do
        delete "/admin/users/#{user.id}/sso_record.json"

        expect(response.status).to eq(200)
        expect(user.single_sign_on_record).to eq(nil)
      end
    end

    context "when logged in as a moderator" do
      before { sign_in(moderator) }

      it "prevents deletion of sso record with a 403 response" do
        delete "/admin/users/#{user.id}/sso_record.json"

        expect(response.status).to eq(403)
        expect(response.parsed_body["errors"]).to include(I18n.t("invalid_access"))
        expect(user.single_sign_on_record).to be_present
      end
    end

    context "when logged in as a non-staff user" do
      before { sign_in(user) }

      it "prevents deletion of sso record with a 404 response" do
        delete "/admin/users/#{user.id}/sso_record.json"

        expect(response.status).to eq(404)
        expect(response.parsed_body["errors"]).to include(I18n.t("not_found"))
        expect(user.single_sign_on_record).to be_present
      end
    end
  end

  describe "#anonymize" do
    shared_examples "user anonymization possible" do
      it "will make the user anonymous" do
        put "/admin/users/#{user.id}/anonymize.json"
        expect(response.status).to eq(200)
        expect(response.parsed_body["username"]).to be_present
      end

      it "supports `anonymize_ip`" do
        Jobs.run_immediately!
        sl = Fabricate(:search_log, user_id: user.id)
        put "/admin/users/#{user.id}/anonymize.json?anonymize_ip=127.0.0.2"
        expect(response.status).to eq(200)
        expect(response.parsed_body["username"]).to be_present
        expect(sl.reload.ip_address).to eq("127.0.0.2")
      end
    end

    context "when logged in as admin" do
      before { sign_in(admin) }

      include_examples "user anonymization possible"
    end

    context "when logged in as a moderator" do
      before { sign_in(moderator) }

      include_examples "user anonymization possible"
    end

    context "when logged in as a non-staff user" do
      before { sign_in(user) }

      it "prevents anonymizing user with a 404 response" do
        put "/admin/users/#{user.id}/anonymize.json"

        expect(response.status).to eq(404)
        expect(response.parsed_body["errors"]).to include(I18n.t("not_found"))
        expect(response.parsed_body["username"]).to be_nil
      end
    end
  end
end<|MERGE_RESOLUTION|>--- conflicted
+++ resolved
@@ -1777,8 +1777,7 @@
         expect(user.username).to eq("Hokli")
       end
 
-<<<<<<< HEAD
-      it 'can sync up with the sso without email' do
+      it "can sync up with the sso without email" do
         sso.name = "Bob The Bob"
         sso.username = "bob"
         sso.email = "bob@bob.com"
@@ -1794,10 +1793,7 @@
         expect(response.status).to eq(200)
       end
 
-      it 'should create new users' do
-=======
       it "should create new users" do
->>>>>>> 666536cb
         sso.name = "Dr. Claw"
         sso.username = "dr_claw"
         sso.email = "dr@claw.com"
