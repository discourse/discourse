--- conflicted
+++ resolved
@@ -228,7 +228,6 @@
       expect(response.status).to eq(200)
     end
 
-<<<<<<< HEAD
     context 'when rate limited' do
       def unlimited_request(ip_address = "1.2.3.4")
         get "/search/query.json", params: {
@@ -257,22 +256,11 @@
 
         start = Time.now
         freeze_time start
-=======
-    context "when rate limited" do
-      it "rate limits anon searches per user" do
-        SiteSetting.rate_limit_search_anon_user = 2
-        RateLimiter.enable
-        RateLimiter.clear_all!
-
-        2.times do
-          get "/search/query.json", params: { term: "wookie" }
->>>>>>> 115dfccf
 
         unlimited_request
         unlimited_request
         limited_request
 
-<<<<<<< HEAD
         freeze_time start + 2
 
         unlimited_request
@@ -290,37 +278,15 @@
 
         t = Time.now
         freeze_time t
-=======
-        get "/search/query.json", params: { term: "wookie" }
-        expect(response.status).to eq(200)
-        json = response.parsed_body
-        expect(json["grouped_search_result"]["error"]).to eq(I18n.t("rate_limiter.slow_down"))
-      end
-
-      it "rate limits anon searches globally" do
-        SiteSetting.rate_limit_search_anon_global = 2
-        RateLimiter.enable
-        RateLimiter.clear_all!
-
-        2.times do
-          get "/search/query.json", params: { term: "wookie" }
->>>>>>> 115dfccf
 
         unlimited_request("1.2.3.4")
         unlimited_request("1.2.3.5")
         limited_request("1.2.3.6")
 
-<<<<<<< HEAD
         freeze_time t + 2
 
         unlimited_request("1.2.3.7")
         limited_request("1.2.3.8")
-=======
-        get "/search/query.json", params: { term: "wookie" }
-        expect(response.status).to eq(200)
-        json = response.parsed_body
-        expect(json["grouped_search_result"]["error"]).to eq(I18n.t("rate_limiter.slow_down"))
->>>>>>> 115dfccf
       end
 
       context "with a logged in user" do
@@ -339,15 +305,10 @@
             expect(json["grouped_search_result"]["error"]).to eq(nil)
           end
 
-<<<<<<< HEAD
           get "/search/query.json", params: {
                 term: 'wookie'
               }
           expect(response.status).to eq(429)
-=======
-          get "/search/query.json", params: { term: "wookie" }
-          expect(response.status).to eq(200)
->>>>>>> 115dfccf
           json = response.parsed_body
           expect(json["message"]).to eq(I18n.t("rate_limiter.slow_down"))
         end
@@ -412,7 +373,6 @@
       expect(SearchLog.where(term: "bantha")).to be_blank
     end
 
-<<<<<<< HEAD
     context 'when rate limited' do
 
       def unlimited_request(ip_address = "1.2.3.4")
@@ -442,22 +402,11 @@
 
         t = Time.now
         freeze_time t
-=======
-    context "when rate limited" do
-      it "rate limits anon searches per user" do
-        SiteSetting.rate_limit_search_anon_user = 2
-        RateLimiter.enable
-        RateLimiter.clear_all!
-
-        2.times do
-          get "/search.json", params: { q: "bantha" }
->>>>>>> 115dfccf
 
         unlimited_request
         unlimited_request
         limited_request
 
-<<<<<<< HEAD
         freeze_time(t + 2)
 
         unlimited_request
@@ -481,31 +430,6 @@
 
         unlimited_request("4.4.4.4")
         limited_request("5.5.5.5")
-=======
-        get "/search.json", params: { q: "bantha" }
-        expect(response.status).to eq(200)
-        json = response.parsed_body
-        expect(json["grouped_search_result"]["error"]).to eq(I18n.t("rate_limiter.slow_down"))
-      end
-
-      it "rate limits anon searches globally" do
-        SiteSetting.rate_limit_search_anon_global = 2
-        RateLimiter.enable
-        RateLimiter.clear_all!
-
-        2.times do
-          get "/search.json", params: { q: "bantha" }
-
-          expect(response.status).to eq(200)
-          json = response.parsed_body
-          expect(json["grouped_search_result"]["error"]).to eq(nil)
-        end
-
-        get "/search.json", params: { q: "bantha" }
-        expect(response.status).to eq(200)
-        json = response.parsed_body
-        expect(json["grouped_search_result"]["error"]).to eq(I18n.t("rate_limiter.slow_down"))
->>>>>>> 115dfccf
       end
 
       context "with a logged in user" do
@@ -524,15 +448,10 @@
             expect(json["grouped_search_result"]["error"]).to eq(nil)
           end
 
-<<<<<<< HEAD
           get "/search.json", params: {
                 q: 'bantha'
               }
           expect(response.status).to eq(429)
-=======
-          get "/search.json", params: { q: "bantha" }
-          expect(response.status).to eq(200)
->>>>>>> 115dfccf
           json = response.parsed_body
           expect(json["message"]).to eq(I18n.t("rate_limiter.slow_down"))
         end
