--- conflicted
+++ resolved
@@ -261,65 +261,5 @@
       end
     end
   end
-<<<<<<< HEAD
-
-  describe '#defer_flags' do
-    fab!(:flagged_post) { Fabricate(:post, user: Fabricate(:coding_horror)) }
-    let!(:reviewable) do
-      PostActionCreator.spam(Fabricate(:user), flagged_post).reviewable
-    end
-
-    context "not logged in" do
-      it "should not allow them to clear flags" do
-        post "/post_actions/defer_flags.json", params: { id: flagged_post.id }
-        expect(response.status).to eq(403)
-        expect(reviewable.reload).not_to be_ignored
-      end
-    end
-
-    context 'logged in' do
-      let!(:user) { sign_in(Fabricate(:moderator)) }
-
-      it "raises an error without a post_action_type_id" do
-        post "/post_actions/defer_flags.json", params: { id: flagged_post.id }
-        expect(response.status).to eq(400)
-        expect(reviewable.reload).not_to be_ignored
-      end
-
-      it "raises an error when the user doesn't have access" do
-        sign_in(Fabricate(:user))
-
-        post "/post_actions/defer_flags.json", params: {
-          id: flagged_post.id, post_action_type_id: PostActionType.types[:spam]
-        }
-
-        expect(response).to be_forbidden
-        expect(reviewable.reload).not_to be_ignored
-      end
-
-      context "success" do
-        it "performs the ignore" do
-          post "/post_actions/defer_flags.json", params: {
-            id: flagged_post.id, post_action_type_id: PostActionType.types[:spam]
-          }
-
-          expect(response.status).to eq(200)
-          expect(reviewable.reload).to be_ignored
-        end
-
-        it "works with a deleted post" do
-          flagged_post.trash!(user)
-
-          post "/post_actions/defer_flags.json", params: {
-            id: flagged_post.id, post_action_type_id: PostActionType.types[:spam]
-          }
-
-          expect(response.status).to eq(200)
-          expect(reviewable.reload).to be_ignored
-        end
-      end
-    end
-  end
-=======
->>>>>>> 329969ea
+
 end