# frozen_string_literal: true

RSpec.describe ApplicationController do
  describe "#redirect_to_login_if_required" do
    let(:admin) { Fabricate(:admin) }

    before do
      admin # to skip welcome wizard at home page `/`
      SiteSetting.login_required = true
    end

    it "should never cache a login redirect" do
      get "/"
      expect(response.headers["Cache-Control"]).to eq("no-cache, no-store")
    end

    it "should redirect to login normally" do
      get "/"
      expect(response).to redirect_to("/login")
    end

    it "should redirect to SSO if enabled" do
      SiteSetting.discourse_connect_url = "http://someurl.com"
      SiteSetting.enable_discourse_connect = true
      get "/"
      expect(response).to redirect_to("/session/sso")
    end

    it "should redirect to authenticator if only one, and local logins disabled" do
      # Local logins and google enabled, direct to login UI
      SiteSetting.enable_google_oauth2_logins = true
      get "/"
      expect(response).to redirect_to("/login")

      # Only google enabled, login immediately
      SiteSetting.enable_local_logins = false
      get "/"
      expect(response).to redirect_to("/auth/google_oauth2")

      # Google and GitHub enabled, direct to login UI
      SiteSetting.enable_github_logins = true
      get "/"
      expect(response).to redirect_to("/login")
    end

    it "should not redirect to SSO when auth_immediately is disabled" do
      SiteSetting.auth_immediately = false
      SiteSetting.discourse_connect_url = "http://someurl.com"
      SiteSetting.enable_discourse_connect = true

      get "/"
      expect(response).to redirect_to("/login")
    end

    it "should not redirect to authenticator when auth_immediately is disabled" do
      SiteSetting.auth_immediately = false
      SiteSetting.enable_google_oauth2_logins = true
      SiteSetting.enable_local_logins = false

      get "/"
      expect(response).to redirect_to("/login")
    end

    context "with omniauth in test mode" do
      before do
        OmniAuth.config.test_mode = true
        OmniAuth.config.add_mock(
          :google_oauth2,
          info: OmniAuth::AuthHash::InfoHash.new(email: "address@example.com"),
          extra: {
            raw_info: OmniAuth::AuthHash.new(email_verified: true, email: "address@example.com"),
          },
        )
        Rails.application.env_config["omniauth.auth"] = OmniAuth.config.mock_auth[:google_oauth2]
      end

      after do
        Rails.application.env_config["omniauth.auth"] = OmniAuth.config.mock_auth[
          :google_oauth2
        ] = nil
        OmniAuth.config.test_mode = false
      end

      it "should not redirect to authenticator if registration in progress" do
        SiteSetting.enable_local_logins = false
        SiteSetting.enable_google_oauth2_logins = true

        get "/"
        expect(response).to redirect_to("/auth/google_oauth2")

        expect(cookies[:authentication_data]).to eq(nil)

        get "/auth/google_oauth2/callback.json"
        expect(response).to redirect_to("/")
        expect(cookies[:authentication_data]).not_to eq(nil)

        get "/"
        expect(response).to redirect_to("/login")
      end
    end

    it "contains authentication data when cookies exist" do
      cookie_data = "someauthenticationdata"
      cookies["authentication_data"] = cookie_data
      get "/login"
      expect(response.status).to eq(200)
      expect(response.body).to include("data-authentication-data=\"#{cookie_data}\"")
      expect(response.headers["Set-Cookie"]).to include("authentication_data=;") # Delete cookie
    end

    it "deletes authentication data cookie even if already authenticated" do
      sign_in(Fabricate(:user))
      cookies["authentication_data"] = "someauthenticationdata"
      get "/"
      expect(response.status).to eq(200)
      expect(response.body).not_to include("data-authentication-data=")
      expect(response.headers["Set-Cookie"]).to include("authentication_data=;") # Delete cookie
    end

    it "returns a 403 for json requests" do
      get "/latest"
      expect(response.status).to eq(302)

      get "/latest.json"
      expect(response.status).to eq(403)
    end
  end

  describe "#redirect_to_second_factor_if_required" do
    let(:admin) { Fabricate(:admin) }
    fab!(:user) { Fabricate(:user) }

    before do
      admin # to skip welcome wizard at home page `/`
    end

    it "should redirect admins when enforce_second_factor is 'all'" do
      SiteSetting.enforce_second_factor = "all"
      sign_in(admin)

      get "/"
      expect(response).to redirect_to("/u/#{admin.username}/preferences/second-factor")
    end

    it "should redirect users when enforce_second_factor is 'all'" do
      SiteSetting.enforce_second_factor = "all"
      sign_in(user)

      get "/"
      expect(response).to redirect_to("/u/#{user.username}/preferences/second-factor")
    end

    it "should not redirect anonymous users when enforce_second_factor is 'all'" do
      SiteSetting.enforce_second_factor = "all"
      SiteSetting.allow_anonymous_posting = true
      sign_in(user)

      post "/u/toggle-anon.json"
      expect(response.status).to eq(200)

      get "/"
      expect(response.status).to eq(200)
    end

    it "should redirect admins when enforce_second_factor is 'staff'" do
      SiteSetting.enforce_second_factor = "staff"
      sign_in(admin)

      get "/"
      expect(response).to redirect_to("/u/#{admin.username}/preferences/second-factor")
    end

    it "should not redirect users when enforce_second_factor is 'staff'" do
      SiteSetting.enforce_second_factor = "staff"
      sign_in(user)

      get "/"
      expect(response.status).to eq(200)
    end

    it "should not redirect admins when turned off" do
      SiteSetting.enforce_second_factor = "no"
      sign_in(admin)

      get "/"
      expect(response.status).to eq(200)
    end

    it "should not redirect users when turned off" do
      SiteSetting.enforce_second_factor = "no"
      sign_in(user)

      get "/"
      expect(response.status).to eq(200)
    end

    it "correctly redirects for Unicode usernames" do
      SiteSetting.enforce_second_factor = "all"
      SiteSetting.unicode_usernames = true
      user = sign_in(Fabricate(:unicode_user))

      get "/"
      expect(response).to redirect_to("/u/#{user.encoded_username}/preferences/second-factor")
    end

    context "when enforcing second factor for staff" do
      before do
        SiteSetting.enforce_second_factor = "staff"
        sign_in(admin)
      end

      context "when the staff member has not enabled TOTP or security keys" do
        it "redirects the staff to the second factor preferences" do
          get "/"
          expect(response).to redirect_to("/u/#{admin.username}/preferences/second-factor")
        end
      end

      context "when the staff member has enabled TOTP" do
        before { Fabricate(:user_second_factor_totp, user: admin) }

        it "does not redirects the staff to set up 2FA" do
          get "/"
          expect(response.status).to eq(200)
        end
      end

      context "when the staff member has enabled security keys" do
        before { Fabricate(:user_security_key_with_random_credential, user: admin) }

        it "does not redirects the staff to set up 2FA" do
          get "/"
          expect(response.status).to eq(200)
        end
      end
    end
  end

  describe "invalid request params" do
    before do
      @old_logger = Rails.logger
      @logs = StringIO.new
      Rails.logger = Logger.new(@logs)
    end

    after { Rails.logger = @old_logger }

    it "should not raise a 500 (nor should it log a warning) for bad params" do
      bad_str = (+"d\xDE").force_encoding("utf-8")
      expect(bad_str.valid_encoding?).to eq(false)

      get "/latest.json", params: { test: bad_str }

      expect(response.status).to eq(400)

      log = @logs.string

      if (log.include? "exception app middleware")
        # heisentest diagnostics
        puts
        puts "EXTRA DIAGNOSTICS FOR INTERMITTENT TEST FAIL"
        puts log
        puts ">> action_dispatch.exception"
        ex = request.env["action_dispatch.exception"]
        puts ">> exception class: #{ex.class} : #{ex}"
      end

      expect(log).not_to include("exception app middleware")

      expect(response.parsed_body).to eq("status" => 400, "error" => "Bad Request")
    end
  end

  describe "missing required param" do
    it "should return a 400" do
      get "/search/query.json", params: { trem: "misspelled term" }

      expect(response.status).to eq(400)
      expect(response.parsed_body["errors"].first).to include(
        "param is missing or the value is empty: term",
      )
    end
  end

  describe "build_not_found_page" do
    describe "topic not found" do
      it "should not redirect to permalink if topic/category does not exist" do
        topic = create_post.topic
        Permalink.create!(url: topic.relative_url, topic_id: topic.id + 1)
        topic.trash!

        SiteSetting.detailed_404 = false
        get topic.relative_url
        expect(response.status).to eq(404)

        SiteSetting.detailed_404 = true
        get topic.relative_url
        expect(response.status).to eq(410)
      end

      it "should return permalink for deleted topics" do
        topic = create_post.topic
        external_url = "https://somewhere.over.rainbow"
        Permalink.create!(url: topic.relative_url, external_url: external_url)
        topic.trash!

        get topic.relative_url
        expect(response.status).to eq(301)
        expect(response).to redirect_to(external_url)

        get "/t/#{topic.id}.json"
        expect(response.status).to eq(301)
        expect(response).to redirect_to(external_url)

        get "/t/#{topic.id}.json", xhr: true
        expect(response.status).to eq(200)
        expect(response.body).to eq(external_url)
      end

      it "supports subfolder with permalinks" do
        set_subfolder "/forum"

        trashed_topic = create_post.topic
        trashed_topic.trash!
        new_topic = create_post.topic
        permalink = Permalink.create!(url: trashed_topic.relative_url, topic_id: new_topic.id)

        # no subfolder because router doesn't know about subfolder in this test
        get "/t/#{trashed_topic.slug}/#{trashed_topic.id}"
        expect(response.status).to eq(301)
        expect(response).to redirect_to("/forum/t/#{new_topic.slug}/#{new_topic.id}")

        permalink.destroy
        category = Fabricate(:category)
        permalink = Permalink.create!(url: trashed_topic.relative_url, category_id: category.id)
        get "/t/#{trashed_topic.slug}/#{trashed_topic.id}"
        expect(response.status).to eq(301)
        expect(response).to redirect_to("/forum/c/#{category.slug}/#{category.id}")

        permalink.destroy
        permalink =
          Permalink.create!(url: trashed_topic.relative_url, post_id: new_topic.posts.last.id)
        get "/t/#{trashed_topic.slug}/#{trashed_topic.id}"
        expect(response.status).to eq(301)
        expect(response).to redirect_to(
          "/forum/t/#{new_topic.slug}/#{new_topic.id}/#{new_topic.posts.last.post_number}",
        )
      end

      it "should return 404 and show Google search for an invalid topic route" do
        get "/t/nope-nope/99999999"

        expect(response.status).to eq(404)

        response_body = response.body

        expect(response_body).to include(I18n.t("page_not_found.search_button"))
        expect(response_body).to have_tag("input", with: { value: "nope nope" })
      end

      it "should not include Google search if login_required is enabled" do
        SiteSetting.login_required = true
        sign_in(Fabricate(:user))
        get "/t/nope-nope/99999999"
        expect(response.status).to eq(404)
        expect(response.body).to_not include("google.com/search")
      end

      describe "no logspam" do
        before do
          @orig_logger = Rails.logger
          Rails.logger = @fake_logger = FakeLogger.new
        end

        after { Rails.logger = @orig_logger }

        it "should handle 404 to a css file" do
          Discourse.cache.delete("page_not_found_topics:#{I18n.locale}")

          topic1 = Fabricate(:topic)
          get "/stylesheets/mobile_1_4cd559272273fe6d3c7db620c617d596a5fdf240.css",
              headers: {
                "HTTP_ACCEPT" => "text/css,*/*,q=0.1",
              }
          expect(response.status).to eq(404)
          expect(response.body).to include(topic1.title)

          topic2 = Fabricate(:topic)
          get "/stylesheets/mobile_1_4cd559272273fe6d3c7db620c617d596a5fdf240.css",
              headers: {
                "HTTP_ACCEPT" => "text/css,*/*,q=0.1",
              }
          expect(response.status).to eq(404)
          expect(response.body).to include(topic1.title)
          expect(response.body).to_not include(topic2.title)

          expect(@fake_logger.fatals.length).to eq(0)
          expect(@fake_logger.errors.length).to eq(0)
          expect(@fake_logger.warnings.length).to eq(0)
        end
      end

      it "should cache results" do
        Discourse.cache.delete("page_not_found_topics:#{I18n.locale}")
        Discourse.cache.delete("page_not_found_topics:fr")

        topic1 = Fabricate(:topic)
        get "/t/nope-nope/99999999"
        expect(response.status).to eq(404)
        expect(response.body).to include(topic1.title)

        topic2 = Fabricate(:topic)
        get "/t/nope-nope/99999999"
        expect(response.status).to eq(404)
        expect(response.body).to include(topic1.title)
        expect(response.body).to_not include(topic2.title)

        # Different locale should have different cache
        SiteSetting.default_locale = :fr
        get "/t/nope-nope/99999999"
        expect(response.status).to eq(404)
        expect(response.body).to include(topic1.title)
        expect(response.body).to include(topic2.title)
      end
    end
  end

  describe "#handle_theme" do
    let!(:theme) { Fabricate(:theme, user_selectable: true) }
    let!(:theme2) { Fabricate(:theme, user_selectable: true) }
    let!(:non_selectable_theme) { Fabricate(:theme, user_selectable: false) }
    fab!(:user) { Fabricate(:user) }
    fab!(:admin) { Fabricate(:admin) }

    before { sign_in(user) }

    it "selects the theme the user has selected" do
      user.user_option.update_columns(theme_ids: [theme.id])

      get "/"
      expect(response.status).to eq(200)
      expect(controller.theme_id).to eq(theme.id)

      theme.update_attribute(:user_selectable, false)

      get "/"
      expect(response.status).to eq(200)
      expect(controller.theme_id).to eq(SiteSetting.default_theme_id)
    end

    it "can be overridden with a cookie" do
      user.user_option.update_columns(theme_ids: [theme.id])

      cookies["theme_ids"] = "#{theme2.id}|#{user.user_option.theme_key_seq}"

      get "/"
      expect(response.status).to eq(200)
      expect(controller.theme_id).to eq(theme2.id)
    end

    it "falls back to the default theme when the user has no cookies or preferences" do
      user.user_option.update_columns(theme_ids: [])
      cookies["theme_ids"] = nil
      theme2.set_default!

      get "/"
      expect(response.status).to eq(200)
      expect(controller.theme_id).to eq(theme2.id)
    end

    it "can be overridden with preview_theme_id param" do
      sign_in(admin)
      cookies["theme_ids"] = "#{theme.id}|#{admin.user_option.theme_key_seq}"

      get "/", params: { preview_theme_id: theme2.id }
      expect(response.status).to eq(200)
      expect(controller.theme_id).to eq(theme2.id)

      get "/", params: { preview_theme_id: non_selectable_theme.id }
      expect(controller.theme_id).to eq(non_selectable_theme.id)
    end

    it "does not allow non privileged user to preview themes" do
      sign_in(user)
      get "/", params: { preview_theme_id: non_selectable_theme.id }
      expect(controller.theme_id).to eq(SiteSetting.default_theme_id)
    end

    it "cookie can fail back to user if out of sync" do
      user.user_option.update_columns(theme_ids: [theme.id])
      cookies["theme_ids"] = "#{theme2.id}|#{user.user_option.theme_key_seq - 1}"

      get "/"
      expect(response.status).to eq(200)
      expect(controller.theme_id).to eq(theme.id)
    end
  end

  describe "Custom hostname" do
    it "does not allow arbitrary host injection" do
      get("/latest", headers: { "X-Forwarded-Host" => "test123.com" })

      expect(response.body).not_to include("test123")
    end
  end

  describe "allow_embedding_site_in_an_iframe" do
    it "should have the 'X-Frame-Options' header with value 'sameorigin'" do
      get("/latest")
      expect(response.headers["X-Frame-Options"]).to eq("SAMEORIGIN")
    end

    it "should not include the 'X-Frame-Options' header" do
      SiteSetting.allow_embedding_site_in_an_iframe = true
      get("/latest")
      expect(response.headers).not_to include("X-Frame-Options")
    end
  end

  describe "splash_screen" do
    let(:admin) { Fabricate(:admin) }

    before { admin }

    it "adds a preloader splash screen when enabled" do
      get "/"

      expect(response.status).to eq(200)
      expect(response.body).to include("d-splash")

      SiteSetting.splash_screen = false

      get "/"

      expect(response.status).to eq(200)
      expect(response.body).not_to include("d-splash")
    end
  end

  describe "Delegated auth" do
    let :public_key do
      <<~TXT
      -----BEGIN PUBLIC KEY-----
      MIGfMA0GCSqGSIb3DQEBAQUAA4GNADCBiQKBgQDh7BS7Ey8hfbNhlNAW/47pqT7w
      IhBz3UyBYzin8JurEQ2pY9jWWlY8CH147KyIZf1fpcsi7ZNxGHeDhVsbtUKZxnFV
      p16Op3CHLJnnJKKBMNdXMy0yDfCAHZtqxeBOTcCo1Vt/bHpIgiK5kmaekyXIaD0n
      w0z/BYpOgZ8QwnI5ZwIDAQAB
      -----END PUBLIC KEY-----
      TXT
    end

    let :args do
      { auth_redirect: "http://no-good.com", user_api_public_key: "not-a-valid-public-key" }
    end

    it "disallows invalid public_key param" do
      args[:auth_redirect] = "discourse://auth_redirect"
      get "/latest", params: args

      expect(response.body).to eq(I18n.t("user_api_key.invalid_public_key"))
    end

    it "does not allow invalid auth_redirect" do
      args[:user_api_public_key] = public_key
      get "/latest", params: args

      expect(response.body).to eq(I18n.t("user_api_key.invalid_auth_redirect"))
    end

    it "does not redirect if one_time_password scope is disallowed" do
      SiteSetting.allow_user_api_key_scopes = "read|write"
      args[:user_api_public_key] = public_key
      args[:auth_redirect] = "discourse://auth_redirect"

      get "/latest", params: args

      expect(response.status).to_not eq(302)
      expect(response).to_not redirect_to("#{args[:auth_redirect]}?otp=true")
    end

    it "redirects correctly with valid params" do
      SiteSetting.login_required = true
      args[:user_api_public_key] = public_key
      args[:auth_redirect] = "discourse://auth_redirect"

      get "/categories", params: args

      expect(response.status).to eq(302)
      expect(response).to redirect_to("#{args[:auth_redirect]}?otp=true")
    end
  end

  describe "Content Security Policy" do
    it "is enabled by SiteSettings" do
      SiteSetting.content_security_policy = false
      SiteSetting.content_security_policy_report_only = false

      get "/"

      expect(response.headers).to_not include("Content-Security-Policy")
      expect(response.headers).to_not include("Content-Security-Policy-Report-Only")

      SiteSetting.content_security_policy = true
      SiteSetting.content_security_policy_report_only = true

      get "/"

      expect(response.headers).to include("Content-Security-Policy")
      expect(response.headers).to include("Content-Security-Policy-Report-Only")
    end

    it "can be customized with SiteSetting" do
      SiteSetting.content_security_policy = true

      get "/"
      script_src = parse(response.headers["Content-Security-Policy"])["script-src"]

      expect(script_src).to_not include("example.com")

      SiteSetting.content_security_policy_script_src = "example.com"

      get "/"
      script_src = parse(response.headers["Content-Security-Policy"])["script-src"]

      expect(script_src).to include("example.com")
    end

    it "does not set CSP when responding to non-HTML" do
      SiteSetting.content_security_policy = true
      SiteSetting.content_security_policy_report_only = true

      get "/latest.json"

      expect(response.headers).to_not include("Content-Security-Policy")
      expect(response.headers).to_not include("Content-Security-Policy-Report-Only")
    end

    it "when GTM is enabled it adds the same nonce to the policy and the GTM tag" do
      SiteSetting.content_security_policy = true
      SiteSetting.content_security_policy_report_only = true
      SiteSetting.gtm_container_id = "GTM-ABCDEF"

      get "/latest"
<<<<<<< HEAD
=======

      expect(response.headers).to include("Content-Security-Policy")
      script_src = parse(response.headers["Content-Security-Policy"])["script-src"]
      nonce = extract_nonce_from_script_src(script_src)

      gtm_meta_tag = Nokogiri::HTML5.fragment(response.body).css("#data-google-tag-manager").first
      expect(gtm_meta_tag["data-nonce"]).to eq(nonce)
    end

    it "doesn't reuse CSP nonces between requests" do
      SiteSetting.content_security_policy = true
      SiteSetting.gtm_container_id = "GTM-ABCDEF"

      get "/latest"

      expect(response.headers).to include("Content-Security-Policy")
      script_src = parse(response.headers["Content-Security-Policy"])["script-src"]
      first_nonce = extract_nonce_from_script_src(script_src)

      gtm_meta_tag = Nokogiri::HTML5.fragment(response.body).css("#data-google-tag-manager").first
      expect(gtm_meta_tag["data-nonce"]).to eq(first_nonce)

      get "/latest"
>>>>>>> 3d554aa1

      expect(response.headers).to include("Content-Security-Policy")
      script_src = parse(response.headers["Content-Security-Policy"])["script-src"]
<<<<<<< HEAD
      report_only_script_src =
        parse(response.headers["Content-Security-Policy-Report-Only"])["script-src"]

      nonce = extract_nonce_from_script_src(script_src)
      report_only_nonce = extract_nonce_from_script_src(report_only_script_src)

      expect(nonce).to eq(report_only_nonce)

      gtm_meta_tag = Nokogiri::HTML5.fragment(response.body).css("#data-google-tag-manager").first
      expect(gtm_meta_tag["data-nonce"]).to eq(nonce)
    end

    it "doesn't reuse nonces between requests" do
      global_setting :anon_cache_store_threshold, 1
      Middleware::AnonymousCache.enable_anon_cache
      Middleware::AnonymousCache.clear_all_cache!

      SiteSetting.content_security_policy = true
      SiteSetting.content_security_policy_report_only = true
      SiteSetting.gtm_container_id = "GTM-ABCDEF"

      get "/latest"

      expect(response.headers["X-Discourse-Cached"]).to eq("store")
      expect(response.headers).not_to include("Discourse-GTM-Nonce-Placeholder")

      script_src = parse(response.headers["Content-Security-Policy"])["script-src"]
      report_only_script_src =
        parse(response.headers["Content-Security-Policy-Report-Only"])["script-src"]

      first_nonce = extract_nonce_from_script_src(script_src)
      first_report_only_nonce = extract_nonce_from_script_src(report_only_script_src)

      expect(first_nonce).to eq(first_report_only_nonce)

      gtm_meta_tag = Nokogiri::HTML5.fragment(response.body).css("#data-google-tag-manager").first
      expect(gtm_meta_tag["data-nonce"]).to eq(first_nonce)

      get "/latest"

      expect(response.headers["X-Discourse-Cached"]).to eq("true")
      expect(response.headers).not_to include("Discourse-GTM-Nonce-Placeholder")

      script_src = parse(response.headers["Content-Security-Policy"])["script-src"]
      report_only_script_src =
        parse(response.headers["Content-Security-Policy-Report-Only"])["script-src"]

      second_nonce = extract_nonce_from_script_src(script_src)
      second_report_only_nonce = extract_nonce_from_script_src(report_only_script_src)

      expect(second_nonce).to eq(second_report_only_nonce)
=======
      second_nonce = extract_nonce_from_script_src(script_src)
>>>>>>> 3d554aa1

      expect(first_nonce).not_to eq(second_nonce)
      gtm_meta_tag = Nokogiri::HTML5.fragment(response.body).css("#data-google-tag-manager").first
      expect(gtm_meta_tag["data-nonce"]).to eq(second_nonce)
    end

    it "when splash screen is enabled it adds the fingerprint to the policy" do
      SiteSetting.content_security_policy = true
      SiteSetting.splash_screen = true

      get "/latest"
      fingerprint = SplashScreenHelper.fingerprint
      expect(response.headers).to include("Content-Security-Policy")

      script_src = parse(response.headers["Content-Security-Policy"])["script-src"]
      expect(script_src.to_s).to include(fingerprint)
      expect(response.body).to include(SplashScreenHelper.inline_splash_screen_script)
    end

    def parse(csp_string)
      csp_string
        .split(";")
        .map do |policy|
          directive, *sources = policy.split
          [directive, sources]
        end
        .to_h
    end

    def extract_nonce_from_script_src(script_src)
      nonce = script_src.find { |src| src.match?(/\A'nonce-\h{32}'\z/) }[-33...-1]
      expect(nonce).to be_present
      nonce
    end
  end

  it "can respond to a request with */* accept header" do
    get "/", headers: { HTTP_ACCEPT: "*/*" }
    expect(response.status).to eq(200)
    expect(response.body).to include("Discourse")
  end

  it "has canonical tag" do
    get "/", headers: { HTTP_ACCEPT: "*/*" }
    expect(response.body).to have_tag(
      "link",
      with: {
        rel: "canonical",
        href: "http://test.localhost/",
      },
    )
    get "/?query_param=true", headers: { HTTP_ACCEPT: "*/*" }
    expect(response.body).to have_tag(
      "link",
      with: {
        rel: "canonical",
        href: "http://test.localhost/",
      },
    )
    get "/latest?page=2&additional_param=true", headers: { HTTP_ACCEPT: "*/*" }
    expect(response.body).to have_tag(
      "link",
      with: {
        rel: "canonical",
        href: "http://test.localhost/latest?page=2",
      },
    )
    get "/404", headers: { HTTP_ACCEPT: "*/*" }
    expect(response.body).to have_tag(
      "link",
      with: {
        rel: "canonical",
        href: "http://test.localhost/404",
      },
    )
    topic = create_post.topic
    get "/t/#{topic.slug}/#{topic.id}"
    expect(response.body).to have_tag(
      "link",
      with: {
        rel: "canonical",
        href: "http://test.localhost/t/#{topic.slug}/#{topic.id}",
      },
    )
  end

  it "adds a noindex header if non-canonical indexing is disabled" do
    SiteSetting.allow_indexing_non_canonical_urls = false
    get "/"
    expect(response.headers["X-Robots-Tag"]).to be_nil

    get "/latest"
    expect(response.headers["X-Robots-Tag"]).to be_nil

    get "/categories"
    expect(response.headers["X-Robots-Tag"]).to be_nil

    topic = create_post.topic
    get "/t/#{topic.slug}/#{topic.id}"
    expect(response.headers["X-Robots-Tag"]).to be_nil
    post = create_post(topic_id: topic.id)
    get "/t/#{topic.slug}/#{topic.id}/2"
    expect(response.headers["X-Robots-Tag"]).to eq("noindex")

    20.times { create_post(topic_id: topic.id) }
    get "/t/#{topic.slug}/#{topic.id}/21"
    expect(response.headers["X-Robots-Tag"]).to eq("noindex")
    get "/t/#{topic.slug}/#{topic.id}?page=2"
    expect(response.headers["X-Robots-Tag"]).to be_nil
  end

  context "with default locale" do
    before do
      SiteSetting.default_locale = :fr
      sign_in(Fabricate(:user))
    end

    after { I18n.reload! }

    context "with rate limits" do
      before { RateLimiter.enable }

      use_redis_snapshotting

      it "serves a LimitExceeded error in the preferred locale" do
        SiteSetting.max_likes_per_day = 1
        post1 = Fabricate(:post)
        post2 = Fabricate(:post)
        override =
          TranslationOverride.create(
            locale: "fr",
            translation_key: "rate_limiter.by_type.create_like",
            value: "French LimitExceeded error message",
          )
        I18n.reload!

        post "/post_actions.json",
             params: {
               id: post1.id,
               post_action_type_id: PostActionType.types[:like],
             }
        expect(response.status).to eq(200)

        post "/post_actions.json",
             params: {
               id: post2.id,
               post_action_type_id: PostActionType.types[:like],
             }
        expect(response.status).to eq(429)
        expect(response.parsed_body["errors"].first).to eq(override.value)
      end
    end

    it "serves an InvalidParameters error with the default locale" do
      override =
        TranslationOverride.create(
          locale: "fr",
          translation_key: "invalid_params",
          value: "French InvalidParameters error message",
        )
      I18n.reload!

      get "/search.json", params: { q: "hello\0hello" }
      expect(response.status).to eq(400)
      expect(response.parsed_body["errors"].first).to eq(override.value)
    end
  end

  describe "set_locale" do
    # Using /bootstrap.json because it returns a locale-dependent value
    def headers(locale)
      { HTTP_ACCEPT_LANGUAGE: locale }
    end

    context "with allow_user_locale disabled" do
      context "when accept-language header differs from default locale" do
        before do
          SiteSetting.allow_user_locale = false
          SiteSetting.default_locale = "en"
        end

        context "with an anonymous user" do
          it "uses the default locale" do
            get "/bootstrap.json", headers: headers("fr")
            expect(response.status).to eq(200)
            expect(response.parsed_body["bootstrap"]["locale_script"]).to end_with("en.js")
          end
        end

        context "with a logged in user" do
          it "it uses the default locale" do
            user = Fabricate(:user, locale: :fr)
            sign_in(user)

            get "/bootstrap.json", headers: headers("fr")
            expect(response.status).to eq(200)
            expect(response.parsed_body["bootstrap"]["locale_script"]).to end_with("en.js")
          end
        end
      end
    end

    context "with set_locale_from_accept_language_header enabled" do
      context "when accept-language header differs from default locale" do
        before do
          SiteSetting.allow_user_locale = true
          SiteSetting.set_locale_from_accept_language_header = true
          SiteSetting.default_locale = "en"
        end

        context "with an anonymous user" do
          it "uses the locale from the headers" do
            get "/bootstrap.json", headers: headers("fr")
            expect(response.status).to eq(200)
            expect(response.parsed_body["bootstrap"]["locale_script"]).to end_with("fr.js")
          end

          it "doesn't leak after requests" do
            get "/bootstrap.json", headers: headers("fr")
            expect(response.status).to eq(200)
            expect(response.parsed_body["bootstrap"]["locale_script"]).to end_with("fr.js")
            expect(I18n.locale.to_s).to eq(SiteSettings::DefaultsProvider::DEFAULT_LOCALE)
          end
        end

        context "with a logged in user" do
          let(:user) { Fabricate(:user, locale: :fr) }

          before { sign_in(user) }

          it "uses the user's preferred locale" do
            get "/bootstrap.json", headers: headers("fr")
            expect(response.status).to eq(200)
            expect(response.parsed_body["bootstrap"]["locale_script"]).to end_with("fr.js")
          end

          it "serves a 404 page in the preferred locale" do
            get "/missingroute", headers: headers("fr")
            expect(response.status).to eq(404)
            expected_title = I18n.t("page_not_found.title", locale: :fr)
            expect(response.body).to include(CGI.escapeHTML(expected_title))
          end

          it "serves a RenderEmpty page in the preferred locale" do
            get "/u/#{user.username}/preferences/interface"
            expect(response.status).to eq(200)
            expect(response.body).to have_tag("script", with: { src: "/assets/locales/fr.js" })
          end
        end
      end

      context "when the preferred locale includes a region" do
        it "returns the locale and region separated by an underscore" do
          SiteSetting.allow_user_locale = true
          SiteSetting.set_locale_from_accept_language_header = true
          SiteSetting.default_locale = "en"

          get "/bootstrap.json", headers: headers("zh-CN")
          expect(response.status).to eq(200)
          expect(response.parsed_body["bootstrap"]["locale_script"]).to end_with("zh_CN.js")
        end
      end

      context "when accept-language header is not set" do
        it "uses the site default locale" do
          SiteSetting.allow_user_locale = true
          SiteSetting.default_locale = "en"

          get "/bootstrap.json", headers: headers("")
          expect(response.status).to eq(200)
          expect(response.parsed_body["bootstrap"]["locale_script"]).to end_with("en.js")
        end
      end
    end

    context "with set_locale_from_cookie enabled" do
      context "when cookie locale differs from default locale" do
        before do
          SiteSetting.allow_user_locale = true
          SiteSetting.set_locale_from_cookie = true
          SiteSetting.default_locale = "en"
        end

        context "with an anonymous user" do
          it "uses the locale from the cookie" do
            get "/bootstrap.json", headers: { Cookie: "locale=es" }
            expect(response.status).to eq(200)
            expect(response.parsed_body["bootstrap"]["locale_script"]).to end_with("es.js")
            expect(I18n.locale.to_s).to eq(SiteSettings::DefaultsProvider::DEFAULT_LOCALE) # doesn't leak after requests
          end
        end

        context "when the preferred locale includes a region" do
          it "returns the locale and region separated by an underscore" do
            get "/bootstrap.json", headers: { Cookie: "locale=zh-CN" }
            expect(response.status).to eq(200)
            expect(response.parsed_body["bootstrap"]["locale_script"]).to end_with("zh_CN.js")
          end
        end
      end

      context "when locale cookie is not set" do
        it "uses the site default locale" do
          SiteSetting.allow_user_locale = true
          SiteSetting.default_locale = "en"

          get "/bootstrap.json", headers: { Cookie: "" }
          expect(response.status).to eq(200)
          expect(response.parsed_body["bootstrap"]["locale_script"]).to end_with("en.js")
        end
      end
    end
  end

  describe "vary header" do
    it "includes Vary:Accept on all requests where format is not explicit" do
      # Rails default behaviour - include Vary:Accept when Accept is supplied
      get "/latest", headers: { "Accept" => "application/json" }
      expect(response.status).to eq(200)
      expect(response.headers["Vary"]).to eq("Accept")

      # Discourse additional behaviour (see lib/vary_header.rb)
      # Include Vary:Accept even when Accept is not supplied
      get "/latest"
      expect(response.status).to eq(200)
      expect(response.headers["Vary"]).to eq("Accept")

      # Not needed, because the path 'format' parameter overrides the Accept header
      get "/latest.json"
      expect(response.status).to eq(200)
      expect(response.headers["Vary"]).to eq(nil)
    end
  end

  describe "Discourse-Rate-Limit-Error-Code header" do
    fab!(:admin) { Fabricate(:admin) }

    before { RateLimiter.enable }

    use_redis_snapshotting

    it "is included when API key is rate limited" do
      global_setting :max_admin_api_reqs_per_minute, 1
      api_key = ApiKey.create!(user_id: admin.id).key
      get "/latest.json", headers: { "Api-Key": api_key, "Api-Username": admin.username }
      expect(response.status).to eq(200)

      get "/latest.json", headers: { "Api-Key": api_key, "Api-Username": admin.username }
      expect(response.status).to eq(429)
      expect(response.headers["Discourse-Rate-Limit-Error-Code"]).to eq("admin_api_key_rate_limit")
    end

    it "is included when user API key is rate limited" do
      global_setting :max_user_api_reqs_per_minute, 1
      user_api_key =
        UserApiKey.create!(user_id: admin.id, client_id: "", application_name: "discourseapp")
      user_api_key.scopes =
        UserApiKeyScope.all_scopes.keys.map do |name|
          UserApiKeyScope.create!(name: name, user_api_key_id: user_api_key.id)
        end
      user_api_key.save!

      get "/session/current.json", headers: { "User-Api-Key": user_api_key.key }
      expect(response.status).to eq(200)

      get "/session/current.json", headers: { "User-Api-Key": user_api_key.key }
      expect(response.status).to eq(429)
      expect(response.headers["Discourse-Rate-Limit-Error-Code"]).to eq(
        "user_api_key_limiter_60_secs",
      )

      global_setting :max_user_api_reqs_per_minute, 100
      global_setting :max_user_api_reqs_per_day, 1

      get "/session/current.json", headers: { "User-Api-Key": user_api_key.key }
      expect(response.status).to eq(429)
      expect(response.headers["Discourse-Rate-Limit-Error-Code"]).to eq(
        "user_api_key_limiter_1_day",
      )
    end
  end

  describe "crawlers in slow_down_crawler_user_agents site setting" do
    before { RateLimiter.enable }

    use_redis_snapshotting

    it "are rate limited" do
      SiteSetting.slow_down_crawler_rate = 128
      SiteSetting.slow_down_crawler_user_agents = "badcrawler|problematiccrawler"
      now = Time.zone.now
      freeze_time now

      get "/", headers: { "HTTP_USER_AGENT" => "iam badcrawler" }
      expect(response.status).to eq(200)
      get "/", headers: { "HTTP_USER_AGENT" => "iam badcrawler" }
      expect(response.status).to eq(429)
      expect(response.headers["Retry-After"]).to eq("128")

      get "/", headers: { "HTTP_USER_AGENT" => "iam problematiccrawler" }
      expect(response.status).to eq(200)
      get "/", headers: { "HTTP_USER_AGENT" => "iam problematiccrawler" }
      expect(response.status).to eq(429)
      expect(response.headers["Retry-After"]).to eq("128")

      freeze_time now + 100.seconds
      get "/", headers: { "HTTP_USER_AGENT" => "iam badcrawler" }
      expect(response.status).to eq(429)
      expect(response.headers["Retry-After"]).to eq("28")

      get "/", headers: { "HTTP_USER_AGENT" => "iam problematiccrawler" }
      expect(response.status).to eq(429)
      expect(response.headers["Retry-After"]).to eq("28")

      freeze_time now + 150.seconds
      get "/", headers: { "HTTP_USER_AGENT" => "iam badcrawler" }
      expect(response.status).to eq(200)

      get "/", headers: { "HTTP_USER_AGENT" => "iam problematiccrawler" }
      expect(response.status).to eq(200)
    end
  end

  describe "#banner_json" do
    let(:admin) { Fabricate(:admin) }
    let(:user) { Fabricate(:user) }
    fab!(:banner_topic) { Fabricate(:banner_topic) }
    fab!(:p1) { Fabricate(:post, topic: banner_topic, raw: "A banner topic") }

    before do
      admin # to skip welcome wizard at home page `/`
    end

    context "with login_required" do
      before { SiteSetting.login_required = true }
      it "does not include banner info for anonymous users" do
        get "/login"

        expect(response.body).to have_tag("div#data-preloaded") do |element|
          json = JSON.parse(element.current_scope.attribute("data-preloaded").value)
          expect(json["banner"]).to eq("{}")
        end
      end

      it "includes banner info for logged-in users" do
        sign_in(user)
        get "/"

        expect(response.body).to have_tag("div#data-preloaded") do |element|
          json = JSON.parse(element.current_scope.attribute("data-preloaded").value)
          expect(JSON.parse(json["banner"])["html"]).to eq("<p>A banner topic</p>")
        end
      end
    end

    context "with login not required" do
      before { SiteSetting.login_required = false }
      it "does include banner info for anonymous users" do
        get "/login"

        expect(response.body).to have_tag("div#data-preloaded") do |element|
          json = JSON.parse(element.current_scope.attribute("data-preloaded").value)
          expect(JSON.parse(json["banner"])["html"]).to eq("<p>A banner topic</p>")
        end
      end
    end
  end

  describe "preload Link header" do
    context "with GlobalSetting.preload_link_header" do
      before { global_setting :preload_link_header, true }

      it "should have the Link header with assets on full page requests" do
        get("/latest")
        expect(response.headers).to include("Link")
      end

      it "shouldn't have the Link header on xhr api requests" do
        get("/latest.json")
        expect(response.headers).not_to include("Link")
      end
    end

    context "without GlobalSetting.preload_link_header" do
      before { global_setting :preload_link_header, false }

      it "shouldn't have the Link header with assets on full page requests" do
        get("/latest")
        expect(response.headers).not_to include("Link")
      end

      it "shouldn't have the Link header on xhr api requests" do
        get("/latest.json")
        expect(response.headers).not_to include("Link")
      end
    end
  end

  describe "preloading data" do
    def preloaded_json
      JSON.parse(
        Nokogiri::HTML5.fragment(response.body).css("div#data-preloaded").first["data-preloaded"],
      )
    end

    context "when user is anon" do
      it "preloads the relevant JSON data" do
        get "/latest"
        expect(response.status).to eq(200)
        expect(preloaded_json.keys).to match_array(
          [
            "site",
            "siteSettings",
            "customHTML",
            "banner",
            "customEmoji",
            "isReadOnly",
            "isStaffWritesOnly",
            "activatedThemes",
            "#{TopicList.new("latest", Fabricate(:anonymous), []).preload_key}",
          ],
        )
      end
    end

    context "when user is regular user" do
      fab!(:user) { Fabricate(:user) }

      before { sign_in(user) }

      it "preloads the relevant JSON data" do
        get "/latest"
        expect(response.status).to eq(200)
        expect(preloaded_json.keys).to match_array(
          [
            "site",
            "siteSettings",
            "customHTML",
            "banner",
            "customEmoji",
            "isReadOnly",
            "isStaffWritesOnly",
            "activatedThemes",
            "#{TopicList.new("latest", Fabricate(:anonymous), []).preload_key}",
            "currentUser",
            "topicTrackingStates",
            "topicTrackingStateMeta",
          ],
        )
      end
    end

    context "when user is admin" do
      fab!(:user) { Fabricate(:admin) }

      before { sign_in(user) }

      it "preloads the relevant JSON data" do
        get "/latest"
        expect(response.status).to eq(200)
        expect(preloaded_json.keys).to match_array(
          [
            "site",
            "siteSettings",
            "customHTML",
            "banner",
            "customEmoji",
            "isReadOnly",
            "isStaffWritesOnly",
            "activatedThemes",
            "#{TopicList.new("latest", Fabricate(:anonymous), []).preload_key}",
            "currentUser",
            "topicTrackingStates",
            "topicTrackingStateMeta",
            "fontMap",
          ],
        )
      end

      it "generates a fontMap" do
        get "/latest"
        expect(response.status).to eq(200)
        font_map = JSON.parse(preloaded_json["fontMap"])
        expect(font_map.keys).to match_array(
          DiscourseFonts.fonts.filter { |f| f[:variants].present? }.map { |f| f[:key] },
        )
      end
    end
  end
end<|MERGE_RESOLUTION|>--- conflicted
+++ resolved
@@ -637,12 +637,9 @@
 
     it "when GTM is enabled it adds the same nonce to the policy and the GTM tag" do
       SiteSetting.content_security_policy = true
-      SiteSetting.content_security_policy_report_only = true
       SiteSetting.gtm_container_id = "GTM-ABCDEF"
 
       get "/latest"
-<<<<<<< HEAD
-=======
 
       expect(response.headers).to include("Content-Security-Policy")
       script_src = parse(response.headers["Content-Security-Policy"])["script-src"]
@@ -666,65 +663,10 @@
       expect(gtm_meta_tag["data-nonce"]).to eq(first_nonce)
 
       get "/latest"
->>>>>>> 3d554aa1
 
       expect(response.headers).to include("Content-Security-Policy")
       script_src = parse(response.headers["Content-Security-Policy"])["script-src"]
-<<<<<<< HEAD
-      report_only_script_src =
-        parse(response.headers["Content-Security-Policy-Report-Only"])["script-src"]
-
-      nonce = extract_nonce_from_script_src(script_src)
-      report_only_nonce = extract_nonce_from_script_src(report_only_script_src)
-
-      expect(nonce).to eq(report_only_nonce)
-
-      gtm_meta_tag = Nokogiri::HTML5.fragment(response.body).css("#data-google-tag-manager").first
-      expect(gtm_meta_tag["data-nonce"]).to eq(nonce)
-    end
-
-    it "doesn't reuse nonces between requests" do
-      global_setting :anon_cache_store_threshold, 1
-      Middleware::AnonymousCache.enable_anon_cache
-      Middleware::AnonymousCache.clear_all_cache!
-
-      SiteSetting.content_security_policy = true
-      SiteSetting.content_security_policy_report_only = true
-      SiteSetting.gtm_container_id = "GTM-ABCDEF"
-
-      get "/latest"
-
-      expect(response.headers["X-Discourse-Cached"]).to eq("store")
-      expect(response.headers).not_to include("Discourse-GTM-Nonce-Placeholder")
-
-      script_src = parse(response.headers["Content-Security-Policy"])["script-src"]
-      report_only_script_src =
-        parse(response.headers["Content-Security-Policy-Report-Only"])["script-src"]
-
-      first_nonce = extract_nonce_from_script_src(script_src)
-      first_report_only_nonce = extract_nonce_from_script_src(report_only_script_src)
-
-      expect(first_nonce).to eq(first_report_only_nonce)
-
-      gtm_meta_tag = Nokogiri::HTML5.fragment(response.body).css("#data-google-tag-manager").first
-      expect(gtm_meta_tag["data-nonce"]).to eq(first_nonce)
-
-      get "/latest"
-
-      expect(response.headers["X-Discourse-Cached"]).to eq("true")
-      expect(response.headers).not_to include("Discourse-GTM-Nonce-Placeholder")
-
-      script_src = parse(response.headers["Content-Security-Policy"])["script-src"]
-      report_only_script_src =
-        parse(response.headers["Content-Security-Policy-Report-Only"])["script-src"]
-
       second_nonce = extract_nonce_from_script_src(script_src)
-      second_report_only_nonce = extract_nonce_from_script_src(report_only_script_src)
-
-      expect(second_nonce).to eq(second_report_only_nonce)
-=======
-      second_nonce = extract_nonce_from_script_src(script_src)
->>>>>>> 3d554aa1
 
       expect(first_nonce).not_to eq(second_nonce)
       gtm_meta_tag = Nokogiri::HTML5.fragment(response.body).css("#data-google-tag-manager").first
