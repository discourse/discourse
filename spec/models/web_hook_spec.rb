# frozen_string_literal: true

require 'rails_helper'

describe WebHook do
  it { is_expected.to validate_presence_of :payload_url }
  it { is_expected.to validate_presence_of :content_type }
  it { is_expected.to validate_presence_of :last_delivery_status }
  it { is_expected.to validate_presence_of :web_hook_event_types }

  describe '#content_types' do
    subject { WebHook.content_types }

    it "'json' (application/json) should be at 1st position" do
      expect(subject['application/json']).to eq(1)
    end

    it "'url_encoded' (application/x-www-form-urlencoded) should be at 2st position" do
      expect(subject['application/x-www-form-urlencoded']).to eq(2)
    end
  end

  describe '#last_delivery_statuses' do
    subject { WebHook.last_delivery_statuses }

    it "inactive should be at 1st position" do
      expect(subject[:inactive]).to eq(1)
    end

    it "failed should be at 2st position" do
      expect(subject[:failed]).to eq(2)
    end

    it "successful should be at 3st position" do
      expect(subject[:successful]).to eq(3)
    end
  end

  context 'web hooks' do
    fab!(:post_hook) { Fabricate(:web_hook, payload_url: " https://example.com ") }
    fab!(:topic_hook) { Fabricate(:topic_web_hook) }

    it "removes whitspace from payload_url before saving" do
      expect(post_hook.payload_url).to eq("https://example.com")
    end

    it "excludes disabled plugin web_hooks" do
      web_hook_event_types = WebHookEventType.active.find_by(name: 'solved')
      expect(web_hook_event_types).to eq(nil)
    end

    it "includes non-plugin web_hooks" do
      web_hook_event_types = WebHookEventType.active.where(name: 'topic')
      expect(web_hook_event_types.count).to eq(1)
    end

    it "includes enabled plugin web_hooks" do
      SiteSetting.stubs(:solved_enabled).returns(true)
      web_hook_event_types = WebHookEventType.active.where(name: 'solved')
      expect(web_hook_event_types.count).to eq(1)
    end

    describe '#active_web_hooks' do
      it "returns unique hooks" do
        post_hook.web_hook_event_types << WebHookEventType.find_by(name: 'topic')
        post_hook.update!(wildcard_web_hook: true)

        expect(WebHook.active_web_hooks(:post)).to eq([post_hook])
      end

      it 'find relevant hooks' do
        expect(WebHook.active_web_hooks(:post)).to eq([post_hook])
        expect(WebHook.active_web_hooks(:topic)).to eq([topic_hook])
      end

      it 'excludes inactive hooks' do
        post_hook.update!(active: false)

        expect(WebHook.active_web_hooks(:post)).to eq([])
        expect(WebHook.active_web_hooks(:topic)).to eq([topic_hook])
      end

      describe 'wildcard web hooks' do
        fab!(:wildcard_hook) { Fabricate(:wildcard_web_hook) }

        it 'should include wildcard hooks' do
          expect(WebHook.active_web_hooks(:wildcard)).to eq([wildcard_hook])

          expect(WebHook.active_web_hooks(:post)).to contain_exactly(
            post_hook, wildcard_hook
          )

          expect(WebHook.active_web_hooks(:topic)).to contain_exactly(
            topic_hook, wildcard_hook
          )
        end
      end
    end

    describe '#enqueue_hooks' do
      it 'accepts additional parameters' do
        payload = { test: 'some payload' }.to_json
        WebHook.enqueue_hooks(:post, :post_created, payload: payload)

        job_args = Jobs::EmitWebHookEvent.jobs.first["args"].first

        expect(job_args["web_hook_id"]).to eq(post_hook.id)
        expect(job_args["event_type"]).to eq('post')
        expect(job_args["payload"]).to eq(payload)
      end

      context 'includes wildcard hooks' do
        fab!(:wildcard_hook) { Fabricate(:wildcard_web_hook) }

        describe '#enqueue_hooks' do
          it 'enqueues hooks with ids' do
            WebHook.enqueue_hooks(:post, :post_created)

            job_args = Jobs::EmitWebHookEvent.jobs.first["args"].first

            expect(job_args["web_hook_id"]).to eq(post_hook.id)
            expect(job_args["event_type"]).to eq('post')

            job_args = Jobs::EmitWebHookEvent.jobs.last["args"].first

            expect(job_args["web_hook_id"]).to eq(wildcard_hook.id)
            expect(job_args["event_type"]).to eq('post')
          end
        end
      end
    end
  end

  describe 'enqueues hooks' do
    let(:user) { Fabricate(:user) }
    let(:admin) { Fabricate(:admin) }
    let(:topic) { Fabricate(:topic, user: user) }
    let(:post) { Fabricate(:post, topic: topic, user: user) }
    let(:topic_web_hook) { Fabricate(:topic_web_hook) }

    before do
      topic_web_hook
    end

    describe 'when there are no active hooks' do
      it 'should not generate payload and enqueue anything for topic events' do
        topic_web_hook.destroy!
        post = PostCreator.create(user, raw: 'post', title: 'topic', skip_validations: true)
        expect(Jobs::EmitWebHookEvent.jobs.length).to eq(0)

        WebHook.expects(:generate_payload).times(0)
        PostDestroyer.new(admin, post).destroy
        expect(Jobs::EmitWebHookEvent.jobs.length).to eq(0)
      end

      it 'should not enqueue anything for tag events' do
        tag = Fabricate(:tag)
        tag.destroy!
        expect(Jobs::EmitWebHookEvent.jobs.length).to eq(0)
      end
    end

    it 'should enqueue the right hooks for topic events' do
      post = PostCreator.create(user, raw: 'post', title: 'topic', skip_validations: true)
      topic_id = post.topic.id
      job_args = Jobs::EmitWebHookEvent.jobs.last["args"].first

      expect(job_args["event_name"]).to eq("topic_created")
      payload = JSON.parse(job_args["payload"])
      expect(payload["id"]).to eq(topic_id)

      PostDestroyer.new(user, post).destroy
      job_args = Jobs::EmitWebHookEvent.jobs.last["args"].first

      expect(job_args["event_name"]).to eq("topic_destroyed")
      payload = JSON.parse(job_args["payload"])
      expect(payload["id"]).to eq(topic_id)

      PostDestroyer.new(user, post).recover
      job_args = Jobs::EmitWebHookEvent.jobs.last["args"].first

      expect(job_args["event_name"]).to eq("topic_recovered")
      payload = JSON.parse(job_args["payload"])
      expect(payload["id"]).to eq(topic_id)

      %w{archived closed visible}.each do |status|
        post.topic.update_status(status, true, topic.user)
        job_args = Jobs::EmitWebHookEvent.jobs.last["args"].first

        expect(job_args["event_name"]).to eq("topic_#{status}_status_updated")
        payload = JSON.parse(job_args["payload"])
        expect(payload["id"]).to eq(topic_id)
      end

      category = Fabricate(:category)

      expect do
        PostRevisor.new(post, post.topic).revise!(
          post.user,
          category_id: category.id,
        )
      end.to change { Jobs::EmitWebHookEvent.jobs.length }.by(1)

      job_args = Jobs::EmitWebHookEvent.jobs.last["args"].first

      expect(job_args["event_name"]).to eq("topic_edited")
      payload = JSON.parse(job_args["payload"])
      expect(payload["id"]).to eq(topic_id)
      expect(payload["category_id"]).to eq(category.id)
    end

    describe 'when topic has been deleted' do
      it 'should not enqueue a post/topic edited hooks' do
        topic.trash!
        post.reload

        PostRevisor.new(post, topic).revise!(
          post.user,
          {
            category_id: Category.last.id,
            raw: "#{post.raw} new"
          },
          {}
        )

        expect(Jobs::EmitWebHookEvent.jobs.count).to eq(0)
      end
    end

    it 'should enqueue the right hooks for post events' do
      Fabricate(:web_hook)

      post = PostCreator.create!(user,
        raw: 'post',
        topic_id: topic.id,
        reply_to_post_number: 1,
        skip_validations: true
      )

      job_args = Jobs::EmitWebHookEvent.jobs.last["args"].first

      expect(job_args["event_name"]).to eq("post_created")
      payload = JSON.parse(job_args["payload"])
      expect(payload["id"]).to eq(post.id)

      Jobs::EmitWebHookEvent.jobs.clear

      # post destroy or recover triggers a moderator post
      expect { PostDestroyer.new(user, post).destroy }
        .to change { Jobs::EmitWebHookEvent.jobs.count }.by(3)

      job_args = Jobs::EmitWebHookEvent.jobs[0]["args"].first

      expect(job_args["event_name"]).to eq("post_edited")
      payload = JSON.parse(job_args["payload"])
      expect(payload["id"]).to eq(post.id)

      job_args = Jobs::EmitWebHookEvent.jobs[1]["args"].first

      expect(job_args["event_name"]).to eq("post_destroyed")
      payload = JSON.parse(job_args["payload"])
      expect(payload["id"]).to eq(post.id)

      job_args = Jobs::EmitWebHookEvent.jobs[2]["args"].first

      expect(job_args["event_name"]).to eq("topic_destroyed")
      payload = JSON.parse(job_args["payload"])
      expect(payload["id"]).to eq(post.topic.id)

      Jobs::EmitWebHookEvent.jobs.clear

      expect { PostDestroyer.new(user, post).recover }
        .to change { Jobs::EmitWebHookEvent.jobs.count }.by(3)

      job_args = Jobs::EmitWebHookEvent.jobs[0]["args"].first

      expect(job_args["event_name"]).to eq("post_edited")
      payload = JSON.parse(job_args["payload"])
      expect(payload["id"]).to eq(post.id)

      job_args = Jobs::EmitWebHookEvent.jobs[1]["args"].first

      expect(job_args["event_name"]).to eq("post_recovered")
      payload = JSON.parse(job_args["payload"])
      expect(payload["id"]).to eq(post.id)

      job_args = Jobs::EmitWebHookEvent.jobs[2]["args"].first

      expect(job_args["event_name"]).to eq("topic_recovered")
      payload = JSON.parse(job_args["payload"])
      expect(payload["id"]).to eq(post.topic.id)
    end

    it 'should enqueue the destroyed hooks with tag filter for post events' do
      tag = Fabricate(:tag)
      Fabricate(:web_hook, tags: [tag])

      post = PostCreator.create!(user,
        raw: 'post',
        topic_id: topic.id,
        reply_to_post_number: 1,
        skip_validations: true
      )

      topic.tags = [tag]
      topic.save!

      Jobs::EmitWebHookEvent.jobs.clear
      PostDestroyer.new(user, post).destroy

      job = Jobs::EmitWebHookEvent.new
      job.expects(:send_webhook!).times(2)

      args = Jobs::EmitWebHookEvent.jobs[1]["args"].first
      job.execute(args.with_indifferent_access)

      args = Jobs::EmitWebHookEvent.jobs[2]["args"].first
      job.execute(args.with_indifferent_access)
    end

    it 'should enqueue the right hooks for user events' do
      SiteSetting.must_approve_users = true

      Fabricate(:user_web_hook, active: true)

      user
      Jobs::CreateUserReviewable.new.execute(user_id: user.id)

      job_args = Jobs::EmitWebHookEvent.jobs.last["args"].first

      expect(job_args["event_name"]).to eq("user_created")
      payload = JSON.parse(job_args["payload"])
      expect(payload["id"]).to eq(user.id)

      email_token = user.email_tokens.create(email: user.email)
      EmailToken.confirm(email_token.token)
      job_args = Jobs::EmitWebHookEvent.jobs.last["args"].first

      expect(job_args["event_name"]).to eq("user_confirmed_email")
      payload = JSON.parse(job_args["payload"])
      expect(payload["id"]).to eq(user.id)

      admin
      job_args = Jobs::EmitWebHookEvent.jobs.last["args"].first

      expect(job_args["event_name"]).to eq("user_created")
      payload = JSON.parse(job_args["payload"])
      expect(payload["id"]).to eq(admin.id)

      ReviewableUser.find_by(target: user).perform(admin, :approve_user)
      job_args = Jobs::EmitWebHookEvent.jobs.last["args"].first

      expect(job_args["event_name"]).to eq("user_approved")
      payload = JSON.parse(job_args["payload"])
      expect(payload["id"]).to eq(user.id)

      UserUpdater.new(admin, user).update(username: 'testing123')
      job_args = Jobs::EmitWebHookEvent.jobs.last["args"].first

      expect(job_args["event_name"]).to eq("user_updated")
      payload = JSON.parse(job_args["payload"])
      expect(payload["id"]).to eq(user.id)

      user.logged_out
      job_args = Jobs::EmitWebHookEvent.jobs.last["args"].first

      expect(job_args["event_name"]).to eq("user_logged_out")
      payload = JSON.parse(job_args["payload"])
      expect(payload["id"]).to eq(user.id)

      user.logged_in
      job_args = Jobs::EmitWebHookEvent.jobs.last["args"].first

      expect(job_args["event_name"]).to eq("user_logged_in")
      payload = JSON.parse(job_args["payload"])
      expect(payload["id"]).to eq(user.id)

      email = user.email
      user.reload
      UserDestroyer.new(Discourse.system_user).destroy(user)
      job_args = Jobs::EmitWebHookEvent.jobs.last["args"].first

      expect(job_args["event_name"]).to eq("user_destroyed")
      payload = JSON.parse(job_args["payload"])
      expect(payload["id"]).to eq(user.id)
      expect(payload["email"]).to eq(email)

      # Reflects runtime change to user field
      user_field = Fabricate(:user_field, show_on_profile: true)
      user.logged_in
      job_args = Jobs::EmitWebHookEvent.jobs.last["args"].first
      expect(job_args["event_name"]).to eq("user_logged_in")
      payload = JSON.parse(job_args["payload"])
      expect(payload["user_fields"].size).to eq(1)
    end

    it 'should enqueue the right hooks for category events' do
      Fabricate(:category_web_hook)
      category = Fabricate(:category)

      job_args = Jobs::EmitWebHookEvent.jobs.last["args"].first

      expect(job_args["event_name"]).to eq("category_created")
      payload = JSON.parse(job_args["payload"])
      expect(payload["id"]).to eq(category.id)

      category.update!(slug: 'testing')

      job_args = Jobs::EmitWebHookEvent.jobs.last["args"].first

      expect(job_args["event_name"]).to eq("category_updated")
      payload = JSON.parse(job_args["payload"])
      expect(payload["id"]).to eq(category.id)
      expect(payload["slug"]).to eq('testing')

      category.destroy!

      job_args = Jobs::EmitWebHookEvent.jobs.last["args"].first

      expect(job_args["event_name"]).to eq("category_destroyed")
      payload = JSON.parse(job_args["payload"])
      expect(payload["id"]).to eq(category.id)
    end

    it 'should enqueue the right hooks for group events' do
      Fabricate(:group_web_hook)
      group = Fabricate(:group)

      job_args = Jobs::EmitWebHookEvent.jobs.last["args"].first

      expect(job_args["event_name"]).to eq("group_created")
      payload = JSON.parse(job_args["payload"])
      expect(payload["id"]).to eq(group.id)

      group.update!(full_name: 'testing')
      job_args = Jobs::EmitWebHookEvent.jobs.last["args"].first

      expect(job_args["event_name"]).to eq("group_updated")
      payload = JSON.parse(job_args["payload"])
      expect(payload["id"]).to eq(group.id)
      expect(payload["full_name"]).to eq('testing')

      group.destroy!
      job_args = Jobs::EmitWebHookEvent.jobs.last["args"].first

      expect(job_args["event_name"]).to eq("group_destroyed")
      payload = JSON.parse(job_args["payload"])
      expect(payload["full_name"]).to eq('testing')
    end

    it 'should enqueue the right hooks for tag events' do
      Fabricate(:tag_web_hook)
      tag = Fabricate(:tag)

      job_args = Jobs::EmitWebHookEvent.jobs.last["args"].first

      expect(job_args["event_name"]).to eq("tag_created")
      payload = JSON.parse(job_args["payload"])
      expect(payload["id"]).to eq(tag.id)

      tag.update!(name: 'testing')
      job_args = Jobs::EmitWebHookEvent.jobs.last["args"].first

      expect(job_args["event_name"]).to eq("tag_updated")
      payload = JSON.parse(job_args["payload"])
      expect(payload["id"]).to eq(tag.id)
      expect(payload["name"]).to eq('testing')

      tag.destroy!

      job_args = Jobs::EmitWebHookEvent.jobs.last["args"].first

      expect(job_args["event_name"]).to eq("tag_destroyed")
      payload = JSON.parse(job_args["payload"])
      expect(payload["id"]).to eq(tag.id)
    end

    it 'should enqueue the right hooks for notifications' do
      Fabricate(:notification_web_hook)
      notification = Fabricate(:notification)
      job_args = Jobs::EmitWebHookEvent.jobs.last["args"].first

      expect(job_args["event_name"]).to eq("notification_created")
      payload = JSON.parse(job_args["payload"])
      expect(payload["id"]).to eq(notification.id)
    end

    it 'should enqueue the right hooks for reviewables' do
      Fabricate(:reviewable_web_hook)
      reviewable = Fabricate(:reviewable)
      job_args = Jobs::EmitWebHookEvent.jobs.last["args"].first

      expect(job_args["event_name"]).to eq("reviewable_created")
      payload = JSON.parse(job_args["payload"])
      expect(payload["id"]).to eq(reviewable.id)

      reviewable.add_score(
        Discourse.system_user,
        ReviewableScore.types[:off_topic],
        reason: "test"
      )
      job_args = Jobs::EmitWebHookEvent.jobs.last["args"].first

      expect(job_args["event_name"]).to eq("reviewable_score_updated")
      payload = JSON.parse(job_args["payload"])
      expect(payload["id"]).to eq(reviewable.id)

      reviewable.perform(Discourse.system_user, :reject_user_delete)
      job_args = Jobs::EmitWebHookEvent.jobs.last["args"].first

      expect(job_args["event_name"]).to eq("reviewable_transitioned_to")
      payload = JSON.parse(job_args["payload"])
      expect(payload["id"]).to eq(reviewable.id)
    end

    it 'should enqueue the right hooks for badge grants' do
      Fabricate(:user_badge_web_hook)
      badge = Fabricate(:badge)
      badge.multiple_grant = true
      badge.show_posts = true
      badge.save

      now = Time.now
      freeze_time now

      BadgeGranter.grant(badge, user, granted_by: admin, post_id: post.id)

      job_args = Jobs::EmitWebHookEvent.jobs.last["args"].first
      expect(job_args["event_name"]).to eq("user_badge_granted")
      payload = JSON.parse(job_args["payload"])
      expect(payload["badge_id"]).to eq(badge.id)
      expect(payload["user_id"]).to eq(user.id)
      expect(payload["granted_by_id"]).to eq(admin.id)
      # be_within required because rounding occurs
      expect(Time.zone.parse(payload["granted_at"]).to_f).to be_within(0.001).of(now.to_f)
      expect(payload["post_id"]).to eq(post.id)

      # Future work: revoke badge hook
    end

    it 'should enqueue the right hooks for group user addition' do
      Fabricate(:group_user_web_hook)
      group = Fabricate(:group)

      now = Time.now
      freeze_time now

      group.add(user)

      job_args = Jobs::EmitWebHookEvent.jobs.last["args"].first
      expect(job_args["event_name"]).to eq("user_added_to_group")
      payload = JSON.parse(job_args["payload"])
      expect(payload["group_id"]).to eq(group.id)
      expect(payload["user_id"]).to eq(user.id)
      expect(payload["notification_level"]).to eq(group.default_notification_level)
      expect(Time.zone.parse(payload["created_at"]).to_f).to be_within(0.001).of(now.to_f)
    end

    it 'should enqueue the right hooks for group user deletion' do
      Fabricate(:group_user_web_hook)
      group = Fabricate(:group)
      group_user = Fabricate(:group_user, group: group, user: user)

      now = Time.now
      freeze_time now

      group.remove(user)

      job_args = Jobs::EmitWebHookEvent.jobs.last["args"].first
      expect(job_args["event_name"]).to eq("user_removed_from_group")
      payload = JSON.parse(job_args["payload"])
      expect(payload["group_id"]).to eq(group.id)
      expect(payload["user_id"]).to eq(user.id)
    end
<<<<<<< HEAD
=======

    it 'should enqueue hooks for user likes in a group' do
      group = Fabricate(:group)
      Fabricate(:like_web_hook, groups: [group])
      group_user = Fabricate(:group_user, group: group, user: user)
      poster = Fabricate(:user)
      post = Fabricate(:post, user: poster)
      like = Fabricate(:post_action, post: post, user: user, post_action_type_id: PostActionType.types[:like])
      now = Time.now
      freeze_time now

      DiscourseEvent.trigger(:like_created, like)

      job_args = Jobs::EmitWebHookEvent.jobs.last["args"].first
      expect(job_args["event_name"]).to eq("post_liked")
      expect(job_args["group_ids"]).to eq([group.id])
      payload = JSON.parse(job_args["payload"])
      expect(payload["post"]["id"]).to eq(post.id)
      expect(payload["user"]["id"]).to eq(user.id)
    end
>>>>>>> 75e159f0
  end
end<|MERGE_RESOLUTION|>--- conflicted
+++ resolved
@@ -572,8 +572,6 @@
       expect(payload["group_id"]).to eq(group.id)
       expect(payload["user_id"]).to eq(user.id)
     end
-<<<<<<< HEAD
-=======
 
     it 'should enqueue hooks for user likes in a group' do
       group = Fabricate(:group)
@@ -594,6 +592,5 @@
       expect(payload["post"]["id"]).to eq(post.id)
       expect(payload["user"]["id"]).to eq(user.id)
     end
->>>>>>> 75e159f0
   end
 end