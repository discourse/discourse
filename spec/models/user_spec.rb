--- conflicted
+++ resolved
@@ -2573,14 +2573,11 @@
       expect(User.find(user.id).email).to eq(secondary_email_record.email)
       expect(user.secondary_emails.count).to eq(0)
     end
-<<<<<<< HEAD
 
     it 'returns error if email is nil' do
       user.email = nil
       expect { user.save! }.to raise_error(ActiveRecord::RecordInvalid)
     end
-=======
->>>>>>> 666536cb
   end
 
   describe "set_random_avatar" do
