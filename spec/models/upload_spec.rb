# frozen_string_literal: true

require 'rails_helper'

describe Upload do

  let(:upload) { build(:upload) }

  let(:user_id) { 1 }

  let(:image_filename) { "logo.png" }
  let(:image) { file_from_fixtures(image_filename) }

  let(:image_svg_filename) { "image.svg" }
  let(:image_svg) { file_from_fixtures(image_svg_filename) }

  let(:huge_image_filename) { "huge.jpg" }
  let(:huge_image) { file_from_fixtures(huge_image_filename) }

  let(:attachment_path) { __FILE__ }
  let(:attachment) { File.new(attachment_path) }

  context ".create_thumbnail!" do

    it "does not create a thumbnail when disabled" do
      SiteSetting.create_thumbnails = false
      OptimizedImage.expects(:create_for).never
      upload.create_thumbnail!(100, 100)
    end

    it "creates a thumbnail" do
      upload = Fabricate(:upload)
      thumbnail = Fabricate(:optimized_image, upload: upload)
      SiteSetting.expects(:create_thumbnails?).returns(true)
      OptimizedImage.expects(:create_for).returns(thumbnail)
      upload.create_thumbnail!(100, 100)
      upload.reload
      expect(upload.optimized_images.count).to eq(1)
    end
  end

  it "supports <style> element in SVG" do
    SiteSetting.authorized_extensions = "svg"

    upload = UploadCreator.new(image_svg, image_svg_filename).create_for(user_id)
    expect(upload.valid?).to eq(true)

    path = Discourse.store.path_for(upload)
    expect(File.read(path)).to match(/<style>/)
  end

  it "can reconstruct dimensions on demand" do
    upload = UploadCreator.new(huge_image, "image.png").create_for(user_id)

    upload.update_columns(width: nil, height: nil, thumbnail_width: nil, thumbnail_height: nil)

    upload = Upload.find(upload.id)

    expect(upload.width).to eq(64250)
    expect(upload.height).to eq(64250)

    upload.reload
    expect(upload.read_attribute(:width)).to eq(64250)

    upload.update_columns(width: nil, height: nil, thumbnail_width: nil, thumbnail_height: nil)

    expect(upload.thumbnail_width).to eq(500)
    expect(upload.thumbnail_height).to eq(500)
  end

  it "dimension calculation returns nil on missing image" do
    upload = UploadCreator.new(huge_image, "image.png").create_for(user_id)
    upload.update_columns(width: nil, height: nil, thumbnail_width: nil, thumbnail_height: nil)

    missing_url = "wrong_folder#{upload.url}"
    upload.update_columns(url: missing_url)
    expect(upload.thumbnail_height).to eq(nil)
    expect(upload.thumbnail_width).to eq(nil)
  end

  it "extracts file extension" do
    created_upload = UploadCreator.new(image, image_filename).create_for(user_id)
    expect(created_upload.extension).to eq("png")
  end

  it "should create an invalid upload when the filename is blank" do
    SiteSetting.authorized_extensions = "*"
    created_upload = UploadCreator.new(attachment, nil).create_for(user_id)
    expect(created_upload.valid?).to eq(false)
  end

  context ".extract_url" do
    let(:url) { 'https://example.com/uploads/default/original/1X/d1c2d40ab994e8410c.png' }

    it 'should return the right part of url' do
      expect(Upload.extract_url(url).to_s).to eq('/original/1X/d1c2d40ab994e8410c.png')
    end
  end

  context ".get_from_url" do
    let(:sha1) { "10f73034616a796dfd70177dc54b6def44c4ba6f" }
    let(:upload) { Fabricate(:upload, sha1: sha1) }

    it "works when the file has been uploaded" do
      expect(Upload.get_from_url(upload.url)).to eq(upload)
    end

    describe 'for an extensionless url' do
      before do
        upload.update!(url: upload.url.sub('.png', ''))
        upload.reload
      end

      it 'should return the right upload' do
        expect(Upload.get_from_url(upload.url)).to eq(upload)
      end
    end

    it "should return the right upload as long as the upload's URL matches" do
      upload.update!(url: "/uploads/default/12345/971308e535305c51.png")

      expect(Upload.get_from_url(upload.url)).to eq(upload)

      expect(Upload.get_from_url("/uploads/default/123131/971308e535305c51.png"))
        .to eq(nil)
    end

    describe 'for a url a tree' do
      before do
        upload.update!(url:
          Discourse.store.get_path_for(
            "original",
            16001,
            upload.sha1,
            ".#{upload.extension}"
          )
        )
      end

      it 'should return the right upload' do
        expect(Upload.get_from_url(upload.url)).to eq(upload)
      end
    end

    it "works when using a cdn" do
      begin
        original_asset_host = Rails.configuration.action_controller.asset_host
        Rails.configuration.action_controller.asset_host = 'http://my.cdn.com'

        expect(Upload.get_from_url(
          URI.join("http://my.cdn.com", upload.url).to_s
        )).to eq(upload)
      ensure
        Rails.configuration.action_controller.asset_host = original_asset_host
      end
    end

    it "should return the right upload when using the full URL" do
      expect(Upload.get_from_url(
        URI.join("http://discourse.some.com:3000/", upload.url).to_s
      )).to eq(upload)
    end

    it "doesn't blow up with an invalid URI" do
      expect { Upload.get_from_url("http://ip:port/index.html") }.not_to raise_error
      expect { Upload.get_from_url("mailto:admin%40example.com") }.not_to raise_error
      expect { Upload.get_from_url("mailto:example") }.not_to raise_error
    end

    describe "s3 store" do
      let(:upload) { Fabricate(:upload_s3) }
      let(:path) { upload.url.sub(SiteSetting.Upload.s3_base_url, '') }

      before do
        SiteSetting.enable_s3_uploads = true
        SiteSetting.s3_upload_bucket = "s3-upload-bucket"
        SiteSetting.s3_access_key_id = "some key"
        SiteSetting.s3_secret_access_key = "some secret key"
      end

      it "should return the right upload when using base url (not CDN) for s3" do
        upload
        expect(Upload.get_from_url(upload.url)).to eq(upload)
      end

      describe 'when using a cdn' do
        let(:s3_cdn_url) { 'https://mycdn.slowly.net' }

        before do
          SiteSetting.s3_cdn_url = s3_cdn_url
        end

        it "should return the right upload" do
          upload
          expect(Upload.get_from_url(URI.join(s3_cdn_url, path).to_s)).to eq(upload)
        end

        describe 'when upload bucket contains subfolder' do
          before do
            SiteSetting.s3_upload_bucket = "s3-upload-bucket/path/path2"
          end

          it "should return the right upload" do
            upload
            expect(Upload.get_from_url(URI.join(s3_cdn_url, path).to_s)).to eq(upload)
          end
        end
      end

      it "should return the right upload when using one CDN for both s3 and assets" do
        begin
          original_asset_host = Rails.configuration.action_controller.asset_host
          cdn_url = 'http://my.cdn.com'
          Rails.configuration.action_controller.asset_host = cdn_url
          SiteSetting.s3_cdn_url = cdn_url
          upload

          expect(Upload.get_from_url(
            URI.join(cdn_url, path).to_s
          )).to eq(upload)
        ensure
          Rails.configuration.action_controller.asset_host = original_asset_host
        end
      end
    end
  end

  describe '.generate_digest' do
    it "should return the right digest" do
      expect(Upload.generate_digest(image.path)).to eq('bc975735dfc6409c1c2aa5ebf2239949bcbdbd65')
    end
  end

  describe '.short_url' do
    it "should generate a correct short url" do
      upload = Upload.new(sha1: 'bda2c513e1da04f7b4e99230851ea2aafeb8cc4e', extension: 'png')
      expect(upload.short_url).to eq('upload://r3AYqESanERjladb4vBB7VsMBm6.png')

      upload.extension = nil
      expect(upload.short_url).to eq('upload://r3AYqESanERjladb4vBB7VsMBm6')
    end
  end

  describe '.sha1_from_short_url' do
    it "should be able to look up sha1" do
      sha1 = 'bda2c513e1da04f7b4e99230851ea2aafeb8cc4e'

      expect(Upload.sha1_from_short_url('upload://r3AYqESanERjladb4vBB7VsMBm6.png')).to eq(sha1)
      expect(Upload.sha1_from_short_url('upload://r3AYqESanERjladb4vBB7VsMBm6')).to eq(sha1)
      expect(Upload.sha1_from_short_url('r3AYqESanERjladb4vBB7VsMBm6')).to eq(sha1)
    end

    it "should be able to look up sha1 even with leading zeros" do
      sha1 = '0000c513e1da04f7b4e99230851ea2aafeb8cc4e'
      expect(Upload.sha1_from_short_url('upload://1Eg9p8rrCURq4T3a6iJUk0ri6.png')).to eq(sha1)
    end
  end

  describe '#base62_sha1' do
    it 'should return the right value' do
      upload.update!(sha1: "0000c513e1da04f7b4e99230851ea2aafeb8cc4e")
      expect(upload.base62_sha1).to eq("1Eg9p8rrCURq4T3a6iJUk0ri6")
    end
  end

  describe '.sha1_from_short_path' do
    it "should be able to lookup sha1" do
      path = "/uploads/short-url/3UjQ4jHoyeoQndk5y3qHzm3QVTQ.png"
      sha1 = "1b6453892473a467d07372d45eb05abc2031647a"

      expect(Upload.sha1_from_short_path(path)).to eq(sha1)
      expect(Upload.sha1_from_short_path(path.sub(".png", ""))).to eq(sha1)
    end
  end

  describe '#to_s' do
    it 'should return the right value' do
      expect(upload.to_s).to eq(upload.url)
    end
  end

  describe '.migrate_to_new_scheme' do
    it 'should not migrate system uploads' do
      SiteSetting.migrate_to_new_scheme = true

      expect { Upload.migrate_to_new_scheme }
        .to_not change { Upload.pluck(:url) }
    end
  end

  describe '.update_secure_status' do
    it "respects the secure_override_value parameter if provided" do
      upload.update!(secure: true)

      upload.update_secure_status(secure_override_value: true)

      expect(upload.secure).to eq(true)

      upload.update_secure_status(secure_override_value: false)

      expect(upload.secure).to eq(false)
    end

    it 'marks a local upload as not secure with default settings' do
      upload.update!(secure: true)
      expect { upload.update_secure_status }
        .to change { upload.secure }

      expect(upload.secure).to eq(false)
    end

    it 'marks a local attachment as secure if secure media enabled' do
      SiteSetting.authorized_extensions = "pdf"
      upload.update!(original_filename: "small.pdf", extension: "pdf", secure: false, access_control_post: Fabricate(:private_message_post))
      enable_secure_media

      expect { upload.update_secure_status }
        .to change { upload.secure }

      expect(upload.secure).to eq(true)
    end

    it 'marks a local attachment as not secure if secure media enabled' do
      SiteSetting.authorized_extensions = "pdf"
      upload.update!(original_filename: "small.pdf", extension: "pdf", secure: true)

      expect { upload.update_secure_status }
        .to change { upload.secure }

      expect(upload.secure).to eq(false)
    end

    it 'does not change secure status of a non-attachment when prevent_anons_from_downloading_files is enabled by itself' do
      SiteSetting.prevent_anons_from_downloading_files = true
      SiteSetting.authorized_extensions = "mp4"
      upload.update!(original_filename: "small.mp4", extension: "mp4")

      expect { upload.update_secure_status }
        .not_to change { upload.secure }

      expect(upload.secure).to eq(false)
    end

    context "secure media enabled" do
      before do
        enable_secure_media
      end

      it 'does not mark an image upload as not secure when there is no access control post id, to avoid unintentional exposure' do
        upload.update!(secure: true)
        upload.update_secure_status
        expect(upload.secure).to eq(true)
      end

      it 'marks the upload as not secure if its access control post is a public post' do
        upload.update!(secure: true, access_control_post: Fabricate(:post))
        upload.update_secure_status
        expect(upload.secure).to eq(false)
      end

      it 'leaves the upload as secure if its access control post is a PM post' do
        upload.update!(secure: true, access_control_post: Fabricate(:private_message_post))
        upload.update_secure_status
        expect(upload.secure).to eq(true)
      end

      it 'marks an image upload as secure if login_required is enabled' do
        SiteSetting.login_required = true
        upload.update!(secure: false)

        expect { upload.update_secure_status }
          .to change { upload.secure }

        expect(upload.reload.secure).to eq(true)
      end

      it 'does not mark an upload used for a custom emoji as secure' do
        SiteSetting.login_required = true
        upload.update!(secure: false)
        CustomEmoji.create(name: 'meme', upload: upload)
        upload.update_secure_status
        expect(upload.reload.secure).to eq(false)
      end

      it 'does not mark an upload whose origin matches a regular emoji as secure (sometimes emojis are downloaded in pull_hotlinked_images)' do
        SiteSetting.login_required = true
        falafel = Emoji.all.find { |e| e.url == '/images/emoji/twitter/falafel.png?v=9' }
        upload.update!(secure: false, origin: "http://localhost:3000#{falafel.url}")
        upload.update_secure_status
        expect(upload.reload.secure).to eq(false)
      end

      it 'does not mark any upload with origin containing images/emoji in the URL' do
        SiteSetting.login_required = true
        upload.update!(secure: false, origin: "http://localhost:3000/images/emoji/test.png")
        upload.update_secure_status
        expect(upload.reload.secure).to eq(false)
      end
    end
  end

  def enable_secure_media
    SiteSetting.enable_s3_uploads = true
    SiteSetting.s3_upload_bucket = "s3-upload-bucket"
    SiteSetting.s3_access_key_id = "some key"
    SiteSetting.s3_secret_access_key = "some secrets3_region key"
    SiteSetting.secure_media = true

    stub_request(:head, "https://#{SiteSetting.s3_upload_bucket}.s3.amazonaws.com/")

    stub_request(
      :put,
      "https://#{SiteSetting.s3_upload_bucket}.s3.amazonaws.com/original/1X/#{upload.sha1}.#{upload.extension}?acl"
    )
  end

  context '.destroy' do

    it "can correctly clear information when destroying an upload" do
      upload = Fabricate(:upload)
      user = Fabricate(:user)

      user.user_profile.update!(
        card_background_upload_id: upload.id,
        profile_background_upload_id: upload.id
      )

      upload.destroy

      user.user_profile.reload

      expect(user.user_profile.card_background_upload_id).to eq(nil)
      expect(user.user_profile.profile_background_upload_id).to eq(nil)
    end
  end

<<<<<<< HEAD
  context ".signed_url_from_secure_media_url" do
    before do
      # must be done so signed_url_for_path exists
      enable_secure_media
    end

    it "correctly gives back a signed url from a path only" do
      secure_url = "/secure-media-uploads/original/1X/c5a2c4ba0fa390f5aac5c2c1a12416791ebdd9e9.png"
      signed_url = Upload.signed_url_from_secure_media_url(secure_url)
      expect(signed_url).not_to include("secure-media-uploads")
      expect(UrlHelper.s3_presigned_url?(signed_url)).to eq(true)
    end

    it "correctly gives back a signed url from a full url" do
      secure_url = "http://localhost:3000/secure-media-uploads/original/1X/c5a2c4ba0fa390f5aac5c2c1a12416791ebdd9e9.png"
      signed_url = Upload.signed_url_from_secure_media_url(secure_url)
      expect(signed_url).not_to include(Discourse.base_url)
      expect(UrlHelper.s3_presigned_url?(signed_url)).to eq(true)
    end
  end

  context ".secure_media_url_from_upload_url" do
    before do
      # must be done so signed_url_for_path exists
      enable_secure_media
    end

    it "gets the secure media url from an S3 upload url" do
      upload = Fabricate(:upload_s3, secure: true)
      url = upload.url
      secure_url = Upload.secure_media_url_from_upload_url(url)
      expect(secure_url).not_to include(SiteSetting.Upload.absolute_base_url)
    end
  end

=======
>>>>>>> 7b8c5771
  context ".secure_media_url?" do
    it "works for a secure media url with or without schema + host" do
      url = "//localhost:3000/secure-media-uploads/original/2X/f/f62055931bb702c7fd8f552fb901f977e0289a18.png"
      expect(Upload.secure_media_url?(url)).to eq(true)
      url = "/secure-media-uploads/original/2X/f/f62055931bb702c7fd8f552fb901f977e0289a18.png"
      expect(Upload.secure_media_url?(url)).to eq(true)
      url = "http://localhost:3000/secure-media-uploads/original/2X/f/f62055931bb702c7fd8f552fb901f977e0289a18.png"
      expect(Upload.secure_media_url?(url)).to eq(true)
    end
<<<<<<< HEAD

    it "does not get false positives on a topic url" do
      url = "/t/secure-media-uploads-are-cool/42839"
      expect(Upload.secure_media_url?(url)).to eq(false)
    end

    it "returns true only for secure media URL for actual media (images/video/audio)" do
      url = "/secure-media-uploads/original/2X/f/f62055931bb702c7fd8f552fb901f977e0289a18.mp4"
      expect(Upload.secure_media_url?(url)).to eq(true)
      url = "/secure-media-uploads/original/2X/f/f62055931bb702c7fd8f552fb901f977e0289a18.png"
      expect(Upload.secure_media_url?(url)).to eq(true)
      url = "/secure-media-uploads/original/2X/f/f62055931bb702c7fd8f552fb901f977e0289a18.mp3"
      expect(Upload.secure_media_url?(url)).to eq(true)
      url = "/secure-media-uploads/original/2X/f/f62055931bb702c7fd8f552fb901f977e0289a18.pdf"
      expect(Upload.secure_media_url?(url)).to eq(false)
    end

=======

    it "does not get false positives on a topic url" do
      url = "/t/secure-media-uploads-are-cool/42839"
      expect(Upload.secure_media_url?(url)).to eq(false)
    end

    it "returns true only for secure media URL for actual media (images/video/audio)" do
      url = "/secure-media-uploads/original/2X/f/f62055931bb702c7fd8f552fb901f977e0289a18.mp4"
      expect(Upload.secure_media_url?(url)).to eq(true)
      url = "/secure-media-uploads/original/2X/f/f62055931bb702c7fd8f552fb901f977e0289a18.png"
      expect(Upload.secure_media_url?(url)).to eq(true)
      url = "/secure-media-uploads/original/2X/f/f62055931bb702c7fd8f552fb901f977e0289a18.mp3"
      expect(Upload.secure_media_url?(url)).to eq(true)
      url = "/secure-media-uploads/original/2X/f/f62055931bb702c7fd8f552fb901f977e0289a18.pdf"
      expect(Upload.secure_media_url?(url)).to eq(false)
    end

>>>>>>> 7b8c5771
    it "does not work for regular upload urls" do
      url = "/uploads/default/test_0/original/1X/e1864389d8252958586c76d747b069e9f68827e3.png"
      expect(Upload.secure_media_url?(url)).to eq(false)
    end
  end
end<|MERGE_RESOLUTION|>--- conflicted
+++ resolved
@@ -434,44 +434,6 @@
     end
   end
 
-<<<<<<< HEAD
-  context ".signed_url_from_secure_media_url" do
-    before do
-      # must be done so signed_url_for_path exists
-      enable_secure_media
-    end
-
-    it "correctly gives back a signed url from a path only" do
-      secure_url = "/secure-media-uploads/original/1X/c5a2c4ba0fa390f5aac5c2c1a12416791ebdd9e9.png"
-      signed_url = Upload.signed_url_from_secure_media_url(secure_url)
-      expect(signed_url).not_to include("secure-media-uploads")
-      expect(UrlHelper.s3_presigned_url?(signed_url)).to eq(true)
-    end
-
-    it "correctly gives back a signed url from a full url" do
-      secure_url = "http://localhost:3000/secure-media-uploads/original/1X/c5a2c4ba0fa390f5aac5c2c1a12416791ebdd9e9.png"
-      signed_url = Upload.signed_url_from_secure_media_url(secure_url)
-      expect(signed_url).not_to include(Discourse.base_url)
-      expect(UrlHelper.s3_presigned_url?(signed_url)).to eq(true)
-    end
-  end
-
-  context ".secure_media_url_from_upload_url" do
-    before do
-      # must be done so signed_url_for_path exists
-      enable_secure_media
-    end
-
-    it "gets the secure media url from an S3 upload url" do
-      upload = Fabricate(:upload_s3, secure: true)
-      url = upload.url
-      secure_url = Upload.secure_media_url_from_upload_url(url)
-      expect(secure_url).not_to include(SiteSetting.Upload.absolute_base_url)
-    end
-  end
-
-=======
->>>>>>> 7b8c5771
   context ".secure_media_url?" do
     it "works for a secure media url with or without schema + host" do
       url = "//localhost:3000/secure-media-uploads/original/2X/f/f62055931bb702c7fd8f552fb901f977e0289a18.png"
@@ -481,7 +443,6 @@
       url = "http://localhost:3000/secure-media-uploads/original/2X/f/f62055931bb702c7fd8f552fb901f977e0289a18.png"
       expect(Upload.secure_media_url?(url)).to eq(true)
     end
-<<<<<<< HEAD
 
     it "does not get false positives on a topic url" do
       url = "/t/secure-media-uploads-are-cool/42839"
@@ -499,25 +460,6 @@
       expect(Upload.secure_media_url?(url)).to eq(false)
     end
 
-=======
-
-    it "does not get false positives on a topic url" do
-      url = "/t/secure-media-uploads-are-cool/42839"
-      expect(Upload.secure_media_url?(url)).to eq(false)
-    end
-
-    it "returns true only for secure media URL for actual media (images/video/audio)" do
-      url = "/secure-media-uploads/original/2X/f/f62055931bb702c7fd8f552fb901f977e0289a18.mp4"
-      expect(Upload.secure_media_url?(url)).to eq(true)
-      url = "/secure-media-uploads/original/2X/f/f62055931bb702c7fd8f552fb901f977e0289a18.png"
-      expect(Upload.secure_media_url?(url)).to eq(true)
-      url = "/secure-media-uploads/original/2X/f/f62055931bb702c7fd8f552fb901f977e0289a18.mp3"
-      expect(Upload.secure_media_url?(url)).to eq(true)
-      url = "/secure-media-uploads/original/2X/f/f62055931bb702c7fd8f552fb901f977e0289a18.pdf"
-      expect(Upload.secure_media_url?(url)).to eq(false)
-    end
-
->>>>>>> 7b8c5771
     it "does not work for regular upload urls" do
       url = "/uploads/default/test_0/original/1X/e1864389d8252958586c76d747b069e9f68827e3.png"
       expect(Upload.secure_media_url?(url)).to eq(false)
