# frozen_string_literal: true

require 'rails_helper'

describe Upload do

  let(:upload) { build(:upload) }

  let(:user_id) { 1 }

  let(:image_filename) { "logo.png" }
  let(:image) { file_from_fixtures(image_filename) }

  let(:image_svg_filename) { "image.svg" }
  let(:image_svg) { file_from_fixtures(image_svg_filename) }

  let(:huge_image_filename) { "huge.jpg" }
  let(:huge_image) { file_from_fixtures(huge_image_filename) }

  let(:attachment_path) { __FILE__ }
  let(:attachment) { File.new(attachment_path) }

  context ".create_thumbnail!" do

    it "does not create a thumbnail when disabled" do
      SiteSetting.create_thumbnails = false
      OptimizedImage.expects(:create_for).never
      upload.create_thumbnail!(100, 100)
    end

    it "creates a thumbnail" do
      upload = Fabricate(:upload)
      thumbnail = Fabricate(:optimized_image, upload: upload)
      SiteSetting.expects(:create_thumbnails?).returns(true)
      OptimizedImage.expects(:create_for).returns(thumbnail)
      upload.create_thumbnail!(100, 100)
      upload.reload
      expect(upload.optimized_images.count).to eq(1)
    end
  end

  it "supports <style> element in SVG" do
    SiteSetting.authorized_extensions = "svg"

    upload = UploadCreator.new(image_svg, image_svg_filename).create_for(user_id)
    expect(upload.valid?).to eq(true)

    path = Discourse.store.path_for(upload)
    expect(File.read(path)).to match(/<style>/)
  end

  it "can reconstruct dimensions on demand" do
    upload = UploadCreator.new(huge_image, "image.png").create_for(user_id)

    upload.update_columns(width: nil, height: nil, thumbnail_width: nil, thumbnail_height: nil)

    upload = Upload.find(upload.id)

    expect(upload.width).to eq(64250)
    expect(upload.height).to eq(64250)

    upload.reload
    expect(upload.read_attribute(:width)).to eq(64250)

    upload.update_columns(width: nil, height: nil, thumbnail_width: nil, thumbnail_height: nil)

    expect(upload.thumbnail_width).to eq(500)
    expect(upload.thumbnail_height).to eq(500)
  end

  it "dimension calculation returns nil on missing image" do
    upload = UploadCreator.new(huge_image, "image.png").create_for(user_id)
    upload.update_columns(width: nil, height: nil, thumbnail_width: nil, thumbnail_height: nil)

    missing_url = "wrong_folder#{upload.url}"
    upload.update_columns(url: missing_url)
    expect(upload.thumbnail_height).to eq(nil)
    expect(upload.thumbnail_width).to eq(nil)
  end

  it "extracts file extension" do
    created_upload = UploadCreator.new(image, image_filename).create_for(user_id)
    expect(created_upload.extension).to eq("png")
  end

  it "should create an invalid upload when the filename is blank" do
    SiteSetting.authorized_extensions = "*"
    created_upload = UploadCreator.new(attachment, nil).create_for(user_id)
    expect(created_upload.valid?).to eq(false)
  end

  context ".extract_url" do
    let(:url) { 'https://example.com/uploads/default/original/1X/d1c2d40ab994e8410c.png' }

    it 'should return the right part of url' do
      expect(Upload.extract_url(url).to_s).to eq('/original/1X/d1c2d40ab994e8410c.png')
    end
  end

  context ".get_from_url" do
    let(:sha1) { "10f73034616a796dfd70177dc54b6def44c4ba6f" }
    let(:upload) { Fabricate(:upload, sha1: sha1) }

    it "works when the file has been uploaded" do
      expect(Upload.get_from_url(upload.url)).to eq(upload)
    end

    describe 'for an extensionless url' do
      before do
        upload.update!(url: upload.url.sub('.png', ''))
        upload.reload
      end

      it 'should return the right upload' do
        expect(Upload.get_from_url(upload.url)).to eq(upload)
      end
    end

    it "should return the right upload as long as the upload's URL matches" do
      upload.update!(url: "/uploads/default/12345/971308e535305c51.png")

      expect(Upload.get_from_url(upload.url)).to eq(upload)

      expect(Upload.get_from_url("/uploads/default/123131/971308e535305c51.png"))
        .to eq(nil)
    end

    describe 'for a url a tree' do
      before do
        upload.update!(url:
          Discourse.store.get_path_for(
            "original",
            16001,
            upload.sha1,
            ".#{upload.extension}"
          )
        )
      end

      it 'should return the right upload' do
        expect(Upload.get_from_url(upload.url)).to eq(upload)
      end
    end

    it "works when using a cdn" do
      begin
        original_asset_host = Rails.configuration.action_controller.asset_host
        Rails.configuration.action_controller.asset_host = 'http://my.cdn.com'

        expect(Upload.get_from_url(
          URI.join("http://my.cdn.com", upload.url).to_s
        )).to eq(upload)
      ensure
        Rails.configuration.action_controller.asset_host = original_asset_host
      end
    end

    it "should return the right upload when using the full URL" do
      expect(Upload.get_from_url(
        URI.join("http://discourse.some.com:3000/", upload.url).to_s
      )).to eq(upload)
    end

    it "doesn't blow up with an invalid URI" do
      expect { Upload.get_from_url("http://ip:port/index.html") }.not_to raise_error
      expect { Upload.get_from_url("mailto:admin%40example.com") }.not_to raise_error
      expect { Upload.get_from_url("mailto:example") }.not_to raise_error
    end

    describe "s3 store" do
      let(:upload) { Fabricate(:upload_s3) }
      let(:path) { upload.url.sub(SiteSetting.Upload.s3_base_url, '') }

      before do
        SiteSetting.enable_s3_uploads = true
        SiteSetting.s3_upload_bucket = "s3-upload-bucket"
        SiteSetting.s3_access_key_id = "some key"
        SiteSetting.s3_secret_access_key = "some secret key"
      end

      it "should return the right upload when using base url (not CDN) for s3" do
        upload
        expect(Upload.get_from_url(upload.url)).to eq(upload)
      end

      describe 'when using a cdn' do
        let(:s3_cdn_url) { 'https://mycdn.slowly.net' }

        before do
          SiteSetting.s3_cdn_url = s3_cdn_url
        end

        it "should return the right upload" do
          upload
          expect(Upload.get_from_url(URI.join(s3_cdn_url, path).to_s)).to eq(upload)
        end

        describe 'when upload bucket contains subfolder' do
          before do
            SiteSetting.s3_upload_bucket = "s3-upload-bucket/path/path2"
          end

          it "should return the right upload" do
            upload
            expect(Upload.get_from_url(URI.join(s3_cdn_url, path).to_s)).to eq(upload)
          end
        end
      end

      it "should return the right upload when using one CDN for both s3 and assets" do
        begin
          original_asset_host = Rails.configuration.action_controller.asset_host
          cdn_url = 'http://my.cdn.com'
          Rails.configuration.action_controller.asset_host = cdn_url
          SiteSetting.s3_cdn_url = cdn_url
          upload

          expect(Upload.get_from_url(
            URI.join(cdn_url, path).to_s
          )).to eq(upload)
        ensure
          Rails.configuration.action_controller.asset_host = original_asset_host
        end
      end
    end
  end

  describe '.generate_digest' do
    it "should return the right digest" do
      expect(Upload.generate_digest(image.path)).to eq('bc975735dfc6409c1c2aa5ebf2239949bcbdbd65')
    end
  end

  describe '.short_url' do
    it "should generate a correct short url" do
      upload = Upload.new(sha1: 'bda2c513e1da04f7b4e99230851ea2aafeb8cc4e', extension: 'png')
      expect(upload.short_url).to eq('upload://r3AYqESanERjladb4vBB7VsMBm6.png')

      upload.extension = nil
      expect(upload.short_url).to eq('upload://r3AYqESanERjladb4vBB7VsMBm6')
    end
  end

  describe '.sha1_from_short_url' do
    it "should be able to look up sha1" do
      sha1 = 'bda2c513e1da04f7b4e99230851ea2aafeb8cc4e'

      expect(Upload.sha1_from_short_url('upload://r3AYqESanERjladb4vBB7VsMBm6.png')).to eq(sha1)
      expect(Upload.sha1_from_short_url('upload://r3AYqESanERjladb4vBB7VsMBm6')).to eq(sha1)
      expect(Upload.sha1_from_short_url('r3AYqESanERjladb4vBB7VsMBm6')).to eq(sha1)
    end

    it "should be able to look up sha1 even with leading zeros" do
      sha1 = '0000c513e1da04f7b4e99230851ea2aafeb8cc4e'
      expect(Upload.sha1_from_short_url('upload://1Eg9p8rrCURq4T3a6iJUk0ri6.png')).to eq(sha1)
    end
  end

  describe '#base62_sha1' do
    it 'should return the right value' do
      upload.update!(sha1: "0000c513e1da04f7b4e99230851ea2aafeb8cc4e")
      expect(upload.base62_sha1).to eq("1Eg9p8rrCURq4T3a6iJUk0ri6")
    end
  end

  describe '.sha1_from_short_path' do
    it "should be able to lookup sha1" do
      path = "/uploads/short-url/3UjQ4jHoyeoQndk5y3qHzm3QVTQ.png"
      sha1 = "1b6453892473a467d07372d45eb05abc2031647a"

      expect(Upload.sha1_from_short_path(path)).to eq(sha1)
      expect(Upload.sha1_from_short_path(path.sub(".png", ""))).to eq(sha1)
    end
  end

  describe '#to_s' do
    it 'should return the right value' do
      expect(upload.to_s).to eq(upload.url)
    end
  end

  describe '.migrate_to_new_scheme' do
    it 'should not migrate system uploads' do
      SiteSetting.migrate_to_new_scheme = true

      expect { Upload.migrate_to_new_scheme }
        .to_not change { Upload.pluck(:url) }
    end
  end

<<<<<<< HEAD
  describe '.update_secure_status' do
    it 'marks a local upload as not secure with default settings' do
      upload.update!(secure: true)
      expect { upload.update_secure_status }
        .to change { upload.secure }

      expect(upload.secure).to eq(false)
    end

    it 'marks a local attachment as secure if prevent_anons_from_downloading_files is enabled' do
      SiteSetting.prevent_anons_from_downloading_files = true
      SiteSetting.authorized_extensions = "pdf"
      upload.update!(original_filename: "small.pdf", extension: "pdf")

      expect { upload.update_secure_status }
        .to change { upload.secure }

      expect(upload.secure).to eq(true)
    end

    it 'marks a local attachment as not secure if prevent_anons_from_downloading_files is disabled' do
      SiteSetting.prevent_anons_from_downloading_files = false
      SiteSetting.authorized_extensions = "pdf"
      upload.update!(original_filename: "small.pdf", extension: "pdf", secure: true)

      expect { upload.update_secure_status }
        .to change { upload.secure }

      expect(upload.secure).to eq(false)
    end

    it 'does not change secure status of a non-attachment when prevent_anons_from_downloading_files is enabled' do
      SiteSetting.prevent_anons_from_downloading_files = true
      SiteSetting.authorized_extensions = "mp4"
      upload.update!(original_filename: "small.mp4", extension: "mp4")

      expect { upload.update_secure_status }
        .not_to change { upload.secure }

      expect(upload.secure).to eq(false)
    end

    context "secure media enabled" do
      before do
        SiteSetting.enable_s3_uploads = true
        SiteSetting.s3_upload_bucket = "s3-upload-bucket"
        SiteSetting.s3_access_key_id = "some key"
        SiteSetting.s3_secret_access_key = "some secret key"
        SiteSetting.secure_media = true

        stub_request(:head, "https://#{SiteSetting.s3_upload_bucket}.s3.amazonaws.com/")

        stub_request(
          :put,
          "https://#{SiteSetting.s3_upload_bucket}.s3.amazonaws.com/original/1X/#{upload.sha1}.#{upload.extension}?acl"
        )
      end

      it 'marks an image upload as not secure when not associated with a post' do
        upload.update!(secure: true)
        expect { upload.update_secure_status }
          .to change { upload.secure }

        expect(upload.secure).to eq(false)
      end

      it 'marks an image upload as secure if login_required is enabled' do
        SiteSetting.login_required = true
        upload.update!(secure: false)

        expect { upload.update_secure_status }
          .to change { upload.secure }

        expect(upload.secure).to eq(true)
      end
    end
  end

=======
  describe '.reset_unknown_extensions!' do
    it 'should reset the extension of uploads when it is "unknown"' do
      upload1 = Fabricate(:upload, extension: "unknown")
      upload2 = Fabricate(:upload, extension: "png")

      Upload.reset_unknown_extensions!

      expect(upload1.reload.extension).to eq(nil)
      expect(upload2.reload.extension).to eq("png")
    end
  end
>>>>>>> 0744e700
end<|MERGE_RESOLUTION|>--- conflicted
+++ resolved
@@ -288,7 +288,6 @@
     end
   end
 
-<<<<<<< HEAD
   describe '.update_secure_status' do
     it 'marks a local upload as not secure with default settings' do
       upload.update!(secure: true)
@@ -367,7 +366,6 @@
     end
   end
 
-=======
   describe '.reset_unknown_extensions!' do
     it 'should reset the extension of uploads when it is "unknown"' do
       upload1 = Fabricate(:upload, extension: "unknown")
@@ -379,5 +377,4 @@
       expect(upload2.reload.extension).to eq("png")
     end
   end
->>>>>>> 0744e700
 end