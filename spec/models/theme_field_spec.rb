--- conflicted
+++ resolved
@@ -59,11 +59,7 @@
     expect(theme_field.error).to eq(nil)
   end
 
-<<<<<<< HEAD
-  it "only extracts special script tags to an external file" do
-=======
   it "extracts inline javascript to an external file" do
->>>>>>> 2b16769e
     html = <<~HTML
       <script type="text/discourse-plugin" version="0.8">
         console.log("inline discourse plugin");
@@ -85,32 +81,6 @@
 
     theme_field = ThemeField.create!(theme_id: -1, target_id: 0, name: "header", value: html)
     theme_field.ensure_baked!
-<<<<<<< HEAD
-    expect(theme_field.value_baked).to include(
-      "<link rel=\"modulepreload\" href=\"#{theme_field.javascript_cache.url}\" data-theme-id=\"-1\">",
-    )
-    expect(theme_field.value_baked).to include("external-script.js")
-    expect(theme_field.value_baked).to include('<script type="text/template"')
-    expect(theme_field.javascript_cache.content).to include('"inline discourse plugin"')
-    expect(theme_field.value_baked).to include('"inline raw script"')
-    expect(theme_field.value_baked).to include('"text/javascript"')
-    expect(theme_field.value_baked).to include('"application/javascript"')
-  end
-
-  it "preserves simple script tags" do
-    html = <<~HTML
-      <script>var a = 10</script>
-      <script>var b = 10</script>
-    HTML
-
-    theme_field = ThemeField.create!(theme_id: -1, target_id: 0, name: "header", value: html)
-    theme_field.ensure_baked!
-    expect(theme_field.javascript_cache).to eq(nil)
-    expect(theme_field.value_baked).to eq <<~HTML
-      <script nonce="#{ThemeField::CSP_NONCE_PLACEHOLDER}">var a = 10</script>
-      <script nonce="#{ThemeField::CSP_NONCE_PLACEHOLDER}">var b = 10</script>
-    HTML
-=======
 
     baked_doc = Nokogiri::HTML5.fragment(theme_field.value_baked)
 
@@ -131,7 +101,6 @@
     )
 
     expect(baked_doc.css("script[type='text/template']").length).to eq(1)
->>>>>>> 2b16769e
   end
 
   it "correctly logs errors for transpiled js" do
@@ -144,18 +113,12 @@
     field = ThemeField.create!(theme_id: -1, target_id: 0, name: "header", value: html)
     field.ensure_baked!
     expect(field.value_baked).to include(
-<<<<<<< HEAD
-      "<link rel=\"modulepreload\" href=\"#{field.javascript_cache.url}\" data-theme-id=\"-1\">",
-=======
       "<link rel=\"modulepreload\" href=\"#{field.javascript_cache.url}\" data-theme-id=\"-1\" nonce=\"#{ThemeField::CSP_NONCE_PLACEHOLDER}\">",
->>>>>>> 2b16769e
     )
     expect(field.javascript_cache.content).to include("[THEME -1 'Foundation'] Compile error")
 
     field.update!(value: "")
     field.ensure_baked!
-<<<<<<< HEAD
-=======
   end
 
   it "correctly extracts and generates errors for raw transpiled js" do
@@ -179,7 +142,6 @@
     field.update!(value: "")
     field.ensure_baked!
     expect(field.error).to eq(nil)
->>>>>>> 2b16769e
   end
 
   it "allows us to use theme settings in handlebars templates" do
@@ -200,11 +162,7 @@
     javascript_cache = theme_field.javascript_cache
 
     expect(theme_field.value_baked).to include(
-<<<<<<< HEAD
-      "<link rel=\"modulepreload\" href=\"#{javascript_cache.url}\" data-theme-id=\"-1\">",
-=======
       "<link rel=\"modulepreload\" href=\"#{javascript_cache.url}\" data-theme-id=\"-1\" nonce=\"#{ThemeField::CSP_NONCE_PLACEHOLDER}\">",
->>>>>>> 2b16769e
     )
     expect(javascript_cache.content).to include("testing-div")
     expect(javascript_cache.content).to include("string_setting")
@@ -831,11 +789,7 @@
 
     after { upload_file.unlink }
 
-<<<<<<< HEAD
-    skip "correctly handles local JS asset caching" do
-=======
     it "correctly handles local JS asset caching" do
->>>>>>> 2b16769e
       # todo - make this a system spec
       upload =
         UploadCreator.new(upload_file, "test.js", for_theme: true).create_for(
