# frozen_string_literal: true

RSpec.describe RemoteTheme do
  describe "#import_theme" do
    def about_json(
      love_color: "FAFAFA",
      tertiary_low_color: "FFFFFF",
      color_scheme_name: "Amazing",
      about_url: "https://www.site.com/about"
    )
      <<~JSON
        {
          "name": "awesome theme",
          "about_url": "#{about_url}",
          "license_url": "https://www.site.com/license",
          "theme_version": "1.0",
          "minimum_discourse_version": "1.0.0",
          "assets": {
            "font": "assets/font.woff2"
          },
          "color_schemes": {
            "#{color_scheme_name}": {
              "love": "#{love_color}",
              "tertiary-low": "#{tertiary_low_color}"
            }
          },
          "modifiers": {
            "serialize_topic_excerpts": true
          }
        }
      JSON
    end

    let :scss_data do
      "@font-face { font-family: magic; src: url($font)}; body {color: $color; content: $name;}"
    end

    let(:migration_js) { <<~JS }
        export default function migrate(settings) {
          return settings;
        }
      JS

    let :initial_repo do
      setup_git_repo(
        "about.json" => about_json,
        "desktop/desktop.scss" => scss_data,
        "scss/oldpath.scss" => ".class2{color:blue}",
        "stylesheets/file.scss" => ".class1{color:red}",
        "stylesheets/empty.scss" => "",
        "javascripts/discourse/controllers/test.js.es6" => "console.log('test');",
        "test/acceptance/theme-test.js" => "assert.ok(true);",
        "common/header.html" => "I AM HEADER",
        "common/random.html" => "I AM SILLY",
        "common/embedded.scss" => "EMBED",
        "common/color_definitions.scss" => ":root{--color-var: red}",
        "assets/font.woff2" => "FAKE FONT",
        "settings.yaml" => "boolean_setting: true",
        "locales/en.yml" => "sometranslations",
        "migrations/settings/0001-some-migration.js" => migration_js,
      )
    end

    let :initial_repo_url do
      MockGitImporter.register("https://example.com/initial_repo.git", initial_repo)
    end

    after { `rm -fr #{initial_repo}` }

    around(:each) { |group| MockGitImporter.with_mock { group.run } }

    it "run pending theme settings migrations" do
      add_to_git_repo(initial_repo, "migrations/settings/0002-another-migration.js" => <<~JS)
        export default function migrate(settings) {
          settings.set("boolean_setting", false);
          return settings;
        }
      JS
      theme = RemoteTheme.import_theme(initial_repo_url)
      migrations = theme.theme_settings_migrations.order(:version)

      expect(migrations.size).to eq(2)

      first_migration = migrations[0]
      second_migration = migrations[1]

      expect(first_migration.version).to eq(1)
      expect(second_migration.version).to eq(2)

      expect(first_migration.name).to eq("some-migration")
      expect(second_migration.name).to eq("another-migration")

      expect(first_migration.diff).to eq("additions" => [], "deletions" => [])
      expect(second_migration.diff).to eq(
        "additions" => [{ "key" => "boolean_setting", "val" => false }],
        "deletions" => [],
      )

      expect(theme.get_setting(:boolean_setting)).to eq(false)

      expect(first_migration.theme_field.value).to eq(<<~JS)
        export default function migrate(settings) {
          return settings;
        }
      JS
      expect(second_migration.theme_field.value).to eq(<<~JS)
        export default function migrate(settings) {
          settings.set("boolean_setting", false);
          return settings;
        }
      JS
    end

    it "doesn't create theme if a migration fails" do
      add_to_git_repo(initial_repo, "migrations/settings/0002-another-migration.js" => <<~JS)
        export default function migrate(s) {
          return null;
        }
      JS
      expect do RemoteTheme.import_theme(initial_repo_url) end.to raise_error(
        Theme::SettingsMigrationError,
      ).and not_change(Theme, :count).and not_change(RemoteTheme, :count)
    end

    it "doesn't partially update the theme when a migration fails" do
      theme = RemoteTheme.import_theme(initial_repo_url)

      add_to_git_repo(
        initial_repo,
        "about.json" =>
          JSON
            .parse(about_json(about_url: "https://updated.site.com"))
            .tap { |h| h[:component] = true }
            .to_json,
        "stylesheets/file.scss" => ".class3 { color: green; }",
        "common/header.html" => "I AM UPDATED HEADER",
        "migrations/settings/0002-new-failing-migration.js" => <<~JS,
          export default function migrate(settings) {
            null.toString();
            return settings;
          }
        JS
      )

      expect do theme.remote_theme.update_from_remote end.to raise_error(
        Theme::SettingsMigrationError,
      )

      theme.reload

      expect(theme.component).to eq(false)
      expect(theme.remote_theme.about_url).to eq("https://www.site.com/about")

      expect(theme.theme_fields.find_by(name: "header").value).to eq("I AM HEADER")
      expect(
        theme.theme_fields.find_by(type_id: ThemeField.types[:scss], name: "file").value,
      ).to eq(".class1{color:red}")
    end

    it "can correctly import a remote theme" do
      time = Time.new("2000")
      freeze_time time

      theme = RemoteTheme.import_theme(initial_repo_url)
      remote = theme.remote_theme

      expect(theme.name).to eq("awesome theme")
      expect(remote.remote_url).to eq(initial_repo_url)
      expect(remote.remote_version).to eq(`cd #{initial_repo} && git rev-parse HEAD`.strip)
      expect(remote.local_version).to eq(`cd #{initial_repo} && git rev-parse HEAD`.strip)

      expect(remote.about_url).to eq("https://www.site.com/about")
      expect(remote.license_url).to eq("https://www.site.com/license")
      expect(remote.theme_version).to eq("1.0")
      expect(remote.minimum_discourse_version).to eq("1.0.0")

      expect(theme.theme_modifier_set.serialize_topic_excerpts).to eq(true)

      expect(theme.theme_fields.length).to eq(12)

      mapped = Hash[*theme.theme_fields.map { |f| ["#{f.target_id}-#{f.name}", f.value] }.flatten]

      expect(mapped["0-header"]).to eq("I AM HEADER")
      expect(mapped["1-scss"]).to eq(scss_data)
      expect(mapped["0-embedded_scss"]).to eq("EMBED")
      expect(mapped["0-color_definitions"]).to eq(":root{--color-var: red}")

      expect(mapped["0-font"]).to eq("")

      expect(mapped["3-yaml"]).to eq("boolean_setting: true")

      expect(mapped["4-en"]).to eq("sometranslations")
      expect(mapped["7-acceptance/theme-test.js"]).to eq("assert.ok(true);")
      expect(mapped["8-0001-some-migration"]).to eq(
        "export default function migrate(settings) {\n  return settings;\n}\n",
      )

      expect(mapped.length).to eq(12)

      expect(theme.settings.length).to eq(1)
      expect(theme.settings.first.value).to eq(true)

      expect(remote.remote_updated_at).to eq_time(time)

      scheme = ColorScheme.find_by(theme_id: theme.id)
      expect(scheme.name).to eq("Amazing")
      expect(scheme.colors.find_by(name: "love").hex).to eq("fafafa")
      expect(scheme.colors.find_by(name: "tertiary-low").hex).to eq("ffffff")

      expect(theme.color_scheme_id).to eq(scheme.id)
      theme.update(color_scheme_id: nil)

      File.write("#{initial_repo}/common/header.html", "I AM UPDATED")
      File.write(
        "#{initial_repo}/about.json",
        about_json(love_color: "EAEAEA", about_url: "https://newsite.com/about"),
      )

      File.write("#{initial_repo}/settings.yml", "integer_setting: 32")
      `cd #{initial_repo} && git add settings.yml`

      File.delete("#{initial_repo}/settings.yaml")
      File.delete("#{initial_repo}/stylesheets/file.scss")
      `cd #{initial_repo} && git commit -am "update"`

      time = Time.new("2001")
      freeze_time time

      remote.update_remote_version
      expect(remote.commits_behind).to eq(1)
      expect(remote.remote_version).to eq(`cd #{initial_repo} && git rev-parse HEAD`.strip)

      remote.update_from_remote
      theme.reload

      scheme = ColorScheme.find_by(theme_id: theme.id)
      expect(scheme.name).to eq("Amazing")
      expect(scheme.colors.find_by(name: "love").hex).to eq("eaeaea")
      expect(theme.color_scheme_id).to eq(nil) # Should only be set on first import

      mapped = Hash[*theme.theme_fields.map { |f| ["#{f.target_id}-#{f.name}", f.value] }.flatten]

      # Scss file was deleted
      expect(mapped["5-file"]).to eq(nil)

      expect(mapped["0-header"]).to eq("I AM UPDATED")
      expect(mapped["1-scss"]).to eq(scss_data)

      expect(theme.settings.length).to eq(1)
      expect(theme.settings.first.value).to eq(32)

      expect(remote.remote_updated_at).to eq_time(time)
      expect(remote.about_url).to eq("https://newsite.com/about")

      # It should be able to remove old colors as well
      File.write(
        "#{initial_repo}/about.json",
        about_json(love_color: "BABABA", tertiary_low_color: "", color_scheme_name: "Amazing 2"),
      )
      `cd #{initial_repo} && git commit -am "update"`

      remote.update_from_remote
      theme.reload

      scheme_count = ColorScheme.where(theme_id: theme.id).count
      expect(scheme_count).to eq(1)

      scheme = ColorScheme.find_by(theme_id: theme.id)
      expect(scheme.colors.find_by(name: "tertiary_low_color")).to eq(nil)
    end

    it "can update themes with overwritten history" do
      theme = RemoteTheme.import_theme(initial_repo_url)
      remote = theme.remote_theme

      old_version = `cd #{initial_repo} && git rev-parse HEAD`.strip
      expect(theme.name).to eq("awesome theme")
      expect(remote.remote_url).to eq(initial_repo_url)
      expect(remote.local_version).to eq(old_version)
      expect(remote.remote_version).to eq(old_version)

      `cd #{initial_repo} && git commit --amend -m "amended commit"`
      new_version = `cd #{initial_repo} && git rev-parse HEAD`.strip

      # make sure that the amended commit does not exist anymore
      `cd #{initial_repo} && git reflog expire --all --expire=now`
      `cd #{initial_repo} && git prune`

      remote.update_remote_version
      expect(remote.reload.local_version).to eq(old_version)
      expect(remote.reload.remote_version).to eq(new_version)
      expect(remote.reload.commits_behind).to eq(-1)
    end

<<<<<<< HEAD
=======
    it "runs only new migrations when updating a theme" do
      add_to_git_repo(initial_repo, "settings.yaml" => <<~YAML)
        first_integer_setting: 1
        second_integer_setting: 2
      YAML
      add_to_git_repo(initial_repo, "migrations/settings/0002-another-migration.js" => <<~JS)
        export default function migrate(settings) {
          settings.set("first_integer_setting", 101);
          return settings;
        }
      JS

      theme = RemoteTheme.import_theme(initial_repo_url)

      expect(theme.get_setting(:first_integer_setting)).to eq(101)
      expect(theme.get_setting(:second_integer_setting)).to eq(2)

      theme.update_setting(:first_integer_setting, 110)

      add_to_git_repo(initial_repo, "migrations/settings/0003-yet-another-migration.js" => <<~JS)
        export default function migrate(settings) {
          settings.set("second_integer_setting", 201);
          return settings;
        }
      JS

      theme.remote_theme.update_from_remote
      theme.reload

      expect(theme.get_setting(:first_integer_setting)).to eq(110)
      expect(theme.get_setting(:second_integer_setting)).to eq(201)
    end

>>>>>>> b2b1e721
    it "fails if theme has too many files" do
      stub_const(RemoteTheme, "MAX_THEME_FILE_COUNT", 1) do
        expect { RemoteTheme.import_theme(initial_repo_url) }.to raise_error(
          RemoteTheme::ImportError,
<<<<<<< HEAD
          I18n.t("themes.import_error.too_many_files", count: 14, limit: 1),
=======
          I18n.t("themes.import_error.too_many_files", count: 15, limit: 1),
>>>>>>> b2b1e721
        )
      end
    end

    it "fails if files are too large" do
      stub_const(RemoteTheme, "MAX_ASSET_FILE_SIZE", 1.byte) do
        expect { RemoteTheme.import_theme(initial_repo_url) }.to raise_error(
          RemoteTheme::ImportError,
          I18n.t(
            "themes.import_error.asset_too_big",
            filename: "common/color_definitions.scss",
            limit: ActiveSupport::NumberHelper.number_to_human_size(1),
          ),
        )
      end
    end

    it "fails if theme is too large" do
      stub_const(RemoteTheme, "MAX_THEME_SIZE", 1.byte) do
        expect { RemoteTheme.import_theme(initial_repo_url) }.to raise_error(
          RemoteTheme::ImportError,
          I18n.t(
            "themes.import_error.theme_too_big",
            limit: ActiveSupport::NumberHelper.number_to_human_size(1),
          ),
        )
      end
    end
  end

  let(:github_repo) do
    RemoteTheme.create!(
      remote_url: "https://github.com/org/testtheme.git",
      local_version: "a2ec030e551fc8d8579790e1954876fe769fe40a",
      remote_version: "21122230dbfed804067849393c3332083ddd0c07",
      commits_behind: 2,
    )
  end

  let(:gitlab_repo) do
    RemoteTheme.create!(
      remote_url: "https://gitlab.com/org/repo.git",
      local_version: "a2ec030e551fc8d8579790e1954876fe769fe40a",
      remote_version: "21122230dbfed804067849393c3332083ddd0c07",
      commits_behind: 5,
    )
  end

  describe "#github_diff_link" do
    it "is blank for non-github repos" do
      expect(gitlab_repo.github_diff_link).to be_blank
    end

    it "returns URL for comparing between local_version and remote_version" do
      expect(github_repo.github_diff_link).to eq(
        "https://github.com/org/testtheme/compare/#{github_repo.local_version}...#{github_repo.remote_version}",
      )
    end

    it "is blank when theme is up-to-date" do
      github_repo.update!(local_version: github_repo.remote_version, commits_behind: 0)
      expect(github_repo.reload.github_diff_link).to be_blank
    end
  end

  describe ".extract_theme_info" do
    let(:importer) { mock }

    let(:theme_info) do
      {
        "name" => "My Theme",
        "about_url" => "https://example.com/about",
        "license_url" => "https://example.com/license",
      }
    end

    it "raises an error if about.json is too big" do
      importer.stubs(:file_size).with("about.json").returns(100_000_000)

      expect { RemoteTheme.extract_theme_info(importer) }.to raise_error(
        RemoteTheme::ImportError,
        I18n.t(
          "themes.import_error.about_json_too_big",
          limit:
            ActiveSupport::NumberHelper.number_to_human_size((RemoteTheme::MAX_METADATA_FILE_SIZE)),
        ),
      )
    end

    it "raises an error if about.json is invalid" do
      importer.stubs(:file_size).with("about.json").returns(123)
      importer.stubs(:[]).with("about.json").returns("{")

      expect { RemoteTheme.extract_theme_info(importer) }.to raise_error(
        RemoteTheme::ImportError,
        I18n.t("themes.import_error.about_json"),
      )
    end

    it "returns extracted theme info" do
      importer.stubs(:file_size).with("about.json").returns(123)
      importer.stubs(:[]).with("about.json").returns(theme_info.to_json)

      expect(RemoteTheme.extract_theme_info(importer)).to eq(theme_info)
    end
  end

  describe ".joined_remotes" do
    it "finds records that are associated with themes" do
      github_repo
      gitlab_repo
      expect(RemoteTheme.joined_remotes).to eq([])

      Fabricate(:theme, remote_theme: github_repo)
      expect(RemoteTheme.joined_remotes).to eq([github_repo])

      Fabricate(:theme, remote_theme: gitlab_repo)
      expect(RemoteTheme.joined_remotes).to contain_exactly(github_repo, gitlab_repo)
    end
  end

  describe ".out_of_date_themes" do
    let(:remote) { RemoteTheme.create!(remote_url: "https://github.com/org/testtheme") }
    let!(:theme) { Fabricate(:theme, remote_theme: remote) }

    it "finds out of date themes" do
      remote.update!(local_version: "old version", remote_version: "new version", commits_behind: 2)
      expect(described_class.out_of_date_themes).to eq([[theme.name, theme.id]])

      remote.update!(local_version: "new version", commits_behind: 0)
      expect(described_class.out_of_date_themes).to eq([])
    end

    it "ignores disabled out of date themes" do
      remote.update!(local_version: "old version", remote_version: "new version", commits_behind: 2)
      theme.update!(enabled: false)
      expect(described_class.out_of_date_themes).to eq([])
    end
  end

  describe ".unreachable_themes" do
    let(:remote) do
      RemoteTheme.create!(
        remote_url: "https://github.com/org/testtheme",
        last_error_text: "can't contact this repo :(",
      )
    end
    let!(:theme) { Fabricate(:theme, remote_theme: remote) }

    it "finds out of date themes" do
      expect(described_class.unreachable_themes).to eq([[theme.name, theme.id]])

      remote.update!(last_error_text: nil)
      expect(described_class.unreachable_themes).to eq([])
    end
  end

  describe ".import_theme_from_directory" do
    let(:theme_dir) { "#{Rails.root}/spec/fixtures/themes/discourse-test-theme" }

    it "imports a theme from a directory" do
      theme = RemoteTheme.import_theme_from_directory(theme_dir)

      expect(theme.name).to eq("Header Icons")
      expect(theme.theme_fields.count).to eq(6)
    end
  end
end<|MERGE_RESOLUTION|>--- conflicted
+++ resolved
@@ -292,8 +292,6 @@
       expect(remote.reload.commits_behind).to eq(-1)
     end
 
-<<<<<<< HEAD
-=======
     it "runs only new migrations when updating a theme" do
       add_to_git_repo(initial_repo, "settings.yaml" => <<~YAML)
         first_integer_setting: 1
@@ -327,16 +325,11 @@
       expect(theme.get_setting(:second_integer_setting)).to eq(201)
     end
 
->>>>>>> b2b1e721
     it "fails if theme has too many files" do
       stub_const(RemoteTheme, "MAX_THEME_FILE_COUNT", 1) do
         expect { RemoteTheme.import_theme(initial_repo_url) }.to raise_error(
           RemoteTheme::ImportError,
-<<<<<<< HEAD
-          I18n.t("themes.import_error.too_many_files", count: 14, limit: 1),
-=======
           I18n.t("themes.import_error.too_many_files", count: 15, limit: 1),
->>>>>>> b2b1e721
         )
       end
     end
