--- conflicted
+++ resolved
@@ -1,12 +1,8 @@
 # frozen_string_literal: true
 
-<<<<<<< HEAD
+
 RSpec.describe RemoteTheme do
-  context '#import_remote' do
-=======
-describe RemoteTheme do
   describe '#import_remote' do
->>>>>>> ff78a1ec
     def about_json(love_color: "FAFAFA", tertiary_low_color: "FFFFFF", color_scheme_name: "Amazing", about_url: "https://www.site.com/about")
       <<~JSON
         {
