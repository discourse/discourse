--- conflicted
+++ resolved
@@ -191,7 +191,6 @@
     end
   end
 
-<<<<<<< HEAD
   describe ".history_for" do
     fab!(:admin)
 
@@ -234,7 +233,9 @@
 
       expect(history.first.new_value).to eq("Third")
       expect(history.last.new_value).to eq("Second")
-=======
+    end
+  end
+
   describe "ImageQuality" do
     describe "#png_to_jpg_quality" do
       context "when set to zero" do
@@ -292,7 +293,6 @@
           expect(SiteSetting.ImageQuality.image_preview_jpg_quality).to eq(42)
         end
       end
->>>>>>> c60e0abe
     end
   end
 
