--- conflicted
+++ resolved
@@ -347,7 +347,6 @@
     expect(admin.name).to eq "Louis C.K."
   end
 
-<<<<<<< HEAD
   it "doesn't use email as a source for username suggestions" do
     sso = new_discourse_sso
     sso.external_id = "100"
@@ -372,7 +371,8 @@
 
     user = sso.lookup_or_create_user(ip_address)
     expect(user.name).to eq ""
-=======
+  end
+
   it "can override username with a number at the end to a simpler username without a number" do
     SiteSetting.auth_overrides_username = true
 
@@ -417,7 +417,6 @@
     sso.lookup_or_create_user(ip_address)
     user.reload
     expect(user.username).to eq short_username
->>>>>>> 300ed6ea
   end
 
   it "can fill in data on way back" do
