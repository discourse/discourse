# frozen_string_literal: true

<<<<<<< HEAD
RSpec.describe UserApiKey do
  context "#allow?" do
=======
describe UserApiKey do
  describe "#allow?" do
>>>>>>> ff78a1ec
    def request_env(method, path, **path_parameters)
      ActionDispatch::TestRequest.create.tap do |request|
        request.request_method = method
        request.path = path
        request.path_parameters = path_parameters
      end.env
    end

    it "can look up permissions correctly" do
      key = UserApiKey.new(scopes: ['message_bus', 'notifications'].map { |name| UserApiKeyScope.new(name: name) })

      expect(key.allow?(request_env("GET", "/random"))).to eq(false)
      expect(key.allow?(request_env("POST", "/message-bus/1234/poll"))).to eq(true)

      expect(key.allow?(request_env("PUT", "/xyz", controller: "notifications", action: "mark_read"))).to eq(true)

      expect(key.allow?(request_env("POST", "/xyz", controller: "user_api_keys", action: "revoke"))).to eq(true)
    end

    it "can allow all correct scopes to write" do
      key = UserApiKey.new(scopes: ["write"].map { |name| UserApiKeyScope.new(name: name) })

      expect(key.allow?(request_env("GET", "/random"))).to eq(true)
      expect(key.allow?(request_env("PUT", "/random"))).to eq(true)
      expect(key.allow?(request_env("PATCH", "/random"))).to eq(true)
      expect(key.allow?(request_env("DELETE", "/random"))).to eq(true)
      expect(key.allow?(request_env("POST", "/random"))).to eq(true)
    end

    it "can allow blanket read" do
      key = UserApiKey.new(scopes: ["read"].map { |name| UserApiKeyScope.new(name: name) })

      expect(key.allow?(request_env("GET", "/random"))).to eq(true)
      expect(key.allow?(request_env("PUT", "/random"))).to eq(false)
    end
  end
end<|MERGE_RESOLUTION|>--- conflicted
+++ resolved
@@ -1,12 +1,7 @@
 # frozen_string_literal: true
 
-<<<<<<< HEAD
 RSpec.describe UserApiKey do
-  context "#allow?" do
-=======
-describe UserApiKey do
   describe "#allow?" do
->>>>>>> ff78a1ec
     def request_env(method, path, **path_parameters)
       ActionDispatch::TestRequest.create.tap do |request|
         request.request_method = method
