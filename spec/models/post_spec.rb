# frozen_string_literal: true

RSpec.describe Post do
  fab!(:coding_horror) { Fabricate(:coding_horror) }

  before { Oneboxer.stubs :onebox }

  let(:upload_path) { Discourse.store.upload_path }

  describe "#hidden_reasons" do
    context "when verifying enum sequence" do
      before { @hidden_reasons = Post.hidden_reasons }

      it "'flag_threshold_reached' should be at 1st position" do
        expect(@hidden_reasons[:flag_threshold_reached]).to eq(1)
      end

      it "'flagged_by_tl3_user' should be at 4th position" do
        expect(@hidden_reasons[:flagged_by_tl3_user]).to eq(4)
      end
    end
  end

  describe "#types" do
    context "when verifying enum sequence" do
      before { @types = Post.types }

      it "'regular' should be at 1st position" do
        expect(@types[:regular]).to eq(1)
      end

      it "'whisper' should be at 4th position" do
        expect(@types[:whisper]).to eq(4)
      end
    end
  end

  describe "#cook_methods" do
    context "when verifying enum sequence" do
      before { @cook_methods = Post.cook_methods }

      it "'regular' should be at 1st position" do
        expect(@cook_methods[:regular]).to eq(1)
      end

      it "'email' should be at 3rd position" do
        expect(@cook_methods[:email]).to eq(3)
      end
    end
  end

  # Help us build a post with a raw body
  def post_with_body(body, user = nil)
    args = post_args.merge(raw: body)
    args[:user] = user if user.present?
    Fabricate.build(:post, args)
  end

  it { is_expected.to validate_presence_of :raw }

  # Min/max body lengths, respecting padding
  it { is_expected.not_to allow_value("x").for(:raw) }
  it { is_expected.not_to allow_value("x" * (SiteSetting.max_post_length + 1)).for(:raw) }
  it { is_expected.not_to allow_value((" " * SiteSetting.min_post_length) + "x").for(:raw) }

  it { is_expected.to rate_limit }

  let(:topic) { Fabricate(:topic) }
  let(:post_args) { { user: topic.user, topic: topic } }

  describe "scopes" do
    describe "#by_newest" do
      it "returns posts ordered by created_at desc" do
        2.times { |t| Fabricate(:post, created_at: t.seconds.from_now) }
        expect(Post.by_newest.first.created_at).to be > Post.by_newest.last.created_at
      end
    end

    describe "#with_user" do
      it "gives you a user" do
        Fabricate(:post, user: Fabricate.build(:user))
        expect(Post.with_user.first.user).to be_a User
      end
    end
  end

  describe "revisions and deleting/recovery" do
    context "with a post without links" do
      let(:post) { Fabricate(:post, post_args) }

      before do
        post.trash!
        post.reload
      end

      it "doesn't create a new revision when deleted" do
        expect(post.revisions.count).to eq(0)
      end

      describe "recovery" do
        before do
          post.recover!
          post.reload
        end

        it "doesn't create a new revision when recovered" do
          expect(post.revisions.count).to eq(0)
        end
      end
    end

    context "with a post with links" do
      let(:post) { Fabricate(:post_with_external_links) }
      before do
        post.trash!
        post.reload
      end

      describe "recovery" do
        it "recreates the topic_link records" do
          TopicLink.expects(:extract_from).with(post)
          post.recover!
        end
      end
    end
  end

  context "with a post with notices" do
    let(:post) do
      post = Fabricate(:post, post_args)
      post.upsert_custom_fields(
        Post::NOTICE => {
          type: Post.notices[:returning_user],
          last_posted_at: 1.day.ago,
        },
      )
      post
    end

    it "will have its notice cleared when post is trashed" do
      expect { post.trash! }.to change { post.custom_fields }.to({})
    end
  end

  describe "with_secure_uploads?" do
    let(:topic) { Fabricate(:topic) }
    let!(:post) { Fabricate(:post, topic: topic) }
    it "returns false if secure uploads is not enabled" do
      expect(post.with_secure_uploads?).to eq(false)
    end

    context "when secure uploads is enabled" do
      before do
        setup_s3
        SiteSetting.authorized_extensions = "pdf|png|jpg|csv"
        SiteSetting.secure_uploads = true
      end

      context "if login_required" do
        before { SiteSetting.login_required = true }

        it "returns true" do
          expect(post.with_secure_uploads?).to eq(true)
        end
      end

      context "if the topic category is read_restricted" do
        let(:category) { Fabricate(:private_category, group: Fabricate(:group)) }
        before { topic.change_category_to_id(category.id) }

        it "returns true" do
          expect(post.with_secure_uploads?).to eq(true)
        end
      end

      context "if the post is in a PM topic" do
        let(:topic) { Fabricate(:private_message_topic) }

        it "returns true" do
          expect(post.with_secure_uploads?).to eq(true)
        end
      end
    end
  end

  describe "flagging helpers" do
    fab!(:post) { Fabricate(:post) }
    fab!(:user) { coding_horror }
    fab!(:admin) { Fabricate(:admin) }

    it "is_flagged? is accurate" do
      PostActionCreator.off_topic(user, post)
      expect(post.reload.is_flagged?).to eq(true)

      PostActionDestroyer.destroy(user, post, :off_topic)
      expect(post.reload.is_flagged?).to eq(false)
    end

    it "is_flagged? is true if flag was deferred" do
      result = PostActionCreator.off_topic(user, post)
      result.reviewable.perform(admin, :ignore)
      expect(post.reload.is_flagged?).to eq(true)
    end

    it "is_flagged? is true if flag was cleared" do
      result = PostActionCreator.off_topic(user, post)
      result.reviewable.perform(admin, :disagree)
      expect(post.reload.is_flagged?).to eq(true)
    end

    it "reviewable_flag is nil when ignored" do
      result = PostActionCreator.spam(user, post)
      expect(post.reviewable_flag).to eq(result.reviewable)

      result.reviewable.perform(admin, :ignore)
      expect(post.reviewable_flag).to be_nil
    end

    it "reviewable_flag is nil when disagreed" do
      result = PostActionCreator.spam(user, post)
      expect(post.reviewable_flag).to eq(result.reviewable)

      result.reviewable.perform(admin, :disagree)
      expect(post.reload.reviewable_flag).to be_nil
    end
  end

  describe "maximum media embeds" do
    fab!(:newuser) { Fabricate(:user, trust_level: TrustLevel[0]) }
    let(:post_no_images) { Fabricate.build(:post, post_args.merge(user: newuser)) }
    let(:post_one_image) { post_with_body("![sherlock](http://bbc.co.uk/sherlock.jpg)", newuser) }
    let(:post_two_images) do
      post_with_body(
        "<img src='http://discourse.org/logo.png'> <img src='http://bbc.co.uk/sherlock.jpg'>",
        newuser,
      )
    end
    let(:post_with_avatars) do
      post_with_body(
        '<img alt="smiley" title=":smiley:" src="/assets/emoji/smiley.png" class="avatar"> <img alt="wink" title=":wink:" src="/assets/emoji/wink.png" class="avatar">',
        newuser,
      )
    end
    let(:post_with_favicon) do
      post_with_body('<img src="/images/favicons/discourse.png" class="favicon">', newuser)
    end
    let(:post_image_within_quote) do
      post_with_body('[quote]<img src="coolimage.png">[/quote]', newuser)
    end
    let(:post_image_within_code) do
      post_with_body('<code><img src="coolimage.png"></code>', newuser)
    end
    let(:post_image_within_pre) { post_with_body('<pre><img src="coolimage.png"></pre>', newuser) }
    let(:post_with_thumbnail) do
      post_with_body('<img src="/assets/emoji/smiley.png" class="thumbnail">', newuser)
    end
    let(:post_with_two_classy_images) do
      post_with_body(
        "<img src='http://discourse.org/logo.png' class='classy'> <img src='http://bbc.co.uk/sherlock.jpg' class='classy'>",
        newuser,
      )
    end
    let(:post_with_two_embedded_media) do
      post_with_body(
        '<video width="950" height="700" controls><source src="https://bbc.co.uk/news.mp4" type="video/mp4"></video><audio controls><source type="audio/mpeg" src="https://example.com/audio.mp3"></audio>',
        newuser,
      )
    end

    it "returns 0 images for an empty post" do
      expect(Fabricate.build(:post).embedded_media_count).to eq(0)
    end

    it "finds images from markdown" do
      expect(post_one_image.embedded_media_count).to eq(1)
    end

    it "finds images from HTML" do
      expect(post_two_images.embedded_media_count).to eq(2)
    end

    it "doesn't count avatars as images" do
      expect(post_with_avatars.embedded_media_count).to eq(0)
    end

    it "allows images by default" do
      expect(post_one_image).to be_valid
    end

    it "doesn't allow more than `min_trust_to_post_embedded_media`" do
      SiteSetting.min_trust_to_post_embedded_media = 4
      post_one_image.user.trust_level = 3
      expect(post_one_image).not_to be_valid
    end

    it "doesn't allow more than `min_trust_to_post_embedded_media` in a quote" do
      SiteSetting.min_trust_to_post_embedded_media = 4
      post_one_image.user.trust_level = 3
      expect(post_image_within_quote).not_to be_valid
    end

    it "doesn't allow more than `min_trust_to_post_embedded_media` in code" do
      SiteSetting.min_trust_to_post_embedded_media = 4
      post_one_image.user.trust_level = 3
      expect(post_image_within_code).not_to be_valid
    end

    it "doesn't allow more than `min_trust_to_post_embedded_media` in pre" do
      SiteSetting.min_trust_to_post_embedded_media = 4
      post_one_image.user.trust_level = 3
      expect(post_image_within_pre).not_to be_valid
    end

    it "doesn't allow more than `min_trust_to_post_embedded_media`" do
      SiteSetting.min_trust_to_post_embedded_media = 4
      post_one_image.user.trust_level = 4
      expect(post_one_image).to be_valid
    end

    it "doesn't count favicons as images" do
      PrettyText.stubs(:cook).returns(post_with_favicon.raw)
      expect(post_with_favicon.embedded_media_count).to eq(0)
    end

    it "doesn't count thumbnails as images" do
      PrettyText.stubs(:cook).returns(post_with_thumbnail.raw)
      expect(post_with_thumbnail.embedded_media_count).to eq(0)
    end

    it "doesn't count allowlisted images" do
      Post.stubs(:allowed_image_classes).returns(["classy"])
      # I dislike this, but passing in a custom allowlist is hard
      PrettyText.stubs(:cook).returns(post_with_two_classy_images.raw)
      expect(post_with_two_classy_images.embedded_media_count).to eq(0)
    end

    it "counts video and audio as embedded media" do
      expect(post_with_two_embedded_media.embedded_media_count).to eq(2)
    end

    context "with validation" do
      before { SiteSetting.newuser_max_embedded_media = 1 }

      context "with newuser" do
        it "allows a new user to post below the limit" do
          expect(post_one_image).to be_valid
        end

        it "doesn't allow more than the maximum number of images" do
          expect(post_two_images).not_to be_valid
        end

        it "doesn't allow more than the maximum number of embedded media items" do
          expect(post_with_two_embedded_media).not_to be_valid
        end

        it "doesn't allow a new user to edit their post to insert an image" do
          post_no_images.user.trust_level = TrustLevel[0]
          post_no_images.save
          expect {
            post_no_images.revise(post_no_images.user, raw: post_two_images.raw)
            post_no_images.reload
          }.not_to change(post_no_images, :raw)
        end
      end

      it "allows more images from a not-new account" do
        post_two_images.user.trust_level = TrustLevel[1]
        expect(post_two_images).to be_valid
      end
    end
  end

  describe "maximum attachments" do
    fab!(:newuser) { Fabricate(:user, trust_level: TrustLevel[0]) }
    let(:post_no_attachments) { Fabricate.build(:post, post_args.merge(user: newuser)) }
    let(:post_one_attachment) do
      post_with_body(
        "<a class='attachment' href='/#{upload_path}/1/2082985.txt'>file.txt</a>",
        newuser,
      )
    end
    let(:post_two_attachments) do
      post_with_body(
        "<a class='attachment' href='/#{upload_path}/2/20947092.log'>errors.log</a> <a class='attachment' href='/#{upload_path}/3/283572385.3ds'>model.3ds</a>",
        newuser,
      )
    end

    it "returns 0 attachments for an empty post" do
      expect(Fabricate.build(:post).attachment_count).to eq(0)
    end

    it "finds attachments from HTML" do
      expect(post_two_attachments.attachment_count).to eq(2)
    end

    context "with validation" do
      before { SiteSetting.newuser_max_attachments = 1 }

      context "with newuser" do
        it "allows a new user to post below the limit" do
          expect(post_one_attachment).to be_valid
        end

        it "doesn't allow more than the maximum" do
          expect(post_two_attachments).not_to be_valid
        end

        it "doesn't allow a new user to edit their post to insert an attachment" do
          post_no_attachments.user.trust_level = TrustLevel[0]
          post_no_attachments.save
          expect {
            post_no_attachments.revise(post_no_attachments.user, raw: post_two_attachments.raw)
            post_no_attachments.reload
          }.not_to change(post_no_attachments, :raw)
        end
      end

      it "allows more attachments from a not-new account" do
        post_two_attachments.user.trust_level = TrustLevel[1]
        expect(post_two_attachments).to be_valid
      end
    end
  end

  describe "links" do
    fab!(:newuser) { Fabricate(:user, trust_level: TrustLevel[0]) }
    let(:no_links) { post_with_body("hello world my name is evil trout", newuser) }
    let(:one_link) { post_with_body("[jlawr](http://www.imdb.com/name/nm2225369)", newuser) }
    let(:two_links) do
      post_with_body(
        "<a href='http://disneyland.disney.go.com/'>disney</a> <a href='http://reddit.com'>reddit</a>",
        newuser,
      )
    end
    let(:three_links) do
      post_with_body(
        "http://discourse.org and http://discourse.org/another_url and http://www.imdb.com/name/nm2225369",
        newuser,
      )
    end

    describe "raw_links" do
      it "returns a blank collection for a post with no links" do
        expect(no_links.raw_links).to be_blank
      end

      it "finds a link within markdown" do
        expect(one_link.raw_links).to eq(["http://www.imdb.com/name/nm2225369"])
      end

      it "can find two links from html" do
        expect(two_links.raw_links).to eq(%w[http://disneyland.disney.go.com/ http://reddit.com])
      end

      it "can find three links without markup" do
        expect(three_links.raw_links).to eq(
          %w[
            http://discourse.org
            http://discourse.org/another_url
            http://www.imdb.com/name/nm2225369
          ],
        )
      end
    end

    describe "linked_hosts" do
      it "returns blank with no links" do
        expect(no_links.linked_hosts).to be_blank
      end

      it "returns the host and a count for links" do
        expect(two_links.linked_hosts).to eq("disneyland.disney.go.com" => 1, "reddit.com" => 1)
      end

      it "it counts properly with more than one link on the same host" do
        expect(three_links.linked_hosts).to eq("discourse.org" => 1, "www.imdb.com" => 1)
      end
    end

    describe "total host usage" do
      it "has none for a regular post" do
        expect(no_links.total_hosts_usage).to be_blank
      end

      context "with a previous host" do
        let(:another_disney_link) do
          post_with_body(
            "[radiator springs](http://disneyland.disney.go.com/disney-california-adventure/radiator-springs-racers/)",
            newuser,
          )
        end

        before do
          another_disney_link.save
          TopicLink.extract_from(another_disney_link)
        end

        it "contains the new post's links, PLUS the previous one" do
          expect(two_links.total_hosts_usage).to eq(
            "disneyland.disney.go.com" => 2,
            "reddit.com" => 1,
          )
        end
      end
    end
  end

  describe "maximums" do
    fab!(:newuser) { Fabricate(:user, trust_level: TrustLevel[0]) }
    let(:post_one_link) do
      post_with_body("[sherlock](http://www.bbc.co.uk/programmes/b018ttws)", newuser)
    end
    let(:post_onebox) { post_with_body("http://www.google.com", newuser) }
    let(:post_code_link) { post_with_body("<code>http://www.google.com</code>", newuser) }
    let(:post_two_links) do
      post_with_body(
        "<a href='http://discourse.org'>discourse</a> <a href='http://twitter.com'>twitter</a>",
        newuser,
      )
    end
    let(:post_with_mentions) do
      post_with_body("hello @#{newuser.username} how are you doing?", newuser)
    end

    it "returns 0 links for an empty post" do
      expect(Fabricate.build(:post).link_count).to eq(0)
    end

    it "returns 0 links for a post with mentions" do
      expect(post_with_mentions.link_count).to eq(0)
    end

    it "finds links from markdown" do
      expect(post_one_link.link_count).to eq(1)
    end

    it "finds links from HTML" do
      expect(post_two_links.link_count).to eq(2)
    end

    context "with validation" do
      before { SiteSetting.newuser_max_links = 1 }

      context "with newuser" do
        it "returns true when within the amount of links allowed" do
          expect(post_one_link).to be_valid
        end

        it "doesn't allow more links than allowed" do
          expect(post_two_links).not_to be_valid
        end
      end

      it "allows multiple links for basic accounts" do
        post_two_links.user.trust_level = TrustLevel[1]
        expect(post_two_links).to be_valid
      end

      context "with min_trust_to_post_links" do
        it "considers oneboxes links" do
          SiteSetting.min_trust_to_post_links = 3
          post_onebox.user.trust_level = TrustLevel[2]
          expect(post_onebox).not_to be_valid
        end

        it "considers links within code" do
          SiteSetting.min_trust_to_post_links = 3
          post_onebox.user.trust_level = TrustLevel[2]
          expect(post_code_link).not_to be_valid
        end

        it "doesn't allow allow links if `min_trust_to_post_links` is not met" do
          SiteSetting.min_trust_to_post_links = 2
          post_two_links.user.trust_level = TrustLevel[1]
          expect(post_one_link).not_to be_valid
        end

        it "will skip the check for allowlisted domains" do
          SiteSetting.allowed_link_domains = "www.bbc.co.uk"
          SiteSetting.min_trust_to_post_links = 2
          post_two_links.user.trust_level = TrustLevel[1]
          expect(post_one_link).to be_valid
        end
      end
    end
  end

<<<<<<< HEAD
  describe "#raw_mentions" do
    context 'with raw_mentions' do
=======
  describe "@mentions" do
    context "with raw_mentions" do
>>>>>>> ba3a6da5
      it "returns an empty array with no matches" do
        post = Fabricate.build(:post, post_args.merge(raw: "Hello Jake and Finn!"))
        expect(post.raw_mentions).to eq([])
      end

      it "returns lowercase unique versions of the mentions" do
        post = Fabricate.build(:post, post_args.merge(raw: "@Jake @Finn @Jake"))
        expect(post.raw_mentions).to eq(%w[jake finn])
      end

      it "ignores pre" do
        # we need to force an inline
        post = Fabricate.build(:post, post_args.merge(raw: "p <pre>@Jake</pre> @Finn"))
        expect(post.raw_mentions).to eq(["finn"])
      end

      it "catches content between pre tags" do
        # per common mark we need to force an inline
        post = Fabricate.build(:post, post_args.merge(raw: "a <pre>hello</pre> @Finn <pre></pre>"))
        expect(post.raw_mentions).to eq(["finn"])
      end

      it "ignores code" do
        post = Fabricate.build(:post, post_args.merge(raw: "@Jake `@Finn`"))
        expect(post.raw_mentions).to eq(["jake"])
      end

      it "ignores quotes" do
        post =
          Fabricate.build(
            :post,
            post_args.merge(raw: "[quote=\"Evil Trout\"]\n@Jake\n[/quote]\n@Finn"),
          )
        expect(post.raw_mentions).to eq(["finn"])
      end

      it "handles underscore in username" do
        post = Fabricate.build(:post, post_args.merge(raw: "@Jake @Finn @Jake_Old"))
        expect(post.raw_mentions).to eq(%w[jake finn jake_old])
      end

      it "handles hyphen in groupname" do
        post = Fabricate.build(:post, post_args.merge(raw: "@org-board"))
        expect(post.raw_mentions).to eq(["org-board"])
      end
    end
  end

<<<<<<< HEAD
  context "with max mentions" do
    fab!(:newuser) { Fabricate(:user, trust_level: TrustLevel[0]) }
    let(:post_with_one_mention) { post_with_body("@Jake is the person I'm mentioning", newuser) }
    let(:post_with_two_mentions) { post_with_body("@Jake @Finn are the people I'm mentioning", newuser) }

    context 'with new user' do
      before do
        SiteSetting.newuser_max_mentions_per_post = 1
        SiteSetting.max_mentions_per_post = 5
      end
=======
    context "with max mentions" do
      fab!(:newuser) { Fabricate(:user, trust_level: TrustLevel[0]) }
      let(:post_with_one_mention) { post_with_body("@Jake is the person I'm mentioning", newuser) }
      let(:post_with_two_mentions) do
        post_with_body("@Jake @Finn are the people I'm mentioning", newuser)
      end

      context "with new user" do
        before do
          SiteSetting.newuser_max_mentions_per_post = 1
          SiteSetting.max_mentions_per_post = 5
        end
>>>>>>> ba3a6da5

      it "allows a new user to have newuser_max_mentions_per_post mentions" do
        expect(post_with_one_mention).to be_valid
      end

      it "doesn't allow a new user to have more than newuser_max_mentions_per_post mentions" do
        expect(post_with_two_mentions).not_to be_valid
      end
    end

    context "when not a new user" do
      before do
        SiteSetting.newuser_max_mentions_per_post = 0
        SiteSetting.max_mentions_per_post = 1
      end

      it "allows vmax_mentions_per_post mentions" do
        post_with_one_mention.user.trust_level = TrustLevel[1]
        expect(post_with_one_mention).to be_valid
      end

      it "doesn't allow to have more than max_mentions_per_post mentions" do
        post_with_two_mentions.user.trust_level = TrustLevel[1]
        expect(post_with_two_mentions).not_to be_valid
      end
    end
  end

<<<<<<< HEAD
  describe "#mentions" do
    fab!(:user1) { Fabricate(:user) }
    fab!(:user2) { Fabricate(:user) }

    it "returns usernames of mentioned users" do
      mention1 = cooked_mention(user1)
      mention2 = cooked_mention(user2)
      post = Fabricate.build(:post, cooked: "<p>I am mentioning #{mention1} and #{mention2}</p>")

      expect(post.mentions).to eq([user1.username, user2.username])
    end

    def cooked_mention(user)
      "<a class=\"mention\" href=\"/u/#{user.username}\">@#{user.username}</a>"
    end
  end

  describe 'validation' do
    it 'validates our default post' do
=======
  describe "validation" do
    it "validates our default post" do
>>>>>>> ba3a6da5
      expect(Fabricate.build(:post, post_args)).to be_valid
    end

    it "create blank posts as invalid" do
      expect(Fabricate.build(:post, raw: "")).not_to be_valid
    end
  end

  describe "raw_hash" do
    let(:raw) { "this is our test post body" }
    let(:post) { post_with_body(raw) }

    it "returns a value" do
      expect(post.raw_hash).to be_present
    end

    it "returns blank for a nil body" do
      post.raw = nil
      expect(post.raw_hash).to be_blank
    end

    it "returns the same value for the same raw" do
      expect(post.raw_hash).to eq(post_with_body(raw).raw_hash)
    end

    it "returns a different value for a different raw" do
      expect(post.raw_hash).not_to eq(post_with_body("something else").raw_hash)
    end

    it "returns a different value with different text case" do
      expect(post.raw_hash).not_to eq(post_with_body("THIS is OUR TEST post BODy").raw_hash)
    end
  end

  describe "revise" do
    let(:post) { Fabricate(:post, post_args) }
    let(:first_version_at) { post.last_version_at }

    it "has no revision" do
      expect(post.revisions.size).to eq(0)
      expect(first_version_at).to be_present
      expect(post.revise(post.user, raw: post.raw)).to eq(false)
    end

    context "with the same body" do
      it "doesn't change version" do
        expect {
          post.revise(post.user, raw: post.raw)
          post.reload
        }.not_to change(post, :version)
      end
    end

    context "with grace period editing & edit windows" do
      before { SiteSetting.editing_grace_period = 1.minute.to_i }

      it "works" do
        revised_at = post.updated_at + 2.minutes
        new_revised_at = revised_at + 2.minutes

        # grace period edit
        post.revise(post.user, { raw: "updated body" }, revised_at: post.updated_at + 10.seconds)
        post.reload
        expect(post.version).to eq(1)
        expect(post.public_version).to eq(1)
        expect(post.revisions.size).to eq(0)
        expect(post.last_version_at.to_i).to eq(first_version_at.to_i)

        # revision much later
        post.revise(post.user, { raw: "another updated body" }, revised_at: revised_at)
        post.reload
        expect(post.version).to eq(2)
        expect(post.public_version).to eq(2)
        expect(post.revisions.size).to eq(1)
        expect(post.last_version_at.to_i).to eq(revised_at.to_i)

        # new edit window
        post.revise(
          post.user,
          { raw: "yet another updated body" },
          revised_at: revised_at + 10.seconds,
        )
        post.reload
        expect(post.version).to eq(2)
        expect(post.public_version).to eq(2)
        expect(post.revisions.size).to eq(1)
        expect(post.last_version_at.to_i).to eq(revised_at.to_i)

        # after second window
        post.revise(
          post.user,
          { raw: "yet another, another updated body" },
          revised_at: new_revised_at,
        )
        post.reload
        expect(post.version).to eq(3)
        expect(post.public_version).to eq(3)
        expect(post.revisions.size).to eq(2)
        expect(post.last_version_at.to_i).to eq(new_revised_at.to_i)
      end
    end

    context "with rate limiter" do
      let(:changed_by) { coding_horror }

      it "triggers a rate limiter" do
        EditRateLimiter.any_instance.expects(:performed!)
        post.revise(changed_by, raw: "updated body")
      end
    end

    context "with a new body" do
      let(:changed_by) { coding_horror }
      let!(:result) { post.revise(changed_by, raw: "updated body") }

      it "acts correctly" do
        expect(result).to eq(true)
        expect(post.raw).to eq("updated body")
        expect(post.invalidate_oneboxes).to eq(true)
        expect(post.version).to eq(2)
        expect(post.public_version).to eq(2)
        expect(post.revisions.size).to eq(1)
        expect(post.revisions.first.user).to be_present
      end

      context "when second poster posts again quickly" do
        it "is a grace period edit, because the second poster posted again quickly" do
          SiteSetting.editing_grace_period = 1.minute.to_i
          post.revise(
            changed_by,
            { raw: "yet another updated body" },
            revised_at: post.updated_at + 10.seconds,
          )
          post.reload

          expect(post.version).to eq(2)
          expect(post.public_version).to eq(2)
          expect(post.revisions.size).to eq(1)
        end
      end
    end
  end

  describe "before save" do
    let(:cooked) do
      "<p><div class=\"lightbox-wrapper\"><a data-download-href=\"//localhost:3000/#{upload_path}/34784374092783e2fef84b8bc96d9b54c11ceea0\" href=\"//localhost:3000/#{upload_path}/original/1X/34784374092783e2fef84b8bc96d9b54c11ceea0.gif\" class=\"lightbox\" title=\"Sword reworks.gif\"><img src=\"//localhost:3000/#{upload_path}/optimized/1X/34784374092783e2fef84b8bc96d9b54c11ceea0_1_690x276.gif\" width=\"690\" height=\"276\"><div class=\"meta\">\n<span class=\"filename\">Sword reworks.gif</span><span class=\"informations\">1000x400 1000 KB</span><span class=\"expand\"></span>\n</div></a></div></p>"
    end

    let(:post) do
      Fabricate(
        :post,
        raw:
          "<img src=\"/#{upload_path}/original/1X/34784374092783e2fef84b8bc96d9b54c11ceea0.gif\" width=\"690\" height=\"276\">",
        cooked: cooked,
      )
    end

    it "should not cook the post if raw has not been changed" do
      post.save!
      expect(post.cooked).to eq(cooked)
    end
  end

  describe "after save" do
    let(:post) { Fabricate(:post, post_args) }

    it "has correct info set" do
      expect(post.user_deleted?).to eq(false)
      expect(post.post_number).to be_present
      expect(post.excerpt).to be_present
      expect(post.post_type).to eq(Post.types[:regular])
      expect(post.revisions).to be_blank
      expect(post.cooked).to be_present
      expect(post.external_id).to be_present
      expect(post.quote_count).to eq(0)
      expect(post.replies).to be_blank
    end

    context "with extract_quoted_post_numbers" do
      let!(:post) { Fabricate(:post, post_args) }
      let(:reply) { Fabricate.build(:post, post_args) }

      it "finds the quote when in the same topic" do
        reply.raw =
          "[quote=\"EvilTrout, post:#{post.post_number}, topic:#{post.topic_id}\"]hello[/quote]"
        reply.extract_quoted_post_numbers
        expect(reply.quoted_post_numbers).to eq([post.post_number])
      end

      it "doesn't find the quote in a different topic" do
        reply.raw =
          "[quote=\"EvilTrout, post:#{post.post_number}, topic:#{post.topic_id + 1}\"]hello[/quote]"
        reply.extract_quoted_post_numbers
        expect(reply.quoted_post_numbers).to be_blank
      end

      it "doesn't find the quote in the same post" do
        reply = Fabricate.build(:post, post_args.merge(post_number: 646))
        reply.raw =
          "[quote=\"EvilTrout, post:#{reply.post_number}, topic:#{post.topic_id}\"]hello[/quote]"
        reply.extract_quoted_post_numbers
        expect(reply.quoted_post_numbers).to be_blank
      end
    end

    context "with a new reply" do
      fab!(:topic) { Fabricate(:topic) }
      let(:other_user) { coding_horror }
      let(:reply_text) { "[quote=\"Evil Trout, post:1\"]\nhello\n[/quote]\nHmmm!" }
      let!(:post) do
        PostCreator.new(topic.user, raw: Fabricate.build(:post).raw, topic_id: topic.id).create
      end
      let!(:reply) do
        PostCreator.new(
          other_user,
          raw: reply_text,
          topic_id: topic.id,
          reply_to_post_number: post.post_number,
        ).create
      end

      it "has a quote" do
        expect(reply.quote_count).to eq(1)
      end

      it "has a reply to the user of the original user" do
        expect(reply.reply_to_user).to eq(post.user)
      end

      it "increases the reply count of the parent" do
        post.reload
        expect(post.reply_count).to eq(1)
      end

      it "increases the reply count of the topic" do
        topic.reload
        expect(topic.reply_count).to eq(1)
      end

      it "is the child of the parent post" do
        expect(post.replies).to eq([reply])
      end

      it "doesn't change the post count when you edit the reply" do
        reply.raw = "updated raw"
        reply.save
        post.reload
        expect(post.reply_count).to eq(1)
      end

      context "with a multi-quote reply" do
        let!(:multi_reply) do
          raw =
            "[quote=\"Evil Trout, post:1\"]post1 quote[/quote]\nAha!\n[quote=\"Evil Trout, post:2\"]post2 quote[/quote]\nNeat-o"
          PostCreator.new(
            other_user,
            raw: raw,
            topic_id: topic.id,
            reply_to_post_number: post.post_number,
          ).create
        end

        it "has the correct info set" do
          expect(multi_reply.quote_count).to eq(2)
          expect(post.replies.include?(multi_reply)).to eq(true)
          expect(reply.replies.include?(multi_reply)).to eq(true)
        end
      end
    end
  end

  describe "summary" do
    let!(:p1) { Fabricate(:post, post_args.merge(score: 4, percent_rank: 0.33)) }
    let!(:p2) { Fabricate(:post, post_args.merge(score: 10, percent_rank: 0.66)) }
    let!(:p3) { Fabricate(:post, post_args.merge(score: 5, percent_rank: 0.99)) }
    fab!(:p4) { Fabricate(:post, percent_rank: 0.99) }

    it "returns the OP and posts above the threshold in summary mode" do
      SiteSetting.summary_percent_filter = 66
      expect(Post.summary(topic.id).order(:post_number)).to eq([p1, p2])
      expect(Post.summary(p4.topic.id)).to eq([p4])
    end
  end

  describe "sort_order" do
    context "with a regular topic" do
      let!(:p1) { Fabricate(:post, post_args) }
      let!(:p2) { Fabricate(:post, post_args) }
      let!(:p3) { Fabricate(:post, post_args) }

      it "defaults to created order" do
        expect(Post.regular_order).to eq([p1, p2, p3])
      end
    end
  end

  describe "reply_history" do
    let!(:p1) { Fabricate(:post, post_args) }
    let!(:p2) { Fabricate(:post, post_args.merge(reply_to_post_number: p1.post_number)) }
    let!(:p3) { Fabricate(:post, post_args) }
    let!(:p4) { Fabricate(:post, post_args.merge(reply_to_post_number: p2.post_number)) }

    it "returns the posts in reply to this post" do
      expect(p4.reply_history).to eq([p1, p2])
      expect(p4.reply_history(1)).to eq([p2])
      expect(p3.reply_history).to be_blank
      expect(p2.reply_history).to eq([p1])
    end
  end

  describe "reply_ids" do
    fab!(:topic) { Fabricate(:topic) }
    let!(:p1) { Fabricate(:post, topic: topic, post_number: 1) }
    let!(:p2) { Fabricate(:post, topic: topic, post_number: 2, reply_to_post_number: 1) }
    let!(:p3) { Fabricate(:post, topic: topic, post_number: 3) }
    let!(:p4) { Fabricate(:post, topic: topic, post_number: 4, reply_to_post_number: 2) }
    let!(:p5) { Fabricate(:post, topic: topic, post_number: 5, reply_to_post_number: 4) }
    let!(:p6) { Fabricate(:post, topic: topic, post_number: 6) }

    before do
      PostReply.create!(post: p1, reply: p2)
      PostReply.create!(post: p2, reply: p4)
      PostReply.create!(post: p2, reply: p6) # simulates p6 quoting p2
      PostReply.create!(post: p3, reply: p5) # simulates p5 quoting p3
      PostReply.create!(post: p4, reply: p5)
      PostReply.create!(post: p6, reply: p6) # https://meta.discourse.org/t/topic-quoting-itself-displays-reply-indicator/76085
    end

    it "returns the reply ids and their level" do
      expect(p1.reply_ids).to eq(
        [{ id: p2.id, level: 1 }, { id: p4.id, level: 2 }, { id: p6.id, level: 2 }],
      )
      expect(p2.reply_ids).to eq([{ id: p4.id, level: 1 }, { id: p6.id, level: 1 }])
      expect(p3.reply_ids).to be_empty # has no replies
      expect(p4.reply_ids).to be_empty # p5 replies to 2 posts (p4 and p3)
      expect(p5.reply_ids).to be_empty # has no replies
      expect(p6.reply_ids).to be_empty # quotes itself
    end

    it "ignores posts moved to other topics" do
      p2.update_column(:topic_id, Fabricate(:topic).id)
      expect(p1.reply_ids).to be_blank
    end

    it "doesn't include the same reply twice" do
      PostReply.create!(post: p4, reply: p1)
      expect(p1.reply_ids.size).to eq(4)
    end

    it "does not skip any replies" do
      expect(p1.reply_ids(only_replies_to_single_post: false)).to eq(
        [
          { id: p2.id, level: 1 },
          { id: p4.id, level: 2 },
          { id: p5.id, level: 3 },
          { id: p6.id, level: 2 },
        ],
      )
      expect(p2.reply_ids(only_replies_to_single_post: false)).to eq(
        [{ id: p4.id, level: 1 }, { id: p5.id, level: 2 }, { id: p6.id, level: 1 }],
      )
      expect(p3.reply_ids(only_replies_to_single_post: false)).to eq([{ id: p5.id, level: 1 }])
      expect(p4.reply_ids(only_replies_to_single_post: false)).to eq([{ id: p5.id, level: 1 }])
      expect(p5.reply_ids(only_replies_to_single_post: false)).to be_empty # has no replies
      expect(p6.reply_ids(only_replies_to_single_post: false)).to be_empty # quotes itself
    end
  end

  describe "urls" do
    it "no-ops for empty list" do
      expect(Post.urls([])).to eq({})
    end

    # integration test -> should move to centralized integration test
    it "finds urls for posts presented" do
      p1 = Fabricate(:post)
      p2 = Fabricate(:post)
      expect(Post.urls([p1.id, p2.id])).to eq(p1.id => p1.url, p2.id => p2.url)
    end
  end

  describe "details" do
    it "adds details" do
      post = Fabricate.build(:post)
      post.add_detail("key", "value")
      expect(post.post_details.size).to eq(1)
      expect(post.post_details.first.key).to eq("key")
      expect(post.post_details.first.value).to eq("value")
    end

    it "can find a post by a detail" do
      detail = Fabricate(:post_detail)
      post = detail.post
      expect(Post.find_by_detail(detail.key, detail.value).id).to eq(post.id)
    end
  end

  describe "cooking" do
    let(:post) do
      Fabricate.build(:post, post_args.merge(raw: "please read my blog http://blog.example.com"))
    end

    it "should unconditionally follow links for staff" do
      SiteSetting.tl3_links_no_follow = true
      post.user.trust_level = 1
      post.user.moderator = true
      post.save

      expect(post.cooked).not_to match(/nofollow/)
    end

    it "should add nofollow to links in the post for trust levels below 3" do
      post.user.trust_level = 2
      post.save
      expect(post.cooked).to match(/noopener nofollow ugc/)
    end

    it "when tl3_links_no_follow is false, should not add nofollow for trust level 3 and higher" do
      SiteSetting.tl3_links_no_follow = false
      post.user.trust_level = 3
      post.save
      expect(post.cooked).not_to match(/nofollow/)
    end

    it "when tl3_links_no_follow is true, should add nofollow for trust level 3 and higher" do
      SiteSetting.tl3_links_no_follow = true
      post.user.trust_level = 3
      post.save
      expect(post.cooked).to match(/noopener nofollow ugc/)
    end

    it "passes the last_editor_id as the markdown user_id option" do
      post.save
      post.reload
      PostAnalyzer
        .any_instance
        .expects(:cook)
        .with(post.raw, { cook_method: Post.cook_methods[:regular], user_id: post.last_editor_id })
      post.cook(post.raw)
      user_editor = Fabricate(:user)
      post.update!(last_editor_id: user_editor.id)
      PostAnalyzer
        .any_instance
        .expects(:cook)
        .with(post.raw, { cook_method: Post.cook_methods[:regular], user_id: user_editor.id })
      post.cook(post.raw)
    end

    describe "mentions" do
      fab!(:group) do
        Fabricate(
          :group,
          visibility_level: Group.visibility_levels[:members],
          mentionable_level: Group::ALIAS_LEVELS[:members_mods_and_admins],
        )
      end

      before { Jobs.run_immediately! }

      describe "when user can not mention a group" do
        it "should not create the mention with the notify class" do
          post = Fabricate(:post, raw: "hello @#{group.name}")
          post.trigger_post_process
          post.reload

          expect(post.cooked).to eq(
            %Q|<p>hello <a class="mention-group" href="/groups/#{group.name}">@#{group.name}</a></p>|,
          )
        end
      end

      describe "when user can mention a group" do
        before { group.add(post.user) }

        it "should create the mention" do
          post.update!(raw: "hello @#{group.name}")
          post.trigger_post_process
          post.reload

          expect(post.cooked).to eq(
            %Q|<p>hello <a class="mention-group notify" href="/groups/#{group.name}">@#{group.name}</a></p>|,
          )
        end
      end

      describe "when group owner can mention a group" do
        before do
          group.update!(mentionable_level: Group::ALIAS_LEVELS[:owners_mods_and_admins])
          group.add_owner(post.user)
        end

        it "should create the mention" do
          post.update!(raw: "hello @#{group.name}")
          post.trigger_post_process
          post.reload

          expect(post.cooked).to eq(
            %Q|<p>hello <a class="mention-group notify" href="/groups/#{group.name}">@#{group.name}</a></p>|,
          )
        end
      end
    end
  end

  describe "has_host_spam" do
    let(:raw) do
      "hello from my site http://www.example.net http://#{GlobalSetting.hostname} http://#{RailsMultisite::ConnectionManagement.current_hostname}"
    end

    it "correctly detects host spam" do
      post = Fabricate(:post, raw: raw)

      expect(post.total_hosts_usage).to eq("www.example.net" => 1)
      post.acting_user.trust_level = 0

      expect(post.has_host_spam?).to eq(false)

      SiteSetting.newuser_spam_host_threshold = 1

      expect(post.has_host_spam?).to eq(true)

      SiteSetting.allowed_spam_host_domains = "bla.com|boo.com | example.net "
      expect(post.has_host_spam?).to eq(false)
    end

    it "doesn't punish staged users" do
      SiteSetting.newuser_spam_host_threshold = 1
      user = Fabricate(:user, staged: true, trust_level: 0)
      post = Fabricate(:post, raw: raw, user: user)
      expect(post.has_host_spam?).to eq(false)
    end

    it "punishes previously staged users that were created within 1 day" do
      SiteSetting.newuser_spam_host_threshold = 1
      SiteSetting.newuser_max_links = 3
      user = Fabricate(:user, staged: true, trust_level: 0)
      user.created_at = 1.hour.ago
      user.unstage!
      post = Fabricate(:post, raw: raw, user: user)
      expect(post.has_host_spam?).to eq(true)
    end

    it "doesn't punish previously staged users over 1 day old" do
      SiteSetting.newuser_spam_host_threshold = 1
      SiteSetting.newuser_max_links = 3
      user = Fabricate(:user, staged: true, trust_level: 0)
      user.created_at = 2.days.ago
      user.unstage!
      post = Fabricate(:post, raw: raw, user: user)
      expect(post.has_host_spam?).to eq(false)
    end

    it "ignores private messages" do
      SiteSetting.newuser_spam_host_threshold = 1
      user = Fabricate(:user, trust_level: 0)
      post =
        Fabricate(:post, raw: raw, user: user, topic: Fabricate(:private_message_topic, user: user))
      expect(post.has_host_spam?).to eq(false)
    end
  end

  it "has custom fields" do
    post = Fabricate(:post)
    expect(post.custom_fields["a"]).to eq(nil)

    post.custom_fields["Tommy"] = "Hanks"
    post.custom_fields["Vincent"] = "Vega"
    post.save

    post = Post.find(post.id)
    expect(post.custom_fields).to eq("Tommy" => "Hanks", "Vincent" => "Vega")
  end

  describe "#excerpt_for_topic" do
    it "returns a topic excerpt, defaulting to 220 chars" do
      expected_excerpt =
        "This is a sample post with semi-long raw content. The raw content is also more than \ntwo hundred characters to satisfy any test conditions that require content longer \nthan the typical test post raw content. It really is&hellip;"
      post = Fabricate(:post_with_long_raw_content)
      post.rebake!
      excerpt = post.excerpt_for_topic
      expect(excerpt).to eq(expected_excerpt)
    end

    it "respects the site setting for topic excerpt" do
      SiteSetting.topic_excerpt_maxlength = 10
      expected_excerpt = "This is a &hellip;"
      post = Fabricate(:post_with_long_raw_content)
      post.rebake!
      excerpt = post.excerpt_for_topic
      expect(excerpt).to eq(expected_excerpt)
    end
  end

  describe "#rebake!" do
    it "will rebake a post correctly" do
      post = create_post
      expect(post.baked_at).not_to eq(nil)
      first_baked = post.baked_at
      first_cooked = post.cooked

      DB.exec("UPDATE posts SET cooked = 'frogs' WHERE id = ?", [post.id])
      post.reload

      post.expects(:publish_change_to_clients!).with(:rebaked)

      result = post.rebake!

      expect(post.baked_at).not_to eq_time(first_baked)
      expect(post.cooked).to eq(first_cooked)
      expect(result).to eq(true)
    end

    it "updates the topic excerpt at the same time if it is the OP" do
      post = create_post
      post.topic.update(excerpt: "test")
      DB.exec("UPDATE posts SET cooked = 'frogs' WHERE id = ?", [post.id])
      post.reload
      result = post.rebake!
      post.topic.reload
      expect(post.topic.excerpt).not_to eq("test")
    end

    it "does not update the topic excerpt if the post is not the OP" do
      post = create_post
      post2 = create_post
      post.topic.update(excerpt: "test")
      result = post2.rebake!
      post.topic.reload
      expect(post.topic.excerpt).to eq("test")
    end

    it "works with posts in deleted topics" do
      post = create_post
      post.topic.trash!
      post.reload
      post.rebake!
    end

    it "uses inline onebox cache by default" do
      Jobs.run_immediately!
      stub_request(:get, "http://testonebox.com/vvf").to_return(status: 200, body: <<~HTML)
        <html><head>
          <title>hello this is Testonebox!</title>
        </head></html>
      HTML
      post = create_post(raw: <<~POST).reload
        hello inline onebox http://testonebox.com/vvf
      POST
      expect(post.cooked).to include("hello this is Testonebox!")

      stub_request(:get, "http://testonebox.com/vvf").to_return(status: 200, body: <<~HTML)
        <html><head>
          <title>hello this is updated Testonebox!</title>
        </head></html>
      HTML
      post.rebake!
      expect(post.reload.cooked).to include("hello this is Testonebox!")
    ensure
      InlineOneboxer.invalidate("http://testonebox.com/vvf")
    end

    it "passing invalidate_oneboxes: true ignores inline onebox cache" do
      Jobs.run_immediately!
      stub_request(:get, "http://testonebox.com/vvf22").to_return(status: 200, body: <<~HTML)
        <html><head>
          <title>hello this is Testonebox!</title>
        </head></html>
      HTML
      post = create_post(raw: <<~POST).reload
        hello inline onebox http://testonebox.com/vvf22
      POST
      expect(post.cooked).to include("hello this is Testonebox!")

      stub_request(:get, "http://testonebox.com/vvf22").to_return(status: 200, body: <<~HTML)
        <html><head>
          <title>hello this is updated Testonebox!</title>
        </head></html>
      HTML
      post.rebake!(invalidate_oneboxes: true)
      expect(post.reload.cooked).to include("hello this is updated Testonebox!")
    ensure
      InlineOneboxer.invalidate("http://testonebox.com/vvf22")
    end
  end

  describe "#set_owner" do
    fab!(:post) { Fabricate(:post) }

    it "will change owner of a post correctly" do
      post.set_owner(coding_horror, Discourse.system_user)
      post.reload

      expect(post.user).to eq(coding_horror)
      expect(post.revisions.size).to eq(1)
    end

    it "skips creating new post revision if skip_revision is true" do
      post.set_owner(coding_horror, Discourse.system_user, true)
      post.reload

      expect(post.user).to eq(coding_horror)
      expect(post.revisions.size).to eq(0)
    end

    it "uses default locale for edit reason" do
      I18n.locale = "de"

      post.set_owner(coding_horror, Discourse.system_user)
      post.reload

      expected_reason =
        I18n.with_locale(SiteSetting.default_locale) { I18n.t("change_owner.post_revision_text") }

      expect(post.edit_reason).to eq(expected_reason)
    end
  end

  describe ".rebake_old" do
    it "will catch posts it needs to rebake" do
      post = create_post
      post.update_columns(baked_at: Time.new(2000, 1, 1), baked_version: -1)
      Post.rebake_old(100)

      post.reload
      expect(post.baked_at).to be > 1.day.ago

      baked = post.baked_at
      Post.rebake_old(100)
      post.reload
      expect(post.baked_at).to eq_time(baked)
    end

    it "will rate limit globally" do
      post1 = create_post
      post2 = create_post
      post3 = create_post

      Post.where(id: [post1.id, post2.id, post3.id]).update_all(baked_version: -1)

      global_setting :max_old_rebakes_per_15_minutes, 2

      RateLimiter.clear_all_global!
      RateLimiter.enable

      Post.rebake_old(100)

      expect(post3.reload.baked_version).not_to eq(-1)
      expect(post2.reload.baked_version).not_to eq(-1)
      expect(post1.reload.baked_version).to eq(-1)
    end
  end

  describe "#hide!" do
    fab!(:post) { Fabricate(:post) }

    after { Discourse.redis.flushdb }

    it "should ignore the unique post validator when hiding a post with similar content as a recent post" do
      post_2 = Fabricate(:post, user: post.user)
      SiteSetting.unique_posts_mins = 10
      post.store_unique_post_key

      expect(post_2.valid?).to eq(false)
      expect(post_2.errors.full_messages.to_s).to include(I18n.t(:just_posted_that))

      post_2.hide!(PostActionType.types[:off_topic])

      expect(post_2.reload.hidden).to eq(true)
    end

    it "should decrease user_stat topic_count for first post" do
      expect do post.hide!(PostActionType.types[:off_topic]) end.to change {
        post.user.user_stat.reload.topic_count
      }.from(1).to(0)
    end

    it "should decrease user_stat post_count" do
      post_2 = Fabricate(:post, topic: post.topic, user: post.user)

      expect do post_2.hide!(PostActionType.types[:off_topic]) end.to change {
        post_2.user.user_stat.reload.post_count
      }.from(1).to(0)
    end
  end

  describe "#unhide!" do
    fab!(:post) { Fabricate(:post) }

    before { SiteSetting.unique_posts_mins = 5 }

    it "will unhide the first post & make the topic visible" do
      hidden_topic = Fabricate(:topic, visible: false)

      post = create_post(topic: hidden_topic)
      post.update_columns(hidden: true, hidden_at: Time.now, hidden_reason_id: 1)
      post.reload

      expect(post.hidden).to eq(true)

      post.expects(:publish_change_to_clients!).with(:acted)

      post.unhide!

      post.reload
      hidden_topic.reload

      expect(post.hidden).to eq(false)
      expect(hidden_topic.visible).to eq(true)
    end

    it "should increase user_stat topic_count for first post" do
      post.hide!(PostActionType.types[:off_topic])

      expect do post.unhide! end.to change { post.user.user_stat.reload.topic_count }.from(0).to(1)
    end

    it "should decrease user_stat post_count" do
      post_2 = Fabricate(:post, topic: post.topic, user: post.user)
      post_2.hide!(PostActionType.types[:off_topic])

      expect do post_2.unhide! end.to change { post_2.user.user_stat.reload.post_count }.from(0).to(
        1,
      )
    end
  end

  it "will unhide the post but will keep the topic invisible/unlisted" do
    hidden_topic = Fabricate(:topic, visible: false)
    create_post(topic: hidden_topic)
    second_post = create_post(topic: hidden_topic)

    second_post.update_columns(hidden: true, hidden_at: Time.now, hidden_reason_id: 1)
    second_post.expects(:publish_change_to_clients!).with(:acted)

    second_post.unhide!

    second_post.reload
    hidden_topic.reload

    expect(second_post.hidden).to eq(false)
    expect(hidden_topic.visible).to eq(false)
  end

  it "automatically orders post revisions by number ascending" do
    post = Fabricate(:post)
    post.revisions.create!(user_id: 1, post_id: post.id, number: 2)
    post.revisions.create!(user_id: 1, post_id: post.id, number: 1)
    expect(post.revisions.pluck(:number)).to eq([1, 2])
  end

  describe "uploads" do
    fab!(:video_upload) { Fabricate(:upload, extension: "mp4") }
    fab!(:image_upload) { Fabricate(:upload) }
    fab!(:audio_upload) { Fabricate(:upload, extension: "ogg") }
    fab!(:attachment_upload) { Fabricate(:upload, extension: "csv") }
    fab!(:attachment_upload_2) { Fabricate(:upload) }
    fab!(:attachment_upload_3) { Fabricate(:upload, extension: nil) }

    let(:base_url) { "#{Discourse.base_url_no_prefix}#{Discourse.base_path}" }
    let(:video_url) { "#{base_url}#{video_upload.url}" }
    let(:audio_url) { "#{base_url}#{audio_upload.url}" }

    let(:raw_multiple) { <<~RAW }
      <a href="#{attachment_upload.url}">Link</a>
      [test|attachment](#{attachment_upload_2.short_url})
      [test3|attachment](#{attachment_upload_3.short_url})
      <img src="#{image_upload.url}">

      <video width="100%" height="100%" controls>
        <source src="#{video_url}">
        <a href="#{video_url}">#{video_url}</a>
      </video>

      <audio controls>
        <source src="#{audio_url}">
        <a href="#{audio_url}">#{audio_url}</a>
      </audio>
      RAW

    let(:post) { Fabricate(:post, raw: raw_multiple) }

    it "removes post uploads on destroy" do
      post.link_post_uploads

      post.trash!
      expect(UploadReference.count).to eq(6)

      post.destroy!
      expect(UploadReference.count).to eq(0)
    end

    describe "#link_post_uploads" do
      it "finds all the uploads in the post" do
        post.link_post_uploads

        expect(UploadReference.where(target: post).pluck(:upload_id)).to contain_exactly(
          video_upload.id,
          image_upload.id,
          audio_upload.id,
          attachment_upload.id,
          attachment_upload_2.id,
          attachment_upload_3.id,
        )
      end

      it "cleans the reverse index up for the current post" do
        post.link_post_uploads

        post_uploads_ids = post.upload_references.pluck(:id)

        post.link_post_uploads

        expect(post.reload.upload_references.pluck(:id)).to_not contain_exactly(post_uploads_ids)
      end

      context "when secure uploads is enabled" do
        before do
          setup_s3
          SiteSetting.authorized_extensions = "pdf|png|jpg|csv"
          SiteSetting.secure_uploads = true
        end

        it "sets the access_control_post_id on uploads in the post that don't already have the value set" do
          other_post = Fabricate(:post)
          video_upload.update(access_control_post_id: other_post.id)
          audio_upload.update(access_control_post_id: other_post.id)

          post.link_post_uploads

          image_upload.reload
          video_upload.reload
          expect(image_upload.access_control_post_id).to eq(post.id)
          expect(video_upload.access_control_post_id).not_to eq(post.id)
        end

        context "for custom emoji" do
          before { CustomEmoji.create(name: "meme", upload: image_upload) }
          it "never sets an access control post because they should not be secure" do
            post.link_post_uploads
            expect(image_upload.reload.access_control_post_id).to eq(nil)
          end
        end
      end
    end

    describe "#update_uploads_secure_status" do
      fab!(:user) { Fabricate(:user, trust_level: 0) }

      let(:raw) { <<~RAW }
        <a href="#{attachment_upload.url}">Link</a>
        <img src="#{image_upload.url}">
        RAW

      before do
        Jobs.run_immediately!

        setup_s3
        SiteSetting.authorized_extensions = "pdf|png|jpg|csv"
        SiteSetting.secure_uploads = true

        attachment_upload.update!(original_filename: "hello.csv")

        stub_upload(attachment_upload)
        stub_upload(image_upload)
      end

      it "marks image and attachment uploads as secure in PMs when secure_uploads is ON" do
        SiteSetting.secure_uploads = true
        post =
          Fabricate(
            :post,
            raw: raw,
            user: user,
            topic: Fabricate(:private_message_topic, user: user),
          )
        post.link_post_uploads
        post.update_uploads_secure_status(source: "test")

        expect(
          UploadReference.where(target: post).joins(:upload).pluck(:upload_id, :secure),
        ).to contain_exactly([attachment_upload.id, true], [image_upload.id, true])
      end

      it "marks image uploads as not secure in PMs when when secure_uploads is ON" do
        SiteSetting.secure_uploads = false
        post =
          Fabricate(
            :post,
            raw: raw,
            user: user,
            topic: Fabricate(:private_message_topic, user: user),
          )
        post.link_post_uploads
        post.update_uploads_secure_status(source: "test")

        expect(
          UploadReference.where(target: post).joins(:upload).pluck(:upload_id, :secure),
        ).to contain_exactly([attachment_upload.id, false], [image_upload.id, false])
      end

      it "marks attachments as secure when relevant setting is enabled" do
        SiteSetting.secure_uploads = true
        private_category = Fabricate(:private_category, group: Fabricate(:group))
        post =
          Fabricate(
            :post,
            raw: raw,
            user: user,
            topic: Fabricate(:topic, user: user, category: private_category),
          )
        post.link_post_uploads
        post.update_uploads_secure_status(source: "test")

        expect(
          UploadReference.where(target: post).joins(:upload).pluck(:upload_id, :secure),
        ).to contain_exactly([attachment_upload.id, true], [image_upload.id, true])
      end

      it "does not mark an upload as secure if it has already been used in a public topic" do
        post = Fabricate(:post, raw: raw, user: user, topic: Fabricate(:topic, user: user))
        post.link_post_uploads
        post.update_uploads_secure_status(source: "test")

        pm =
          Fabricate(
            :post,
            raw: raw,
            user: user,
            topic: Fabricate(:private_message_topic, user: user),
          )
        pm.link_post_uploads
        pm.update_uploads_secure_status(source: "test")

        expect(
          UploadReference.where(target: pm).joins(:upload).pluck(:upload_id, :secure),
        ).to contain_exactly([attachment_upload.id, false], [image_upload.id, false])
      end
    end
  end

  describe "topic updated_at" do
    let :topic do
      create_post.topic
    end

    def updates_topic_updated_at
      time = freeze_time 1.day.from_now
      result = yield

      topic.reload
      expect(topic.updated_at).to eq_time(time)

      result
    end

    it "will update topic updated_at for all topic related events" do
      SiteSetting.whispers_allowed_groups = "#{Group::AUTO_GROUPS[:staff]}"

      post =
        updates_topic_updated_at do
          create_post(topic_id: topic.id, post_type: Post.types[:whisper])
        end

      updates_topic_updated_at { PostDestroyer.new(Discourse.system_user, post).destroy }

      updates_topic_updated_at { PostDestroyer.new(Discourse.system_user, post).recover }
    end
  end

  describe "have_uploads" do
    it "should find all posts with the upload" do
      ids = []
      ids << Fabricate(
        :post,
        cooked: "A post with upload <img src='/#{upload_path}/1/defghijklmno.png'>",
      ).id
      ids << Fabricate(
        :post,
        cooked:
          "A post with optimized image <img src='/#{upload_path}/_optimized/601/961/defghijklmno.png'>",
      ).id
      Fabricate(:post)
      ids << Fabricate(
        :post,
        cooked: "A post with upload <img src='/#{upload_path}/original/1X/abc/defghijklmno.png'>",
      ).id
      ids << Fabricate(
        :post,
        cooked:
          "A post with upload link <a href='https://cdn.example.com/original/1X/abc/defghijklmno.png'>",
      ).id
      ids << Fabricate(
        :post,
        cooked:
          "A post with optimized image <img src='https://cdn.example.com/bucket/optimized/1X/abc/defghijklmno.png'>",
      ).id
      Fabricate(
        :post,
        cooked:
          "A post with external link <a href='https://example.com/wp-content/uploads/abcdef.gif'>",
      )
      ids << Fabricate(
        :post,
        cooked:
          'A post with missing upload <img src="https://cdn.example.com/images/transparent.png" data-orig-src="upload://defghijklmno.png">',
      ).id
      ids << Fabricate(
        :post,
        cooked:
          'A post with video upload <video width="100%" height="100%" controls=""><source src="https://cdn.example.com/uploads/short-url/XefghijklmU9.mp4"><a href="https://cdn.example.com/uploads/short-url/XefghijklmU9.mp4">https://cdn.example.com/uploads/short-url/XefghijklmU9.mp4</a></video>',
      ).id
      expect(Post.have_uploads.order(:id).pluck(:id)).to eq(ids)
    end
  end

  describe "#each_upload_url" do
    it "correctly identifies all upload urls" do
      SiteSetting.authorized_extensions = "*"
      upload1 = Fabricate(:upload)
      upload2 = Fabricate(:upload)
      upload3 = Fabricate(:video_upload)
      upload4 = Fabricate(:upload)
      upload5 = Fabricate(:upload)
      upload6 = Fabricate(:video_upload)
      upload7 = Fabricate(:upload, extension: "vtt")

      set_cdn_url "https://awesome.com/somepath"

      post = Fabricate(:post, raw: <<~RAW)
      A post with image, video and link upload.

      ![](#{upload1.short_url})

      "#{GlobalSetting.cdn_url}#{upload4.url}"

      <a href='#{Discourse.base_url}#{upload2.url}'>Link to upload</a>
      ![](http://example.com/external.png)

      #{Discourse.base_url}#{upload3.short_path}

      <video poster="#{Discourse.base_url}#{upload5.url}">
        <source src="#{Discourse.base_url}#{upload6.url}" type="video/mp4" />
        <track src="#{Discourse.base_url}#{upload7.url}" label="English" kind="subtitles" srclang="en" default />
      </video>
      RAW

      urls = []
      paths = []

      post.each_upload_url do |src, path, _|
        urls << src
        paths << path
      end

      expect(urls).to contain_exactly(
        "#{GlobalSetting.cdn_url}#{upload1.url}",
        "#{GlobalSetting.cdn_url}#{upload4.url}",
        "#{Discourse.base_url}#{upload2.url}",
        "#{Discourse.base_url}#{upload3.short_path}",
        "#{Discourse.base_url}#{upload5.url}",
        "#{Discourse.base_url}#{upload6.url}",
        "#{Discourse.base_url}#{upload7.url}",
      )

      expect(paths).to contain_exactly(
        upload1.url,
        upload4.url,
        upload2.url,
        nil,
        upload5.url,
        upload6.url,
        upload7.url,
      )
    end

    it "correctly identifies secure uploads" do
      setup_s3
      SiteSetting.authorized_extensions = "pdf|png|jpg|csv"
      SiteSetting.secure_uploads = true

      upload1 = Fabricate(:upload_s3, secure: true)
      upload2 = Fabricate(:upload_s3, secure: true)

      # Test including domain:
      upload1_url = UrlHelper.cook_url(upload1.url, secure: true)
      # Test without domain:
      upload2_path = URI.parse(UrlHelper.cook_url(upload2.url, secure: true)).path

      post = Fabricate(:post, raw: <<~RAW)
       <img src="#{upload1_url}"/>
       <img src="#{upload2_path}"/>
      RAW

      sha1s = []

      post.each_upload_url { |src, path, sha| sha1s << sha }

      expect(sha1s).to contain_exactly(upload1.sha1, upload2.sha1)
    end

    it "correctly identifies missing uploads with short url" do
      upload = Fabricate(:upload)
      url = upload.short_url
      sha1 = upload.sha1
      upload.destroy!

      post = Fabricate(:post, raw: "![upload](#{url})")

      urls = []
      paths = []
      sha1s = []

      post.each_upload_url do |src, path, sha|
        urls << src
        paths << path
        sha1s << sha
      end

      expect(urls).to contain_exactly(url)
      expect(paths).to contain_exactly(nil)
      expect(sha1s).to contain_exactly(sha1)
    end

    it "should skip external urls with upload url in query string" do
      setup_s3

      urls = []
      upload = Fabricate(:upload_s3)
      post =
        Fabricate(
          :post,
          raw:
            "<a href='https://link.example.com/redirect?url=#{Discourse.store.cdn_url(upload.url)}'>Link to upload</a>",
        )
      post.each_upload_url { |src, _, _| urls << src }
      expect(urls).to be_empty
    end

    it "skip S3 cdn urls with different path" do
      setup_s3
      SiteSetting.Upload.stubs(:s3_cdn_url).returns("https://cdn.example.com/site1")

      urls = []
      raw =
        "<img src='https://cdn.example.com/site1/original/1X/bc68acbc8c022726e69f980e00d6811212r.jpg' /><img src='https://cdn.example.com/site2/original/1X/bc68acbc8c022726e69f980e00d68112128.jpg' />"
      post = Fabricate(:post, raw: raw)
      post.each_upload_url { |src, _, _| urls << src }
      expect(urls).to contain_exactly(
        "https://cdn.example.com/site1/original/1X/bc68acbc8c022726e69f980e00d6811212r.jpg",
      )
    end
  end

  describe "#publish_changes_to_client!" do
    fab!(:user1) { Fabricate(:user) }
    fab!(:user3) { Fabricate(:user) }
    fab!(:topic) { Fabricate(:private_message_topic, user: user1) }
    fab!(:post) { Fabricate(:post, topic: topic) }
    fab!(:group_user) { Fabricate(:group_user, user: user3) }
    fab!(:topic_allowed_group) do
      Fabricate(:topic_allowed_group, topic: topic, group: group_user.group)
    end
    let(:user2) { topic.allowed_users.last }

    it "send message to all users participating in private conversation" do
      freeze_time
      message = {
        id: post.id,
        post_number: post.post_number,
        updated_at: Time.now,
        user_id: post.user_id,
        last_editor_id: post.last_editor_id,
        type: :created,
        version: post.version,
      }

      messages =
        MessageBus.track_publish("/topic/#{topic.id}") { post.publish_change_to_clients!(:created) }

      created_message = messages.select { |msg| msg.data[:type] == :created }.first
      expect(created_message).to be_present
      expect(created_message.data).to eq(message)
      expect(created_message.user_ids.sort).to eq([user1.id, user2.id, user3.id].sort)

      stats_message = messages.select { |msg| msg.data[:type] == :created }.first
      expect(stats_message).to be_present
      expect(stats_message.user_ids.sort).to eq([user1.id, user2.id, user3.id].sort)
    end

    it "also publishes topic stats" do
      messages =
        MessageBus.track_publish("/topic/#{topic.id}") { post.publish_change_to_clients!(:created) }

      stats_message = messages.select { |msg| msg.data[:type] == :stats }.first
      expect(stats_message).to be_present
    end

    it "skips publishing topic stats when requested" do
      messages =
        MessageBus.track_publish("/topic/#{topic.id}") do
          post.publish_change_to_clients!(:anything, { skip_topic_stats: true })
        end

      stats_message = messages.select { |msg| msg.data[:type] == :stats }.first
      expect(stats_message).to be_blank

      # ensure that :skip_topic_stats did not get merged with the message
      other_message = messages.select { |msg| msg.data[:type] == :anything }.first
      expect(other_message).to be_present
      expect(other_message.data.key?(:skip_topic_stats)).to be_falsey
    end
  end

  describe "#cannot_permanently_delete_reason" do
    fab!(:post) { Fabricate(:post) }
    fab!(:admin) { Fabricate(:admin) }

    before do
      freeze_time
      PostDestroyer.new(admin, post).destroy
    end

    it "returns error message if same admin and time did not pass" do
      expect(post.cannot_permanently_delete_reason(admin)).to eq(
        I18n.t(
          "post.cannot_permanently_delete.wait_or_different_admin",
          time_left: RateLimiter.time_left(Post::PERMANENT_DELETE_TIMER.to_i),
        ),
      )
    end

    it "returns nothing if different admin" do
      expect(post.cannot_permanently_delete_reason(Fabricate(:admin))).to eq(nil)
    end
  end

  describe "#canonical_url" do
    it "is able to determine correct canonical urls" do
      # ugly, but no interface to set this and we don't want to create
      # 100 posts to test this thing
      TopicView.stubs(:chunk_size).returns(2)

      post1 = Fabricate(:post)
      topic = post1.topic

      post2 = Fabricate(:post, topic: topic)
      post3 = Fabricate(:post, topic: topic)
      post4 = Fabricate(:post, topic: topic)

      topic_url = post1.topic.url

      expect(post1.canonical_url).to eq("#{topic_url}#post_#{post1.post_number}")
      expect(post2.canonical_url).to eq("#{topic_url}#post_#{post2.post_number}")

      expect(post3.canonical_url).to eq("#{topic_url}?page=2#post_#{post3.post_number}")
      expect(post4.canonical_url).to eq("#{topic_url}?page=2#post_#{post4.post_number}")
    end
  end
end<|MERGE_RESOLUTION|>--- conflicted
+++ resolved
@@ -587,13 +587,8 @@
     end
   end
 
-<<<<<<< HEAD
   describe "#raw_mentions" do
-    context 'with raw_mentions' do
-=======
-  describe "@mentions" do
     context "with raw_mentions" do
->>>>>>> ba3a6da5
       it "returns an empty array with no matches" do
         post = Fabricate.build(:post, post_args.merge(raw: "Hello Jake and Finn!"))
         expect(post.raw_mentions).to eq([])
@@ -642,31 +637,18 @@
     end
   end
 
-<<<<<<< HEAD
   context "with max mentions" do
     fab!(:newuser) { Fabricate(:user, trust_level: TrustLevel[0]) }
     let(:post_with_one_mention) { post_with_body("@Jake is the person I'm mentioning", newuser) }
-    let(:post_with_two_mentions) { post_with_body("@Jake @Finn are the people I'm mentioning", newuser) }
-
-    context 'with new user' do
+    let(:post_with_two_mentions) do
+        post_with_body("@Jake @Finn are the people I'm mentioning", newuser)
+      end
+
+    context "with new user" do
       before do
         SiteSetting.newuser_max_mentions_per_post = 1
         SiteSetting.max_mentions_per_post = 5
       end
-=======
-    context "with max mentions" do
-      fab!(:newuser) { Fabricate(:user, trust_level: TrustLevel[0]) }
-      let(:post_with_one_mention) { post_with_body("@Jake is the person I'm mentioning", newuser) }
-      let(:post_with_two_mentions) do
-        post_with_body("@Jake @Finn are the people I'm mentioning", newuser)
-      end
-
-      context "with new user" do
-        before do
-          SiteSetting.newuser_max_mentions_per_post = 1
-          SiteSetting.max_mentions_per_post = 5
-        end
->>>>>>> ba3a6da5
 
       it "allows a new user to have newuser_max_mentions_per_post mentions" do
         expect(post_with_one_mention).to be_valid
@@ -695,7 +677,6 @@
     end
   end
 
-<<<<<<< HEAD
   describe "#mentions" do
     fab!(:user1) { Fabricate(:user) }
     fab!(:user2) { Fabricate(:user) }
@@ -713,12 +694,8 @@
     end
   end
 
-  describe 'validation' do
-    it 'validates our default post' do
-=======
   describe "validation" do
     it "validates our default post" do
->>>>>>> ba3a6da5
       expect(Fabricate.build(:post, post_args)).to be_valid
     end
 
