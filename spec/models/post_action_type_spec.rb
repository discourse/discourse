--- conflicted
+++ resolved
@@ -28,13 +28,9 @@
   end
 
   describe ".additional_message_types" do
-<<<<<<< HEAD
-    before { described_class.stubs(:overridden_by_plugin_or_skipped_db?).returns(overriden) }
-=======
     before do
       PostActionTypeView.any_instance.stubs(:overridden_by_plugin_or_skipped_db?).returns(overriden)
     end
->>>>>>> 76e7f12a
 
     context "when overridden by plugin or skipped DB" do
       let(:overriden) { true }
