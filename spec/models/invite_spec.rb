--- conflicted
+++ resolved
@@ -1,13 +1,5 @@
 # frozen_string_literal: true
 
-<<<<<<< HEAD
-require 'rails_helper'
-
-describe Invite do
-  fab!(:user) { Fabricate(:user, email: "existinguser@invitetest.com") }
-  let(:xss_email) { "<b onmouseover=alert('wufff!')>email</b><script>alert('test');</script>@test.com" }
-  let(:escaped_email) { "&lt;b onmouseover=alert(&#39;wufff!&#39;)&gt;email&lt;/b&gt;&lt;script&gt;alert(&#39;test&#39;);&lt;/script&gt;@test.com" }
-=======
 RSpec.describe Invite do
   fab!(:user) { Fabricate(:user, email: "existinguser@invitetest.com") }
   let(:xss_email) do
@@ -16,7 +8,6 @@
   let(:escaped_email) do
     "&lt;b onmouseover=alert(&#39;wufff!&#39;)&gt;email&lt;/b&gt;&lt;script&gt;alert(&#39;test&#39;);&lt;/script&gt;@test.com"
   end
->>>>>>> 3ee0a492
 
   describe "Validators" do
     it { is_expected.to validate_presence_of :invited_by_id }
@@ -226,20 +217,6 @@
       context "when email is already invited 3 times" do
         before do
           RateLimiter.enable
-<<<<<<< HEAD
-          3.times do
-            Invite.generate(user, email: "test@example.com")
-          end
-        end
-
-        after do
-          RateLimiter.clear_all!
-        end
-
-        it "raises an error" do
-          expect { Invite.generate(user, email: "test@example.com") }
-            .to raise_error(RateLimiter::LimitExceeded)
-=======
           3.times { Invite.generate(user, email: "test@example.com") }
         end
 
@@ -249,7 +226,6 @@
           expect { Invite.generate(user, email: "test@example.com") }.to raise_error(
             RateLimiter::LimitExceeded,
           )
->>>>>>> 3ee0a492
         end
       end
     end
@@ -359,11 +335,7 @@
       end
     end
 
-<<<<<<< HEAD
-    context 'invite to a topic' do
-=======
     context "when inviting to a topic" do
->>>>>>> 3ee0a492
       fab!(:topic) { Fabricate(:private_message_topic) }
       fab!(:another_topic) { Fabricate(:private_message_topic) }
 
@@ -378,59 +350,34 @@
     end
   end
 
-<<<<<<< HEAD
-  describe '#redeem_for_existing_user' do
-    fab!(:invite) { Fabricate(:invite, email: 'test@example.com') }
-    fab!(:user) { Fabricate(:user, email: invite.email) }
-
-    it 'redeems the invite from email' do
-=======
   describe "#redeem_for_existing_user" do
     fab!(:invite) { Fabricate(:invite, email: "test@example.com") }
     fab!(:user) { Fabricate(:user, email: invite.email) }
 
     it "redeems the invite from email" do
->>>>>>> 3ee0a492
       Invite.redeem_for_existing_user(user)
       expect(invite.reload).to be_redeemed
     end
 
-<<<<<<< HEAD
-    it 'does not redeem the invite if email does not match' do
-      user.update!(email: 'test2@example.com')
-=======
     it "does not redeem the invite if email does not match" do
       user.update!(email: "test2@example.com")
->>>>>>> 3ee0a492
       Invite.redeem_for_existing_user(user)
       expect(invite.reload).not_to be_redeemed
     end
 
-<<<<<<< HEAD
-    it 'does not work with expired invites' do
-=======
     it "does not work with expired invites" do
->>>>>>> 3ee0a492
       invite.update!(expires_at: 1.day.ago)
       Invite.redeem_for_existing_user(user)
       expect(invite).not_to be_redeemed
     end
 
-<<<<<<< HEAD
-    it 'does not work with deleted invites' do
-=======
     it "does not work with deleted invites" do
->>>>>>> 3ee0a492
       invite.trash!
       Invite.redeem_for_existing_user(user)
       expect(invite).not_to be_redeemed
     end
 
-<<<<<<< HEAD
-    it 'does not work with invalidated invites' do
-=======
     it "does not work with invalidated invites" do
->>>>>>> 3ee0a492
       invite.update!(invalidated_at: 1.day.ago)
       Invite.redeem_for_existing_user(user)
       expect(invite).not_to be_redeemed
@@ -652,91 +599,4 @@
       end
     end
   end
-
-  describe "#can_be_redeemed_by?" do
-    context "for invite links" do
-      fab!(:invite) { Fabricate(:invite, email: nil, domain: nil, max_redemptions_allowed: 1) }
-
-      it "returns false if invite is already redeemed" do
-        invite.update!(redemption_count: 1)
-        expect(invite.can_be_redeemed_by?(user)).to eq(false)
-      end
-
-      it "returns false if the invite is expired" do
-        invite.update!(expires_at: 10.days.ago)
-        expect(invite.can_be_redeemed_by?(user)).to eq(false)
-      end
-
-      it "returns false if invite is deleted" do
-        invite.trash!
-        expect(invite.can_be_redeemed_by?(user)).to eq(false)
-      end
-
-      it "returns false if invite is invalidated" do
-        invite.update!(invalidated_at: 1.day.ago)
-        expect(invite.can_be_redeemed_by?(user)).to eq(false)
-      end
-
-      it "returns false if the user already redeemed it" do
-        InvitedUser.create(user: user, invite: invite)
-        expect(invite.can_be_redeemed_by?(user)).to eq(false)
-      end
-
-      it "returns false if domain does not match user email" do
-        invite.update!(domain: "zzzzz.com")
-        expect(invite.can_be_redeemed_by?(user)).to eq(false)
-      end
-
-      it "returns true if domain does match user email" do
-        invite.update!(domain: "invitetest.com")
-        expect(invite.can_be_redeemed_by?(user)).to eq(true)
-      end
-
-      it "returns true by default if all other conditions are met and domain and invite are blank" do
-        expect(invite.can_be_redeemed_by?(user)).to eq(true)
-      end
-    end
-
-    context "for email invites" do
-      fab!(:invite) do
-        invite = Fabricate(:invite, email: "otherexisting@invitetest.com", domain: nil)
-        user.update!(email: "otherexisting@invitetest.com")
-        invite
-      end
-
-      it "returns false if invite is already redeemed" do
-        InvitedUser.create(user: Fabricate(:user), invite: invite)
-        expect(invite.can_be_redeemed_by?(user)).to eq(false)
-      end
-
-      it "returns false if the invite is expired" do
-        invite.update!(expires_at: 10.days.ago)
-        expect(invite.can_be_redeemed_by?(user)).to eq(false)
-      end
-
-      it "returns false if invite is deleted" do
-        invite.trash!
-        expect(invite.can_be_redeemed_by?(user)).to eq(false)
-      end
-
-      it "returns false if invite is invalidated" do
-        invite.update!(invalidated_at: 1.day.ago)
-        expect(invite.can_be_redeemed_by?(user)).to eq(false)
-      end
-
-      it "returns false if the user already redeemed it" do
-        InvitedUser.create(user: user, invite: invite)
-        expect(invite.can_be_redeemed_by?(user)).to eq(false)
-      end
-
-      it "returns false if email does not match user email" do
-        invite.update!(email: "blahblah@test.com")
-        expect(invite.can_be_redeemed_by?(user)).to eq(false)
-      end
-
-      it "returns true if email does match user email" do
-        expect(invite.can_be_redeemed_by?(user)).to eq(true)
-      end
-    end
-  end
 end