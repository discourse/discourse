<%= tag.meta id: 'data-ga-universal-analytics', data: {
  tracking_code: SiteSetting.ga_universal_tracking_code,
  json: ga_universal_json,
  auto_link_domains: SiteSetting.ga_universal_auto_link_domains
} %>

<<<<<<< HEAD
  ga('create', '<%= SiteSetting.ga_universal_tracking_code %>', <%= ga_universal_json %>);

  <% if SiteSetting.ga_universal_auto_link_domains.present? %>
  ga('require', 'linker');
  ga('linker:autoLink', <%= raw SiteSetting.ga_universal_auto_link_domains.split('|').to_json %>);
  <% end %>

</script>
=======
<%= preload_script "google-universal-analytics" %>
>>>>>>> c10941bb
<|MERGE_RESOLUTION|>--- conflicted
+++ resolved
@@ -4,15 +4,4 @@
   auto_link_domains: SiteSetting.ga_universal_auto_link_domains
 } %>
 
-<<<<<<< HEAD
-  ga('create', '<%= SiteSetting.ga_universal_tracking_code %>', <%= ga_universal_json %>);
-
-  <% if SiteSetting.ga_universal_auto_link_domains.present? %>
-  ga('require', 'linker');
-  ga('linker:autoLink', <%= raw SiteSetting.ga_universal_auto_link_domains.split('|').to_json %>);
-  <% end %>
-
-</script>
-=======
-<%= preload_script "google-universal-analytics" %>
->>>>>>> c10941bb
+<%= preload_script "google-universal-analytics" %>