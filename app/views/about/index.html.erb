--- conflicted
+++ resolved
@@ -1,10 +1,5 @@
 <% if crawler_layout? %>
 
-<<<<<<< HEAD
-<% content_for :title do %><%=t "about" %> - <%= SiteSetting.title %><% end %>
-
-=======
->>>>>>> c10941bb
 <section itemscope itemtype="https://schema.org/AboutPage">
   <h1 itemprop="name">
     <%=t "js.about.title", {title: @about.title} %>
