--- conflicted
+++ resolved
@@ -4,10 +4,6 @@
     <title>QUnit Test Runner</title>
     <%= stylesheet_link_tag "test_helper" %>
     <%= discourse_stylesheet_link_tag :wizard, theme_ids: nil %>
-<<<<<<< HEAD
-    <%= javascript_include_tag "qunit" %>
-=======
->>>>>>> c10941bb
     <%= javascript_include_tag "wizard/test/test_helper" %>
     <%= csrf_meta_tags %>
     <script src="<%= ExtraLocalesController.url("wizard") %>"></script>
