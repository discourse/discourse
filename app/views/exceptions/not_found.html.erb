--- conflicted
+++ resolved
@@ -11,11 +11,7 @@
           <%= link_to t.title, t.relative_url %><%= category_badge(t.category) %>
         </div>
       <% end %>
-<<<<<<< HEAD
-      <a href="<%= path "/top" %>" class="btn"><%= t 'page_not_found.see_more' %>&hellip;</a>
-=======
       <a href="<%= path "/top" %>" class="btn btn-default"><%= t 'page_not_found.see_more' %>&hellip;</a>
->>>>>>> c10941bb
     </div>
     <div class="recent-topics">
       <h2 class="recent-topics-title"><%= t 'page_not_found.recent_topics' %></h2>
@@ -24,11 +20,7 @@
           <%= link_to t.title, t.relative_url %><%= category_badge(t.category) %>
         </div>
       <% end %>
-<<<<<<< HEAD
-      <a href="<%= path "/latest" %>" class="btn"><%= t 'page_not_found.see_more' %>&hellip;</a>
-=======
       <a href="<%= path "/latest" %>" class="btn btn-default"><%= t 'page_not_found.see_more' %>&hellip;</a>
->>>>>>> c10941bb
     </div>
   </div>
 <% end %>
@@ -46,15 +38,5 @@
     </div>
   </div>
 
-<<<<<<< HEAD
-  <script language="Javascript">
-    window.onpopstate = function(event) {
-      if (event.state && !window.hasOwnProperty("Discourse")) {  //check if Discourse object exists if not take care of back navigation
-        window.location = document.location;
-      }
-    };
-  </script>
-=======
   <%= preload_script('onpopstate-handler') %>
->>>>>>> c10941bb
 <%- end %>