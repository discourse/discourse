--- conflicted
+++ resolved
@@ -1,42 +1,25 @@
 <h1 class="page-not-found"><%= t 'page_not_found.title' %></h1>
 
-<<<<<<< HEAD
-<% unless SiteSetting.login_required? && current_user.nil? %>
-  <div class="row page-not-found-topics">
-    <div class="span8 popular-topics">
-=======
 <%= build_plugin_html 'server:not-found-before-topics' %>
 
 <% unless SiteSetting.login_required? && current_user.nil? %>
   <div class="row page-not-found-topics">
     <div class="popular-topics">
->>>>>>> df163cbf
       <h2 class="popular-topics-title"><%= t 'page_not_found.popular_topics' %></h2>
       <% @top_viewed.each do |t| %>
         <div class='not-found-topic'>
           <%= link_to t.title, t.relative_url %><%= category_badge(t.category) %>
         </div>
       <% end %>
-<<<<<<< HEAD
-      <br/>
-      <a href="<%= path "/top" %>" class="btn"><%= t 'page_not_found.see_more' %>&hellip;</a>
-    </div>
-    <div class="span8 recent-topics">
-=======
       <a href="<%= path "/top" %>" class="btn"><%= t 'page_not_found.see_more' %>&hellip;</a>
     </div>
     <div class="recent-topics">
->>>>>>> df163cbf
       <h2 class="recent-topics-title"><%= t 'page_not_found.recent_topics' %></h2>
       <% @recent.each do |t| %>
         <div class='not-found-topic'>
           <%= link_to t.title, t.relative_url %><%= category_badge(t.category) %>
         </div>
       <% end %>
-<<<<<<< HEAD
-      <br/>
-=======
->>>>>>> df163cbf
       <a href="<%= path "/latest" %>" class="btn"><%= t 'page_not_found.see_more' %>&hellip;</a>
     </div>
   </div>
