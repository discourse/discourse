<% if SiteSetting.login_required %>
  <div class='login-required'>
<<<<<<< HEAD
    <%= PrettyText.cook(I18n.t('login_required.welcome_message', title: SiteSetting.title)).html_safe %>
=======
    <%= PrettyText.cook(I18n.t("login_required.#{SiteSetting.invite_only? ? "welcome_message_invite_only" : "welcome_message"}", title: SiteSetting.title)).html_safe %>
>>>>>>> c10941bb
  </div>
<% end %><|MERGE_RESOLUTION|>--- conflicted
+++ resolved
@@ -1,9 +1,5 @@
 <% if SiteSetting.login_required %>
   <div class='login-required'>
-<<<<<<< HEAD
-    <%= PrettyText.cook(I18n.t('login_required.welcome_message', title: SiteSetting.title)).html_safe %>
-=======
     <%= PrettyText.cook(I18n.t("login_required.#{SiteSetting.invite_only? ? "welcome_message_invite_only" : "welcome_message"}", title: SiteSetting.title)).html_safe %>
->>>>>>> c10941bb
   </div>
 <% end %>