<<<<<<< HEAD
<table class="topic-list">
  <%= content_tag_for(:tr, @list.topics) do |t| %>
    <td>
      <%= render_topic_title(t) %>
      <%= render_topic_posts_count(t) %>
    </td>
<% end %>
</table>

<%= render_list_next_page_link( @list, @list.topics.lenth) %>
=======
<div class="topic-list">
<% @list.topics.each do |t| %>
<a href="<%= t.relative_url %>"><%= t.title %></a> <span title='posts'>(<%= t.posts_count %>)</span><br/>
<% end %>
</div>

<% if @list.topics.length > 0 %>
<p><a href="<%= @list.more_topics_url.sub('.json?','?') %>">next page &rarr;</a></p>
<% end %>

<p>Powered by <a href="http://www.discourse.org">Discourse</a>, best viewed with JavaScript enabled</p>
>>>>>>> 5c4e6c9f
<|MERGE_RESOLUTION|>--- conflicted
+++ resolved
@@ -1,24 +1,13 @@
-<<<<<<< HEAD
-<table class="topic-list">
-  <%= content_tag_for(:tr, @list.topics) do |t| %>
-    <td>
-      <%= render_topic_title(t) %>
-      <%= render_topic_posts_count(t) %>
-    </td>
-<% end %>
-</table>
-
-<%= render_list_next_page_link( @list, @list.topics.lenth) %>
-=======
 <div class="topic-list">
 <% @list.topics.each do |t| %>
-<a href="<%= t.relative_url %>"><%= t.title %></a> <span title='posts'>(<%= t.posts_count %>)</span><br/>
+<%= render_topic_title(t) %> 
+<%= render_topic_posts_count(t) %>
+<br/>
 <% end %>
 </div>
 
 <% if @list.topics.length > 0 %>
-<p><a href="<%= @list.more_topics_url.sub('.json?','?') %>">next page &rarr;</a></p>
+<p> <%= link_to("next page &rarr;", @list.more_topics_url.sub('.json?','?')) %></p>
 <% end %>
 
 <p>Powered by <a href="http://www.discourse.org">Discourse</a>, best viewed with JavaScript enabled</p>
->>>>>>> 5c4e6c9f
