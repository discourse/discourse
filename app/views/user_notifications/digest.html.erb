--- conflicted
+++ resolved
@@ -247,11 +247,7 @@
 <table dir="<%= rtl? ? 'rtl' : 'ltr' %>" style="width:100%;background:#fefefe;border-spacing:0;padding:0;text-align:<%= rtl? ? 'right' : 'left' %>;vertical-align:top;">
   <tbody>
     <tr>
-<<<<<<< HEAD
-      <td class="post-excerpt" style="color:#0a0a0a;font-size:14px;font-weight:200;padding:16px;text-align:<%= rtl? ? 'right' : 'left' %>;width:100%;">
-=======
       <td class="post-excerpt" style="color:#0a0a0a;font-size:14px;font-weight:normal;padding:16px;text-align:<%= rtl? ? 'right' : 'left' %>;width:100%;">
->>>>>>> c10941bb
         <%= email_excerpt(post.cooked) %>
       </td>
     </tr>
