<html>
  <head>
    <%= discourse_stylesheet_link_tag 'wizard', theme_ids: nil %>
<<<<<<< HEAD
    <%= render partial: "common/special_font_face" %>
=======
>>>>>>> c10941bb
    <%= preload_script 'ember_jquery' %>
    <%= preload_script 'wizard-vendor' %>
    <%= render partial: "layouts/head" %>
    <title><%= t 'wizard.title' %></title>
  </head>

  <body class='wizard'>
    <div id='wizard-main'>
      <div class='wizard-column'>
        <div class='wizard-column-contents finish-installation'>
          <%= yield %>
        </div>
        <div class='wizard-footer'>
          <div class='discourse-logo'></div>
        </div>
      </div>
    </div>
  </body>
</html><|MERGE_RESOLUTION|>--- conflicted
+++ resolved
@@ -1,10 +1,6 @@
 <html>
   <head>
     <%= discourse_stylesheet_link_tag 'wizard', theme_ids: nil %>
-<<<<<<< HEAD
-    <%= render partial: "common/special_font_face" %>
-=======
->>>>>>> c10941bb
     <%= preload_script 'ember_jquery' %>
     <%= preload_script 'wizard-vendor' %>
     <%= render partial: "layouts/head" %>
