<!DOCTYPE html>
<html<%= raw @embeddable_css_class -%>>
  <head>
    <meta charset="utf-8">

    <%= discourse_stylesheet_link_tag 'embed', theme_ids: nil %>
    <%- unless customization_disabled? %>
      <%= discourse_stylesheet_link_tag  :embedded_theme %>
    <%- end %>
    <%= preload_script 'break_string' %>

    <%- if @topic_view && @topic_view.page_title.present? %>
      <title><%= @topic_view.page_title %> - <%= SiteSetting.title %></title>
    <%- end %>

    <meta id="data-embedded" data-referer="<%= request.referer %>">
    <%= preload_script 'embed-application' %>

<<<<<<< HEAD
        function postUp(msg) {
          if (parent) {
            parent.postMessage(msg, '<%= request.referer %>');
          }
        }

        function clickPostLink(e) {
          var postId = e.target.getAttribute('data-link-to-post');
          if (postId) {
            var postElement = document.getElementById('post-' + postId);
            if (postElement) {
              var rect = postElement.getBoundingClientRect();
              if (rect && rect.top) {
                postUp({type: 'discourse-scroll', top: rect.top});
                e.preventDefault();
                return false;
              }
            }
          }
        }

        window.onload = function() {
          // get state info from data attribute
          var header = document.querySelector('header');
          var state = 'unknown';
          if (header) {
            state = header.getAttribute('data-embed-state');
          }
	  
          // Send a post message with our loaded height and state
          postUp({type: 'discourse-resize', height: document['body'].offsetHeight, state: state});

          var postLinks = document.querySelectorAll("a[data-link-to-post]"),
              i;

          for (i=0; i<postLinks.length; i++) {
            postLinks[i].onclick = clickPostLink;
          }

          // Make sure all links in the iframe point to _blank
          var cookedLinks = document.querySelectorAll('.cooked a');
          for (i=0; i<cookedLinks.length; i++) {
            cookedLinks[i].target = "_blank";
          }

          // Adjust all names
          var names = document.querySelectorAll('.username a');
          for (i=0; i<names.length; i++) {
            var username = names[i].innerHTML;
            if (username) {
              names[i].innerHTML = new BreakString(username).break();
            }
          }

        };

      })();
    </script>
=======
    <%= yield :head %>
>>>>>>> c10941bb
  </head>
  <body>
    <%= yield %>
  </body>
</html><|MERGE_RESOLUTION|>--- conflicted
+++ resolved
@@ -16,68 +16,7 @@
     <meta id="data-embedded" data-referer="<%= request.referer %>">
     <%= preload_script 'embed-application' %>
 
-<<<<<<< HEAD
-        function postUp(msg) {
-          if (parent) {
-            parent.postMessage(msg, '<%= request.referer %>');
-          }
-        }
-
-        function clickPostLink(e) {
-          var postId = e.target.getAttribute('data-link-to-post');
-          if (postId) {
-            var postElement = document.getElementById('post-' + postId);
-            if (postElement) {
-              var rect = postElement.getBoundingClientRect();
-              if (rect && rect.top) {
-                postUp({type: 'discourse-scroll', top: rect.top});
-                e.preventDefault();
-                return false;
-              }
-            }
-          }
-        }
-
-        window.onload = function() {
-          // get state info from data attribute
-          var header = document.querySelector('header');
-          var state = 'unknown';
-          if (header) {
-            state = header.getAttribute('data-embed-state');
-          }
-	  
-          // Send a post message with our loaded height and state
-          postUp({type: 'discourse-resize', height: document['body'].offsetHeight, state: state});
-
-          var postLinks = document.querySelectorAll("a[data-link-to-post]"),
-              i;
-
-          for (i=0; i<postLinks.length; i++) {
-            postLinks[i].onclick = clickPostLink;
-          }
-
-          // Make sure all links in the iframe point to _blank
-          var cookedLinks = document.querySelectorAll('.cooked a');
-          for (i=0; i<cookedLinks.length; i++) {
-            cookedLinks[i].target = "_blank";
-          }
-
-          // Adjust all names
-          var names = document.querySelectorAll('.username a');
-          for (i=0; i<names.length; i++) {
-            var username = names[i].innerHTML;
-            if (username) {
-              names[i].innerHTML = new BreakString(username).break();
-            }
-          }
-
-        };
-
-      })();
-    </script>
-=======
     <%= yield :head %>
->>>>>>> c10941bb
   </head>
   <body>
     <%= yield %>
