--- conflicted
+++ resolved
@@ -34,13 +34,9 @@
 
     <%- if staff? %>
       <%= preload_script_url ExtraLocalesController.url("admin"), type_module: true %>
-<<<<<<< HEAD
-      
-=======
       <% EmberCli.script_chunks["chunk.admin"]&.each do |script_name| %>
         <link rel="preload" href="<%= script_asset_path(script_name) %>" as="script" nonce="<%= csp_nonce_placeholder %>" data-discourse-entrypoint="admin">
       <% end %>
->>>>>>> f3317602
     <%- end %>
 
     <%- if admin? %>
