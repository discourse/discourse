<!DOCTYPE html>
<html lang="<%= html_lang %>" class="<%= html_classes %>">
  <head>
    <meta charset="utf-8">
    <title><%= title_content %></title>
    <meta name="description" content="<%= description_content %>">
    <meta name="discourse_theme_id" content="<%= theme_id %>">
    <meta name="discourse_current_homepage" content="<%= current_homepage %>">

    <%- if GlobalSetting.early_hint_header_mode == "prefetch" %>
      <%= render partial: "common/discourse_preload_stylesheet" %>
    <%- end %>
    <%= render partial: "layouts/head" %>
    <%= discourse_csrf_tags %>

    <%- if SiteSetting.enable_escaped_fragments? %>
      <meta name="fragment" content="!">
    <%- end %>

    <%- if shared_session_key %>
      <meta name="shared_session_key" content="<%= shared_session_key %>">
    <%- end %>

    <%= build_plugin_html 'server:before-script-load' %>
    
    <%= preload_script "vendor", typeModule: true %>
    <%= preload_script "discourse", typeModule: true %>

    <%= preload_script_url ExtraLocalesController.url("main"), type_module: true %>
    <%= preload_script_url ExtraLocalesController.url("mf"), type_module: true %>
    <%- if ExtraLocalesController.client_overrides_exist? %>
      <%= preload_script_url ExtraLocalesController.url("overrides"), type_module: true %>
    <%- end %>

<<<<<<< HEAD
=======
    <%- if staff? %>
      <%= preload_script_url ExtraLocalesController.url("admin"), type_module: true %>
      <%= preload_script "admin" %>
    <%- end %>

    <%- if admin? %>
      <%= preload_script_url ExtraLocalesController.url("wizard"), type_module: true %>
    <%- end %>

>>>>>>> 75330efa
    <%- unless customization_disabled? %>
      <%= theme_translations_lookup %>
      <%= theme_js_lookup %>
      <%= theme_lookup("head_tag") %>
    <%- end %>

    <%= render_google_tag_manager_head_code %>
    <%= render_google_universal_analytics_code %>
    <%= render_adobe_analytics_tags_code %>

    <link id="manifest-link" rel="manifest" href=<%= manifest_url %> crossorigin="use-credentials">

    <%- if include_ios_native_app_banner? %>
        <meta name="apple-itunes-app" content="app-id=<%= SiteSetting.ios_app_id %><%= ios_app_argument %>">
    <%- end %>

    <%= yield :head %>

    <%= build_plugin_html 'server:before-head-close' %>

    <%= tag.meta id: 'data-discourse-setup', data: client_side_setup_data %>

    <meta name="discourse/config/environment" content="<%=u discourse_config_environment %>" />
    <%- if authentication_data %>
      <meta id="data-authentication" data-authentication-data="<%= authentication_data %>">
    <%- end %>

    <%= preload_modules %>

  </head>

  <body class="<%= body_classes %>">
    <%- if include_splash_screen? %>
      <%= render partial: "common/discourse_splash" %>
    <%- end %>

    <discourse-assets>
      <discourse-assets-stylesheets>
        <%= render partial: "common/discourse_stylesheet" %>
      </discourse-assets-stylesheets>
      <discourse-assets-json>
        <div class="hidden" id="data-preloaded" data-preloaded="<%= preloaded_json %>"></div>
      </discourse-assets-json>
      <discourse-assets-icons></discourse-assets-icons>
    </discourse-assets>

    <%- if allow_plugins? %>
      <%= build_plugin_html 'server:after-body-open' %>
    <%- end -%>

    <%= render_google_tag_manager_body_code %>
    <noscript data-path="<%= request.env['PATH_INFO'] %>">
      <%= escape_noscript do %>
        <%= render partial: "layouts/noscript_header" %>

        <div id="main-outlet" class="wrap" role="main">
          <!-- preload-content: -->
          <%= yield %>
          <!-- :preload-content -->
        </div>

        <%= render partial: "layouts/noscript_footer" %>
      <% end %>
    </noscript>

    <%- unless customization_disabled? %>
      <%= theme_lookup("header") %>
    <%- end %>

    <%- if allow_plugins? %>
      <%= build_plugin_html 'server:header' %>
    <%- end %>

    <section id='main'>
    </section>

    <% unless current_user %>
      <form id='hidden-login-form' method="post" action="<%=main_app.login_path%>" style="display: none;">
        <input name="username" type="text"     id="signin_username">
        <input name="password" type="password" id="signin_password">
        <input name="redirect" type="hidden">
        <input type="submit" id="signin-button" value="<%= t 'log_in' %>">
      </form>
    <% end %>

    <script type="module" src="<%= script_asset_path EmberCli.script_chunks["start-discourse"]&.first || "start-discourse" %>" nonce="<%= csp_nonce_placeholder %>" data-discourse-entrypoint="start-discourse"></script>

    <%= yield :data %>

    <%- unless customization_disabled? %>
      <%= theme_lookup("body_tag") %>
    <%- end %>

    <%- if allow_plugins? %>
      <%= build_plugin_html 'server:before-body-close' %>
    <%- end %>

    <script nonce="<%= csp_nonce_placeholder %>">/* Workaround for https://bugs.webkit.org/show_bug.cgi?id=209261 */</script>
  </body>
</html><|MERGE_RESOLUTION|>--- conflicted
+++ resolved
@@ -23,8 +23,8 @@
 
     <%= build_plugin_html 'server:before-script-load' %>
     
-    <%= preload_script "vendor", typeModule: true %>
-    <%= preload_script "discourse", typeModule: true %>
+    <%= preload_script "vendor", type_module: true %>
+    <%= preload_script "discourse", type_module: true %>
 
     <%= preload_script_url ExtraLocalesController.url("main"), type_module: true %>
     <%= preload_script_url ExtraLocalesController.url("mf"), type_module: true %>
@@ -32,8 +32,6 @@
       <%= preload_script_url ExtraLocalesController.url("overrides"), type_module: true %>
     <%- end %>
 
-<<<<<<< HEAD
-=======
     <%- if staff? %>
       <%= preload_script_url ExtraLocalesController.url("admin"), type_module: true %>
       <%= preload_script "admin" %>
@@ -43,7 +41,6 @@
       <%= preload_script_url ExtraLocalesController.url("wizard"), type_module: true %>
     <%- end %>
 
->>>>>>> 75330efa
     <%- unless customization_disabled? %>
       <%= theme_translations_lookup %>
       <%= theme_js_lookup %>
