<!DOCTYPE html>
<html lang="<%= SiteSetting.default_locale %>" class="<%= html_classes %>">
  <head>
    <meta charset="utf-8">
    <title><%= content_for?(:title) ? yield(:title) + ' - ' + SiteSetting.title : SiteSetting.title %></title>
    <meta content="width=device-width, initial-scale=1.0" name="viewport">
    <meta content="<%= SiteSetting.site_description %>" name="description">
    <meta content="" name="author">

    <%= canonical_link_tag %>

    <link rel="icon" type="image/png" href="<%=SiteSetting.favicon_url%>">
    <link rel="apple-touch-icon" type="image/png" href="<%=SiteSetting.apple_touch_icon_url%>">

    <%= javascript_include_tag "preload_store" %>
    <%= javascript_include_tag "locales/#{I18n.locale}" %>
    <%= javascript_include_tag "vendor" %>
    <%= javascript_include_tag "application" %>
    <%- if staff? %>
      <%= javascript_include_tag "admin"%>
    <%- end %>

    <%= render :partial => "common/special_font_face" %>
    <%= render :partial => "common/discourse_stylesheet" %>

    <%= discourse_csrf_tags %>

    <%= raw SiteContent.content_for(:head) %>

    <%= render_google_universal_analytics_code %>

    <%= yield :head %>
  </head>

  <body>
<<<<<<< HEAD

    <%= render partial: "shared/tag_manager" %>
    
=======
    <noscript data-path="<%= request.env['PATH_INFO'] %>">
      <header class="d-header">
        <div class="container">
          <div class="contents">
            <div class="row">
              <div class="title span13">
                <a href="/"><img src="<%=SiteSetting.logo_url%>" alt="<%=SiteSetting.title%>" id="site-logo"></a>
              </div>
            </div>
          </div>
        </div>
      </header>
      <div id="main-outlet" class="container">
        <!-- preload-content: -->
        <%= yield %>
        <!-- :preload-content -->
      </div>
    </noscript>

>>>>>>> 7f6b2e55
    <!--[if IE 9]><script type="text/javascript">ie = "new";</script><![endif]-->

    <%- unless customization_disabled? %>
      <%= SiteCustomization.custom_header(session[:preview_style], mobile_view? ? :mobile : :desktop) %>
    <%- end %>

    <section id='main'>
    </section>

    <% unless current_user %>
      <form id='hidden-login-form' method="post" action="<%=login_path%>" style="display: none;">
        <input name="username" type="text"     id="signin_username">
        <input name="password" type="password" id="signin_password">
        <input name="redirect" type="hidden">
        <input type="submit" id="signin-button" value="Log In">
      </form>
    <% end %>

    <%- if @preloaded.present? %>
      <script>
      <%- @preloaded.each do |key, json| %>
        PreloadStore.store("<%= key %>",<%= escape_unicode(json) %>);
      <% end %>
      </script>
    <%- end %>

    <%= yield :data %>

    <footer id='bottom'></footer>

    <%= render :partial => "common/discourse_javascript" %>

    <%= render_google_analytics_code %>

    <!-- Discourse Version: <%= Discourse::VERSION::STRING %> -->
    <!-- Git Version: <%= Discourse.git_version %> -->
  </body>
</html><|MERGE_RESOLUTION|>--- conflicted
+++ resolved
@@ -33,11 +33,9 @@
   </head>
 
   <body>
-<<<<<<< HEAD
 
     <%= render partial: "shared/tag_manager" %>
-    
-=======
+
     <noscript data-path="<%= request.env['PATH_INFO'] %>">
       <header class="d-header">
         <div class="container">
@@ -57,7 +55,6 @@
       </div>
     </noscript>
 
->>>>>>> 7f6b2e55
     <!--[if IE 9]><script type="text/javascript">ie = "new";</script><![endif]-->
 
     <%- unless customization_disabled? %>
