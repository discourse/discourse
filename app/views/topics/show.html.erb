<% if @topic_view %>
  <div id="topic-title">
    <h1>
      <%= render_topic_title(@topic_view.topic) %>
    </h1>

    <% if @breadcrumbs.present? %>
      <div class="topic-category" itemscope itemtype="http://schema.org/BreadcrumbList">
        <% @breadcrumbs.each_with_index do |c, i| %>
          <span itemprop="itemListElement" itemscope itemtype="http://schema.org/ListItem">
            <a href="<%= @topic_view.topic.category.url %>" class="badge-wrapper bullet" itemprop="item">
              <span class='badge-category-bg' style='background-color: #<%= c[:color] %>'></span>
              <span class='badge-category clear-badge'>
                <span class='category-name' itemprop='name'><%= c[:name] %></span>
              </span>
            </a>
            <meta itemprop="position" content="<%= i + 1 %>" />
          </span>
        <% end %>
      </div>
    <% end %>

    <% if @tags.present? %>
      <div class="topic-category">
        <div class='discourse-tags list-tags'>
          <% @tags.each_with_index do |tag, i| %>
            <a href='<%= "#{Discourse.base_url}/tag/#{tag.name}" %>' class='discourse-tag' rel="tag"><%= tag.name -%></a><% if i < @tags.size - 1 %>, <% end %>
          <% end %>
        </div>
      </div>
    <% end %>
  </div>

  <%= server_plugin_outlet "topic_header" %>

  <%- if include_crawler_content? %>
    <div itemscope itemtype='http://schema.org/DiscussionForumPosting'>
      <meta itemprop='headline' content='<%= @topic_view.title %>'>
      <link itemprop='url' href='<%= @topic_view.absolute_url %>'>
      <meta itemprop='datePublished' content='<%= @topic_view.topic.created_at.to_formatted_s(:iso8601) %>'>
      <% if @topic_view.topic.category.present? %>
        <meta itemprop='articleSection' content='<%= @topic_view.topic.category.name %>'>
      <% end %>
      <meta itemprop='keywords' content='<%= @tags.map(&:name).join(', ') %>'>
      <div itemprop='publisher' itemscope itemtype="http://schema.org/Organization">
        <meta itemprop='name' content='<%= SiteSetting.company_name.presence || SiteSetting.title %>'>
        <% if application_logo_url.present? %>
          <div itemprop='logo' itemscope itemtype="http://schema.org/ImageObject">
            <meta itemprop='url' content='<%= application_logo_url %>'>
          </div>
        <% end %>
      </div>

<<<<<<< HEAD
      <% if @topic_view.posts&.first && !@topic_view.posts.first.is_first_post? %>
        <meta itemprop='datePublished' content='<%= @topic_view.topic.created_at.to_formatted_s(:iso8601) %>'>
=======
      <% if @topic_view.prev_page %>
>>>>>>> 9261500e
        <span itemprop='author' itemscope itemtype="http://schema.org/Person">
          <meta itemprop='name' content='<%= @topic_view.topic.user.username %>'>
          <link itemprop='url' href='<%= Discourse.base_url %>/u/<%= @topic_view.topic.user.username %>'>
        </span>
        <meta itemprop='text' content='<%= @topic_view.topic.excerpt %>'>
      <% end %>

      <% @topic_view.posts.each do |post| %>
        <% if (u = post.user) && !post.hidden && post.cooked && !post.cooked.strip.empty? %>
          <div id='post_<%= post.post_number %>' <%= post.is_first_post? ? "" : "itemprop='comment' itemscope itemtype='http://schema.org/Comment'".html_safe %> class='topic-body crawler-post'>
            <div class='crawler-post-meta'>
              <span class="creator" itemprop="author" itemscope itemtype="http://schema.org/Person">
                <a itemprop="url" href='<%= Discourse.base_url %>/u/<%= u.username %>'><span itemprop='name'><%= u.username %></span></a>
                <%= "(#{u.name})" if (SiteSetting.display_name_on_posts && SiteSetting.enable_names? && !u.name.blank?) %>
                <%
                  post_custom_fields = @topic_view.post_custom_fields[post.id] || {}
                  who_username = post_custom_fields["action_code_who"] || ""
                  small_action_href = post_custom_fields["action_code_path"] || ""
                  if post.action_code
                %>
                  <%= t("js.action_codes.#{post.action_code}", when: "", who: who_username, href: small_action_href).html_safe %>
                <% end %>
              </span>

              <% if post.is_first_post? %>
                <link itemprop="mainEntityOfPage" href="<%= post.topic.url %>">
              <% end %>

              <% if post.image_url %>
                <link itemprop="image" href="<%= post.image_url %>">
              <% end %>

              <span class="crawler-post-infos">
                  <time <%= post.is_first_post? ? "" : "itemprop='datePublished'".html_safe %> datetime='<%= post.created_at.to_formatted_s(:iso8601) %>' class='post-time'>
                    <%= l post.created_at, format: :long %>
                  </time>
                <% if post.version > 1 %>
                  <meta itemprop='dateModified' content='<%= post.last_version_at.to_formatted_s(:iso8601) %>'>
                <% else %>
                  <meta itemprop='dateModified' content='<%= post.created_at.to_formatted_s(:iso8601) %>'>
                <% end %>
              <span itemprop='position'><%= post.post_number %></span>
              </span>
            </div>
            <div class='post' itemprop='text'>
              <%= post.hidden ? t('flagging.user_must_edit').html_safe : post.cooked.html_safe %>
            </div>

            <div itemprop="interactionStatistic" itemscope itemtype="http://schema.org/InteractionCounter">
              <meta itemprop="interactionType" content="http://schema.org/LikeAction"/>
              <meta itemprop="userInteractionCount" content="<%= post.like_count %>" />
              <span class='post-likes'><%= post.like_count > 0 ? t('post.has_likes', count: post.like_count) : '' %></span>
            </div>

            <div itemprop="interactionStatistic" itemscope itemtype="http://schema.org/InteractionCounter">
                <meta itemprop="interactionType" content="http://schema.org/CommentAction"/>
                <meta itemprop="userInteractionCount" content="<%= post.reply_count %>" />
              </div>

              <% if @topic_view.link_counts[post.id] && @topic_view.link_counts[post.id].filter { |l| l[:reflection] }.length > 0 %>
                <div class='crawler-linkback-list' itemscope itemtype='http://schema.org/ItemList'>
                  <% @topic_view.link_counts[post.id].each_with_index do |link, i| %>
                    <% if link[:reflection] && link[:title].present? %>
                      <div itemprop='itemListElement' itemscope itemtype='http://schema.org/ListItem'>
                        <a itemprop='url' href="<%=link[:url]%>"><%=link[:title]%></a>
                        <meta itemprop='position' content='<%= i+1 %>'>
                      </div>
                    <% end %>
                  <% end %>
                </div>
            <% end %>
          </div>
        <% end %>
      <% end %>
    </div>

  <% if @topic_view.prev_page || @topic_view.next_page %>
    <div role='navigation' itemscope itemtype='http://schema.org/SiteNavigationElement' class="topic-body crawler-post">
      <% if @topic_view.prev_page %>
        <span itemprop='name'><%= link_to t(:prev_page), @topic_view.prev_page_path, rel: 'prev', itemprop: 'url' %></span>
      <% end %>
      <% if @topic_view.next_page %>
        <span itemprop='name'><b><%= link_to t(:next_page), @topic_view.next_page_path, rel: 'next', itemprop: 'url' %></b></span>
      <% end %>
    </div>
  <% end %>

  <%= build_plugin_html 'server:topic-show-after-posts-crawler' %>
  <% end %>

  <% content_for :head do %>
    <%= auto_discovery_link_tag(@topic_view, {action: :feed, slug: @topic_view.topic.slug, topic_id: @topic_view.topic.id}, rel: 'alternate nofollow', title: t('rss_posts_in_topic', topic: @topic_view.title), type: 'application/rss+xml') %>
    <%= raw crawlable_meta_data(title: @topic_view.title, description: @topic_view.summary(strip_images: true), image: @topic_view.image_url, read_time: @topic_view.read_time, like_count: @topic_view.like_count, ignore_canonical: true, published_time: @topic_view.published_time, breadcrumbs: @breadcrumbs, tags: @tags.map(&:name)) %>

    <% if @topic_view.prev_page || @topic_view.next_page %>
      <% if @topic_view.prev_page %>
        <link rel="prev" href="<%= @topic_view.prev_page_path -%>">
      <% end %>
      <% if @topic_view.next_page %>
        <link rel="next" href="<%= @topic_view.next_page_path -%>">
      <% end %>
    <% end %>
  <% end %>

  <% content_for(:title) { @title || "#{gsub_emoji_to_unicode(@topic_view.page_title)} - #{SiteSetting.title}" } %>

  <% if @topic_view.print %>
    <% content_for :after_body do %>
        <%= preload_script('print-page') %>
    <% end %>
  <% end %>
<% end %><|MERGE_RESOLUTION|>--- conflicted
+++ resolved
@@ -51,12 +51,7 @@
         <% end %>
       </div>
 
-<<<<<<< HEAD
       <% if @topic_view.posts&.first && !@topic_view.posts.first.is_first_post? %>
-        <meta itemprop='datePublished' content='<%= @topic_view.topic.created_at.to_formatted_s(:iso8601) %>'>
-=======
-      <% if @topic_view.prev_page %>
->>>>>>> 9261500e
         <span itemprop='author' itemscope itemtype="http://schema.org/Person">
           <meta itemprop='name' content='<%= @topic_view.topic.user.username %>'>
           <link itemprop='url' href='<%= Discourse.base_url %>/u/<%= @topic_view.topic.user.username %>'>
