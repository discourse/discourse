--- conflicted
+++ resolved
@@ -1,13 +1,7 @@
-<<<<<<< HEAD
 <% if @topic_view %>
-  <h1>
+  <h1 class="crawler-topic-title">
     <%= render_topic_title(@topic_view.topic) %>
   </h1>
-=======
-<h1 class="crawler-topic-title">
-  <%= render_topic_title(@topic_view.topic) %>
-</h1>
->>>>>>> 3d645322
 
   <% @breadcrumbs = categories_breadcrumb(@topic_view.topic)
       if @breadcrumbs.present? %>
@@ -26,11 +20,10 @@
   </div>
   <% end %>
 
-<<<<<<< HEAD
   <% if SiteSetting.tagging_enabled %>
     <% @tags = @topic_view.topic.tags %>
     <% if @tags.present? %>
-      <div class='tags-list' itemscope itemtype='http://schema.org/ItemList'>
+      <div class='crawler-tags-list' itemscope itemtype='http://schema.org/ItemList'>
         <% @tags.each do |tag| %>
           <div itemprop='itemListElement' itemscope itemtype='http://schema.org/ListItem'>
             <meta itemprop='url' content='<%= "#{Discourse.base_url}/tags/#{tag.name}" %>'>
@@ -41,45 +34,31 @@
         <% end %>
       </div>
     <% end %>
-=======
-<% if SiteSetting.tagging_enabled %>
-  <% @tags = @topic_view.topic.tags %>
-  <% if @tags.present? %>
-    <div class='crawler-tags-list' itemscope itemtype='http://schema.org/DiscussionForumPosting'>
-      <% @tags.each_with_index do |tag, i| %>
-        <div itemprop='keywords'>
-          <a  href='<%= "#{Discourse.base_url}/tags/#{tag.name}" %>' rel="tag">
-            <span itemprop='headline'><%= tag.name -%></span>
-          </a>
-        </div>
-      <% end %>
-    </div>
->>>>>>> 3d645322
   <% end %>
 
-<<<<<<< HEAD
+
 
   <%= server_plugin_outlet "topic_header" %>
-=======
-<%= server_plugin_outlet "topic_header" %>
->>>>>>> 3d645322
 
   <%- if include_crawler_content? %>
 
-<<<<<<< HEAD
   <% @topic_view.posts.each do |post| %>
     <div itemscope itemtype='http://schema.org/DiscussionForumPosting' class='topic-body crawler-post'>
       <% if (u = post.user) %>
-        <div class='creator'>
-          <span>
-            <a href='<%= Discourse.base_uri %>/u/<%= u.username %>'><b itemprop='author'><%= u.username %></b></a>
+        <div class='crawler-post-meta'>
+          <span class="creator" itemprop="author" itemscope itemtype="http://schema.org/Person">
+            <a itemprop="url" href='<%= Discourse.base_uri %>/u/<%= u.username %>'><span itemprop='name'><%= u.username %></span></a>
             <%= "(#{u.name})" if (SiteSetting.display_name_on_posts && SiteSetting.enable_names? && !u.name.blank?) %>
             <%
-              who_username = post.custom_fields["action_code_who"] || ""
+              post_custom_fields = @topic_view.post_custom_fields[post.id] || {}
+              who_username = post_custom_fields["action_code_who"] || ""
               if post.action_code
             %>
               <%= t("js.action_codes.#{post.action_code}", when: "", who: who_username).html_safe %>
             <% end %>
+          </span>
+
+          <span class="crawler-post-infos">
             <% if post.updated_at > post.created_at %>
               <meta itemprop='datePublished' content='<%= post.created_at.to_formatted_s(:iso8601) %>'>
               <time itemprop='dateModified' datetime='<%= post.updated_at.to_formatted_s(:iso8601) %>' class='post-time'>
@@ -90,97 +69,45 @@
                 <%= l post.created_at, format: :long %>
               </time>
             <% end %>
+          <span itemprop='position'>#<%= post.post_number %></span>
           </span>
-          <span itemprop='position'>#<%= post.post_number %></span>
         </div>
         <div class='post' itemprop='articleBody'>
           <%= post.hidden ? t('flagging.user_must_edit').html_safe : post.cooked.html_safe %>
         </div>
-        <meta itemprop='interactionCount' content='UserLikes:<%= post.like_count %>'>
-        <meta itemprop='interactionCount' content='UserComments:<%= post.reply_count %>'>
+
         <meta itemprop='headline' content='<%= @topic_view.title %>'>
-        <div class='clearfix'>
-          <span class='post-likes'><%= post.like_count > 0 ? t('post.has_likes', count: post.like_count) : '' %></span>
-        </div>
-        <% if @topic_view.link_counts[post.id] && @topic_view.link_counts[post.id].length > 0 %>
-          <% @topic_view.link_counts[post.id].each do |link| %>
-            <% if link[:reflection] && link[:title].present? %>
-              <a href="<%=link[:url]%>"><%=link[:title]%></a>
-              <hr>
-            <% end %>
-          <% end %>
-        <% end %>
+
+        <div itemprop="interactionStatistic" itemscope itemtype="http://schema.org/InteractionCounter">
+           <meta itemprop="interactionType" content="http://schema.org/LikeAction"/>
+           <meta itemprop="userInteractionCount" content="<%= post.like_count %>" />
+           <span class='post-likes'><%= post.like_count > 0 ? t('post.has_likes', count: post.like_count) : '' %></span>
+         </div>
+
+         <div itemprop="interactionStatistic" itemscope itemtype="http://schema.org/InteractionCounter">
+            <meta itemprop="interactionType" content="http://schema.org/CommentAction"/>
+            <meta itemprop="userInteractionCount" content="<%= post.reply_count %>" />
+          </div>
+
+          <% if @topic_view.link_counts[post.id] && @topic_view.link_counts[post.id].length > 0 %>
+            <div class='crawler-linkback-list' itemscope itemtype='http://schema.org/ItemList'>
+              <% @topic_view.link_counts[post.id].each_with_index do |link, i| %>
+                <% if link[:reflection] && link[:title].present? %>
+                  <div itemprop='itemListElement' itemscope itemtype='http://schema.org/ListItem'>
+                    <a href="<%=link[:url]%>" itemprop='item'>
+                      <meta itemprop='url' content='<%=link[:url]%>'>
+                      <meta itemprop='position' content='<%= i+1 %>'>
+                      <span itemprop='name'><%=link[:title]%></span>
+                    </a>
+                  </div>
+                <% end %>
+              <% end %>
+            </div>
+         <% end %>
+
       <% end %>
     </div>
   <% end %>
-=======
-<% @topic_view.posts.each do |post| %>
-  <div itemscope itemtype='http://schema.org/DiscussionForumPosting' class='topic-body crawler-post'>
-    <% if (u = post.user) %>
-      <div class='crawler-post-meta'>
-        <span class="creator" itemprop="author" itemscope itemtype="http://schema.org/Person">
-          <a itemprop="url" href='<%= Discourse.base_uri %>/u/<%= u.username %>'><span itemprop='name'><%= u.username %></span></a>
-          <%= "(#{u.name})" if (SiteSetting.display_name_on_posts && SiteSetting.enable_names? && !u.name.blank?) %>
-          <%
-            post_custom_fields = @topic_view.post_custom_fields[post.id] || {}
-            who_username = post_custom_fields["action_code_who"] || ""
-            if post.action_code
-          %>
-            <%= t("js.action_codes.#{post.action_code}", when: "", who: who_username).html_safe %>
-          <% end %>
-        </span>
-
-        <span class="crawler-post-infos">
-          <% if post.updated_at > post.created_at %>
-            <meta itemprop='datePublished' content='<%= post.created_at.to_formatted_s(:iso8601) %>'>
-            <time itemprop='dateModified' datetime='<%= post.updated_at.to_formatted_s(:iso8601) %>' class='post-time'>
-              <%= l post.updated_at, format: :long %>
-            </time>
-          <% else %>
-            <time itemprop='datePublished' datetime='<%= post.created_at.to_formatted_s(:iso8601) %>' class='post-time'>
-              <%= l post.created_at, format: :long %>
-            </time>
-          <% end %>
-        <span itemprop='position'>#<%= post.post_number %></span>
-        </span>
-      </div>
-      <div class='post' itemprop='articleBody'>
-        <%= post.hidden ? t('flagging.user_must_edit').html_safe : post.cooked.html_safe %>
-      </div>
-
-      <meta itemprop='headline' content='<%= @topic_view.title %>'>
-
-      <div itemprop="interactionStatistic" itemscope itemtype="http://schema.org/InteractionCounter">
-         <meta itemprop="interactionType" content="http://schema.org/LikeAction"/>
-         <meta itemprop="userInteractionCount" content="<%= post.like_count %>" />
-         <span class='post-likes'><%= post.like_count > 0 ? t('post.has_likes', count: post.like_count) : '' %></span>
-       </div>
-
-       <div itemprop="interactionStatistic" itemscope itemtype="http://schema.org/InteractionCounter">
-          <meta itemprop="interactionType" content="http://schema.org/CommentAction"/>
-          <meta itemprop="userInteractionCount" content="<%= post.reply_count %>" />
-        </div>
-
-        <% if @topic_view.link_counts[post.id] && @topic_view.link_counts[post.id].length > 0 %>
-          <div class='crawler-linkback-list' itemscope itemtype='http://schema.org/ItemList'>
-            <% @topic_view.link_counts[post.id].each_with_index do |link, i| %>
-              <% if link[:reflection] && link[:title].present? %>
-                <div itemprop='itemListElement' itemscope itemtype='http://schema.org/ListItem'>
-                  <a href="<%=link[:url]%>" itemprop='item'>
-                    <meta itemprop='url' content='<%=link[:url]%>'>
-                    <meta itemprop='position' content='<%= i+1 %>'>
-                    <span itemprop='name'><%=link[:title]%></span>
-                  </a>
-                </div>
-              <% end %>
-            <% end %>
-          </div>
-       <% end %>
-
-    <% end %>
-  </div>
-<% end %>
->>>>>>> 3d645322
 
   <% if @topic_view.prev_page || @topic_view.next_page %>
     <div role='navigation' itemscope itemtype='http://schema.org/SiteNavigationElement' class="topic-body crawler-post">
