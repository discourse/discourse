--- conflicted
+++ resolved
@@ -3,11 +3,7 @@
     <div class="wrap">
       <div class="contents">
         <div class="row">
-<<<<<<< HEAD
-          <div class="title span13">
-=======
           <div class="logo-wrapper">
->>>>>>> c10941bb
             <a href="<%= path "/" %>">
               <%- if application_logo_url.present? %>
                 <img src="<%= application_logo_url %>" alt="<%= SiteSetting.title %>" id="site-logo">
@@ -16,14 +12,6 @@
               <%- end %>
             </a>
           </div>
-<<<<<<< HEAD
-          <% unless current_user %>
-              <div class='panel clearfix'>
-                <a href="<%= path "/login"%>" class='btn btn-primary btn-small login-button'><i class="fa fa-user"></i> <%= I18n.t('log_in') %></a>
-              </div>
-          <% end %>
-=======
->>>>>>> c10941bb
         </div>
       </div>
     </div>
