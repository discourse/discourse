<div id='simple-container'>
    <h2><%= t 'activation.welcome_to', site_name: SiteSetting.title %></h2>
    <br/>
    <button class='btn btn-primary' id='activate-account-button'><%= t 'activation.action' %></button>

    <%= form_tag(perform_activate_account_path, method: :put, id: 'activate-account-form') do %>
      <%= hidden_field_tag 'password_confirmation' %>
      <%= hidden_field_tag 'challenge' %>
    <% end %>
</div>

<%- content_for(:no_ember_head) do %>
  <%= preload_script "ember_jquery" %>
  <%= preload_script "vendor" %>
  <%= render_google_universal_analytics_code %>
  <%= tag.meta id: 'data-activate-account', data: { path: path('/u/hp') } %>
<%- end %>

<<<<<<< HEAD
<script language="javascript">
  (function() {
    setTimeout(function() {
      var $activateButton = $('#activate-account-button');
      $activateButton.on('click', function() {
        $activateButton.prop('disabled', true);
        $.ajax("<%= path "/u/hp" %>").then(function(hp) {
          $('#password_confirmation').val(hp.value);
          $('#challenge').val(hp.challenge.split("").reverse().join(""));
          $('#activate-account-form').submit();
        }).fail(function() {
          $activateButton.prop('disabled', false);
        });
      });
    }, 50);
  })();
</script>
=======
<%= preload_script "activate-account" %>
>>>>>>> c10941bb
<|MERGE_RESOLUTION|>--- conflicted
+++ resolved
@@ -16,24 +16,4 @@
   <%= tag.meta id: 'data-activate-account', data: { path: path('/u/hp') } %>
 <%- end %>
 
-<<<<<<< HEAD
-<script language="javascript">
-  (function() {
-    setTimeout(function() {
-      var $activateButton = $('#activate-account-button');
-      $activateButton.on('click', function() {
-        $activateButton.prop('disabled', true);
-        $.ajax("<%= path "/u/hp" %>").then(function(hp) {
-          $('#password_confirmation').val(hp.value);
-          $('#challenge').val(hp.challenge.split("").reverse().join(""));
-          $('#activate-account-form').submit();
-        }).fail(function() {
-          $activateButton.prop('disabled', false);
-        });
-      });
-    }, 50);
-  })();
-</script>
-=======
-<%= preload_script "activate-account" %>
->>>>>>> c10941bb
+<%= preload_script "activate-account" %>