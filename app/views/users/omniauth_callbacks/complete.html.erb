--- conflicted
+++ resolved
@@ -28,21 +28,6 @@
       <%=t "login.auth_complete" %>
       <a href="<%= Discourse.base_url.html_safe %>?authComplete=true"><%= t("login.click_to_continue") %></a>
     </p>
-<<<<<<< HEAD
-
-    <script type="text/javascript">
-       var authResult = <%=@auth_result.to_client_hash.to_json.html_safe%>;
-
-       if (!window.opener) {
-         localStorage.setItem('lastAuthResult', JSON.stringify(authResult));
-         window.location.href = '<%= Discourse.base_url.html_safe %>?authComplete=true';
-       } else {
-         window.opener.Discourse.authenticationComplete(authResult);
-         window.close();
-       }
-    </script>
-=======
->>>>>>> c10941bb
   </div>
 </body>
 </html>