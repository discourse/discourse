module Jobs
  class ToggleTopicClosed < Jobs::Base
    def execute(args)
      topic_timer = TopicTimer.find_by(id: args[:topic_timer_id] || args[:topic_status_update_id])
      state = !!args[:state]

      if topic_timer.blank? ||
         topic_timer.execute_at > Time.zone.now ||
         (topic = topic_timer.topic).blank? ||
         topic.closed == state

        return
      end

      user = topic_timer.user

      if Guardian.new(user).can_close?(topic)
<<<<<<< HEAD
        topic.update_status('autoclosed', state, user)
=======
        if state == false && PostAction.auto_close_threshold_reached?(topic)
          topic.set_or_create_timer(
            TopicTimer.types[:open],
            SiteSetting.num_hours_to_close_topic,
            by_user: Discourse.system_user
          )
        else
          topic.update_status('autoclosed', state, user)
        end

>>>>>>> c10941bb
        topic.inherit_auto_close_from_category if state == false
      end
    end
  end
end<|MERGE_RESOLUTION|>--- conflicted
+++ resolved
@@ -15,9 +15,6 @@
       user = topic_timer.user
 
       if Guardian.new(user).can_close?(topic)
-<<<<<<< HEAD
-        topic.update_status('autoclosed', state, user)
-=======
         if state == false && PostAction.auto_close_threshold_reached?(topic)
           topic.set_or_create_timer(
             TopicTimer.types[:open],
@@ -28,7 +25,6 @@
           topic.update_status('autoclosed', state, user)
         end
 
->>>>>>> c10941bb
         topic.inherit_auto_close_from_category if state == false
       end
     end
