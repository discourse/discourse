--- conflicted
+++ resolved
@@ -21,12 +21,6 @@
       tmp_directory = File.dirname(BackupRestore::LocalBackupStore.chunk_path(identifier, filename, 0))
 
       # merge all chunks
-<<<<<<< HEAD
-      HandleChunkUpload.merge_chunks(chunks, upload_path: backup_path, tmp_upload_path: tmp_backup_path, model: Backup, identifier: identifier, filename: filename, tmp_directory: tmp_directory)
-
-      # push an updated list to the clients
-      data = ActiveModel::ArraySerializer.new(Backup.all, each_serializer: BackupSerializer).as_json
-=======
       HandleChunkUpload.merge_chunks(
         chunks,
         upload_path: backup_path,
@@ -39,7 +33,6 @@
       # push an updated list to the clients
       store = BackupRestore::BackupStore.create
       data = ActiveModel::ArraySerializer.new(store.files, each_serializer: BackupFileSerializer).as_json
->>>>>>> c10941bb
       MessageBus.publish("/admin/backups", data, user_ids: User.staff.pluck(:id))
     end
 
