--- conflicted
+++ resolved
@@ -10,18 +10,6 @@
     sidekiq_options retry: false
 
     HEADER_ATTRS_FOR ||= HashWithIndifferentAccess.new(
-<<<<<<< HEAD
-      user_archive:   ['topic_title', 'category', 'sub_category', 'is_pm', 'post', 'like_count', 'reply_count', 'url', 'created_at'],
-      user_list:      ['id', 'name', 'username', 'email', 'title', 'created_at', 'last_seen_at', 'last_posted_at', 'last_emailed_at', 'trust_level', 'approved', 'suspended_at', 'suspended_till', 'silenced_till', 'active', 'admin', 'moderator', 'ip_address', 'staged'],
-      user_stats:     ['topics_entered', 'posts_read_count', 'time_read', 'topic_count', 'post_count', 'likes_given', 'likes_received'],
-      user_profile:   ['location', 'website', 'views'],
-      user_sso:       ['external_id', 'external_email', 'external_username', 'external_name', 'external_avatar_url'],
-      staff_action:   ['staff_user', 'action', 'subject', 'created_at', 'details', 'context'],
-      screened_email: ['email', 'action', 'match_count', 'last_match_at', 'created_at', 'ip_address'],
-      screened_ip:    ['ip_address', 'action', 'match_count', 'last_match_at', 'created_at'],
-      screened_url:   ['domain', 'action', 'match_count', 'last_match_at', 'created_at'],
-      report:         ['date', 'value']
-=======
       user_archive: ['topic_title', 'category', 'sub_category', 'is_pm', 'post', 'like_count', 'reply_count', 'url', 'created_at'],
       user_list: ['id', 'name', 'username', 'email', 'title', 'created_at', 'last_seen_at', 'last_posted_at', 'last_emailed_at', 'trust_level', 'approved', 'suspended_at', 'suspended_till', 'silenced_till', 'active', 'admin', 'moderator', 'ip_address', 'staged'],
       user_stats: ['topics_entered', 'posts_read_count', 'time_read', 'topic_count', 'post_count', 'likes_given', 'likes_received'],
@@ -32,7 +20,6 @@
       screened_ip: ['ip_address', 'action', 'match_count', 'last_match_at', 'created_at'],
       screened_url: ['domain', 'action', 'match_count', 'last_match_at', 'created_at'],
       report: ['date', 'value']
->>>>>>> c10941bb
     )
 
     def execute(args)
