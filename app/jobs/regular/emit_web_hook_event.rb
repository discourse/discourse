--- conflicted
+++ resolved
@@ -28,12 +28,9 @@
         return if web_hook.category_ids.present? && (!args[:category_id].present? ||
           !web_hook.category_ids.include?(args[:category_id]))
 
-<<<<<<< HEAD
-=======
         return if web_hook.tag_ids.present? && (args[:tag_ids].blank? ||
           (web_hook.tag_ids & args[:tag_ids]).blank?)
 
->>>>>>> c10941bb
         raise Discourse::InvalidParameters.new(:payload) unless args[:payload].present?
         args[:payload] = JSON.parse(args[:payload])
       end
