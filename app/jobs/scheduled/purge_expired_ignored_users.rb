--- conflicted
+++ resolved
@@ -3,11 +3,7 @@
     every 1.day
 
     def execute(args)
-<<<<<<< HEAD
-      IgnoredUser.where("created_at <= ? OR expiring_at >= ?", 4.months.ago, Time.zone.now).delete_all
-=======
       IgnoredUser.where("created_at <= ? OR expiring_at <= ?", 4.months.ago, Time.zone.now).delete_all
->>>>>>> 960d2dce
     end
   end
 end