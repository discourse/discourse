module Jobs

  class Tl3Promotions < Jobs::Scheduled
    daily at: 4.hours

    def execute(args)
      # Demotions
      demoted_user_ids = []
<<<<<<< HEAD
      User.real.where(
        trust_level: TrustLevel[3],
        manual_locked_trust_level: nil
      ).where("group_locked_trust_level IS NULL OR group_locked_trust_level < ?", TrustLevel[3]).find_each do |u|
=======
      User.real
        .joins("LEFT JOIN (SELECT gu.user_id, MAX(g.grant_trust_level) AS group_granted_trust_level FROM groups g, group_users gu WHERE g.id = gu.group_id GROUP BY gu.user_id) tl ON users.id = tl.user_id")
        .where(
          trust_level: TrustLevel[3],
          manual_locked_trust_level: nil
        )
        .where("group_granted_trust_level IS NULL OR group_granted_trust_level < ?", TrustLevel[3])
        .find_each do |u|
>>>>>>> c10941bb
        # Don't demote too soon after being promoted
        next if u.on_tl3_grace_period?

        if Promotion.tl3_lost?(u)
          demoted_user_ids << u.id
          Promotion.new(u).change_trust_level!(TrustLevel[2])
        end
      end

      # Promotions
      User.real.not_suspended.where(
          trust_level: TrustLevel[2],
          manual_locked_trust_level: nil
        ).where.not(id: demoted_user_ids)
        .joins(:user_stat)
        .where("user_stats.days_visited >= ?", SiteSetting.tl3_requires_days_visited)
        .where("user_stats.topic_reply_count >= ?", SiteSetting.tl3_requires_topics_replied_to)
        .where("user_stats.topics_entered >= ?", SiteSetting.tl3_requires_topics_viewed_all_time)
        .where("user_stats.posts_read_count >= ?", SiteSetting.tl3_requires_posts_read_all_time)
        .where("user_stats.likes_given >= ?", SiteSetting.tl3_requires_likes_given)
        .where("user_stats.likes_received >= ?", SiteSetting.tl3_requires_likes_received)
        .find_each do |u|
        Promotion.new(u).review_tl2
      end

    end
  end

end<|MERGE_RESOLUTION|>--- conflicted
+++ resolved
@@ -6,12 +6,6 @@
     def execute(args)
       # Demotions
       demoted_user_ids = []
-<<<<<<< HEAD
-      User.real.where(
-        trust_level: TrustLevel[3],
-        manual_locked_trust_level: nil
-      ).where("group_locked_trust_level IS NULL OR group_locked_trust_level < ?", TrustLevel[3]).find_each do |u|
-=======
       User.real
         .joins("LEFT JOIN (SELECT gu.user_id, MAX(g.grant_trust_level) AS group_granted_trust_level FROM groups g, group_users gu WHERE g.id = gu.group_id GROUP BY gu.user_id) tl ON users.id = tl.user_id")
         .where(
@@ -20,7 +14,6 @@
         )
         .where("group_granted_trust_level IS NULL OR group_granted_trust_level < ?", TrustLevel[3])
         .find_each do |u|
->>>>>>> c10941bb
         # Don't demote too soon after being promoted
         next if u.on_tl3_grace_period?
 
