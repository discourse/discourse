--- conflicted
+++ resolved
@@ -20,12 +20,6 @@
 
       # Any URLs in site settings are fair game
       ignore_urls = [
-<<<<<<< HEAD
-        SiteSetting.logo_url,
-        SiteSetting.logo_small_url,
-        SiteSetting.favicon_url,
-        SiteSetting.apple_touch_icon_url,
-=======
         SiteSetting.logo_url(warn: false),
         SiteSetting.logo_small_url(warn: false),
         SiteSetting.digest_logo_url(warn: false),
@@ -35,7 +29,6 @@
         SiteSetting.default_opengraph_image_url(warn: false),
         SiteSetting.twitter_summary_large_image_url(warn: false),
         SiteSetting.apple_touch_icon_url(warn: false),
->>>>>>> c10941bb
         *SiteSetting.selectable_avatars.split("\n"),
       ].flatten.map do |url|
         if url.present?
@@ -74,10 +67,7 @@
         .where("ce.upload_id IS NULL")
         .where("tf.upload_id IS NULL")
         .where("ue.upload_id IS NULL")
-<<<<<<< HEAD
-=======
         .where("ss.value IS NULL")
->>>>>>> c10941bb
 
       result = result.where("uploads.url NOT IN (?)", ignore_urls) if ignore_urls.present?
 
