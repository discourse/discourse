--- conflicted
+++ resolved
@@ -26,10 +26,6 @@
 
       @user.reload
       @user.password = SecureRandom.hex
-<<<<<<< HEAD
-      @user.email = "#{@user.username}@anonymized.invalid"
-=======
->>>>>>> c10941bb
       @user.name = SiteSetting.full_name_required ? @user.username : nil
       @user.date_of_birth = nil
       @user.title = nil
@@ -40,12 +36,8 @@
         @user.registration_ip_address = @opts[:anonymize_ip]
       end
 
-<<<<<<< HEAD
-      @user.save
-=======
       @user.save!
       @user.primary_email.update_attribute(:email, "#{@user.username}@anonymized.invalid")
->>>>>>> c10941bb
 
       options = @user.user_option
       options.email_always = false
@@ -65,10 +57,7 @@
       @user.github_user_info.try(:destroy)
       @user.single_sign_on_record.try(:destroy)
       @user.oauth2_user_infos.try(:destroy_all)
-<<<<<<< HEAD
-=======
       @user.user_associated_accounts.try(:destroy_all)
->>>>>>> c10941bb
       @user.instagram_user_info.try(:destroy)
       @user.user_open_ids.find_each { |x| x.destroy }
       @user.api_key.try(:destroy)
@@ -113,10 +102,6 @@
       history_details[:details] = "username: #{@prev_username}"
     end
 
-<<<<<<< HEAD
-    UserHistory.create(history_details)
-=======
     UserHistory.create!(history_details)
->>>>>>> c10941bb
   end
 end