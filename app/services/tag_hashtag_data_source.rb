--- conflicted
+++ resolved
@@ -68,15 +68,11 @@
     TagsController
       .tag_counts_json(tags_with_counts, guardian)
       .take(limit)
-<<<<<<< HEAD
-      .map { |tag| tag_to_hashtag_item(tag, guardian) }
-=======
       .map do |tag|
         # We want the actual ID here not the `name` as tag_counts_json gives us.
         tag[:id] = tags_with_counts.find { |t| t.name == tag[:name] }.id
         tag_to_hashtag_item(tag, guardian)
       end
->>>>>>> 3d554aa1
   end
 
   def self.search_sort(search_results, _)
