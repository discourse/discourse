--- conflicted
+++ resolved
@@ -5,11 +5,7 @@
   class EmailUser
     attr_reader :notification, :no_delay
 
-<<<<<<< HEAD
-    def initialize(notification, no_delay = false)
-=======
     def initialize(notification, no_delay: false)
->>>>>>> 4601f3be
       @notification = notification
       @no_delay = no_delay
     end
@@ -132,11 +128,7 @@
     notification.update(processed: true)
     return if @disabled
 
-<<<<<<< HEAD
-    email_user   = EmailUser.new(notification, no_delay)
-=======
     email_user   = EmailUser.new(notification, no_delay: no_delay)
->>>>>>> 4601f3be
     email_method = Notification.types[notification.notification_type]
 
     email_user.public_send(email_method) if email_user.respond_to? email_method
