--- conflicted
+++ resolved
@@ -105,8 +105,7 @@
   end
 
   def self.update_tags_index(tag_id, name)
-<<<<<<< HEAD
-    update_index(table: 'tag', id: tag_id, raw_data: [name])
+    update_index(table: 'tag', id: tag_id, raw_data: [name.downcase])
   end
 
   def self.queue_post_reindex(topic_id)
@@ -122,24 +121,6 @@
   def self.index(obj, force: false)
     return if @disabled
 
-=======
-    update_index(table: 'tag', id: tag_id, raw_data: [name.downcase])
-  end
-
-  def self.queue_post_reindex(topic_id)
-    return if @disabled
-
-    DB.exec(<<~SQL, topic_id: topic_id)
-      UPDATE post_search_data
-      SET version = 0
-      WHERE post_id IN (SELECT id FROM posts WHERE topic_id = :topic_id)
-    SQL
-  end
-
-  def self.index(obj, force: false)
-    return if @disabled
-
->>>>>>> c10941bb
     category_name = nil
     tag_names = nil
     topic = nil
@@ -186,26 +167,10 @@
 
   class HtmlScrubber < Nokogiri::XML::SAX::Document
 
-<<<<<<< HEAD
-    DIACRITICS ||= /([\u0300-\u036f]|[\u1AB0-\u1AFF]|[\u1DC0-\u1DFF]|[\u20D0-\u20FF])/
-
-    def self.strip_diacritics(str)
-      s = str.unicode_normalize(:nfkd)
-      s.gsub!(DIACRITICS, "")
-      s.strip!
-      s
-    end
-
-=======
->>>>>>> c10941bb
     attr_reader :scrubbed
 
     def initialize(strip_diacritics: false)
       @scrubbed = +""
-<<<<<<< HEAD
-      # for now we are disabling this per: https://meta.discourse.org/t/discourse-should-ignore-if-a-character-is-accented-when-doing-a-search/90198/16?u=sam
-=======
->>>>>>> c10941bb
       @strip_diacritics = strip_diacritics
     end
 
@@ -214,11 +179,7 @@
 
       me = new(strip_diacritics: strip_diacritics)
       Nokogiri::HTML::SAX::Parser.new(me).parse("<div>#{html}</div>")
-<<<<<<< HEAD
-      me.scrubbed
-=======
       me.scrubbed.squish
->>>>>>> c10941bb
     end
 
     ATTRIBUTES ||= %w{alt title href data-youtube-title}
@@ -234,11 +195,7 @@
     end
 
     def characters(str)
-<<<<<<< HEAD
-      str = HtmlScrubber.strip_diacritics(str) if @strip_diacritics
-=======
       str = Search.strip_diacritics(str) if @strip_diacritics
->>>>>>> c10941bb
       scrubbed << " #{str} "
     end
   end
