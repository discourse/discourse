--- conflicted
+++ resolved
@@ -953,7 +953,6 @@
     )
   end
 
-<<<<<<< HEAD
   def log_create_watched_word_group(watched_word_group)
     raise Discourse::InvalidParameters.new(:watched_word_group) unless watched_word_group
 
@@ -1003,10 +1002,7 @@
     )
   end
 
-  def log_group_deletetion(group)
-=======
   def log_group_deletion(group)
->>>>>>> 831da051
     raise Discourse::InvalidParameters.new(:group) if group.nil?
 
     details = ["name: #{group.name}", "id: #{group.id}"]
