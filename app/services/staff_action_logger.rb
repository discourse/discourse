# frozen_string_literal: true

# Responsible for logging the actions of admins and moderators.
class StaffActionLogger
  def self.base_attrs
    %i[topic_id post_id context subject ip_address previous_value new_value]
  end

  def initialize(admin)
    @admin = admin
    raise Discourse::InvalidParameters.new(:admin) unless @admin && @admin.is_a?(User)
  end

  USER_FIELDS ||= %i[id username name created_at trust_level last_seen_at last_emailed_at]

  def log_user_deletion(deleted_user, opts = {})
    unless deleted_user && deleted_user.is_a?(User)
      raise Discourse::InvalidParameters.new(:deleted_user)
    end

    details = USER_FIELDS.map { |x| "#{x}: #{deleted_user.public_send(x)}" }.join("\n")

    UserHistory.create!(
      params(opts).merge(
        action: UserHistory.actions[:delete_user],
        ip_address: deleted_user.ip_address.to_s,
        details: details,
      ),
    )
  end

  def log_custom(custom_type, details = nil)
    raise Discourse::InvalidParameters.new(:custom_type) unless custom_type

    details ||= {}

    attrs = {}
    StaffActionLogger.base_attrs.each do |attr|
      attrs[attr] = details.delete(attr) if details.has_key?(attr)
    end
    attrs[:details] = details.map { |r| "#{r[0]}: #{truncate(r[1].to_s)}" }.join("\n")
    attrs[:acting_user_id] = @admin.id
    attrs[:action] = UserHistory.actions[:custom_staff]
    attrs[:custom_type] = custom_type

    UserHistory.create!(attrs)
  end

  def edit_directory_columns_details(column_data, directory_column)
    directory_column = directory_column.attributes.transform_values(&:to_s)
    previous_value = directory_column
    new_value = directory_column.clone

    directory_column.each do |key, value|
      if column_data[key] != value && column_data[key].present?
        new_value[key] = column_data[key]
      elsif key != "name"
        previous_value.delete key
        new_value.delete key
      end
    end

    [previous_value.to_json, new_value.to_json]
  end

  def log_post_deletion(deleted_post, opts = {})
    unless deleted_post && deleted_post.is_a?(Post)
      raise Discourse::InvalidParameters.new(:deleted_post)
    end

    topic = deleted_post.topic || Topic.with_deleted.find_by(id: deleted_post.topic_id)

    username = deleted_post.user.try(:username) || I18n.t("staff_action_logs.unknown")
    name = deleted_post.user.try(:name) || I18n.t("staff_action_logs.unknown")
    topic_title = topic.try(:title) || I18n.t("staff_action_logs.not_found")

<<<<<<< HEAD
    details = [
      "id: #{deleted_post.id}",
      "created_at: #{deleted_post.created_at}",
      "user: #{username} (#{name})",
      "topic: #{topic_title}",
      "post_number: #{deleted_post.post_number}",
      "raw: #{truncate(deleted_post.raw)}",
    ]
=======
    if opts[:permanent]
      details = []
    else
      details = [
        "id: #{deleted_post.id}",
        "created_at: #{deleted_post.created_at}",
        "user: #{username} (#{name})",
        "topic: #{topic_title}",
        "post_number: #{deleted_post.post_number}",
        "raw: #{truncate(deleted_post.raw)}",
      ]
    end
>>>>>>> f4cbf025

    UserHistory.create!(
      params(opts).merge(
        action: UserHistory.actions[opts[:permanent] ? :delete_post_permanently : :delete_post],
        post_id: deleted_post.id,
        details: details.join("\n"),
      ),
    )
  end

  def log_topic_delete_recover(topic, action = "delete_topic", opts = {})
    raise Discourse::InvalidParameters.new(:topic) unless topic && topic.is_a?(Topic)

    user = topic.user ? "#{topic.user.username} (#{topic.user.name})" : "(deleted user)"

    if action == "delete_topic_permanently"
      details = []
    else
      details = [
        "id: #{topic.id}",
        "created_at: #{topic.created_at}",
        "user: #{user}",
        "title: #{topic.title}",
      ]

<<<<<<< HEAD
    if first_post = topic.ordered_posts.with_deleted.first
      details << "raw: #{truncate(first_post.raw)}"
=======
      if first_post = topic.ordered_posts.with_deleted.first
        details << "raw: #{truncate(first_post.raw)}"
      end
>>>>>>> f4cbf025
    end

    UserHistory.create!(
      params(opts).merge(
        action: UserHistory.actions[action.to_sym],
        topic_id: topic.id,
        details: details.join("\n"),
      ),
    )
  end

  def log_trust_level_change(user, old_trust_level, new_trust_level, opts = {})
    raise Discourse::InvalidParameters.new(:user) unless user && user.is_a?(User)
    unless TrustLevel.valid? old_trust_level
      raise Discourse::InvalidParameters.new(:old_trust_level)
    end
    unless TrustLevel.valid? new_trust_level
      raise Discourse::InvalidParameters.new(:new_trust_level)
    end
    UserHistory.create!(
      params(opts).merge(
        action: UserHistory.actions[:change_trust_level],
        target_user_id: user.id,
        previous_value: old_trust_level,
        new_value: new_trust_level,
      ),
    )
  end

  def log_lock_trust_level(user, opts = {})
    raise Discourse::InvalidParameters.new(:user) unless user && user.is_a?(User)
    action =
      UserHistory.actions[
        user.manual_locked_trust_level.nil? ? :unlock_trust_level : :lock_trust_level
      ]
    UserHistory.create!(params(opts).merge(action: action, target_user_id: user.id))
  end

  def log_topic_published(topic, opts = {})
    raise Discourse::InvalidParameters.new(:topic) unless topic && topic.is_a?(Topic)
    UserHistory.create!(
      params(opts).merge(action: UserHistory.actions[:topic_published], topic_id: topic.id),
    )
  end

  def log_topic_timestamps_changed(topic, new_timestamp, previous_timestamp, opts = {})
    raise Discourse::InvalidParameters.new(:topic) unless topic && topic.is_a?(Topic)
    UserHistory.create!(
      params(opts).merge(
        action: UserHistory.actions[:topic_timestamps_changed],
        topic_id: topic.id,
        new_value: new_timestamp,
        previous_value: previous_timestamp,
      ),
    )
  end

  def log_post_lock(post, opts = {})
    raise Discourse::InvalidParameters.new(:post) unless post && post.is_a?(Post)
    UserHistory.create!(
      params(opts).merge(
        action: UserHistory.actions[opts[:locked] ? :post_locked : :post_unlocked],
        post_id: post.id,
      ),
    )
  end

  def log_post_edit(post, opts = {})
    raise Discourse::InvalidParameters.new(:post) unless post && post.is_a?(Post)
    UserHistory.create!(
      params(opts).merge(
        action: UserHistory.actions[:post_edit],
        post_id: post.id,
        details: "#{truncate(opts[:old_raw])}\n\n---\n\n#{truncate(post.raw)}",
      ),
    )
  end

  def log_topic_closed(topic, opts = {})
    raise Discourse::InvalidParameters.new(:topic) unless topic && topic.is_a?(Topic)
    UserHistory.create!(
      params(opts).merge(
        action: UserHistory.actions[opts[:closed] ? :topic_closed : :topic_opened],
        topic_id: topic.id,
      ),
    )
  end

  def log_topic_archived(topic, opts = {})
    raise Discourse::InvalidParameters.new(:topic) unless topic && topic.is_a?(Topic)
    UserHistory.create!(
      params(opts).merge(
        action: UserHistory.actions[opts[:archived] ? :topic_archived : :topic_unarchived],
        topic_id: topic.id,
      ),
    )
  end

  def log_topic_slow_mode(topic, opts = {})
    raise Discourse::InvalidParameters.new(:topic) unless topic && topic.is_a?(Topic)

    details = opts[:enabled] ? ["interval: #{opts[:seconds]}", "until: #{opts[:until]}"] : []

    UserHistory.create!(
      params(opts).merge(
        action:
          UserHistory.actions[opts[:enabled] ? :topic_slow_mode_set : :topic_slow_mode_removed],
        topic_id: topic.id,
        details: details.join("\n"),
      ),
    )
  end

  def log_post_staff_note(post, opts = {})
    raise Discourse::InvalidParameters.new(:post) unless post && post.is_a?(Post)

    args =
      params(opts).merge(
        action:
          UserHistory.actions[
            opts[:new_value].present? ? :post_staff_note_create : :post_staff_note_destroy
          ],
        post_id: post.id,
      )
    args[:new_value] = opts[:new_value] if opts[:new_value].present?
    args[:previous_value] = opts[:old_value] if opts[:old_value].present?

    UserHistory.create!(params(opts).merge(args))
  end

  def log_site_setting_change(setting_name, previous_value, new_value, opts = {})
    unless setting_name.present? && SiteSetting.respond_to?(setting_name)
      raise Discourse::InvalidParameters.new(:setting_name)
    end
    UserHistory.create!(
      params(opts).merge(
        action: UserHistory.actions[:change_site_setting],
        subject: setting_name,
        previous_value: previous_value&.to_s,
        new_value: new_value&.to_s,
      ),
    )
  end

  def theme_json(theme)
    ThemeSerializer.new(theme, root: false, include_theme_field_values: true).to_json
  end

  def strip_duplicates(old, cur)
    return old, cur unless old && cur

    old = JSON.parse(old)
    cur = JSON.parse(cur)

    old.each do |k, v|
      next if k == "name"
      next if k == "id"
      if (v == cur[k])
        cur.delete(k)
        old.delete(k)
      end
    end

    [old.to_json, cur.to_json]
  end

  def log_theme_change(old_json, new_theme, opts = {})
    raise Discourse::InvalidParameters.new(:new_theme) unless new_theme

    new_json = theme_json(new_theme)
    old_json, new_json = strip_duplicates(old_json, new_json)

    UserHistory.create!(
      params(opts).merge(json_params(old_json, new_json)).merge(
        action: UserHistory.actions[:change_theme],
        subject: new_theme.name,
      ),
    )
  end

  def log_theme_destroy(theme, opts = {})
    raise Discourse::InvalidParameters.new(:theme) unless theme
    UserHistory.create!(
      params(opts).merge(json_params(theme_json(theme), nil)).merge(
        action: UserHistory.actions[:delete_theme],
        subject: theme.name,
      ),
    )
  end

  def log_theme_component_disabled(component)
    UserHistory.create!(
      params.merge(
        action: UserHistory.actions[:disable_theme_component],
        subject: component.name,
        context: component.id,
      ),
    )
  end

  def log_theme_component_enabled(component)
    UserHistory.create!(
      params.merge(
        action: UserHistory.actions[:enable_theme_component],
        subject: component.name,
        context: component.id,
      ),
    )
  end

  def log_theme_setting_change(setting_name, previous_value, new_value, theme, opts = {})
    raise Discourse::InvalidParameters.new(:theme) unless theme
    unless theme.cached_settings.has_key?(setting_name)
      raise Discourse::InvalidParameters.new(:setting_name)
    end

    UserHistory.create!(
      params(opts).merge(
        action: UserHistory.actions[:change_theme_setting],
        subject: "#{theme.name}: #{setting_name}",
        previous_value: previous_value,
        new_value: new_value,
      ),
    )
  end

  def log_site_text_change(subject, new_text = nil, old_text = nil, opts = {})
    raise Discourse::InvalidParameters.new(:subject) if subject.blank?
    UserHistory.create!(
      params(opts).merge(
        action: UserHistory.actions[:change_site_text],
        subject: subject,
        previous_value: old_text,
        new_value: new_text,
      ),
    )
  end

  def log_username_change(user, old_username, new_username, opts = {})
    raise Discourse::InvalidParameters.new(:user) unless user
    UserHistory.create!(
      params(opts).merge(
        action: UserHistory.actions[:change_username],
        target_user_id: user.id,
        previous_value: old_username,
        new_value: new_username,
      ),
    )
  end

  def log_name_change(user_id, old_name, new_name, opts = {})
    raise Discourse::InvalidParameters.new(:user) unless user_id
    UserHistory.create!(
      params(opts).merge(
        action: UserHistory.actions[:change_name],
        target_user_id: user_id,
        previous_value: old_name,
        new_value: new_name,
      ),
    )
  end

  def log_user_suspend(user, reason, opts = {})
    raise Discourse::InvalidParameters.new(:user) unless user

    details = StaffMessageFormat.new(:suspend, reason, opts[:message]).format

    args =
      params(opts).merge(
        action: UserHistory.actions[:suspend_user],
        target_user_id: user.id,
        details: details,
      )
    args[:post_id] = opts[:post_id] if opts[:post_id]
    UserHistory.create!(args)
  end

  def log_user_unsuspend(user, opts = {})
    raise Discourse::InvalidParameters.new(:user) unless user
    UserHistory.create!(
      params(opts).merge(action: UserHistory.actions[:unsuspend_user], target_user_id: user.id),
    )
  end

  def log_user_merge(user, source_username, source_email, opts = {})
    raise Discourse::InvalidParameters.new(:user) unless user
    UserHistory.create!(
      params(opts).merge(
        action: UserHistory.actions[:merge_user],
        target_user_id: user.id,
        context: I18n.t("staff_action_logs.user_merged", username: source_username),
        email: source_email,
      ),
    )
  end

  BADGE_FIELDS ||= %i[
    id
    name
    description
    long_description
    icon
    image_upload_id
    badge_type_id
    badge_grouping_id
    query
    allow_title
    multiple_grant
    listable
    target_posts
    enabled
    auto_revoke
    show_posts
    system
  ]

  def log_badge_creation(badge)
    raise Discourse::InvalidParameters.new(:badge) unless badge

    details =
      BADGE_FIELDS
        .map { |f| [f, badge.public_send(f)] }
        .select { |f, v| v.present? }
        .map { |f, v| "#{f}: #{v}" }

    UserHistory.create!(
      params.merge(action: UserHistory.actions[:create_badge], details: details.join("\n")),
    )
  end

  def log_badge_change(badge)
    raise Discourse::InvalidParameters.new(:badge) unless badge
    details = ["id: #{badge.id}"]
    badge.previous_changes.each do |f, values|
      details << "#{f}: #{values[1]}" if BADGE_FIELDS.include?(f.to_sym)
    end
    UserHistory.create!(
      params.merge(action: UserHistory.actions[:change_badge], details: details.join("\n")),
    )
  end

  def log_badge_deletion(badge)
    raise Discourse::InvalidParameters.new(:badge) unless badge

    details =
      BADGE_FIELDS
        .map { |f| [f, badge.public_send(f)] }
        .select { |f, v| v.present? }
        .map { |f, v| "#{f}: #{v}" }

    UserHistory.create!(
      params.merge(action: UserHistory.actions[:delete_badge], details: details.join("\n")),
    )
  end

  def log_badge_grant(user_badge, opts = {})
    raise Discourse::InvalidParameters.new(:user_badge) unless user_badge
    UserHistory.create!(
      params(opts).merge(
        action: UserHistory.actions[:grant_badge],
        target_user_id: user_badge.user_id,
        details: user_badge.badge.name,
      ),
    )
  end

  def log_badge_revoke(user_badge, opts = {})
    raise Discourse::InvalidParameters.new(:user_badge) unless user_badge
    UserHistory.create!(
      params(opts).merge(
        action: UserHistory.actions[:revoke_badge],
        target_user_id: user_badge.user_id,
        details: user_badge.badge.name,
      ),
    )
  end

  def log_title_revoke(user, opts = {})
    raise Discourse::InvalidParameters.new(:user) unless user
    UserHistory.create!(
      params(opts).merge(
        action: UserHistory.actions[:revoke_title],
        target_user_id: user.id,
        details: opts[:revoke_reason],
        previous_value: opts[:previous_value],
      ),
    )
  end

  def log_title_change(user, opts = {})
    raise Discourse::InvalidParameters.new(:user) unless user
    UserHistory.create!(
      params(opts).merge(
        action: UserHistory.actions[:change_title],
        target_user_id: user.id,
        details: opts[:details],
        new_value: opts[:new_value],
        previous_value: opts[:previous_value],
      ),
    )
  end

  def log_change_upload_secure_status(opts = {})
    UserHistory.create!(
      params(opts).merge(
        action: UserHistory.actions[:override_upload_secure_status],
        details: [
          "upload_id: #{opts[:upload_id]}",
          "reason: #{I18n.t("uploads.marked_insecure_from_theme_component_reason")}",
        ].join("\n"),
        new_value: opts[:new_value],
      ),
    )
  end

  def log_check_email(user, opts = {})
    raise Discourse::InvalidParameters.new(:user) unless user
    UserHistory.create!(
      params(opts).merge(action: UserHistory.actions[:check_email], target_user_id: user.id),
    )
  end

  def log_show_emails(users, opts = {})
    return if users.blank?
    UserHistory.create!(
      params(opts).merge(
        action: UserHistory.actions[:check_email],
        details: users.map { |u| "[#{u.id}] #{u.username}" }.join("\n"),
      ),
    )
  end

  def log_impersonate(user, opts = {})
    raise Discourse::InvalidParameters.new(:user) unless user
    UserHistory.create!(
      params(opts).merge(action: UserHistory.actions[:impersonate], target_user_id: user.id),
    )
  end

  def log_roll_up(subnet, ips, opts = {})
    UserHistory.create!(
      params(opts).merge(
        action: UserHistory.actions[:roll_up],
        details: "#{subnet} from #{ips.join(", ")}",
      ),
    )
  end

  def log_category_settings_change(
    category,
    category_params,
    old_permissions: nil,
    old_custom_fields: nil
  )
    validate_category(category)

    changed_attributes = category.previous_changes.slice(*category_params.keys)

    if !old_permissions.empty? && (old_permissions != category_params[:permissions].to_h)
      changed_attributes.merge!(
        permissions: [old_permissions.to_json, category_params[:permissions].to_json],
      )
    end

    if old_custom_fields && category_params[:custom_fields]
      category_params[:custom_fields].each do |key, value|
        next if old_custom_fields[key] == value
        changed_attributes["custom_fields[#{key}]"] = [old_custom_fields[key], value]
      end
    end

    changed_attributes.each do |key, value|
      UserHistory.create!(
        params.merge(
          action: UserHistory.actions[:change_category_settings],
          category_id: category.id,
          context: category.url,
          subject: key,
          previous_value: value[0],
          new_value: value[1],
        ),
      )
    end
  end

  def log_category_deletion(category)
    validate_category(category)

    details = [
      "created_at: #{category.created_at}",
      "name: #{category.name}",
      "permissions: #{category.permissions_params}",
    ]

    if parent_category = category.parent_category
      details << "parent_category: #{parent_category.name}"
    end

    UserHistory.create!(
      params.merge(
        action: UserHistory.actions[:delete_category],
        category_id: category.id,
        details: details.join("\n"),
        context: category.url,
      ),
    )
  end

  def log_category_creation(category)
    validate_category(category)

    details = ["created_at: #{category.created_at}", "name: #{category.name}"]

    UserHistory.create!(
      params.merge(
        action: UserHistory.actions[:create_category],
        details: details.join("\n"),
        category_id: category.id,
        context: category.url,
      ),
    )
  end

  def log_silence_user(user, opts = {})
    raise Discourse::InvalidParameters.new(:user) unless user

    create_args =
      params(opts).merge(
        action: UserHistory.actions[:silence_user],
        target_user_id: user.id,
        details: opts[:details],
      )
    create_args[:post_id] = opts[:post_id] if opts[:post_id]

    UserHistory.create!(create_args)
  end

  def log_unsilence_user(user, opts = {})
    raise Discourse::InvalidParameters.new(:user) unless user
    UserHistory.create!(
      params(opts).merge(action: UserHistory.actions[:unsilence_user], target_user_id: user.id),
    )
  end

  def log_disable_second_factor_auth(user, opts = {})
    raise Discourse::InvalidParameters.new(:user) unless user
    UserHistory.create!(
      params(opts).merge(
        action: UserHistory.actions[:disabled_second_factor],
        target_user_id: user.id,
      ),
    )
  end

  def log_grant_admin(user, opts = {})
    raise Discourse::InvalidParameters.new(:user) unless user
    UserHistory.create!(
      params(opts).merge(action: UserHistory.actions[:grant_admin], target_user_id: user.id),
    )
  end

  def log_revoke_admin(user, opts = {})
    raise Discourse::InvalidParameters.new(:user) unless user
    UserHistory.create!(
      params(opts).merge(action: UserHistory.actions[:revoke_admin], target_user_id: user.id),
    )
  end

  def log_grant_moderation(user, opts = {})
    raise Discourse::InvalidParameters.new(:user) unless user
    UserHistory.create!(
      params(opts).merge(action: UserHistory.actions[:grant_moderation], target_user_id: user.id),
    )
  end

  def log_revoke_moderation(user, opts = {})
    raise Discourse::InvalidParameters.new(:user) unless user
    UserHistory.create!(
      params(opts).merge(action: UserHistory.actions[:revoke_moderation], target_user_id: user.id),
    )
  end

  def log_backup_create(opts = {})
    UserHistory.create!(
      params(opts).merge(
        action: UserHistory.actions[:backup_create],
        ip_address: @admin.ip_address.to_s,
      ),
    )
  end

  def log_entity_export(entity, opts = {})
    UserHistory.create!(
      params(opts).merge(
        action: UserHistory.actions[:entity_export],
        ip_address: @admin.ip_address.to_s,
        subject: entity,
      ),
    )
  end

  def log_backup_download(backup, opts = {})
    raise Discourse::InvalidParameters.new(:backup) unless backup
    UserHistory.create!(
      params(opts).merge(
        action: UserHistory.actions[:backup_download],
        ip_address: @admin.ip_address.to_s,
        details: backup.filename,
      ),
    )
  end

  def log_backup_destroy(backup, opts = {})
    raise Discourse::InvalidParameters.new(:backup) unless backup
    UserHistory.create!(
      params(opts).merge(
        action: UserHistory.actions[:backup_destroy],
        ip_address: @admin.ip_address.to_s,
        details: backup.filename,
      ),
    )
  end

  def log_revoke_email(user, reason, opts = {})
    UserHistory.create!(
      params(opts).merge(
        action: UserHistory.actions[:revoke_email],
        target_user_id: user.id,
        details: reason,
      ),
    )
  end

  def log_user_approve(user, opts = {})
    UserHistory.create!(
      params(opts).merge(action: UserHistory.actions[:approve_user], target_user_id: user.id),
    )
  end

  def log_user_deactivate(user, reason, opts = {})
    raise Discourse::InvalidParameters.new(:user) unless user
    UserHistory.create!(
      params(opts).merge(
        action: UserHistory.actions[:deactivate_user],
        target_user_id: user.id,
        details: reason,
      ),
    )
  end

  def log_user_activate(user, reason, opts = {})
    raise Discourse::InvalidParameters.new(:user) unless user
    UserHistory.create!(
      params(opts).merge(
        action: UserHistory.actions[:activate_user],
        target_user_id: user.id,
        details: reason,
      ),
    )
  end

  def log_wizard_step(step, opts = {})
    raise Discourse::InvalidParameters.new(:step) unless step
    UserHistory.create!(
      params(opts).merge(action: UserHistory.actions[:wizard_step], context: step.id),
    )
  end

  def log_change_readonly_mode(state)
    UserHistory.create!(
      params.merge(
        action: UserHistory.actions[:change_readonly_mode],
        previous_value: !state,
        new_value: state,
      ),
    )
  end

  def log_check_personal_message(topic, opts = {})
    raise Discourse::InvalidParameters.new(:topic) unless topic && topic.is_a?(Topic)
    UserHistory.create!(
      params(opts).merge(
        action: UserHistory.actions[:check_personal_message],
        topic_id: topic.id,
        context: topic.relative_url,
      ),
    )
  end

  def log_post_approved(post, opts = {})
    raise Discourse::InvalidParameters.new(:post) unless post.is_a?(Post)
    UserHistory.create!(
      params(opts).merge(action: UserHistory.actions[:post_approved], post_id: post.id),
    )
  end

  def log_post_rejected(reviewable, rejected_at, opts = {})
    raise Discourse::InvalidParameters.new(:rejected_post) unless reviewable.is_a?(Reviewable)

    topic = reviewable.topic || Topic.with_deleted.find_by(id: reviewable.topic_id)
    topic_title = topic&.title || I18n.t("staff_action_logs.not_found")
    username = reviewable.target_created_by&.username || I18n.t("staff_action_logs.unknown")
    name = reviewable.target_created_by&.name || I18n.t("staff_action_logs.unknown")

    details = [
      "created_at: #{reviewable.created_at}",
      "rejected_at: #{rejected_at}",
      "user: #{username} (#{name})",
      "topic: #{topic_title}",
      "raw: #{truncate(reviewable.payload["raw"])}",
    ]

    UserHistory.create!(
      params(opts).merge(action: UserHistory.actions[:post_rejected], details: details.join("\n")),
    )
  end

  def log_web_hook(web_hook, action, opts = {})
    details = ["webhook_id: #{web_hook.id}", "payload_url: #{web_hook.payload_url}"]

    old_values, new_values = get_changes(opts[:changes])

    UserHistory.create!(
      params(opts).merge(
        action: action,
        context: details.join(", "),
        previous_value: old_values&.join(", "),
        new_value: new_values&.join(", "),
      ),
    )
  end

  def log_web_hook_deactivate(web_hook, response_http_status, opts = {})
    context = ["webhook_id: #{web_hook.id}", "webhook_response_status: #{response_http_status}"]

    UserHistory.create!(
      params.merge(
        action: UserHistory.actions[:web_hook_deactivate],
        context: context,
        details:
          I18n.t("staff_action_logs.webhook_deactivation_reason", status: response_http_status),
      ),
    )
  end

  def log_embeddable_host(embeddable_host, action, opts = {})
    old_values, new_values = get_changes(opts[:changes])

    UserHistory.create!(
      params(opts).merge(
        action: action,
        context: "host: #{embeddable_host.host}",
        previous_value: old_values&.join(", "),
        new_value: new_values&.join(", "),
      ),
    )
  end

  def log_api_key(api_key, action, opts = {})
    opts[:changes]&.delete("key") # Do not log the full key

    history_params = params(opts).merge(action: action, subject: api_key.truncated_key)

    if opts[:changes]
      old_values, new_values = get_changes(opts[:changes])
      history_params[:previous_value] = old_values&.join(", ") if opts[:changes].keys.exclude?("id")
      history_params[:new_value] = new_values&.join(", ")
    end

    UserHistory.create!(history_params)
  end

  def log_api_key_revoke(api_key)
    UserHistory.create!(
      params.merge(
        subject: api_key.truncated_key,
        action: UserHistory.actions[:api_key_update],
        details: I18n.t("staff_action_logs.api_key.revoked"),
      ),
    )
  end

  def log_api_key_restore(api_key)
    UserHistory.create!(
      params.merge(
        subject: api_key.truncated_key,
        action: UserHistory.actions[:api_key_update],
        details: I18n.t("staff_action_logs.api_key.restored"),
      ),
    )
  end

  def log_published_page(topic_id, slug)
    UserHistory.create!(
      params.merge(subject: slug, topic_id: topic_id, action: UserHistory.actions[:page_published]),
    )
  end

  def log_unpublished_page(topic_id, slug)
    UserHistory.create!(
      params.merge(
        subject: slug,
        topic_id: topic_id,
        action: UserHistory.actions[:page_unpublished],
      ),
    )
  end

  def log_add_email(user)
    raise Discourse::InvalidParameters.new(:user) unless user

    UserHistory.create!(
      action: UserHistory.actions[:add_email],
      acting_user_id: @admin.id,
      target_user_id: user.id,
    )
  end

  def log_update_email(user)
    raise Discourse::InvalidParameters.new(:user) unless user

    UserHistory.create!(
      action: UserHistory.actions[:update_email],
      acting_user_id: @admin.id,
      target_user_id: user.id,
    )
  end

  def log_destroy_email(user)
    raise Discourse::InvalidParameters.new(:user) unless user

    UserHistory.create!(
      action: UserHistory.actions[:destroy_email],
      acting_user_id: @admin.id,
      target_user_id: user.id,
    )
  end

  def log_watched_words_creation(watched_word)
    raise Discourse::InvalidParameters.new(:watched_word) unless watched_word

    action_key = :watched_word_create
    action_key = :create_watched_word_group if watched_word.is_a?(WatchedWordGroup)

    UserHistory.create!(
      action: UserHistory.actions[action_key],
      acting_user_id: @admin.id,
      details: watched_word.action_log_details,
      context: WatchedWord.actions[watched_word.action],
    )
  end

  def log_watched_words_deletion(watched_word)
    raise Discourse::InvalidParameters.new(:watched_word) unless watched_word

    action_key = :watched_word_destroy
    action_key = :delete_watched_word_group if watched_word.is_a?(WatchedWordGroup)

    UserHistory.create!(
      action: UserHistory.actions[action_key],
      acting_user_id: @admin.id,
      details: watched_word.action_log_details,
      context: WatchedWord.actions[watched_word.action],
    )
  end

  def log_group_deletion(group)
    raise Discourse::InvalidParameters.new(:group) if group.nil?

    details = ["name: #{group.name}", "id: #{group.id}"]

    details << "grant_trust_level: #{group.grant_trust_level}" if group.grant_trust_level

    UserHistory.create!(
      acting_user_id: @admin.id,
      action: UserHistory.actions[:delete_group],
      details: details.join(", "),
    )
  end

  def log_permanently_delete_post_revisions(post)
    raise Discourse::InvalidParameters.new(:post) if post.nil?

    UserHistory.create!(
      action: UserHistory.actions[:permanently_delete_post_revisions],
      acting_user_id: @admin.id,
      post_id: post.id,
    )
  end

  def log_create_public_sidebar_section(section)
    UserHistory.create!(
      action: UserHistory.actions[:create_public_sidebar_section],
      acting_user_id: @admin.id,
      subject: section.title,
      details: custom_section_details(section),
    )
  end

  def log_update_public_sidebar_section(section)
    UserHistory.create!(
      action: UserHistory.actions[:update_public_sidebar_section],
      acting_user_id: @admin.id,
      subject: section.title,
      details: custom_section_details(section),
    )
  end

  def log_destroy_public_sidebar_section(section)
    UserHistory.create!(
      action: UserHistory.actions[:destroy_public_sidebar_section],
      acting_user_id: @admin.id,
      subject: section.title,
    )
  end

  def log_reset_bounce_score(user, opts = {})
    raise Discourse::InvalidParameters.new(:user) unless user

    UserHistory.create!(
      params(opts).merge(action: UserHistory.actions[:reset_bounce_score], target_user_id: user.id),
    )
  end

  def log_custom_emoji_create(name, opts = {})
    opts[:details] = "Group: #{opts[:group]}" if opts[:group].present?

    UserHistory.create!(
      params(opts).merge(action: UserHistory.actions[:custom_emoji_create], new_value: name),
    )
  end

  def log_custom_emoji_destroy(name, opts = {})
    UserHistory.create!(
      params(opts).merge(action: UserHistory.actions[:custom_emoji_destroy], previous_value: name),
    )
  end

  private

  def json_params(previous_value, new_value)
    if (previous_value && previous_value.length > UserHistory::MAX_JSON_LENGTH) ||
         (new_value && new_value.length > UserHistory::MAX_JSON_LENGTH)
      { context: I18n.t("staff_action_logs.json_too_long") }
    else
      { previous_value: previous_value, new_value: new_value }
    end
  end

  def get_changes(changes)
    return unless changes

    changes.delete("updated_at")
    old_values = []
    new_values = []
    changes
      .sort_by { |k, _| k.to_s }
      .each do |k, v|
        old_values << "#{k}: #{v[0]}"
        new_values << "#{k}: #{v[1]}"
      end

    [old_values, new_values]
  end

  def params(opts = nil)
    opts ||= {}
    { acting_user_id: @admin.id, context: opts[:context], details: opts[:details] }
  end

  def validate_category(category)
    raise Discourse::InvalidParameters.new(:category) unless category && category.is_a?(Category)
  end

  def custom_section_details(section)
    urls = section.sidebar_urls.map { |url| "#{url.name} - #{url.value}" }
    "links: #{urls.join(", ")}"
  end

  def truncate(s)
    if s.size > UserHistory::MAX_CONTEXT_LENGTH
      "#{s.slice(..UserHistory::MAX_CONTEXT_LENGTH)}..."
    else
      s
    end
  end
end<|MERGE_RESOLUTION|>--- conflicted
+++ resolved
@@ -74,16 +74,6 @@
     name = deleted_post.user.try(:name) || I18n.t("staff_action_logs.unknown")
     topic_title = topic.try(:title) || I18n.t("staff_action_logs.not_found")
 
-<<<<<<< HEAD
-    details = [
-      "id: #{deleted_post.id}",
-      "created_at: #{deleted_post.created_at}",
-      "user: #{username} (#{name})",
-      "topic: #{topic_title}",
-      "post_number: #{deleted_post.post_number}",
-      "raw: #{truncate(deleted_post.raw)}",
-    ]
-=======
     if opts[:permanent]
       details = []
     else
@@ -96,7 +86,6 @@
         "raw: #{truncate(deleted_post.raw)}",
       ]
     end
->>>>>>> f4cbf025
 
     UserHistory.create!(
       params(opts).merge(
@@ -122,14 +111,9 @@
         "title: #{topic.title}",
       ]
 
-<<<<<<< HEAD
-    if first_post = topic.ordered_posts.with_deleted.first
-      details << "raw: #{truncate(first_post.raw)}"
-=======
       if first_post = topic.ordered_posts.with_deleted.first
         details << "raw: #{truncate(first_post.raw)}"
       end
->>>>>>> f4cbf025
     end
 
     UserHistory.create!(
