require_dependency 'staff_message_format'

# Responsible for logging the actions of admins and moderators.
class StaffActionLogger

  def self.base_attrs
    [:topic_id, :post_id, :context, :subject, :ip_address, :previous_value, :new_value]
  end

  def initialize(admin)
    @admin = admin
    raise Discourse::InvalidParameters.new(:admin) unless @admin && @admin.is_a?(User)
  end

  USER_FIELDS ||= %i{id username name created_at trust_level last_seen_at last_emailed_at}

  def log_user_deletion(deleted_user, opts = {})
    raise Discourse::InvalidParameters.new(:deleted_user) unless deleted_user && deleted_user.is_a?(User)
    details = USER_FIELDS.map { |x| "#{x}: #{deleted_user.send(x)}" }.join("\n")
    UserHistory.create!(params(opts).merge(
      action: UserHistory.actions[:delete_user],
      ip_address: deleted_user.ip_address.to_s,
      details: details
    ))
  end

  def log_custom(custom_type, details = nil)
    raise Discourse::InvalidParameters.new(:custom_type) unless custom_type

    details ||= {}

    attrs = {}
    StaffActionLogger.base_attrs.each do |attr|
      attrs[attr] = details.delete(attr) if details.has_key?(attr)
    end
    attrs[:details] = details.map { |r| "#{r[0]}: #{r[1]}" }.join("\n")
    attrs[:acting_user_id] = @admin.id
    attrs[:action] = UserHistory.actions[:custom_staff]
    attrs[:custom_type] = custom_type

    UserHistory.create!(attrs)
  end

  def log_post_deletion(deleted_post, opts = {})
    raise Discourse::InvalidParameters.new(:deleted_post) unless deleted_post && deleted_post.is_a?(Post)

    topic = deleted_post.topic || Topic.with_deleted.find_by(id: deleted_post.topic_id)

    username = deleted_post.user.try(:username) || I18n.t('staff_action_logs.unknown')
    name = deleted_post.user.try(:name) || I18n.t('staff_action_logs.unknown')
    topic_title = topic.try(:title) || I18n.t('staff_action_logs.not_found')

    details = [
      "id: #{deleted_post.id}",
      "created_at: #{deleted_post.created_at}",
      "user: #{username} (#{name})",
      "topic: #{topic_title}",
      "post_number: #{deleted_post.post_number}",
      "raw: #{deleted_post.raw}"
    ]

    UserHistory.create!(params(opts).merge(
      action: UserHistory.actions[:delete_post],
      post_id: deleted_post.id,
      details: details.join("\n")
    ))
  end

  def log_topic_delete_recover(topic, action = "delete_topic", opts = {})
    raise Discourse::InvalidParameters.new(:topic) unless topic && topic.is_a?(Topic)

    user = topic.user ? "#{topic.user.username} (#{topic.user.name})" : "(deleted user)"

    details = [
      "id: #{topic.id}",
      "created_at: #{topic.created_at}",
      "user: #{user}",
      "title: #{topic.title}"
    ]

    if first_post = topic.ordered_posts.with_deleted.first
      details << "raw: #{first_post.raw}"
    end

    UserHistory.create!(params(opts).merge(
      action: UserHistory.actions[action.to_sym],
      topic_id: topic.id,
      details: details.join("\n")
    ))
  end

  def log_trust_level_change(user, old_trust_level, new_trust_level, opts = {})
    raise Discourse::InvalidParameters.new(:user) unless user && user.is_a?(User)
    raise Discourse::InvalidParameters.new(:old_trust_level) unless TrustLevel.valid? old_trust_level
    raise Discourse::InvalidParameters.new(:new_trust_level) unless TrustLevel.valid? new_trust_level
    UserHistory.create!(params(opts).merge(
      action: UserHistory.actions[:change_trust_level],
      target_user_id: user.id,
      details: "old trust level: #{old_trust_level}\nnew trust level: #{new_trust_level}"
    ))
  end

  def log_lock_trust_level(user, opts = {})
    raise Discourse::InvalidParameters.new(:user) unless user && user.is_a?(User)
    action = UserHistory.actions[user.manual_locked_trust_level.nil? ? :unlock_trust_level : :lock_trust_level]
    UserHistory.create!(params(opts).merge(
      action: action,
      target_user_id: user.id
    ))
  end

  def log_topic_published(topic, opts = {})
    raise Discourse::InvalidParameters.new(:topic) unless topic && topic.is_a?(Topic)
    UserHistory.create!(params(opts).merge(
      action: UserHistory.actions[:topic_published],
      topic_id: topic.id)
    )
  end

  def log_post_lock(post, opts = {})
    raise Discourse::InvalidParameters.new(:post) unless post && post.is_a?(Post)
    UserHistory.create!(params(opts).merge(
      action: UserHistory.actions[opts[:locked] ? :post_locked : :post_unlocked],
      post_id: post.id)
    )
  end

  def log_post_edit(post, opts = {})
    raise Discourse::InvalidParameters.new(:post) unless post && post.is_a?(Post)
    UserHistory.create!(params(opts).merge(
      action: UserHistory.actions[:post_edit],
      post_id: post.id,
      details: "#{opts[:old_raw]}\n\n---\n\n#{post.raw}"
    ))
  end

  def log_site_setting_change(setting_name, previous_value, new_value, opts = {})
    raise Discourse::InvalidParameters.new(:setting_name) unless setting_name.present? && SiteSetting.respond_to?(setting_name)
    UserHistory.create!(params(opts).merge(
      action: UserHistory.actions[:change_site_setting],
      subject: setting_name,
      previous_value: previous_value,
      new_value: new_value
    ))
  end

  def theme_json(theme)
    ThemeSerializer.new(theme, root: false).to_json
  end

  def strip_duplicates(old, cur)
    return [old, cur] unless old && cur

    old = JSON.parse(old)
    cur = JSON.parse(cur)

    old.each do |k, v|
      next if k == "name"
      next if k == "id"
      if (v == cur[k])
        cur.delete(k)
        old.delete(k)
      end
    end

    [old.to_json, cur.to_json]
  end

  def log_theme_change(old_json, new_theme, opts = {})
    raise Discourse::InvalidParameters.new(:new_theme) unless new_theme

    new_json = theme_json(new_theme)

    old_json, new_json = strip_duplicates(old_json, new_json)

    UserHistory.create!(params(opts).merge(
      action: UserHistory.actions[:change_theme],
      subject: new_theme.name,
      previous_value: old_json,
      new_value: new_json
    ))
  end

  def log_theme_destroy(theme, opts = {})
    raise Discourse::InvalidParameters.new(:theme) unless theme
    UserHistory.create!(params(opts).merge(
      action: UserHistory.actions[:delete_theme],
      subject: theme.name,
      previous_value: theme_json(theme)
    ))
  end

  def log_site_text_change(subject, new_text = nil, old_text = nil, opts = {})
    raise Discourse::InvalidParameters.new(:subject) unless subject.present?
    UserHistory.create!(params(opts).merge(
      action: UserHistory.actions[:change_site_text],
      subject: subject,
      previous_value: old_text,
      new_value: new_text
    ))
  end

  def log_username_change(user, old_username, new_username, opts = {})
    raise Discourse::InvalidParameters.new(:user) unless user
    UserHistory.create!(params(opts).merge(
      action: UserHistory.actions[:change_username],
      target_user_id: user.id,
      previous_value: old_username,
      new_value: new_username
    ))
  end

  def log_name_change(user_id, old_name, new_name, opts = {})
    raise Discourse::InvalidParameters.new(:user) unless user_id
    UserHistory.create!(params(opts).merge(
      action: UserHistory.actions[:change_name],
      target_user_id: user_id,
      previous_value: old_name,
      new_value: new_name
    ))
  end

  def log_user_suspend(user, reason, opts = {})
    raise Discourse::InvalidParameters.new(:user) unless user

    details = StaffMessageFormat.new(:suspend, reason, opts[:message]).format

    args = params(opts).merge(
      action: UserHistory.actions[:suspend_user],
      target_user_id: user.id,
      details: details
    )
    args[:post_id] = opts[:post_id] if opts[:post_id]
    UserHistory.create!(args)
  end

  def log_user_unsuspend(user, opts = {})
    raise Discourse::InvalidParameters.new(:user) unless user
    UserHistory.create!(params(opts).merge(
      action: UserHistory.actions[:unsuspend_user],
      target_user_id: user.id
    ))
  end

  def log_user_merge(user, source_username, source_email, opts = {})
    raise Discourse::InvalidParameters.new(:user) unless user
    UserHistory.create!(params(opts).merge(
      action: UserHistory.actions[:merge_user],
      target_user_id: user.id,
      context: I18n.t("staff_action_logs.user_merged", username: source_username),
      email: source_email
    ))
<<<<<<< HEAD
  end

  BADGE_FIELDS ||= %i{id name description long_description icon image badge_type_id
    badge_grouping_id query allow_title multiple_grant listable target_posts
    enabled auto_revoke show_posts system}

  def log_badge_creation(badge)
    raise Discourse::InvalidParameters.new(:badge) unless badge
    details = BADGE_FIELDS.map { |f| [f, badge.send(f)] }.select { |f, v| v.present? }.map { |f, v| "#{f}: #{v}" }
    UserHistory.create!(params.merge(
      action: UserHistory.actions[:create_badge],
      details: details.join("\n")
    ))
  end

  def log_badge_change(badge)
    raise Discourse::InvalidParameters.new(:badge) unless badge
    details = ["id: #{badge.id}"]
    badge.previous_changes.each { |f, values| details << "#{f}: #{values[1]}" if BADGE_FIELDS.include?(f.to_sym) }
    UserHistory.create!(params.merge(
      action: UserHistory.actions[:change_badge],
      details: details.join("\n")
    ))
  end

  def log_badge_deletion(badge)
    raise Discourse::InvalidParameters.new(:badge) unless badge
    details = BADGE_FIELDS.map { |f| [f, badge.send(f)] }.select { |f, v| v.present? }.map { |f, v| "#{f}: #{v}" }
    UserHistory.create!(params.merge(
      action: UserHistory.actions[:delete_badge],
      details: details.join("\n")
    ))
  end

=======
  end

  BADGE_FIELDS ||= %i{id name description long_description icon image badge_type_id
    badge_grouping_id query allow_title multiple_grant listable target_posts
    enabled auto_revoke show_posts system}

  def log_badge_creation(badge)
    raise Discourse::InvalidParameters.new(:badge) unless badge
    details = BADGE_FIELDS.map { |f| [f, badge.send(f)] }.select { |f, v| v.present? }.map { |f, v| "#{f}: #{v}" }
    UserHistory.create!(params.merge(
      action: UserHistory.actions[:create_badge],
      details: details.join("\n")
    ))
  end

  def log_badge_change(badge)
    raise Discourse::InvalidParameters.new(:badge) unless badge
    details = ["id: #{badge.id}"]
    badge.previous_changes.each { |f, values| details << "#{f}: #{values[1]}" if BADGE_FIELDS.include?(f.to_sym) }
    UserHistory.create!(params.merge(
      action: UserHistory.actions[:change_badge],
      details: details.join("\n")
    ))
  end

  def log_badge_deletion(badge)
    raise Discourse::InvalidParameters.new(:badge) unless badge
    details = BADGE_FIELDS.map { |f| [f, badge.send(f)] }.select { |f, v| v.present? }.map { |f, v| "#{f}: #{v}" }
    UserHistory.create!(params.merge(
      action: UserHistory.actions[:delete_badge],
      details: details.join("\n")
    ))
  end

>>>>>>> c10941bb
  def log_badge_grant(user_badge, opts = {})
    raise Discourse::InvalidParameters.new(:user_badge) unless user_badge
    UserHistory.create!(params(opts).merge(
      action: UserHistory.actions[:grant_badge],
      target_user_id: user_badge.user_id,
      details: user_badge.badge.name
    ))
  end

  def log_badge_revoke(user_badge, opts = {})
    raise Discourse::InvalidParameters.new(:user_badge) unless user_badge
    UserHistory.create!(params(opts).merge(
      action: UserHistory.actions[:revoke_badge],
      target_user_id: user_badge.user_id,
      details: user_badge.badge.name
    ))
  end

  def log_check_email(user, opts = {})
    raise Discourse::InvalidParameters.new(:user) unless user
    UserHistory.create!(params(opts).merge(
      action: UserHistory.actions[:check_email],
      target_user_id: user.id
    ))
  end

  def log_show_emails(users, opts = {})
    return if users.blank?
    UserHistory.create!(params(opts).merge(
      action: UserHistory.actions[:check_email],
      details: users.map { |u| "[#{u.id}] #{u.username}" }.join("\n")
    ))
  end

  def log_impersonate(user, opts = {})
    raise Discourse::InvalidParameters.new(:user) unless user
    UserHistory.create!(params(opts).merge(
      action: UserHistory.actions[:impersonate],
      target_user_id: user.id
    ))
  end

  def log_roll_up(subnets, opts = {})
    UserHistory.create!(params(opts).merge(
      action: UserHistory.actions[:roll_up],
      details: subnets.join(", ")
    ))
  end

  def log_category_settings_change(category, category_params, old_permissions = nil)
    validate_category(category)

    changed_attributes = category.previous_changes.slice(*category_params.keys)

    if !old_permissions.empty? && (old_permissions != category_params[:permissions])
      changed_attributes.merge!(permissions: [old_permissions.to_json, category_params[:permissions].to_json])
    end

    changed_attributes.each do |key, value|
      UserHistory.create!(params.merge(
        action: UserHistory.actions[:change_category_settings],
        category_id: category.id,
        context: category.url,
        subject: key,
        previous_value: value[0],
        new_value: value[1]
      ))
    end
  end

  def log_category_deletion(category)
    validate_category(category)

    details = [
      "created_at: #{category.created_at}",
      "name: #{category.name}",
      "permissions: #{category.permissions_params}"
    ]

    if parent_category = category.parent_category
      details << "parent_category: #{parent_category.name}"
    end

    UserHistory.create!(params.merge(
      action: UserHistory.actions[:delete_category],
      category_id: category.id,
      details: details.join("\n"),
      context: category.url
    ))
  end

  def log_category_creation(category)
    validate_category(category)

    details = [
      "created_at: #{category.created_at}",
      "name: #{category.name}"
    ]

    UserHistory.create!(params.merge(
      action: UserHistory.actions[:create_category],
      details: details.join("\n"),
      category_id: category.id,
      context: category.url
    ))
<<<<<<< HEAD
  end

  def log_silence_user(user, opts = {})
    raise Discourse::InvalidParameters.new(:user) unless user

    create_args = params(opts).merge(
      action: UserHistory.actions[:silence_user],
      target_user_id: user.id,
      details: opts[:details]
    )
    create_args[:post_id] = opts[:post_id] if opts[:post_id]

    UserHistory.create!(create_args)
  end

  def log_unsilence_user(user, opts = {})
    raise Discourse::InvalidParameters.new(:user) unless user
=======
  end

  def log_silence_user(user, opts = {})
    raise Discourse::InvalidParameters.new(:user) unless user

    create_args = params(opts).merge(
      action: UserHistory.actions[:silence_user],
      target_user_id: user.id,
      details: opts[:details]
    )
    create_args[:post_id] = opts[:post_id] if opts[:post_id]

    UserHistory.create!(create_args)
  end

  def log_unsilence_user(user, opts = {})
    raise Discourse::InvalidParameters.new(:user) unless user
>>>>>>> c10941bb
    UserHistory.create!(params(opts).merge(
      action: UserHistory.actions[:unsilence_user],
      target_user_id: user.id
    ))
  end

  def log_disable_second_factor_auth(user, opts = {})
    raise Discourse::InvalidParameters.new(:user) unless user
    UserHistory.create!(params(opts).merge(
      action: UserHistory.actions[:disabled_second_factor],
      target_user_id: user.id
    ))
  end

  def log_grant_admin(user, opts = {})
    raise Discourse::InvalidParameters.new(:user) unless user
    UserHistory.create!(params(opts).merge(
      action: UserHistory.actions[:grant_admin],
      target_user_id: user.id
    ))
  end

  def log_revoke_admin(user, opts = {})
    raise Discourse::InvalidParameters.new(:user) unless user
    UserHistory.create!(params(opts).merge(
      action: UserHistory.actions[:revoke_admin],
      target_user_id: user.id
    ))
  end

  def log_grant_moderation(user, opts = {})
    raise Discourse::InvalidParameters.new(:user) unless user
    UserHistory.create!(params(opts).merge(
      action: UserHistory.actions[:grant_moderation],
      target_user_id: user.id
    ))
  end

  def log_revoke_moderation(user, opts = {})
    raise Discourse::InvalidParameters.new(:user) unless user
    UserHistory.create!(params(opts).merge(
      action: UserHistory.actions[:revoke_moderation],
      target_user_id: user.id
    ))
  end

  def log_backup_create(opts = {})
    UserHistory.create!(params(opts).merge(
      action: UserHistory.actions[:backup_create],
      ip_address: @admin.ip_address.to_s
    ))
  end

<<<<<<< HEAD
=======
  def log_entity_export(entity, opts = {})
    UserHistory.create!(params(opts).merge(
      action: UserHistory.actions[:entity_export],
      ip_address: @admin.ip_address.to_s,
      subject: entity
    ))
  end

>>>>>>> c10941bb
  def log_backup_download(backup, opts = {})
    raise Discourse::InvalidParameters.new(:backup) unless backup
    UserHistory.create!(params(opts).merge(
      action: UserHistory.actions[:backup_download],
      ip_address: @admin.ip_address.to_s,
      details: backup.filename
    ))
  end

  def log_backup_destroy(backup, opts = {})
    raise Discourse::InvalidParameters.new(:backup) unless backup
    UserHistory.create!(params(opts).merge(
      action: UserHistory.actions[:backup_destroy],
      ip_address: @admin.ip_address.to_s,
      details: backup.filename
    ))
  end

  def log_revoke_email(user, reason, opts = {})
    UserHistory.create!(params(opts).merge(
      action: UserHistory.actions[:revoke_email],
      target_user_id: user.id,
      details: reason
    ))
  end

  def log_user_deactivate(user, reason, opts = {})
    raise Discourse::InvalidParameters.new(:user) unless user
    UserHistory.create!(params(opts).merge(
      action: UserHistory.actions[:deactivate_user],
      target_user_id: user.id,
      details: reason
    ))
  end

  def log_user_activate(user, reason, opts = {})
    raise Discourse::InvalidParameters.new(:user) unless user
    UserHistory.create!(params(opts).merge(
      action: UserHistory.actions[:activate_user],
      target_user_id: user.id,
      details: reason
    ))
  end

  def log_wizard_step(step, opts = {})
    raise Discourse::InvalidParameters.new(:step) unless step
    UserHistory.create!(params(opts).merge(
      action: UserHistory.actions[:wizard_step],
      context: step.id
    ))
  end

  def log_change_readonly_mode(state)
    UserHistory.create!(params.merge(
      action: UserHistory.actions[:change_readonly_mode],
      previous_value: !state,
      new_value: state
    ))
  end

  def log_check_personal_message(topic, opts = {})
    raise Discourse::InvalidParameters.new(:topic) unless topic && topic.is_a?(Topic)
    UserHistory.create!(params(opts).merge(
      action: UserHistory.actions[:check_personal_message],
      topic_id: topic.id,
      context: topic.relative_url
    ))
  end

  def log_post_approved(post, opts = {})
    raise Discourse::InvalidParameters.new(:post) unless post && post.is_a?(Post)
    UserHistory.create!(params(opts).merge(
      action: UserHistory.actions[:post_approved],
      post_id: post.id
    ))
  end

  def log_post_rejected(rejected_post, opts = {})
    raise Discourse::InvalidParameters.new(:rejected_post) unless rejected_post && rejected_post.is_a?(QueuedPost)

    topic = rejected_post.topic || Topic.with_deleted.find_by(id: rejected_post.topic_id)
    topic_title = topic&.title || I18n.t('staff_action_logs.not_found')
    username = rejected_post.user&.username || I18n.t('staff_action_logs.unknown')
    name = rejected_post.user&.name || I18n.t('staff_action_logs.unknown')

    details = [
      "created_at: #{rejected_post.created_at}",
      "rejected_at: #{rejected_post.rejected_at}",
      "user: #{username} (#{name})",
      "topic: #{topic_title}",
      "raw: #{rejected_post.raw}",
    ]

    UserHistory.create!(params(opts).merge(
      action: UserHistory.actions[:post_rejected],
      details: details.join("\n")
    ))
  end

  private

  def params(opts = nil)
    opts ||= {}
    { acting_user_id: @admin.id, context: opts[:context] }
  end

  def validate_category(category)
    raise Discourse::InvalidParameters.new(:category) unless category && category.is_a?(Category)
  end

end<|MERGE_RESOLUTION|>--- conflicted
+++ resolved
@@ -250,7 +250,6 @@
       context: I18n.t("staff_action_logs.user_merged", username: source_username),
       email: source_email
     ))
-<<<<<<< HEAD
   end
 
   BADGE_FIELDS ||= %i{id name description long_description icon image badge_type_id
@@ -285,42 +284,6 @@
     ))
   end
 
-=======
-  end
-
-  BADGE_FIELDS ||= %i{id name description long_description icon image badge_type_id
-    badge_grouping_id query allow_title multiple_grant listable target_posts
-    enabled auto_revoke show_posts system}
-
-  def log_badge_creation(badge)
-    raise Discourse::InvalidParameters.new(:badge) unless badge
-    details = BADGE_FIELDS.map { |f| [f, badge.send(f)] }.select { |f, v| v.present? }.map { |f, v| "#{f}: #{v}" }
-    UserHistory.create!(params.merge(
-      action: UserHistory.actions[:create_badge],
-      details: details.join("\n")
-    ))
-  end
-
-  def log_badge_change(badge)
-    raise Discourse::InvalidParameters.new(:badge) unless badge
-    details = ["id: #{badge.id}"]
-    badge.previous_changes.each { |f, values| details << "#{f}: #{values[1]}" if BADGE_FIELDS.include?(f.to_sym) }
-    UserHistory.create!(params.merge(
-      action: UserHistory.actions[:change_badge],
-      details: details.join("\n")
-    ))
-  end
-
-  def log_badge_deletion(badge)
-    raise Discourse::InvalidParameters.new(:badge) unless badge
-    details = BADGE_FIELDS.map { |f| [f, badge.send(f)] }.select { |f, v| v.present? }.map { |f, v| "#{f}: #{v}" }
-    UserHistory.create!(params.merge(
-      action: UserHistory.actions[:delete_badge],
-      details: details.join("\n")
-    ))
-  end
-
->>>>>>> c10941bb
   def log_badge_grant(user_badge, opts = {})
     raise Discourse::InvalidParameters.new(:user_badge) unless user_badge
     UserHistory.create!(params(opts).merge(
@@ -426,7 +389,6 @@
       category_id: category.id,
       context: category.url
     ))
-<<<<<<< HEAD
   end
 
   def log_silence_user(user, opts = {})
@@ -444,25 +406,6 @@
 
   def log_unsilence_user(user, opts = {})
     raise Discourse::InvalidParameters.new(:user) unless user
-=======
-  end
-
-  def log_silence_user(user, opts = {})
-    raise Discourse::InvalidParameters.new(:user) unless user
-
-    create_args = params(opts).merge(
-      action: UserHistory.actions[:silence_user],
-      target_user_id: user.id,
-      details: opts[:details]
-    )
-    create_args[:post_id] = opts[:post_id] if opts[:post_id]
-
-    UserHistory.create!(create_args)
-  end
-
-  def log_unsilence_user(user, opts = {})
-    raise Discourse::InvalidParameters.new(:user) unless user
->>>>>>> c10941bb
     UserHistory.create!(params(opts).merge(
       action: UserHistory.actions[:unsilence_user],
       target_user_id: user.id
@@ -516,8 +459,6 @@
     ))
   end
 
-<<<<<<< HEAD
-=======
   def log_entity_export(entity, opts = {})
     UserHistory.create!(params(opts).merge(
       action: UserHistory.actions[:entity_export],
@@ -526,7 +467,6 @@
     ))
   end
 
->>>>>>> c10941bb
   def log_backup_download(backup, opts = {})
     raise Discourse::InvalidParameters.new(:backup) unless backup
     UserHistory.create!(params(opts).merge(
