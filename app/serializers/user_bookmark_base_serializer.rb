--- conflicted
+++ resolved
@@ -60,11 +60,8 @@
     bookmarkable_user
   end
 
-<<<<<<< HEAD
-=======
   private
 
->>>>>>> 4037cdb6
   def bookmarkable
     object.bookmarkable
   end
