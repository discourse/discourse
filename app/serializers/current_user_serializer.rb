# frozen_string_literal: true

class CurrentUserSerializer < BasicUserSerializer
  include UserTagNotificationsMixin
  include UserSidebarMixin

  attributes :name,
             :unread_notifications,
             :unread_high_priority_notifications,
             :all_unread_notifications_count,
             :read_first_notification?,
             :admin?,
             :notification_channel_position,
             :moderator?,
             :staff?,
             :whisperer?,
             :title,
             :any_posts,
             :trust_level,
             :can_send_private_email_messages,
             :can_send_private_messages,
             :can_upload_avatar,
             :can_edit,
             :can_invite_to_forum,
             :no_password,
             :can_delete_account,
             :can_post_anonymously,
             :custom_fields,
             :muted_category_ids,
             :indirectly_muted_category_ids,
             :regular_category_ids,
             :tracked_category_ids,
             :watched_first_post_category_ids,
             :watched_category_ids,
             :watched_tags,
             :watching_first_post_tags,
             :tracked_tags,
             :muted_tags,
             :regular_tags,
             :dismissed_banner_key,
             :is_anonymous,
             :reviewable_count,
             :unseen_reviewable_count,
             :new_personal_messages_notifications_count,
             :read_faq?,
             :previous_visit_at,
             :seen_notification_id,
             :primary_group_id,
             :flair_group_id,
             :can_create_topic,
             :can_create_group,
             :link_posting_access,
             :external_id,
             :associated_account_ids,
             :top_category_ids,
             :groups,
             :second_factor_enabled,
             :ignored_users,
             :featured_topic,
             :do_not_disturb_until,
             :has_topic_draft,
             :can_review,
             :draft_count,
             :pending_posts_count,
             :status,
             :grouped_unread_notifications,
             :display_sidebar_tags,
             :sidebar_tags,
             :sidebar_category_ids,
             :sidebar_sections,
             :new_new_view_enabled?,
<<<<<<< HEAD
             :experimental_bookmark_redesign_enabled?,
             :use_experimental_topic_bulk_actions?
=======
             :use_experimental_topic_bulk_actions?,
             :use_experimental_topic_bulk_actions?,
             :use_admin_sidebar
>>>>>>> d7dd871d

  delegate :user_stat, to: :object, private: true
  delegate :any_posts, :draft_count, :pending_posts_count, :read_faq?, to: :user_stat

  has_one :user_option, embed: :object, serializer: CurrentUserOptionSerializer

  def sidebar_sections
    SidebarSection
      .public_sections
      .or(SidebarSection.where(user_id: object.id))
      .includes(:sidebar_urls)
      .order("(section_type IS NOT NULL) DESC, (public IS TRUE) DESC")
      .map { |section| SidebarSectionSerializer.new(section, root: false) }
  end

  def groups
    owned_group_ids = GroupUser.where(user_id: id, owner: true).pluck(:group_id).to_set

    object
      .visible_groups
      .pluck(:id, :name, :has_messages)
      .map do |id, name, has_messages|
        group = { id: id, name: name, has_messages: has_messages }
        group[:owner] = true if owned_group_ids.include?(id)
        group
      end
  end

  def link_posting_access
    scope.link_posting_access
  end

  def can_create_topic
    scope.can_create_topic?(nil)
  end

  def can_create_group
    scope.can_create_group?
  end

  def include_can_create_group?
    scope.can_create_group?
  end

  def can_send_private_email_messages
    scope.can_send_private_messages_to_email?
  end

  def can_send_private_messages
    scope.can_send_private_messages?
  end

  def use_admin_sidebar
    object.admin? && object.in_any_groups?(SiteSetting.admin_sidebar_enabled_groups_map)
  end

  def include_user_admin_sidebar?
    object.admin?
  end

  def can_post_anonymously
    SiteSetting.allow_anonymous_posting &&
      (is_anonymous || object.in_any_groups?(SiteSetting.anonymous_posting_allowed_groups_map))
  end

  def can_ignore_users
    !is_anonymous && object.in_any_groups?(SiteSetting.ignore_allowed_groups_map)
  end

  def can_upload_avatar
    !is_anonymous && object.in_any_groups?(SiteSetting.uploaded_avatars_allowed_groups_map)
  end

  def can_edit
    true
  end

  def can_invite_to_forum
    scope.can_invite_to_forum?
  end

  def include_can_invite_to_forum?
    scope.can_invite_to_forum?
  end

  def no_password
    true
  end

  def include_no_password?
    !object.has_password?
  end

  def include_can_delete_account?
    scope.can_delete_user?(object)
  end

  def can_delete_account
    true
  end

  def custom_fields
    fields = nil
    if SiteSetting.public_user_custom_fields.present?
      fields = SiteSetting.public_user_custom_fields.split("|")
    end
    DiscoursePluginRegistry.serialized_current_user_fields.each do |f|
      fields ||= []
      fields << f
    end

    if fields.present?
      User.custom_fields_for_ids([object.id], fields)[object.id] || {}
    else
      {}
    end
  end

  def muted_category_ids
    categories_with_notification_level(:muted)
  end

  def indirectly_muted_category_ids
    CategoryUser.indirectly_muted_category_ids(object)
  end

  def regular_category_ids
    categories_with_notification_level(:regular)
  end

  def tracked_category_ids
    categories_with_notification_level(:tracking)
  end

  def watched_category_ids
    categories_with_notification_level(:watching)
  end

  def watched_first_post_category_ids
    categories_with_notification_level(:watching_first_post)
  end

  def ignored_users
    IgnoredUser.where(user: object.id).joins(:ignored_user).pluck(:username)
  end

  def top_category_ids
    omitted_notification_levels = [
      CategoryUser.notification_levels[:muted],
      CategoryUser.notification_levels[:regular],
    ]
    CategoryUser
      .where(user_id: object.id)
      .where.not(notification_level: omitted_notification_levels)
      .order(
        "
        CASE
          WHEN notification_level = 3 THEN 1
          WHEN notification_level = 2 THEN 2
          WHEN notification_level = 4 THEN 3
        END",
      )
      .pluck(:category_id)
      .slice(0, SiteSetting.header_dropdown_category_count)
  end

  def dismissed_banner_key
    object.user_profile.dismissed_banner_key
  end

  def is_anonymous
    object.anonymous?
  end

  def can_review
    scope.can_see_review_queue?
  end

  def include_primary_group_id?
    object.primary_group_id.present?
  end

  def external_id
    object&.single_sign_on_record&.external_id
  end

  def include_external_id?
    SiteSetting.enable_discourse_connect
  end

  def associated_account_ids
    values = {}

    object.user_associated_accounts.map do |user_associated_account|
      values[user_associated_account.provider_name] = user_associated_account.provider_uid
    end

    values
  end

  def include_associated_account_ids?
    SiteSetting.include_associated_account_ids
  end

  def second_factor_enabled
    object.totp_enabled? || object.security_keys_enabled?
  end

  def featured_topic
    object.user_profile.featured_topic
  end

  def has_topic_draft
    true
  end

  def include_has_topic_draft?
    Draft.has_topic_draft(object)
  end

  def include_status?
    SiteSetting.enable_user_status && object.has_status?
  end

  def status
    UserStatusSerializer.new(object.user_status, root: false)
  end

  def unseen_reviewable_count
    Reviewable.unseen_reviewable_count(object)
  end

  def use_experimental_topic_bulk_actions?
    scope.user.in_any_groups?(SiteSetting.experimental_topic_bulk_actions_enabled_groups_map)
  end
end<|MERGE_RESOLUTION|>--- conflicted
+++ resolved
@@ -69,14 +69,9 @@
              :sidebar_category_ids,
              :sidebar_sections,
              :new_new_view_enabled?,
-<<<<<<< HEAD
              :experimental_bookmark_redesign_enabled?,
-             :use_experimental_topic_bulk_actions?
-=======
-             :use_experimental_topic_bulk_actions?,
              :use_experimental_topic_bulk_actions?,
              :use_admin_sidebar
->>>>>>> d7dd871d
 
   delegate :user_stat, to: :object, private: true
   delegate :any_posts, :draft_count, :pending_posts_count, :read_faq?, to: :user_stat
