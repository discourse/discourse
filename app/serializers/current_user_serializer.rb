# frozen_string_literal: true

class CurrentUserSerializer < BasicUserSerializer
  include UserTagNotificationsMixin
  include UserSidebarMixin

  attributes :name,
             :unread_notifications,
             :unread_private_messages,
             :unread_high_priority_notifications,
             :all_unread_notifications_count,
             :read_first_notification?,
             :admin?,
             :notification_channel_position,
             :moderator?,
             :staff?,
             :whisperer?,
             :title,
             :any_posts,
             :trust_level,
             :can_send_private_email_messages,
             :can_send_private_messages,
             :can_edit,
             :can_invite_to_forum,
             :no_password,
             :can_delete_account,
             :custom_fields,
             :muted_category_ids,
             :indirectly_muted_category_ids,
             :regular_category_ids,
             :tracked_category_ids,
             :watched_first_post_category_ids,
             :watched_category_ids,
             :watched_tags,
             :watching_first_post_tags,
             :tracked_tags,
             :muted_tags,
             :regular_tags,
             :dismissed_banner_key,
             :is_anonymous,
             :reviewable_count,
             :unseen_reviewable_count,
             :new_personal_messages_notifications_count,
             :read_faq?,
             :previous_visit_at,
             :seen_notification_id,
             :primary_group_id,
             :flair_group_id,
             :can_create_topic,
             :can_create_group,
             :link_posting_access,
             :external_id,
             :associated_account_ids,
             :top_category_ids,
             :groups,
             :second_factor_enabled,
             :ignored_users,
             :featured_topic,
             :do_not_disturb_until,
             :has_topic_draft,
             :can_review,
             :draft_count,
             :pending_posts_count,
             :status,
             :grouped_unread_notifications,
             :display_sidebar_tags,
             :sidebar_tags,
             :sidebar_category_ids,
             :sidebar_list_destination,
             :sidebar_sections,
             :new_new_view_enabled?

  delegate :user_stat, to: :object, private: true
  delegate :any_posts, :draft_count, :pending_posts_count, :read_faq?, to: :user_stat

  has_one :user_option, embed: :object, serializer: CurrentUserOptionSerializer

  def sidebar_sections
    SidebarSection
      .public_sections
      .or(SidebarSection.where(user_id: object.id))
      .includes(sidebar_section_links: :linkable)
      .order("(section_type IS NOT NULL) DESC, (public IS TRUE) DESC")
      .map { |section| SidebarSectionSerializer.new(section, root: false) }
  end

  def groups
    owned_group_ids = GroupUser.where(user_id: id, owner: true).pluck(:group_id).to_set

    object
      .visible_groups
      .pluck(:id, :name, :has_messages)
      .map do |id, name, has_messages|
        group = { id: id, name: name, has_messages: has_messages }
        group[:owner] = true if owned_group_ids.include?(id)
        group
      end
  end

  def link_posting_access
    scope.link_posting_access
  end

  def can_create_topic
    scope.can_create_topic?(nil)
  end

  def can_create_group
    scope.can_create_group?
  end

  def include_can_create_group?
    scope.can_create_group?
  end

  def can_send_private_email_messages
    scope.can_send_private_messages_to_email?
  end

  def can_send_private_messages
    scope.can_send_private_messages?
  end

  def can_edit
    true
  end

  def can_invite_to_forum
    scope.can_invite_to_forum?
  end

  def include_can_invite_to_forum?
    scope.can_invite_to_forum?
  end

  def no_password
    true
  end

  def include_no_password?
    !object.has_password?
  end

  def include_can_delete_account?
    scope.can_delete_user?(object)
  end

  def can_delete_account
    true
  end

  def custom_fields
    fields = nil
    if SiteSetting.public_user_custom_fields.present?
      fields = SiteSetting.public_user_custom_fields.split("|")
    end
    DiscoursePluginRegistry.serialized_current_user_fields.each do |f|
      fields ||= []
      fields << f
    end

    if fields.present?
      User.custom_fields_for_ids([object.id], fields)[object.id] || {}
    else
      {}
    end
  end

  def muted_category_ids
    categories_with_notification_level(:muted)
  end

  def indirectly_muted_category_ids
    CategoryUser.indirectly_muted_category_ids(object)
  end

  def regular_category_ids
    categories_with_notification_level(:regular)
  end

  def tracked_category_ids
    categories_with_notification_level(:tracking)
  end

  def watched_category_ids
    categories_with_notification_level(:watching)
  end

  def watched_first_post_category_ids
    categories_with_notification_level(:watching_first_post)
  end

  def ignored_users
    IgnoredUser.where(user: object.id).joins(:ignored_user).pluck(:username)
  end

  def top_category_ids
    omitted_notification_levels = [
      CategoryUser.notification_levels[:muted],
      CategoryUser.notification_levels[:regular],
    ]
    CategoryUser
      .where(user_id: object.id)
      .where.not(notification_level: omitted_notification_levels)
      .order(
        "
        CASE
          WHEN notification_level = 3 THEN 1
          WHEN notification_level = 2 THEN 2
          WHEN notification_level = 4 THEN 3
        END",
      )
      .pluck(:category_id)
      .slice(0, SiteSetting.header_dropdown_category_count)
  end

  def dismissed_banner_key
    object.user_profile.dismissed_banner_key
  end

  def is_anonymous
    object.anonymous?
  end

  def can_review
    scope.can_see_review_queue?
  end

  def include_primary_group_id?
    object.primary_group_id.present?
  end

  def external_id
    object&.single_sign_on_record&.external_id
  end

  def include_external_id?
    SiteSetting.enable_discourse_connect
  end

  def associated_account_ids
    values = {}

    object.user_associated_accounts.map do |user_associated_account|
      values[user_associated_account.provider_name] = user_associated_account.provider_uid
    end

    values
  end

  def include_associated_account_ids?
    SiteSetting.include_associated_account_ids
  end

  def second_factor_enabled
    object.totp_enabled? || object.security_keys_enabled?
  end

  def featured_topic
    object.user_profile.featured_topic
  end

  def has_topic_draft
    true
  end

  def include_has_topic_draft?
    Draft.has_topic_draft(object)
  end

  def include_status?
    SiteSetting.enable_user_status && object.has_status?
  end

  def status
    UserStatusSerializer.new(object.user_status, root: false)
  end

  def unseen_reviewable_count
    Reviewable.unseen_reviewable_count(object)
  end

<<<<<<< HEAD
  def custom_sidebar_sections_enabled
    if SiteSetting.enable_custom_sidebar_sections.present?
      object.in_any_groups?(SiteSetting.enable_custom_sidebar_sections_map)
    else
      false
    end
=======
  def redesigned_user_menu_enabled
    object.redesigned_user_menu_enabled?
  end

  def include_all_unread_notifications_count?
    redesigned_user_menu_enabled
  end

  def include_grouped_unread_notifications?
    redesigned_user_menu_enabled
  end

  def include_unseen_reviewable_count?
    redesigned_user_menu_enabled
  end

  def include_new_personal_messages_notifications_count?
    redesigned_user_menu_enabled
>>>>>>> c9a6d9ac
  end
end<|MERGE_RESOLUTION|>--- conflicted
+++ resolved
@@ -280,32 +280,11 @@
     Reviewable.unseen_reviewable_count(object)
   end
 
-<<<<<<< HEAD
   def custom_sidebar_sections_enabled
     if SiteSetting.enable_custom_sidebar_sections.present?
       object.in_any_groups?(SiteSetting.enable_custom_sidebar_sections_map)
     else
       false
     end
-=======
-  def redesigned_user_menu_enabled
-    object.redesigned_user_menu_enabled?
-  end
-
-  def include_all_unread_notifications_count?
-    redesigned_user_menu_enabled
-  end
-
-  def include_grouped_unread_notifications?
-    redesigned_user_menu_enabled
-  end
-
-  def include_unseen_reviewable_count?
-    redesigned_user_menu_enabled
-  end
-
-  def include_new_personal_messages_notifications_count?
-    redesigned_user_menu_enabled
->>>>>>> c9a6d9ac
   end
 end