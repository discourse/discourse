require_dependency 'new_post_manager'

class CurrentUserSerializer < BasicUserSerializer

  attributes :name,
             :unread_notifications,
             :unread_private_messages,
             :read_first_notification?,
             :admin?,
             :notification_channel_position,
             :site_flagged_posts_count,
             :moderator?,
             :staff?,
             :title,
             :reply_count,
             :topic_count,
             :enable_quoting,
             :external_links_in_new_tab,
             :dynamic_favicon,
             :trust_level,
             :can_send_private_email_messages,
             :can_edit,
             :can_invite_to_forum,
             :no_password,
             :can_delete_account,
             :should_be_redirected_to_top,
             :redirected_to_top,
             :disable_jump_reply,
             :custom_fields,
             :muted_category_ids,
             :dismissed_banner_key,
             :is_anonymous,
             :post_queue_new_count,
             :show_queued_posts,
             :read_faq,
             :automatically_unpin_topics,
             :mailing_list_mode,
             :previous_visit_at,
             :seen_notification_id,
             :primary_group_id,
<<<<<<< HEAD
             :primary_group_name,
             :can_create_topic,
             :link_posting_access,
             :external_id,
             :top_category_ids
=======
             :can_create_topic,
             :link_posting_access,
             :external_id,
             :top_category_ids,
             :hide_profile_and_presence,
             :groups

  def groups
    object.visible_groups.pluck(:id, :name).map { |id, name| { id: id, name: name.downcase } }
  end
>>>>>>> c10941bb

  def link_posting_access
    scope.link_posting_access
  end

  def can_create_topic
    scope.can_create_topic?(nil)
  end

  def include_site_flagged_posts_count?
    object.staff?
  end

  def read_faq
    object.user_stat.read_faq?
  end

  def topic_count
    object.user_stat.topic_count
  end

  def reply_count
    object.user_stat.topic_reply_count
  end

  def hide_profile_and_presence
    object.user_option.hide_profile_and_presence
  end

  def enable_quoting
    object.user_option.enable_quoting
  end

  def disable_jump_reply
    object.user_option.disable_jump_reply
  end

  def external_links_in_new_tab
    object.user_option.external_links_in_new_tab
  end

  def dynamic_favicon
    object.user_option.dynamic_favicon
  end

  def automatically_unpin_topics
    object.user_option.automatically_unpin_topics
  end

  def should_be_redirected_to_top
    object.user_option.should_be_redirected_to_top
  end

  def redirected_to_top
    object.user_option.redirected_to_top
  end

  def site_flagged_posts_count
    PostAction.flagged_posts_count
  end

  def can_send_private_email_messages
    scope.can_send_private_messages_to_email?
  end

  def can_edit
    true
  end

  def can_invite_to_forum
    true
  end

  def include_can_invite_to_forum?
    scope.can_invite_to_forum?
  end

  def no_password
    true
  end

  def include_no_password?
    !object.has_password?
  end

  def include_can_delete_account?
    scope.can_delete_user?(object)
  end

  def can_delete_account
    true
  end

  def include_redirected_to_top?
    object.user_option.redirected_to_top.present?
  end

  def custom_fields
    fields = nil
    if SiteSetting.public_user_custom_fields.present?
      fields = SiteSetting.public_user_custom_fields.split('|')
    end
    DiscoursePluginRegistry.serialized_current_user_fields.each do |f|
      fields ||= []
      fields << f
    end

    if fields.present?
      User.custom_fields_for_ids([object.id], fields)[object.id] || {}
    else
      {}
    end
  end

  def muted_category_ids
    CategoryUser.lookup(object, :muted).pluck(:category_id)
  end

  def top_category_ids
    omitted_notification_levels = [CategoryUser.notification_levels[:muted], CategoryUser.notification_levels[:regular]]
    CategoryUser.where(user_id: object.id)
      .where.not(notification_level: omitted_notification_levels)
      .order("
        CASE
          WHEN notification_level = 3 THEN 1
          WHEN notification_level = 2 THEN 2
          WHEN notification_level = 4 THEN 3
        END")
      .pluck(:category_id)
      .slice(0, SiteSetting.header_dropdown_category_count)
  end

  def dismissed_banner_key
    object.user_profile.dismissed_banner_key
  end

  def is_anonymous
    object.anonymous?
  end

  def post_queue_new_count
    QueuedPost.new_count
  end

  def include_post_queue_new_count?
    object.staff?
  end

  def show_queued_posts
    true
  end

  def include_show_queued_posts?
    object.staff? && (NewPostManager.queue_enabled? || QueuedPost.new_count > 0)
  end

  def mailing_list_mode
    object.user_option.mailing_list_mode
  end

  def include_primary_group_id?
    object.primary_group_id.present?
  end

<<<<<<< HEAD
  def primary_group_name
    object.primary_group.name.downcase
  end

  def include_primary_group_name?
    object.primary_group&.name.present?
  end

=======
>>>>>>> c10941bb
  def external_id
    object&.single_sign_on_record&.external_id
  end

  def include_external_id?
    SiteSetting.enable_sso
  end
end<|MERGE_RESOLUTION|>--- conflicted
+++ resolved
@@ -38,13 +38,6 @@
              :previous_visit_at,
              :seen_notification_id,
              :primary_group_id,
-<<<<<<< HEAD
-             :primary_group_name,
-             :can_create_topic,
-             :link_posting_access,
-             :external_id,
-             :top_category_ids
-=======
              :can_create_topic,
              :link_posting_access,
              :external_id,
@@ -55,7 +48,6 @@
   def groups
     object.visible_groups.pluck(:id, :name).map { |id, name| { id: id, name: name.downcase } }
   end
->>>>>>> c10941bb
 
   def link_posting_access
     scope.link_posting_access
@@ -220,17 +212,6 @@
     object.primary_group_id.present?
   end
 
-<<<<<<< HEAD
-  def primary_group_name
-    object.primary_group.name.downcase
-  end
-
-  def include_primary_group_name?
-    object.primary_group&.name.present?
-  end
-
-=======
->>>>>>> c10941bb
   def external_id
     object&.single_sign_on_record&.external_id
   end
