require 'base64'

class ThemeFieldSerializer < ApplicationSerializer
  attributes :name, :target, :value, :error, :type_id, :upload_id, :url, :filename

  def include_url?
    object.upload
  end

  def include_upload_id?
    object.upload
  end

  def include_filename?
    object.upload
  end

  def url
    object.upload&.url
  end

  def filename
    object.upload&.original_filename
  end

  def target
    Theme.lookup_target(object.target_id)&.to_s
  end

  def include_error?
    object.error.present?
  end
end

<<<<<<< HEAD
class ChildThemeSerializer < ApplicationSerializer
=======
class BasicThemeSerializer < ApplicationSerializer
>>>>>>> c10941bb
  attributes :id, :name, :created_at, :updated_at, :default, :component

  def include_default?
    object.id == SiteSetting.default_theme_id
  end

  def default
    true
  end
end

class RemoteThemeSerializer < ApplicationSerializer
<<<<<<< HEAD
  attributes :id, :remote_url, :remote_version, :local_version, :about_url,
             :license_url, :commits_behind, :remote_updated_at, :updated_at,
             :github_diff_link
=======
  attributes :id, :remote_url, :remote_version, :local_version, :commits_behind,
             :remote_updated_at, :updated_at, :github_diff_link, :last_error_text, :is_git?,
             :license_url, :about_url, :authors, :theme_version, :minimum_discourse_version, :maximum_discourse_version
>>>>>>> c10941bb

  # wow, AMS has some pretty nutty logic where it tries to find the path here
  # from action dispatch, tell it not to
  def about_url
    object.about_url
  end

  def include_github_diff_link?
    github_diff_link.present?
  end
end

<<<<<<< HEAD
class ThemeSerializer < ChildThemeSerializer
  attributes :color_scheme, :color_scheme_id, :user_selectable, :remote_theme_id, :settings
=======
class ThemeSerializer < BasicThemeSerializer
  attributes :color_scheme, :color_scheme_id, :user_selectable, :remote_theme_id, :settings, :errors, :enabled?, :description
>>>>>>> c10941bb

  has_one :user, serializer: UserNameSerializer, embed: :object

  has_many :theme_fields, serializer: ThemeFieldSerializer, embed: :objects
  has_many :child_themes, serializer: BasicThemeSerializer, embed: :objects
  has_many :parent_themes, serializer: BasicThemeSerializer, embed: :objects
  has_one :remote_theme, serializer: RemoteThemeSerializer, embed: :objects
  has_many :translations, serializer: ThemeTranslationSerializer, embed: :objects

  def initialize(theme, options = {})
    super
    @errors = []
  end

  def child_themes
    object.child_themes
  end

  def parent_themes
    object.parent_themes
  end

  def settings
    object.settings.map { |setting| ThemeSettingsSerializer.new(setting, root: false) }
  rescue ThemeSettingsParser::InvalidYaml => e
    @errors << e.message
    nil
  end

  def include_child_themes?
    !object.component?
  end

  def errors
    @errors
  end

  def include_errors?
    @errors.present?
  end

  def description
    object.internal_translations.find  { |t| t.key == "theme_metadata.description" } &.value
  end

  def settings
    object.settings.map { |setting| ThemeSettingsSerializer.new(setting, root: false) }
  end

  def include_child_themes?
    !object.component?
  end
end

class ThemeFieldWithEmbeddedUploadsSerializer < ThemeFieldSerializer
  attributes :raw_upload

  def include_raw_upload?
    object.upload
  end

  def raw_upload
    filename = Discourse.store.path_for(object.upload)
    raw = nil

    if filename
      raw = File.read(filename)
    else
      raw = Discourse.store.download(object.upload).read
    end

    Base64.encode64(raw)
  end
end

class ThemeWithEmbeddedUploadsSerializer < ThemeSerializer
  has_many :theme_fields, serializer: ThemeFieldWithEmbeddedUploadsSerializer, embed: :objects

  def include_settings?
    false
  end
end<|MERGE_RESOLUTION|>--- conflicted
+++ resolved
@@ -32,11 +32,7 @@
   end
 end
 
-<<<<<<< HEAD
-class ChildThemeSerializer < ApplicationSerializer
-=======
 class BasicThemeSerializer < ApplicationSerializer
->>>>>>> c10941bb
   attributes :id, :name, :created_at, :updated_at, :default, :component
 
   def include_default?
@@ -49,15 +45,9 @@
 end
 
 class RemoteThemeSerializer < ApplicationSerializer
-<<<<<<< HEAD
-  attributes :id, :remote_url, :remote_version, :local_version, :about_url,
-             :license_url, :commits_behind, :remote_updated_at, :updated_at,
-             :github_diff_link
-=======
   attributes :id, :remote_url, :remote_version, :local_version, :commits_behind,
              :remote_updated_at, :updated_at, :github_diff_link, :last_error_text, :is_git?,
              :license_url, :about_url, :authors, :theme_version, :minimum_discourse_version, :maximum_discourse_version
->>>>>>> c10941bb
 
   # wow, AMS has some pretty nutty logic where it tries to find the path here
   # from action dispatch, tell it not to
@@ -70,13 +60,8 @@
   end
 end
 
-<<<<<<< HEAD
-class ThemeSerializer < ChildThemeSerializer
-  attributes :color_scheme, :color_scheme_id, :user_selectable, :remote_theme_id, :settings
-=======
 class ThemeSerializer < BasicThemeSerializer
   attributes :color_scheme, :color_scheme_id, :user_selectable, :remote_theme_id, :settings, :errors, :enabled?, :description
->>>>>>> c10941bb
 
   has_one :user, serializer: UserNameSerializer, embed: :object
 
@@ -121,41 +106,4 @@
   def description
     object.internal_translations.find  { |t| t.key == "theme_metadata.description" } &.value
   end
-
-  def settings
-    object.settings.map { |setting| ThemeSettingsSerializer.new(setting, root: false) }
-  end
-
-  def include_child_themes?
-    !object.component?
-  end
-end
-
-class ThemeFieldWithEmbeddedUploadsSerializer < ThemeFieldSerializer
-  attributes :raw_upload
-
-  def include_raw_upload?
-    object.upload
-  end
-
-  def raw_upload
-    filename = Discourse.store.path_for(object.upload)
-    raw = nil
-
-    if filename
-      raw = File.read(filename)
-    else
-      raw = Discourse.store.download(object.upload).read
-    end
-
-    Base64.encode64(raw)
-  end
-end
-
-class ThemeWithEmbeddedUploadsSerializer < ThemeSerializer
-  has_many :theme_fields, serializer: ThemeFieldWithEmbeddedUploadsSerializer, embed: :objects
-
-  def include_settings?
-    false
-  end
 end