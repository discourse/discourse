# frozen_string_literal: true

module UserSidebarMixin
  def sidebar_tags
    topic_count_column = Tag.topic_count_column(scope)

    object
      .visible_sidebar_tags(scope)
      .pluck(:name, topic_count_column, :pm_topic_count)
      .reduce([]) do |tags, sidebar_tag|
        tags.push(name: sidebar_tag[0], pm_only: sidebar_tag[1] == 0 && sidebar_tag[2] > 0)
      end
  end

  def display_sidebar_tags
    DiscourseTagging.filter_visible(Tag, scope).exists?
  end

  def include_display_sidebar_tags?
    include_sidebar_tags?
  end

  def include_sidebar_tags?
    SiteSetting.tagging_enabled && sidebar_navigation_menu?
  end

  def sidebar_category_ids
    object.category_sidebar_section_links.pluck(:linkable_id) & scope.allowed_category_ids
  end

  def include_sidebar_category_ids?
    sidebar_navigation_menu?
  end

  def sidebar_sections
    object
      .sidebar_sections
      .order(created_at: :asc)
      .includes(sidebar_section_links: :linkable)
      .map { |section| SidebarSectionSerializer.new(section, root: false) }
  end

  def include_sidebar_sections?
    sidebar_navigation_menu?
  end

  private

  def sidebar_navigation_menu?
<<<<<<< HEAD
    !SiteSetting.legacy_navigation_menu? || options[:enable_sidebar_param] == "1"
=======
    !SiteSetting.legacy_navigation_menu? ||
      %w[sidebar header_dropdown].include?(options[:navigation_menu_param])
>>>>>>> 3d554aa1
  end
end<|MERGE_RESOLUTION|>--- conflicted
+++ resolved
@@ -47,11 +47,7 @@
   private
 
   def sidebar_navigation_menu?
-<<<<<<< HEAD
-    !SiteSetting.legacy_navigation_menu? || options[:enable_sidebar_param] == "1"
-=======
     !SiteSetting.legacy_navigation_menu? ||
       %w[sidebar header_dropdown].include?(options[:navigation_menu_param])
->>>>>>> 3d554aa1
   end
 end