--- conflicted
+++ resolved
@@ -38,13 +38,8 @@
 
   def include_email?
     # staff members can always see their email
-<<<<<<< HEAD
-    (scope.is_staff? && object.id == scope.user.id) || scope.can_see_emails? ||
-      (scope.is_staff? && object.staged?)
-=======
     (scope.is_staff? && (object.id == scope.user.id || object.staged?)) ||
       (@options[:emails_desired] && scope.can_check_emails?(object))
->>>>>>> c10941bb
   end
 
   alias_method :include_secondary_emails?, :include_email?
