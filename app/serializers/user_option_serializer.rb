--- conflicted
+++ resolved
@@ -23,12 +23,9 @@
              :theme_key_seq,
              :allow_private_messages,
              :homepage_id,
-<<<<<<< HEAD
-=======
              :hide_profile_and_presence,
              :text_size,
              :text_size_seq
->>>>>>> c10941bb
 
   def auto_track_topics_after_msecs
     object.auto_track_topics_after_msecs || SiteSetting.default_other_auto_track_topics_after_msecs
