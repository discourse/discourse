# frozen_string_literal: true

class TopicViewSerializer < ApplicationSerializer
  include PostStreamSerializerMixin
  include SuggestedTopicsMixin
  include TopicTagsMixin
  include ApplicationHelper

  def self.attributes_from_topic(*list)
    [list].flatten.each do |attribute|
      attributes(attribute)
      class_eval %{def #{attribute}
        object.topic.#{attribute}
      end}
    end
  end

  attributes_from_topic(
    :id,
    :title,
    :fancy_title,
    :posts_count,
    :created_at,
    :views,
    :reply_count,
    :like_count,
    :last_posted_at,
    :visible,
    :closed,
    :archived,
    :has_summary,
    :archetype,
    :slug,
    :category_id,
    :word_count,
    :deleted_at,
    :user_id,
    :featured_link,
    :featured_link_root_domain,
    :pinned_globally,
    :pinned_at,
    :pinned_until,
    :image_url,
    :slow_mode_seconds,
    :external_id,
  )

  attributes(
    :draft,
    :draft_key,
    :draft_sequence,
    :posted,
    :unpinned,
    :pinned,
    :current_post_number,
    :highest_post_number,
    :last_read_post_number,
    :last_read_post_id,
    :deleted_by,
    :has_deleted,
    :actions_summary,
    :expandable_first_post,
    :is_warning,
    :chunk_size,
    :bookmarked,
    :bookmarks,
    :message_archived,
    :topic_timer,
    :unicode_title,
    :message_bus_last_id,
    :participant_count,
    :destination_category_id,
    :pm_with_non_human_user,
    :queued_posts_count,
    :show_read_indicator,
    :requested_group_name,
    :thumbnails,
    :user_last_posted_at,
    :is_shared_draft,
    :slow_mode_enabled_until,
<<<<<<< HEAD
    :subtitle
=======
    :summarizable,
>>>>>>> f933c9fc
  )

  has_one :details, serializer: TopicViewDetailsSerializer, root: false, embed: :objects
  has_many :pending_posts, serializer: TopicPendingPostSerializer, root: false, embed: :objects

  has_one :published_page, embed: :objects

  def details
    object
  end

  def message_bus_last_id
    object.message_bus_last_id
  end

  def chunk_size
    object.chunk_size
  end

  def is_warning
    object.personal_message && object.topic.subtype == TopicSubtype.moderator_warning
  end

  def include_is_warning?
    is_warning
  end

  def include_external_id?
    external_id
  end

  def draft
    object.draft
  end

  def draft_key
    object.draft_key
  end

  def draft_sequence
    object.draft_sequence
  end

  def include_message_archived?
    object.personal_message
  end

  def message_archived
    object.topic.message_archived?(scope.user)
  end

  def deleted_by
    BasicUserSerializer.new(object.topic.deleted_by, root: false).as_json
  end

  # Topic user stuff
  def has_topic_user?
    object.topic_user.present?
  end

  def current_post_number
    object.current_post_number
  end

  def include_current_post_number?
    object.current_post_number.present?
  end

  def highest_post_number
    object.highest_post_number
  end

  def last_read_post_id
    return nil unless last_read_post_number
    object.filtered_post_id(last_read_post_number)
  end
  alias_method :include_last_read_post_id?, :has_topic_user?

  def last_read_post_number
    @last_read_post_number ||= object.topic_user.last_read_post_number
  end
  alias_method :include_last_read_post_number?, :has_topic_user?

  def posted
    object.topic_user.posted?
  end
  alias_method :include_posted?, :has_topic_user?

  def pinned
    PinnedCheck.pinned?(object.topic, object.topic_user)
  end

  def unpinned
    PinnedCheck.unpinned?(object.topic, object.topic_user)
  end

  def actions_summary
    object.actions_summary
  end

  def has_deleted
    object.has_deleted?
  end

  def include_has_deleted?
    object.guardian.can_see_deleted_posts?
  end

  def expandable_first_post
    true
  end

  def include_expandable_first_post?
    object.topic.expandable_first_post?
  end

  def bookmarked
    object.has_bookmarks?
  end

  def bookmarks
    object.bookmarks
  end

  def topic_timer
    topic_timer = object.topic.public_topic_timer

    return nil if topic_timer.blank?

    if topic_timer.publishing_to_category?
      return nil if !scope.can_see_category?(Category.find_by(id: topic_timer.category_id))
    end

    TopicTimerSerializer.new(object.topic.public_topic_timer, root: false)
  end

  def include_featured_link?
    SiteSetting.topic_featured_link_enabled
  end

  def include_featured_link_root_domain?
    SiteSetting.topic_featured_link_enabled && object.topic.featured_link
  end

  def include_unicode_title?
    object.topic.title.match?(/:[\w\-+]+:/)
  end

  def unicode_title
    Emoji.gsub_emoji_to_unicode(object.topic.title)
  end

  def include_pm_with_non_human_user?
    object.personal_message
  end

  def pm_with_non_human_user
    object.topic.pm_with_non_human_user?
  end

  def participant_count
    object.participant_count
  end

  def destination_category_id
    object.topic.shared_draft.category_id
  end

  def include_destination_category_id?
    scope.can_see_shared_draft? && SiteSetting.shared_drafts_enabled? &&
      object.topic.shared_draft.present?
  end

  def is_shared_draft
    include_destination_category_id?
  end

  alias_method :include_is_shared_draft?, :include_destination_category_id?

  def include_pending_posts?
    scope.authenticated? && object.queued_posts_enabled?
  end

  def queued_posts_count
    object.queued_posts_count
  end

  def include_queued_posts_count?
    scope.is_staff? && object.queued_posts_enabled?
  end

  def show_read_indicator
    object.show_read_indicator?
  end

  def requested_group_name
    Group
      .joins(:group_users)
      .where(
        id: object.topic.custom_fields["requested_group_id"].to_i,
        group_users: {
          user_id: scope.user.id,
          owner: true,
        },
      )
      .pick(:name)
  end

  def include_requested_group_name?
    object.personal_message && object.topic.custom_fields["requested_group_id"]
  end

  def include_published_page?
    SiteSetting.enable_page_publishing? && scope.is_staff? && object.published_page.present? &&
      !SiteSetting.secure_uploads
  end

  def thumbnails
    extra_sizes = ThemeModifierHelper.new(request: scope.request).topic_thumbnail_sizes
    object.topic.thumbnail_info(enqueue_if_missing: true, extra_sizes: extra_sizes)
  end

  def user_last_posted_at
    object.topic_user.last_posted_at
  end

  def include_user_last_posted_at?
    has_topic_user? && object.topic.slow_mode_seconds.to_i > 0
  end

  def slow_mode_enabled_until
    object.topic.slow_mode_topic_timer&.execute_at
  end

<<<<<<< HEAD
  def subtitle
    object.topic.custom_fields[:subtitle]
=======
  def summarizable
    object.summarizable?
>>>>>>> f933c9fc
  end
end<|MERGE_RESOLUTION|>--- conflicted
+++ resolved
@@ -78,11 +78,8 @@
     :user_last_posted_at,
     :is_shared_draft,
     :slow_mode_enabled_until,
-<<<<<<< HEAD
-    :subtitle
-=======
-    :summarizable,
->>>>>>> f933c9fc
+    :subtitle,
+    :summarizable
   )
 
   has_one :details, serializer: TopicViewDetailsSerializer, root: false, embed: :objects
@@ -317,12 +314,10 @@
     object.topic.slow_mode_topic_timer&.execute_at
   end
 
-<<<<<<< HEAD
   def subtitle
     object.topic.custom_fields[:subtitle]
-=======
+
   def summarizable
     object.summarizable?
->>>>>>> f933c9fc
   end
 end