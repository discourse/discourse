class PostSerializer < BasicPostSerializer

  # To pass in additional information we might need
  INSTANCE_VARS ||= [
    :topic_view,
    :parent_post,
    :add_raw,
    :add_title,
    :single_post_link_counts,
    :draft_sequence,
    :post_actions,
    :all_post_actions,
    :add_excerpt
  ]

  INSTANCE_VARS.each do |v|
    self.send(:attr_accessor, v)
  end

  attributes :post_number,
             :post_type,
             :updated_at,
             :reply_count,
             :reply_to_post_number,
             :quote_count,
             :avg_time,
             :incoming_link_count,
             :reads,
             :score,
             :yours,
             :topic_id,
             :topic_slug,
             :topic_title,
             :topic_html_title,
             :category_id,
             :display_username,
             :primary_group_name,
             :primary_group_flair_url,
             :primary_group_flair_bg_color,
             :primary_group_flair_color,
             :version,
             :can_edit,
             :can_delete,
             :can_recover,
             :can_wiki,
             :link_counts,
             :read,
             :user_title,
             :reply_to_user,
             :bookmarked,
             :raw,
             :actions_summary,
             :moderator?,
             :admin?,
             :staff?,
             :user_id,
             :draft_sequence,
             :hidden,
             :hidden_reason_id,
             :trust_level,
             :deleted_at,
             :deleted_by,
             :user_deleted,
             :edit_reason,
             :can_view_edit_history,
             :wiki,
             :user_custom_fields,
             :static_doc,
             :via_email,
             :is_auto_generated,
             :action_code,
             :action_code_who,
             :last_wiki_edit,
<<<<<<< HEAD
             :locked
=======
             :locked,
             :excerpt
>>>>>>> c10941bb

  def initialize(object, opts)
    super(object, opts)
    PostSerializer::INSTANCE_VARS.each do |name|
      if opts.include? name
        self.send("#{name}=", opts[name])
      end
    end
  end

  def topic_slug
    topic&.slug
  end

  def include_topic_title?
    @add_title
  end

  def include_topic_html_title?
    @add_title
  end

  def include_category_id?
    @add_title
  end

  def include_excerpt?
    @add_excerpt
  end

  def topic_title
    topic&.title
  end

  def topic_html_title
    topic&.fancy_title
  end

  def category_id
    topic&.category_id
  end

  def moderator?
    !!(object&.user&.moderator?)
  end

  def admin?
    !!(object&.user&.admin?)
  end

  def staff?
    !!(object&.user&.staff?)
  end

  def yours
    scope.user == object.user
  end

  def can_edit
    scope.can_edit?(object)
  end

  def can_delete
    scope.can_delete?(object)
  end

  def can_recover
    scope.can_recover_post?(object)
  end

  def can_wiki
    scope.can_wiki?(object)
  end

  def display_username
    object.user&.name
  end

  def primary_group_name
    return nil unless object.user && object.user.primary_group_id

    if @topic_view
      @topic_view.primary_group_names[object.user.primary_group_id]
    else
      object.user.primary_group.name if object.user.primary_group
    end
  end

  def primary_group_flair_url
    object.user&.primary_group&.flair_url
  end

  def primary_group_flair_bg_color
    object.user&.primary_group&.flair_bg_color
  end

  def primary_group_flair_color
    object.user&.primary_group&.flair_color
  end

  def link_counts
    return @single_post_link_counts if @single_post_link_counts.present?

    # TODO: This could be better, just porting the old one over
    @topic_view.link_counts[object.id].map do |link|
      result = {}
      result[:url] = link[:url]
      result[:internal] = link[:internal]
      result[:reflection] = link[:reflection]
      result[:title] = link[:title] if link[:title].present?
      result[:clicks] = link[:clicks] || 0
      result
    end
  end

  def read
    @topic_view.read?(object.post_number)
  end

  def score
    object.score || 0
  end

  def user_title
    object&.user&.title
  end

  def trust_level
    object&.user&.trust_level
  end

  def reply_to_user
    {
      username: object.reply_to_user.username,
      avatar_template: object.reply_to_user.avatar_template
    }
  end

  def bookmarked
    true
  end

  def deleted_by
    BasicUserSerializer.new(object.deleted_by, root: false).as_json
  end

  def include_deleted_by?
    scope.is_staff? && object.deleted_by.present?
  end

  # Helper function to decide between #post_actions and @all_post_actions
  def actions
    return post_actions if post_actions.present?
    return all_post_actions[object.id] if all_post_actions.present?
    nil
  end

  # Summary of the actions taken on this post
  def actions_summary
    result = []
    can_see_post = scope.can_see_post?(object)

    PostActionType.types.except(:bookmark).each do |sym, id|
      count_col = "#{sym}_count".to_sym

      count = object.send(count_col) if object.respond_to?(count_col)
      summary = { id: id, count: count }
      summary[:hidden] = true if sym == :vote

      if scope.post_can_act?(object, sym, opts: { taken_actions: actions }, can_see_post: can_see_post)
        summary[:can_act] = true
      end

      if sym == :notify_user && scope.current_user.present? && scope.current_user == object.user
        summary.delete(:can_act)
      end

      # The following only applies if you're logged in
      if summary[:can_act] && scope.current_user.present?
        summary[:can_defer_flags] = true if scope.is_staff? &&
                                                   PostActionType.flag_types_without_custom.values.include?(id) &&
                                                   active_flags.present? && active_flags.has_key?(id) &&
                                                   active_flags[id].count > 0
      end

      if actions.present? && actions.has_key?(id)
        summary[:acted] = true
        summary[:can_undo] = true if scope.can_delete?(actions[id])
      end

      # only show public data
      unless scope.is_staff? || PostActionType.public_types.values.include?(id)
        summary[:count] = summary[:acted] ? 1 : 0
      end

      summary.delete(:count) if summary[:count] == 0

      # Only include it if the user can do it or it has a count
      if summary[:can_act] || summary[:count]
        result << summary
      end
    end

    result
  end

  def include_draft_sequence?
    @draft_sequence.present?
  end

  def include_slug_title?
    @topic_slug.present?
  end

  def include_raw?
    @add_raw.present? && (!object.hidden || scope.user&.staff? || yours)
  end

  def include_link_counts?
    return true if @single_post_link_counts.present?

    @topic_view.present? && @topic_view.link_counts.present? && @topic_view.link_counts[object.id].present?
  end

  def include_read?
    @topic_view.present?
  end

  def include_reply_to_user?
    !(SiteSetting.suppress_reply_when_quoting && object.reply_quoted?) && object.reply_to_user
  end

  def include_bookmarked?
    actions.present? && actions.keys.include?(PostActionType.types[:bookmark])
  end

  def include_display_username?
    SiteSetting.enable_names?
  end

  def can_view_edit_history
    scope.can_view_edit_history?(object)
  end

  def user_custom_fields
    user_custom_fields_object[object.user_id]
  end

  def include_user_custom_fields?
<<<<<<< HEAD
    (@topic_view&.user_custom_fields || {})[object.user_id]
=======
    user_custom_fields_object[object.user_id]
>>>>>>> c10941bb
  end

  def static_doc
    true
  end

  def include_static_doc?
    object.is_first_post? && Discourse.static_doc_topic_ids.include?(object.topic_id)
  end

  def include_via_email?
    object.via_email?
  end

  def is_auto_generated
    object.incoming_email&.is_auto_generated
  end

  def include_is_auto_generated?
    object.via_email? && is_auto_generated
  end

  def version
    return 1 if object.hidden && !scope.can_view_hidden_post_revisions?

    scope.is_staff? ? object.version : object.public_version
  end

  def include_action_code?
    object.action_code.present?
  end

  def action_code_who
    post_custom_fields["action_code_who"]
  end

  def include_action_code_who?
    include_action_code? && action_code_who.present?
  end

  def locked
    true
  end

  # Only show locked posts to the users who made the post and staff
  def include_locked?
    object.locked? && (yours || scope.is_staff?)
  end

  def last_wiki_edit
    object.revisions.last.updated_at
  end

  def include_last_wiki_edit?
    object.wiki &&
    object.post_number == 1 &&
    object.revisions.size > 0
  end

  def include_hidden_reason_id?
    object.hidden
  end

  private

<<<<<<< HEAD
  def topic
    @topic = object.topic
    @topic ||= Topic.with_deleted.find(object.topic_id) if scope.is_staff?
    @topic
  end

  def post_actions
    @post_actions ||= (@topic_view&.all_post_actions || {})[object.id]
  end

  def active_flags
    @active_flags ||= (@topic_view&.all_active_flags || {})[object.id]
  end

=======
  def user_custom_fields_object
    (@topic_view&.user_custom_fields || @options[:user_custom_fields] || {})
  end

  def topic
    @topic = object.topic
    @topic ||= Topic.with_deleted.find_by(id: object.topic_id) if scope.is_staff?
    @topic
  end

  def post_actions
    @post_actions ||= (@topic_view&.all_post_actions || {})[object.id]
  end

  def active_flags
    @active_flags ||= (@topic_view&.all_active_flags || {})[object.id]
  end

>>>>>>> c10941bb
  def post_custom_fields
    @post_custom_fields ||= if @topic_view
      (@topic_view.post_custom_fields || {})[object.id] || {}
    else
      object.custom_fields
    end
  end

end<|MERGE_RESOLUTION|>--- conflicted
+++ resolved
@@ -71,12 +71,8 @@
              :action_code,
              :action_code_who,
              :last_wiki_edit,
-<<<<<<< HEAD
-             :locked
-=======
              :locked,
              :excerpt
->>>>>>> c10941bb
 
   def initialize(object, opts)
     super(object, opts)
@@ -326,11 +322,7 @@
   end
 
   def include_user_custom_fields?
-<<<<<<< HEAD
-    (@topic_view&.user_custom_fields || {})[object.user_id]
-=======
     user_custom_fields_object[object.user_id]
->>>>>>> c10941bb
   end
 
   def static_doc
@@ -396,22 +388,6 @@
 
   private
 
-<<<<<<< HEAD
-  def topic
-    @topic = object.topic
-    @topic ||= Topic.with_deleted.find(object.topic_id) if scope.is_staff?
-    @topic
-  end
-
-  def post_actions
-    @post_actions ||= (@topic_view&.all_post_actions || {})[object.id]
-  end
-
-  def active_flags
-    @active_flags ||= (@topic_view&.all_active_flags || {})[object.id]
-  end
-
-=======
   def user_custom_fields_object
     (@topic_view&.user_custom_fields || @options[:user_custom_fields] || {})
   end
@@ -430,7 +406,6 @@
     @active_flags ||= (@topic_view&.all_active_flags || {})[object.id]
   end
 
->>>>>>> c10941bb
   def post_custom_fields
     @post_custom_fields ||= if @topic_view
       (@topic_view.post_custom_fields || {})[object.id] || {}
