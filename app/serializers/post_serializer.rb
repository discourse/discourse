# frozen_string_literal: true

class PostSerializer < BasicPostSerializer
  # To pass in additional information we might need
  INSTANCE_VARS ||= %i[
    parent_post
    add_raw
    add_title
    single_post_link_counts
    draft_sequence
    post_actions
    all_post_actions
    add_excerpt
  ]

  INSTANCE_VARS.each { |v| self.public_send(:attr_accessor, v) }

  attributes :post_number,
             :post_type,
             :updated_at,
             :reply_count,
             :reply_to_post_number,
             :quote_count,
             :incoming_link_count,
             :reads,
             :readers_count,
             :score,
             :yours,
             :topic_id,
             :topic_slug,
             :topic_title,
             :topic_html_title,
             :category_id,
             :display_username,
             :primary_group_name,
             :flair_name,
             :flair_url,
             :flair_bg_color,
             :flair_color,
             :version,
             :can_edit,
             :can_delete,
             :can_permanently_delete,
             :can_recover,
             :can_wiki,
             :link_counts,
             :read,
             :user_title,
             :title_is_group,
             :reply_to_user,
             :bookmarked,
             :bookmark_reminder_at,
             :bookmark_id,
             :bookmark_name,
             :bookmark_auto_delete_preference,
             :raw,
             :actions_summary,
             :moderator?,
             :admin?,
             :staff?,
             :group_moderator,
             :user_id,
             :draft_sequence,
             :hidden,
             :hidden_reason_id,
             :trust_level,
             :deleted_at,
             :deleted_by,
             :user_deleted,
             :edit_reason,
             :can_view_edit_history,
             :wiki,
             :user_custom_fields,
             :static_doc,
             :via_email,
             :is_auto_generated,
             :action_code,
             :action_code_who,
             :action_code_path,
             :notice,
             :last_wiki_edit,
             :locked,
             :excerpt,
             :reviewable_id,
             :reviewable_score_count,
             :reviewable_score_pending_count,
             :user_suspended,
             :user_status,
             :mentioned_users

  def initialize(object, opts)
    super(object, opts)

    PostSerializer::INSTANCE_VARS.each do |name|
      self.public_send("#{name}=", opts[name]) if opts.include? name
    end
  end

  def topic_slug
    topic&.slug
  end

  def include_topic_title?
    @add_title
  end

  def include_topic_html_title?
    @add_title
  end

  def include_category_id?
    @add_title
  end

  def include_excerpt?
    @add_excerpt
  end

  def topic_title
    topic&.title
  end

  def topic_html_title
    topic&.fancy_title
  end

  def category_id
    topic&.category_id
  end

  def moderator?
    !!(object&.user&.moderator?)
  end

  def admin?
    !!(object&.user&.admin?)
  end

  def staff?
    !!(object&.user&.staff?)
  end

  def group_moderator
    !!@group_moderator
  end

  def include_group_moderator?
    @group_moderator ||=
      begin
        if @topic_view
          @topic_view.category_group_moderator_user_ids.include?(object.user_id)
        else
          object&.user&.guardian&.is_category_group_moderator?(object&.topic&.category)
        end
      end
  end

  def yours
    scope.user == object.user
  end

  def can_edit
    scope.can_edit?(object)
  end

  def can_delete
    scope.can_delete?(object)
  end

  def can_permanently_delete
    true
  end

  def include_can_permanently_delete?
    SiteSetting.can_permanently_delete && scope.is_admin? && object.deleted_at
  end

  def can_recover
    scope.can_recover_post?(object)
  end

  def can_wiki
    scope.can_wiki?(object)
  end

  def display_username
    object.user&.name
  end

  def primary_group_name
    return nil unless object.user && object.user.primary_group_id

    if @topic_view
      @topic_view.primary_group_names[object.user.primary_group_id]
    else
      object.user.primary_group.name if object.user.primary_group
    end
  end

  def flair_name
    object.user&.flair_group&.name
  end

  def flair_url
    object.user&.flair_group&.flair_url
  end

  def flair_bg_color
    object.user&.flair_group&.flair_bg_color
  end

  def flair_color
    object.user&.flair_group&.flair_color
  end

  def link_counts
    return @single_post_link_counts if @single_post_link_counts.present?

    # TODO: This could be better, just porting the old one over
    @topic_view.link_counts[object.id].map do |link|
      result = {}
      result[:url] = link[:url]
      result[:internal] = link[:internal]
      result[:reflection] = link[:reflection]
      result[:title] = link[:title] if link[:title].present?
      result[:clicks] = link[:clicks] || 0
      result
    end
  end

  def read
    @topic_view.read?(object.post_number)
  end

  def score
    object.score || 0
  end

  def user_title
    object&.user&.title
  end

  def title_is_group
    object&.user&.title == object.user&.primary_group&.title
  end

  def include_title_is_group?
    object&.user&.title.present?
  end

  def trust_level
    object&.user&.trust_level
  end

  def reply_to_user
    {
      username: object.reply_to_user.username,
      name: object.reply_to_user.name,
      avatar_template: object.reply_to_user.avatar_template,
    }
  end

  def deleted_by
    BasicUserSerializer.new(object.deleted_by, root: false).as_json
  end

  def include_deleted_by?
    scope.is_staff? && object.deleted_by.present?
  end

  # Helper function to decide between #post_actions and @all_post_actions
  def actions
    return post_actions if post_actions.present?
    return all_post_actions[object.id] if all_post_actions.present?
    nil
  end

  # Summary of the actions taken on this post
  def actions_summary
    result = []
    can_see_post = scope.can_see_post?(object)

    PostActionType.types.each do |sym, id|
      count_col = "#{sym}_count".to_sym

      count = object.public_send(count_col) if object.respond_to?(count_col)
      summary = { id: id, count: count }

      if scope.post_can_act?(
           object,
           sym,
           opts: {
             taken_actions: actions,
           },
           can_see_post: can_see_post,
         )
        summary[:can_act] = true
      end

      if sym == :notify_user &&
           (
             (scope.current_user.present? && scope.current_user == object.user) ||
               (object.user && object.user.bot?)
           )
        summary.delete(:can_act)
      end

      if actions.present? && actions.has_key?(id)
        summary[:acted] = true
        summary[:can_undo] = true if scope.can_delete?(actions[id])
      end

      # only show public data
      unless scope.is_staff? || PostActionType.public_types.values.include?(id)
        summary[:count] = summary[:acted] ? 1 : 0
      end

      summary.delete(:count) if summary[:count] == 0

      # Only include it if the user can do it or it has a count
      result << summary if summary[:can_act] || summary[:count]
    end

    result
  end

  def include_draft_sequence?
    @draft_sequence.present?
  end

  def include_slug_title?
    @topic_slug.present?
  end

  def include_raw?
    @add_raw.present? && (!object.hidden || scope.user&.staff? || yours)
  end

  def include_link_counts?
    return true if @single_post_link_counts.present?

    @topic_view.present? && @topic_view.link_counts.present? &&
      @topic_view.link_counts[object.id].present?
  end

  def include_read?
    @topic_view.present?
  end

  def include_reply_to_user?
    !(SiteSetting.suppress_reply_when_quoting && object.reply_quoted?) && object.reply_to_user
  end

  def bookmarked
    @bookmarked ||= post_bookmark.present?
  end

  def include_bookmark_reminder_at?
    bookmarked
  end

  def include_bookmark_name?
    bookmarked
  end

  def include_bookmark_auto_delete_preference?
    bookmarked
  end

  def include_bookmark_id?
    bookmarked
  end

  def post_bookmark
    if @topic_view.present?
      @post_bookmark ||= @topic_view.bookmarks.find { |bookmark| bookmark.bookmarkable == object }
    else
      @post_bookmark ||= Bookmark.find_by(user: scope.user, bookmarkable: object)
    end
  end

  def bookmark_reminder_at
    post_bookmark&.reminder_at
  end

  def bookmark_name
    post_bookmark&.name
  end

  def bookmark_auto_delete_preference
    post_bookmark&.auto_delete_preference
  end

  def bookmark_id
    post_bookmark&.id
  end

  def include_display_username?
    SiteSetting.enable_names?
  end

  def can_view_edit_history
    scope.can_view_edit_history?(object)
  end

  def user_custom_fields
    user_custom_fields_object[object.user_id]
  end

  def include_user_custom_fields?
    user_custom_fields_object[object.user_id]
  end

  def static_doc
    true
  end

  def include_static_doc?
    object.is_first_post? && Discourse.static_doc_topic_ids.include?(object.topic_id)
  end

  def include_via_email?
    object.via_email?
  end

  def is_auto_generated
    object.incoming_email&.is_auto_generated
  end

  def include_is_auto_generated?
    object.via_email? && is_auto_generated
  end

  def version
    return 1 if object.hidden && !scope.can_view_hidden_post_revisions?

    scope.is_staff? ? object.version : object.public_version
  end

  def action_code
    return "open_topic" if object.action_code == "public_topic" && SiteSetting.login_required?
    object.action_code
  end

  def include_action_code?
    object.action_code.present?
  end

  def action_code_who
    post_custom_fields["action_code_who"]
  end

  def include_action_code_who?
    include_action_code? && action_code_who.present?
  end

  def action_code_path
    post_custom_fields["action_code_path"]
  end

  def include_action_code_path?
    include_action_code? && action_code_path.present?
  end

  def notice
    post_custom_fields[Post::NOTICE]
  end

  def include_notice?
    return false if notice.blank?

    case notice["type"]
    when Post.notices[:custom]
      return true
    when Post.notices[:new_user]
      min_trust_level = SiteSetting.new_user_notice_tl
    when Post.notices[:returning_user]
      min_trust_level = SiteSetting.returning_user_notice_tl
    else
      return false
    end

    scope.user && scope.user.id != object.user_id && scope.user.has_trust_level?(min_trust_level)
  end

  def locked
    true
  end

  # Only show locked posts to the users who made the post and staff
  def include_locked?
    object.locked? && (yours || scope.is_staff?)
  end

  def last_wiki_edit
    object.revisions.last.updated_at
  end

  def include_last_wiki_edit?
    object.wiki && object.post_number == 1 && object.revisions.size > 0
  end

  def include_hidden_reason_id?
    object.hidden
  end

  # If we have a topic view, it has bulk values for the reviewable content we can use
  def reviewable_id
    if @topic_view.present?
      for_post = @topic_view.reviewable_counts[object.id]
      return for_post ? for_post[:reviewable_id] : 0
    end

    reviewable&.id
  end

  def include_reviewable_id?
    can_review_topic?
  end

  def reviewable_score_count
    if @topic_view.present?
      for_post = @topic_view.reviewable_counts[object.id]
      return for_post ? for_post[:total] : 0
    end

    reviewable_scores.size
  end

  def include_reviewable_score_count?
    can_review_topic?
  end

  def reviewable_score_pending_count
    if @topic_view.present?
      for_post = @topic_view.reviewable_counts[object.id]
      return for_post ? for_post[:pending] : 0
    end

    reviewable_scores.count { |rs| rs.pending? }
  end

  def include_reviewable_score_pending_count?
    can_review_topic?
  end

  def user_suspended
    true
  end

  def include_user_suspended?
    object.user&.suspended?
  end

  def include_user_status?
    SiteSetting.enable_user_status && object.user&.has_status?
  end

  def user_status
    UserStatusSerializer.new(object.user&.user_status, root: false)
  end

  def mentioned_users
<<<<<<< HEAD
    if @topic_view
      users = @topic_view.mentioned_users[object.id]
=======
    if @topic_view && (mentions = @topic_view.mentions[object.id])
      users = mentions.map { |username| @topic_view.mentioned_users[username] }.compact
>>>>>>> ba3a6da5
    else
      users = User.where(username: object.mentions)
    end

    users.map { |user| BasicUserWithStatusSerializer.new(user, root: false) }
  end

  private

  def can_review_topic?
    return @can_review_topic unless @can_review_topic.nil?
    @can_review_topic = @topic_view&.can_review_topic
    @can_review_topic ||= scope.can_review_topic?(object.topic)
    @can_review_topic
  end

  def reviewable
    @reviewable ||= Reviewable.where(target: object).includes(:reviewable_scores).first
  end

  def reviewable_scores
    reviewable&.reviewable_scores&.to_a || []
  end

  def user_custom_fields_object
    (@topic_view&.user_custom_fields || @options[:user_custom_fields] || {})
  end

  def topic
    @topic = object.topic
    @topic ||= Topic.with_deleted.find_by(id: object.topic_id) if scope.is_staff?
    @topic
  end

  def post_actions
    @post_actions ||= (@topic_view&.all_post_actions || {})[object.id]
  end
end<|MERGE_RESOLUTION|>--- conflicted
+++ resolved
@@ -561,13 +561,8 @@
   end
 
   def mentioned_users
-<<<<<<< HEAD
     if @topic_view
       users = @topic_view.mentioned_users[object.id]
-=======
-    if @topic_view && (mentions = @topic_view.mentions[object.id])
-      users = mentions.map { |username| @topic_view.mentioned_users[username] }.compact
->>>>>>> ba3a6da5
     else
       users = User.where(username: object.mentions)
     end
