class TopListSerializer < ApplicationSerializer

<<<<<<< HEAD
=======
  attribute :can_create_topic

  def can_create_topic
    scope.can_create?(Topic)
  end

>>>>>>> 5958e710
  TopTopic.periods.each do |period|
    attribute period

    define_method(period) do
      TopicListSerializer.new(object[period], scope: scope).as_json if object[period]
    end

  end

end<|MERGE_RESOLUTION|>--- conflicted
+++ resolved
@@ -1,14 +1,11 @@
 class TopListSerializer < ApplicationSerializer
 
-<<<<<<< HEAD
-=======
   attribute :can_create_topic
 
   def can_create_topic
     scope.can_create?(Topic)
   end
 
->>>>>>> 5958e710
   TopTopic.periods.each do |period|
     attribute period
 
