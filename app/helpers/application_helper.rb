# coding: utf-8
# frozen_string_literal: true
require "current_user"
require "canonical_url"

module ApplicationHelper
  include CurrentUser
  include CanonicalURL::Helpers
  include ConfigurableUrls
  include GlobalPath

  def self.extra_body_classes
    @extra_body_classes ||= Set.new
  end

  # This generated equivalent of Ember's config/environment.js is used
  # in development, production, and theme tests. (i.e. everywhere except
  # regular tests)
  def discourse_config_environment(testing: false)
    # TODO: Can this come from Ember CLI somehow?
    config = {
      modulePrefix: "discourse",
      environment: Rails.env,
      rootURL: Discourse.base_path,
      locationType: "history",
      EmberENV: {
        FEATURES: {
        },
        EXTEND_PROTOTYPES: {
          Date: false,
          String: false,
        },
      },
      APP: {
        name: "discourse",
        version: "#{Discourse::VERSION::STRING} #{Discourse.git_version}",
        # LOG_RESOLVER: true,
        # LOG_ACTIVE_GENERATION: true,
        # LOG_TRANSITIONS: true,
        # LOG_TRANSITIONS_INTERNAL: true,
        # LOG_VIEW_LOOKUPS: true,
      },
    }

    if testing
      config[:environment] = "test"
      config[:locationType] = "none"
      config[:APP][:LOG_ACTIVE_GENERATION] = false
      config[:APP][:LOG_VIEW_LOOKUPS] = false
      config[:APP][:rootElement] = "#ember-testing"
      config[:APP][:autoboot] = false
    end

    config.to_json
  end

  def google_universal_analytics_json(ua_domain_name = nil)
    result = {}
    result[:cookieDomain] = ua_domain_name.gsub(%r{\Ahttp(s)?://}, "") if ua_domain_name
    result[:userId] = current_user.id if current_user.present?
    result[:allowLinker] = true if SiteSetting.ga_universal_auto_link_domains.present?
    result.to_json
  end

  def ga_universal_json
    google_universal_analytics_json(SiteSetting.ga_universal_domain_name)
  end

  def google_tag_manager_json
    google_universal_analytics_json
  end

  def csp_nonce_placeholder
    ContentSecurityPolicy.nonce_placeholder(response.headers)
  end

  def shared_session_key
    if SiteSetting.long_polling_base_url != "/" && current_user
      sk = "shared_session_key"
      return request.env[sk] if request.env[sk]

      request.env[sk] = key = (session[sk] ||= SecureRandom.hex)
      Discourse.redis.setex "#{sk}_#{key}", 7.days, current_user.id.to_s
      key
    end
  end

  def is_brotli_req?
    request.env["HTTP_ACCEPT_ENCODING"] =~ /br/
  end

  def is_gzip_req?
    request.env["HTTP_ACCEPT_ENCODING"] =~ /gzip/
  end

  def script_asset_path(script)
    path = ActionController::Base.helpers.asset_path("#{script}.js")

    if GlobalSetting.use_s3? && GlobalSetting.s3_cdn_url
      resolved_s3_asset_cdn_url =
        GlobalSetting.s3_asset_cdn_url.presence || GlobalSetting.s3_cdn_url
      if GlobalSetting.cdn_url
        folder = ActionController::Base.config.relative_url_root || "/"
        path =
          path.gsub(
            File.join(GlobalSetting.cdn_url, folder, "/"),
            File.join(resolved_s3_asset_cdn_url, "/"),
          )
      else
        # we must remove the subfolder path here, assets are uploaded to s3
        # without it getting involved
        if ActionController::Base.config.relative_url_root
          path = path.sub(ActionController::Base.config.relative_url_root, "")
        end

        path = "#{resolved_s3_asset_cdn_url}#{path}"
      end

      # assets needed for theme testing are not compressed because they take a fair
      # amount of time to compress (+30 seconds) during rebuilds/deploys when the
      # vast majority of sites will never need them, so it makes more sense to serve
      # them uncompressed instead of making everyone's rebuild/deploy take +30 more
      # seconds.
      if !script.start_with?("discourse/tests/")
        if is_brotli_req?
          path = path.gsub(/\.([^.]+)\z/, '.br.\1')
        elsif is_gzip_req?
          path = path.gsub(/\.([^.]+)\z/, '.gz.\1')
        end
      end
    end

    path
  end

  def preload_script(script, typeModule: false)
    scripts = []

    if chunks = EmberCli.script_chunks[script]
      scripts.push(*chunks)
    else
      scripts.push(script)
    end

    scripts
      .map do |name|
        path = script_asset_path(name)
        preload_script_url(path, entrypoint: script, typeModule:)
      end
      .join("\n")
      .html_safe
  end

<<<<<<< HEAD
  def preload_script_url(url, entrypoint: nil, typeModule: false)
=======
  def preload_script_url(url, entrypoint: nil, type_module: false)
>>>>>>> 75330efa
    entrypoint_attribute = entrypoint ? "data-discourse-entrypoint=\"#{entrypoint}\"" : ""
    nonce_attribute = "nonce=\"#{csp_nonce_placeholder}\""
    module_or_defer = typeModule ? 'type="module"' : "defer"

    add_resource_preload_list(url, "script")

    <<~HTML.html_safe
<<<<<<< HEAD
      <script #{module_or_defer} src="#{url}" #{entrypoint_attribute} #{nonce_attribute}></script>
=======
      <script #{type_module ? 'type="module"' : "defer"} src="#{url}" #{entrypoint_attribute} #{nonce_attribute}></script>
>>>>>>> 75330efa
    HTML
  end

  def add_resource_preload_list(resource_url, type)
    links =
      controller.instance_variable_get(:@asset_preload_links) ||
        controller.instance_variable_set(:@asset_preload_links, [])
    links << %Q(<#{resource_url}>; rel="preload"; as="#{type}")
  end

  def discourse_csrf_tags
    # anon can not have a CSRF token cause these are all pages
    # that may be cached, causing a mismatch between session CSRF
    # and CSRF on page and horrible impossible to debug login issues
    csrf_meta_tags if current_user
  end

  def html_classes
    list = []
    unless SiteSetting.viewport_based_mobile_mode
      list << (mobile_view? ? "mobile-view" : "desktop-view")
      list << (mobile_device? ? "mobile-device" : "not-mobile-device")
    end
    list << "rtl" if rtl?
    list << text_size_class
    list << "anon" unless current_user
    list.join(" ")
  end

  def body_classes
    result = ApplicationHelper.extra_body_classes.to_a

    result << "category-#{@category.slug_path.join("-")}" if @category && @category.url.present?

    if current_user.present? && current_user.primary_group_id &&
         primary_group_name = Group.where(id: current_user.primary_group_id).pick(:name)
      result << "primary-group-#{primary_group_name.downcase}"
    end

    result.join(" ")
  end

  def text_size_class
    requested_cookie_size, cookie_seq = cookies[:text_size]&.split("|")
    server_seq = current_user&.user_option&.text_size_seq
    if cookie_seq && server_seq && cookie_seq.to_i >= server_seq &&
         UserOption.text_sizes.keys.include?(requested_cookie_size&.to_sym)
      cookie_size = requested_cookie_size
    end

    size = cookie_size || current_user&.user_option&.text_size || SiteSetting.default_text_size
    "text-size-#{size}"
  end

  def escape_unicode(javascript)
    if javascript
      javascript = javascript.scrub
      javascript.gsub!(/\342\200\250/u, "&#x2028;")
      javascript.gsub!(%r{(</)}u, '\u003C/')
      javascript
    else
      ""
    end
  end

  def format_topic_title(title)
    PrettyText.unescape_emoji strip_tags(title)
  end

  def with_format(format, &block)
    old_formats = formats
    self.formats = [format]
    block.call
    self.formats = old_formats
    nil
  end

  def age_words(secs)
    AgeWords.age_words(secs)
  end

  def short_date(dt)
    if dt.year == Time.now.year
      I18n.l(dt, format: :short_no_year)
    else
      I18n.l(dt, format: :date_only)
    end
  end

  def guardian
    @guardian ||= Guardian.new(current_user)
  end

  def admin?
    current_user.try(:admin?)
  end

  def moderator?
    current_user.try(:moderator?)
  end

  def staff?
    current_user.try(:staff?)
  end

  def rtl?
    Rtl::LOCALES.include? I18n.locale.to_s
  end

  def html_lang
    (request ? I18n.locale.to_s : SiteSetting.default_locale).sub("_", "-")
  end

  def title_content
    DiscoursePluginRegistry.apply_modifier(
      :meta_data_content,
      content_for(:title) || SiteSetting.title,
      :title,
      { url: request.fullpath },
    )
  end

  def description_content
    DiscoursePluginRegistry.apply_modifier(
      :meta_data_content,
      @description_meta || SiteSetting.site_description,
      :description,
      { url: request.fullpath },
    )
  end

  def is_crawler_homepage?
    request.path == "/" && use_crawler_layout?
  end
  # Creates open graph and twitter card meta data
  def crawlable_meta_data(opts = nil)
    opts ||= {}
    opts[:url] ||= "#{Discourse.base_url_no_prefix}#{request.fullpath}"

    # if slug generation method is encoded, non encoded urls can sneak in
    # via bots
    url = opts[:url]
    if url.encoding.name != "UTF-8" || !url.valid_encoding?
      opts[:url] = url.dup.force_encoding("UTF-8").scrub!
    end

    if opts[:image].blank?
      x_summary_large_image_url = SiteSetting.site_x_summary_large_image_url

      opts[:x_summary_large_image] = x_summary_large_image_url if x_summary_large_image_url.present?

      opts[:image] = SiteSetting.site_opengraph_image_url
    end

    # Use the correct scheme for opengraph/twitter image
    opts[:image] = get_absolute_image_url(opts[:image]) if opts[:image].present?
    opts[:x_summary_large_image] = get_absolute_image_url(opts[:x_summary_large_image]) if opts[
      :x_summary_large_image
    ].present?

    result = []
    result << tag(:meta, property: "og:site_name", content: opts[:site_name] || SiteSetting.title)
    result << tag(:meta, property: "og:type", content: "website")

    generate_twitter_card_metadata(result, opts)

    result << tag(:meta, property: "og:image", content: opts[:image]) if opts[:image].present?

    %i[url title description].each do |property|
      if opts[property].present?
        content = (property == :url ? opts[property] : gsub_emoji_to_unicode(opts[property]))
        content =
          DiscoursePluginRegistry.apply_modifier(:meta_data_content, content, property, opts)
        result << tag(:meta, { property: "og:#{property}", content: content }, nil, true)
        result << tag(:meta, { name: "twitter:#{property}", content: content }, nil, true)
      end
    end
    Array
      .wrap(opts[:breadcrumbs])
      .each do |breadcrumb|
        result << tag(:meta, property: "og:article:section", content: breadcrumb[:name])
        result << tag(:meta, property: "og:article:section:color", content: breadcrumb[:color])
      end
    Array
      .wrap(opts[:tags])
      .each { |tag_name| result << tag(:meta, property: "og:article:tag", content: tag_name) }

    if opts[:read_time] && opts[:read_time] > 0 && opts[:like_count] && opts[:like_count] > 0
      result << tag(:meta, name: "twitter:label1", value: I18n.t("reading_time"))
      result << tag(:meta, name: "twitter:data1", value: "#{opts[:read_time]} mins 🕑")
      result << tag(:meta, name: "twitter:label2", value: I18n.t("likes"))
      result << tag(:meta, name: "twitter:data2", value: "#{opts[:like_count]} ❤")
    end

    if opts[:published_time]
      result << tag(:meta, property: "article:published_time", content: opts[:published_time])
    end

    result << tag(:meta, property: "og:ignore_canonical", content: true) if opts[:ignore_canonical]

    result.join("\n")
  end

  private def generate_twitter_card_metadata(result, opts)
    img_url =
      (
        if opts[:x_summary_large_image].present?
          opts[:x_summary_large_image]
        else
          opts[:image]
        end
      )

    # Twitter does not allow SVGs, see https://developer.twitter.com/en/docs/twitter-for-websites/cards/overview/markup
    if img_url.ends_with?(".svg")
      img_url = SiteSetting.site_logo_url.ends_with?(".svg") ? nil : SiteSetting.site_logo_url
    end

    if opts[:x_summary_large_image].present? && img_url.present?
      result << tag(:meta, name: "twitter:card", content: "summary_large_image")
      result << tag(:meta, name: "twitter:image", content: img_url)
    elsif opts[:image].present? && img_url.present?
      result << tag(:meta, name: "twitter:card", content: "summary")
      result << tag(:meta, name: "twitter:image", content: img_url)
    else
      result << tag(:meta, name: "twitter:card", content: "summary")
    end
  end

  def render_sitelinks_search_tag
    if current_page?("/") || current_page?(Discourse.base_path)
      json = {
        "@context" => "http://schema.org",
        "@type" => "WebSite",
        :url => Discourse.base_url,
        :name => SiteSetting.title,
        :potentialAction => {
          "@type" => "SearchAction",
          :target => "#{Discourse.base_url}/search?q={search_term_string}",
          "query-input" => "required name=search_term_string",
        },
      }
      content_tag(:script, MultiJson.dump(json).html_safe, type: "application/ld+json")
    end
  end

  def gsub_emoji_to_unicode(str)
    Emoji.gsub_emoji_to_unicode(str)
  end

  def application_logo_url
    @application_logo_url ||=
      begin
        if mobile_view?
          if dark_color_scheme? && SiteSetting.site_mobile_logo_dark_url.present?
            SiteSetting.site_mobile_logo_dark_url
          elsif SiteSetting.site_mobile_logo_url.present?
            SiteSetting.site_mobile_logo_url
          end
        else
          if dark_color_scheme? && SiteSetting.site_logo_dark_url.present?
            SiteSetting.site_logo_dark_url
          else
            SiteSetting.site_logo_url
          end
        end
      end
  end

  def application_logo_dark_url
    @application_logo_dark_url ||=
      begin
        if dark_scheme_id != -1
          if mobile_view? && SiteSetting.site_mobile_logo_dark_url != application_logo_url
            SiteSetting.site_mobile_logo_dark_url
          elsif !mobile_view? && SiteSetting.site_logo_dark_url != application_logo_url
            SiteSetting.site_logo_dark_url
          end
        end
      end
  end

  def waving_hand_url
    UrlHelper.cook_url(Emoji.url_for(":wave:t#{rand(2..6)}:"))
  end

  def login_path
    "#{Discourse.base_path}/login"
  end

  def mobile_view?
    MobileDetection.resolve_mobile_view!(request.user_agent, params, session)
  end

  def crawler_layout?
    controller&.use_crawler_layout?
  end

  def include_crawler_content?
    if current_user && !crawler_layout?
      params.key?(:print)
    else
      return false if !current_user && SiteSetting.login_required?

      crawler_layout? || !mobile_view? || !modern_mobile_device?
    end
  end

  def modern_mobile_device?
    MobileDetection.modern_mobile_device?(request.user_agent)
  end

  def mobile_device?
    MobileDetection.mobile_device?(request.user_agent)
  end

  def customization_disabled?
    request.env[ApplicationController::NO_THEMES]
  end

  def include_ios_native_app_banner?
    current_user && current_user.trust_level >= 1 && SiteSetting.native_app_install_banner_ios
  end

  def ios_app_argument
    # argument only makes sense for DiscourseHub app
    if SiteSetting.ios_app_id == "1173672076"
      ", app-argument=discourse://new?siteUrl=#{Discourse.base_url}"
    else
      ""
    end
  end

  def include_splash_screen?
    # A bit basic for now but will be expanded later
    SiteSetting.splash_screen
  end

  def allow_plugins?
    !request.env[ApplicationController::NO_PLUGINS]
  end

  def allow_third_party_plugins?
    allow_plugins? && !request.env[ApplicationController::NO_UNOFFICIAL_PLUGINS]
  end

  def normalized_safe_mode
    safe_mode = []

    safe_mode << ApplicationController::NO_THEMES if customization_disabled?
    safe_mode << ApplicationController::NO_PLUGINS if !allow_plugins?
    safe_mode << ApplicationController::NO_UNOFFICIAL_PLUGINS if !allow_third_party_plugins?

    safe_mode.join(",")
  end

  def loading_admin?
    return false unless defined?(controller)
    return false if controller.class.name.blank?

    controller.class.name.split("::").first == "Admin"
  end

  def category_badge(category, opts = nil)
    CategoryBadge.html_for(category, opts).html_safe
  end

  def self.all_connectors
    @all_connectors = Dir.glob("plugins/*/app/views/connectors/**/*.html.erb")
  end

  def server_plugin_outlet(name, locals: {})
    return "" if !GlobalSetting.load_plugins?

    matcher = Regexp.new("/connectors/#{name}/.*\.html\.erb$")
    erbs = ApplicationHelper.all_connectors.select { |c| c =~ matcher }
    return "" if erbs.blank?

    result = +""
    erbs.each { |erb| result << render(inline: File.read(erb), locals: locals) }
    result.html_safe
  end

  def topic_featured_link_domain(link)
    begin
      uri = UrlHelper.encode_and_parse(link)
      uri = URI.parse("http://#{uri}") if uri.scheme.nil?
      host = uri.host.downcase
      host.start_with?("www.") ? host[4..-1] : host
    rescue StandardError
      ""
    end
  end

  def theme_id
    if customization_disabled?
      nil
    else
      request.env[:resolved_theme_id]
    end
  end

  def stylesheet_manager
    return @stylesheet_manager if defined?(@stylesheet_manager)
    @stylesheet_manager = Stylesheet::Manager.new(theme_id: theme_id)
  end

  def scheme_id
    return @scheme_id if defined?(@scheme_id)

    custom_user_scheme_id = cookies[:color_scheme_id] || current_user&.user_option&.color_scheme_id
    if custom_user_scheme_id && ColorScheme.find_by_id(custom_user_scheme_id)
      return custom_user_scheme_id
    end

    return if theme_id.blank?

    if SiteSetting.use_overhauled_theme_color_palette
      @scheme_id = ThemeColorScheme.where(theme_id: theme_id).pick(:color_scheme_id)
    end
    @scheme_id ||= Theme.where(id: theme_id).pick(:color_scheme_id)
  end

  def dark_scheme_id
    if SiteSetting.use_overhauled_theme_color_palette
      scheme_id
    else
      cookies[:dark_scheme_id] || current_user&.user_option&.dark_scheme_id ||
        SiteSetting.default_dark_mode_color_scheme_id
    end
  end

  def current_homepage
    current_user&.user_option&.homepage || HomepageHelper.resolve(request, current_user)
  end

  def build_plugin_html(name)
    return "" unless allow_plugins?
    DiscoursePluginRegistry.build_html(name, controller) || ""
  end

  # If there is plugin HTML return that, otherwise yield to the template
  def replace_plugin_html(name)
    if (html = build_plugin_html(name)).present?
      html
    else
      yield
      nil
    end
  end

  def theme_lookup(name)
    Theme.lookup_field(
      theme_id,
      mobile_view? ? :mobile : :desktop,
      name,
      skip_transformation: request.env[:skip_theme_ids_transformation].present?,
      csp_nonce: csp_nonce_placeholder,
    )
  end

  def theme_translations_lookup
    Theme.lookup_field(
      theme_id,
      :translations,
      I18n.locale,
      skip_transformation: request.env[:skip_theme_ids_transformation].present?,
      csp_nonce: csp_nonce_placeholder,
    )
  end

  def theme_js_lookup
    Theme.lookup_field(
      theme_id,
      :extra_js,
      nil,
      skip_transformation: request.env[:skip_theme_ids_transformation].present?,
      csp_nonce: csp_nonce_placeholder,
    )
  end

  def discourse_stylesheet_preload_tag(name, opts = {})
    manager =
      if opts.key?(:theme_id)
        Stylesheet::Manager.new(theme_id: customization_disabled? ? nil : opts[:theme_id])
      else
        stylesheet_manager
      end

    manager.stylesheet_preload_tag(name, "all")
  end

  def discourse_stylesheet_link_tag(name, opts = {})
    manager =
      if opts.key?(:theme_id)
        Stylesheet::Manager.new(theme_id: customization_disabled? ? nil : opts[:theme_id])
      else
        stylesheet_manager
      end

    name = :"#{name}_rtl" if opts[:supports_rtl] && rtl?

    manager.stylesheet_link_tag(
      name,
      opts[:media] || "all",
      self.method(:add_resource_preload_list),
    )
  end

  def discourse_preload_color_scheme_stylesheets
    result = +""

    result << stylesheet_manager.color_scheme_stylesheet_preload_tag(
      scheme_id,
      fallback_to_base: true,
    )

    if dark_scheme_id != -1
      result << stylesheet_manager.color_scheme_stylesheet_preload_tag(
        dark_scheme_id,
        dark: SiteSetting.use_overhauled_theme_color_palette,
        fallback_to_base: false,
      )
    end

    result.html_safe
  end

  def discourse_color_scheme_stylesheets
    light_href =
      stylesheet_manager.color_scheme_stylesheet_link_tag_href(scheme_id, fallback_to_base: true)
    add_resource_preload_list(light_href, "style")

    dark_href = nil
    if dark_scheme_id != -1
      dark_href =
        stylesheet_manager.color_scheme_stylesheet_link_tag_href(
          dark_scheme_id,
          dark: SiteSetting.use_overhauled_theme_color_palette,
          fallback_to_base: false,
        )
    end

    result = +""
    if dark_href && dark_href != light_href
      add_resource_preload_list(dark_href, "style")

      result << color_scheme_stylesheet_link_tag(
        light_href,
        light_elements_media_query,
        "light-scheme",
        scheme_id,
      )
      result << color_scheme_stylesheet_link_tag(
        dark_href,
        dark_elements_media_query,
        "dark-scheme",
        dark_scheme_id,
      )
    else
      result << color_scheme_stylesheet_link_tag(light_href, "all", "light-scheme", scheme_id)
    end
    result.html_safe
  end

  def discourse_theme_color_meta_tags
    result = +""
    if dark_scheme_id != -1
      result << <<~HTML
        <meta name="theme-color" media="#{light_elements_media_query}" content="##{light_color_hex_for_name("header_background")}">
        <meta name="theme-color" media="#{dark_elements_media_query}" content="##{dark_color_hex_for_name("header_background")}">
      HTML
    else
      result << <<~HTML
        <meta name="theme-color" media="all" content="##{light_color_hex_for_name("header_background")}">
      HTML
    end
    result.html_safe
  end

  def discourse_color_scheme_meta_tag
    scheme =
      if dark_scheme_id == -1
        # no automatic client-side switching
        dark_color_scheme? ? "dark" : "light"
      else
        # auto-switched based on browser setting
        "light dark"
      end
    <<~HTML.html_safe
        <meta name="color-scheme" content="#{scheme}">
      HTML
  end

  def dark_color_scheme?
    return false if scheme_id.blank?
    ColorScheme.find_by_id(scheme_id)&.is_dark?
  end

  def forced_light_mode?
    InterfaceColorSelectorSetting.enabled? && cookies[:forced_color_mode] == "light" &&
      !dark_color_scheme?
  end

  def forced_dark_mode?
    InterfaceColorSelectorSetting.enabled? && cookies[:forced_color_mode] == "dark" &&
      dark_scheme_id != -1
  end

  def light_color_hex_for_name(name)
    ColorScheme.hex_for_name(name, scheme_id)
  end

  def dark_color_hex_for_name(name)
    ColorScheme.hex_for_name(
      name,
      dark_scheme_id,
      dark: SiteSetting.use_overhauled_theme_color_palette,
    )
  end

  def dark_elements_media_query
    if forced_light_mode?
      "none"
    elsif forced_dark_mode?
      "all"
    else
      "(prefers-color-scheme: dark)"
    end
  end

  def light_elements_media_query
    if forced_light_mode?
      "all"
    elsif forced_dark_mode?
      "none"
    else
      "(prefers-color-scheme: light)"
    end
  end

  def preloaded_json
    return "{}" if !@application_layout_preloader

    @application_layout_preloader
      .preloaded_data
      .transform_values { |value| escape_unicode(value) }
      .to_json
  end

  def preload_modules
    puts params[:controller]
    ember_route_name =
      if params[:controller] == "list"
        "discovery"
      elsif params[:controller] == "topics"
        "topic"
      end

    modules_to_preload = EmberCli.route_bundles[ember_route_name]

    modules_to_preload&.map { |module_name| <<~HTML }&.join("\n")&.html_safe
        <link rel="modulepreload" href="#{script_asset_path(module_name)}" />
      HTML
  end

  def client_side_setup_data
    setup_data = {
      cdn: Rails.configuration.action_controller.asset_host,
      base_url: Discourse.base_url,
      base_uri: Discourse.base_path,
      environment: Rails.env,
      letter_avatar_version: LetterAvatar.version,
      service_worker_url: "service-worker.js",
      default_locale: SiteSetting.default_locale,
      asset_version: Discourse.assets_digest,
      disable_custom_css: loading_admin?,
      highlight_js_path: HighlightJs.path,
      svg_sprite_path: SvgSprite.path(theme_id),
      enable_js_error_reporting: GlobalSetting.enable_js_error_reporting,
      color_scheme_is_dark: dark_color_scheme?,
      user_color_scheme_id: scheme_id,
      user_dark_scheme_id: dark_scheme_id,
    }

    if Rails.env.development?
      setup_data[:svg_icon_list] = SvgSprite.all_icons(theme_id)

      setup_data[:debug_preloaded_app_data] = true if ENV["DEBUG_PRELOADED_APP_DATA"]
      setup_data[:mb_last_file_change_id] = MessageBus.last_id("/file-change")
    end

    if guardian.can_enable_safe_mode? && params["safe_mode"]
      setup_data[:safe_mode] = normalized_safe_mode
    end

    if SiteSetting.Upload.enable_s3_uploads
      setup_data[:s3_cdn] = SiteSetting.Upload.s3_cdn_url.presence
      setup_data[:s3_base_url] = SiteSetting.Upload.s3_base_url
    end

    setup_data
  end

  def get_absolute_image_url(link)
    absolute_url = link
    if link.start_with?("//")
      uri = URI(Discourse.base_url)
      absolute_url = "#{uri.scheme}:#{link}"
    elsif link.start_with?("/uploads/", "/images/", "/user_avatar/")
      absolute_url = "#{Discourse.base_url}#{link}"
    elsif GlobalSetting.relative_url_root && link.start_with?(GlobalSetting.relative_url_root)
      absolute_url = "#{Discourse.base_url_no_prefix}#{link}"
    end
    absolute_url
  end

  def escape_noscript(&block)
    raw capture(&block).gsub(%r{<(/\s*noscript)}i, '&lt;\1')
  end

  def manifest_url
    # If you want the `manifest_url` to be different for a specific action,
    # in the action set @manifest_url = X. Originally added for chat to add a
    # separate manifest
    @manifest_url || "#{Discourse.base_path}/manifest.webmanifest"
  end

  def can_sign_up?
    SiteSetting.allow_new_registrations && !SiteSetting.invite_only &&
      !SiteSetting.enable_discourse_connect
  end

  def rss_creator(user)
    user&.display_name
  end

  def anonymous_top_menu_items
    Discourse.anonymous_top_menu_items.map(&:to_s)
  end

  def authentication_data
    return @authentication_data if defined?(@authentication_data)

    @authentication_data =
      begin
        value = cookies[:authentication_data]
        cookies.delete(:authentication_data, path: Discourse.base_path("/")) if value
        current_user ? nil : value
      end
  end

  def color_scheme_stylesheet_link_tag(href, media, css_class, scheme_id)
    %[<link href="#{href}" media="#{media}" rel="stylesheet" class="#{css_class}"#{scheme_id && scheme_id != -1 ? %[ data-scheme-id="#{scheme_id}"] : ""}/>]
  end
end<|MERGE_RESOLUTION|>--- conflicted
+++ resolved
@@ -133,7 +133,7 @@
     path
   end
 
-  def preload_script(script, typeModule: false)
+  def preload_script(script, type_module: false)
     scripts = []
 
     if chunks = EmberCli.script_chunks[script]
@@ -145,29 +145,20 @@
     scripts
       .map do |name|
         path = script_asset_path(name)
-        preload_script_url(path, entrypoint: script, typeModule:)
+        preload_script_url(path, entrypoint: script, type_module:)
       end
       .join("\n")
       .html_safe
   end
 
-<<<<<<< HEAD
-  def preload_script_url(url, entrypoint: nil, typeModule: false)
-=======
   def preload_script_url(url, entrypoint: nil, type_module: false)
->>>>>>> 75330efa
     entrypoint_attribute = entrypoint ? "data-discourse-entrypoint=\"#{entrypoint}\"" : ""
     nonce_attribute = "nonce=\"#{csp_nonce_placeholder}\""
-    module_or_defer = typeModule ? 'type="module"' : "defer"
 
     add_resource_preload_list(url, "script")
 
     <<~HTML.html_safe
-<<<<<<< HEAD
-      <script #{module_or_defer} src="#{url}" #{entrypoint_attribute} #{nonce_attribute}></script>
-=======
       <script #{type_module ? 'type="module"' : "defer"} src="#{url}" #{entrypoint_attribute} #{nonce_attribute}></script>
->>>>>>> 75330efa
     HTML
   end
 
@@ -819,7 +810,7 @@
   end
 
   def preload_modules
-    puts params[:controller]
+    # puts params[:controller]
     ember_route_name =
       if params[:controller] == "list"
         "discovery"
