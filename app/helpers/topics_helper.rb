--- conflicted
+++ resolved
@@ -4,14 +4,7 @@
     link_to(topic.title,topic.relative_url)
   end
 
-<<<<<<< HEAD
-  def render_topic_next_page_link(topic, next_page)
-    link_to("next page", "#{topic.relative_url}?page=#{next_page}")
+  def render_topic_posts_count(topic)
+    content_tag(:span, "[#{topic.posts_count}]", :class => "posts" )
   end
-
-  def render_topic_posts_count(topic)
-    content_tag(:span, "[#{topic.posts_count}]", :class => "total posts" )
-  end
-=======
->>>>>>> 5c4e6c9f
 end