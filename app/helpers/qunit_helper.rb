# frozen_string_literal: true

module QunitHelper
  def theme_tests
    theme = Theme.find_by(id: request.env[:resolved_theme_id])
    return "" if theme.blank?

    _, digest = theme.baked_js_tests_with_digest
    src =
      "#{GlobalSetting.cdn_url}" \
        "#{Discourse.base_path}" \
        "/theme-javascripts/tests/#{theme.id}-#{digest}.js" \
        "?__ws=#{Discourse.current_hostname}"
<<<<<<< HEAD
    "<link rel='modulepreload' href='#{src}' data-theme-id='#{theme.id}' />".html_safe
=======
    "<link rel='modulepreload' href='#{src}' data-theme-id='#{theme.id}' nonce='#{ThemeField::CSP_NONCE_PLACEHOLDER}' />".html_safe
>>>>>>> 2b16769e
  end
end<|MERGE_RESOLUTION|>--- conflicted
+++ resolved
@@ -11,10 +11,6 @@
         "#{Discourse.base_path}" \
         "/theme-javascripts/tests/#{theme.id}-#{digest}.js" \
         "?__ws=#{Discourse.current_hostname}"
-<<<<<<< HEAD
-    "<link rel='modulepreload' href='#{src}' data-theme-id='#{theme.id}' />".html_safe
-=======
     "<link rel='modulepreload' href='#{src}' data-theme-id='#{theme.id}' nonce='#{ThemeField::CSP_NONCE_PLACEHOLDER}' />".html_safe
->>>>>>> 2b16769e
   end
 end