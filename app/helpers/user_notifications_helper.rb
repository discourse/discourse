module UserNotificationsHelper

  def indent(text, by=2)
    spacer = " " * by
    result = ""
    text.each_line do |line|
      result << spacer << line
    end
    result
  end

  def correct_top_margin(html, desired)
    fragment = Nokogiri::HTML.fragment(html)
    if para = fragment.css("p:first").first
      para["style"] = "margin-top: #{desired};"
    end
    fragment.to_html.html_safe
  end

  def logo_url
    logo_url = SiteSetting.digest_logo_url
    logo_url = SiteSetting.logo_url if logo_url.blank? || logo_url =~ /\.svg$/i

    return nil if logo_url.blank? || logo_url =~ /\.svg$/i
    if logo_url !~ /http(s)?\:\/\//
      logo_url = "#{Discourse.base_url}#{logo_url}"
    end
    logo_url
  end

  def html_site_link(color)
    "<a href='#{Discourse.base_url}' style='color: ##{color}'>#{@site_name}</a>"
  end

  def first_paragraph_from(html)
    doc = Nokogiri::HTML(html)

    result = ""
    doc.css('p').each do |p|
      if p.text.present?
        result << p.to_s
        return result if result.size >= 100
      end
    end
    return result unless result.blank?

    # If there is no first paragaph, return the first div (onebox)
    doc.css('div').first
  end

  def email_excerpt(html, posts_count)
    # only include 1st paragraph when more than 1 posts
    html = first_paragraph_from(html).to_s if posts_count > 1
    PrettyText.format_for_email(html).html_safe
  end

  def normalize_name(name)
    name.downcase.gsub(/[\s_-]/, '')
  end

  def show_name_on_post(post)
    SiteSetting.enable_names? &&
      SiteSetting.display_name_on_posts? &&
      post.user.name.present? &&
      normalize_name(post.user.name) != normalize_name(post.user.username)
  end

<<<<<<< HEAD
  def format_for_email(html, style: nil)
    PrettyText.format_for_email(html, style: style).html_safe
=======
  def format_for_email(post, use_excerpt)
    html = use_excerpt ? post.excerpt : post.cooked
    PrettyText.format_for_email(html, post).html_safe
>>>>>>> e3e31441
  end

end<|MERGE_RESOLUTION|>--- conflicted
+++ resolved
@@ -65,14 +65,9 @@
       normalize_name(post.user.name) != normalize_name(post.user.username)
   end
 
-<<<<<<< HEAD
-  def format_for_email(html, style: nil)
-    PrettyText.format_for_email(html, style: style).html_safe
-=======
-  def format_for_email(post, use_excerpt)
+  def format_for_email(post, use_excerpt, style: nil)
     html = use_excerpt ? post.excerpt : post.cooked
-    PrettyText.format_for_email(html, post).html_safe
->>>>>>> e3e31441
+    PrettyText.format_for_email(html, post, style: style).html_safe
   end
 
 end