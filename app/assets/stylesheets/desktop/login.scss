// shared styles used
// on both the login and
// create account modals
.login-modal,
.create-account {
  #login-buttons:not(.hidden) {
    display: flex;
    flex-direction: column;
<<<<<<< HEAD
    justify-content: center;
=======
>>>>>>> c10941bb
    flex-basis: 40%;
    align-items: center;
    min-height: 175px;
    border-left: 1px solid $primary-low;
<<<<<<< HEAD
    padding: 15px;
=======
    padding: 0 15px;
>>>>>>> c10941bb
    order: 2;

    button {
      margin: 0.35em;
      width: 160px;
      &:lang(zh_CN) {
        min-width: 200px;
      }
<<<<<<< HEAD
    }
  }

=======
    }
  }

  .login-modal {
    #login-buttons:not(.hidden) {
      button {
        &:first-of-type {
          margin-top: 2.8em;
        }
        &:last-of-type {
          margin-bottom: 3em;
        }
      }
    }
  }

  .create-account {
    #login-buttons:not(.hidden) {
      justify-content: flex-start;
      padding-top: 2.7em;
    }
  }

>>>>>>> c10941bb
  #login-form {
    flex: 1 0 auto;
    padding: 0 15px;
  }

  tr:not(.instructions) {
    td {
      display: flex;
      padding: 5px 0 0 0;
    }
  }

  tr.input label {
    margin-bottom: 0;
  }
}

// styles used on
// login modal only
.d-modal.login-modal {
  .modal-body,
  #credentials {
    display: flex;
    align-items: center;
    padding: 15px 0;

    tr {
      display: flex;
      flex-direction: column;
    }

    &.hidden {
      display: none;
    }
  }
}

// styles used on the
// create account
// modal only
.d-modal.create-account {
  .modal-body {
    display: flex;
    padding: 15px 0;
<<<<<<< HEAD
  }

  .create-account-form tr {
    display: flex;
    flex-direction: column;
  }

  .login-form {
    display: flex;
    flex: 1 1 50%;
    align-items: center;
    padding: 0 15px;
    form,
    table {
      width: 100%;
    }

    tr {
      display: flex;
      flex-direction: column;
      margin-top: 0.15em;
      &.password-confirmation {
        display: none;
      }
    }
  }

=======
  }

  .create-account-form tr {
    display: flex;
    flex-direction: column;
  }

  .login-form {
    position: relative;
    display: flex;
    flex: 1 1 50%;
    overflow: hidden;

    &:after,
    &:before {
      content: "";
      display: block;
      height: 25px;
      position: absolute;
      width: 100%;
      pointer-events: none;
    }
    &:after {
      bottom: 0;
      background-image: linear-gradient(
        to bottom,
        rgba($secondary, 0) 0%,
        rgba($secondary, 1) 100%
      );
    }
    &:before {
      top: 0;
      background-image: linear-gradient(
        to top,
        rgba($secondary, 0) 0%,
        rgba($secondary, 1) 100%
      );
    }
    form {
      box-sizing: border-box;
      padding: 15px;
      margin-bottom: 5px;
      max-height: 475px;
      @media screen and (max-height: 768px) {
        max-height: 60vh;
      }
      overflow-x: hidden;
      overflow-y: auto;
    }

    form,
    table {
      width: 100%;
      display: block; //IE11
    }

    tr {
      display: flex;
      flex-direction: column;
      margin-top: 0.15em;
      &.password-confirmation {
        display: none;
      }
    }
  }

>>>>>>> c10941bb
  tr.input {
    input,
    label {
      margin-bottom: 0;
      width: 100%;
    }
    .tip {
      max-width: 340px;
    }
  }

  .user-field {
    display: flex;
    flex-direction: column;

    &.confirm {
      margin-top: 5px;
    }

    > label {
      width: auto;
<<<<<<< HEAD
      font-weight: bold;
    }

    .select-kit {
      width: 242px; // match text-input width
=======
>>>>>>> c10941bb
    }

    .controls {
      margin-left: 0;
<<<<<<< HEAD

      .instructions {
        margin-top: 5px;
      }
=======
>>>>>>> c10941bb
    }
  }

  .invites-show {
    padding-top: 20px;

    .two-col {
      margin-top: 30px;
    }
    .col-form {
      margin-left: 200px;
      .inline-invite-img {
        display: none;
      }
    }
    form {
      .controls,
      .input {
        margin-left: 20px;
      }
      input,
      label {
        margin-bottom: 0;
      }
      .user-field .control-label:not(.checkbox-label) {
        margin-left: 20px;
      }
    }
  }

  .tos-agree {
    margin-bottom: 12px;
  }
<<<<<<< HEAD

  .user-fields {
    border-top: 1px solid $primary-low;
    padding-top: 20px;
  }
=======
>>>>>>> c10941bb
}

.login-form {
  .tip {
    &:not(:empty) + td {
      display: none;
    }
    &:not(:empty),
    &:empty + td {
<<<<<<< HEAD
      min-height: 1.75em;
      width: 240px;
=======
      display: block;
      min-height: 1.75em;
      max-width: 240px;
>>>>>>> c10941bb
    }
  }
}

.password-reset,
.invites-show {
  .col-form {
    padding-left: 20px;
  }
  .col-image {
    width: 175px;
    img {
      width: 100%;
    }
  }
  h2 {
    margin-bottom: 12px;
  }
}

.password-reset {
  .col-form {
    padding-top: 40px;
  }
}<|MERGE_RESOLUTION|>--- conflicted
+++ resolved
@@ -6,19 +6,11 @@
   #login-buttons:not(.hidden) {
     display: flex;
     flex-direction: column;
-<<<<<<< HEAD
-    justify-content: center;
-=======
->>>>>>> c10941bb
     flex-basis: 40%;
     align-items: center;
     min-height: 175px;
     border-left: 1px solid $primary-low;
-<<<<<<< HEAD
-    padding: 15px;
-=======
     padding: 0 15px;
->>>>>>> c10941bb
     order: 2;
 
     button {
@@ -27,11 +19,6 @@
       &:lang(zh_CN) {
         min-width: 200px;
       }
-<<<<<<< HEAD
-    }
-  }
-
-=======
     }
   }
 
@@ -55,7 +42,6 @@
     }
   }
 
->>>>>>> c10941bb
   #login-form {
     flex: 1 0 auto;
     padding: 0 15px;
@@ -100,35 +86,6 @@
   .modal-body {
     display: flex;
     padding: 15px 0;
-<<<<<<< HEAD
-  }
-
-  .create-account-form tr {
-    display: flex;
-    flex-direction: column;
-  }
-
-  .login-form {
-    display: flex;
-    flex: 1 1 50%;
-    align-items: center;
-    padding: 0 15px;
-    form,
-    table {
-      width: 100%;
-    }
-
-    tr {
-      display: flex;
-      flex-direction: column;
-      margin-top: 0.15em;
-      &.password-confirmation {
-        display: none;
-      }
-    }
-  }
-
-=======
   }
 
   .create-account-form tr {
@@ -195,7 +152,6 @@
     }
   }
 
->>>>>>> c10941bb
   tr.input {
     input,
     label {
@@ -217,25 +173,10 @@
 
     > label {
       width: auto;
-<<<<<<< HEAD
-      font-weight: bold;
-    }
-
-    .select-kit {
-      width: 242px; // match text-input width
-=======
->>>>>>> c10941bb
     }
 
     .controls {
       margin-left: 0;
-<<<<<<< HEAD
-
-      .instructions {
-        margin-top: 5px;
-      }
-=======
->>>>>>> c10941bb
     }
   }
 
@@ -269,14 +210,6 @@
   .tos-agree {
     margin-bottom: 12px;
   }
-<<<<<<< HEAD
-
-  .user-fields {
-    border-top: 1px solid $primary-low;
-    padding-top: 20px;
-  }
-=======
->>>>>>> c10941bb
 }
 
 .login-form {
@@ -286,14 +219,9 @@
     }
     &:not(:empty),
     &:empty + td {
-<<<<<<< HEAD
-      min-height: 1.75em;
-      width: 240px;
-=======
       display: block;
       min-height: 1.75em;
       max-width: 240px;
->>>>>>> c10941bb
     }
   }
 }
