// // shared styles used
// // on both the login and
// // create account modals
// .login-modal,
// .create-account {
//   .btn-flat.btn.modal-close svg {
//     color: rgba(var(--primary-rgb), 0.5);
//     &:hover {
//       color: rgba(var(--primary-rgb), 0.85);
//     }
//   }
//   h2.login-with {
//     color: var(--secondary);
//   }
//   #login-buttons:not(.hidden) {
//     display: flex;
//     flex: 0 1 auto;
//     flex-direction: column;
//     align-items: stretch;
//     min-height: 75px;
//     min-width: 200px;
//     order: 2;

//     &:focus-within,
//     &:hover {
//       button:not(:hover):not(:focus) {
//         opacity: 0.75;
//       }
//     }

//     button {
//       margin: 0.35em 0;
//       &:first-of-type {
//         margin-top: 0;
//       }
//       &:last-of-type {
//         margin-bottom: 0;
//       }
//       &:lang(zh_CN) {
//         min-width: 200px;
//       }
//       &:first-of-type:last-of-type {
//         &.oauth2_basic {
//           // Handles a strange fringe case where OAuth2 and account approval are enabled
//           margin-left: auto;
//           margin-right: auto;
//           justify-content: center;
//         }
//       }
//     }
//   }

//   .tip {
//     display: block;
//     overflow: hidden;
//     word-wrap: break-word;
//     margin-bottom: 0;
//     max-width: 280px;
//     @media screen and (min-width: 500px) {
//       max-width: 400px;
//     }
//   }
// }

// .has-alt-auth {
//   .tip {
//     max-width: 100%;
//   }
// }

// .login-modal:not(.hidden).has-alt-auth.no-local-login {
//   padding: 0 2em !important;
//   min-width: 350px !important;
//   .login-right-side {
//     width: 100%;
//     padding: 2em 0;
//     #login-buttons:not(.hidden) {
//       width: 80%;
//       .btn.btn-social:first-of-type {
//         margin-top: 2em;
//       }
//       .btn.btn-social,
//       .btn,
//       .login-with-email-button {
//         border: 1px solid var(--primary-low-mid);
//         margin-bottom: 0.5em;
//         &:hover,
//         &:focus {
//           background: var(--primary-very-low) !important;
//         }
//       }
//     }
//   }
// }

// // styles used on
// // login modal only
// .login-modal:not(.hidden) {
//   padding: 0 !important;
//   .login-modal-body.has-alt-auth {
//     min-width: 100%;
//     .login-left-side {
//       align-self: stretch;
//     }
//     .login-right-side {
//       padding: 0 3em;
//       display: flex;
//       flex-direction: column;
//       align-items: center;
//       justify-content: center;
//       #login-buttons {
//         button {
//           &.login-with-email-button {
//             border-radius: 4px;
//             .d-icon {
//               color: #000 !important;
//             }
//             &:hover,
//             &:focus {
//               box-shadow: 0 0 0 2px rgba(var(--primary-rgb), 0.25);
//               .d-icon {
//                 color: #000 !important;
//               }
//             }
//           }
//         }
//       }
//     }
//   }
//   .login-left-side {
//     background: var(--secondary);
//     display: flex;
//     flex-direction: column;
//     padding: 3em 3em 2.5em;
//     .login-welcome-header {
//       .login-title {
//         line-height: var(--line-height-small);
//         font-size: var(--font-up-6);
//       }
//     }
//     #credentials {
//       display: flex;
//       flex-direction: column;
//       align-items: flex-start !important;
//     }
//     #login-form {
//       margin: 3em 0 1.25em 0;
//     }
//     .modal-footer {
//       display: flex;
//       flex-direction: row;
//       width: 100%;
//       padding: 0;
//       border: 0;
//     }
//   }

//   .modal-body,
//   #credentials {
//     display: flex;
//     align-items: center;

//     &.hidden {
//       display: none;
//     }
//   }
// }

// .login-modal-body.second-factor {
//   max-width: 30em;
//   .login-left-side {
//     width: 100%;
//     #login-form {
//       margin: 2em 0 0 0;
//     }
//   }
//   #new-account-link {
//     display: none;
//   }
//   .modal-footer {
//     margin-top: 1em;
//   }
// }

// .login-form {
//   .tip {
//     &:not(:empty) {
//       min-height: 1.75em;
//       &.bad .svg-icon {
//         vertical-align: middle;
//       }
//     }
//   }
// }

<<<<<<< HEAD
// // styles used on the
// // create account
// // modal only
// .d-modal.create-account {
//   .create-account-body {
//     min-width: 100%;
//   }
//   .modal-body {
//     overflow: hidden;
//   }
//   .has-alt-auth .create-account-form {
//     display: grid;
//     grid-template-columns: 60% 40%;
//     grid-template-rows: auto 1fr;
//     grid-template-areas:
//       "header login-buttons"
//       "form login-buttons"
//       "footer login-buttons";
//   }
//   .create-account-form {
//     display: flex;
//     flex-direction: column;
//     width: 100%;
//     position: relative;
//   }
//   .create-account-login-buttons {
//     display: none;
//   }
//   .has-alt-auth .create-account-login-buttons {
//     grid-area: login-buttons;
//     padding: 1em;
//     display: flex;
//     flex-direction: column;
//     justify-content: center;
//     align-items: center;
//     h3 {
//       color: var(--secondary);
//       text-align: center;
//     }
//     #login-buttons {
//       button:first-of-type {
//         margin-top: 0;
//       }
//     }
//   }
//   .modal-body {
//     display: flex;
//     padding: 0;
//   }
//   .modal-footer {
//     grid-area: footer;
//     background-color: var(--secondary);
//     position: relative;
//     &:before {
//       content: "";
//       display: block;
//       position: absolute;
//       width: 100%;
//       pointer-events: none;
//       top: calc(-2em - 1px);
//       left: 0;
//       height: 2em;
//       background-image: linear-gradient(
//         to bottom,
//         rgba(var(--secondary-rgb), 0),
//         rgba(var(--secondary-rgb), 1)
//       );
//     }
//   }
//   .login-welcome-header {
//     grid-area: header;
//     padding: 3em 2em 1em;
//     background-color: var(--secondary);
//     .login-title {
//       font-size: var(--font-up-6);
//       line-height: var(--line-height-medium);
//     }
//     p.login-subheader {
//       font-size: var(--font-up-1);
//       align-self: start;
//     }
//   }
=======
// styles used on the
// create account
// modal only
.d-modal.create-account {
  .modal-body {
    min-width: 100%;
    overflow: hidden;
  }

  .has-alt-auth .create-account-form {
    display: grid;
    grid-template-columns: 60% 40%;
    grid-template-rows: auto 1fr;
    grid-template-areas:
      "header login-buttons"
      "form login-buttons"
      "footer login-buttons";
  }
  .create-account-form {
    display: flex;
    flex-direction: column;
    width: 100%;
    position: relative;
  }
  .create-account-login-buttons {
    display: none;
  }
  .has-alt-auth .create-account-login-buttons {
    grid-area: login-buttons;
    padding: 1em;
    display: flex;
    flex-direction: column;
    justify-content: center;
    align-items: center;
    h3 {
      color: var(--secondary);
      text-align: center;
    }
    #login-buttons {
      button:first-of-type {
        margin-top: 0;
      }
    }
  }
  .modal-body {
    display: flex;
    padding: 0;
  }
  .modal-footer {
    grid-area: footer;
    background-color: var(--secondary);
    position: relative;
    &:before {
      content: "";
      display: block;
      position: absolute;
      width: 100%;
      pointer-events: none;
      top: calc(-2em - 1px);
      left: 0;
      height: 2em;
      background-image: linear-gradient(
        to bottom,
        rgba(var(--secondary-rgb), 0),
        rgba(var(--secondary-rgb), 1)
      );
    }
  }
  .login-welcome-header {
    grid-area: header;
    padding: 3em 2em 1em;
    background-color: var(--secondary);
    .login-title {
      font-size: var(--font-up-6);
      line-height: var(--line-height-medium);
    }
    p.login-subheader {
      font-size: var(--font-up-1);
      align-self: start;
    }
  }
>>>>>>> 1c8eaa93

//   .modal-body:not(.has-alt-auth) .login-form {
//     &:after {
//       width: 100%;
//     }
//   }

//   .has-alt-auth .login-form,
//   .login-form {
//     background: var(--secondary);
//     padding: 1em 0 0 0;
//     grid-area: form;
//     overflow-y: scroll;

//     .input-group {
//       padding: 0 2em;
//       margin-bottom: 1em;
//       input {
//         width: 100%;
//       }
//       input:not(.value-entered):not(:focus) + label.alt-placeholder {
//         top: 12px;
//         left: 3em;
//       }
//       input:focus + label.alt-placeholder,
//       input.value-entered + label.alt-placeholder {
//         top: -8px;
//         left: calc(3em - 0.25em);
//       }
//     }
//     .password-confirmation {
//       display: none;
//     }
//     scrollbar-color: rgba(var(--primary-rgb), 0.5) transparent;
//     &::-webkit-scrollbar {
//       width: 15px;
//     }

//     &::-webkit-scrollbar-track {
//       box-shadow: inset 0 0 14px 14px transparent;
//       border: 4px solid transparent;
//     }

//     &::-webkit-scrollbar-thumb {
//       box-shadow: inset 0 0 14px 14px rgba(var(--primary-rgb), 0.5);
//       border: 4px solid transparent;
//       border-radius: 14px;
//     }

//     /* set button(top and bottom of the scrollbar) */
//     &::-webkit-scrollbar-button {
//       display: none;
//     }
//   }

//   .user-fields {
//     margin-bottom: 1em;
//   }

<<<<<<< HEAD
//   .user-field {
//     &.text {
//       label.control-label {
//         left: 3em !important;
//         max-width: calc(100% - 6em) !important;
//       }
//       &.value-entered label.control-label,
//       label.control-label.value-entered {
//         left: calc(3em - 0.25em) !important;
//       }
//     }
//     display: flex;
//     flex-direction: column;
//     &.confirm {
//       margin-top: 5px;
//     }
//   }
=======
  .user-field {
    &.text {
      label.control-label {
        left: 3em !important;
        max-width: calc(100% - 6em) !important;
      }
      &.value-entered label.control-label,
      label.control-label.value-entered {
        left: calc(3em - 0.25em) !important;
      }
    }
    display: flex;
    flex-direction: column;
  }
>>>>>>> 1c8eaa93

//   .invites-show {
//     padding-top: 20px;

//     .two-col {
//       margin-top: 30px;
//     }
//     .col-form {
//       margin-left: 200px;
//       .inline-invite-img {
//         display: none;
//       }
//     }
//     form {
//       .controls,
//       .input {
//         margin-left: 20px;
//       }
//       input,
//       label {
//         margin-bottom: 0;
//       }
//       .user-field .control-label:not(.checkbox-label) {
//         margin-left: 20px;
//       }
//     }
//   }

//   .tos-agree {
//     margin-bottom: 12px;
//   }
// }

// .password-reset,
// .invites-show {
//   .col-form {
//     padding: 0.5em 2em 1em;
//     max-width: 30em;
//   }
//   .col-image {
//     width: 175px;
//     img {
//       width: 100%;
//     }
//   }
//   details {
//     width: 100%;
//   }
//   h2 {
//     margin-bottom: 12px;
//   }
//   input:not([type="checkbox"]) {
//     // 80% width on checkboxes messes up the layout for custom fields
//     width: 80%;
//   }
//   .invite-form,
//   .invite-success {
//     box-shadow: var(--shadow-card);
//   }
// }

// .password-reset {
//   .col-form {
//     padding-top: 40px;
//   }
// }

// // styling for small-width desktop screens
// // when editing, test with DiscourseHub auth window on iPadOS
// // it has a window width of ~650px
// @media screen and (max-width: 700px) {
//   .d-modal.create-account,
//   .d-modal.login-modal {
//     .modal-inner-container {
//       width: 100%;
//     }

//     .modal-body:not(.reorder-categories):not(.poll-ui-builder):not(
//         .poll-breakdown
//       ) {
//       max-height: 90vh !important; // overrides base/modal.scss
//     }
//     .login-welcome-header,
//     .login-left-side .login-welcome-header {
//       padding-top: 1em;
//       .login-title {
//         font-size: var(--font-up-4);
//       }
//       p.login-subheader {
//         font-size: var(--font-0);
//       }
//     }

//     .modal-footer .btn:last-of-type {
//       margin-right: 0;
//     }
//   }

//   .d-modal.login-modal .login-modal-body.has-alt-auth {
//     .login-left-side {
//       padding-left: 1.5em;
//       padding-right: 1em;
//       padding-top: 1em;
//       .modal-footer {
//         width: auto;
//         .btn-large {
//           padding-left: 12px;
//           padding-right: 12px;
//         }
//       }
//     }
//     .login-right-side {
//       padding: 1em;
//     }
//   }
// }

// .email-login {
//   width: 550px;
//   .password-reset-img {
//     height: 150px;
//   }
// }<|MERGE_RESOLUTION|>--- conflicted
+++ resolved
@@ -193,17 +193,15 @@
 //   }
 // }
 
-<<<<<<< HEAD
 // // styles used on the
 // // create account
 // // modal only
 // .d-modal.create-account {
-//   .create-account-body {
+//   .modal-body {
 //     min-width: 100%;
-//   }
-//   .modal-body {
 //     overflow: hidden;
 //   }
+//
 //   .has-alt-auth .create-account-form {
 //     display: grid;
 //     grid-template-columns: 60% 40%;
@@ -276,89 +274,6 @@
 //       align-self: start;
 //     }
 //   }
-=======
-// styles used on the
-// create account
-// modal only
-.d-modal.create-account {
-  .modal-body {
-    min-width: 100%;
-    overflow: hidden;
-  }
-
-  .has-alt-auth .create-account-form {
-    display: grid;
-    grid-template-columns: 60% 40%;
-    grid-template-rows: auto 1fr;
-    grid-template-areas:
-      "header login-buttons"
-      "form login-buttons"
-      "footer login-buttons";
-  }
-  .create-account-form {
-    display: flex;
-    flex-direction: column;
-    width: 100%;
-    position: relative;
-  }
-  .create-account-login-buttons {
-    display: none;
-  }
-  .has-alt-auth .create-account-login-buttons {
-    grid-area: login-buttons;
-    padding: 1em;
-    display: flex;
-    flex-direction: column;
-    justify-content: center;
-    align-items: center;
-    h3 {
-      color: var(--secondary);
-      text-align: center;
-    }
-    #login-buttons {
-      button:first-of-type {
-        margin-top: 0;
-      }
-    }
-  }
-  .modal-body {
-    display: flex;
-    padding: 0;
-  }
-  .modal-footer {
-    grid-area: footer;
-    background-color: var(--secondary);
-    position: relative;
-    &:before {
-      content: "";
-      display: block;
-      position: absolute;
-      width: 100%;
-      pointer-events: none;
-      top: calc(-2em - 1px);
-      left: 0;
-      height: 2em;
-      background-image: linear-gradient(
-        to bottom,
-        rgba(var(--secondary-rgb), 0),
-        rgba(var(--secondary-rgb), 1)
-      );
-    }
-  }
-  .login-welcome-header {
-    grid-area: header;
-    padding: 3em 2em 1em;
-    background-color: var(--secondary);
-    .login-title {
-      font-size: var(--font-up-6);
-      line-height: var(--line-height-medium);
-    }
-    p.login-subheader {
-      font-size: var(--font-up-1);
-      align-self: start;
-    }
-  }
->>>>>>> 1c8eaa93
 
 //   .modal-body:not(.has-alt-auth) .login-form {
 //     &:after {
@@ -418,7 +333,6 @@
 //     margin-bottom: 1em;
 //   }
 
-<<<<<<< HEAD
 //   .user-field {
 //     &.text {
 //       label.control-label {
@@ -432,26 +346,7 @@
 //     }
 //     display: flex;
 //     flex-direction: column;
-//     &.confirm {
-//       margin-top: 5px;
-//     }
-//   }
-=======
-  .user-field {
-    &.text {
-      label.control-label {
-        left: 3em !important;
-        max-width: calc(100% - 6em) !important;
-      }
-      &.value-entered label.control-label,
-      label.control-label.value-entered {
-        left: calc(3em - 0.25em) !important;
-      }
-    }
-    display: flex;
-    flex-direction: column;
-  }
->>>>>>> 1c8eaa93
+//   }
 
 //   .invites-show {
 //     padding-top: 20px;
