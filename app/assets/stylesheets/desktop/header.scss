// --------------------------------------------------
// Discourse header
// --------------------------------------------------

.d-header {
  left: 0;
<<<<<<< HEAD
  padding-top: 3px;
  height: 4.2857em;
  .d-icon-home {
    padding: 8px;
    font-size: $font-up-5;
=======
  height: 4em;
  margin-bottom: 15px;
  #site-logo {
    height: 2.57em;
>>>>>>> c10941bb
  }
  #site-text-logo {
    font-size: $font-up-3;
    margin: 0;
  }
  .extra-info {
    // header title should not be centered if there's no tags / categories
    &:not(.two-rows) {
      min-height: 2.75em;
    }
    h1 {
      margin: 0 0 0.125em 0;
    }
  }
}

@media all and (max-width: 570px) {
  .extra-info-wrapper {
    display: none;
  }
}

#main {
  position: relative;
}

#main-outlet {
  padding-top: 5.8572em;
}

.search-link .blurb {
  color: dark-light-choose($primary-high, $secondary-medium);
  display: block;
  word-wrap: break-word;
  font-size: $font-down-2;
  line-height: $line-height-large;
  .search-highlight {
    color: dark-light-choose($primary-high, $secondary-low);
<<<<<<< HEAD
  }
}

header {
  #site-text-logo {
    font-size: $font-up-3;
    margin-top: 0.4em;
    line-height: $line-height-medium;
=======
>>>>>>> c10941bb
  }
}<|MERGE_RESOLUTION|>--- conflicted
+++ resolved
@@ -4,18 +4,10 @@
 
 .d-header {
   left: 0;
-<<<<<<< HEAD
-  padding-top: 3px;
-  height: 4.2857em;
-  .d-icon-home {
-    padding: 8px;
-    font-size: $font-up-5;
-=======
   height: 4em;
   margin-bottom: 15px;
   #site-logo {
     height: 2.57em;
->>>>>>> c10941bb
   }
   #site-text-logo {
     font-size: $font-up-3;
@@ -54,16 +46,5 @@
   line-height: $line-height-large;
   .search-highlight {
     color: dark-light-choose($primary-high, $secondary-low);
-<<<<<<< HEAD
-  }
-}
-
-header {
-  #site-text-logo {
-    font-size: $font-up-3;
-    margin-top: 0.4em;
-    line-height: $line-height-medium;
-=======
->>>>>>> c10941bb
   }
 }