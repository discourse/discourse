@import "common/foundation/variables";
@import "common/foundation/mixins";

// --------------------------------------------------
// Discourse header
// --------------------------------------------------

.d-header {
  min-width: 100%;
  position: absolute;
  top: 0;
  left: 0;
  z-index: 1000;
  border-bottom: 1px solid $primary_border_color;
  background-color: $primary_background_color;
  padding-top: 3px;
  .docked & {
    position: fixed;
  }
  .contents {
    margin: 10px 0;
  }
  .title {
    display: table;
    float: left;
    height: 40px;
    > a {
      display: table-cell;
      vertical-align: middle;
    }
  }
  #site-logo {
    max-width: 122px;
    max-height: 40px;
  }
  .fa-home {
    font-size: 20px;
    line-height: 40px;
    padding-right: 3px;
    padding-top: 3px;
  }
  .panel {
    float: right;
    position: relative;
  }
  .current-username {
    float: left;
    a {
      color: $secondary_text_color;
      font-size: 14px;
      display:block;
      margin-top: 10px;
    }
    button {
      margin-top: 9px;
    }
  }
  .icons {
    float: left;
    text-align: center;
    margin: 0 0 0 15px;
    list-style: none;
    > li {
      float: left;
    }
    .icon {
      display: block;
      padding: 3px;
      color: $nav-button-color;
      text-decoration: none;
      cursor: pointer;
      border-top: 1px solid transparent;
      border-left: 1px solid transparent;
      border-right: 1px solid transparent;


      &:hover {
        color: $nav-button-color-hover;
        background-color: $nav-button-background-color-hover;
        border-top: 1px solid transparent;
        border-left: 1px solid transparent;
        border-right: 1px solid transparent;
      }
      &:active {
        color: $nav-button-color-active;
        background-color: $nav-button-background-color-active;
      }
    }
    .active .icon {
      position: relative;
      color: #7b7b7b;
      background-color: $primary_background_color;
      cursor: default;
      border-top: 1px solid $primary_border_color;
      border-left: 1px solid $primary_border_color;
      border-right: 1px solid $primary_border_color;
      &:after {
        display: block;
        position: absolute;
        top: 100%;
        left: 0;
        z-index: 1101;
        width: 100%;
        height: 0;
        content: "";
        border-top: 1px solid $tertiary_border_color;
      }
      &:hover {
      border-bottom: none;
      }
    }
    [class^="fa fa-"] {
      width: 32px;
      height: 32px;
      font-size: 20px;
      line-height: 32px;
      display: inline-block;
    }
    .notifications {
      position: relative;
    }
    .badge-notification {
      position: absolute;
      top: -9px;
      z-index: 1;
      margin-left: 0;
    }
    .unread-notifications {
      right: -4px;
      background-color: $emphasis_text_color;
    }
    .unread-private-messages {
      left: -4px;
      background-color: $success_text_color;
    }
  }
  .flagged-posts {
    background-color: $warning_text_color;
  }
}

#main {
  position: relative;
}

#main-outlet {
<<<<<<< HEAD
  padding-top: 80px;
=======
  padding-top: 82px;
>>>>>>> d450c7e0
}

// Dropdowns
// --------------------------------------------------

.d-dropdown {
  display: none;
  overflow: hidden;
  width: 320px;
  position: absolute;
  top: 100%;
  right: 0;
  z-index: 1100;
  border: 1px solid $primary_border_color;
  background-color: $primary_background_color;
  @include box-shadow(0 2px 2px rgba($primary_shadow_color, .4));

  // Common

  ul {
    margin: 0;
    list-style: none;
  }
  li {
    padding: 5px;
    font-size: 13px;
    line-height: 16px;
    .fa {
      margin-right: 3px;
    }
  }
  .heading {
    border-top: 1px solid $primary_border_color;

    border-bottom: 1px solid $primary_border_color;
    color: $primary_text_color;
    font-weight: bold;
    font-size: 12px;
    line-height: 15px;
  }
  .selected {
    background-color: $header-item-highlight;
  }

  // Notifications

  &#notifications-dropdown {
    .fa {
      color: lighten($primary_text_color, 50%);
    }
    li {
      background-color: $header-item-highlight;
    }
    .read {
      background-color: $primary_background_color;
    }
    .none {
      padding: 5px;
    }
  }

  // Search

  input[type='text'] {
    width: 298px;
    height: 22px;
    margin: 5px;
    padding: 5px;
  }
  .searching {
    display: block;
    position: absolute;
    top: 13px;
    right: 13px;
    color: lighten($primary_text_color, 50%);
    font-size: 18px;
  }
  .no-results {
    padding: 0 5px 5px;
  }
  .filter {
    float: right;
  }

  // Categories

  .category {
    float: left;
    background-color: transparent;
    line-height: 20px;
  }

  &#user-dropdown {
    width: 118px;
    .user-dropdown-links {
    text-align: right;

    }
  }

  .btn {
    padding: 2px 8px;
    margin-bottom: 2px;
    .fa {
      margin-right: 5px;
    }
  }
}<|MERGE_RESOLUTION|>--- conflicted
+++ resolved
@@ -144,11 +144,7 @@
 }
 
 #main-outlet {
-<<<<<<< HEAD
-  padding-top: 80px;
-=======
   padding-top: 82px;
->>>>>>> d450c7e0
 }
 
 // Dropdowns
