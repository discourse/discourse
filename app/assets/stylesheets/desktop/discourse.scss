// Desktop
// global styles that apply to the Discourse application specifically
// BEWARE: changing these styles implies they take effect anywhere they are seen
// throughout the Discourse application

// Base Elements
body.widget-dragging {
  cursor: ns-resize;
}

<<<<<<< HEAD
header {
  margin-bottom: 15px;
}

=======
>>>>>>> c10941bb
// Common classes
.boxed {
  height: 100%;
}

<<<<<<< HEAD
.topic-statuses {
  float: left;
  padding: 0;

  .topic-status {
    padding: 0 2px 0 0;
    margin: 0;
    line-height: $line-height-small;

    i {
      font-size: $font-down-1;
    }
  }

  .d-icon-envelope {
    color: $danger;
  }
}

.form-vertical {
  .control-group {
    margin-bottom: 24px;
  }
}

/***********************/
/* bootstrap carryover */
/***********************/
code,
pre {
  font-family: Consolas, Menlo, Monaco, "Lucida Console", "Liberation Mono",
    "DejaVu Sans Mono", "Bitstream Vera Sans Mono", "Courier New", monospace;
}

=======
.form-vertical {
  .control-group {
    margin-bottom: 1.25em;
  }
  .controls:not(.controls-dropdown) + .controls {
    margin-top: 0.5em;
  }
}

/***********************/
/* bootstrap carryover */
/***********************/
code,
pre {
  font-family: Consolas, Menlo, Monaco, "Lucida Console", "Liberation Mono",
    "DejaVu Sans Mono", "Bitstream Vera Sans Mono", "Courier New", monospace;
}

>>>>>>> c10941bb
// this removes the unwanted top margin on a paragraph under a heading
h1,
h2,
h3,
h4,
h5,
h6 {
  + p {
    margin-top: 0;
  }
}

form {
  margin: 0 0 18px;
}
<<<<<<< HEAD

label,
input,
button,
select,
textarea {
  font-size: $font-0;
  font-weight: normal;
  line-height: $line-height-medium;
}

select,
textarea {
  display: inline-block;
  padding: 4px;
  margin-bottom: 9px;
  font-size: $font-0;
  line-height: $line-height-large;
  color: $primary;
}

input,
textarea {
  width: 210px;
}

select,
input[type="file"] {
  line-height: $line-height-large;
}

select {
  width: 220px;
  &[multiple],
  &[size] {
    height: auto;
  }
}

input,
textarea {
  margin-left: 0;
}

input {
  &[type="radio"],
  &[type="checkbox"] {
    &[disabled],
    &[readonly] {
      background-color: transparent;
    }
  }
}

.input {
  &-xxlarge {
    width: 530px;
=======

label,
input,
button,
select,
textarea {
  font-size: $font-0;
  font-weight: normal;
  line-height: $line-height-medium;
}

select,
textarea {
  display: inline-block;
  padding: 4px;
  margin-bottom: 9px;
  font-size: $font-0;
  line-height: $line-height-large;
  color: $primary;
}

input,
textarea {
  width: 210px;
}

select,
input[type="file"] {
  line-height: $line-height-large;
}

select {
  width: 220px;
  &[multiple],
  &[size] {
    height: auto;
  }
}

input,
textarea {
  margin-left: 0;
}

input {
  &[type="radio"],
  &[type="checkbox"] {
    &[disabled],
    &[readonly] {
      background-color: transparent;
    }
>>>>>>> c10941bb
  }
}

<<<<<<< HEAD
  &-prepend,
  &-append {
    margin-bottom: 5px;

    input[class*="span"] {
      display: inline-block;
    }

    input,
    select {
      position: relative;
      margin-bottom: 0;
      vertical-align: middle;

      &:focus {
        z-index: z("base") + 1;
      }
    }

    .add-on {
      display: inline-block;
      width: auto;
      height: 18px;
      min-width: 16px;
      padding: 4px 5px;
      font-weight: normal;
      line-height: $line-height-medium;
      text-align: center;
      vertical-align: middle;
      background-color: $secondary;
      border: 1px solid $primary-low;
    }

    .add-on,
    .btn {
      margin-left: -1px;
      border-radius: 0;
    }

    .active {
      background-color: $danger-medium;
      border-color: $danger;
    }
  }

  &-prepend {
    .add-on,
    .btn {
      margin-right: -1px;

      &:first-child {
        border-radius: 3px 0 0 3px;
      }
    }
  }

  &-append {
    input,
    select {
      border-radius: 3px 0 0 3px;
    }

    .add-on,
    .btn {
      &:last-child {
        border-radius: 0 3px 3px 0;
      }
    }
  }
}

.input-prepend.input-append {
  input,
  select {
    border-radius: 0;
    background-color: $primary-low;
    border-color: $primary-low;
  }

  .add-on,
  .btn {
    &:first-child {
      margin-right: -1px;
      border-radius: 3px 0 0 3px;
    }
  }

  .add-on,
  .btn {
    &:last-child {
      margin-left: -1px;
      border-radius: 0 3px 3px 0;
    }
  }
}

.controls-dropdown {
  margin-bottom: 10px;
}

.control-instructions {
  color: dark-light-choose($primary-medium, $secondary-medium);
  font-size: 0.875rem;
}

.control-group {
  margin-bottom: 9px;

  &.warning,
  &.error {
    > label {
      color: $danger;
    }

    .checkbox,
    .radio,
    input,
    select,
    textarea {
      color: $danger;
      border-color: $danger;

      &:focus {
        border-color: scale-color($danger, $lightness: -30%);
        box-shadow: shadow("focus-danger");
      }
    }
  }

=======
.input {
  &-xxlarge,
  &-xxlarge + .control-instructions {
    width: 530px;
  }
}

.controls-dropdown {
  margin-bottom: 10px;
}

.control-instructions {
  color: dark-light-choose($primary-medium, $secondary-medium);
  font-size: 0.875rem;
}

.control-group {
  margin-bottom: 9px;

  &.warning,
  &.error {
    > label {
      color: $danger;
    }

    .checkbox,
    .radio,
    input,
    select,
    textarea {
      color: $danger;
      border-color: $danger;

      &:focus {
        border-color: scale-color($danger, $lightness: -30%);
        box-shadow: shadow("focus-danger");
      }
    }
  }

>>>>>>> c10941bb
  &.warning {
    .input-prepend,
    .input-append {
      .add-on {
        color: $danger;
        background-color: $danger;
        border-color: $danger;
      }
    }
  }

  &.error {
    .input-prepend,
    .input-append {
      .add-on {
        color: $danger;
        background-color: $danger-medium;
        border-color: scale-color($danger, $lightness: -20%);
      }
    }
  }

  &.success {
    > label {
      color: $success;
    }

    .checkbox,
    .radio,
    input,
    select,
    textarea {
      color: $success;
      border-color: $success;

      &:focus {
        border-color: $success;
        box-shadow: shadow("focus");
      }
    }

    .input-prepend,
    .input-append {
      .add-on {
        color: $success;
        background-color: $success-low;
        border-color: $success;
      }
    }
  }
}

.form-horizontal {
  .hide {
    display: none;
  }

  input,
  textarea,
  select,
  .input-prepend,
  .input-append {
    display: inline-block;
    margin-bottom: 0;
  }

  .control-group {
    @include clearfix;
    margin-bottom: 18px;
  }

  .control-indent {
    margin-left: 20px;
    margin-bottom: 10px;
  }

  .control-label {
    margin: 6.5px;
    float: left;
    width: 140px;
    text-align: right;
    font-weight: bold;
  }

  .controls {
    margin-left: 160px;
  }
}

.bootbox.modal {
  .modal-footer {
    a.btn-primary {
      color: $secondary;
    }
  }
}

/* bootstrap columns */
.row {
  @include clearfix;
}

.offset {
  &2 {
    margin-left: 116px;
  }

  &1 {
    margin-left: 64px;
  }
}

// Media Queries
@media all and (max-width: 570px) {
  body {
    min-width: 0;
  }

  .wrap,
  .full-width {
    min-width: 0;
  }
}<|MERGE_RESOLUTION|>--- conflicted
+++ resolved
@@ -8,41 +8,17 @@
   cursor: ns-resize;
 }
 
-<<<<<<< HEAD
-header {
-  margin-bottom: 15px;
-}
-
-=======
->>>>>>> c10941bb
 // Common classes
 .boxed {
   height: 100%;
 }
 
-<<<<<<< HEAD
-.topic-statuses {
-  float: left;
-  padding: 0;
-
-  .topic-status {
-    padding: 0 2px 0 0;
-    margin: 0;
-    line-height: $line-height-small;
-
-    i {
-      font-size: $font-down-1;
-    }
-  }
-
-  .d-icon-envelope {
-    color: $danger;
-  }
-}
-
 .form-vertical {
   .control-group {
-    margin-bottom: 24px;
+    margin-bottom: 1.25em;
+  }
+  .controls:not(.controls-dropdown) + .controls {
+    margin-top: 0.5em;
   }
 }
 
@@ -55,26 +31,6 @@
     "DejaVu Sans Mono", "Bitstream Vera Sans Mono", "Courier New", monospace;
 }
 
-=======
-.form-vertical {
-  .control-group {
-    margin-bottom: 1.25em;
-  }
-  .controls:not(.controls-dropdown) + .controls {
-    margin-top: 0.5em;
-  }
-}
-
-/***********************/
-/* bootstrap carryover */
-/***********************/
-code,
-pre {
-  font-family: Consolas, Menlo, Monaco, "Lucida Console", "Liberation Mono",
-    "DejaVu Sans Mono", "Bitstream Vera Sans Mono", "Courier New", monospace;
-}
-
->>>>>>> c10941bb
 // this removes the unwanted top margin on a paragraph under a heading
 h1,
 h2,
@@ -90,7 +46,6 @@
 form {
   margin: 0 0 18px;
 }
-<<<<<<< HEAD
 
 label,
 input,
@@ -146,158 +101,9 @@
 }
 
 .input {
-  &-xxlarge {
+  &-xxlarge,
+  &-xxlarge + .control-instructions {
     width: 530px;
-=======
-
-label,
-input,
-button,
-select,
-textarea {
-  font-size: $font-0;
-  font-weight: normal;
-  line-height: $line-height-medium;
-}
-
-select,
-textarea {
-  display: inline-block;
-  padding: 4px;
-  margin-bottom: 9px;
-  font-size: $font-0;
-  line-height: $line-height-large;
-  color: $primary;
-}
-
-input,
-textarea {
-  width: 210px;
-}
-
-select,
-input[type="file"] {
-  line-height: $line-height-large;
-}
-
-select {
-  width: 220px;
-  &[multiple],
-  &[size] {
-    height: auto;
-  }
-}
-
-input,
-textarea {
-  margin-left: 0;
-}
-
-input {
-  &[type="radio"],
-  &[type="checkbox"] {
-    &[disabled],
-    &[readonly] {
-      background-color: transparent;
-    }
->>>>>>> c10941bb
-  }
-}
-
-<<<<<<< HEAD
-  &-prepend,
-  &-append {
-    margin-bottom: 5px;
-
-    input[class*="span"] {
-      display: inline-block;
-    }
-
-    input,
-    select {
-      position: relative;
-      margin-bottom: 0;
-      vertical-align: middle;
-
-      &:focus {
-        z-index: z("base") + 1;
-      }
-    }
-
-    .add-on {
-      display: inline-block;
-      width: auto;
-      height: 18px;
-      min-width: 16px;
-      padding: 4px 5px;
-      font-weight: normal;
-      line-height: $line-height-medium;
-      text-align: center;
-      vertical-align: middle;
-      background-color: $secondary;
-      border: 1px solid $primary-low;
-    }
-
-    .add-on,
-    .btn {
-      margin-left: -1px;
-      border-radius: 0;
-    }
-
-    .active {
-      background-color: $danger-medium;
-      border-color: $danger;
-    }
-  }
-
-  &-prepend {
-    .add-on,
-    .btn {
-      margin-right: -1px;
-
-      &:first-child {
-        border-radius: 3px 0 0 3px;
-      }
-    }
-  }
-
-  &-append {
-    input,
-    select {
-      border-radius: 3px 0 0 3px;
-    }
-
-    .add-on,
-    .btn {
-      &:last-child {
-        border-radius: 0 3px 3px 0;
-      }
-    }
-  }
-}
-
-.input-prepend.input-append {
-  input,
-  select {
-    border-radius: 0;
-    background-color: $primary-low;
-    border-color: $primary-low;
-  }
-
-  .add-on,
-  .btn {
-    &:first-child {
-      margin-right: -1px;
-      border-radius: 3px 0 0 3px;
-    }
-  }
-
-  .add-on,
-  .btn {
-    &:last-child {
-      margin-left: -1px;
-      border-radius: 0 3px 3px 0;
-    }
   }
 }
 
@@ -334,48 +140,6 @@
     }
   }
 
-=======
-.input {
-  &-xxlarge,
-  &-xxlarge + .control-instructions {
-    width: 530px;
-  }
-}
-
-.controls-dropdown {
-  margin-bottom: 10px;
-}
-
-.control-instructions {
-  color: dark-light-choose($primary-medium, $secondary-medium);
-  font-size: 0.875rem;
-}
-
-.control-group {
-  margin-bottom: 9px;
-
-  &.warning,
-  &.error {
-    > label {
-      color: $danger;
-    }
-
-    .checkbox,
-    .radio,
-    input,
-    select,
-    textarea {
-      color: $danger;
-      border-color: $danger;
-
-      &:focus {
-        border-color: scale-color($danger, $lightness: -30%);
-        box-shadow: shadow("focus-danger");
-      }
-    }
-  }
-
->>>>>>> c10941bb
   &.warning {
     .input-prepend,
     .input-append {
