--- conflicted
+++ resolved
@@ -49,8 +49,6 @@
   position: absolute;
   top: 20px;
   right: 20px;
-<<<<<<< HEAD
-=======
 }
 
 .groups-table {
@@ -59,5 +57,4 @@
       padding-left: 2px;
     }
   }
->>>>>>> c10941bb
 }