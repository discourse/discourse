// --------------------------------------------------
// Topic lists
// --------------------------------------------------

// List controls
// --------------------------------------------------

.list-controls {
  .nav {
    float: left;
    margin-bottom: 10px;
  }

  .btn {
    float: right;
    margin-left: 8px;
    margin-bottom: 10px;
    font-size: $font-up-1;
    font-weight: normal;
  }

  .search .btn {
    float: none;
  }

  a.badge-category {
    padding: 3px 12px;
    font-size: $font-up-1;
  }
}

// Base list
// --------------------------------------------------

.topic-list-icons {
<<<<<<< HEAD
  .d-icon-thumb-tack {
    color: dark-light-choose($primary-medium, $secondary-medium);
  }
  .d-icon-thumb-tack.unpinned {
=======
  .d-icon-thumbtack {
    color: dark-light-choose($primary-medium, $secondary-medium);
  }
  .d-icon-thumbtack.unpinned {
>>>>>>> c10941bb
    color: dark-light-choose($primary-medium, $secondary-medium);
  }
  a.title {
    color: $primary;
  }
  .d-icon-bookmark {
    color: dark-light-choose($primary-medium, $secondary-medium);
  }
}

.topic-list {
  @extend .topic-list-icons;

  margin: 0 0 10px;
  th,
  td {
    padding: 12px 5px;
    &:first-of-type {
      padding-left: 10px;
    }
    &:last-of-type {
      padding-right: 10px;
    }
  }
  th {
    button .d-icon {
      color: dark-light-choose($primary-medium, $secondary-medium);
    }
  }

  button.bulk-select {
    padding: 0;
  }

  td.bulk-select {
    padding: 10px;
<<<<<<< HEAD
=======
    width: 30px;
>>>>>>> c10941bb
    + .main-link {
      padding-left: 0;
    }
  }

  .badge-notification {
    position: relative;
    top: -2px;
    &.new-topic {
      top: -1px;
      padding-left: 5px;
    }
  }

  .posters {
    // we know there are up to 5 avatars of fixed size
    // will be overridden by media width queries on narrow displays to 1 avatar's width
    width: 146px;
    > a {
      float: left;
      margin-right: 4px;
      &:last-of-type {
        margin-right: 0;
      }
    }
  }
  td.posters {
    height: 29px; // min-height of td with avatar glow
  }
  .posters a:first-child .avatar.latest:not(.single) {
    box-shadow: 0 0 3px 1px desaturate($tertiary-medium, 35%);
    border: 2px solid desaturate($tertiary-medium, 40%);
    position: relative;
    top: -2px;
    left: -2px;
  }

  .sortable {
    cursor: pointer;
    &:hover {
      background-color: $primary-low;
    }
    @include unselectable;
  }
  .likes {
    width: 65px;
  }
  .views {
    width: 65px;
  }
  .posts {
    width: 65px;
  }

  .post-actions {
    clear: both;
    width: auto;
    color: dark-light-choose($primary-medium, $secondary-medium);
    text-align: left;
    font-size: $font-down-1;
    margin-top: 5px;
    .fa {
      margin-right: 2px;
    }
    a {
      color: dark-light-choose($primary-medium, $secondary-medium);
      margin-right: 3px;
      line-height: $line-height-large;
    }
  }
  .activity {
    width: 60px;
    &:lang(zh_CN) {
      width: 80px;
    }
    span {
      cursor: pointer;
    }
  }
  .age {
    width: 60px;
  }
  .with-year {
    white-space: nowrap;
  }
}

.topic-list-bottom {
  margin: 20px 0;
}

// Misc. stuff
// --------------------------------------------------

#list-area .top-lists h2 {
  cursor: pointer;
  margin: 5px 0 10px;
}

#list-area {
  h2 {
    margin: 20px 0 10px;
  }
  .show-more.has-topics {
    top: 0;
    .alert {
      padding: 12px 35px 12px 14px;
    }
  }
}

#bulk-select {
  position: fixed;
  right: 20px;
  top: 130px;
  padding: 5px;
  background-color: $secondary;
  z-index: z("dropdown");
}

button.dismiss-read {
  float: right;
  margin-bottom: 5px;
  margin-left: 10px;
}

.tags-admin-menu {
  .dropdown-menu {
    right: 0;
    top: 30px;
    bottom: auto;
    left: auto;
  }
}

.category-heading {
  p {
    line-height: $line-height-large;
    font-size: $font-up-3;
  }
}

.category-navigation {
  clear: both;
}

.category-logo.aspect-image {
  float: left;
  margin: 0.25em 1em 0.5em 0;
<<<<<<< HEAD
=======

  img {
    width: auto;
    max-height: 150px;
  }
>>>>>>> c10941bb
}

@supports (--custom: property) {
  .category-logo.aspect-image {
    --max-height: 150px;
    max-height: var(--max-height);
    max-width: 60%;
    height: auto;
    width: calc(var(--max-height) * var(--aspect-ratio));

    img {
      width: 100%;
      height: inherit;
      max-width: initial;
      max-height: initial;
    }
  }
}

<<<<<<< HEAD
=======
/* Tablet (portrait) ----------- */

>>>>>>> c10941bb
@include breakpoint(medium) {
  // slightly smaller font, tighten spacing on nav pills
  .nav-pills {
    > li > a {
      font-size: $font-0;
      padding: 7px 10px;
    }
  }

  // new topic just a "+" no text
  button#create-topic {
    span {
      display: none;
    }
<<<<<<< HEAD
    i {
=======
    .d-icon {
>>>>>>> c10941bb
      margin-right: 0;
    }
  }

  .topic-list {
    // tighter table header spacing
    th:first-of-type {
      padding: 12px 5px;
    }
    // smaller table cell spacing
    th,
    td {
      padding: 10px;
      font-size: $font-0;
    }
<<<<<<< HEAD
    .category {
      min-width: 0;
      padding: 0;
    }
=======
>>>>>>> c10941bb
    // suppress views column
    th.views {
      display: none;
    }
    td.views {
      display: none;
    }
    // reduce width for more title space
    .posts {
      width: 50px;
    }
    .posters {
      width: 30px;
      text-align: center;
    }
    // show only the first poster
    td.posters {
      a:not(.latest) {
        display: none;
      }
      a.latest {
        width: 100%;
        img {
          margin: 0 auto;
        }
      }
    }
  }
}<|MERGE_RESOLUTION|>--- conflicted
+++ resolved
@@ -33,17 +33,10 @@
 // --------------------------------------------------
 
 .topic-list-icons {
-<<<<<<< HEAD
-  .d-icon-thumb-tack {
-    color: dark-light-choose($primary-medium, $secondary-medium);
-  }
-  .d-icon-thumb-tack.unpinned {
-=======
   .d-icon-thumbtack {
     color: dark-light-choose($primary-medium, $secondary-medium);
   }
   .d-icon-thumbtack.unpinned {
->>>>>>> c10941bb
     color: dark-light-choose($primary-medium, $secondary-medium);
   }
   a.title {
@@ -80,10 +73,7 @@
 
   td.bulk-select {
     padding: 10px;
-<<<<<<< HEAD
-=======
     width: 30px;
->>>>>>> c10941bb
     + .main-link {
       padding-left: 0;
     }
@@ -233,14 +223,11 @@
 .category-logo.aspect-image {
   float: left;
   margin: 0.25em 1em 0.5em 0;
-<<<<<<< HEAD
-=======
 
   img {
     width: auto;
     max-height: 150px;
   }
->>>>>>> c10941bb
 }
 
 @supports (--custom: property) {
@@ -260,11 +247,8 @@
   }
 }
 
-<<<<<<< HEAD
-=======
 /* Tablet (portrait) ----------- */
 
->>>>>>> c10941bb
 @include breakpoint(medium) {
   // slightly smaller font, tighten spacing on nav pills
   .nav-pills {
@@ -279,11 +263,7 @@
     span {
       display: none;
     }
-<<<<<<< HEAD
-    i {
-=======
     .d-icon {
->>>>>>> c10941bb
       margin-right: 0;
     }
   }
@@ -299,13 +279,6 @@
       padding: 10px;
       font-size: $font-0;
     }
-<<<<<<< HEAD
-    .category {
-      min-width: 0;
-      padding: 0;
-    }
-=======
->>>>>>> c10941bb
     // suppress views column
     th.views {
       display: none;
