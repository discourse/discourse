// --------------------------------------------------
// Topic lists
// --------------------------------------------------

// Base list
// --------------------------------------------------

.topic-list-icons {
  .d-icon-thumbtack {
    color: var(--primary-med-or-secondary-med);
  }
  .d-icon-thumbtack.unpinned {
    color: var(--primary-med-or-secondary-med);
  }
  a.title {
    color: var(--primary);
  }
  .d-icon-bookmark {
    color: var(--primary-med-or-secondary-med);
  }
}

.topic-list {
  @extend .topic-list-icons;

  margin: 0 0 10px;
  .topic-list-data {
    padding: 12px 5px;
    &:first-of-type {
      padding-left: 10px;
    }
    &:last-of-type {
      padding-right: 10px;
    }
  }

  button.bulk-select {
    padding: 0;
    line-height: var(--line-height-large);
  }

  .topic-list-data.bulk-select {
    padding: 0;
    width: 30px;
    label {
      margin: 0px;
      padding: 12px 10px 16px 10px;
      cursor: pointer;
    }
    + .main-link {
      padding-left: 0;
    }
  }

  .badge-notification {
    position: relative;
    top: -2px;

    &.new-topic {
      top: -1px;
      padding-left: 2px;
    }
  }

  $td-posters-height: 29px; // min-height of td with avatar glow
  $td-posters-more-lh: $td-posters-height - 4;

  .posters {
    // we know there are up to 5 avatars of fixed size
    // will be overridden by media width queries on narrow displays to 1 avatar's width
    width: 146px;
    > a {
      float: left;
      margin-right: 4px;
      &:last-of-type {
        margin-right: 0;
      }

      &.posters-more-count {
        cursor: default;
        color: var(--primary-med-or-secondary-med);
        line-height: $td-posters-more-lh;
        font-size: var(--font-down-1);
      }
    }
  }
  .topic-list-data.posters {
    height: $td-posters-height;
  }
  .posters a:first-child .avatar.latest:not(.single) {
    box-shadow: 0 0 3px 1px rgba(var(--tertiary-rgb), 0.35);
    border: 2px solid rgba(var(--tertiary-rgb), 0.5);
    position: relative;
    top: -2px;
    left: -2px;
  }

  .likes {
    width: 65px;
  }
  .views {
    width: 65px;
  }
  .posts {
    width: 65px;
  }

  .post-actions {
    clear: both;
    width: auto;
    color: var(--primary-med-or-secondary-med);
    text-align: left;
    font-size: var(--font-down-1);
    margin-top: 5px;
    .fa {
      margin-right: 2px;
    }
    a {
      color: var(--primary-med-or-secondary-med);
      margin-right: 3px;
      line-height: var(--line-height-large);
    }
  }
  .activity {
    width: 60px;
    &:lang(zh_CN) {
      width: 80px;
    }
  }
  .age {
    width: 60px;
  }
  .with-year {
    white-space: nowrap;
  }
}

.topic-list-bottom {
  margin: 20px 0;
  .footer-message {
    padding-top: 4px;
  }
  .dismiss-container-bottom {
    float: right;
  }
}

// Misc. stuff
// --------------------------------------------------

#list-area .top-lists {
  h2 {
    cursor: pointer;
    margin: 5px 0 10px;
  }

  .period-chooser .select-kit-body {
    width: 275px;
  }
}

#list-area {
  h2 {
    margin: 20px 0 10px;
  }
  .show-more.has-topics {
    top: 0;
    .alert {
      padding: 16px 35px 16px 14px;
    }
  }
}

.bulk-select-topics {
  display: inline-flex;
  margin-left: -5px;
  .btn {
    margin-right: 0.5em;
  }
}

.dismiss-container-top {
  display: flex;
  justify-content: flex-end;
}

.category-breadcrumb {
  // only target the top-level li, not dropdowns
  .select-kit {
    align-self: stretch;
    height: 100%;
  }
}

.category-logo.aspect-image {
  float: left;
  margin: 0.33em 2em 2em 0;
}

/* Tablet (portrait) ----------- */

// These styles kick in a little earlier when the sidebar appears

@include breakpoint(medium, $sidebar: true) {
  .topic-list {
    // suppress views column
    .views {
      display: none;
    }
    // reduce width for more title space
    .posts {
      width: 50px;
    }
    .posters {
      width: 30px;
      text-align: center;
    }
    // show only the first poster
    .topic-list-data.posters {
      a:first-child .avatar.latest:not(.single) {
        top: 0px;
        left: 0px;
      }
      a:not(.latest) {
        display: none;
      }
      a.latest {
        width: 100%;
        img {
          margin: 0 auto;
        }
      }
    }
  }
}

@include breakpoint(medium) {
  // slightly smaller font, tighten spacing on nav pills
  .nav-pills {
    > li > a {
      font-size: var(--font-0);
      padding: 7px 10px;
    }
  }

  .topic-list {
    // tighter table header spacing
    .topic-list-item .topic-list-data:first-of-type {
      padding: 12px 5px;
    }
    // smaller table cell spacing
    .topic-list-data {
      padding: 10px;
      font-size: var(--font-0);
    }
  }
}

.container.list-container {
  position: relative;
}

.welcome-cta {
  background-color: var(--secondary);
  border: 1px solid var(--primary-low);
<<<<<<< HEAD
  box-shadow: shadow("header");
=======
  box-shadow: shadow("menu-panel");
>>>>>>> 586454bc
  border-radius: 4px;
  padding: 12px 20px;
  display: flex;
  flex-direction: row;
  justify-content: space-between;
<<<<<<< HEAD
=======
  position: absolute;
  top: 48px;
  width: calc(100% - 40px);
>>>>>>> 586454bc
  z-index: z("usercard");
  &__content {
    width: 70%;
  }
  &__button {
    align-self: center;
  }
}<|MERGE_RESOLUTION|>--- conflicted
+++ resolved
@@ -263,22 +263,12 @@
 .welcome-cta {
   background-color: var(--secondary);
   border: 1px solid var(--primary-low);
-<<<<<<< HEAD
-  box-shadow: shadow("header");
-=======
   box-shadow: shadow("menu-panel");
->>>>>>> 586454bc
   border-radius: 4px;
   padding: 12px 20px;
   display: flex;
   flex-direction: row;
   justify-content: space-between;
-<<<<<<< HEAD
-=======
-  position: absolute;
-  top: 48px;
-  width: calc(100% - 40px);
->>>>>>> 586454bc
   z-index: z("usercard");
   &__content {
     width: 70%;
