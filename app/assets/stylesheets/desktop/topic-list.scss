@import "common/foundation/variables";
@import "common/foundation/mixins";

// --------------------------------------------------
// Topic lists
// --------------------------------------------------

// List controls
// --------------------------------------------------

.list-controls {
  .nav {
    float: left;
<<<<<<< HEAD
    margin-bottom: 20px;
=======
    margin-bottom: 22px;
>>>>>>> d450c7e0
  }

  .btn {
    float: right;
    margin-left: 8px;
    margin-bottom: 10px;
    font-size: 16px;
    font-weight: normal;
  }

  a.badge-category {
    padding: 3px 12px;
    font-size: 16px;

    &.category-dropdown-button {
      height: 24px;
      padding: 3px 9px;
      i { height: 20px; }
    }

  }

  .badge-category {
    font-weight: normal;
    text-transform: capitalize;
  }

}

#navigation-bar {
  .has-icon span:before {
    margin-right: 4px;
    font: 15px/0.9 "FontAwesome";
  }
  .has-icon .starred:before {
    content: "\f005";
  }
  .has-icon .unread:before {
    content: "\f02e";
  }
}

// Base list
// --------------------------------------------------

#topic-list {
  width: 100%;
  border-collapse: separate;
  border-spacing: 0;
  margin: 0 0 10px;
<<<<<<< HEAD
=======
  border: 1px solid $primary_border_color;
>>>>>>> d450c7e0
  a.title {color: $primary_text_color;}
  a.title:visited:not(.badge-notification) {color: lighten($primary_text_color, 35%);}

  > tbody > tr {
    &:nth-child(odd) {
      background-color: lighten($secondary_background_color, 77%);
    }
    &.archived a {
      opacity: 0.6;
    }
    &.has-excerpt .star {
      vertical-align: top;
      margin-top: 2px;
    }
    &.category-description {
      td {
        color: $nav-pills-border-color-active;
      }
    }
    &.highlighted {
      background-color: $highlight_background_color;
    }
  }
  th,
  td {
    padding: 12px 5px;
    line-height: 1.25;
    text-align: left;
    vertical-align: middle;
    &:first-of-type {
      padding-left: 10px;
    }
    &:last-of-type {
      padding-right: 10px;
    }
  }
  th {
    color: $topic-list-th-color;
    font-weight: normal;
    font-size: 14px;
    button i.fa {color: $topic-list-th-color;}

  }
  td {
    //border-top: 1px solid $topic-list-td-border-color;
    color: $topic-list-td-color;
    font-size: 14px;
  }

  button.bulk-select {
    padding: 0;
    background: transparent;
    &:hover {
      color: lighten($primary_text_color, 35%);
    }
  }

  .star {
    width: 20px;
    padding-right: 0;
    .fa-star {
      position: relative;
    }
    + .main-link {
      padding-left: 5px;
    }
  }
  .main-link {
    width: 495px;
    font-size: 16px;

    i.score {
      color: $success_text_color;
      cursor: pointer;
    }
  }

  .topic-excerpt {
    font-size: 13px;
    margin-top: 8px;
    color: lighten($primary_text_color, 35%);
    word-break: break-word;
    padding-right: 50px;
    line-height: 1.4;
  }

  @include medium-width {
    .main-link {
      max-width: 300px;
    }
  }

   @include small-width {
    .main-link {
     max-width: 300px;

    }

  }

  .topic-statuses:empty {
    display: none;
  }
  .topic-status {
    margin-right: 4px;
    padding: 0;
    &:last-of-type {
      margin-right: 0;
    }
  }
  .badge-notification {
    position: relative;
    top: -2px;
  }
  .category {
    padding: 0 20px 0 20px;
    min-width: 80px;
  }
  .posters {
    min-width: 150px;
    > a {
      float: left;
      margin-right: 4px;
      &:last-of-type {
        margin-right: 0;
      }
    }
  }
  .avatar {
    &.latest {
      @include box-shadow(0 0 6px 1px desaturate(lighten($link_color, 18%), 35%));
    }
  }
  .num {
    text-align: center;
    a:not(.badge-posts) {
      color: inherit;
    }
  }
  .sortable {
    cursor: pointer;
    &:hover {
      background-color: lighten($secondary_background_color, 76%);
    }
    @include unselectable;
  }
  .likes {
    width: 65px;
  }
  .views {
    width: 65px;
  }
  .posts {
    width: 65px;
  }
  .activity {
    width: 60px;
  }
  .age {
    width: 60px;
  }
  .with-year {
    white-space: nowrap;
  }
}

#list-area .top-lists h2 { margin: 5px 0 10px; }

#topic-list tbody tr.has-excerpt .star {
  vertical-align: top;
  margin-top: 3px;
}

#topic-list.categories {
  th.posts {
    position: relative;
  }
  th .toggle-admin {
    position: absolute;
    padding: 3px 8px;
    font-size: 12px;
    right: -35px;
    top: 4px;
  }
  th.latest, td.latest {
    padding-left: 12px;
  }
  th.num {
    width: 45px;
  }
  th.stats {
    width: 90px;
  }
  td.latest {
    vertical-align: top;
    padding: 8px;
  }
  td.category {
    vertical-align: top;
    padding-top: 15px;
    padding-bottom: 15px;
  }
  td.stats {
    .unit {
      font-size: 11px;
    }
  }
  table.categoryStats {
    td {
      padding: 2px;
      vertical-align: bottom;
      line-height: 17px;
      &.value { text-align: right; }
      &.unit  { text-align: left; }
    }
  }
  .last-user-info {
    font-size: 12px;
  }

  .has-description {
    td.category {
      padding-top: 15px;
    }
  }

  .category{
    position: relative;
    width: 45%;

    .subcategories {
      margin-top: 10px;
      .badge-category {
        font-size: 12px;
        padding: 4px;
      }
    }
    .featured-users {
      float: right;
      margin-right: 13px;
    }
    .category-description {
      margin-top: 10px;
    }
    .badge-category {
      padding: 6px 10px;
      font-size: 14px;
    }
  }

  .featured-topic {
    margin: 6px 0;
    a.last-posted-at, a.last-posted-at:visited {
      color: lighten($primary_text_color, 50%);
    }
  }

  .badge-category {
    display: inline-block;
    margin-top: 1px;
  }
}




// Category list
// --------------------------------------------------

.category-column {
  float: left;
  width: 550px;
  &.first {
    margin-right: 10px;
  }
}

@include medium-width {
  .category-column {
    width: 493px;
    &.first {
      margin-right: 9px;
    }
  }
}

@include small-width {
  .category-column {
    width: 470px;
  }
}

.category-list-item {
  margin-bottom: 10px;
  #topic-list tbody tr:nth-child(even) {
    background-color: $primary_background_color;
  }
  th .badge-category {
    float: left;
    margin: 1px 4px 0 0;
  }
  .posters {
    float: left;
    display: block;
    width: 165px;
  }
  > footer {
    border: 1px solid $primary_border_color;
    border-top: 0;
    padding: 7px 10px;
    background-color: lighten($topic-list-th-background-color, 2%);
    figure {
      float: left;
      margin: 3px 7px 0 0;
      color: lighten($topic-list-th-color, 5%);
      font-weight: bold;
      font-size: 12px;
    }
    figcaption {
      display: inline;
      font-weight: normal;
    }
    .btn {
      float: right;
      margin-left: 7px;
    }
  }
}

// Loading
// --------------------------------------------------

// List

.loading #topic-list {
  border: 0;
  @include box-shadow(none);
  tr {
    background-color: transparent;
  }
}

// Topics

#topic-list-bottom {
  margin: 20px 0;
}

.topics-loading {
  width: 200px;
  margin: 0 auto;
  padding: 10px 0 10px 43px;
  color: $primary_background_color;
  font-size: 18px;
  line-height: 25px;
  background: {
    color: $primary_text_color;
    image: image-url("spinner_96_w.gif");
    repeat: no-repeat;
    position: 10px 50%;
    size: 25px;
  };
  @include border-radius-all(12px);
}

// Misc. stuff
// --------------------------------------------------

.list-controls {
  .home {
    background-color: lighten($secondary_background_color, 76%);
    color: $primary_text_color;
  }

  .badge-category {
    padding: 4px 10px;
    display: inline-block;
    line-height: 24px;
    float: left;
  }
  .category-dropdown-button {
    border-left: 1px solid rgba(0,0,0,0.15);
    font-size: 16px;
    width: 10px;
    text-align: center;

    &:hover {
      opacity: 0.8;
    }
  }
  clear: both;
}
#list-area {
  margin-bottom: 300px;

  h2 {
    margin: 20px 0 10px;
  }

.topic-statuses .topic-status i {font-size: 15px;}

  .empty-topic-list {
    padding: 10px;
  }
  .unseen {
    background-color: transparent;
    padding: 0;
    border: 0;
    color: lighten($warning_text_color, 10%);
    font-size: 13px;
    cursor: default;
  }
}
#topic-list {
  .alert {
    margin-bottom: 0;
    font-size: 14px;
  }
  .spinner {
    margin-top: 40px;
  }
}
span.posted {
  display: inline-block;
  text-indent: -9999em;
  width: 15px;
  height: 15px;
  background: {
    image: image-url("posted.png");
  };
}

ol.category-breadcrumb {
  display: block;
  float: left;
  list-style: none;
  margin: 0 10px 0 0;
  padding: 0;

  li {
    float: left;
    margin-right: 5px;
  }
}

.category-dropdown-menu {
  overflow-x: hidden;
  overflow-y: scroll;
  position: absolute;
  border: 1px solid $primary_border_color;
  background-color: $primary_background_color;
  max-height: 350px;
  padding: 8px 7px 0 7px;
  z-index: 100;
  margin-top: 30px;
  min-width: 138px;


  a.badge-category {
    font-size: 13px;
    font-weight: bold;
    padding: 4px 0;
    float: none;
    line-height: 19px;
    text-transform: none;
    width: 100%;
    min-width: 102px;

    text-align: center;
    margin-right: 20px;
  }


  div {
    margin-bottom: 10px;
  }
}

#bulk-select {
  position: fixed;
  right: 20px;
  padding: 5px;
  background-color: $primary_background_color;
  button {
    padding: 3px 0 3px 6px;
  }
}

button.dismiss-read {
  float: right;
  margin-bottom: 5px;
}<|MERGE_RESOLUTION|>--- conflicted
+++ resolved
@@ -11,11 +11,7 @@
 .list-controls {
   .nav {
     float: left;
-<<<<<<< HEAD
-    margin-bottom: 20px;
-=======
     margin-bottom: 22px;
->>>>>>> d450c7e0
   }
 
   .btn {
@@ -66,10 +62,7 @@
   border-collapse: separate;
   border-spacing: 0;
   margin: 0 0 10px;
-<<<<<<< HEAD
-=======
   border: 1px solid $primary_border_color;
->>>>>>> d450c7e0
   a.title {color: $primary_text_color;}
   a.title:visited:not(.badge-notification) {color: lighten($primary_text_color, 35%);}
 
