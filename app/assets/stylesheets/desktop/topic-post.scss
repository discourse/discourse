--- conflicted
+++ resolved
@@ -498,7 +498,6 @@
   }
 }
 
-<<<<<<< HEAD
 .extra-info-wrapper {
   overflow: hidden;
   .badge-wrapper,
@@ -557,8 +556,6 @@
   }
 }
 
-=======
->>>>>>> 2ef16e9f
 .open > .dropdown-menu {
   display: block;
 }
