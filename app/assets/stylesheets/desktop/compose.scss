#reply-control {
  .reply-area {
    margin: 0 auto;
    padding: 5px 15px;
    box-sizing: border-box;
    height: calc(100% - 11px);
    width: 100%;
    .submit-panel {
      flex-wrap: wrap;
      align-items: center;
    }
  }

  #private-message-users {
    width: 404px;
  }

  .select-kit.is-expanded {
    z-index: z("composer", "dropdown") + 1;
  }
}
<<<<<<< HEAD

.category-input {
  margin-left: 10px;
}

.edit-title {
  .d-editor-preview-wrapper {
    margin-top: -43px;
  }
  &:not(.private-message) {
    .d-editor-preview-wrapper {
      @media screen and (max-width: 955px) {
        margin-top: -77px;
      }
    }
  }

  .with-tags {
    .d-editor-preview-wrapper {
      margin-top: -77px;
      @media screen and (max-width: 900px) {
        margin-top: -105px;
      }
    }
  }
}

.closed {
  .grippie {
    display: none;
  }
}

=======

.category-input {
  margin-left: 10px;
}

.edit-title {
  .d-editor-preview-wrapper {
    margin-top: -43px;
  }
  &:not(.private-message) {
    .d-editor-preview-wrapper {
      @media screen and (max-width: 955px) {
        margin-top: -77px;
      }
    }
  }

  .with-tags {
    .d-editor-preview-wrapper {
      margin-top: -77px;
      @media screen and (max-width: 900px) {
        margin-top: -105px;
      }
    }
  }
}

.closed {
  .grippie {
    display: none;
  }
}

>>>>>>> c10941bb
.open {
  .grippie {
    cursor: row-resize;
    padding: 4px 0;
    background: $tertiary;
    &:before {
      content: "";
      display: block;
      width: 27px;
      margin: auto;
      border-top: 3px double $secondary;
    }
  }
}

.composer-popup-container {
  max-width: 1500px;
  margin-left: auto;
  margin-right: auto;
}

.composer-popup {
  position: absolute;
  width: calc(50% - 45px);
  max-width: 724px;
  top: 20px;
  bottom: 10px;
  left: 51%;
  overflow-y: auto;
  z-index: z("composer", "popover");
  padding: 10px 10px 35px 10px;
  box-shadow: shadow("card");
  background: $highlight-medium;
  .hide-preview & {
    z-index: z("composer", "dropdown") + 1;
  }

  &.urgent {
    background: $danger-low;
  }

  &.education-message {
    background-color: $tertiary-low;
  }

  h3 {
    margin-bottom: 10px;
  }

  p {
    margin-bottom: 10px;
  }

  a.close {
    position: absolute;
    right: 10px;
    top: 10px;
    color: $primary;
    opacity: 0.5;
    font-size: $font-up-1;
    &:before {
      content: "esc";
      font-size: $font-down-1;
      margin-right: 0.5em;
    }
  }

  a.close:hover {
    opacity: 1;
  }

  ul.topics {
    list-style: none;
    margin: 0;
    padding: 0;

    li {
      font-weight: normal;
      margin-top: 8px;
    }
  }
}

.composer-controls {
  .d-chevron-down {
    vertical-align: text-top;
  }
}

.custom-body {
  background-color: $tertiary-low;
  p {
    max-width: 98%;
  }
}

.similar-topics {
  background-color: $tertiary-low;

  a[href] {
    color: $primary;
  }

  .posts-count {
    background-color: dark-light-choose($tertiary, $tertiary-medium);
  }

  ul {
    list-style: none;
    margin: 0;
    padding: 0;
  }
  .search-link {
<<<<<<< HEAD
    .fa,
    .blurb {
      color: dark-light-choose($primary-high, $secondary-medium);
    }
=======
    .blurb {
      color: dark-light-choose($primary-high, $secondary-medium);
    }
    .topic-title,
    .blurb {
      .fa {
        color: dark-light-choose($primary-high, $secondary-medium);
      }
    }
>>>>>>> c10941bb
    span.topic {
      display: flex;
      flex-wrap: wrap;
    }
  }
  .badge-wrapper {
    margin-left: 5px;
  }
}

.composer-popup:nth-of-type(2) {
  margin-left: 10px;
  width: calc(50% - 65px);
}

.composer-bottom-right {
  a {
    color: $primary-high;
    &:hover {
      color: $tertiary;
    }
  }
}

#draft-status,
#file-uploading {
  flex-grow: 1;
  text-align: right;
<<<<<<< HEAD
=======
}

// fullscreen composer styles
.fullscreen-composer {
  overflow: hidden;

  .profiler-results {
    display: none;
  }
  #reply-control {
    &.fullscreen {
      // important needed because of inline styles when height is changed manually with grippie
      height: 100vh !important;
      z-index: z("header") + 1;
      .d-editor-preview-wrapper {
        margin-top: 1%;
      }
      .reply-to {
        border-bottom: 1px solid $primary-low;
        padding-bottom: 3px;
        margin: 0;
        .composer-controls {
          margin-right: 0;
        }
      }
      .d-editor-textarea-wrapper {
        border: none;
      }
      &.show-preview .d-editor-textarea-wrapper {
        border-right: 1px solid $primary-low;
      }
      #draft-status,
      #file-uploading {
        margin-left: 0;
        text-align: initial;
      }
      .composer-popup {
        top: 30px;
      }
      &:before {
        content: "";
        background: $secondary;
        width: 100%;
        height: 100%;
        position: fixed;
        z-index: -1;
        left: 0;
      }
    }
  }
>>>>>>> c10941bb
}<|MERGE_RESOLUTION|>--- conflicted
+++ resolved
@@ -19,7 +19,6 @@
     z-index: z("composer", "dropdown") + 1;
   }
 }
-<<<<<<< HEAD
 
 .category-input {
   margin-left: 10px;
@@ -53,41 +52,6 @@
   }
 }
 
-=======
-
-.category-input {
-  margin-left: 10px;
-}
-
-.edit-title {
-  .d-editor-preview-wrapper {
-    margin-top: -43px;
-  }
-  &:not(.private-message) {
-    .d-editor-preview-wrapper {
-      @media screen and (max-width: 955px) {
-        margin-top: -77px;
-      }
-    }
-  }
-
-  .with-tags {
-    .d-editor-preview-wrapper {
-      margin-top: -77px;
-      @media screen and (max-width: 900px) {
-        margin-top: -105px;
-      }
-    }
-  }
-}
-
-.closed {
-  .grippie {
-    display: none;
-  }
-}
-
->>>>>>> c10941bb
 .open {
   .grippie {
     cursor: row-resize;
@@ -201,12 +165,6 @@
     padding: 0;
   }
   .search-link {
-<<<<<<< HEAD
-    .fa,
-    .blurb {
-      color: dark-light-choose($primary-high, $secondary-medium);
-    }
-=======
     .blurb {
       color: dark-light-choose($primary-high, $secondary-medium);
     }
@@ -216,7 +174,6 @@
         color: dark-light-choose($primary-high, $secondary-medium);
       }
     }
->>>>>>> c10941bb
     span.topic {
       display: flex;
       flex-wrap: wrap;
@@ -245,8 +202,6 @@
 #file-uploading {
   flex-grow: 1;
   text-align: right;
-<<<<<<< HEAD
-=======
 }
 
 // fullscreen composer styles
@@ -297,5 +252,4 @@
       }
     }
   }
->>>>>>> c10941bb
 }