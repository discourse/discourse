--- conflicted
+++ resolved
@@ -52,8 +52,6 @@
   .subcategories {
     margin-top: 0.25em;
     clear: both;
-<<<<<<< HEAD
-=======
     .subcategory {
       display: inline-flex;
       align-items: baseline;
@@ -62,27 +60,16 @@
     .badge-wrapper {
       margin-right: 0.5em;
     }
->>>>>>> c10941bb
     .badge-notification.new-posts {
       display: block;
       padding: 0;
-<<<<<<< HEAD
-      margin: 0 10px 0 0;
-=======
->>>>>>> c10941bb
     }
   }
 
   .featured-topic {
     margin: 10px 0 0;
     display: flex;
-<<<<<<< HEAD
-    align-items: center;
-    flex-wrap: wrap;
-
-=======
     align-items: baseline;
->>>>>>> c10941bb
     &:first-of-type {
       margin-top: 13px;
     }
@@ -91,13 +78,6 @@
       font-size: $font-down-1;
       color: dark-light-choose($primary-medium, $secondary-high);
     }
-<<<<<<< HEAD
-
-    .topic-statuses .fa {
-      color: dark-light-choose($primary-medium, $secondary-high);
-    }
-
-=======
     .title {
       white-space: nowrap;
       overflow: hidden;
@@ -107,7 +87,6 @@
     .topic-statuses {
       margin-right: 0.15em;
     }
->>>>>>> c10941bb
     .topic-post-badges .badge.new-posts,
     .title {
       margin-right: 5px;
@@ -138,11 +117,7 @@
   flex-flow: row wrap;
 
   div.column {
-<<<<<<< HEAD
-    flex: 1;
-=======
     flex: 1 0 0px;
->>>>>>> c10941bb
     flex-direction: row;
     min-width: 300px;
   }
@@ -159,16 +134,11 @@
     }
   }
 
-<<<<<<< HEAD
-  .discourse-tag {
-    font-size: $font-down-2;
-=======
   .discourse-tags {
     display: inline-block;
     .discourse-tag {
       font-size: $font-down-1;
     }
->>>>>>> c10941bb
   }
 
   .topic-featured-link {
