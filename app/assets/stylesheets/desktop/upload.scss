--- conflicted
+++ resolved
@@ -1,52 +1,3 @@
-<<<<<<< HEAD
-.upload-selector {
-  label {
-    display: inline-block;
-    padding-left: 10px;
-  }
-  &.modal-body {
-    width: 460px;
-  }
-  .radios {
-    min-height: 60px;
-    display: flex;
-    align-items: flex-start;
-    label {
-      flex: 1 0 auto;
-      margin-right: 1em;
-      margin-top: 1px;
-    }
-    .inputs {
-      width: 100%;
-      input {
-        width: 90%;
-        margin: 0 0 5px 0;
-      }
-      input[type="file"] {
-        font-size: $font-0;
-        line-height: $line-height-medium;
-      }
-      .description,
-      .hint {
-        color: var(--primary-med-or-secondary-med);
-        display: block;
-      }
-      .hint {
-        font-style: italic;
-        margin: 5px 0 0 0;
-      }
-      .label {
-        margin: 0 0 5px 0;
-      }
-    }
-  }
-  .radios:last-child {
-    min-height: 20px;
-  }
-}
-
-=======
->>>>>>> 332266cb
 .uploaded-image-preview {
   height: 270px;
   width: 400px;
