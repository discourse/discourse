.post-actions {
  @include unselectable;
  clear: both;
  text-align: right;
  margin-bottom: 10px;
  .post-action {
    display: inline-block;
    margin-left: 10px;
    margin-top: 10px;
  }
}

.post-menu-area {
  margin: 20px 0;
}

#topic-title {
  z-index: z("base");
  padding-top: 14px;
  margin-bottom: 10px;

  #edit-title,
  .category-chooser,
  .edit-controls {
    width: 500px;
  }
  h1 {
    font-size: $font-up-4;
    line-height: $line-height-medium;
    overflow: hidden;
    width: 100%;
    a {
      color: $primary;
    }
  }
<<<<<<< HEAD
  .topic-statuses {
    margin-top: -2px;
  }
  .private-message-glyph {
    display: none;
  }
=======
  .private-message-glyph {
    display: none;
  }
>>>>>>> c10941bb
  .remove-featured-link {
    float: right;
    text-transform: lowercase;
    color: dark-light-choose($primary-medium, $secondary-medium);
    font-size: 0.857rem;
  }
}

.private-message-glyph {
  float: left;
}

.private_message #topic-title .private-message-glyph {
  display: inline;
}

.topic-error {
  padding: 18px;
  width: 60%;
  margin-left: auto;
  margin-right: auto;
  font-size: $font-up-4;
  text-align: center;
  line-height: $line-height-medium;

  .topic-retry {
    display: block;
    margin-top: 28px;
    margin-left: auto;
    margin-right: auto;
  }
}

.topic-status-info {
  border-top: 1px solid $primary-low;
  padding: 10px 0;
  height: 20px;
  max-width: 758px;
}

#topic-progress-wrapper {
  position: fixed;
  right: 1em;
  bottom: 0;
  z-index: z("timeline");
  &.docked {
    position: absolute;
    bottom: -70px;
  }
}

#topic-progress-expanded {
  border: 1px solid $primary-low;
  padding: 5px;
  background: $secondary;

  position: relative;
  left: 340px;
  width: 135px;

  button.full {
    width: 100%;
    margin-bottom: 5px;
    .d-icon {
      display: block;
      margin-top: 2px;
      margin-bottom: 2px;
      font-size: $font-up-2;
    }
  }
  .jump-form {
    input[type="text"] {
      float: left;
      width: 45px;
      height: 20px;
      text-align: center;
      margin-bottom: 0;
      font-size: $font-up-1;
    }
    button.btn {
      float: right;
      width: 55px;
    }
  }
  button.btn.jump-prompt {
    margin: 0;
  }

  button.btn.jump-bottom {
    margin: 5px 0 0 0;
  }
}

#topic-progress {
  position: relative;
  left: 340px;
  &.hidden {
    display: none;
  }
  background-color: $secondary;
  color: $tertiary;
  border: 1px solid $tertiary-low;
  border-bottom: none;
  width: 145px;
  height: 34px;

  /* as a big ol' click target, don't let text inside be selected */
  @include unselectable;

  &:hover {
    cursor: pointer;
  }
  .nums {
    position: relative;
    top: 9px;
    width: 100%;
    text-align: center;
    z-index: z("base");
  }
  .d-icon {
    position: absolute;
    right: 8px;
    bottom: 9px;
    z-index: z("base");
  }
  h4 {
    display: inline;
    font-size: $font-up-2;
    line-height: $line-height-small;
  }
  .bg {
    position: absolute;
    top: 0;
    bottom: 0;
    width: 0;
    max-width: 145px;
    border-right: 1px solid $tertiary-low;
    background-color: $tertiary-low;
    transition: width 0.75s;
  }
}

#topic-filter {
  background-color: $highlight-medium;
  padding: 8px;
  bottom: 0;
  position: fixed;
  width: 100%;
  font-size: $font-0;
  z-index: z("dropdown");
}

@media all and (min-width: 400px) {
  #topic-progress,
  #topic-progress-expanded {
    right: 0;
    left: 0;
  }

  #topic-progress-wrapper {
    right: 19vw;
  }

  #topic-progress-wrapper.docked {
    right: 19vw;
  }

  #topic-footer-main-buttons {
    max-width: 70%;
  }
}

@media all and (max-width: 485px) {
  #topic-progress-wrapper.docked {
    display: none;
  }

  #topic-footer-main-buttons {
    max-width: 100%;
  }
}<|MERGE_RESOLUTION|>--- conflicted
+++ resolved
@@ -33,18 +33,9 @@
       color: $primary;
     }
   }
-<<<<<<< HEAD
-  .topic-statuses {
-    margin-top: -2px;
-  }
   .private-message-glyph {
     display: none;
   }
-=======
-  .private-message-glyph {
-    display: none;
-  }
->>>>>>> c10941bb
   .remove-featured-link {
     float: right;
     text-transform: lowercase;
