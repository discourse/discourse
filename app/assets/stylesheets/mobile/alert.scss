--- conflicted
+++ resolved
@@ -1,12 +1,5 @@
 // there are (n) new or updated topics, click to show
 .alert.alert-info {
   margin: 0;
-<<<<<<< HEAD
-  margin-bottom: -3px;
-  margin-top: -5px;
-  padding: 15px;
-  font-size: $font-0;
-=======
   padding: 1em;
->>>>>>> c10941bb
 }