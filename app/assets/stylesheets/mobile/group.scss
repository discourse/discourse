.group {
  margin-top: 15px;
}

<<<<<<< HEAD
.group-header {
  margin: 0;
}

=======
>>>>>>> c10941bb
.group-name {
  margin: 5px 0 0 0;
}

.group-nav {
  width: 100%;
}

<<<<<<< HEAD
.group-details-container {
  margin-bottom: 15px;
}

.group-nav.mobile-nav {
  float: left;
}

=======
>>>>>>> c10941bb
.group-activity,
.group-manage {
  position: relative;
}

<<<<<<< HEAD
.group-navigation {
  &.mobile-nav {
    position: absolute;
    right: 0;
    top: -51px;
  }
}

.group-activity-outlet,
.group-messages-outlet {
  float: none;
}

.form-horizontal {
  .control-group {
    margin-bottom: 10px;
  }

  .group-flair-inputs {
    .group-flair-right {
      margin: 0;
    }
  }
}

table.group-manage-logs {
  width: 130%;
}

.group-members {
  .group-member {
    border-top: 1px solid $primary-low;

    .user-info {
      margin: 0;
      padding: 0.5em;
      width: 98%;
    }

=======
.group-members {
  .group-member {
    border-top: 1px solid $primary-low;

    .user-info {
      margin: 0;
      padding: 0.5em;
      width: 98%;
    }

>>>>>>> c10941bb
    .btn-group {
      margin-top: 0;
    }

    .group-member-info {
<<<<<<< HEAD
      color: dark-light-choose($primary-medium, $secondary-medium);
=======
      color: $primary-medium;
>>>>>>> c10941bb

      label {
        margin-bottom: 0;
        font-weight: bold;
        display: inline-block;
      }
    }
  }
}

.group-outlet {
  .group-username-filter {
    position: absolute;
    right: 0px;
    top: -42px;
    height: 27px;
    margin-bottom: 0px;
  }

  .group-members-manage {
    width: 100%;
    text-align: right;
  }

  .group-members-dropdown,
  .group-members-add {
    margin: 5px 0px;
  }
}

.group-add-members-btn {
  margin-bottom: 10px;
}<|MERGE_RESOLUTION|>--- conflicted
+++ resolved
@@ -2,13 +2,6 @@
   margin-top: 15px;
 }
 
-<<<<<<< HEAD
-.group-header {
-  margin: 0;
-}
-
-=======
->>>>>>> c10941bb
 .group-name {
   margin: 5px 0 0 0;
 }
@@ -17,50 +10,9 @@
   width: 100%;
 }
 
-<<<<<<< HEAD
-.group-details-container {
-  margin-bottom: 15px;
-}
-
-.group-nav.mobile-nav {
-  float: left;
-}
-
-=======
->>>>>>> c10941bb
 .group-activity,
 .group-manage {
   position: relative;
-}
-
-<<<<<<< HEAD
-.group-navigation {
-  &.mobile-nav {
-    position: absolute;
-    right: 0;
-    top: -51px;
-  }
-}
-
-.group-activity-outlet,
-.group-messages-outlet {
-  float: none;
-}
-
-.form-horizontal {
-  .control-group {
-    margin-bottom: 10px;
-  }
-
-  .group-flair-inputs {
-    .group-flair-right {
-      margin: 0;
-    }
-  }
-}
-
-table.group-manage-logs {
-  width: 130%;
 }
 
 .group-members {
@@ -73,28 +25,12 @@
       width: 98%;
     }
 
-=======
-.group-members {
-  .group-member {
-    border-top: 1px solid $primary-low;
-
-    .user-info {
-      margin: 0;
-      padding: 0.5em;
-      width: 98%;
-    }
-
->>>>>>> c10941bb
     .btn-group {
       margin-top: 0;
     }
 
     .group-member-info {
-<<<<<<< HEAD
-      color: dark-light-choose($primary-medium, $secondary-medium);
-=======
       color: $primary-medium;
->>>>>>> c10941bb
 
       label {
         margin-bottom: 0;
@@ -103,28 +39,4 @@
       }
     }
   }
-}
-
-.group-outlet {
-  .group-username-filter {
-    position: absolute;
-    right: 0px;
-    top: -42px;
-    height: 27px;
-    margin-bottom: 0px;
-  }
-
-  .group-members-manage {
-    width: 100%;
-    text-align: right;
-  }
-
-  .group-members-dropdown,
-  .group-members-add {
-    margin: 5px 0px;
-  }
-}
-
-.group-add-members-btn {
-  margin-bottom: 10px;
 }