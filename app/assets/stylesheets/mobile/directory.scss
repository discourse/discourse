<<<<<<< HEAD
.directory .user {
  border-top: 1px solid $primary-low;
  padding: 1em;

  .user-stat {
    margin-left: 55px;
    .value {
      font-weight: bold;
    }
    .label {
      margin-left: 0.2em;
      color: $primary-medium;
    }
    .d-icon-heart {
      color: $love;
=======
.directory {
  .select-kit.dropdown-select-box.period-chooser
    .period-chooser-header
    h2.selected-name {
    font-size: $font-up-1;
    margin-bottom: 0.25em;
  }

  .filter-name {
    float: left;
  }

  .user {
    border-top: 1px solid $primary-low;
    padding: 1em;
    display: flex;
    flex-wrap: wrap;

    .user-info {
      width: 100%;
      margin-bottom: 1em;
    }

    .user-stat {
      flex: 1 1 50%;
      .value {
        font-weight: bold;
      }
      .label {
        margin-left: 0.2em;
        color: $primary-medium;
      }
      .d-icon-heart {
        color: $love;
      }
>>>>>>> c10941bb
    }
  }
}<|MERGE_RESOLUTION|>--- conflicted
+++ resolved
@@ -1,20 +1,3 @@
-<<<<<<< HEAD
-.directory .user {
-  border-top: 1px solid $primary-low;
-  padding: 1em;
-
-  .user-stat {
-    margin-left: 55px;
-    .value {
-      font-weight: bold;
-    }
-    .label {
-      margin-left: 0.2em;
-      color: $primary-medium;
-    }
-    .d-icon-heart {
-      color: $love;
-=======
 .directory {
   .select-kit.dropdown-select-box.period-chooser
     .period-chooser-header
@@ -50,7 +33,6 @@
       .d-icon-heart {
         color: $love;
       }
->>>>>>> c10941bb
     }
   }
 }