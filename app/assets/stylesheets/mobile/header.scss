// --------------------------------------------------
// Discourse header
// --------------------------------------------------

<<<<<<< HEAD
#site-text-logo {
  font-size: $font-up-3;
}
@include breakpoint(mobile-small) {
  #site-text-logo {
    font-size: $font-up-2;
  }
}

.d-header {
  #site-logo {
    max-width: 9.2857em;
  }
=======
.d-header {
  height: 3.66em;
>>>>>>> c10941bb

  // some protection for text-only site titles
  .title {
    max-width: 75%;
    white-space: nowrap;
    overflow: hidden;
    text-overflow: ellipsis;
    -webkit-animation: fadein 0.5s;
    animation: fadein 0.5s;
    a {
      display: block;
      width: 100%;
    }
  }

<<<<<<< HEAD
  button.sign-up-button {
    display: none;
  }
=======
  #site-logo {
    max-height: 2.4em;
    max-width: 100%;
  }
  #site-text-logo {
    margin: 0;
    font-size: $font-up-1;
  }
  .extra-info-wrapper {
    .extra-info {
      // header title should not be centered if there's no tags / categories
      &:not(.two-rows) {
        min-height: 2.25em;
      }
      h1 {
        font-size: $font-0;
      }
      .private-message-glyph-wrapper {
        float: left;
      }
    }
  }
  button.sign-up-button {
    display: none;
  }
  // styles for mobile scroll logo / topic
  .panel {
    -webkit-animation: fadein 0.5s;
    animation: fadein 0.5s;
  }
  &.scroll-down .panel {
    display: none;
  }
>>>>>>> c10941bb
}

.d-header-icons {
  .d-icon {
    line-height: $line-height-medium;
  }
  .active .icon {
    &:after {
      margin-top: -1px;
    }
  }
}

#main-outlet {
  padding-top: 4.2857em;
}

.search-link .badge-category {
  display: none;
<<<<<<< HEAD
}

.search-link .topic-statuses .topic-status i {
  font-size: $font-0;
=======
>>>>>>> c10941bb
}<|MERGE_RESOLUTION|>--- conflicted
+++ resolved
@@ -2,24 +2,8 @@
 // Discourse header
 // --------------------------------------------------
 
-<<<<<<< HEAD
-#site-text-logo {
-  font-size: $font-up-3;
-}
-@include breakpoint(mobile-small) {
-  #site-text-logo {
-    font-size: $font-up-2;
-  }
-}
-
-.d-header {
-  #site-logo {
-    max-width: 9.2857em;
-  }
-=======
 .d-header {
   height: 3.66em;
->>>>>>> c10941bb
 
   // some protection for text-only site titles
   .title {
@@ -35,11 +19,6 @@
     }
   }
 
-<<<<<<< HEAD
-  button.sign-up-button {
-    display: none;
-  }
-=======
   #site-logo {
     max-height: 2.4em;
     max-width: 100%;
@@ -73,7 +52,6 @@
   &.scroll-down .panel {
     display: none;
   }
->>>>>>> c10941bb
 }
 
 .d-header-icons {
@@ -93,11 +71,4 @@
 
 .search-link .badge-category {
   display: none;
-<<<<<<< HEAD
-}
-
-.search-link .topic-statuses .topic-status i {
-  font-size: $font-0;
-=======
->>>>>>> c10941bb
 }