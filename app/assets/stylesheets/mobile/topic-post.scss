/* hide the reply border above the time gap notices */
.time-gap + .topic-post article {
  border-top: none;
}

.time-gap {
  .topic-avatar {
    display: none;
  }
}

.topic-post-visited {
  + .topic-post > article {
    border-top: none;
  }
}

.topic-post > article {
  border-top: 1px solid var(--primary-low);
  padding: 15px 0 8px 0;
}

span.badge-posts {
  margin-right: 5px;
}

.show-replies {
  display: none;
}

nav.post-controls {
  // for consistency, try to control spacing by editing these variables
  --control-space: 0.58em;
  --control-space-small: calc(var(--control-space) / 2);
  --control-space-large: calc(var(--control-space) * 1.3);

  // on small devices with many buttons this can overflow
  overflow-x: scroll;

  .actions {
    // using an auto margin on first-child instead of justify-content on the parent
    // because justify-content breaks overflow scrolling
    :first-child {
      margin-left: auto;
    }

    // Some buttons can be doubled up, like likes or flags
    .double-button {
      button {
        &.button-count {
          padding: var(--control-space);

          + .toggle-like,
          + .create-flag {
            padding: var(--control-space) var(--control-space-large)
              var(--control-space) var(--control-space-small);
          }

          &.regular-likes {
            padding: var(--control-space) var(--control-space-small)
              var(--control-space) var(--control-space-large);
          }
        }
      }
    }

    button {
      padding: var(--control-space) var(--control-space-large);

      &.expand-post {
        margin: var(--control-space) 0 var(--control-space) 0;
      }
    }
  }

  .show-replies {
    display: flex;
    align-items: center;
    padding: 9px;
    border-radius: var(--d-button-border-radius);

    .d-icon {
      padding-left: var(--control-space);
      margin-left: 0 !important;
    }

    &[aria-expanded="true"] {
      background: var(--primary-low);
      color: var(--primary-high);
      box-shadow: 0 0 0 1px var(--primary-300);
      z-index: 1;
      margin-left: 1px;

      .d-icon {
        color: var(--primary-high);
      }
    }
  }

  &.replies-button-visible {
    display: flex;
    align-items: center;

    .show-replies {
      display: flex;

      + .reply {
        margin-left: 0;
      }

      .d-icon {
        padding-left: var(--control-space);
      }
    }

    .actions {
      flex-grow: 2;
    }
  }
}

nav.post-controls button.reply .d-icon {
  color: var(--primary-high);
}

.post-admin-menu {
  bottom: -50px;
  left: 135px;
  @media screen and (max-width: 374px) {
    left: 50px;
  }
}

.embedded-posts {
  position: relative;
  padding: 0.75em 0.5em 0.75em 0;
  max-width: 100%;
  margin-left: 0;

  > div {
    display: flex;
    flex-direction: column;
    justify-content: center;
    position: relative;
    margin-bottom: 1.5em;

    .row {
      // Main reply line
      &::before {
        content: "";
        position: absolute;
        top: calc(-2px - 0.75em);
        width: 1px;
        height: calc(100% + 1.5em + 5px);
        background: var(--primary-300);
        left: 24px;
      }
    }

    .topic-avatar {
      @include sticky;
      top: calc(var(--header-offset) + 0.5em);
      margin-right: 15px;
    }

    .topic-body {
      display: flex;
      flex-direction: column;
      max-width: calc(100% - 32px);
      margin-left: auto;
      gap: 0.25em 0;
      padding-bottom: 1.5em;

      .topic-meta-data.embedded-reply {
        margin-left: 0;

        h5 a {
          margin-left: 10px;
        }

        .names {
          margin-bottom: 0.25em;

          .user-title {
            display: none;
          }

          .second {
            flex-basis: auto;
          }
        }

        .post-link-arrow {
          position: absolute;
          bottom: 0;

          .post-info.arrow {
            padding: 0.5em 0;
            margin-right: 0;
            color: var(--primary-med-or-secondary-high);
            line-height: 1;

            &:hover,
            &:focus {
              color: var(--primary-high);
            }
          }
        }
      }
    }
  }

  .collapse-up {
    position: relative;
    padding: 6px;
    color: var(--primary-high);
    background: var(--primary-low);
    z-index: 1;
    transform: translate(25%, -30%);
    box-shadow: 0 0 0 1px var(--primary-300);

    .archetype-private_message & {
      display: flex;
    }

    .d-icon {
      transform: scale(0.871);
    }

    &:hover,
    &:focus {
      background: var(--primary-300);

      .d-icon {
        color: var(--primary);
      }
    }
  }
<<<<<<< HEAD
=======

>>>>>>> 76e7f12a
  .load-more-replies {
    font-size: var(--font-down-1);
    position: absolute;
    left: 50%;
    transform: translate(-50%, 150%);
    padding: 0.35em 0.5em;
  }
}

.post-actions {
  /* overriding display: here was causing hidden element to take up space */
}

.post-action {
  float: right;
  margin-right: 10px;
  clear: right;
}

.post-action .relative-date {
  margin-left: 5px;
}

a.reply-to-tab {
  z-index: z("base") + 1;
  color: var(--primary-med-or-secondary-med);
  margin-right: 0.5em;
}

.topic-post .boxed .contents {
  clear: both;
}

span.post-count {
  background: var(--primary);
  color: var(--secondary);
  opacity: 0.8;
}

#topic-title {
  z-index: z("base") + 1;
  margin: 0;
  padding: 0 0 1em;
}

.quote-button.visible {
  z-index: z("tooltip");
}

.btn-group {
  margin-top: 25px;
  position: relative;
}

.dropdown-toggle {
  float: left;
  position: relative;
}

.selected-posts {
  padding: 0.1em 0.7em;
}

// hide the full set of selection buttons on mobile
.select-posts button {
  display: none;
}

// unhide the simple "select just this post" button
button.select-post {
  display: inline-block;
}

.deleted-user-avatar {
  font-size: var(--font-up-5);
}

span.btn-text {
  display: none;
}

blockquote {
  clear: both;

  /* leave browser defaults for top and bottom here */
  margin-left: 0;
  margin-right: 0;
}

pre.codeblock-buttons code {
  padding-right: 2.75em;
}

.gap {
  padding: 0.25em 0;
}

.posts-wrapper {
  position: relative;
}

span.highlighted {
  background-color: var(--highlight-bg);
}

.topic-avatar {
  float: left;
  margin-right: 10px;
  z-index: z("base") + 1;

  /* must render on top of topic-body + topic-meta-data, otherwise not tappable */
}

.topic-meta-data {
  margin-left: 50px;
  font-size: var(--font-down-1);

  .names {
    line-height: var(--line-height-medium);
    display: flex;
    flex-wrap: wrap;

    .full-name {
      font-weight: bold;
    }

    .first {
      order: 1;
    }

    .poster-icon {
      order: 2;
    }

    .user-status-message-wrap {
      order: 2;
    }

    .second {
      order: 3;
      flex-basis: 100%;
    }

    .user-title {
      order: 4;
      flex-basis: 100%;
    }

    .user-badge-buttons {
      order: 5;

      .user-badge {
        padding-top: 0;
      }
    }

    span {
      margin-right: 0.26em;
    }
  }
}

.username.new-user a {
  color: var(--primary-low-mid);
}

.user-title {
  color: var(--primary-medium);
  overflow: hidden;
  margin-right: 50px;
}

.read-state {
  // contained within the padding to prevent vertical overflow
  max-width: var(--d-wrap-padding-h);
  right: calc(var(--d-wrap-padding-h) * -1);
  font-size: 6px; // static size to avoid overflow issues

  svg {
    right: -2px;
  }
}

.post-notice {
  box-sizing: border-box;
  margin-bottom: 1em;

  &.old {
    border-top: none;
    padding-top: 0;
  }
}

.posts-filtered-notice {
  padding-right: 8.5em;
  padding-bottom: unquote("max(1em, env(safe-area-inset-bottom))");
  flex-wrap: wrap;
  justify-content: flex-start;
  margin: 1em -9px;
  z-index: 101;

  .filtered-replies-show-all {
    position: absolute;
    right: 1em;
  }

  .filtered-replies-viewing {
    text-align: left;
    width: 100%;
  }

  .filtered-avatar {
    margin-left: 0;

    img.avatar {
      width: 20px;
      height: 20px;
    }
  }
}

.open-popup-link {
  opacity: 100%;
  margin-bottom: 1rem;
}

.placeholder .topic-body {
  width: 100%;
}<|MERGE_RESOLUTION|>--- conflicted
+++ resolved
@@ -236,10 +236,7 @@
       }
     }
   }
-<<<<<<< HEAD
-=======
-
->>>>>>> 76e7f12a
+
   .load-more-replies {
     font-size: var(--font-down-1);
     position: absolute;
