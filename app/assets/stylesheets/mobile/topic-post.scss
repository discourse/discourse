/* hide the reply border above the time gap notices */
<<<<<<< HEAD

.time-gap + .topic-post article {
  border-top: none;
}

=======
.time-gap + .topic-post article {
  border-top: none;
}

>>>>>>> c10941bb
.time-gap {
  .topic-avatar {
    display: none;
  }
}

.topic-post article {
  border-top: 1px solid $primary-low;
  padding: 15px 0 8px 0;
}

.post-stream {
  padding-bottom: 30px;
}

span.badge-posts {
  margin-right: 5px;
}

.show-replies {
  display: none;
}

.topic-post {
  nav.post-controls {
    color: dark-light-choose($primary-low-mid, $secondary-high);
    .actions {
      display: flex;
    }
    .like-button {
      display: flex;
      flex: 0 1 auto;
      button {
        &.like {
          flex: 1 1 auto;
        }
        &.like-count {
          padding: 8px 4px 8px 8px;
          line-height: 1.2;
          &.regular-likes {
            margin-right: 0;
          }
          &.my-likes {
            display: flex;
<<<<<<< HEAD
            align-items: baseline;
            max-width: unset;
            margin-right: 0;
            padding: 8px 9px 8px 8px;
            i {
=======
            max-width: unset;
            margin-right: 0;
            padding: 8px 9px 8px 8px;
            .d-icon {
>>>>>>> c10941bb
              padding-left: 8px;
            }
          }
        }
        .d-icon {
          line-height: $line-height-medium;
        }
      }
      button.like-count + button.toggle-like {
        padding: 8px 9px 8px 4px;
      }
    }
    .d-icon {
      opacity: 1;
    }
    button {
      border: none;
      font-size: $font-up-1;
      padding: 10px 8px;
      background: transparent;
      flex: 1 1 auto;
      max-width: 45px;
      &.hidden {
        display: none;
<<<<<<< HEAD
      }
      &.admin {
        position: relative;
      }
      &.expand-post {
        margin: 10px 0 10px 0;
      }
      &.reply {
        color: $primary-high;
        margin-left: auto;
      }
      &.has-like {
        color: $love;
      }
      &.bookmarked {
        color: $tertiary;
=======
      }
      &.admin {
        position: relative;
      }
      &.expand-post {
        margin: 10px 0 10px 0;
      }
      &.reply {
        .d-icon {
          color: $primary-high;
        }
        margin-left: auto;
      }
      &.has-like {
        .d-icon {
          color: $love;
        }
      }
      &.bookmarked {
        .d-icon {
          color: $tertiary;
        }
>>>>>>> c10941bb
      }
    }
  }
}

.post-admin-menu {
  display: inline-flex;
  flex-direction: column;
  box-sizing: border-box;
  background-color: $secondary;
  width: auto;
  max-width: 320px;
  padding: 10px;
  border: 1px solid $primary-low;
  position: absolute;
  text-align: left;
  bottom: -50px;
  left: 135px;
  @media screen and (max-width: 374px) {
    left: 50px;
  }
  z-index: z("dropdown");
  h3 {
    margin-top: 0;
    color: $primary;
    font-size: $font-0;
  }
  ul {
    list-style: none;
    margin: 10px 0 0 0;
  }
  li {
    margin-bottom: 5px;
    .d-icon {
      width: 14px;
      margin-right: 10px;
    }
  }
}

.embedded-posts {
  .topic-meta-data h5 a {
    margin-left: 10px;
  }
}

.post-actions {
  /* overriding display: here was causing hidden element to take up space */
}

.post-action {
  float: right;
  margin-right: 10px;
  clear: right;
}

.post-action .relative-date {
  margin-left: 5px;
}

a.reply-to-tab {
  z-index: z("base") + 1;
  color: dark-light-choose($primary-medium, $secondary-medium);
  margin-right: 0.5em;
}

.topic-post .boxed .contents {
  clear: both;
}

.topic-map {
  margin: 10px 0;
  h4 {
    line-height: $line-height-medium;
  }
  .user {
    float: left;
    margin-right: 10px;
  }
  .map-collapsed {
    .secondary {
      display: none;
    }
  }
  .map {
    li {
      float: left;
      padding: 7px 8px;
      &:last-of-type {
        border-right: 0;
      }
    }
    .number {
      line-height: $line-height-medium;
    }
    .number,
<<<<<<< HEAD
    i {
=======
    .d-icon {
>>>>>>> c10941bb
      color: dark-light-choose($primary-high, $secondary-low);
      font-size: $font-up-1;
    }
    .avatar + a {
      float: left;
    }
  }
  li.avatars {
    display: none;
  }
  .links,
  .information,
  .avatars {
    padding: 10px;
    color: $primary;
    overflow: auto;
  }
  .information {
    p {
      margin: 0 0 10px 0;
    }
  }
  .buttons {
    .btn {
      border: 0;
      padding: 0 15px;
      color: dark-light-choose($primary-medium, $secondary-high);
      background: blend-primary-secondary(5%);
      border-left: 1px solid $primary-low;
      .fa {
        margin: 0;
        font-size: $font-up-2;
        line-height: 52px;
      }
    }
  }
  .link-summary .btn {
    color: dark-light-choose($primary-medium, $secondary-high);
    background: blend-primary-secondary(5%);
    width: 100%;
  }
}

#topic-footer-buttons {
  @include clearfix;
  padding: 20px 0 0 0;
  .d-icon-bookmark.bookmarked {
    color: $tertiary;
  }
  .combobox {
    float: left;
    margin-right: 1em;
    width: 160px;
    margin-bottom: 0.5em;
  }
}

<<<<<<< HEAD
#topic-footer-buttons p {
  clear: both;
=======
#topic-footer-buttons .reason {
>>>>>>> c10941bb
  /* this is to force the drop-down notification state description para below the button */
  margin: 0;
  color: dark-light-choose($primary-medium, $secondary-medium);
}

#topic-footer-button {
  width: 100px;
  margin: 0 auto;
}

.suggested-topics {
  clear: left;
  padding: 20px 0 15px 0;
  th.views,
  td.views,
  td.activity,
  th.activity,
  th.likes,
  td.likes {
    display: none;
  }
  a.badge-category,
  a.badge-category-parent {
    font-size: $font-down-1;
    vertical-align: top;
  }
}

span.post-count {
  background: $primary;
  color: $secondary;
  opacity: 0.8;
}

#topic-footer-buttons {
  .btn {
    margin-bottom: 5px;
    margin-right: 10px;
  }
}

#topic-title {
  z-index: z("base") + 1;
  margin: 0 0 0 0 !important;
  padding: 15px 0;
}

// mobile has no fixed width on topic-body so overflow: hidden causes problems
.topic-body {
<<<<<<< HEAD
  overflow: inherit;
=======
  overflow: visible;
  .cooked {
    overflow: visible;
  }
>>>>>>> c10941bb
}

// instead, for mobile we set overflow hidden on the post's #main-outlet
// this prevents image overflow on deeply nested blockquotes, lists, etc
[class*="archetype-"] #main-outlet {
  overflow: hidden;
}

.quote-button.visible {
  display: block;
  z-index: z("tooltip");
}

iframe {
  max-width: 100%;
}

<<<<<<< HEAD
.extra-info {
  display: none;
}

=======
>>>>>>> c10941bb
.open > .dropdown-menu {
  display: block;
}

.dropdown-menu li {
  margin: 5px 0;
  .fa {
    float: left;
    margin-right: 5px;
    padding-top: 1px;
  }
  span {
    color: dark-light-choose($primary-medium, $secondary-medium);
  }
  span.title {
    color: $primary;
  }
}

.btn-group {
  margin-top: 25px;
  position: relative;
}

.dropdown-toggle {
  float: left;
  position: relative;
}

#share-link {
  width: 290px;
  left: auto;
  right: 4px;
}

.selected-posts {
  padding: 0.1em 0.7em;
}

// hide the full set of selection buttons on mobile
.select-posts button {
  display: none;
}

// unhide the simple "select just this post" button
button.select-post {
  display: inline-block;
}

.deleted {
  .topic-body {
    background-color: dark-light-diff(
      rgba($danger, 0.7),
      $secondary,
      50%,
      -60%
    );
  }
}

.deleted-user-avatar {
  font-size: $font-up-5;
}

span.btn-text {
  display: none;
}

blockquote {
  clear: both;
  /* leave browser defaults for top and bottom here */
  margin-left: 0;
  margin-right: 0;
}

.gap {
  padding: 0.25em 0;
}

<<<<<<< HEAD
.gutter {
  display: none;
}

=======
>>>>>>> c10941bb
.posts-wrapper {
  position: relative;
}

span.highlighted {
<<<<<<< HEAD
  background-color: dark-light-choose($highlight-low, $highlight);
=======
  background-color: $highlight-low;
>>>>>>> c10941bb
}

.topic-avatar {
  float: left;
  margin-right: 10px;
  z-index: z("base") + 1;
  /* must render on top of topic-body + topic-meta-data, otherwise not tappable */
}

.topic-meta-data {
  margin-left: 50px;
  font-size: $font-down-1;
  .names {
    line-height: $line-height-medium;
    display: flex;
    flex-wrap: wrap;
<<<<<<< HEAD
    .full-name {
      font-weight: bold;
      order: 1;
    }
    .staff-notes-icon {
      order: 2;
      margin-left: 4px;
=======

    .full-name {
      font-weight: bold;
    }

    .first {
      order: 1;
>>>>>>> c10941bb
    }
    .poster-icon {
      order: 2;
    }
<<<<<<< HEAD
    .username {
      order: 3;
      flex-basis: 100%;
    }
=======

    .second {
      order: 3;
      flex-basis: 100%;
    }

>>>>>>> c10941bb
    .user-title {
      order: 4;
      flex-basis: 100%;
    }
    span {
      margin-right: 4px;
    }
  }
}

.username.new-user a {
<<<<<<< HEAD
  color: dark-light-choose($primary-low-mid, $secondary-high);
}

.user-title {
  color: #aaa;
=======
  color: $primary-low-mid;
}

.user-title {
  color: $primary-medium;
>>>>>>> c10941bb
  overflow: hidden;
  margin-right: 50px;
}

.read-state {
  display: none;
}

.signup-cta {
  margin-left: auto;
  margin-right: auto;
  width: calc(100% - 50px);
  a {
    margin-top: 7px;
  }
  button {
    margin-right: 7px;
  }
}

.popup-menu {
  h3 {
    margin-bottom: 0;
  }
}<|MERGE_RESOLUTION|>--- conflicted
+++ resolved
@@ -1,16 +1,8 @@
 /* hide the reply border above the time gap notices */
-<<<<<<< HEAD
-
 .time-gap + .topic-post article {
   border-top: none;
 }
 
-=======
-.time-gap + .topic-post article {
-  border-top: none;
-}
-
->>>>>>> c10941bb
 .time-gap {
   .topic-avatar {
     display: none;
@@ -55,18 +47,10 @@
           }
           &.my-likes {
             display: flex;
-<<<<<<< HEAD
-            align-items: baseline;
-            max-width: unset;
-            margin-right: 0;
-            padding: 8px 9px 8px 8px;
-            i {
-=======
             max-width: unset;
             margin-right: 0;
             padding: 8px 9px 8px 8px;
             .d-icon {
->>>>>>> c10941bb
               padding-left: 8px;
             }
           }
@@ -91,24 +75,6 @@
       max-width: 45px;
       &.hidden {
         display: none;
-<<<<<<< HEAD
-      }
-      &.admin {
-        position: relative;
-      }
-      &.expand-post {
-        margin: 10px 0 10px 0;
-      }
-      &.reply {
-        color: $primary-high;
-        margin-left: auto;
-      }
-      &.has-like {
-        color: $love;
-      }
-      &.bookmarked {
-        color: $tertiary;
-=======
       }
       &.admin {
         position: relative;
@@ -131,7 +97,6 @@
         .d-icon {
           color: $tertiary;
         }
->>>>>>> c10941bb
       }
     }
   }
@@ -228,11 +193,7 @@
       line-height: $line-height-medium;
     }
     .number,
-<<<<<<< HEAD
-    i {
-=======
     .d-icon {
->>>>>>> c10941bb
       color: dark-light-choose($primary-high, $secondary-low);
       font-size: $font-up-1;
     }
@@ -290,12 +251,7 @@
   }
 }
 
-<<<<<<< HEAD
-#topic-footer-buttons p {
-  clear: both;
-=======
 #topic-footer-buttons .reason {
->>>>>>> c10941bb
   /* this is to force the drop-down notification state description para below the button */
   margin: 0;
   color: dark-light-choose($primary-medium, $secondary-medium);
@@ -345,14 +301,10 @@
 
 // mobile has no fixed width on topic-body so overflow: hidden causes problems
 .topic-body {
-<<<<<<< HEAD
-  overflow: inherit;
-=======
   overflow: visible;
   .cooked {
     overflow: visible;
   }
->>>>>>> c10941bb
 }
 
 // instead, for mobile we set overflow hidden on the post's #main-outlet
@@ -370,13 +322,6 @@
   max-width: 100%;
 }
 
-<<<<<<< HEAD
-.extra-info {
-  display: none;
-}
-
-=======
->>>>>>> c10941bb
 .open > .dropdown-menu {
   display: block;
 }
@@ -456,23 +401,12 @@
   padding: 0.25em 0;
 }
 
-<<<<<<< HEAD
-.gutter {
-  display: none;
-}
-
-=======
->>>>>>> c10941bb
 .posts-wrapper {
   position: relative;
 }
 
 span.highlighted {
-<<<<<<< HEAD
-  background-color: dark-light-choose($highlight-low, $highlight);
-=======
   background-color: $highlight-low;
->>>>>>> c10941bb
 }
 
 .topic-avatar {
@@ -489,40 +423,24 @@
     line-height: $line-height-medium;
     display: flex;
     flex-wrap: wrap;
-<<<<<<< HEAD
+
     .full-name {
       font-weight: bold;
-      order: 1;
-    }
-    .staff-notes-icon {
-      order: 2;
-      margin-left: 4px;
-=======
-
-    .full-name {
-      font-weight: bold;
     }
 
     .first {
       order: 1;
->>>>>>> c10941bb
-    }
+    }
+
     .poster-icon {
       order: 2;
     }
-<<<<<<< HEAD
-    .username {
-      order: 3;
-      flex-basis: 100%;
-    }
-=======
 
     .second {
       order: 3;
       flex-basis: 100%;
     }
 
->>>>>>> c10941bb
     .user-title {
       order: 4;
       flex-basis: 100%;
@@ -534,19 +452,11 @@
 }
 
 .username.new-user a {
-<<<<<<< HEAD
-  color: dark-light-choose($primary-low-mid, $secondary-high);
-}
-
-.user-title {
-  color: #aaa;
-=======
   color: $primary-low-mid;
 }
 
 .user-title {
   color: $primary-medium;
->>>>>>> c10941bb
   overflow: hidden;
   margin-right: 50px;
 }
