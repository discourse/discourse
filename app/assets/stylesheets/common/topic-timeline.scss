.timeline-loading {
  width: 900px;
}

.timeline-container {
  box-sizing: border-box;
  z-index: z("timeline");

  &.timeline-docked-bottom {
    .timeline-footer-controls {
      opacity: 0;
      pointer-events: none;
      cursor: default;
    }
  }

  &.timeline-fullscreen.show {
    max-height: 700px;

    @media (prefers-reduced-motion: no-preference) {
      transition: max-height 0.4s ease-out;
    }

    @media screen and (height <= 425px) {
      max-height: 75vh;
    }

    .topic-timeline {
      .timeline-footer-controls {
        display: flex;
        flex-wrap: wrap;
        max-width: calc(100% - 9em); // 9em is the width of the timeline
      }
    }

    .timeline-controls {
      display: table-cell;
      vertical-align: top;
    }
  }

  &.timeline-fullscreen {
    max-height: 0;
    position: fixed;
    margin-left: 0;
    background-color: var(--secondary);
    bottom: 0;
    left: 0;
    right: 0;
    border-top: 1px solid var(--primary-low);
    box-shadow: var(--shadow-composer);
    padding: 20px 0;
    z-index: z("fullscreen");

    @media (prefers-reduced-motion: no-preference) {
      transition: max-height 0.3s ease-in;
    }

    @media screen and (height <= 425px) {
      padding-top: 10px;
    }

    .back-button {
      display: none;
    }

    .topic-timeline {
      width: 100%;
      table-layout: fixed;
      margin-left: 0;
      margin-right: 0;
      display: table;
      touch-action: none;

      .topic-category {
        margin-bottom: var(--space-2);
      }

      .timeline-date-wrapper {
        text-align: right;

        @include ellipsis;
      }

      .post-excerpt {
        max-width: 650px;
        line-height: var(--line-height-large);
        display: block;

        @include line-clamp(8);

        @media screen and (height <= 425px) {
          @include line-clamp(5);
        }
      }

      .username {
        color: var(--primary-high-or-secondary-low);
        word-wrap: break-word;
        font-weight: bold;
      }

      .title {
        margin-top: 0;
        padding-left: 1em;
        display: table-cell;
        vertical-align: top;
        width: 100%;

        h2 {
          margin-top: 0;
          display: block;
          line-height: var(--line-height-medium);
          font-size: var(--font-up-2);

          @include line-clamp(4);
        }

        a {
          color: var(--primary);
        }
      }

      .timeline-last-read {
        right: 0;
        margin-left: 0;

        .progress {
          display: none;
        }
      }

      .timeline-footer-controls {
        display: none;
        position: absolute;
        bottom: 20px;
        left: 10px;

        .topic-admin-menu {
          display: flex;
        }
      }

      .timeline-scrollarea-wrapper {
        display: table-cell;
        padding-right: 1.5em;
        width: 7em;
      }

      .timeline-scrollarea {
        border-right: 1px solid var(--tertiary-low-or-tertiary-high);
        border-left: none;
        max-width: 120px;

        .timeline-scroller {
          position: relative;
          margin-right: -1.5em;
          padding-right: 1.5em;
          justify-content: flex-end;

          .timeline-scroller-content {
            box-sizing: border-box;
            max-width: 100%;
            overflow: hidden;
            text-align: right;
            padding-left: 0;
            padding-right: 1em;
          }

          .timeline-handle {
            float: none;
            width: 11px;
            position: relative;
            right: -6px;
          }
        }

        .timeline-padding {
          margin-left: 0;
          margin-right: -1em;
        }
      }
    }

    .timeline-scrollarea-wrapper::after {
      content: "";
      display: table;
      clear: both;
    }

    .start-date,
    .now-date {
      padding: 0.5em 0;
    }
  }

  .topic-timeline {
    transition: opacity 0.2s ease-in;
    touch-action: none;
    min-width: 6em;

    body.grid-layout & {
      margin-right: 0.5em;
    }

    .topic-admin-menu .btn {
      height: 100%;
    }

    .timeline-controls {
<<<<<<< HEAD
      margin-bottom: 1em;
      display: flex;

      body.grid-layout & {
        flex-direction: row-reverse;
      }
=======
      margin-bottom: var(--space-4);
>>>>>>> 01d42ab5
    }

    .timeline-date-wrapper {
      max-width: 9em;
      overflow-wrap: anywhere;

      body.grid-layout & {
        text-align: right;
        margin-left: auto;
      }
    }

    .timeline-footer-controls {
      // this is absolutely positioned to avoid
      // adding extra height below short topics
      // above the topic-footer-controls
      position: absolute;
      margin-top: 1em;
      display: flex;
      gap: var(--space-2);
      flex-wrap: wrap;

      body.grid-layout & {
        right: 0;
      }

      @media (prefers-reduced-motion: no-preference) {
        transition: opacity 0.2s ease-in;
      }

      button:last-child {
        margin-right: 0;
      }
    }

    .start-date {
      color: var(--primary-med-or-secondary-med);
    }

    .timeline-scrollarea {
      margin-top: 0.5em;
      margin-left: 0.5em;
      position: relative;
      transform: translateZ(0);

      body:not(.grid-layout) & {
        border-left: 1px solid var(--tertiary-low-or-tertiary-high);
      }

      body.grid-layout & {
        margin-right: 1px;
        border-right: 1px solid var(--tertiary-low-or-tertiary-high);
      }
    }

    .timeline-padding {
      transition: height 0.15s ease-out;
      cursor: pointer;

      // this element has a click event
      // the negative margin lets this element overlap
      // the scrollarea's vertical track and thus it
      // enables taps on the track to work
      margin-left: -1em;

      .widget-dragging & {
        transition: none;
      }

      .dragging & {
        transition: none;
      }
    }

    .timeline-handle {
      border-radius: 0.8em;
      width: 0.35em;
      background-color: var(--tertiary-low-or-tertiary-high);
      height: 100%;
      z-index: z("base") + 1;
      outline: 1px solid transparent;

      body:not(.grid-layout) & {
        margin-left: 0.5px;
      }

      body.grid-layout & {
        width: 0.45em;
        margin-right: -0.225em;
      }
    }

    .timeline-scroller-content {
      box-sizing: border-box;
      max-width: 100%;
      overflow: hidden;
      padding-left: var(--space-4);
      position: absolute; // prevents text length from impacting width
      max-height: 3em; // this hides the date when the count + date would wrap to more than 2 lines

      body.grid-layout & {
        padding-right: 1em;
        text-align: right;
      }
    }

    .timeline-ago {
      color: var(--primary-med-or-secondary-med);
      max-width: 4.6em;
      overflow: hidden;
      text-overflow: ellipsis;
    }

    .timeline-scroller {
      @include unselectable;
      margin-left: -0.22em;
      cursor: ns-resize;
      display: flex;
      align-items: center;

      body.grid-layout & {
        flex-direction: row-reverse;
      }

      .back-button {
        margin-top: var(--space-4);
      }
    }

    .timeline-replies {
      overflow: hidden;
      overflow-wrap: break-word;
      font-weight: bold;
    }

    .timeline-last-read {
      position: absolute;
      margin-left: -0.35em;
      z-index: z("base") + 2; // above timeline-handle

      body.grid-layout & {
        display: flex;
        flex-direction: row-reverse;
        align-items: center;
        gap: 0.5em;
        right: -1.25em;
        margin-left: 0;
      }

      .progress {
        font-size: 0.8em;
        color: var(--tertiary);
        margin-right: var(--space-4);
      }
    }

    .back-button {
      min-height: unset;
      padding: 2px 5px;
    }

    .now-date {
      display: inline-block;
      color: var(--primary-med-or-secondary-med);
      margin-top: var(--space-2);
    }
  }
}<|MERGE_RESOLUTION|>--- conflicted
+++ resolved
@@ -208,16 +208,12 @@
     }
 
     .timeline-controls {
-<<<<<<< HEAD
-      margin-bottom: 1em;
+      margin-bottom: var(--space-4);
       display: flex;
 
       body.grid-layout & {
         flex-direction: row-reverse;
       }
-=======
-      margin-bottom: var(--space-4);
->>>>>>> 01d42ab5
     }
 
     .timeline-date-wrapper {
