// --------------------------------------------------
// Badges
// --------------------------------------------------

// Base
// --------------------------------------------------

%badge {
  display: inline-block;
  font-weight: normal;
  white-space: nowrap;
  @include border-radius-all(10px);
}

// Category badges
// --------------------------------------------------

.badge-wrapper {
  font-size: $font-down-1;
  font-weight: bold;
  white-space: nowrap;
  position: relative;
  display: inline-flex;
  align-items: center;

  .badge-category {
    .d-icon {
      margin-right: 3px;
    }
  }

  &.bar { //bar category style
<<<<<<< HEAD
    line-height: $line-height-medium;
=======
>>>>>>> e9fd4f27
    margin-right: 5px;

    span.badge-category {
      color: $primary;
      padding: 3px;
<<<<<<< HEAD
      vertical-align: text-top;
      display: inline-block;
=======
>>>>>>> e9fd4f27
      overflow: hidden;
      text-overflow: ellipsis;
      display: inline-flex;
      align-items: center;
      justify-content: space-between;

      .extra-info-wrapper & {
        color: $header-primary;
      }
    }

    .badge-category-parent-bg, .badge-category-bg {
      display: inline-block;
      padding: 1px;

      &:before {
        content: "\a0";
      }
    }
  }

  &.none { // no category style
    color: $primary;
    margin-right: 5px;
  }

  &.bullet { //bullet category style
<<<<<<< HEAD
    display: inline-flex;
    align-items: center;
    margin-right: 5px;
=======
    margin-right: 5px;
    font-size: .857em;
>>>>>>> e9fd4f27

    span.badge-category {
      color: $primary;
      overflow: hidden;
      text-overflow: ellipsis;
      line-height: $line-height-medium;

      #search-dropdown & {
        margin-top: -2px;
      }

      .extra-info-wrapper & {
        color: $header-primary;
      }
    }

   .badge-category-parent-bg, .badge-category-bg {
    width: 10px;
    height: 10px;
    margin-right: 5px;
    display: inline-block;
    line-height: .8;

    &:before {
      content: "\a0";
    }
  }

  span {
      &.badge-category-parent-bg { //subcategory style
        width: 5px;
        margin-right: 0;
        & + .badge-category-bg {
          width: 5px;
        }
      }
    }
  }


  &.box {  //box category style (apply custom widths to the wrapper, not the children)
<<<<<<< HEAD
    line-height: $line-height-large;
    margin-top: 5px;
=======
>>>>>>> e9fd4f27
    margin-right: 5px;
    padding: 2px;

    span {
      overflow: hidden;
      text-overflow: ellipsis;

      &.badge-category-bg, &.badge-category-parent-bg {
        position: absolute;
        width: 100%;
        height: 100%;
      }

      &.badge-category-parent-bg { //subcategory style
        width: calc(100% - 5px);
        & + .badge-category-bg {
          left: 5px;
          width: calc(100% - 5px);
          & + .badge-category {
            margin-left: 5px;
          }
        }
      }

      &.badge-category {
        position: relative;
        padding: 0 5px;
<<<<<<< HEAD
        margin: 2px 0;
=======
>>>>>>> e9fd4f27
      }
    }
  }
}

.extra-info-wrapper .title-wrapper {
  .badge-wrapper {
    margin-top: 2px;
  }
}

.autocomplete, td.category {
  .badge-wrapper {
    max-width: 230px;
  }
}

// Category badge dropdown
// --------------------------------------------------


.list-controls {
  .category-breadcrumb {
    a.badge-category, .dropdown-header {
      display: inline-block;
      padding: 6px 8px;
      line-height: $line-height-medium;

      &.category-dropdown-button {
        margin-left: -.3em;
        padding: 6px;
        width: 13px;

        .d-icon-caret-right {
          margin-left: 2px;
        }
      }
    }

    li.bar>.dropdown-header:not(.home):first-child {
      border-left: 5px solid;
      font-size: $font-0;
    }

    li.bar>.dropdown-header {
      background: $primary-low;
      color: $primary;
    }

    li.bullet>.dropdown-header {
      background: $primary-low;
      color: $primary;

      .badge-category-bg {
        width: 10px;
        height: 10px;
        display: inline-block;
        margin: 0 2px;
      }
    }
  }

  .category-dropdown-menu {
    .dropdown-header {
      &.home {
        margin-left: 4px;
        padding-left: 0;
      }
    }
    .cat {
        line-height: $line-height-large;
      }
    .badge-wrapper {
      box-sizing: border-box;

      &.bar {
        padding: 5px 0;
        width: 100%;
        .badge-category {
          max-width: 100px;
        }
      }
      &.none {
        padding: 5px;
      }
      &.bullet {
        padding: 5px;
        width: 100%;
        .badge-category {
          max-width: 100px;
        }
      }
      &.box {
        margin-top: 0;
        width: 100%;
        line-height: $line-height-small;
        vertical-align: text-top;
        padding: 0;
        span.badge-category {
          max-width: 100px;
          padding: 5px;
        }
      }

    }

  }

}




// Notification badge
// --------------------------------------------------

.badge-notification {
  @extend %badge;
  padding: 3px 5px;
  vertical-align: middle;
  color: $secondary;
  font-size: $font-down-2;
  line-height: $line-height-small;
  text-align: center;
  background-color: dark-light-choose($primary-low-mid, $secondary-low);
  &[href] {
    color: $secondary;
  }

  &:hover {
    color: $secondary;
  }

  // New posts

  &.new-posts, &.unread-posts {
    background-color: dark-light-choose($tertiary-medium, $tertiary);
    color: dark-light-choose($secondary, $secondary);
    font-weight: dark-light-choose(normal, bold);
  }

  &.new-topic {
    background-color: transparent;
    color: $tertiary-high;
    font-weight: normal;
    font-size: $font-down-1;
  }

  &.new-topic::before {
    content: "●";
    margin-right: 2px;
  }

  // Click count

  &.clicks {
    font-weight: normal;
    background-color: $primary-low;
    top: -1px;
    color: $primary-medium;
    position: relative;
    margin-left: 2px;
    border: none;
  }
}

// Posts badge
// --------------------------------------------------

.badge-posts {
  font-weight: normal;
  font-size: $font-0;
  line-height: $line-height-small;
  &[href] {
    color: dark-light-choose($primary-medium, $secondary-medium);
  }
}

// Group badge
// --------------------------------------------------

.badge-group {
  @extend %badge;
  padding: 4px 5px 2px 5px;
  color: $primary;
  text-shadow: 0 1px 0 rgba($primary, 0.1);
  background-color: $primary-low;
  border-color: $primary-low;
  font-size: $font-down-1;
  box-shadow: inset 0 1px 0 rgba(0,0,0, 0.22);
}<|MERGE_RESOLUTION|>--- conflicted
+++ resolved
@@ -30,20 +30,12 @@
   }
 
   &.bar { //bar category style
-<<<<<<< HEAD
     line-height: $line-height-medium;
-=======
->>>>>>> e9fd4f27
     margin-right: 5px;
 
     span.badge-category {
       color: $primary;
       padding: 3px;
-<<<<<<< HEAD
-      vertical-align: text-top;
-      display: inline-block;
-=======
->>>>>>> e9fd4f27
       overflow: hidden;
       text-overflow: ellipsis;
       display: inline-flex;
@@ -71,14 +63,9 @@
   }
 
   &.bullet { //bullet category style
-<<<<<<< HEAD
     display: inline-flex;
     align-items: center;
     margin-right: 5px;
-=======
-    margin-right: 5px;
-    font-size: .857em;
->>>>>>> e9fd4f27
 
     span.badge-category {
       color: $primary;
@@ -120,11 +107,8 @@
 
 
   &.box {  //box category style (apply custom widths to the wrapper, not the children)
-<<<<<<< HEAD
     line-height: $line-height-large;
     margin-top: 5px;
-=======
->>>>>>> e9fd4f27
     margin-right: 5px;
     padding: 2px;
 
@@ -152,10 +136,7 @@
       &.badge-category {
         position: relative;
         padding: 0 5px;
-<<<<<<< HEAD
         margin: 2px 0;
-=======
->>>>>>> e9fd4f27
       }
     }
   }
