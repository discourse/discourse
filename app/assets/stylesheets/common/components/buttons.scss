// --------------------------------------------------
// Buttons
// --------------------------------------------------

// Base
// --------------------------------------------------

.btn {
  display: inline-block;
  margin: 0;
  padding: 6px 12px;
  font-weight: 500;
  font-size: $font-0;
<<<<<<< HEAD
  line-height: $line-height-medium;
  text-align: center;
  cursor: pointer;
  transition: all 0.25s;

=======
  line-height: $line-height-small;
  text-align: center;
  cursor: pointer;
  transition: all 0.25s;
  box-sizing: border-box;
  min-height: 30px;
  .d-icon {
    transition: color 0.25s;
  }
>>>>>>> c10941bb
  &:active,
  &.btn-active {
    text-shadow: none;
  }
  &[disabled],
  &.disabled {
    cursor: default;
    opacity: 0.4;
  }
  .fa {
    margin-right: 7px;
  }
  &.no-text {
    .fa {
      margin-right: 0;
    }
  }
}

.btn.hidden {
  display: none;
}

// Default button
// --------------------------------------------------

.btn {
  border: none;
  color: $primary;
  font-weight: normal;
  background: $primary-low;
<<<<<<< HEAD
=======
  .d-icon {
    color: $primary-high;
  }
>>>>>>> c10941bb

  &[href] {
    color: $primary;
    min-height: unset; // ovverides button defaults
  }
<<<<<<< HEAD
  &:hover,
  &.btn-hover {
    background: $primary-medium;
    color: $secondary;
=======
  .discourse-no-touch & {
    // only allow hover on no-touch devices
    &:hover,
    &.btn-hover {
      background: $primary-medium;
      color: $secondary;
      .d-icon {
        color: $secondary-very-high;
      }
    }
>>>>>>> c10941bb
  }
  &[disabled],
  &.disabled {
    background: $primary-low;
<<<<<<< HEAD
    &:hover {
      color: dark-light-choose($primary-low-mid, $secondary-high);
=======
    .d-icon {
      color: $primary-medium;
    }
    &:hover {
      color: dark-light-choose($primary-low-mid, $secondary-high);
      .d-icon {
        color: $primary-low-mid;
      }
>>>>>>> c10941bb
    }
    cursor: not-allowed;
  }

  .d-icon {
<<<<<<< HEAD
    opacity: 0.7;
    line-height: $line-height-medium; // Match button text line-height
  }
  &.btn-primary .d-icon {
    opacity: 1;
=======
    line-height: $line-height-medium; // Match button text line-height
>>>>>>> c10941bb
  }
}

// Primary button
// --------------------------------------------------

.btn-primary {
  border: none;
  font-weight: normal;
  color: $secondary;
  background: $tertiary;
  .d-icon {
    color: currentColor;
  }
  &[href] {
    color: $secondary;
  }
<<<<<<< HEAD
  &:hover,
  &.btn-hover {
    background: dark-light-choose(
      scale-color($tertiary, $lightness: -20%),
      scale-color($tertiary, $lightness: 20%)
    );
=======
  .discourse-no-touch & {
    // only allow hover on no-touch devices
    &:hover,
    &.btn-hover {
      background: dark-light-choose(
        scale-color($tertiary, $lightness: -20%),
        scale-color($tertiary, $lightness: 20%)
      );
      .d-icon {
        color: currentColor;
      }
    }
>>>>>>> c10941bb
  }
  &:active,
  &.btn-active {
    @include linear-gradient(
      scale-color($tertiary, $lightness: -20%),
      $tertiary
    );
  }
  &[disabled],
  &.disabled {
    background: $tertiary;
    .d-icon {
      color: currentColor;
    }
  }
}

// Danger button
// --------------------------------------------------

.btn-danger {
  color: $secondary;
  font-weight: normal;
  background: $danger;
  .d-icon {
    color: $danger-low;
  }
  &[href] {
    color: $secondary;
  }
<<<<<<< HEAD
  &:hover,
  &.btn-hover {
    background: dark-light-choose(
      scale-color($danger, $lightness: -20%),
      scale-color($danger, $lightness: 20%)
    );
=======
  .discourse-no-touch & {
    // only allow hover on no-touch devices
    &:hover,
    &.btn-hover {
      background: dark-light-choose(
        scale-color($danger, $lightness: -20%),
        scale-color($danger, $lightness: 20%)
      );
      .d-icon {
        color: $danger-low;
      }
    }
>>>>>>> c10941bb
  }
  &:active,
  &.btn-active {
    @include linear-gradient(scale-color($danger, $lightness: -20%), $danger);
  }
  &[disabled],
  &.disabled {
    background: $danger;
    .d-icon {
      color: $danger-low;
    }
  }
}

// Social buttons
// --------------------------------------------------

.btn-social {
<<<<<<< HEAD
  color: #fff;
=======
  .d-icon {
    color: #fff;
  }
  color: #fff;
  background: #666;
>>>>>>> c10941bb
  &:hover {
    color: #fff;
  }
  &[href] {
    color: $secondary;
  }
  &:before {
    margin-right: 9px;
<<<<<<< HEAD
    font-family: FontAwesome;
=======
>>>>>>> c10941bb
    font-size: $font-0;
  }
  &.google,
  &.google_oauth2 {
    background: $google;
    color: #333;
    border: 1px solid $primary-low;
    // non-FA SVG icon for Google in login-buttons.hbs
    .d-icon {
      opacity: 0.9;
    }
  }
  &.instagram {
    background: $instagram;
  }
  &.facebook {
    background: $facebook;
  }
  &.cas {
    background: $cas;
  }
  &.twitter {
    background: $twitter;
  }
  &.yahoo {
    background: $yahoo;
  }
  &.github {
    background: $github;
  }
}

// Button Sizes
// --------------------------------------------------

// Small

.btn-small {
  padding: 3px 6px;
  font-size: $font-down-1;
}

// Large

.btn-large {
  padding: 9px 18px;
  font-size: $font-up-1;
  line-height: $line-height-small;
}

.btn-flat {
  background: transparent;
  border: 0;
  outline: 0;
  line-height: $line-height-small;
<<<<<<< HEAD
  .d-icon {
    opacity: 0.7;
=======
  transition: color 0.25s, background 0.25s;
  .d-icon {
    color: $primary-low-mid;
  }
  .discourse-no-touch & {
    &:hover {
      .d-icon {
        color: $primary;
      }
    }
>>>>>>> c10941bb
  }
}<|MERGE_RESOLUTION|>--- conflicted
+++ resolved
@@ -11,13 +11,6 @@
   padding: 6px 12px;
   font-weight: 500;
   font-size: $font-0;
-<<<<<<< HEAD
-  line-height: $line-height-medium;
-  text-align: center;
-  cursor: pointer;
-  transition: all 0.25s;
-
-=======
   line-height: $line-height-small;
   text-align: center;
   cursor: pointer;
@@ -27,7 +20,6 @@
   .d-icon {
     transition: color 0.25s;
   }
->>>>>>> c10941bb
   &:active,
   &.btn-active {
     text-shadow: none;
@@ -59,23 +51,14 @@
   color: $primary;
   font-weight: normal;
   background: $primary-low;
-<<<<<<< HEAD
-=======
   .d-icon {
     color: $primary-high;
   }
->>>>>>> c10941bb
 
   &[href] {
     color: $primary;
     min-height: unset; // ovverides button defaults
   }
-<<<<<<< HEAD
-  &:hover,
-  &.btn-hover {
-    background: $primary-medium;
-    color: $secondary;
-=======
   .discourse-no-touch & {
     // only allow hover on no-touch devices
     &:hover,
@@ -86,38 +69,24 @@
         color: $secondary-very-high;
       }
     }
->>>>>>> c10941bb
   }
   &[disabled],
   &.disabled {
     background: $primary-low;
-<<<<<<< HEAD
+    .d-icon {
+      color: $primary-medium;
+    }
     &:hover {
       color: dark-light-choose($primary-low-mid, $secondary-high);
-=======
-    .d-icon {
-      color: $primary-medium;
-    }
-    &:hover {
-      color: dark-light-choose($primary-low-mid, $secondary-high);
       .d-icon {
         color: $primary-low-mid;
       }
->>>>>>> c10941bb
     }
     cursor: not-allowed;
   }
 
   .d-icon {
-<<<<<<< HEAD
-    opacity: 0.7;
     line-height: $line-height-medium; // Match button text line-height
-  }
-  &.btn-primary .d-icon {
-    opacity: 1;
-=======
-    line-height: $line-height-medium; // Match button text line-height
->>>>>>> c10941bb
   }
 }
 
@@ -135,14 +104,6 @@
   &[href] {
     color: $secondary;
   }
-<<<<<<< HEAD
-  &:hover,
-  &.btn-hover {
-    background: dark-light-choose(
-      scale-color($tertiary, $lightness: -20%),
-      scale-color($tertiary, $lightness: 20%)
-    );
-=======
   .discourse-no-touch & {
     // only allow hover on no-touch devices
     &:hover,
@@ -155,7 +116,6 @@
         color: currentColor;
       }
     }
->>>>>>> c10941bb
   }
   &:active,
   &.btn-active {
@@ -186,14 +146,6 @@
   &[href] {
     color: $secondary;
   }
-<<<<<<< HEAD
-  &:hover,
-  &.btn-hover {
-    background: dark-light-choose(
-      scale-color($danger, $lightness: -20%),
-      scale-color($danger, $lightness: 20%)
-    );
-=======
   .discourse-no-touch & {
     // only allow hover on no-touch devices
     &:hover,
@@ -206,7 +158,6 @@
         color: $danger-low;
       }
     }
->>>>>>> c10941bb
   }
   &:active,
   &.btn-active {
@@ -225,15 +176,11 @@
 // --------------------------------------------------
 
 .btn-social {
-<<<<<<< HEAD
-  color: #fff;
-=======
   .d-icon {
     color: #fff;
   }
   color: #fff;
   background: #666;
->>>>>>> c10941bb
   &:hover {
     color: #fff;
   }
@@ -242,10 +189,6 @@
   }
   &:before {
     margin-right: 9px;
-<<<<<<< HEAD
-    font-family: FontAwesome;
-=======
->>>>>>> c10941bb
     font-size: $font-0;
   }
   &.google,
@@ -301,10 +244,6 @@
   border: 0;
   outline: 0;
   line-height: $line-height-small;
-<<<<<<< HEAD
-  .d-icon {
-    opacity: 0.7;
-=======
   transition: color 0.25s, background 0.25s;
   .d-icon {
     color: $primary-low-mid;
@@ -315,6 +254,5 @@
         color: $primary;
       }
     }
->>>>>>> c10941bb
   }
 }