--- conflicted
+++ resolved
@@ -134,10 +134,8 @@
       margin-left: auto;
       margin-right: auto;
       left: 0;
-<<<<<<< HEAD
-=======
       top: 100%;
->>>>>>> 3cc2b854
+
       right: 0;
 
       @include float-down;
