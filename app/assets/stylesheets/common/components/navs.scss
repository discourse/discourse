// --------------------------------------------------
// Navigation menus
// --------------------------------------------------

// Base
// --------------------------------------------------

%nav {
  margin-left: 0;
  list-style: none;
  li a {
    display: block;
    text-decoration: none;
  }
}

// Pill nav
// --------------------------------------------------

.nav-pills {
  @extend %nav;
  @extend .clearfix;

  > li {
    float: left;
    margin-right: 5px;

    > a {
      border: none;
      padding: 6px 12px;
      color: $primary;
      font-size: $font-up-1;
<<<<<<< HEAD
      line-height: $line-height-medium;
=======
      line-height: $line-height-small;
      box-sizing: border-box;
      min-height: 30px;
      display: flex;
      align-items: center;
>>>>>>> c10941bb
      transition: background 0.15s;

      .d-icon {
        margin-right: 5px;
        opacity: 0.65;
      }

      &:hover {
        color: $quaternary;
        background-color: $quaternary-low;
      }
    }

    &.active > a,
    > a.active {
      color: $secondary;
      background-color: $quaternary;

      .d-icon {
        opacity: 1;
      }
    }
  }
}

// Stacked nav
// --------------------------------------------------

.nav-stacked {
  @extend %nav;
  padding: 0;
  overflow: hidden;
  background: $primary-low;

  li {
    border-bottom: 1px solid $primary-low;
    position: relative;

    &:last-of-type {
      border-bottom: 0;
    }

    &.indent {
      padding-left: 15px;
    }
  }

  a {
    margin: 0;
    padding: 13px;
    font-size: $font-up-1;
    line-height: $line-height-small;
    cursor: pointer;
    color: $primary;

    &.active {
      color: $secondary;
      background-color: $quaternary;

      &::after {
        left: 90%;
        top: 33%;
        content: " ";
        position: absolute;
        border: 8px solid transparent;
        border-left-color: $secondary;
      }
    }
  }

  .count {
    font-size: $font-down-1;
  }

  .glyph {
    font-size: $font-down-1;
    width: 1.25em;
    text-align: center;
<<<<<<< HEAD
    margin-right: 0.5em;
=======
    margin-right: 0.25em;
>>>>>>> c10941bb
    line-height: $line-height-large;
  }
}<|MERGE_RESOLUTION|>--- conflicted
+++ resolved
@@ -30,15 +30,11 @@
       padding: 6px 12px;
       color: $primary;
       font-size: $font-up-1;
-<<<<<<< HEAD
-      line-height: $line-height-medium;
-=======
       line-height: $line-height-small;
       box-sizing: border-box;
       min-height: 30px;
       display: flex;
       align-items: center;
->>>>>>> c10941bb
       transition: background 0.15s;
 
       .d-icon {
@@ -117,11 +113,7 @@
     font-size: $font-down-1;
     width: 1.25em;
     text-align: center;
-<<<<<<< HEAD
-    margin-right: 0.5em;
-=======
     margin-right: 0.25em;
->>>>>>> c10941bb
     line-height: $line-height-large;
   }
 }