// --------------------------------------------------
// Navigation menus
// --------------------------------------------------

// Base
// --------------------------------------------------

%nav {
  margin-left: 0;
  list-style: none;
  li a {
    display: block;
    text-decoration: none;
  }
}

// Pill nav
// --------------------------------------------------

.nav-pills {
  @extend %nav;

  display: flex;
  flex-direction: row;
  align-items: stretch;
  gap: 0.5em;

  > li {
    display: flex;

    > a,
    button {
      position: relative;
      border-radius: var(--d-nav-pill-border-radius);
      padding: 0.65em 0.75em;
      color: var(--primary);
      line-height: var(--line-height-small);
      box-sizing: border-box;
      min-height: 30px;
      display: flex;
      align-items: center;
<<<<<<< HEAD
      transition: background-color 0.2s, color 0.2s;
      background-color: var(--d-nav-bg-color);
=======
      transition: var(--d-button-transition);
>>>>>>> f4108702

      .d-icon {
        margin-right: 5px;
        color: var(--primary-high);
        transition: color 0.2s;
      }

      &:hover {
        color: var(--d-nav-color--hover);
        background: var(--d-nav-bg-color--hover);
        .d-icon {
          color: var(--d-nav-color--hover);
        }
      }
    }

    a.active,
    button.active {
      @include nav-active();
    }
  }
}

// Stacked nav
// --------------------------------------------------

.nav-stacked {
  @extend %nav;
  padding: 0;
  background: var(--primary-low);

  li {
    border-bottom: 1px solid var(--primary-low);

    &:last-of-type {
      border-bottom: 0;
    }

    &.indent {
      padding-left: 15px;
    }
  }

  a {
    margin: 0;
    padding: 0.75em;
    line-height: var(--line-height-small);
    cursor: pointer;
    color: var(--primary);
    @include ellipsis;

    &.active {
      position: relative;

      --arrow-thickness: 8px;

      &::after {
        position: absolute;
        right: 0;
        top: calc(50% - var(--arrow-thickness));
        content: " ";
        border: var(--arrow-thickness) solid transparent;
        border-left-color: var(--secondary);
      }
    }
  }

  .count {
    font-size: var(--font-down-1);
  }

  .glyph {
    font-size: var(--font-down-1);
    width: 1.25em;
    text-align: center;
    margin-right: 0.25em;
    line-height: var(--line-height-large);
  }
}

.user-navigation .nav-pills > li {
  a,
  button {
    border-radius: 0px;
  }
}<|MERGE_RESOLUTION|>--- conflicted
+++ resolved
@@ -39,12 +39,8 @@
       min-height: 30px;
       display: flex;
       align-items: center;
-<<<<<<< HEAD
-      transition: background-color 0.2s, color 0.2s;
       background-color: var(--d-nav-bg-color);
-=======
       transition: var(--d-button-transition);
->>>>>>> f4108702
 
       .d-icon {
         margin-right: 5px;
