--- conflicted
+++ resolved
@@ -19,7 +19,6 @@
   }
 }
 
-<<<<<<< HEAD
 .toolbar-menu__heading-content {
   .dropdown-menu {
     &__item {
@@ -44,7 +43,10 @@
 
     .btn[data-name="heading-4"] {
       font-weight: bold;
-=======
+    }
+  }
+}
+
 .toolbar-popup-menu-options .toolbar-popup-menu-options__item {
   display: flex;
   flex-direction: row;
@@ -92,7 +94,6 @@
 
     &.--always-visible {
       display: inline-block;
->>>>>>> daabd040
     }
   }
 }