--- conflicted
+++ resolved
@@ -134,13 +134,6 @@
     white-space: normal;
   }
 
-<<<<<<< HEAD
-  pre {
-    position: relative;
-  }
-
-=======
->>>>>>> 03429b0f
   .code-language-select {
     position: absolute;
     right: 0.25rem;
@@ -152,13 +145,10 @@
     font-size: var(--font-down-1-rem);
   }
 
-<<<<<<< HEAD
-=======
   pre {
     position: relative;
   }
 
->>>>>>> 03429b0f
   .html-block {
     border: 1px dashed var(--primary-low-mid);
 
