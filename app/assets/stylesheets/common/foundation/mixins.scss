--- conflicted
+++ resolved
@@ -85,8 +85,6 @@
   -webkit-appearance: none;
   -moz-appearance: none;
   appearance: none;
-<<<<<<< HEAD
-=======
 }
 
 @mixin fa-rotate($degrees, $rotation) {
@@ -144,5 +142,4 @@
   }
 
   @return $string;
->>>>>>> c10941bb
 }