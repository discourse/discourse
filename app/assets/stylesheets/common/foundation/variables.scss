// --------------------------------------------------
// Variables used throughout the theme
// --------------------------------------------------

// Layout dimensions
// --------------------------------------------------

$small-width: 800px !default;
$medium-width: 995px !default;
$large-width: 1110px !default;

$input-padding: 4px 10px;

// Brand color variables
// --------------------------------------------------

$google: #ffffff !default;
$instagram: #125688 !default;
$facebook: #3b5998 !default;
$cas: #70ba61 !default;
$twitter: #00bced !default;
$yahoo: #810293 !default;
$github: #6d6d6d !default;

// Badge color variables
// --------------------------------------------------

$gold: rgb(231, 195, 0) !default;
$silver: #c0c0c0 !default;
$bronze: #cd7f32 !default;

// Fonts
// --------------------------------------------------

<<<<<<< HEAD
$base-font-size: 14px !default;
=======
$base-font-size-smaller: 14px !default;
$base-font-size: 15px !default;
$base-font-size-larger: 17px !default;
$base-font-size-largest: 19px !default;
>>>>>>> c10941bb
$base-font-family: Helvetica, Arial, sans-serif !default;

// Font-size defintions, multiplier ^ (step / interval)
$font-up-6: 2.296em;
$font-up-5: 2em;
$font-up-4: 1.7511em;
$font-up-3: 1.5157em;
$font-up-2: 1.3195em;
$font-up-1: 1.1487em; // 2^(1/5)
$font-0: 1em;
$font-down-1: 0.8706em; // 2^(-1/5)
$font-down-2: 0.7579em; // Smallest size we use based on the 1em base
$font-down-3: 0.6599em;
$font-down-4: 0.5745em;
$font-down-5: 0.5em;
$font-down-6: 0.4355em;

// Common line-heights
$line-height-small: 1;
$line-height-medium: 1.2; // Headings or large text
$line-height-large: 1.4; // Normal or small text

// These files don't actually exist. They're injected by Stylesheet::Compiler.
// --------------------------------------------------

@import "theme_variables";
@import "plugins_variables";
@import "common/foundation/math";

// Z-index
// --------------------------------------------------
<<<<<<< HEAD

$z-layers: (
  "max": 9999,
  "modal": (
    "tooltip": 1600,
    "popover": 1500,
    "dropdown": 1400,
    "content": 1300,
    "overlay": 1200
  ),
  "fullscreen": 1150,
  "mobile-composer": 1100,
  "header": 1000,
  "tooltip": 600,
  "composer": (
    "dropdown": 700,
    "tooltip": 600,
    "popover": 500,
    "content": 400
  ),
  "dropdown": 300,
  "usercard": 200,
  "timeline": 100,
  "base": 1
);

@function map-has-nested-keys($map, $keys...) {
  @each $key in $keys {
    @if not map-has-key($map, $key) {
      @return false;
    }
    $map: map-get($map, $key);
  }
  @return true;
}

@function map-deep-get($map, $keys...) {
  @each $key in $keys {
    $map: map-get($map, $key);
  }
  @return $map;
}

@function z($layers...) {
  @if not map-has-nested-keys($z-layers, $layers...) {
    @warn "No layer defined for `#{inspect($layers...)}` in $z-layers map. Check variables.scss, property omitted.";
  }
  @return map-deep-get($z-layers, $layers...);
}

// Box-shadow
// --------------------------------------------------

$box-shadow: (
  "modal": 0 8px 60px rgba(0, 0, 0, 0.6),
  "composer": 0 -1px 40px rgba(0, 0, 0, 0.12),
  "menu-panel": 0 6px 14px rgba(0, 0, 0, 0.15),
  "card": 0 4px 14px rgba(0, 0, 0, 0.15),
  "dropdown": 0 2px 3px 0 rgba(0, 0, 0, 0.2),
  "header": 0 2px 4px -1px rgba(0, 0, 0, 0.25),
  "kbd": (
    0 2px 0 rgba(0, 0, 0, 0.2),
    0 0 0 1px dark-light-choose(#fff, #000) inset
  ),
  "focus": 0 0 6px 0 $tertiary,
  "focus-danger": 0 0 6px 0 $danger
);

@function shadow($key) {
  @return map-get($box-shadow, $key);
}

// Color utilities
// --------------------------------------------------

=======

$z-layers: (
  "max": 9999,
  "modal": (
    "tooltip": 1600,
    "popover": 1500,
    "dropdown": 1400,
    "content": 1300,
    "overlay": 1200
  ),
  "fullscreen": 1150,
  "mobile-composer": 1100,
  "header": 1000,
  "tooltip": 600,
  "composer": (
    "dropdown": 700,
    "tooltip": 600,
    "popover": 500,
    "content": 400
  ),
  "dropdown": 300,
  "usercard": 200,
  "timeline": 100,
  "base": 1
);

@function map-has-nested-keys($map, $keys...) {
  @each $key in $keys {
    @if not map-has-key($map, $key) {
      @return false;
    }
    $map: map-get($map, $key);
  }
  @return true;
}

@function map-deep-get($map, $keys...) {
  @each $key in $keys {
    $map: map-get($map, $key);
  }
  @return $map;
}

@function z($layers...) {
  @if not map-has-nested-keys($z-layers, $layers...) {
    @warn "No layer defined for `#{inspect($layers...)}` in $z-layers map. Check variables.scss, property omitted.";
  }
  @return map-deep-get($z-layers, $layers...);
}

// Box-shadow
// --------------------------------------------------

$box-shadow: (
  "modal": 0 8px 60px rgba(0, 0, 0, 0.6),
  "composer": 0 -1px 40px rgba(0, 0, 0, 0.12),
  "menu-panel": 0 8px 14px rgba(0, 0, 0, 0.15),
  "card": 0 4px 14px rgba(0, 0, 0, 0.15),
  "dropdown": 0 2px 3px 0 rgba(0, 0, 0, 0.2),
  "header": 0 2px 4px -1px rgba(0, 0, 0, 0.25),
  "kbd": (
    0 2px 0 rgba(0, 0, 0, 0.2),
    0 0 0 1px dark-light-choose(#fff, #000) inset
  ),
  "focus": 0 0 6px 0 $tertiary,
  "focus-danger": 0 0 6px 0 $danger
);

@function shadow($key) {
  @return map-get($box-shadow, $key);
}

// Color utilities
// --------------------------------------------------

>>>>>>> c10941bb
// w3c definition of color brightness https://www.w3.org/TR/AERT#color-contrast
@function dc-color-brightness($color) {
  @return (
    (red($color) * 0.299) + (green($color) * 0.587) + (blue($color) * 0.114)
  );
}

// Uses an approximation of sRGB blending, GAMMA=2 instead of GAMMA=2.2
@function srgb-scale($foreground, $background, $percent) {
  $ratio: ($percent / 100%);
  $iratio: 1 - $ratio;
  $f_r2: red($foreground) * red($foreground);
  $f_g2: green($foreground) * green($foreground);
  $f_b2: blue($foreground) * blue($foreground);
  $b_r2: red($background) * red($background);
  $b_g2: green($background) * green($background);
  $b_b2: blue($background) * blue($background);
  $r_r2: $f_r2 * $ratio + $b_r2 * $iratio;
  $r_g2: $f_g2 * $ratio + $b_g2 * $iratio;
  $r_b2: $f_b2 * $ratio + $b_b2 * $iratio;
  $r_r: sqrt($r_r2);
  $r_g: sqrt($r_g2);
  $r_b: sqrt($r_b2);
  @return rgb($r_r, $r_g, $r_b);
}

// Replaces dark-light-diff($primary, $secondary, 50%, -50%)
@function blend-primary-secondary($percent) {
  @return srgb-scale($primary, $secondary, $percent);
}

@function dark-light-diff(
  $adjusted-color,
  $comparison-color,
  $lightness,
  $darkness
) {
  @if dc-color-brightness($adjusted-color) <
    dc-color-brightness($comparison-color)
  {
    @return scale-color($adjusted-color, $lightness: $lightness);
  } @else {
    @return scale-color($adjusted-color, $lightness: $darkness);
  }
}
@function dark-light-choose($light-theme-result, $dark-theme-result) {
  @if dc-color-brightness($primary) < dc-color-brightness($secondary) {
    @return $light-theme-result;
  } @else {
    @return $dark-theme-result;
  }
}

// standard color transformations, use these if possible, and add any new dark-light-diffs here

//primary
<<<<<<< HEAD
$primary-very-low: dark-light-diff($primary, $secondary, 97%, -80%);
$primary-low: dark-light-diff($primary, $secondary, 90%, -65%);
$primary-low-mid: dark-light-diff($primary, $secondary, 70%, -45%);
$primary-medium: dark-light-diff($primary, $secondary, 50%, -35%);
$primary-high: dark-light-diff($primary, $secondary, 30%, -10%);

//header_primary
$header_primary-low: dark-light-diff($header_primary, $secondary, 90%, -65%);
$header_primary-medium: dark-light-diff($header_primary, $secondary, 50%, -20%);
$header_primary-high: dark-light-diff($header_primary, $secondary, 20%, 20%);
=======
$primary-very-low: dark-light-diff($primary, $secondary, 97%, -82%);
$primary-low: dark-light-diff($primary, $secondary, 90%, -78%);
$primary-low-mid: dark-light-diff($primary, $secondary, 70%, -45%);
$primary-medium: dark-light-diff($primary, $secondary, 50%, -35%);
$primary-high: dark-light-diff($primary, $secondary, 30%, -25%);
$primary-very-high: dark-light-diff($primary, $secondary, 15%, -10%);

//header_primary
$header_primary-low: dark-light-diff(
  $header_primary,
  $header_background,
  90%,
  -78%
);
$header_primary-low-mid: dark-light-diff(
  $header_primary,
  $header_background,
  70%,
  -45%
);

$header_primary-medium: dark-light-diff(
  $header_primary,
  $header_background,
  50%,
  -35%
);
$header_primary-high: dark-light-diff(
  $header_primary,
  $header_background,
  30%,
  -25%
);
$header_primary-very-high: dark-light-diff(
  $header_primary,
  $header_background,
  15%,
  -10%
);
>>>>>>> c10941bb

//secondary
$secondary-low: dark-light-diff($secondary, $primary, 70%, -70%);
$secondary-medium: dark-light-diff($secondary, $primary, 50%, -50%);
$secondary-high: dark-light-diff($secondary, $primary, 30%, -35%);
<<<<<<< HEAD
=======
$secondary-very-high: dark-light-diff($secondary, $primary, 7%, -7%);
>>>>>>> c10941bb

//tertiary
$tertiary-low: dark-light-diff($tertiary, $secondary, 85%, -65%);
$tertiary-medium: dark-light-diff($tertiary, $secondary, 50%, -45%);
$tertiary-high: dark-light-diff($tertiary, $secondary, 20%, -25%);

//quaternary
$quaternary-low: dark-light-diff($quaternary, $secondary, 70%, -70%);

//highlight
$highlight-low: dark-light-diff($highlight, $secondary, 70%, -80%);
$highlight-medium: dark-light-diff($highlight, $secondary, 50%, -55%);
$highlight-high: dark-light-diff($highlight, $secondary, -50%, -10%);

//danger
<<<<<<< HEAD
$danger-low: dark-light-diff($danger, $secondary, 50%, -40%);
$danger-medium: dark-light-diff($danger, $secondary, 30%, -60%);
=======
$danger-low: dark-light-diff($danger, $secondary, 85%, -64%);
$danger-medium: dark-light-diff($danger, $secondary, 30%, -35%);
>>>>>>> c10941bb

//success
$success-low: dark-light-diff($success, $secondary, 80%, -60%);
$success-medium: dark-light-diff($success, $secondary, 50%, -40%);

//love
$love-low: dark-light-diff($love, $secondary, 85%, -60%);

//wiki
$wiki: green;<|MERGE_RESOLUTION|>--- conflicted
+++ resolved
@@ -32,14 +32,10 @@
 // Fonts
 // --------------------------------------------------
 
-<<<<<<< HEAD
-$base-font-size: 14px !default;
-=======
 $base-font-size-smaller: 14px !default;
 $base-font-size: 15px !default;
 $base-font-size-larger: 17px !default;
 $base-font-size-largest: 19px !default;
->>>>>>> c10941bb
 $base-font-family: Helvetica, Arial, sans-serif !default;
 
 // Font-size defintions, multiplier ^ (step / interval)
@@ -71,7 +67,6 @@
 
 // Z-index
 // --------------------------------------------------
-<<<<<<< HEAD
 
 $z-layers: (
   "max": 9999,
@@ -128,82 +123,6 @@
 $box-shadow: (
   "modal": 0 8px 60px rgba(0, 0, 0, 0.6),
   "composer": 0 -1px 40px rgba(0, 0, 0, 0.12),
-  "menu-panel": 0 6px 14px rgba(0, 0, 0, 0.15),
-  "card": 0 4px 14px rgba(0, 0, 0, 0.15),
-  "dropdown": 0 2px 3px 0 rgba(0, 0, 0, 0.2),
-  "header": 0 2px 4px -1px rgba(0, 0, 0, 0.25),
-  "kbd": (
-    0 2px 0 rgba(0, 0, 0, 0.2),
-    0 0 0 1px dark-light-choose(#fff, #000) inset
-  ),
-  "focus": 0 0 6px 0 $tertiary,
-  "focus-danger": 0 0 6px 0 $danger
-);
-
-@function shadow($key) {
-  @return map-get($box-shadow, $key);
-}
-
-// Color utilities
-// --------------------------------------------------
-
-=======
-
-$z-layers: (
-  "max": 9999,
-  "modal": (
-    "tooltip": 1600,
-    "popover": 1500,
-    "dropdown": 1400,
-    "content": 1300,
-    "overlay": 1200
-  ),
-  "fullscreen": 1150,
-  "mobile-composer": 1100,
-  "header": 1000,
-  "tooltip": 600,
-  "composer": (
-    "dropdown": 700,
-    "tooltip": 600,
-    "popover": 500,
-    "content": 400
-  ),
-  "dropdown": 300,
-  "usercard": 200,
-  "timeline": 100,
-  "base": 1
-);
-
-@function map-has-nested-keys($map, $keys...) {
-  @each $key in $keys {
-    @if not map-has-key($map, $key) {
-      @return false;
-    }
-    $map: map-get($map, $key);
-  }
-  @return true;
-}
-
-@function map-deep-get($map, $keys...) {
-  @each $key in $keys {
-    $map: map-get($map, $key);
-  }
-  @return $map;
-}
-
-@function z($layers...) {
-  @if not map-has-nested-keys($z-layers, $layers...) {
-    @warn "No layer defined for `#{inspect($layers...)}` in $z-layers map. Check variables.scss, property omitted.";
-  }
-  @return map-deep-get($z-layers, $layers...);
-}
-
-// Box-shadow
-// --------------------------------------------------
-
-$box-shadow: (
-  "modal": 0 8px 60px rgba(0, 0, 0, 0.6),
-  "composer": 0 -1px 40px rgba(0, 0, 0, 0.12),
   "menu-panel": 0 8px 14px rgba(0, 0, 0, 0.15),
   "card": 0 4px 14px rgba(0, 0, 0, 0.15),
   "dropdown": 0 2px 3px 0 rgba(0, 0, 0, 0.2),
@@ -223,7 +142,6 @@
 // Color utilities
 // --------------------------------------------------
 
->>>>>>> c10941bb
 // w3c definition of color brightness https://www.w3.org/TR/AERT#color-contrast
 @function dc-color-brightness($color) {
   @return (
@@ -280,18 +198,6 @@
 // standard color transformations, use these if possible, and add any new dark-light-diffs here
 
 //primary
-<<<<<<< HEAD
-$primary-very-low: dark-light-diff($primary, $secondary, 97%, -80%);
-$primary-low: dark-light-diff($primary, $secondary, 90%, -65%);
-$primary-low-mid: dark-light-diff($primary, $secondary, 70%, -45%);
-$primary-medium: dark-light-diff($primary, $secondary, 50%, -35%);
-$primary-high: dark-light-diff($primary, $secondary, 30%, -10%);
-
-//header_primary
-$header_primary-low: dark-light-diff($header_primary, $secondary, 90%, -65%);
-$header_primary-medium: dark-light-diff($header_primary, $secondary, 50%, -20%);
-$header_primary-high: dark-light-diff($header_primary, $secondary, 20%, 20%);
-=======
 $primary-very-low: dark-light-diff($primary, $secondary, 97%, -82%);
 $primary-low: dark-light-diff($primary, $secondary, 90%, -78%);
 $primary-low-mid: dark-light-diff($primary, $secondary, 70%, -45%);
@@ -331,16 +237,12 @@
   15%,
   -10%
 );
->>>>>>> c10941bb
 
 //secondary
 $secondary-low: dark-light-diff($secondary, $primary, 70%, -70%);
 $secondary-medium: dark-light-diff($secondary, $primary, 50%, -50%);
 $secondary-high: dark-light-diff($secondary, $primary, 30%, -35%);
-<<<<<<< HEAD
-=======
 $secondary-very-high: dark-light-diff($secondary, $primary, 7%, -7%);
->>>>>>> c10941bb
 
 //tertiary
 $tertiary-low: dark-light-diff($tertiary, $secondary, 85%, -65%);
@@ -356,13 +258,8 @@
 $highlight-high: dark-light-diff($highlight, $secondary, -50%, -10%);
 
 //danger
-<<<<<<< HEAD
-$danger-low: dark-light-diff($danger, $secondary, 50%, -40%);
-$danger-medium: dark-light-diff($danger, $secondary, 30%, -60%);
-=======
 $danger-low: dark-light-diff($danger, $secondary, 85%, -64%);
 $danger-medium: dark-light-diff($danger, $secondary, 30%, -35%);
->>>>>>> c10941bb
 
 //success
 $success-low: dark-light-diff($success, $secondary, 80%, -60%);
