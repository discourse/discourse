--- conflicted
+++ resolved
@@ -35,13 +35,9 @@
   .alert-info,
   .badge-category,
   .badge-category-bg,
-<<<<<<< HEAD
-  .badge-notification.clicks {
-=======
   .badge-notification.clicks,
   .crawler-nav,
   .powered-by-link {
->>>>>>> c10941bb
     display: none !important;
   }
   /* For readability */
@@ -81,12 +77,6 @@
   }
   .gap {
     width: auto;
-<<<<<<< HEAD
-  }
-  .gutter {
-    padding: 0;
-=======
->>>>>>> c10941bb
   }
   /* restyle div#topic-title */
   #topic-title {
