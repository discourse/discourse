@use "lib/viewport";

.d-editor-container {
  display: flex;
  flex-grow: 1;
  max-width: 100%;

  &--rich-editor-enabled .d-editor-textarea-wrapper textarea.d-editor-input {
    font-family: var(--d-font-family--monospace);
    font-variant-ligatures: none;

    @include viewport.from(sm) {
      font-size: var(--font-down-1);
    }
  }
}

.d-editor {
  display: flex;
  flex-grow: 1;
  min-height: 0;
}

.d-editor-textarea-column {
  display: flex;
  flex: 1;
  flex-direction: column;
  max-width: 100%;
  min-width: 0;
}

.d-editor-textarea-wrapper {
  display: flex;
  flex: 1;
  flex-direction: column;
  background-color: var(--secondary);
  position: relative;
  border: var(--d-input-border);
  border-radius: var(--d-input-border-radius);
  min-height: 0;

  textarea {
    background: transparent;
  }

  &.in-focus {
    @include default-focus;

    textarea {
      outline: 0;
    }
  }

  &.disabled {
    cursor: not-allowed;

    .d-editor-button-bar {
      opacity: 0.5;
      pointer-events: none;
    }
  }
}

.d-editor-preview-wrapper {
  display: flex;
  flex: 1;
  flex-direction: column;
  margin-left: 16px;
  overflow: auto;
  overflow-anchor: none;
  cursor: default;
  overscroll-behavior: contain;
}

.d-editor-input,
.d-editor-preview {
  box-sizing: border-box;
  flex: 1 1 100%;
  width: 100%;
  margin: 0;
  min-height: auto;
  word-wrap: break-word;
  appearance: none;
  border-radius: 0;
}

.d-editor-input {
  border: 0;
  padding: 10px;
  height: 100%;
  overflow-x: hidden;
  overscroll-behavior: contain;
  overflow-anchor: none;
  resize: none;
}

.d-editor-preview {
  height: auto;
}

.d-editor-plugin {
  display: flex;
  flex: 1 1;
  overflow: auto;
}

.composing-whisper {
  .d-editor-preview,
  .d-editor-input {
    font-style: italic;
    color: var(--primary-medium) !important;
  }
}

.hide-preview .d-editor-preview-wrapper {
  display: none;
  flex: 0;
}

.edit-category-tab-topic-template {
  .emoji.btn {
    display: none;
  }
}

.user-preferences .bio-composer,
.group-form-bio,
.edit-category-tab-topic-template {
  textarea {
    width: 100%;
    height: 100%;
    min-height: 10em;
  }

  .local-dates.btn {
    display: none;
  }

  .d-editor-container {
    display: block;
  }

  .d-editor-textarea-wrapper {
    border: var(--d-input-border);
  }

  .d-editor-preview-wrapper {
    max-width: 100%;
    margin: 0;
    padding: 0;
  }

  .d-editor-preview {
    background-color: var(--primary-very-low);
    margin-top: 1em;
    padding: 0.667em;

    &:empty {
      margin: 0;
      padding: 0;
    }
  }
}

.d-editor-preview img {
  vertical-align: baseline; // consistent with cooked

  &.emoji,
  &.avatar,
  &.onebox-avatar,
  &.site-icon {
    vertical-align: text-bottom;
  }

  &.resizable {
    object-fit: cover;
    object-position: top;
  }
}

.d-editor-preview .image-wrapper {
  --resizer-height: 2.25em;
  position: relative;
  display: inline-block;
  padding-bottom: var(--resizer-height);

  .button-wrapper {
    box-sizing: border-box;
    padding: 0.25em 0.5em;
    min-width: 19em; // wide enough to contain all controls
    width: 100%;
    display: flex;
    flex-wrap: nowrap;
    align-items: center;
    gap: 0 0.5em;
    position: absolute;
    height: var(--resizer-height);
    bottom: 0;
    left: 0;
    opacity: 0.9;
    z-index: 1; // needs to be higher than image
    background: var(--secondary);
    color: var(--primary);

    .scale-btn-container,
    .alt-text-readonly-container,
    .alt-text-edit-container,
    .delete-image-button {
      display: flex;
      height: var(--resizer-height);
      align-items: center;

      &[hidden] {
        display: none;
      }
    }

    .scale-btn {
      color: var(--tertiary);
      padding: 0 1em;

      &:first-child,
      &:last-child {
        padding: 0;
      }

      &.active {
        font-weight: bold;
        color: var(--primary);
      }

      &:not(.active):hover {
        text-decoration: underline;
        cursor: pointer;
      }
    }

    .alt-text-readonly-container {
      flex: 1 1 auto;

      // arbitrary min-width value allows for correct shrinking
      min-width: 100px;

      .alt-text {
        margin-right: 0.5em;
        overflow: hidden;
        white-space: nowrap;
        text-overflow: ellipsis;
      }

      .alt-text-edit-btn {
        cursor: pointer;
        color: var(--tertiary);

        svg {
          padding-right: 0.5em;
        }
      }
    }

    .alt-text-edit-container {
      gap: 0 0.25em;
      flex: 1;
      max-width: 100%;
      height: 95%; // gives input some padding

      .alt-text-input,
      .alt-text-edit-ok,
      .alt-text-edit-cancel {
        height: 100%;
      }

      .alt-text-input {
        display: inline-flex;
        flex: 1;
        overflow: hidden;
        white-space: nowrap;
        text-overflow: ellipsis;
        margin: 0;
        padding-left: 0.25em;
      }

      .alt-text-edit-ok,
      .alt-text-edit-cancel {
        border: none;
        width: var(--resizer-height);

        svg {
          margin: 0;
        }
      }
    }

    .delete-image-button {
      cursor: pointer;
      color: var(--danger);

      .d-icon-trash-can {
        margin-left: 0.5em;
      }
    }

    .wrap-image-grid-button {
      cursor: pointer;
      color: var(--tertiary);
    }

    svg {
      pointer-events: none;
    }
  }
}

// d-editor bar button sizing
.d-editor-button-bar {
  display: grid;
  grid-template-columns: repeat(auto-fill, minmax(2.35em, 1fr));
  align-items: center;
<<<<<<< HEAD
  border-bottom: 1px solid var(--primary-low);
  min-height: 2.42rem;
=======
  border-bottom: var(--d-input-border);
>>>>>>> a48f33fd
  width: 100%;
  box-sizing: border-box;
  flex-shrink: 0;

  @include viewport.until(md) {
    // occupy available space on narrower screens
    grid-template-columns: repeat(auto-fit, minmax(2em, 1fr));
  }

  @include viewport.until(sm) {
    font-size: var(--font-down-1);
  }

  .btn:focus-visible {
    @include default-focus;
  }

  .btn {
    margin: 0;
    background-color: transparent;
    color: var(--primary-medium);
    border-radius: var(--d-border-radius);

    .d-icon {
      color: currentcolor;
    }

    .discourse-no-touch & {
      &:hover {
        color: var(--primary-low);
      }
    }
  }

  .select-kit-header-wrapper {
    justify-content: center;
  }
}

.d-editor-replaced-toolbar {
  display: flex;
  animation: float-left ease 0.2s 1 forwards;

  @keyframes float-left {
    0% {
      opacity: 0;
      transform: translateX(10px);
    }

    100% {
      opacity: 1;
      transform: translateX(0);
    }
  }
}

.d-editor #form-template-form {
  overflow: auto;
  background: var(--primary-very-low);
  padding: 1rem;
  border: var(--d-input-border);
  margin-bottom: 0;
  height: 100%;
}

#reply-control.composer-action-add_translation {
  .topic-title-translator {
    display: flex;
    align-items: center;
    gap: 2rem;

    input {
      width: 48.5vw;
    }
  }

  .translation-selector-dropdown {
    margin-bottom: 0.5rem;

    .select-kit-body {
      max-height: 300px;
    }
  }

  .d-editor-preview .d-editor-translation-preview-wrapper {
    --translation-preview-padding: 1rem;
    box-sizing: border-box;
    border: var(--d-input-border);
    border-radius: var(--d-border-radius);
    padding: var(--translation-preview-padding);
    position: relative;
    height: 100%;
    padding-top: calc(var(--translation-preview-padding) * 2);

    &__header {
      position: absolute;
      display: inline-flex;
      align-items: center;
      height: 1.5rem;
      top: 0;
      left: 0;
      background: var(--primary-very-low);
      padding: 0.45rem var(--translation-preview-padding);
      border-radius: var(--d-border-radius);
      font-size: var(--font-down-1-rem);
      color: var(--primary-high);
    }
  }
}<|MERGE_RESOLUTION|>--- conflicted
+++ resolved
@@ -316,12 +316,8 @@
   display: grid;
   grid-template-columns: repeat(auto-fill, minmax(2.35em, 1fr));
   align-items: center;
-<<<<<<< HEAD
-  border-bottom: 1px solid var(--primary-low);
+  border-bottom: var(--d-input-border);
   min-height: 2.42rem;
-=======
-  border-bottom: var(--d-input-border);
->>>>>>> a48f33fd
   width: 100%;
   box-sizing: border-box;
   flex-shrink: 0;
