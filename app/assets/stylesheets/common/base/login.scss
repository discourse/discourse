body.invite-page {
  background-color: var(--primary-50);
  font-family: -apple-system, BlinkMacSystemFont, "Segoe UI", Roboto,
    Oxygen-Sans, Ubuntu, Cantarell, Arial, sans-serif;
}

<<<<<<< HEAD
.invites-show,
=======
// Create Account + Login
.d-modal.create-account,
.d-modal.login-modal,
>>>>>>> ac896755
.admin-invite-page {
  .modal-inner-container {
    position: relative;
  }
  .modal-body {
    padding: 0;
  }
  .modal-header {
    border-bottom: none;
    padding: 0;
    position: absolute;
    top: 0.75em;
    right: 0.75em;
    z-index: z("max");
  }
  #modal-alert {
    box-sizing: border-box;
    display: inline-block;
    // if you want to use flexbox here make sure child elements like <b> don't cause line breaks
    padding: 1em 3.5em 1em 1em; // large right padding to make sure long text isn't under the close button
    width: 100%;
    max-width: 100%;
    margin-bottom: 0;
    min-height: 35px;
  }
  #modal-alert:empty {
    min-height: 0px;
    padding: 0px;
    overflow: hidden;
    display: inline;
  }
  .modal-footer {
    .inline-spinner {
      display: inline-flex;
    }
  }
}

#login-link,
#new-account-link {
  cursor: pointer;
  text-align: left;
  // the second button can wrap in some locales, and this helps alignment
}

.password-reset {
  .instructions {
    label {
      color: var(--primary-medium);
    }
  }
  #new-account-password {
    width: 15em;
  }
  .tip {
    margin: 0 0 0.5em;
  }
  .toggle-password-mask {
    margin-left: 0.25em;
  }
}

.toggle-password-mask {
  align-self: start;
  line-height: 1.4; // aligns with input description text
  .ios-device & {
    // reset form-item-sizing mixin styles
    padding-top: 0;
    padding-bottom: 0;
    font-size: var(--font-0);
  }
}

.auth-message {
  padding: 0 15px 15px 15px;
  &:empty {
    padding: 0;
  }
}

#security-key {
  display: flex;
  flex-wrap: wrap;
  align-items: center;
  p {
    margin: 0;
    font-size: var(--font-0);
  }
  a {
    display: inline-block;
    padding: 1em 0.5em 1em 0;
    color: var(--tertiary);
  }
  button {
    margin-right: 1em;
  }
}

.invite-error {
  box-shadow: 0 1px 10px 1px rgba(var(--primary-low-rgb), 1.25);
  border-radius: 10px;
  padding: 1em 2.5em 1em 2.5em;
  .error-image {
    text-align: center;
    padding-bottom: 1em;
  }
}

.email-login {
  border-radius: 10px;
  background-color: var(--secondary);
  padding: 20px;
  margin: 0 auto;
  .content-wrapper {
    box-shadow: 0 1px 10px 1px rgba(var(--primary-low-rgb), 1.25);
    border-radius: 10px;
    padding: 1em 2.5em 1em 2.5em;
    .image-wrapper {
      text-align: center;
      padding-bottom: 1em;
    }
    .email-login-form {
      text-align: center;
      .btn-primary {
        margin-top: 10px;
      }
      #security-key {
        justify-content: center;
      }
    }
  }
}<|MERGE_RESOLUTION|>--- conflicted
+++ resolved
@@ -4,13 +4,7 @@
     Oxygen-Sans, Ubuntu, Cantarell, Arial, sans-serif;
 }
 
-<<<<<<< HEAD
 .invites-show,
-=======
-// Create Account + Login
-.d-modal.create-account,
-.d-modal.login-modal,
->>>>>>> ac896755
 .admin-invite-page {
   .modal-inner-container {
     position: relative;
