$invite-bg: absolute-image-url("/branded-background.svg");
$invite-mobile-bg: absolute-image-url("/branded-background-mobile.svg");

.caps-lock-warning {
  color: var(--danger);
  font-size: var(--font-down-1);
  font-weight: bold;
}

.discourse-no-touch #login-form {
  margin: 0;
}

.discourse-touch .caps-lock-warning {
  display: none;
}

#discourse-modal.login-modal-body:not(.has-alt-auth) .modal-inner-container {
  max-width: 28em; // prevents long alerts from expanding the modal width
}

.login-modal:not(.hidden).has-alt-auth.no-local-login {
  min-width: fit-content;
  background: var(--secondary);
  #login-buttons:not(.hidden) {
    .btn.btn-social,
    .btn {
      border: 1px solid var(--primary-low-mid);
      &:hover,
      &:focus {
        background: var(--primary-very-low);
      }
    }
  }
}

body.invite-page {
  background-image: $invite-bg;
  background-size: 110vw 110vh; // crops better than cover at various viewport sizes
  background-repeat: no-repeat;
  background-position: bottom;
  background-color: var(--secondary);
  font-family: -apple-system, BlinkMacSystemFont, "Segoe UI", Roboto,
    Oxygen-Sans, Ubuntu, Cantarell, Arial, sans-serif;
  @include breakpoint("mobile-extra-large") {
    background: $invite-mobile-bg;
    background-size: cover;
    background-repeat: no-repeat;
    background-position: bottom;
  }
  .d-header {
    display: none;
  }
}

// Create Account + Login
.d-modal.create-account,
.d-modal.login-modal,
.invites-show,
.admin-invite-page {
  .modal-inner-container {
    position: relative;
  }
  .modal-body {
    padding: 0;
  }
  .modal-header {
    border-bottom: none;
    padding: 0;
    position: absolute;
    top: 0.75em;
    right: 0.75em;
    z-index: z("max");
  }
  #modal-alert {
    box-sizing: border-box;
    display: inline-block;
    // if you want to use flexbox here make sure child elements like <b> don't cause line breaks
    padding: 1em 3.5em 1em 1em; // large right padding to make sure long text isn't under the close button
    width: 100%;
    max-width: 100%;
    margin-bottom: 0;
    min-height: 35px;
  }
  #modal-alert:empty {
    min-height: 0px;
    padding: 0px;
    overflow: hidden;
    display: inline;
  }
  .login-welcome-header {
    display: grid;
    grid-template-columns: auto 1fr;
    grid-template-rows: auto 1fr;
    background: var(--secondary);
    max-width: 33em;
    word-break: break-word;
    .login-title {
      margin-bottom: 0;
    }
    .login-subheader {
      align-self: start;
      grid-row-start: 2;
      margin: 0;
    }
    .waving-hand {
      width: 35px;
      height: 35px;
      margin-left: 0.5em;
      align-self: center;
    }
  }
  #login-buttons {
    .btn {
      background-color: #ffffff;
      color: #000000;
      justify-content: flex-start;
      min-width: fit-content;
      margin-bottom: 0.5em;
    }
  }
  .modal-footer {
    .inline-spinner {
      display: inline-flex;
    }
  }
  .modal-body.no-local-login + .modal-footer {
    display: none;
  }
  &.awaiting-approval {
    display: none;
  }

  .no-local-logins {
    // when third-party auth is available, but not local logins
    .login-left-side,
    .login-welcome-header {
      padding: 3em 1em 3em 3em;
    }
  }
}

// Login Form Styles
.login-modal:not(.hidden),
.create-account,
.invites-show {
  #login-form,
  .login-form,
  .invite-form {
    .input-group {
      position: relative;
      display: flex;
      flex-direction: column;
      margin-bottom: 0.8em;
      &:last-child {
        margin-bottom: 2em;
      }
      input,
      .select-kit-header {
        padding: 0.75em 0.77em;
        border-radius: 0.25em;
        min-width: 250px;
        box-shadow: none;
        margin-bottom: 0.25em;
        width: 100%;
      }
      input:focus {
        outline: none;
        border: 1px solid var(--tertiary);
        box-shadow: 0 0 0 2px rgba(var(--tertiary-rgb), 0.25);
      }
      input:disabled {
        background-color: var(--primary-low);
      }
      span.more-info {
        color: var(--primary-medium);
        min-height: 1.4em; // prevents height increase due to tips
      }
      label.alt-placeholder,
      .user-field.dropdown label.control-label {
        color: var(--primary-medium);
        font-size: 16px;
        font-weight: normal;
        position: absolute;
        pointer-events: none;
        left: 1em;
        top: 10px;
        box-shadow: 0 0 0 0px rgba(var(--tertiary-rgb), 0);
        border-radius: 0.25em;
        transition: 0.2s ease all;
      }
      .user-field.dropdown label.control-label {
        z-index: 999;
        top: -8px;
        left: calc(1em - 0.25em);
        background-color: var(--secondary);
        padding: 0 0.25em 0 0.25em;
        font-size: $font-down-1;
      }
      input:focus + label.alt-placeholder,
      input.value-entered + label.alt-placeholder {
        top: -8px;
        left: calc(1em - 0.25em);
        background-color: var(--secondary);
        padding: 0 0.25em 0 0.25em;
<<<<<<< HEAD
        font-size: var(--font-down-1);
        color: var(--primary-medium);
=======
        font-size: $font-down-1;
>>>>>>> 33087f0b
      }
      input.alt-placeholder:invalid {
        color: var(--primary);
      }

      #email-login-link {
        transition: opacity 0.5s;

        &.no-login-filled {
          opacity: 0;
          visibility: hidden;
        }
      }

      #forgot-password-link,
      #email-login-link {
        font-size: var(--font-down-1);
      }

      .tip:not(:empty) + label.more-info {
        display: none;
      }
    }

    #second-factor {
      input {
        width: 100%;
        padding: 0.75em 0.5em;
        border-radius: 0.25em;
        min-width: 250px;
        box-shadow: none;
        margin-bottom: 2em;
      }
      input:focus {
        outline: none;
        border: 1px solid var(--tertiary);
        box-shadow: 0 0 0 2px rgba(var(--tertiary-rgb), 0.25);
      }
    }

    // user fields input groups will
    // be styled differently
    .user-fields .input-group {
      .user-field {
        &.text {
          label.control-label {
            color: var(--primary-medium);
            font-size: 16px;
            position: absolute;
            pointer-events: none;
            left: 1em;
            top: 12px;
            transition: 0.2s ease all;
            max-width: calc(100% - 2em);
            white-space: nowrap;
            display: inline-block;
            overflow: hidden;
            text-overflow: ellipsis;
          }
          &.value-entered label.control-label,
          label.control-label.value-entered {
            top: -8px;
            left: calc(1em - 0.25em);
            background-color: var(--secondary);
            padding: 0 0.25em 0 0.25em;
            font-size: 14px;
            color: var(--primary-medium);
          }
        }
        span.name {
          color: var(--primary-medium);
        }
        .select-kit-row span.name {
          color: var(--primary);
        }
        .select-kit.combo-box.is-expanded summary {
          outline: none;
          border: 1px solid var(--tertiary);
          box-shadow: 0 0 0 2px rgba(var(--tertiary-rgb), 0.25);
        }
        .controls .checkbox-label {
          input[type="checkbox"].ember-checkbox {
            width: 1em !important;
            min-width: unset;
          }
        }
      }
    }
  }
}

#login-link,
#new-account-link {
  cursor: pointer;
  text-align: left;
  // the second button can wrap in some locales, and this helps alignment
}

.create-account {
  .disclaimer {
    color: var(--primary-medium);
    margin-top: 0.5em;
  }

  @media screen and (min-width: 701px) {
    .create-account-body {
      max-width: 40em;
    }
  }
  .user-field {
    input[type="text"] {
      margin-bottom: 0;
      width: 100%;
    }
    .select-kit {
      width: 100%;
    }
    .controls {
      .instructions {
        margin-top: 0.15em;
        color: var(--primary-medium);
        line-height: $line-height-medium;
      }
    }
  }
}

.password-reset {
  .instructions {
    label {
      color: var(--primary-medium);
    }
  }
}

.invites-show {
  display: grid;
  justify-content: center;
  .two-col {
    position: relative;
    display: grid;
    margin-top: 5px;
  }

  .invite-form,
  .invite-success {
    border-radius: 10px;
    margin-top: 25px;
    border-top: 6px solid var(--tertiary);
    background-color: var(--secondary);
  }

  .invite-form {
    margin-bottom: 50px;
    box-shadow: 0 4px 19px 6px rgba(0, 0, 0, 0.05);
    padding: 1em 3em;
    max-width: calc(33em - 6em);
    .tip {
      display: block;
    }
    .col-image {
      display: none;
    }
    .disclaimer {
      margin: 1em 0 0;
    }
  }

  #login-buttons {
    .btn {
      background-color: var(--primary-low);
      color: var(--primary);
    }
  }

  .col-image {
    position: relative;
    margin-right: 20px;
    justify-self: center;
    @media screen and (max-width: 600px) {
      display: none;
    }
  }

  form {
    margin-top: 24px;
    button.btn-primary {
      margin-top: 10px;
    }
    .controls,
    .input {
      margin-bottom: 10px;
    }
    .instructions {
      color: var(--primary-medium);
      margin: 0;
      font-size: var(--font-down-1);
      font-weight: normal;
      line-height: $line-height-medium;
    }
    .tip {
      font-size: var(--font-down-1);
      margin-bottom: 0.25em;
    }
  }
}

.auth-message {
  padding: 0 15px 15px 15px;
  &:empty {
    padding: 0;
  }
}

// alternate login / create new account buttons should be de-emphasized

button#login-link,
button#new-account-link {
  background: transparent;
  color: var(--primary-high);
}

#security-key {
  display: flex;
  flex-wrap: wrap;
  align-items: center;
  p {
    margin: 0;
    font-size: var(--font-0);
  }
  a {
    display: inline-block;
    padding: 1em 0.5em 1em 0;
    color: var(--tertiary);
  }
  button {
    margin-right: 1em;
  }
}

.invite-error {
  box-shadow: 0 1px 10px 1px rgba(var(--primary-low-rgb), 1.25);
  border-radius: 10px;
  padding: 1em 2.5em 1em 2.5em;
  .error-image {
    text-align: center;
    padding-bottom: 1em;
  }
}<|MERGE_RESOLUTION|>--- conflicted
+++ resolved
@@ -203,12 +203,7 @@
         left: calc(1em - 0.25em);
         background-color: var(--secondary);
         padding: 0 0.25em 0 0.25em;
-<<<<<<< HEAD
         font-size: var(--font-down-1);
-        color: var(--primary-medium);
-=======
-        font-size: $font-down-1;
->>>>>>> 33087f0b
       }
       input.alt-placeholder:invalid {
         color: var(--primary);
