--- conflicted
+++ resolved
@@ -26,56 +26,6 @@
     font-size: $font-down-1;
     vertical-align: middle;
     line-height: $line-height-small;
-<<<<<<< HEAD
-  }
-}
-
-.tag-show-heading {
-  display: inline-flex;
-  align-items: center;
-  .d-icon {
-    margin: 0 0.25em;
-  }
-}
-
-.topic-header-extra .discourse-tag {
-  -webkit-animation: fadein 0.7s;
-  animation: fadein 0.7s;
-}
-
-.bullet + .topic-header-extra {
-  display: block;
-}
-
-.box + .topic-header-extra {
-  display: inline-block;
-}
-
-.topic-category {
-  display: flex;
-  flex-wrap: wrap;
-  align-items: flex-end;
-
-  .topic-header-extra {
-    display: inline-block;
-    vertical-align: baseline;
-  }
-
-  .badge-wrapper {
-    margin-top: 0;
-
-    &.bullet .badge-category {
-    }
-
-    &.box,
-    &.bullet {
-    }
-
-    &.box + .topic-header-extra,
-    &.bullet + .topic-header-extra,
-    &.bar + .topic-header-extra {
-    }
-=======
   }
 }
 
@@ -99,7 +49,6 @@
 
   .badge-wrapper {
     margin-top: 0;
->>>>>>> c10941bb
   }
 }
 
@@ -165,11 +114,7 @@
     display: inline-block;
     font-size: $font-down-1;
   }
-<<<<<<< HEAD
-  .topic-featured-link {
-=======
   .discourse-tags + .topic-featured-link {
->>>>>>> c10941bb
     margin-left: 8px;
   }
 }
@@ -179,21 +124,9 @@
 }
 
 .topic-list-item .discourse-tags {
-<<<<<<< HEAD
-  display: block;
-  font-size: $font-down-2;
+  display: inline-flex;
   font-weight: normal;
-  clear: both;
-
-  .discourse-tag.box {
-    position: relative;
-    top: 2px;
-  }
-=======
-  display: inline-flex;
-  font-weight: normal;
-  font-size: $font-down-1;
->>>>>>> c10941bb
+  font-size: $font-down-1;
 }
 
 .categories-list .topic-list-latest .discourse-tags {
@@ -215,16 +148,6 @@
 }
 
 .discourse-tag.bullet {
-<<<<<<< HEAD
-  margin-right: 0.25em;
-  &:before {
-    content: "\f04d";
-    font-family: FontAwesome;
-    color: $primary-low-mid;
-    margin-right: 5px;
-    font-size: $font-down-2;
-    position: relative;
-=======
   margin-right: 0.5em;
   display: inline-flex;
   align-items: center;
@@ -236,7 +159,6 @@
     height: 9px;
     display: inline-block;
     content: "";
->>>>>>> c10941bb
   }
 }
 
