--- conflicted
+++ resolved
@@ -99,13 +99,6 @@
     .category-box .category-box-inner > a {
       padding: 3em 1em;
     }
-<<<<<<< HEAD
-  }
-
-  .category-box-heading {
-    padding: 1em 1em 0 1em;
-=======
->>>>>>> c10941bb
   }
 
   .description {
@@ -129,8 +122,6 @@
     color: $primary;
     overflow: hidden;
     text-overflow: ellipsis;
-<<<<<<< HEAD
-=======
   }
 
   .subcategories {
@@ -155,7 +146,6 @@
         margin: 0;
       }
     }
->>>>>>> c10941bb
   }
 }
 
@@ -204,21 +194,6 @@
         height: 0.76em;
       }
     }
-<<<<<<< HEAD
-    li:before {
-      content: "\f0f6";
-      font-family: "FontAwesome";
-      float: left;
-      margin-left: -1.5em;
-    }
-    li.topic-pinned:before {
-      content: "\f08d";
-    }
-    li.topic-closed:before,
-    li.topic-archived:before {
-      content: "\f023";
-    }
-=======
   }
 }
 
@@ -236,6 +211,5 @@
 .category-boxes {
   .category-box h3 .d-icon {
     margin-right: 0;
->>>>>>> c10941bb
   }
 }