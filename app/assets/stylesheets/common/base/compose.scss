html.composer-open {
  #main-outlet {
    padding-bottom: var(--composer-height);
    transition: padding-bottom 250ms ease;
  }
}

:root {
  --composer-max-width--hide-preview: 740px;
}

#reply-control {
  position: fixed;
  display: flex;
  flex-direction: column;
  bottom: 0;
  right: 0;
  left: 0;
  margin-inline: auto;
  max-width: $reply-area-max-width;
  width: 100%;
  height: 0;
  min-height: 0;
  z-index: z("composer", "content");
  transition:
    height 0.2s,
    max-width 0.2s,
    padding-bottom 0.2s,
    top 0.2s,
    transform 0.2s,
    min-height 0.2s;
  background-color: var(--secondary);
  box-shadow: var(--shadow-composer);

  @media screen and (width <= 1200px) {
    min-width: 0;
  }

  &.hide-preview {
    max-width: var(--composer-max-width--hide-preview);
  }

  .reply-area {
    box-sizing: border-box;
    display: flex;
    flex-direction: column;
    padding: 0.5em;

    @include breakpoint("mobile-extra-large") {
      padding-bottom: max(env(safe-area-inset-bottom), 6px);
      flex-grow: 1;
      min-height: 0;
    }

    @include breakpoint("mobile-extra-large", min-width) {
      margin: 0 auto;
      height: calc(100% - 11px);
      width: 100%;
    }
  }

  .with-form-template {
    overflow: auto;
    flex: 1;

    .toggle-preview,
    #mobile-file-upload,
    .submit-panel .mobile-preview {
      display: none;
    }

    .d-editor-preview-wrapper {
      display: none;
      flex: 0;
    }
  }

  .saving-text,
  .draft-text {
    display: none;
    padding-left: 8px;

    .spinner {
      margin-left: 8px;
      border-color: var(--secondary);
      border-right-color: transparent;
    }

    .d-icon {
      color: var(--secondary);
    }
  }

  &.open {
    --min-height: 255px;
    box-sizing: border-box;
    height: var(--composer-height);
    min-height: var(--min-height);
    max-height: calc(100vh - var(--header-offset, 4em));
    padding-bottom: var(--composer-ipad-padding);

    @include breakpoint("mobile-extra-large") {
      z-index: z("mobile-composer");
    }

    .grippie {
      cursor: row-resize;
      padding: 0.25em 0;
      background: var(--tertiary);

      @media (pointer: coarse) {
        padding: 0.35em 0;
      }

      &::before {
        content: "";
        display: block;
        width: 1.5em;
        margin: auto;
        border-top: 3px double var(--tertiary-medium);
      }
    }
  }

  &.draft,
  &.saving {
    height: 40px !important;
    align-items: center;
    background: var(--tertiary);
    color: var(--secondary);
    flex-direction: row;
    justify-content: space-between;

    .composer-controls {
      display: flex;
      gap: 8px;
      padding-right: 8px;

      .toggle-toolbar {
        display: none;
      }

      .d-icon {
        color: var(--secondary);
      }
    }
  }

  &.draft {
    cursor: pointer;
    display: flex;

    .draft-text {
      display: block;

      @include ellipsis;
    }

    .grippie,
    .saving-text {
      display: none;
    }
  }

  &.saving .saving-text {
    display: flex;
  }

  .reply-to {
    color: var(--primary-high);
    margin-bottom: 0.5em;
    display: flex;
    align-items: center;
    justify-content: flex-end;

    @include breakpoint("mobile-extra-large") {
      justify-content: space-between;
    }

    .reply-details {
      flex: 1;
      display: flex;
      align-items: center;
      min-width: 0;
      white-space: nowrap;

      .d-icon {
        color: var(--primary-medium);
      }

      @include breakpoint("mobile-extra-large") {
        max-width: calc(100% - 75px);
      }
    }

    .composer-action-title {
      display: flex;
      align-items: center;
      width: auto;
      max-width: 100%;
      min-width: 0; // allows shrinking when needed

      .action-title {
        display: flex;
        align-items: center;
        line-height: normal;
        min-width: 0;

        .topic-link,
        .user-link,
        .post-link {
          margin-right: 8px;

          @include ellipsis;
        }
      }

      .username {
        margin-right: 5px;
        max-width: 100px;

        @include ellipsis;

        @media screen and (width <= 500px) {
          display: none;
        }
      }

      .d-icon {
        margin-right: 8px;
      }

      img.avatar {
        margin-right: 3px;
      }
    }

    .composer-controls {
      display: flex;
      gap: 8px;
      margin-left: 8px;
    }

    // Protection for languages with long strings on very small screens. This
    // has no effect on most users but we need it for some cases. If this is
    // not added, "add edit reason" will overlap with the composer controls
    @include breakpoint(mobile-small) {
      .reply-details {
        flex-wrap: wrap;
      }

      .display-edit-reason {
        margin-top: 0.5em;
      }

      .composer-controls {
        align-self: flex-start;
        gap: 6px;
      }
    }
  }

  .whisper,
  .display-edit-reason {
    font-style: italic;
  }

  .whisper {
    margin: 0 0.25em;
  }

  .unlist {
    margin-left: 0.25em;
  }

  .display-edit-reason {
    display: inline-flex;

    a {
      display: inline-flex;
    }

    .d-icon {
      padding: 0.3em 0.5em;
      color: var(--tertiary);
    }
  }

  #edit-reason {
    margin: 0 4px;
  }

  .user-selector,
  .title-and-category {
    display: flex;
    width: 100%;
    align-items: center;
    position: relative;
    gap: 0 0.5em;
  }

  .user-selector {
    @include breakpoint("mobile-extra-large") {
      flex-wrap: wrap;
    }

    @include breakpoint("mobile-extra-large", min-width) {
      margin-bottom: 0.5em;
    }
  }

  .title-input {
    position: relative;
    display: flex;
    flex: 1 1 50%;

    input {
      flex-grow: 1;
    }
  }

  .with-tags {
    .title-input {
      flex: 1 1 100%;
    }

    @include breakpoint("mobile-extra-large") {
      .mini-tag-chooser,
      .category-chooser {
        z-index: z("base");
      }
    }

    .archetype-private_message & {
      // PMs don't have categories, so we need a wider tag input
      .mini-tag-chooser {
        width: 100%;
        max-width: 100%;
      }
    }
  }

  .category-input {
    position: relative;
    display: flex;
    flex: 1 0 40%;
    max-width: 40%;
    margin: 0 0 8px 8px;

    .category-chooser {
      display: flex;
      flex: 1 0 auto;
      max-width: 100%;
      width: auto;

      &.has-selection {
        .name {
          font-size: var(--font-up-1);
        }
      }

      .select-kit-header {
        color: var(--primary-high);
        white-space: nowrap;
        text-overflow: ellipsis;
      }

      .select-kit-body {
        max-width: 450px;
      }

      .selected-name {
        max-width: 100%;
        overflow: hidden;

        .name {
          display: flex;
          max-width: 100%;
          gap: 0 0.5em;

          .badge-category {
            overflow: hidden;
          }

          // This prevents the first category from being too-truncated at the expense of a long subcategory
          > span:last-of-type:not(:first-of-type) {
            flex-shrink: 10;
          }
        }
      }
    }
  }

  .with-tags.with-category {
    .title-and-category {
      flex-wrap: wrap;
    }

    .category-input {
      margin-left: 0;
      margin-bottom: 8px;
      min-width: 0; // allows flex to shrink
      flex-wrap: wrap;
      max-width: calc(50% - 4px);
    }
  }

  .add-warning {
    color: var(--primary-high);
    padding: 0.5em;
    display: flex;
    line-height: var(--line-height-medium);
    margin: 0;

    @include breakpoint("mobile-extra-large") {
      margin-bottom: 0.15em;
    }

    input {
      margin-right: 8px;
    }
  }

  @include breakpoint("mobile-extra-large") {
    .users-input,
    .add-warning {
      width: 100%;
    }

    .users-input .select-kit.multi-select {
      width: 100%;
    }
  }

  #reply-title {
    margin-bottom: 0.5em;
    flex-basis: 50%;
    width: unset;

    &:focus {
      box-shadow: none;
    }
  }

  .category-input + .tags-input {
    width: auto;
    max-width: calc(50% - 0.25em);
  }

  .tags-input {
    position: relative;
    margin: 0 0 0.5em 0;
    flex-grow: 1;

    @include breakpoint("mobile-extra-large") {
      width: 100%;
      max-width: 50%;
    }

    .mini-tag-chooser {
      z-index: z("composer", "dropdown");
      width: 100%;

      .select-kit-header {
        color: var(--primary-high);
      }
    }
  }

  .wmd-controls {
    position: relative;
    display: flex;
    flex-direction: column;
    flex-grow: 1;
    min-height: 0;

    .mobile-view & {
      &:not(.toolbar-visible) {
        .d-editor-button-bar {
          display: none;
        }
      }
    }
  }

  .submit-panel {
    align-items: center;
    display: flex;
    flex-shrink: 0;
    margin-top: 0.5em;

    @include breakpoint("mobile-extra-large") {
      flex-wrap: wrap;
      gap: 0.25em 0;

      .create {
        max-width: 50vw;

        span {
          @include ellipsis;
        }
      }
    }

    .mobile-file-upload {
      &.hidden + .mobile-preview {
        // Hide preview button while file is uploading to make room for upload progress
        display: none;
      }
    }

    .mobile-preview {
      margin-left: 0.25em;
    }
  }

  .save-or-cancel {
    align-items: center;
    display: flex;
    flex: 0 1 auto;
    margin-right: 1em;

    @include breakpoint("mobile-extra-large") {
      margin-right: 0.5em;
      flex: 1 1 auto;
    }

    .btn-primary {
      flex: 0 0 auto;
    }

    .cancel {
      align-items: center;
      display: flex;
      margin-left: 1em;
      line-height: normal;
      color: var(--primary-high);
      transition: color 250ms;
      padding: 0;

      &:hover,
      &:focus {
        outline: none;
        color: var(--danger);
      }

      &:active {
        background-color: transparent;
        background-image: none;
      }

      @include breakpoint("mobile-extra-large") {
        .d-icon {
          font-size: var(--font-up-2);
          color: var(--primary-medium);
          padding: 0.35em;
        }
      }
    }

    .preview-template {
      margin-left: 0.5rem;
    }
  }

  #draft-status,
  #file-uploading {
    color: var(--primary-high);
    margin-right: 0.5em;

    @include breakpoint("mobile-extra-large") {
      margin-left: 0.5em;
    }

    @include breakpoint("mobile-extra-large", min-width) {
      text-align: right;
    }
  }

  #file-uploading {
    display: flex;
    align-items: center;
    margin-right: auto;

    a {
      margin-left: 0.33em;
      color: var(--primary-high);
    }

    .spinner {
      margin-right: 0.33em;
    }
  }

  #draft-status {
    margin-left: auto;

    .d-icon-user-pen {
      color: var(--danger);
      font-size: 20px;
      vertical-align: -5.5px;
    }

    + .btn-mini-toggle {
      margin-left: 0;
    }
  }

  .composer-select-form-template {
    margin-bottom: 8px;
    width: 100%;

    .name,
    .formatted-selection,
    .d-icon {
      color: var(--primary-high);
    }
  }

  .select-kit.is-expanded {
    z-index: z("composer", "dropdown") + 1;

    &.user-chooser {
      // keeps user chooser a layer above AI autocomplete
      z-index: z("composer", "dropdown") + 2;
    }
  }

  @include breakpoint("mobile-extra-large", min-width) {
    &.private-message {
      .with-tags {
        .title-and-category {
          flex-wrap: nowrap;
          gap: 0.5em;

          .tags-input {
            max-width: 50%;
            flex: 1 1 auto;
          }
        }

        .title-input {
          max-width: 50%;
          min-width: 0;

          input {
            min-width: 0;
          }
        }
      }

      #private-message-users,
      .users-input {
        width: 100%;
        flex: 0 0 auto;

        &.can-warn {
          // space for warning, inverse of mini-tag-chooser width
          width: 60%;
        }
      }

      .add-warning {
        flex: 1 1 auto;
        overflow: hidden;

        span {
          // protects the space of the user input in case there's a very long translation
          @include ellipsis;
        }
      }
    }
  }

  &.closed {
    .grippie {
      display: none;
    }
  }
}

.autocomplete {
  z-index: z("composer", "dropdown") + 1;
  position: absolute;
  max-width: 370px;
  min-width: 300px;
  background-color: var(--secondary);
  border: 1px solid var(--primary-low);
  box-shadow: var(--shadow-dropdown);
  border-radius: 8px;

  @include breakpoint("mobile-extra-large", min-width) {
    max-width: 600px;
  }

  ul {
    list-style: none;
    padding: 0;
    margin: 0;

    li {
      &:first-of-type a {
        border-top-left-radius: 8px;
        border-top-right-radius: 8px;
      }

      &:last-of-type a {
        border-bottom-left-radius: 8px;
        border-bottom-right-radius: 8px;
      }

      a {
        @include ellipsis;
        align-items: center;
        color: var(--primary);
        display: flex;
        gap: 0.25em;
        padding: 0.3em 1em;

        @include hover {
          background-color: var(--d-hover);
          text-decoration: none;
        }

        &.selected {
          background-color: var(--d-selected);

          .username,
          .name,
          .emoji-shortname {
            font-weight: bold;
          }
        }

        .avatar {
          margin-right: 0.25em;
        }

        .name {
          display: contents;
          font-size: var(--font-down-1);
          color: var(--primary-high);
        }

        .user-status-message {
          display: flex;
          align-items: center;
          gap: 0.25em;

          .user-status-message-description {
            @include ellipsis;
            font-size: var(--font-down-2);
            color: var(--primary-high);
            margin: 0;
          }
        }

        .relative-date {
          font-size: var(--font-down-3);
        }
      }

      .d-icon-users {
        color: var(--primary-medium);
        padding: 0 2px;
      }
    }
  }

  &.ac-user {
    li a {
      padding: 0.5em 1em;
    }

    .emoji {
      height: 0.75em;
      width: 0.75em;
    }
  }

  &.ac-emoji {
    li:last-of-type a {
      color: var(--primary-high);
    }

    .emoji {
      margin-right: 0.25em;
    }
  }
}

div.ac-wrap.disabled {
  input {
    display: none;
  }

  .item a {
    display: none;
  }
}

div.ac-wrap div.item a.remove,
.remove-link {
  margin-left: 4px;
  font-size: var(--font-down-1);
  line-height: var(--line-height-small);
  padding: 1px 3.5px;
  border-radius: 12px;
  box-sizing: border-box;
  border: 1px solid var(--primary-low);

  &:hover {
    background-color: var(--danger-low);
    border: 1px solid var(--danger-medium);
    text-decoration: none;
    color: var(--danger);
  }
}

div.ac-wrap {
  max-height: 150px;
  display: flex;
  flex-wrap: wrap;
  align-items: center;
  min-height: 30px;
  box-sizing: border-box;

  div.item {
    float: left;
    padding: 4px 10px;
    line-height: var(--line-height-large);

    span {
      display: inline-block;
      line-height: var(--line-height-medium);
    }
  }

  .ac-collapsed-button {
    float: left;
    border-radius: 20px;
    position: relative;
    top: -2px;
    margin-right: 10px;
  }

  input[type="text"] {
    float: left;

    &.fullwidth-input {
      width: 100%;
    }
  }
}

.md-table {
  overflow-y: auto;
  margin: 1em 0;

  .mobile-view & {
    table {
      width: 100%;
    }
  }
}

.toggle-preview {
  margin-left: auto;
  transition: all 0.33s ease-out;

  &.active {
    transform: rotate(180deg);
  }

  .d-icon {
    color: var(--primary-medium);
  }
}

.draft-error {
  color: var(--danger);
}

@keyframes blink_input_opacity_to_prevent_scrolling_when_focus {
  0% {
    opacity: 0;
  }

  100% {
    opacity: 1;
  }
}

// Limiting to hover: none ensures we don't target touch-enabled desktops here
@media (hover: none) {
  // This targets mobile/iPad/tablets and it goes together with
  // the interactive-widget=resizes-content in the viewport meta tag
  // for maximum browser compatibility (including Firefox on Android)
  // see https://developer.chrome.com/blog/viewport-resize-behavior for context
  .discourse-touch,
  .mobile-device {
    #reply-control {
      // this might be overkill
      // but on iPad with a physical keyboard the composer is shifted up on scroll
      // this adds a solid box shadow below, looks cleaner
      box-shadow: 0 150px 0 0 var(--secondary);

      &.open {
        z-index: z("mobile-composer");
      }

      &.draft,
      &.saving {
        padding-bottom: env(safe-area-inset-bottom);
      }

      .toggle-fullscreen {
        display: none;
      }

      .submit-panel,
      .composer-fields,
      .d-editor-button-bar {
        // this prevents touch events (i.e. accidental scrolls) from bubbling up
        touch-action: none;
      }
    }

    &.keyboard-visible #reply-control.open {
      height: calc(var(--composer-vh, 1vh) * 100);

      .grippie {
        display: none;
      }

      .reply-area {
        padding-bottom: 0.375em;
      }
    }

    &.composer-open .with-topic-progress {
      bottom: calc(var(--composer-height));
    }
  }
}

.mobile-device {
  #reply-control {
    .grippie {
      display: none;
    }

    &.open.show-preview {
      height: 70vh;
    }

    &.show-preview {
      .submit-panel {
        padding-top: 0.5em;
        z-index: z("fullscreen") + 1;
        background-color: var(--secondary);

        .cancel,
        .mobile-file-upload,
        .mobile-preview {
          display: none;
        }
      }

      .d-editor-preview-wrapper {
        position: absolute;
        z-index: z("fullscreen");
        top: 0;
        bottom: 0;
        left: 0;
        right: 0;
        background-color: var(--secondary);
        border-bottom: 40px solid var(--secondary);
        max-width: 100%;
        margin: 0;
        padding: 0.5em;
        overflow: auto;

        .d-editor-preview {
          margin-bottom: 40px;
        }
      }

      .composer-controls {
        display: none;
      }
    }
  }
}

// Safari in iOS/iPad does not handle well a bottom:0 fixed-positioned element,
// especially while the software keyboard is visible, so we top-anchor it here
// and shift it using transform
.ios-device {
  #reply-control {
    // the two properties below are equivalent to bottom: 0
    top: calc(var(--composer-vh, 1vh) * 100);
    transform: translateY(-100%);
    bottom: unset;
  }

  &.footer-nav-visible {
    #reply-control.draft,
    #reply-control.saving {
      margin-top: calc(
        (var(--footer-nav-height) + env(safe-area-inset-bottom)) * -1
      );
      padding-bottom: 0;
    }
  }

  // When an element (input, textearea) gets focus, iOS Safari tries to put it in the center
  // by scrolling and zooming. We handle zooming with a meta tag. We used to handle scrolling
  // using a complicated JS hack.
  //
  // However, iOS Safari doesn't scroll when the input has opacity of 0 or is clipped.
  // We use this quirk and temporarily hide the element on focus
  //
  // Source https://gist.github.com/kiding/72721a0553fa93198ae2bb6eefaa3299
  input:focus,
  textarea:focus {
    animation: blink_input_opacity_to_prevent_scrolling_when_focus 0.01s;
  }
}
<<<<<<< HEAD
// align the previewless composer with the topic content
#reply-control:not(.fullscreen).hide-preview {
  --composer-internal-padding: 1em;
  --layout-gap: 2em;
  --topic-width: calc(
    var(--topic-body-width) + (var(--topic-body-width-padding) * 2)
  );
  width: 100%;
  max-width: calc(var(--topic-width) + var(--topic-avatar-width));
}

body:not(.has-sidebar-page) {
  #reply-control:not(.fullscreen).hide-preview {
    margin-left: 0.67em;

    // 1100px is equivalent to --d-max-width
    @media screen and (width >= 1110px) {
      margin-left: calc(((100% - var(--d-max-width)) / 2) + 0.67em);
    }

    // 790px is equivalent to --topic-width
    @media screen and (width < 790px) {
      max-width: calc(100% - calc(0.67em * 2));
      margin-left: 0.67em;
    }

    @include breakpoint("mobile-extra-large") {
      max-width: unset;
      margin-inline: unset;
    }
  }
}

body.has-sidebar-page {
  #reply-control:not(.fullscreen).hide-preview {
    margin-left: calc(var(--d-sidebar-width) + var(--layout-gap));

    // 1390px is equivalent to --d-max-width + --d-sidebar-width
    @media screen and (width >= 1390px) {
      left: calc(
        (100% - var(--d-max-width) + var(--d-sidebar-width)) / 2
      ); // 50% of the whitespace
      margin-left: var(--layout-gap);
    }

    // This is when the topic width starts to shrink
    @media screen and (width <= 1180px) {
      //  width: calc(100% - 28.6em); what are we basing this on?
      //maybe let's just go to full remaining width already?
      width: calc(100% - var(--d-sidebar-width) - var(--layout-gap) - 0.67em);
    }

    // sidebar shrinks
    @media screen and (width <= 1000px) {
      --layout-gap: 1em;
      margin-left: calc(var(--d-sidebar-width) + var(--layout-gap));
=======

.composer-popup {
  box-sizing: border-box;
  position: absolute;
  width: calc(50% - 16px);
  top: 19px; // grippie (11px) + .reply-area padding (8px)
  bottom: 8px;
  right: 8px;
  overflow-y: auto;
  z-index: z("composer", "dropdown") + 1;
  padding: 1.5em;
  box-shadow: var(--shadow-dropdown);
  background: var(--highlight-bg);

  > p,
  h3 {
    &:first-of-type {
      margin-top: 0;
      margin-right: 3em;
    }
  }

  &.urgent {
    background: var(--danger-low);
  }

  &.education-message {
    background-color: var(--tertiary-low);
  }

  &.dominating-topic-message,
  &.get-a-room {
    bottom: unset;
    padding: 2.25em 6em 2.5em 2.25em;

    p {
      font-size: var(--font-up-1);
    }

    button:not(.close) {
      margin-top: 0.5em;
    }
  }

  h3 {
    margin-bottom: 10px;
  }

  .btn.close {
    flex-direction: row-reverse;
    align-items: center;
    position: absolute;
    right: 0;
    top: 0;
    color: var(--primary-medium);
    font-size: var(--font-0);

    .d-icon {
      color: currentcolor;
      font-size: var(--font-up-1);
      margin: 0 0 0 0.25em;
    }

    .discourse-no-touch & {
      &:active,
      &:focus {
        background: transparent;

        .d-icon {
          color: var(--primary);
        }
      }
    }
  }

  ul {
    margin: 0;
    padding: 0 0 0 1.5em;

    &.list,
    &.topics {
      list-style: none;
      padding: 0;
    }

    li {
      font-weight: normal;
      margin-top: 8px;
    }
  }

  &:nth-of-type(2) {
    width: calc(50% - 65px);
  }
}

.custom-body {
  background-color: var(--tertiary-low);

  p {
    max-width: 98%;
  }
}

.similar-topics {
  background-color: var(--tertiary-low);

  .similar-topic {
    margin-bottom: 0.5em;
  }

  a[href] {
    color: var(--primary);
  }

  .posts-count {
    background-color: var(--tertiary);
  }

  .topic-title {
    flex: 0 1 auto;
    margin-right: 0.5em;
  }

  span.badge-wrapper {
    margin-left: 0;
  }

  .blurb {
    color: var(--primary-high);
  }

  .topic-title,
  .blurb {
    margin-bottom: 0.5em;

    .d-icon {
      color: var(--primary-high);
    }
  }

  span.topic {
    display: flex;
    flex-direction: column;

    .first-line {
      flex: 1;
    }

    .second-line {
      display: flex;
      flex-wrap: wrap;
      align-items: baseline;
      gap: 0.5em;

      .discourse-tags {
        font-size: var(--font-down-1);
      }
    }
  }
}

.fullscreen-composer {
  overflow: hidden;

  .profiler-results {
    display: none;
  }

  #reply-control {
    &.fullscreen {
      // important needed because of inline styles when height is changed manually with grippie
      height: 100vh !important;
      max-height: 100%; // prevents devices from miscalculating using vh
      z-index: z("header") + 1;

      @supports (--custom: property) {
        height: calc(var(--composer-vh, 1vh) * 100) !important;
      }

      .d-editor-preview-wrapper {
        margin-top: 1%;
      }

      .reply-to {
        border-bottom: 1px solid var(--primary-low);
        margin-bottom: 0;
        padding-bottom: 8px;
      }

      .d-editor-textarea-wrapper {
        border: none;
      }

      &.show-preview .d-editor-textarea-wrapper {
        border-right: 1px solid var(--primary-low);
      }

      #draft-status,
      #file-uploading {
        margin-left: 0;
        text-align: initial;
      }

      .composer-popup {
        top: 30px;
      }

      &::before {
        content: "";
        background: var(--secondary);
        width: 100%;
        height: 100%;
        position: fixed;
        z-index: -1;
        left: 0;
      }
    }
  }
}

.composer-fullscreen-prompt {
  animation: fadeIn 1s ease-in-out;
  animation-delay: 1.5s;
  animation-direction: reverse;
  animation-fill-mode: forwards;
  position: fixed;
  left: 50%;
  top: 10%;
  transform: translate(-50%, 0);
  z-index: z("header") + 1;
  background: var(--primary-very-high);
  color: var(--secondary);
  padding: 0.5em 0.75em;
  pointer-events: none;
  border-radius: 2px;

  @media (prefers-reduced-motion) {
    animation-duration: 0s;
  }

  .rtl & {
    // R2 is not smart enough to support this swap
    transform: translate(50%, 0);
  }

  kbd {
    background: none;
  }
}

@media screen and (min-width: $reply-area-max-width) {
  .sidebar-wrapper .sidebar-container {
    .has-sidebar-page & {
      height: auto;
    }
  }

  #reply-control:not(.fullscreen) {
    .has-sidebar-page & {
      width: auto;
      max-width: calc(
        (var(--d-max-width) + (var(--d-sidebar-width) / 2)) - 1.5rem
      );
      margin-left: 0;
      margin-right: 0;
      transform: translateX(
        calc(
          ((100vw - var(--d-max-width) - (var(--d-sidebar-width) / 0.5)) / 2) +
            17em + 1rem
        )
      );

      &.hide-preview {
        max-width: calc(740px);
        transform: translateX(
          calc(
            ((100vw - 740px - var(--d-sidebar-width)) / 2) +
              var(--d-sidebar-width)
          )
        );
      }
>>>>>>> 22f3341d
    }
  }
}<|MERGE_RESOLUTION|>--- conflicted
+++ resolved
@@ -1027,64 +1027,6 @@
     animation: blink_input_opacity_to_prevent_scrolling_when_focus 0.01s;
   }
 }
-<<<<<<< HEAD
-// align the previewless composer with the topic content
-#reply-control:not(.fullscreen).hide-preview {
-  --composer-internal-padding: 1em;
-  --layout-gap: 2em;
-  --topic-width: calc(
-    var(--topic-body-width) + (var(--topic-body-width-padding) * 2)
-  );
-  width: 100%;
-  max-width: calc(var(--topic-width) + var(--topic-avatar-width));
-}
-
-body:not(.has-sidebar-page) {
-  #reply-control:not(.fullscreen).hide-preview {
-    margin-left: 0.67em;
-
-    // 1100px is equivalent to --d-max-width
-    @media screen and (width >= 1110px) {
-      margin-left: calc(((100% - var(--d-max-width)) / 2) + 0.67em);
-    }
-
-    // 790px is equivalent to --topic-width
-    @media screen and (width < 790px) {
-      max-width: calc(100% - calc(0.67em * 2));
-      margin-left: 0.67em;
-    }
-
-    @include breakpoint("mobile-extra-large") {
-      max-width: unset;
-      margin-inline: unset;
-    }
-  }
-}
-
-body.has-sidebar-page {
-  #reply-control:not(.fullscreen).hide-preview {
-    margin-left: calc(var(--d-sidebar-width) + var(--layout-gap));
-
-    // 1390px is equivalent to --d-max-width + --d-sidebar-width
-    @media screen and (width >= 1390px) {
-      left: calc(
-        (100% - var(--d-max-width) + var(--d-sidebar-width)) / 2
-      ); // 50% of the whitespace
-      margin-left: var(--layout-gap);
-    }
-
-    // This is when the topic width starts to shrink
-    @media screen and (width <= 1180px) {
-      //  width: calc(100% - 28.6em); what are we basing this on?
-      //maybe let's just go to full remaining width already?
-      width: calc(100% - var(--d-sidebar-width) - var(--layout-gap) - 0.67em);
-    }
-
-    // sidebar shrinks
-    @media screen and (width <= 1000px) {
-      --layout-gap: 1em;
-      margin-left: calc(var(--d-sidebar-width) + var(--layout-gap));
-=======
 
 .composer-popup {
   box-sizing: border-box;
@@ -1336,38 +1278,60 @@
   }
 }
 
-@media screen and (min-width: $reply-area-max-width) {
-  .sidebar-wrapper .sidebar-container {
-    .has-sidebar-page & {
-      height: auto;
-    }
-  }
-
-  #reply-control:not(.fullscreen) {
-    .has-sidebar-page & {
-      width: auto;
-      max-width: calc(
-        (var(--d-max-width) + (var(--d-sidebar-width) / 2)) - 1.5rem
-      );
-      margin-left: 0;
-      margin-right: 0;
-      transform: translateX(
-        calc(
-          ((100vw - var(--d-max-width) - (var(--d-sidebar-width) / 0.5)) / 2) +
-            17em + 1rem
-        )
-      );
-
-      &.hide-preview {
-        max-width: calc(740px);
-        transform: translateX(
-          calc(
-            ((100vw - 740px - var(--d-sidebar-width)) / 2) +
-              var(--d-sidebar-width)
-          )
-        );
-      }
->>>>>>> 22f3341d
+// align the previewless composer with the topic content
+#reply-control:not(.fullscreen).hide-preview {
+  --composer-internal-padding: 1em;
+  --layout-gap: 2em;
+  --topic-width: calc(
+    var(--topic-body-width) + (var(--topic-body-width-padding) * 2)
+  );
+  width: 100%;
+  max-width: calc(var(--topic-width) + var(--topic-avatar-width));
+}
+
+body:not(.has-sidebar-page) {
+  #reply-control:not(.fullscreen).hide-preview {
+    margin-left: 0.67em;
+
+    // 1100px is equivalent to --d-max-width
+    @media screen and (width >= 1110px) {
+      margin-left: calc(((100% - var(--d-max-width)) / 2) + 0.67em);
+    }
+
+    // 790px is equivalent to --topic-width
+    @media screen and (width < 790px) {
+      max-width: calc(100% - calc(0.67em * 2));
+      margin-left: 0.67em;
+    }
+
+    @include breakpoint("mobile-extra-large") {
+      max-width: unset;
+      margin-inline: unset;
+    }
+  }
+}
+
+body.has-sidebar-page {
+  #reply-control:not(.fullscreen).hide-preview {
+    margin-left: calc(var(--d-sidebar-width) + var(--layout-gap));
+
+    // 1390px is equivalent to --d-max-width + --d-sidebar-width
+    @media screen and (width >= 1390px) {
+      left: calc(
+        (100% - var(--d-max-width) + var(--d-sidebar-width)) / 2
+      ); // 50% of the whitespace
+      margin-left: var(--layout-gap);
+    }
+
+    // This is when the topic width starts to shrink
+    @media screen and (width <= 1180px) {
+      width: calc(100% - var(--d-sidebar-width) - var(--layout-gap) - 0.67em);
+    }
+
+    // sidebar shrinks
+    @media screen and (width <= 1000px) {
+      --layout-gap: 1em;
+      margin-left: calc(var(--d-sidebar-width) + var(--layout-gap));
     }
   }
 }