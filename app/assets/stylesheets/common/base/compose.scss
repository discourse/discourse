--- conflicted
+++ resolved
@@ -286,11 +286,7 @@
 
     li {
       .d-icon-users {
-<<<<<<< HEAD
-        color: $primary-medium;
-=======
         color: lighten($primary, 40%);
->>>>>>> e0e99d4b
         padding: 0 2px;
       }
 
