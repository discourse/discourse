@use "lib/viewport";

// Common
// global styles that apply to the Discourse application specifically
// BEWARE: changing these styles implies they take effect anywhere they are seen
// throughout the Discourse application
:root {
  --d-max-width: 1110px;
  --d-input-bg-color: var(--secondary);
  --d-input-text-color: var(--primary);
  --d-input-border: 1px solid var(--primary-400);
  --d-input-bg-color--disabled: var(--primary-very-low);
  --d-input-text-color--disabled: var(--primary-medium);
  --d-input-border--disabled: 1px solid var(--primary-low);
  --d-nav-color: var(--primary);
  --d-nav-bg-color: transparent;
  --d-nav-color--hover: var(--tertiary);
  --d-nav-bg-color--hover: transparent;
  --d-nav-color--active: var(--tertiary);
  --d-nav-bg-color--active: transparent;
  --d-nav-border-color--active: var(--d-nav-color--active);
  --d-nav-underline-height: 0.125em;
  --safe-area-inset-bottom: env(safe-area-inset-bottom);
  --nav-space: 0.75em;
}

// Animation Keyframes
@keyframes rotate-forever {
  0% {
    transform: rotate(0deg);
  }

  100% {
    transform: rotate(360deg);
  }
}

@keyframes float-down {
  0% {
    opacity: 0;
    transform: translateY(-10px);
  }

  100% {
    opacity: 1;
    transform: translateY(0);
  }
}

@keyframes float-up {
  0% {
    opacity: 0;
    transform: translateY(10px);
  }

  100% {
    opacity: 1;
    transform: translateY(0);
  }
}

@keyframes background-fade-highlight {
  0% {
    background-color: var(--tertiary-low);
  }

  100% {
    background-color: transparent;
  }
}

// placeholder
@keyframes placeHolderShimmer {
  0% {
    background-position: -1000px 0;
  }

  100% {
    background-position: 1100px 0;
  }
}

@media (prefers-reduced-motion: no-preference) {
  .placeholder-animation {
    animation-duration: 4s;
    animation-fill-mode: forwards;
    animation-iteration-count: infinite;
    animation-name: placeHolderShimmer;
    animation-timing-function: linear;
    background: linear-gradient(
      to right,
      var(--primary-very-low) 10%,
      var(--primary-low) 18%,
      var(--primary-very-low) 33%
    );
  }
}

// Base Elements
html {
  height: 100%;
}

body {
  background-attachment: fixed;
  background-size: cover;
  min-height: 100%;
  box-sizing: border-box;

  &.dragging {
    cursor: ns-resize;
  }

  @include clearfix;

  @include viewport.until(sm) {
    body {
      min-width: 0;
    }
  }
}

// setting a static limit on big and small prevents nesting abuse
big {
  font-size: var(--font-up-5);
}

small {
  font-size: var(--font-down-2);
}

blockquote {
  @include post-aside;
}

code,
pre {
  font-family: var(--d-font-family--monospace);
}

h1,
h2,
h3,
h4,
h5,
h6 {
  font-family: var(--heading-font-family);
  margin-top: 0;
  margin-bottom: 0.5rem;
}

a.cancel {
  margin-left: 1.25em;
  line-height: normal;
  color: var(--primary-high);
  transition: var(--d-button-transition);

  &:hover {
    color: var(--danger);
  }
}

ul.breadcrumb {
  margin: 0 10px 0 10px;
}

a.no-href {
  cursor: pointer;
}

img.avatar {
  border-radius: 50%;
}

// don't wrap relative dates; we want Jul 26, '15, not: Jul
//                                                      26,
//                                                      '15
span.relative-date {
  white-space: nowrap;
}

legend {
  color: var(--primary-high);
  font-weight: bold;
  font-size: var(--font-down-1-rem);
}

label {
  display: flex;
  margin-bottom: 5px;
  align-items: flex-start;
  color: var(--primary-high);

  &:not(.checkbox-label) {
    font-weight: bold;
  }

  > .d-icon {
    align-self: center;
    margin-right: 4px;
  }

  a {
    // flex removes whitespace characters between text nodes and elements
    // so we need to add it back
    margin: 0 0.25em;
  }
}

input {
  @include viewport.from(sm) {
    width: 210px;
    margin-left: 0;
  }

  &[type="radio"],
  &[type="checkbox"] {
    margin-top: 0.17em;
    margin-right: 0.43em;
    margin-left: 0.1em;
    line-height: var(--line-height-small);
    cursor: pointer;
    flex-shrink: 0; // Adding for safety, Safari will shrink checkboxes
  }

  &[type="submit"],
  &[type="reset"],
  &[type="button"],
  &[type="radio"],
  &[type="checkbox"] {
    width: auto;
  }

  &.invalid {
    background-color: var(--danger-low);
  }

  .radio &[type="radio"],
  .checkbox &[type="checkbox"] {
    float: left;
    margin-left: -18px;
  }

  &[type="text"],
  &[type="password"],
  &[type="datetime"],
  &[type="datetime-local"],
  &[type="date"],
  &[type="month"],
  &[type="time"],
  &[type="week"],
  &[type="number"],
  &[type="email"],
  &[type="url"],
  &[type="search"],
  &[type="tel"],
  &[type="color"] {
    @include form-item-sizing;
    appearance: none;
    display: inline-block;
    margin-bottom: 9px;
    color: var(--d-input-text-color);
    background-color: var(--d-input-bg-color);
    border: var(--d-input-border);
    border-radius: var(--d-input-border-radius);
    color-scheme: var(--scheme-type);

    &:focus {
      @include default-focus;
    }
  }

  &[type="color"] {
    border: var(--d-input-border);
    border-radius: var(--d-input-border-radius);
    cursor: pointer;
    padding: 0;
    margin-bottom: 0;

    &::-webkit-color-swatch-wrapper {
      padding: 0;
    }

    &::-webkit-color-swatch {
      border: none;
      border-radius: 0;
    }
  }

  &[type="time"] {
    max-width: 140px;
  }
}

input[type="search"] {
  &::-webkit-search-cancel-button,
  &::-webkit-search-decoration {
    appearance: none;
  }
}

// Fixes Safari height inconsistency
::-webkit-datetime-edit {
  display: inline;
}

// Fixes Webkit inconsistencies (Safari/Chrome)
::-webkit-datetime-edit-fields-wrapper,
::-webkit-datetime-edit-text,
::-webkit-datetime-edit-month-field,
::-webkit-datetime-edit-day-field,
::-webkit-datetime-edit-year-field {
  padding-top: 0;
  padding-bottom: 0;
}

::placeholder {
  text-overflow: ellipsis;
}

textarea {
  padding: $vpad $hpad;
  box-sizing: border-box;
  height: auto;
  background-color: var(--secondary);
  border: 1px solid var(--primary-400);
  border-radius: 0;

  &:focus {
    @include default-focus;
  }

  @include viewport.from(sm) {
    width: 210px;
    margin-left: 0;
  }
}

select {
  border: 1px solid var(--primary-low);
  background: var(--secondary);

  &[multiple],
  &[size] {
    height: auto;
  }

  @include viewport.from(sm) {
    width: 220px;
  }
}

select,
input[type="file"] {
  line-height: var(--line-height-large);
}

table {
  th {
    font-weight: normal;
    color: var(--primary-medium);
    text-align: left;
    padding: 0.5em;
  }
}

input,
select,
textarea {
  color: var(--d-input-text-color);
  caret-color: currentcolor;

  &[disabled],
  &[readonly] {
    cursor: not-allowed;
    color: var(--d-input-text-color--disabled);
    background-color: var(--d-input-bg-color--disabled);
    border: var(--d-input-border--disabled);
  }

  &:focus:required:invalid {
    color: var(--danger);
    border-color: var(--danger);
    outline: 1px solid var(--danger);
  }
}

@include viewport.from(sm) {
  label,
  input,
  button,
  select,
  textarea {
    font-size: var(--font-0);
    font-weight: normal;
    line-height: var(--line-height-medium);
  }

  select,
  textarea {
    display: inline-block;
    margin-bottom: 9px;
    font-size: var(--font-0);
    line-height: var(--line-height-large);
    color: var(--primary);
  }

  .input {
    &-xxlarge,
    &-xxlarge + .control-instructions {
      width: 530px;
    }
  }
}

// Common Classes
.sortable {
  white-space: nowrap;
  cursor: pointer;
  user-select: none;

  .discourse-no-touch & {
    &:hover,
    &:focus {
      background-color: var(--primary-low);
    }
  }

  .d-icon {
    margin-left: 0.25em;
  }

  button {
    background: none;
    border: none;
  }
}

.radio,
.checkbox {
  min-height: 18px;
  padding-left: 18px;

  .controls > &:first-child {
    padding-top: 5px;
  }

  &.inline {
    display: inline-block;
    padding-top: 5px;
    margin-bottom: 0;
    vertical-align: middle;
  }
}

.radio.inline .radio.inline,
.checkbox.inline .checkbox.inline {
  margin-left: 0.67em;
}

.container {
  @extend .clearfix;
}

.wrap {
  --d-wrap-padding-h: 0.67em;
  max-width: var(--d-max-width);
  margin-right: auto;
  margin-left: auto;
  padding: 0 var(--d-wrap-padding-h);

  @include viewport.until(sm) {
    min-width: 0;
  }

  .contents {
    position: relative;
  }
}

.boxed {
  height: 100%;

  &.white {
    background-color: var(--secondary);
  }
}

.full-width {
  margin-left: 12px;

  @include viewport.until(sm) {
    min-width: 0;
  }
}

.clear-transitions {
  transition: none !important;
}

.tip {
  display: inline-block;

  &.good {
    color: var(--success);
  }

  &.bad {
    color: var(--danger);
  }
}

.avatar-wrapper {
  background-color: var(--secondary);
  display: inline-block;
  border-radius: 50%;
}

.unread-high-priority-notifications {
  color: var(--secondary);
  background: var(--success);

  &.badge-notification[href] {
    color: var(--secondary);
  }
}

.d-header .header-dropdown-toggle .do-not-disturb-background {
  position: absolute;
  left: 0;
  bottom: -1px;
}

.do-not-disturb-background {
  display: flex;
  align-items: center;
  justify-content: center;
  width: 1em;
  background-color: var(--secondary);
  border-radius: 50%;
  height: 1em;
  box-shadow: 0 0 0 2px var(--secondary);

  .d-icon.d-icon-discourse-dnd {
    color: var(--header_primary-medium) !important;
    font-size: 1em;
    height: 1em;
    width: 1em;
  }
}

.d-header .header-dropdown-toggle .user-status-background {
  position: absolute;
  right: -3px;
  bottom: -1px;
}

.user-status-background {
  display: flex;
  align-items: center;
  justify-content: center;
  width: 1.25em;
  height: 1.25em;
  background-color: var(--secondary);
  border-radius: 50%;

  .emoji {
    width: 14px;
    height: 14px;
    display: block;
  }
}

.fade {
  opacity: 0;
  transition: opacity 0.15s linear;

  &.in {
    opacity: 1;
  }
}

.inline-spinner {
  display: inline-block;
  margin: 0;
}

.spinner {
  margin: 20px auto 20px auto;
  position: relative;
  animation: rotate-forever 1s infinite linear;
  height: 30px;
  width: 30px;
  border: 4px solid var(--primary-low-mid);
  border-right-color: transparent;
  border-radius: 50%;

  &.small {
    width: 10px;
    height: 10px;
    margin: 0;
    display: inline-block;
  }
}

.content-list {
  h3 {
    color: var(--primary-medium);
    font-size: var(--font-up-1);
    padding-left: 5px;
    margin-bottom: 10px;
  }

  ul {
    list-style: none;
    margin: 0;

    li {
      border-bottom: 1px solid var(--primary-low);

      &:first-of-type {
        border-top: 1px solid var(--primary-low);
      }

      a {
        display: block;
        padding: 10px;
        color: var(--primary);

        &:hover {
          background-color: var(--primary-low);
          color: var(--primary);
        }

        &.active {
          font-weight: bold;
          color: var(--primary);
          background: var(--d-selected);
        }
      }
    }
  }
}

form {
  margin: 0;
}

.control-group {
  margin-bottom: 9px;
}

.controls-dropdown {
  margin-bottom: 10px;
}

.control-instructions {
  color: var(--primary-medium);
  font-size: 0.875rem;
}

.form-vertical {
  input,
  textarea,
  select {
    display: inline-block;
    margin-bottom: 0;
    flex: 0 0 auto;
    max-width: 100%;
  }

  .control-label:not(.checkbox-label) {
    font-family: var(--heading-font-family);
    font-weight: bold;
    font-size: var(--font-up-2);
    line-height: var(--line-height-large);
  }

  .control-group,
  .controls {
    margin-left: 0;

    label {
      font-weight: normal;
    }
  }

  .control-group {
    margin-bottom: 1.25em;
  }

  .radio-group {
    display: flex;
    flex-direction: column;
    gap: 0.5em;
  }

  .controls:not(.controls-dropdown) + .controls {
    margin-top: 0.5em;
  }
}

.form-horizontal {
  input[type="text"],
  input[type="password"],
  textarea {
    margin-bottom: 0;
  }

  .control-group {
    margin-bottom: 18px;

    @include clearfix;
  }

  .control-indent {
    margin-left: 20px;
    margin-bottom: 10px;
  }

  .control-label {
    margin: 6.5px;
    float: left;
    width: 140px;
    text-align: right;
    font-weight: bold;
  }

  .controls {
    margin-left: 160px;
  }
}

// Special elements
#main-outlet-wrapper {
  box-sizing: border-box;
  width: 100%;

  body:not(.grid-layout) & {
    display: grid;
    grid-template-areas:
      "sidebar content"
      "sidebar below-content";
    grid-template-rows: 1fr auto;
    grid-template-columns: 0 minmax(0, 1fr); // 0 column width needs to be set for CSS transitions
    gap: 0;

    #main-outlet {
      grid-area: content;
    }
  }
}

#main-outlet {
  padding-top: 1.5em;

  .mobile-view & {
    padding-top: 1.25em;

    // notch avoidance
    @media only screen and (orientation: landscape) {
      padding-right: env(safe-area-inset-right);
      padding-left: env(safe-area-inset-left);
    }
  }
}

#main {
  position: relative;

  img.avatar {
    &.header {
      width: 45px;
      height: 45px;
    }

    &.medium {
      width: 32px;
      height: 32px;
    }

    &.small {
      width: 25px;
      height: 25px;
    }

    &.tiny {
      width: 20px;
      height: 20px;
    }
  }

  .user-list {
    .user {
      padding-bottom: 5px;
    }
  }
}

#loading-message {
  position: absolute;
  font-size: var(--font-up-5);
  text-align: center;
  top: 120px;
  left: 500px;
  color: var(--primary);
}

#footer {
  .container {
    height: 50px;

    .contents {
      padding-top: 10px;

      a[href] {
        color: var(--secondary);
      }
    }
  }
}

.inline {
  display: inline;
}

.pref-email {
  display: grid;
  grid-template-areas:
    "title title"
    "email email"
    "instructions controls";
  grid-template-columns: 1fr auto;
  align-items: center;
  gap: 0 0.5em;

  .control-label {
    grid-area: title;
  }

  .emails {
    grid-area: email;
  }

  .instructions {
    grid-area: instructions;
  }

  .controls {
    margin-top: 0.5em;
    grid-area: controls;
  }

  .resend-email-confirmation {
    background: transparent;
    border: none;
    color: var(--tertiary);
    padding: 0;
    text-align: left;
  }

  .row {
    border-bottom: 1px solid var(--primary-low);
    padding: 0.25em 0;
    display: grid;
    grid-template-areas:
      "email dropdown"
      "meta dropdown";
    grid-template-columns: 1fr auto;
    grid-template-rows: 1fr auto;
  }

  .email-first {
    grid-area: email;
    align-self: center;
    overflow-wrap: break-word;
    min-width: 0;
  }

  .email-second {
    grid-area: meta;
    color: var(--primary-medium);

    .primary {
      color: var(--success);
    }

    .unconfirmed {
      font-style: italic;
    }
  }

  .email-dropdown {
    grid-area: dropdown;
    align-self: center;
    justify-self: end;

    summary {
      background: transparent;

      .d-icon {
        color: var(--primary-high);
      }
    }
  }

  .dropdown-menu {
    width: 120px;
  }
}

.topic-statuses {
  // avoid adding margin/padding on this parent; sometimes it appears as an empty container
  float: left;

  .topic-status {
    margin: 0;
    display: inline-flex;
    color: var(--primary-medium);
    margin-right: 0.2em;

    .d-icon {
      height: 0.74em;
      width: 0.75em;
    }
  }

  .topic-status-warning .d-icon-envelope {
    color: var(--danger);
  }
}

.broken-theme-alert-banner {
  font-size: var(--base-font-size);
  font-weight: bold;
  padding: 5px 0;
  background: var(--danger);
  text-align: center;
  z-index: z("max");
  color: var(--secondary);

  a {
    color: var(--secondary);
    text-decoration: underline;
  }

  .theme-error-suffix {
    font-weight: normal;
  }
}

.controls {
  .grouped-control {
    display: flex;
    flex-direction: column;

    .grouped-control-label {
      padding: 0.25em 0;
    }

    .grouped-control-field {
      flex: 1 0 auto;
      display: flex;
      padding-bottom: 0.25em;

      label {
        margin: 0;
      }
    }
  }
}

a#user-nav-skip-link,
a#skip-link {
  padding: 0.25em 0.5em;
  position: fixed;
  top: -50px;
  left: 1em;
  color: var(--secondary);
  background: var(--tertiary);
  transition: top 0.3s ease-out;
  z-index: z("header") + 1;

  &:focus {
    top: 0;
    transition: top 0.15s ease-in;
  }
}

.scroll-lock {
  overflow: hidden !important;
  margin-right: var(--scroll-gap, 0);
}

<<<<<<< HEAD
body.has-sidebar-page:not(.grid-layout) {
=======
body.has-sidebar-page {
>>>>>>> 773ae006
  .wrap {
    // increase page max-width to accommodate sidebar width
    max-width: calc(var(--d-sidebar-width) + var(--d-max-width));
  }

  #main-outlet-wrapper {
    grid-template-columns: var(--d-sidebar-width) minmax(0, 1fr);
    gap: 0 2em;
    padding-left: 0;

    @include viewport.until(lg) {
      gap: 0 1em;
    }
  }
}

@media (prefers-reduced-motion: no-preference) {
  body.sidebar-animate {
    #main-outlet-wrapper {
      transition-property: grid-template-columns, max-width;
      transition-timing-function: var(--d-sidebar-animation-ease);
      transition-duration: var(--d-sidebar-animation-time);
    }

    .d-header-wrap .wrap {
      transition: max-width var(--d-sidebar-animation-time)
        var(--d-sidebar-animation-ease);
    }
  }
}

.mobile-view {
  .boxed {
    .contents {
      // adds space below avatar
      padding: 10px 0 0 0;
    }
  }
}

.ios-device {
  textarea {
    background-color: var(--secondary);
    -webkit-tap-highlight-color: transparent;
  }

  input#reply-title {
    -webkit-tap-highlight-color: transparent;
  }
}

// todo: replace — legacy, currently only seems to be used for assigns
.mobile-nav {
  margin: 0;
  padding: 0;
  list-style: none;
  position: relative;

  a {
    color: var(--primary);

    .d-icon {
      margin-right: 0.25em;
      color: var(--primary-medium);
    }
  }

  > li > a.expander {
    display: flex;
    align-items: center;
    border-color: var(--primary-medium);
    max-width: 100%;

    @include form-item-sizing;

    .selection {
      max-width: 120px;

      @include ellipsis;
    }

    > .d-icon {
      &:last-of-type {
        margin-left: auto;
        margin-right: 0;
      }
    }
  }

  .drop {
    display: none;

    &.expanded {
      left: 0;
      display: block;
      position: absolute;
      z-index: z("dropdown");
      background-color: var(--secondary);
      width: 100%;
      list-style: none;
      margin: 0;
      padding: 5px;
      border: 1px solid var(--primary-low);
      box-sizing: border-box;

      li {
        margin: 5px 0;
        padding: 0;

        a {
          height: 100%;
          display: block;
          padding: 5px 8px;

          @include ellipsis;
        }
      }
    }
  }
<<<<<<< HEAD
}

.grid-layout {
  .d-header {
    &__contents-primary,
    &__contents-secondary {
      display: flex;
    }

    &__contents-primary {
      margin-right: auto;
    }

    &__contents-secondary {
      flex: 1 1 auto;
    }

    .panel {
      margin-left: auto;
    }
  }
=======
>>>>>>> 773ae006
}<|MERGE_RESOLUTION|>--- conflicted
+++ resolved
@@ -992,11 +992,8 @@
   margin-right: var(--scroll-gap, 0);
 }
 
-<<<<<<< HEAD
+
 body.has-sidebar-page:not(.grid-layout) {
-=======
-body.has-sidebar-page {
->>>>>>> 773ae006
   .wrap {
     // increase page max-width to accommodate sidebar width
     max-width: calc(var(--d-sidebar-width) + var(--d-max-width));
@@ -1116,7 +1113,6 @@
       }
     }
   }
-<<<<<<< HEAD
 }
 
 .grid-layout {
@@ -1138,6 +1134,4 @@
       margin-left: auto;
     }
   }
-=======
->>>>>>> 773ae006
 }