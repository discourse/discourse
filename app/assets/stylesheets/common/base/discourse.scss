--- conflicted
+++ resolved
@@ -73,13 +73,9 @@
   &.ok {
     background: $success;
     color: $secondary;
-<<<<<<< HEAD
-
-=======
     .d-icon {
       color: currentColor;
     }
->>>>>>> c10941bb
     @include hover {
       background: lighten($success, 10%);
       color: $secondary;
@@ -89,13 +85,9 @@
   &.cancel {
     background: $danger;
     color: $secondary;
-<<<<<<< HEAD
-
-=======
     .d-icon {
       color: currentColor;
     }
->>>>>>> c10941bb
     @include hover {
       background: lighten($danger, 10%);
       color: $secondary;
@@ -123,55 +115,14 @@
 }
 
 label {
-<<<<<<< HEAD
-  display: block;
-  margin-bottom: 5px;
-=======
   display: flex;
   margin-bottom: 5px;
   align-items: flex-start;
->>>>>>> c10941bb
 }
 
 input {
   &[type="radio"],
   &[type="checkbox"] {
-<<<<<<< HEAD
-    margin: 3px 0;
-    line-height: $line-height-medium;
-    cursor: pointer;
-  }
-  &[type="submit"],
-  &[type="reset"],
-  &[type="button"],
-  &[type="radio"],
-  &[type="checkbox"] {
-    width: auto;
-  }
-
-  &.invalid {
-    background-color: dark-light-choose(
-      $danger-low,
-      scale-color($danger, $lightness: -60%)
-    );
-  }
-
-  .radio &[type="radio"],
-  .checkbox &[type="checkbox"] {
-    float: left;
-    margin-left: -18px;
-  }
-}
-
-input,
-select,
-textarea {
-  color: $primary;
-
-  &[class*="span"] {
-    float: none;
-    margin-left: 0;
-=======
     margin-top: 0.17em;
     margin-right: 0.43em;
     margin-left: 0.1em;
@@ -261,59 +212,9 @@
       box-shadow: shadow("focus");
       outline: 0;
     }
->>>>>>> c10941bb
-  }
-}
-
-<<<<<<< HEAD
-  &[disabled],
-  &[readonly] {
-    cursor: not-allowed;
-    background-color: $primary-low;
-    border-color: $primary-low;
-  }
-
-  &:focus:required:invalid {
-    color: $danger;
-    border-color: $danger;
-  }
-
-  &:focus:required:invalid:focus {
-    border-color: $danger;
-    box-shadow: shadow("focus-danger");
-  }
-}
-
-input {
-  &[type="text"],
-  &[type="password"],
-  &[type="datetime"],
-  &[type="datetime-local"],
-  &[type="date"],
-  &[type="month"],
-  &[type="time"],
-  &[type="week"],
-  &[type="number"],
-  &[type="email"],
-  &[type="url"],
-  &[type="search"],
-  &[type="tel"],
-  &[type="color"] {
-    @include appearance-none;
-    display: inline-block;
-    padding: $input-padding;
-    margin-bottom: 9px;
-    font-size: $font-0;
-    line-height: $line-height-large;
-    color: $primary;
-    background-color: $secondary;
-    border: 1px solid $primary-medium;
-    border-radius: 0;
-    &:focus {
-      border-color: $tertiary;
-      box-shadow: shadow("focus");
-      outline: 0;
-=======
+  }
+}
+
 .input {
   &-prepend,
   &-append {
@@ -356,7 +257,6 @@
     .add-on,
     .btn {
       margin-right: -1px;
->>>>>>> c10941bb
     }
   }
 }
@@ -398,19 +298,11 @@
 .checkbox.inline .checkbox.inline {
   margin-left: 10px;
 }
-<<<<<<< HEAD
 
 .container {
   @extend .clearfix;
 }
 
-=======
-
-.container {
-  @extend .clearfix;
-}
-
->>>>>>> c10941bb
 .wrap {
   @extend .clearfix;
   margin-right: auto;
@@ -635,10 +527,7 @@
   .input-append {
     display: inline-block;
     margin-bottom: 0;
-<<<<<<< HEAD
-=======
     flex: 0 0 auto;
->>>>>>> c10941bb
   }
 
   .control-group {
@@ -658,16 +547,6 @@
       animation: background-fade-highlight 2.5s ease-out;
       background-color: dark-light-choose($highlight-low, $highlight);
     }
-  }
-
-  .control-label {
-    font-weight: bold;
-    font-size: $font-up-2;
-    line-height: $line-height-large;
-  }
-
-  .controls {
-    margin-left: 0;
   }
 
   .control-label {
@@ -739,52 +618,6 @@
 }
 
 .pref-auth-tokens {
-<<<<<<< HEAD
-  .control-label {
-    display: inline-block;
-  }
-
-  .row {
-    margin: 5px 0px;
-  }
-
-  .muted {
-    color: $primary-medium;
-  }
-
-  .perf-auth-token {
-    background-color: $primary-very-low;
-    color: $primary;
-    display: block;
-    padding: 5px;
-    margin-bottom: 10px;
-  }
-
-  .auth-token-summary {
-    padding: 0px 10px;
-
-    .auth-token-label,
-    .auth-token-value {
-      font-size: 1.2em;
-      margin-top: 5px;
-    }
-  }
-
-  .auth-token-details {
-    background: $secondary;
-    padding: 5px 10px;
-    margin: 10px 5px 5px 5px;
-
-    .auth-token-label {
-      color: $primary-medium;
-    }
-  }
-
-  .auth-token-label,
-  .auth-token-value {
-    float: left;
-    width: 50%;
-=======
   .row {
     border-bottom: 1px solid #ddd;
     margin: 5px 0px;
@@ -859,6 +692,5 @@
 
   .d-icon-envelope {
     color: $danger;
->>>>>>> c10941bb
   }
 }