--- conflicted
+++ resolved
@@ -373,12 +373,8 @@
 }
 
 // -- Onebox Github Code Blob --
-<<<<<<< HEAD
 pre.onebox code ol.lines li:before {
   box-sizing: border-box;
-=======
-pre.onebox code ol.lines li::before {
->>>>>>> f0d6e975
   position: absolute;
   display: inline-block;
   width: 3.5em;
@@ -519,10 +515,7 @@
   .branches {
     grid-area: branches;
     font-size: var(--font-down-1);
-<<<<<<< HEAD
     line-height: var(--line-height-medium);
-=======
->>>>>>> f0d6e975
 
     code {
       word-break: break-all;
@@ -581,11 +574,7 @@
     .show-more {
       font-family: var(--font-family);
       // padding on right for larger hitzone
-<<<<<<< HEAD
       padding: 0.5em 1em 0 0.2em;
-=======
-      padding: 0.5em 1.5em 0 0.25em;
->>>>>>> f0d6e975
     }
   }
 
