--- conflicted
+++ resolved
@@ -90,10 +90,7 @@
 
 aside.onebox {
   border: 5px solid $primary-low;
-<<<<<<< HEAD
-=======
   margin-bottom: 1em;
->>>>>>> 6dad7dfc
   padding: 12px 25px 12px 12px;
   font-size: $font-0;
 
