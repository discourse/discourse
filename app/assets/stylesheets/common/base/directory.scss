--- conflicted
+++ resolved
@@ -12,11 +12,7 @@
     float: right;
   }
   .total-rows {
-<<<<<<< HEAD
-    color: blend-primary-secondary(50%);
-=======
     color: $primary-medium;
->>>>>>> c10941bb
     text-align: right;
   }
   .spinner {
