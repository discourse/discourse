img.emoji {
  width: 20px;
  height: 20px;
  vertical-align: middle;
}

<<<<<<< HEAD
=======
small img.emoji,
sub img.emoji,
sup img.emoji {
  height: 1.1em;
  width: 1.1em;
}

>>>>>>> c10941bb
.emoji-picker {
  background-clip: padding-box;
  z-index: z("modal", "content");
  position: fixed;
  display: none;
  flex-direction: row;
  height: 300px;
<<<<<<< HEAD
  color: dark-light-choose(darken($primary, 40%), blend-primary-secondary(90%));
  background-color: $secondary;
  border: 1px solid dark-light-diff($primary, $secondary, 90%, -60%);
=======
  color: $primary;
  background-color: $secondary;
  border: 1px solid $primary-low;
>>>>>>> c10941bb
}

.emoji-picker .categories-column {
  display: flex;
  flex-direction: column;
<<<<<<< HEAD
  flex: 1;
  align-items: center;
  justify-content: space-between;
  border-right: 1px solid dark-light-diff($primary, $secondary, 90%, -60%);
=======
  flex: 1 0 0px;
  align-items: center;
  justify-content: space-between;
  border-right: 1px solid $primary-low;
>>>>>>> c10941bb
  min-width: 36px;
}

.emoji-picker .category-icon {
  display: block;
  margin: 4px auto;
  -webkit-filter: grayscale(100%);
  filter: grayscale(100%);

  button.emoji {
    margin: 0;
    padding: 0;
  }
}

.emoji-picker .category-icon.current,
.emoji-picker .category-icon:hover {
  -webkit-filter: grayscale(0%);
  filter: grayscale(0%);
}

.emoji-picker .main-column {
  display: flex;
  flex-direction: column;
  flex: 20;
}

.emoji-picker .list {
  overflow-y: scroll;
  -webkit-overflow-scrolling: touch;
  padding: 0;
<<<<<<< HEAD
  flex: 1;
=======
  flex: 1 0 0px;
>>>>>>> c10941bb
  flex-direction: column;
}

.emoji-picker .section-header {
  padding: 8px;
  margin-top: 2px;
  margin-bottom: 0px;
  padding-bottom: 0px;
  justify-content: space-between;
  display: flex;
  align-items: center;
  font-weight: bold;
}

.emoji-picker .section-header .title {
  color: $primary;
}

.emoji-picker .section-header .clear-recent .fa {
  margin: 0;
  padding: 0;
  color: dark-light-choose($header_primary-medium, $header_primary);

  &:hover {
    color: $primary;
  }
}

.emoji-picker .section-group {
  flex-wrap: wrap;
  display: flex;
  align-items: center;
  justify-content: flex-start;
  padding: 4px;
}

.emoji-picker .footer {
  align-items: center;
  display: flex;
  justify-content: space-between;
<<<<<<< HEAD
  border-top: 1px solid dark-light-diff($primary, $secondary, 90%, -60%);
=======
  border-top: 1px solid $primary-low;
>>>>>>> c10941bb
}

.emoji-picker .info {
  text-overflow: ellipsis;
  padding-left: 8px;
  white-space: nowrap;
  overflow: hidden;
  font-weight: 700;
  max-width: 125px;
}

.emoji-picker .diversity-picker {
  display: flex;
  justify-content: flex-end;
  padding: 8px;
}

.emoji-picker .diversity-picker .diversity-scale {
  width: 20px;
  height: 20px;
  margin-left: 5px;
  border: 0;
  border-radius: 3px;
  display: flex;
  align-items: center;
  justify-content: center;
  cursor: pointer;
}
.emoji-picker .diversity-picker .diversity-scale.default {
  background: #ffcc4d;
}
.emoji-picker .diversity-picker .diversity-scale.light {
  background: #f7dece;
}
.emoji-picker .diversity-picker .diversity-scale.medium-light {
  background: #f3d2a2;
}
.emoji-picker .diversity-picker .diversity-scale.medium {
  background: #d5ab88;
}
.emoji-picker .diversity-picker .diversity-scale.medium-dark {
  background: #af7e57;
}
.emoji-picker .diversity-picker .diversity-scale.dark {
  background: #7c533e;
}

<<<<<<< HEAD
.emoji-picker .diversity-picker .diversity-scale.selected i {
  display: block;
}

.emoji-picker .diversity-picker i {
=======
.emoji-picker .diversity-picker .diversity-scale.selected .d-icon {
  display: block;
}

.emoji-picker .diversity-picker .d-icon {
>>>>>>> c10941bb
  display: none;
}

.emoji-picker .diversity-picker .d-icon {
  color: #fff;
  font-size: $font-0;
<<<<<<< HEAD
  text-shadow: 0.5px 1.5px 0 rgba(0, 0, 0, 0.3);
=======
  filter: drop-shadow(0.5px 1.5px 0 rgba(0, 0, 0, 0.3));
>>>>>>> c10941bb
}

.emoji-picker button.emoji {
  background: transparent;
  background-position: center;
  background-repeat: no-repeat;
  border-radius: 0;
  background-size: 20px 20px;
  -moz-box-sizing: content-box;
  box-sizing: content-box;
  height: 20px;
  border: 0;
  vertical-align: top;
  width: 20px;
  outline: none;
  padding: 3px;
  margin: 2px;
}

.emoji-picker .section-group button.emoji:hover,
.emoji-picker .results button.emoji:hover {
  display: inline-block;
  vertical-align: top;
  border-radius: 2px;
  background-color: lighten($tertiary, 40%);
}

<<<<<<< HEAD
.wmd-emoji-button:before {
  content: "\f118";
}

=======
>>>>>>> c10941bb
.emoji-picker-modal.fadeIn {
  z-index: z("modal", "overlay");
  position: fixed;
  left: 0;
  top: 0;
  width: 100%;
  height: 100%;
  opacity: 0.8;
  background-color: black;
}

.emoji-picker .filter {
  background-color: none;
<<<<<<< HEAD
  border-bottom: 1px solid dark-light-diff($primary, $secondary, 90%, -60%);
=======
  border-bottom: 1px solid $primary-low;
>>>>>>> c10941bb
  padding: 5px;
  display: flex;
  position: relative;
  align-items: center;

  input[type="text"] {
    width: auto !important;
  }
}

.emoji-picker .filter .d-icon-search {
  color: dark-light-choose($header_primary-medium, $header_primary);
  font-size: $font-up-1;
  margin-left: 5px;
  margin-right: 5px;
}

.emoji-picker .filter input {
  height: 24px;
  margin: 0;
<<<<<<< HEAD
  flex: 1;
=======
  flex: 1 0 0px;
>>>>>>> c10941bb
  border: none;
  box-shadow: none;
  padding-right: 24px;
  outline: none;
  color: $primary;
  background: $secondary;

  &:focus {
    border: none;
    box-shadow: none;
  }
}

.emoji-picker .filter input::-ms-clear {
  display: none;
}

.emoji-picker .results {
  display: none;
  flex-wrap: wrap;
  align-items: center;
  justify-content: flex-start;
  padding: 4px;
<<<<<<< HEAD
  flex: 1;
=======
  flex: 1 0 0px;
>>>>>>> c10941bb
}

.emoji-picker .filter .clear-filter {
  position: absolute;
  right: 5px;
  top: 12px;
  border: 0;
  background: none;
  color: dark-light-choose($header_primary-medium, $header_primary);
  outline: none;
  display: none;

  &:hover {
    color: $primary;
  }
}<|MERGE_RESOLUTION|>--- conflicted
+++ resolved
@@ -4,8 +4,6 @@
   vertical-align: middle;
 }
 
-<<<<<<< HEAD
-=======
 small img.emoji,
 sub img.emoji,
 sup img.emoji {
@@ -13,7 +11,6 @@
   width: 1.1em;
 }
 
->>>>>>> c10941bb
 .emoji-picker {
   background-clip: padding-box;
   z-index: z("modal", "content");
@@ -21,31 +18,18 @@
   display: none;
   flex-direction: row;
   height: 300px;
-<<<<<<< HEAD
-  color: dark-light-choose(darken($primary, 40%), blend-primary-secondary(90%));
-  background-color: $secondary;
-  border: 1px solid dark-light-diff($primary, $secondary, 90%, -60%);
-=======
   color: $primary;
   background-color: $secondary;
   border: 1px solid $primary-low;
->>>>>>> c10941bb
 }
 
 .emoji-picker .categories-column {
   display: flex;
   flex-direction: column;
-<<<<<<< HEAD
-  flex: 1;
-  align-items: center;
-  justify-content: space-between;
-  border-right: 1px solid dark-light-diff($primary, $secondary, 90%, -60%);
-=======
   flex: 1 0 0px;
   align-items: center;
   justify-content: space-between;
   border-right: 1px solid $primary-low;
->>>>>>> c10941bb
   min-width: 36px;
 }
 
@@ -77,11 +61,7 @@
   overflow-y: scroll;
   -webkit-overflow-scrolling: touch;
   padding: 0;
-<<<<<<< HEAD
-  flex: 1;
-=======
-  flex: 1 0 0px;
->>>>>>> c10941bb
+  flex: 1 0 0px;
   flex-direction: column;
 }
 
@@ -122,11 +102,7 @@
   align-items: center;
   display: flex;
   justify-content: space-between;
-<<<<<<< HEAD
-  border-top: 1px solid dark-light-diff($primary, $secondary, 90%, -60%);
-=======
   border-top: 1px solid $primary-low;
->>>>>>> c10941bb
 }
 
 .emoji-picker .info {
@@ -174,30 +150,18 @@
   background: #7c533e;
 }
 
-<<<<<<< HEAD
-.emoji-picker .diversity-picker .diversity-scale.selected i {
-  display: block;
-}
-
-.emoji-picker .diversity-picker i {
-=======
 .emoji-picker .diversity-picker .diversity-scale.selected .d-icon {
   display: block;
 }
 
 .emoji-picker .diversity-picker .d-icon {
->>>>>>> c10941bb
   display: none;
 }
 
 .emoji-picker .diversity-picker .d-icon {
   color: #fff;
   font-size: $font-0;
-<<<<<<< HEAD
-  text-shadow: 0.5px 1.5px 0 rgba(0, 0, 0, 0.3);
-=======
   filter: drop-shadow(0.5px 1.5px 0 rgba(0, 0, 0, 0.3));
->>>>>>> c10941bb
 }
 
 .emoji-picker button.emoji {
@@ -225,13 +189,6 @@
   background-color: lighten($tertiary, 40%);
 }
 
-<<<<<<< HEAD
-.wmd-emoji-button:before {
-  content: "\f118";
-}
-
-=======
->>>>>>> c10941bb
 .emoji-picker-modal.fadeIn {
   z-index: z("modal", "overlay");
   position: fixed;
@@ -245,11 +202,7 @@
 
 .emoji-picker .filter {
   background-color: none;
-<<<<<<< HEAD
-  border-bottom: 1px solid dark-light-diff($primary, $secondary, 90%, -60%);
-=======
   border-bottom: 1px solid $primary-low;
->>>>>>> c10941bb
   padding: 5px;
   display: flex;
   position: relative;
@@ -270,11 +223,7 @@
 .emoji-picker .filter input {
   height: 24px;
   margin: 0;
-<<<<<<< HEAD
-  flex: 1;
-=======
-  flex: 1 0 0px;
->>>>>>> c10941bb
+  flex: 1 0 0px;
   border: none;
   box-shadow: none;
   padding-right: 24px;
@@ -298,11 +247,7 @@
   align-items: center;
   justify-content: flex-start;
   padding: 4px;
-<<<<<<< HEAD
-  flex: 1;
-=======
-  flex: 1 0 0px;
->>>>>>> c10941bb
+  flex: 1 0 0px;
 }
 
 .emoji-picker .filter .clear-filter {
