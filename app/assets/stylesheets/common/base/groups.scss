--- conflicted
+++ resolved
@@ -1,29 +1,8 @@
-<<<<<<< HEAD
-.groups-page {
-  h1 {
-    margin-bottom: 20px;
-    display: inline-block;
-  }
-}
-
-=======
->>>>>>> c10941bb
 .groups-header {
   margin-bottom: 30px;
 }
 
 .groups-header-filters {
-<<<<<<< HEAD
-  display: inline-block;
-
-  .groups-header-filters-type {
-    vertical-align: middle;
-  }
-
-  .groups-header-filters-name {
-    vertical-align: middle;
-    margin: 0;
-=======
   display: flex;
 
   .groups-header-filters-name,
@@ -34,7 +13,6 @@
 
   &:last-child {
     margin-right: 0;
->>>>>>> c10941bb
   }
 }
 
@@ -65,11 +43,7 @@
     }
 
     td.group-user-status {
-<<<<<<< HEAD
-      i {
-=======
       .d-icon {
->>>>>>> c10941bb
         color: $primary;
       }
     }
@@ -77,12 +51,9 @@
     td.groups-user-count {
       width: 17%;
       font-size: $font-up-2;
-<<<<<<< HEAD
-=======
       .d-icon {
         display: none;
       }
->>>>>>> c10941bb
     }
 
     td.groups-table-type {
@@ -91,16 +62,6 @@
     }
 
     td.groups-table-membership {
-<<<<<<< HEAD
-      .group-membership-button {
-        display: inline-block;
-      }
-
-      > span {
-        margin-right: 5px;
-        font-size: $font-up-1;
-      }
-=======
       font-size: $font-up-1;
 
       .group-membership-button {
@@ -217,7 +178,6 @@
   @include breakpoint(mobile) {
     thead {
       display: none;
->>>>>>> c10941bb
     }
   }
 
@@ -239,14 +199,11 @@
     .groups-info-title {
       font-size: $font-down-1;
       color: dark-light-choose($primary-medium, $secondary-medium);
-<<<<<<< HEAD
-=======
     }
 
     .group-avatar-flair {
       vertical-align: middle;
       color: $primary;
->>>>>>> c10941bb
     }
 
     span {
