.modal-open {
  .dropdown-menu {
    z-index: z("modal", "dropdown");
  }
  .popover {
    z-index: z("modal", "popover");
  }
  .tooltip {
    z-index: z("modal", "tooltip");
  }
}

.bootbox.modal {
  position: fixed;
  z-index: z("modal", "content");
  overflow: auto;
  height: auto;
  background-color: $secondary;
  box-shadow: shadow("card");
  background-clip: padding-box;
}

.input-hint-text {
  margin-left: 0.5em;
  color: $secondary-high;
}

.modal-header {
  display: flex;
  align-items: flex-start;
  padding: 10px 15px;
  border-bottom: 1px solid $primary-low;

  .title {
    h3 {
      margin-bottom: 0;
    }

    p {
      margin: 0;
    }
  }

  .modal-close {
    order: 2;
    margin-left: auto;
  }
}

.modal-backdrop {
  position: fixed;
  top: 0;
  right: 0;
  bottom: 0;
  left: 0;
  z-index: z("modal", "overlay");
  background-color: #111;
  &.fade {
    opacity: 0;
  }
}

.modal-backdrop,
.modal-backdrop.fade.in {
  animation: fade 0.3s;
  opacity: 0.9;
  filter: alpha(opacity=90);
}

// fade in
@keyframes fade {
  from {
    opacity: 0;
  }
  to {
    opacity: 0.9;
  }
}

// slide in
@keyframes slidein {
  from {
    transform: translateY(-20%);
  }
  to {
    transform: translateY(0);
  }
}

.modal-outer-container {
  display: table;
  table-layout: fixed;
  width: 100%;
  height: 100%;
}

.modal-inner-container {
  display: table;
  width: 100%;
  min-width: 320px;
  max-width: 700px;
  margin: 0 auto;
  background-color: $secondary;
  background-clip: padding-box;
  box-shadow: shadow("modal");
<<<<<<< HEAD
=======
  padding: 1px;
>>>>>>> c10941bb

  @media screen and (min-width: 475px) {
    min-width: 475px;
    width: auto;
  }

  .select-kit {
    width: 220px;

    &.tag-chooser {
      width: 100%;
    }
  }
}

.create-account.in .modal-inner-container,
.login-modal.in .modal-inner-container {
  animation: slidein 0.3s;
}

.inline-modal {
  .modal-inner-container {
    border: 1px solid $secondary-medium;
  }
}

.fixed-modal {
  position: fixed;
  top: 0;
  width: 100%;
  height: 100%;
  z-index: z("modal", "content");
  overflow: auto;
  &:not(.history-modal) {
    .modal-body {
      max-height: none !important;
    }
  }
}

.modal-form {
  margin-bottom: 0;
}
.modal-footer {
  padding: 14px 15px 10px;
  border-top: 1px solid $primary-low;
  .btn {
    margin: 0 5px 5px 0;
  }
}
.modal-footer:before,
.modal-footer:after {
  display: table;
  content: "";
}
.modal-footer:after {
  clear: both;
}

.modal.edit-category-modal {
  .modal-body {
    textarea {
      height: 10em;
    }
  }
  @media screen and (min-width: 524px) {
    .modal-inner-container {
      min-width: 525px;
    }
  }
}

.modal {
  .nav {
    padding: 10px 30px 10px 15px;
    background-color: $secondary;
    li > a {
      font-size: $font-0;
    }
    border-bottom: 1px solid $primary-low;
  }

  &.hidden {
    display: none;
  }

  .modal-body {
    box-sizing: border-box;
    width: 100%;
    overflow-y: auto;
    max-height: 400px;
    &.full-height-modal {
      max-height: calc(100vh - 150px);
    }
    textarea {
      width: 99%;
      height: 80px;
    }
    p {
<<<<<<< HEAD
      color: darken($primary, 40%);
=======
>>>>>>> c10941bb
      font-size: $font-0;
    }
    .archetype-option {
      margin-bottom: 20px;
    }
    .warning {
      color: $danger !important;
    }
    .json-uploader {
      .jsfu-shade-container {
        display: table-row;
        width: 100%;
        height: 100%;
        position: relative;
      }
      .jsfu-shade {
        z-index: z("base");
        position: absolute;
        top: 0;
        left: 0;
        width: 100%;
        height: 100%;
        background-color: rgba(0, 0, 0, 0.5);
        .text {
          color: rgb(255, 255, 255);
          position: absolute;
          top: 40%;
          font-size: $font-up-6;
          text-align: center;
          line-height: $line-height-medium;
          margin-left: auto;
          margin-right: auto;
          left: 0;
          right: 0;
        }
      }
      .jsfu-file {
        display: table-cell;
        vertical-align: middle;
        min-width: 120px;
      }
      .jsfu-separator {
        vertical-align: middle;
        display: table-cell;
        font-size: 2.571em;
        padding-left: 10px;
        padding-right: 10px;
      }
      .jsfu-paste {
        display: table-cell;
        width: 100%;
        textarea {
          margin-bottom: 0;
          margin-top: 4px;
        }
      }
    }
  }
  .password-confirmation {
    display: none;
  }

  section.field {
    padding: 0.25em 0;
    margin-bottom: 5px;
  }

  section.field .field-item {
    display: inline-block;
    margin-right: 10px;
  }

  // password reset modal
  .modal-body.forgot-password-modal p {
    font-size: $font-0;
  }

  pre code {
    white-space: pre-wrap;
    max-width: 700px;
  }
}

.reply-where-modal {
  .modal-footer {
    a {
      display: block;
    }
    .d-modal-cancel {
      margin-top: 1em;
    }
    .btn {
      text-align: left;
      font-size: $font-up-2;
      line-height: $line-height-medium;
      width: auto;
      margin-bottom: 10px;
      display: block;
      margin-left: 0 !important; // override needed
      font-weight: bold;
      .topic-title {
        font-size: $font-0;
        font-weight: normal;
      }
      &.btn-reply-here {
        background: $primary-low;
        text-shadow: none;
        color: $primary;
      }
    }
  }
}
.d-modal-cancel {
  margin-left: 1em;
  color: $primary-medium;
<<<<<<< HEAD
=======
  &:hover {
    color: $danger;
  }
>>>>>>> c10941bb
}

.delete-user-modal {
  .modal-footer {
    .btn {
      font-weight: normal;
      text-align: left;
      font-size: $font-0;
      line-height: $line-height-large;
      margin-bottom: 10px;
      display: inline-block;
      margin-left: 0;
    }
  }
}

<<<<<<< HEAD
=======
.delete-posts-progress {
  .progress-bar {
    height: 15px;
    position: relative;
    background: $primary-low-mid;
    border-radius: 25px;
    overflow: hidden;
    margin: 30px 0 20px;
    span {
      display: block;
      width: 0%;
      height: 100%;
      background-color: $tertiary;
      position: relative;
      transition: width 0.6s linear;
    }
  }
}

>>>>>>> c10941bb
#invite-modal {
  overflow: visible;

  label {
    margin-top: 7px;
    max-width: 450px;
  }

  .optional {
    color: #9e9ea6;
  }
}

.permission-list {
  list-style: none;
  margin: 0 0 30px;
  padding: 0;
  .name {
    margin-right: 20px;
    display: inline-block;
    min-width: 100px;
  }
  .permission {
    margin-left: 20px;
  }
  .d-icon-times-circle {
    margin-left: 5px;
  }
  li {
    margin-bottom: 10px;
  }
}

.edit-category-modal {
<<<<<<< HEAD
  input[type="number"] {
    width: 50px;
=======
  input:not([type="checkbox"]),
  .controls {
    display: block;
    margin-bottom: 0.5em;
>>>>>>> c10941bb
  }

  .subcategory-list-style-field {
    margin-left: 16px;
  }

  .disable_info_wrap {
    position: relative;
    display: inline-block;
    float: right;

    .cannot_delete_reason {
      position: absolute;
      background: $primary;
      color: $secondary;
      text-align: center;
      border-radius: 2px;
      padding: 12px 8px;

      &::after {
        top: 100%;
        left: 57%;
        border: solid transparent;
        content: " ";
        position: absolute;
        border-top-color: $primary;
        border-width: 8px;
      }
    }
  }

  section.minimum-required-tags {
    input[type="number"] {
<<<<<<< HEAD
      width: 50px;
    }
  }
=======
      width: 5em;
    }
  }

  .add-permission {
    margin-top: 12px;
  }
>>>>>>> c10941bb
}

.incoming-email-modal {
  .btn {
    transition: none;
    background-color: transparent;
    margin-right: 5px;
    &:hover,
    &.active {
      color: $primary;
    }
    &.active {
      font-weight: bold;
    }
    &:focus {
      outline: 2px solid $primary-low;
    }
  }
  .incoming-email-tabs {
    margin-bottom: 15px;
  }
  .incoming-email-content {
    height: 300px;
    max-width: 700px;
    width: 90vw; // forcing textarea wider
    textarea,
    .incoming-email-html-part {
      height: 95%;
      border: none;
      border-top: 1px solid $primary-low;
      padding-top: 10px;
    }
    textarea {
      font-family: monospace;
      resize: none;
      border-radius: 0;
      box-shadow: none;
    }
    .incoming-email-html-part {
      padding: 10px 4px 4px 4px;
    }
  }
}

.modal-button-bar {
  margin-top: 1em;

  button {
    margin-right: 0.5em;
  }
}

.change-timestamp,
.poll-ui-builder {
  .date-picker {
<<<<<<< HEAD
    width: 9em;
=======
    min-width: 8em;
>>>>>>> c10941bb
  }

  #date-container {
    .pika-single {
      position: relative !important; // overriding another important
      display: inline-block;
      margin-top: 5px;
    }
  }

  input[type="time"] {
<<<<<<< HEAD
    width: 6em;
=======
    width: 7em;
>>>>>>> c10941bb
    text-align: center;
  }

  form {
    margin: 0;
  }
}

.flag-modal {
  max-height: 450px;
  .flag-action-type-details {
<<<<<<< HEAD
=======
    width: 100%;
>>>>>>> c10941bb
    line-height: $line-height-large;
  }
}

.flag-message {
  width: 95% !important;
  margin: 0;
}

.custom-message-length {
  color: dark-light-choose($primary-low-mid, $secondary-high);
  font-size: $font-down-1;
}

.edit-category-modal {
  .secure-category-options {
    margin: 10px 0 0 16px;
    .badge-list {
      margin: 10px 0;
      li {
        margin: 0 4px 8px 0;
        a {
          color: dark-light-choose($primary-medium, $secondary-medium);
          cursor: pointer;
        }
        a:hover {
          color: dark-light-choose($primary-medium, $secondary-medium);
        }
      }
    }
  }
}

.jump-to-post-modal {
  .modal-body {
    #post-jump,
    .date-picker {
      margin: 0;
      width: 100px;
    }

    .pika-single {
      position: relative !important;
    }

    .jump-to-post-control .index {
      color: $primary-medium;
    }

    .separator {
      display: flex;
      align-items: center;
      margin: 1em auto;

      .left,
      .right {
<<<<<<< HEAD
        flex: 1;
=======
        flex: 1 0 0px;
>>>>>>> c10941bb
      }

      .text {
        margin: 0 0.5em;
        color: $primary-medium;
      }
    }
  }
}

<<<<<<< HEAD
=======
// move-to topic modal
.move-to-modal {
  // move to existing topic
  .existing-topic {
    .radio {
      flex-wrap: wrap;
    }
    .topic-title {
      max-width: 90%;
    }
    .topic-categories {
      width: 100%;
    }
  }
}

>>>>>>> c10941bb
.tabbed-modal {
  .modal-body {
    position: relative;
    height: 350px;
  }
}

.modal-tab {
  position: absolute;
  width: 95%;
}<|MERGE_RESOLUTION|>--- conflicted
+++ resolved
@@ -103,10 +103,7 @@
   background-color: $secondary;
   background-clip: padding-box;
   box-shadow: shadow("modal");
-<<<<<<< HEAD
-=======
   padding: 1px;
->>>>>>> c10941bb
 
   @media screen and (min-width: 475px) {
     min-width: 475px;
@@ -206,10 +203,6 @@
       height: 80px;
     }
     p {
-<<<<<<< HEAD
-      color: darken($primary, 40%);
-=======
->>>>>>> c10941bb
       font-size: $font-0;
     }
     .archetype-option {
@@ -325,12 +318,9 @@
 .d-modal-cancel {
   margin-left: 1em;
   color: $primary-medium;
-<<<<<<< HEAD
-=======
   &:hover {
     color: $danger;
   }
->>>>>>> c10941bb
 }
 
 .delete-user-modal {
@@ -347,8 +337,6 @@
   }
 }
 
-<<<<<<< HEAD
-=======
 .delete-posts-progress {
   .progress-bar {
     height: 15px;
@@ -368,7 +356,6 @@
   }
 }
 
->>>>>>> c10941bb
 #invite-modal {
   overflow: visible;
 
@@ -403,15 +390,10 @@
 }
 
 .edit-category-modal {
-<<<<<<< HEAD
-  input[type="number"] {
-    width: 50px;
-=======
   input:not([type="checkbox"]),
   .controls {
     display: block;
     margin-bottom: 0.5em;
->>>>>>> c10941bb
   }
 
   .subcategory-list-style-field {
@@ -445,11 +427,6 @@
 
   section.minimum-required-tags {
     input[type="number"] {
-<<<<<<< HEAD
-      width: 50px;
-    }
-  }
-=======
       width: 5em;
     }
   }
@@ -457,7 +434,6 @@
   .add-permission {
     margin-top: 12px;
   }
->>>>>>> c10941bb
 }
 
 .incoming-email-modal {
@@ -513,11 +489,7 @@
 .change-timestamp,
 .poll-ui-builder {
   .date-picker {
-<<<<<<< HEAD
-    width: 9em;
-=======
     min-width: 8em;
->>>>>>> c10941bb
   }
 
   #date-container {
@@ -529,11 +501,7 @@
   }
 
   input[type="time"] {
-<<<<<<< HEAD
-    width: 6em;
-=======
     width: 7em;
->>>>>>> c10941bb
     text-align: center;
   }
 
@@ -545,10 +513,7 @@
 .flag-modal {
   max-height: 450px;
   .flag-action-type-details {
-<<<<<<< HEAD
-=======
     width: 100%;
->>>>>>> c10941bb
     line-height: $line-height-large;
   }
 }
@@ -605,11 +570,7 @@
 
       .left,
       .right {
-<<<<<<< HEAD
-        flex: 1;
-=======
         flex: 1 0 0px;
->>>>>>> c10941bb
       }
 
       .text {
@@ -620,8 +581,6 @@
   }
 }
 
-<<<<<<< HEAD
-=======
 // move-to topic modal
 .move-to-modal {
   // move to existing topic
@@ -638,7 +597,6 @@
   }
 }
 
->>>>>>> c10941bb
 .tabbed-modal {
   .modal-body {
     position: relative;
