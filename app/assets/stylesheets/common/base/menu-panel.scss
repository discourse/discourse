.menu-panel.slide-in {
  position: fixed;
  right: 0;
  box-shadow: shadow("header");

  .panel-body {
    width: 100%;
  }
}
.header-cloak {
  display: none;
}

.menu-panel.drop-down {
  position: absolute;
  // positions are relative to the .d-header .panel div
  top: 100%; // directly underneath .panel
  right: -10px; // 10px to the right of .panel - adjust as needed
  max-height: 80vh;
}

.menu-panel {
  border: 1px solid var(--primary-low);
  box-shadow: shadow("menu-panel");
  background-color: var(--secondary);
  z-index: z("header");
  padding: 0.5em;
  width: 320px;
  overflow: hidden;
  display: flex;
  flex-direction: column;
  box-sizing: border-box;

  hr {
    margin: 3px 0;
  }

  .panel-header {
    position: absolute;
    right: 20px;
  }

  ul {
    list-style: none;
    margin: 0;
    padding: 0;
  }

  .panel-body {
    display: flex;
    touch-action: pan-y pinch-zoom;
    overflow: hidden;
    height: 100%;
  }

  .panel-body-contents {
    max-height: 100%;
    width: 100%;
    display: flex;
    flex-direction: column;
  }

  .panel-body-bottom {
    display: flex;
    flex: 1 0 0%; // safari height fix
    margin-top: 0.5em;
    flex-wrap: wrap;

    .show-all {
      display: flex;
      flex: 1 1 auto;
      button {
        width: 100%;
      }
    }
    .notifications-dismiss {
      margin-left: 0.5em;
    }

    .btn {
      background-color: var(--primary-very-low);
      color: var(--primary-high);
      &:hover {
        background: var(--primary-low);
        color: var(--primary);
      }
    }
  }

  .badge-notification {
    vertical-align: text-bottom;
  }
}

.search-menu .menu-panel {
  width: 500px;
}

.user-menu.revamped {
  right: 0;
  width: 320px;
  padding: 0;

  .panel-body-bottom {
    flex: 0;
  }

  .menu-tabs-container {
    display: flex;
    flex-direction: column;
    border-left: 1px solid var(--primary-low);
    padding: 0.75em 0 0;
    overflow-y: auto;
    overscroll-behavior: contain;
  }

  .tabs-list {
    display: flex;
    flex-direction: column;

    .btn {
      display: flex;
      padding: 0.857em;
      position: relative;

      .d-icon {
        color: var(--primary-medium);
      }

      .badge-notification {
        background-color: var(--tertiary-med-or-tertiary);
        position: absolute;
        right: 6px;
        top: 6px;
        font-size: var(--font-down-3);
      }

      &.active {
        background-color: var(--d-selected);
      }
      &:hover {
        background-color: var(--d-hover);
      }
    }
  }

  .bottom-tabs {
    border-top: 1px solid var(--primary-low);
  }

  .panel-body-contents {
    display: flex;
    flex-direction: row-reverse;
  }

  .quick-access-panel {
    width: 320px;
    padding: 0.75em;
    padding-bottom: max(env(safe-area-inset-bottom), 0.75em);
    justify-content: space-between;
    box-sizing: border-box;
    min-width: 0; // makes sure menu tabs don't go off screen

    .double-user,
    .multi-user {
      white-space: unset;
    }

    .item-label {
      overflow: hidden;
      white-space: nowrap;
      text-overflow: ellipsis;
      color: var(--primary);
    }

    li {
      background-color: var(--secondary);

      &.unread,
      &.pending {
        background-color: var(--tertiary-low);
      }

      &:hover {
        background-color: var(--d-hover);
        outline: none;
      }

      &:focus-within {
        background: var(--d-hover);
        a {
          // we don't need the link focus because we're styling the parent
          outline: 0;
        }
      }
    }
  }

  #quick-access-profile {
    display: inline;
    max-height: 99%; //  macOS Chrome sometimes adds an unneeded scrollbar at 100%

    ul {
      flex-wrap: nowrap;
      height: 100%;
      align-items: center;
      overflow-y: auto; // really short viewports
    }
    li {
      flex: 1 1 auto;
      max-height: 3em; // prevent buttons from getting too tall
      > * {
        // button, a, and everything else
        height: 100%;
        align-items: center;
        margin: 0;
        padding: 0 0.5em;
      }
      img.emoji {
        height: 1em;
        width: 1em;
        padding-top: 0.2em;
        margin-right: 0.5em;
      }
      .d-icon {
        padding-top: 0;
      }
    }

    .set-user-status {
      .emoji {
        padding-top: 0;
      }
    }

    .profile-tab-btn {
      .relative-date {
        font-size: var(--font-down-3);
        color: var(--primary-medium);
      }

      justify-content: unset;
      line-height: var(--line-height-large);
      width: 100%;

      .d-icon {
        padding: 0;
      }
    }

    .do-not-disturb {
      .d-icon-toggle-on {
        color: var(--tertiary);
      }
    }
  }
}

.hamburger-panel {
  a.widget-link {
    width: 100%;
    box-sizing: border-box;
    @include ellipsis;
  }
  .panel-body {
    overflow-y: auto;
  }

  span.badge-category {
    max-width: 100px;
  }
}

.menu-links.columned {
  li {
    width: 50%;
    float: left;
  }
}

.menu-panel {
  .widget-link,
  .categories-link {
    padding: 0.25em 0.5em;
    display: block;
    color: var(--primary);
    &:hover,
    &:focus {
      background-color: var(--d-hover);
      outline: none;
    }

    .d-icon {
      color: var(--primary-medium);
    }

    .new {
      font-size: var(--font-down-1);
      margin-left: 0.5em;
      color: var(--primary-med-or-secondary-med);
    }

    &.show-help,
    &.filter {
      color: var(--tertiary);
    }
  }

  li.category-link {
    float: left;
    background-color: transparent;
    display: inline-flex;
    align-items: center;
    padding: 0.25em 0.5em;
    width: 50%;
    box-sizing: border-box;
    a {
      display: inline-flex;
      &:hover,
      &:focus {
        background: transparent;

        .category-name {
          color: var(--primary);
        }
      }
    }
    .badge-notification {
      color: var(--primary-med-or-secondary-med);
      background-color: transparent;
      display: inline;
      padding: 0;
      font-size: var(--font-down-1);
      line-height: var(--line-height-large);
    }
    .badge-wrapper {
      &.bar,
      &.bullet {
        color: var(--primary);
        padding: 0 0 0 0.15em;
      }
      &.box {
        color: var(--secondary);
        + a.badge.badge-notification {
          padding-top: 2px;
        }
        span {
          z-index: z("base") * -1;
        }
      }
    }
  }

  // note these topic counts only appear for anons in the category hamburger drop down
  b.topics-count {
    color: var(--primary-med-or-secondary-med);
    font-weight: normal;
    font-size: var(--font-down-1);
  }

  div.discourse-tags {
    font-size: var(--font-down-1);
  }
}

.user-menu {
  .quick-access-panel {
    width: 100%;
    display: flex;
    flex-direction: column;
    min-height: 0;
    max-height: 100%;
    border-top: 1px solid var(--primary-low);
    padding-top: 0.75em;
    margin-top: -1px;
    &:focus {
      outline: none;
    }
    h3 {
      padding: 0 0.4em;
      font-weight: bold;
      margin: 0.5em 0;
    }

    .d-icon,
    &:hover .d-icon {
      color: var(--primary-medium);
    }
    .icon {
      color: var(--primary-high);
    }

    .btn-primary {
      .d-icon {
        color: var(--secondary);
      }
    }

    ul {
      display: flex;
      flex-flow: column wrap;
      overflow: hidden;
      max-height: 100%;
    }

    li {
      background-color: var(--d-selected);
      box-sizing: border-box;
      list-style-type: none;

      // This is until other languages remove the HTML from within
      // notifications. It can then be removed
      div .fa {
        display: none;
      }

      span.double-user,
      // e.g., "username, username2"
      span.multi-user
      // e.g., "username, username2, and n others"
      {
        display: inline-flex;
        max-width: 100%;
        align-items: baseline;
        white-space: nowrap;
      }

      span.multi-user
      // e.g., "username, username2, and n others"
      {
        span.multi-username:nth-of-type(2) {
          // margin between username2 and "and n others"
          margin-right: 0.25em;
        }
      }

      // truncate when usernames are very long
      span.multi-username {
        @include ellipsis;
        flex: 0 1 auto;
        min-width: 1.2em;
        max-width: 10em;
        &:nth-of-type(2) {
          // margin for comma between username and username2
          margin-left: 0.25em;
        }
      }

      &:hover {
        background-color: var(--d-hover);
        outline: none;
      }

      &:focus-within {
        background: var(--d-hover);
        a {
          // we don't need the link focus because we're styling the parent
          outline: 0;
        }
        .btn-flat:focus {
          // undo default btn-flat style
          background: transparent;
        }
      }

      a,
      .profile-tab-btn {
        display: flex;
        margin: 0.25em;
        padding: 0em 0.25em;
      }

      button {
        padding: 0.25em 0.5em;
      }

      a,
      button {
        > div {
          overflow: hidden; // clears the text from wrapping below icons
          overflow-wrap: anywhere;
          @supports not (overflow-wrap: anywhere) {
            word-break: break-word;
          }

          // Truncate items with more than 2 lines.
          @include line-clamp(2);
        }
      }

      p {
        margin: 0;
        overflow: hidden;
      }
    }
    li:not(.show-all) {
      padding: 0;
      align-self: flex-start;
      width: 100%;
      .d-icon {
        padding-top: 0.2em;
        margin-right: 0.5em;
      }
    }
    .is-warning {
      .d-icon-envelope {
        color: var(--danger);
      }
    }
    .read {
      background-color: var(--secondary);
    }
    .none {
      padding-top: 5px;
    }
    .spinner-container {
      min-height: 2em;
    }
    .spinner {
      width: 20px;
      height: 20px;
      border-width: 2px;
      margin: 0 auto;
    }
    .show-all a {
      width: 100%;
      display: flex;
      justify-content: center;
      align-items: center;
      min-height: 30px;
      color: var(--primary-med-or-secondary-high);
      background: var(--blend-primary-secondary-5);
      &:hover {
        color: var(--primary);
        background: var(--primary-low);
      }
    }
    /* as a big ol' click target, don't let text inside be selected */
    @include unselectable;
<<<<<<< HEAD

    &.quick-access-profile {
      display: inline;
      li:not(.show-all) a {
        color: var(--primary);
        display: flex;
      }
      ul button {
        line-height: 1.4; // match 'ul a' link height
        width: 100%;
        display: flex;
      }
      @media screen and (max-height: 360px) {
        // two column grid to avoid scroll
        ul {
          display: grid;
          grid-template-columns: repeat(2, minmax(0, 1fr));
          grid-gap: 0 1em;
          a {
            @include ellipsis;
            > div {
              display: block;
            }
          }
          button {
            span:not(.relative-date) {
              @include ellipsis;
            }
          }
        }
        li:not(.show-all) a {
          color: var(--primary);
          display: flex;
        }
      }
    }
=======
>>>>>>> dad6b618
  }
}

body.footer-nav-ipad {
  .hamburger-panel .revamped,
  .menu-panel.slide-in {
    margin-top: var(--footer-nav-height);
  }
}

.hamburger-panel .menu-panel.slide-in {
  left: 0;

  .panel-body {
    display: block;
  }
  .panel-body-contents {
    max-height: unset;
    min-height: 100%;
  }
}
.header-cloak {
  height: 100%;
  width: 100%;
  position: fixed;
  background-color: black;
  --opacity: 0.5;
  opacity: var(--opacity);
  top: var(--header-top);
  left: 0;
  display: none;
  touch-action: pan-y pinch-zoom;

  @media (prefers-reduced-motion: no-preference) {
    &.animate {
      transition: opacity 0.1s linear;
    }
  }
}

.menu-panel.slide-in {
  top: var(--header-top);
  box-sizing: border-box;
  // ensure there's always space to click outside on tiny devices
  max-width: 90vw;

  --100dvh: 100%;
  @supports (height: 100dvh) {
    --100dvh: 100dvh;
  }

  --base-height: calc(var(--100dvh) - var(--header-top));

  height: var(--base-height);

  body.footer-nav-ipad & {
    height: calc(var(--base-height) - var(--footer-nav-height));
  }

  transform: translateX(var(--offset));
  @media (prefers-reduced-motion: no-preference) {
    &.animate {
      transition: transform 0.1s linear;
    }
  }
  &.moving,
  &.animate {
    // PERF: only render first 20 items in a list to allow for smooth
    // pan events
    li:nth-child(n + 20) {
      display: none;
    }
  }
}<|MERGE_RESOLUTION|>--- conflicted
+++ resolved
@@ -537,45 +537,6 @@
     }
     /* as a big ol' click target, don't let text inside be selected */
     @include unselectable;
-<<<<<<< HEAD
-
-    &.quick-access-profile {
-      display: inline;
-      li:not(.show-all) a {
-        color: var(--primary);
-        display: flex;
-      }
-      ul button {
-        line-height: 1.4; // match 'ul a' link height
-        width: 100%;
-        display: flex;
-      }
-      @media screen and (max-height: 360px) {
-        // two column grid to avoid scroll
-        ul {
-          display: grid;
-          grid-template-columns: repeat(2, minmax(0, 1fr));
-          grid-gap: 0 1em;
-          a {
-            @include ellipsis;
-            > div {
-              display: block;
-            }
-          }
-          button {
-            span:not(.relative-date) {
-              @include ellipsis;
-            }
-          }
-        }
-        li:not(.show-all) a {
-          color: var(--primary);
-          display: flex;
-        }
-      }
-    }
-=======
->>>>>>> dad6b618
   }
 }
 
