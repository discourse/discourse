--- conflicted
+++ resolved
@@ -163,18 +163,13 @@
 .user-menu {
   .quick-access-panel {
     width: 100%;
-<<<<<<< HEAD
     display: flex;
     flex-direction: column;
     min-height: 0;
     max-height: 100%;
-=======
-    display: table;
-    margin-top: -1px;
     border-top: 1px solid $primary-low;
     padding-top: 0.5em;
->>>>>>> 041cd156
-
+    margin-top: -1px;
     h3 {
       padding: 0 0.4em;
       font-weight: bold;
@@ -189,7 +184,6 @@
       color: $primary-high;
     }
 
-<<<<<<< HEAD
     ul {
       display: flex;
       flex-flow: column wrap;
@@ -197,8 +191,6 @@
       max-height: 100%;
     }
 
-=======
->>>>>>> 041cd156
     li {
       background-color: $tertiary-low;
       box-sizing: border-box;
@@ -221,7 +213,8 @@
       }
 
       a {
-        padding: 0;
+        display: flex;
+        padding: 0.25em 0.5em;
 
         > div {
           overflow: hidden; // clears the text from wrapping below icons
@@ -243,18 +236,9 @@
       }
     }
     li:not(.show-all) {
-<<<<<<< HEAD
-      padding: 0.25em 0.5em;
+      padding: 0;
       align-self: flex-start;
       width: 100%;
-=======
-      padding: 0;
-
-      a {
-        display: flex;
-        padding: 0.25em 0.5em;
-      }
->>>>>>> 041cd156
       .d-icon {
         padding-top: 0.2em;
         margin-right: 0.5em;
@@ -299,6 +283,8 @@
     &.quick-access-profile {
       li:not(.show-all) a {
         color: $primary;
+        display: flex;
+        padding: 0.25em 0.5em;
         .d-icon {
           color: $primary-medium;
         }
@@ -316,11 +302,7 @@
 }
 
 div.menu-links-header {
-<<<<<<< HEAD
-  margin: 0.25em 0 0.5em 0;
-=======
   width: 100%;
->>>>>>> 041cd156
   .menu-links-row {
     box-sizing: border-box;
     display: flex;
