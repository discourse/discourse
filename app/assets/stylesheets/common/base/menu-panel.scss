.menu-panel.slide-in {
  position: fixed;
  right: 0;
  box-shadow: shadow("header");
<<<<<<< HEAD
=======
  &.animate {
    transition: right 0.2s ease-out, left 0.2s ease-out;
  }
>>>>>>> c10941bb

  .panel-body {
    position: absolute;
    top: 3px;
    bottom: 37px;
    width: 97%;
  }
}
.header-cloak {
  display: none;
}

.menu-panel.drop-down {
  position: absolute;
  // positions are relative to the .d-header .panel div
  top: 100%; // directly underneath .panel
  right: -10px; // 10px to the right of .panel - adjust as needed
}

.menu-panel {
  border: 1px solid $primary-low;
  box-shadow: shadow("menu-panel");
  background-color: $secondary;
  z-index: z("header");
  padding: 0.5em;
  width: 300px;

  hr {
    margin: 3px 0;
  }

  .panel-header {
    position: absolute;
    right: 20px;
  }

  ul {
    list-style: none;
    margin: 0;
    padding: 0;
  }

  .panel-body {
    touch-action: pan-y pinch-zoom;
    overflow-y: auto;
    overflow-x: hidden;
  }
<<<<<<< HEAD
=======

  .badge-notification {
    vertical-align: text-bottom;
  }
>>>>>>> c10941bb
}

.menu-links.columned {
  li {
    width: 50%;
    float: left;
  }
}

.menu-panel {
  li,
  li.heading {
    a {
      padding: 0.25em 0.5em;
      display: block;
      &:hover,
      &:focus {
        background-color: $highlight-medium;
        outline: none;
      }
    }

    .new {
      font-size: $font-down-1;
      margin-left: 0.5em;
      color: dark-light-choose($primary-medium, $secondary-medium);
    }
  }

  li.category-link {
    float: left;
    background-color: transparent;
    display: inline-flex;
    align-items: center;
    padding: 0.25em 0.5em;
    width: 50%;
    box-sizing: border-box;
    a {
      display: inline-flex;
      &:hover,
      &:focus {
        background: transparent;
      }
    }
    .badge-notification {
      color: dark-light-choose($primary-medium, $secondary-medium);
      background-color: transparent;
      display: inline;
      padding: 0;
      font-size: $font-down-1;
      line-height: $line-height-large;
    }
    .badge-wrapper {
      overflow: hidden;
      text-overflow: ellipsis;
      &.bar,
      &.bullet {
        color: $primary;
        padding: 0 0 0 0.15em;
      }
      &.box {
        color: $secondary;
        + a.badge.badge-notification {
          padding-top: 2px;
        }
        span {
          z-index: z("base") * -1;
        }
      }
    }
  }

  // note these topic counts only appear for anons in the category hamburger drop down
  b.topics-count {
    color: dark-light-choose($primary-medium, $secondary-medium);
    font-weight: normal;
    font-size: $font-down-1;
  }

  span.badge-category {
    max-width: 90px;
    overflow: hidden;
    text-overflow: ellipsis;
  }
}

<<<<<<< HEAD
.search-menu {
  .search-input {
    position: relative;
  }

  .search-context .show-help {
    float: right;
  }

  .heading {
    padding: 5px 0 5px 5px;
    .filter {
      padding: 0 5px;
    }
  }

  input[type="text"] {
    margin: 0.5em 3px;
    box-sizing: border-box;
    width: calc(100% - 6px);
    height: 32px;
  }

  .search-context {
    padding: 0 5px;
    label {
      margin-bottom: 0;
    }
  }

  .searching {
    position: absolute;
    top: 1.15em;
    right: 1em;

    .spinner {
      width: 10px;
      height: 10px;
      border-width: 2px;
      margin: 0;
    }
  }
  // I am ghetto using this to display "Show More".. be warned
  .no-results {
    padding: 5px;
    text-align: center;
  }

  .filter {
    padding: 0;
    &:hover {
      background: transparent;
    }
  }

  .search-link {
    .badge-category-parent {
      line-height: $line-height-small;
=======
.user-menu {
  .notifications {
    width: 100%;
    display: table;

    h3 {
      padding: 0 0.4em;
      font-weight: bold;
      margin: 0.5em 0;
    }

    .d-icon,
    &:hover .d-icon {
      color: $primary-medium;
>>>>>>> c10941bb
    }
    .icon {
      color: $primary-high;
    }
    li {
      background-color: $tertiary-low;

<<<<<<< HEAD
    .topic-statuses {
      float: none;
      display: inline-block;
      color: dark-light-choose($primary-medium, $secondary-medium);
      margin: 0;
      .fa {
        margin: 0;
=======
      // This is until other languages remove the HTML from within
      // notifications. It can then be removed
      div .fa {
        display: none;
>>>>>>> c10941bb
      }

<<<<<<< HEAD
  li:not(.category):not(.heading) {
    font-size: $font-0;
    line-height: $line-height-medium;

    .fa {
      font-size: inherit;
    }

    a {
      &:not(.discourse-tag) {
        display: block;
        padding: 5px;
      }
      transition: all linear 0.15s;

      .user-results {
        color: dark-light-choose($primary-high, $secondary-low);
      }
    }

    &:hover a:not(.badge-notification) {
      background-color: $highlight-medium;
    }

    button {
      margin-left: 5px;
    }
  }
}

.user-menu {
  .notifications {
    width: 100%;
    display: table;

    h3 {
      padding: 0 0.4em;
      font-weight: bold;
      margin: 0.5em 0;
    }

    .fa {
      color: dark-light-choose($primary-medium, $secondary-medium);
    }
    .icon {
      color: dark-light-choose($primary-high, $secondary-low);
    }
    li {
      background-color: $tertiary-low;

      // This is until other languages remove the HTML from within
      // notifications. It can then be removed
      div i.fa {
        display: none;
      }

      span {
        color: $primary;
      }

      &:hover,
      &:focus {
        background-color: $highlight-medium;
        outline: none;
      }

      a {
        padding: 0;
        > div {
          overflow: hidden; // clears the text from wrapping below icons
        }
      }

      p {
        margin: 0;
        overflow: hidden;
      }
    }
=======
      span {
        color: $primary;
      }

      &:hover,
      &:focus {
        background-color: $highlight-medium;
        outline: none;
      }

      a {
        padding: 0;
        > div {
          overflow: hidden; // clears the text from wrapping below icons
        }
      }

      p {
        margin: 0;
        overflow: hidden;
      }
    }
>>>>>>> c10941bb
    li:not(.show-all) {
      padding: 0.25em 0.5em;
      .d-icon {
        float: left;
        margin-right: 5px;
<<<<<<< HEAD
        padding-top: 2px;
      }
    }
    .is-warning {
      .d-icon-envelope-o {
        &:before {
          content: "\f0e0";
        }
=======
        padding-top: 0.2em;
      }
    }
    .is-warning {
      .d-icon-far-envelope {
>>>>>>> c10941bb
        color: $danger;
      }
    }
    .read {
      background-color: $secondary;
    }
    .none {
      padding-top: 5px;
    }
    .spinner-container.visible {
      min-height: 30px;
    }
    .spinner {
      width: 20px;
      height: 20px;
      border-width: 2px;
      margin: 0 auto;
    }
    .show-all .btn {
      width: 100%;
      padding: 2px 0;
      color: dark-light-choose($primary-medium, $secondary-high);
      background: blend-primary-secondary(5%);
      &:hover {
        color: $primary;
        background: dark-light-diff($primary, $secondary, 90%, -80%);
      }
    }
    /* as a big ol' click target, don't let text inside be selected */
    @include unselectable;
  }

  .logout-link,
  .dismiss-link {
    display: inline-block;
  }
  .dismiss-link {
    float: right;
  }
}

.notifications .logout {
  padding: 0.25em;
  &:hover {
    background-color: $highlight-medium;
  }
}

div.menu-links-header {
  width: 100%;
  display: table;
  border-collapse: separate;
  border-spacing: 0 0.5em;
  .menu-links-row {
    display: flex;
    li {
      display: inline-flex;
      align-items: center;
      flex-wrap: wrap;
      &.user {
        margin-right: auto;
      }
      &.glyphs {
        flex-wrap: wrap;
        text-align: right;
        max-width: 65%; //IE11
      }
    }
  }
  a:hover,
  a:focus {
    background-color: $highlight-medium;
    outline: none;
  }
  a {
    padding: 0.3em 0.5em;
  }
  a.user-activity-link {
    max-width: 150px;
    display: block;
    white-space: nowrap;
    overflow: hidden;
    text-overflow: ellipsis;
    margin: -0.5em 0;
    @media screen and (max-width: 350px) {
      max-width: 125px;
    }
  }
  li {
    display: table-cell;
    width: auto;
    text-align: center;
  }
  li:first-child {
    text-align: left;
  }

  li:last-child {
    text-align: right;
  }
  .fa,
  a {
    color: dark-light-choose($primary-medium, $secondary-medium);
  }

  .d-icon-user {
    margin-right: 0.2em;
  }
}<|MERGE_RESOLUTION|>--- conflicted
+++ resolved
@@ -2,12 +2,9 @@
   position: fixed;
   right: 0;
   box-shadow: shadow("header");
-<<<<<<< HEAD
-=======
   &.animate {
     transition: right 0.2s ease-out, left 0.2s ease-out;
   }
->>>>>>> c10941bb
 
   .panel-body {
     position: absolute;
@@ -55,13 +52,10 @@
     overflow-y: auto;
     overflow-x: hidden;
   }
-<<<<<<< HEAD
-=======
 
   .badge-notification {
     vertical-align: text-bottom;
   }
->>>>>>> c10941bb
 }
 
 .menu-links.columned {
@@ -148,66 +142,6 @@
   }
 }
 
-<<<<<<< HEAD
-.search-menu {
-  .search-input {
-    position: relative;
-  }
-
-  .search-context .show-help {
-    float: right;
-  }
-
-  .heading {
-    padding: 5px 0 5px 5px;
-    .filter {
-      padding: 0 5px;
-    }
-  }
-
-  input[type="text"] {
-    margin: 0.5em 3px;
-    box-sizing: border-box;
-    width: calc(100% - 6px);
-    height: 32px;
-  }
-
-  .search-context {
-    padding: 0 5px;
-    label {
-      margin-bottom: 0;
-    }
-  }
-
-  .searching {
-    position: absolute;
-    top: 1.15em;
-    right: 1em;
-
-    .spinner {
-      width: 10px;
-      height: 10px;
-      border-width: 2px;
-      margin: 0;
-    }
-  }
-  // I am ghetto using this to display "Show More".. be warned
-  .no-results {
-    padding: 5px;
-    text-align: center;
-  }
-
-  .filter {
-    padding: 0;
-    &:hover {
-      background: transparent;
-    }
-  }
-
-  .search-link {
-    .badge-category-parent {
-      line-height: $line-height-small;
-=======
 .user-menu {
   .notifications {
     width: 100%;
@@ -222,7 +156,6 @@
     .d-icon,
     &:hover .d-icon {
       color: $primary-medium;
->>>>>>> c10941bb
     }
     .icon {
       color: $primary-high;
@@ -230,76 +163,9 @@
     li {
       background-color: $tertiary-low;
 
-<<<<<<< HEAD
-    .topic-statuses {
-      float: none;
-      display: inline-block;
-      color: dark-light-choose($primary-medium, $secondary-medium);
-      margin: 0;
-      .fa {
-        margin: 0;
-=======
       // This is until other languages remove the HTML from within
       // notifications. It can then be removed
       div .fa {
-        display: none;
->>>>>>> c10941bb
-      }
-
-<<<<<<< HEAD
-  li:not(.category):not(.heading) {
-    font-size: $font-0;
-    line-height: $line-height-medium;
-
-    .fa {
-      font-size: inherit;
-    }
-
-    a {
-      &:not(.discourse-tag) {
-        display: block;
-        padding: 5px;
-      }
-      transition: all linear 0.15s;
-
-      .user-results {
-        color: dark-light-choose($primary-high, $secondary-low);
-      }
-    }
-
-    &:hover a:not(.badge-notification) {
-      background-color: $highlight-medium;
-    }
-
-    button {
-      margin-left: 5px;
-    }
-  }
-}
-
-.user-menu {
-  .notifications {
-    width: 100%;
-    display: table;
-
-    h3 {
-      padding: 0 0.4em;
-      font-weight: bold;
-      margin: 0.5em 0;
-    }
-
-    .fa {
-      color: dark-light-choose($primary-medium, $secondary-medium);
-    }
-    .icon {
-      color: dark-light-choose($primary-high, $secondary-low);
-    }
-    li {
-      background-color: $tertiary-low;
-
-      // This is until other languages remove the HTML from within
-      // notifications. It can then be removed
-      div i.fa {
         display: none;
       }
 
@@ -325,51 +191,16 @@
         overflow: hidden;
       }
     }
-=======
-      span {
-        color: $primary;
-      }
-
-      &:hover,
-      &:focus {
-        background-color: $highlight-medium;
-        outline: none;
-      }
-
-      a {
-        padding: 0;
-        > div {
-          overflow: hidden; // clears the text from wrapping below icons
-        }
-      }
-
-      p {
-        margin: 0;
-        overflow: hidden;
-      }
-    }
->>>>>>> c10941bb
     li:not(.show-all) {
       padding: 0.25em 0.5em;
       .d-icon {
         float: left;
         margin-right: 5px;
-<<<<<<< HEAD
-        padding-top: 2px;
-      }
-    }
-    .is-warning {
-      .d-icon-envelope-o {
-        &:before {
-          content: "\f0e0";
-        }
-=======
         padding-top: 0.2em;
       }
     }
     .is-warning {
       .d-icon-far-envelope {
->>>>>>> c10941bb
         color: $danger;
       }
     }
