@use "lib/viewport";

#navigation-bar {
  display: flex;
  flex-wrap: wrap;
  margin: 0;
  margin-bottom: var(--nav-space);
  margin-right: auto;
}

.navigation-controls {
  display: flex;
  flex-wrap: wrap;
  align-items: stretch;
  margin-bottom: var(--nav-space);
  gap: var(--nav-space) 0; // used if the buttons wrap

  > * {
    white-space: nowrap;

    &:not(:last-child) {
      margin-right: var(--space-2);
    }
  }

  .select-kit-header {
    height: 100%;
  }

  @include viewport.until(sm) {
    .edit-category {
      .d-button-label {
        display: none;
      }

      .d-icon {
        margin: 0;
      }
    }
  }

  .dismiss-container-top:empty {
    display: none;
  }
}

.category-heading {
  max-width: 100%;
  font-size: var(--font-up-3);

  p {
    margin-top: 0;
    line-height: var(--line-height-large);
  }
}

.category-logo.aspect-image {
  width: auto;
  max-height: 150px;
}

@supports (--custom: property) {
  .category-logo.aspect-image {
    --max-height: 150px;
    max-height: var(--max-height);
    max-width: 100%;
    height: auto;

    img {
      width: calc(var(--max-height) * var(--aspect-ratio));
      max-width: 100%;
      height: inherit;
      max-height: var(--max-height);
    }
  }
}

.topic-list.shared-drafts {
  margin-bottom: var(--space-6);
}

#header-list-area {
  background: var(--d-content-background);
}

// Topic list body
.topic-list-item.visited .topic-list-data,
.latest-topic-list-item.visited,
.category-topic-link.visited {
  --tag-text-color: var(--primary-medium);

  a.title:not(.badge-notification) {
    color: var(--read-color);
  }

  .badge-category {
    color: var(--read-color);
  }
}

.topic-list-item {
  .post-excerpt {
    margin-top: var(--space-2);
    margin-bottom: var(--space-2);
    font-size: var(--font-down-2);
    word-break: break-word;
  }
}

.topic-list-main-link {
  font-size: var(--font-up-1);

  a.title {
    word-break: break-word;
    color: var(--title-color);
  }

  .anon & {
    a.title:visited:not(.badge-notification) {
      color: var(--read-color);
    }
  }

  a.title.visited:not(.badge-notification) {
    color: var(--read-color);
  }
}

.sticky-header .topic-list-header {
  position: sticky;
  top: var(--header-offset, 60px);
  background: var(--secondary);
  z-index: 2;
}

.bulk-select-topics-dropdown {
  .select-kit.single-select.dropdown-select-box .select-kit-row {
    .texts .name {
      font-weight: normal;
    }

    .icons {
      font-size: var(--font-down-2);
      margin-right: var(--space-3);
      position: relative;
      top: 0.15em;
    }
  }
}

.topic-list {
  width: 100%;
  border-collapse: collapse;

  .alert {
    margin-bottom: 0;
    font-size: var(--font-0);
  }

  .spinner {
    margin-top: 40px;
  }

  > .topic-list-body > .topic-list-item {
    &.excerpt-expanded .star {
      vertical-align: top;
      margin-top: 2px;
    }

    &.last-visit {
      border-bottom: none;
    }

    .topic-list-separator {
      text-align: center;
    }
  }

  .topic-list-item-separator {
    border: none;

    .topic-list-data {
      border-top: 1px solid var(--danger-medium);
      line-height: 0em;
      padding: 0;
      text-align: center;
    }

    .topic-list-data span {
      position: relative; // Chrome needs this, otherwise the line is above the text
      background-color: var(--secondary);
      color: var(--danger-medium);
      padding: 0 var(--space-2);
      font-size: var(--font-down-1);
    }
  }

  .topic-list-data {
    line-height: var(--line-height-medium);
    text-align: left;
    vertical-align: middle;
  }

  .btn-flat .d-icon {
    color: currentcolor;
  }

  td {
    color: var(--metadata-color);
    font-size: var(--font-0);
  }

  .main-link {
    @extend .topic-list-main-link;

    .raw-topic-link > * {
      // important to prevent clicks registering on non-link elements and resulting in a full page reload
      pointer-events: none;
    }

    // we have a custom focus indicator via .selected
    // we can remove the native one
    .title:focus {
      outline: none;
    }

    .title:focus-visible {
      outline: none;
    }
  }

  .unread-indicator {
    &.read {
      display: none;
    }

    .d-icon {
      vertical-align: middle;
      font-size: var(--font-down-5);
    }
  }

  .link-bottom-line {
    font-size: var(--font-down-1);
    display: flex;
    flex-wrap: wrap;
    align-items: center;
    margin-top: var(--space-1);
    gap: 0 var(--space-2);
    line-height: var(--line-height-large);

    a.discourse-tag.box {
      padding-top: 0;
      padding-bottom: 0;
    }

    .discourse-tag.box {
      margin-right: var(--space-1);
    }

    .participant-group-wrapper {
      display: flex;
<<<<<<< HEAD
      margin-left: var(--space-2);
=======
>>>>>>> 0ccf792b
      flex-wrap: wrap;
      gap: var(--space-2);

      .participant-group {
        padding: 0.1em 0.3em;
        border: 1px solid var(--primary-low);
        border-radius: var(--space-1);
        min-width: 3em;

        @include ellipsis;

        > a {
          display: flex;
          align-items: center;
          height: 1.25em;
          color: var(--primary-high);
          font-size: var(--font-down-1);

          .mobile-view & {
            height: 1.1em;
          }

          .d-icon {
            margin-right: 5px;
            font-size: var(--font-down-1);
          }
        }
      }
    }
  }

  .topic-excerpt {
    display: block;
    font-size: var(--font-down-1);
    margin-top: var(--space-1);
    color: var(--excerpt-color);
    word-wrap: break-word;
    line-height: var(--line-height-large);
    padding-right: var(--space-1);
  }

  .num {
    text-align: center;

    a {
      color: inherit;
    }

    .badge-posts {
      font-weight: 700;
      color: inherit;
      display: inline-block;
    }
  }

  .num.activity {
    a {
      span.relative-date {
        pointer-events: none;
      }
    }
  }
}

.heatmap-high,
.heatmap-high a,
.heatmap-high .d-icon,
.heatmap-high .d-button-label {
  color: #fe7a15 !important;
}

.heatmap-med,
.heatmap-med a,
.heatmap-med .d-icon,
.heatmap-med .d-button-label {
  color: #cf7721 !important;
}

.heatmap-low,
.heatmap-low a,
.heatmap-low .d-icon,
.heatmap-low .d-button-label {
  color: #9b764f !important;
}

.topic-list .heatmap-high {
  font-weight: bold;
}

.loading .topic-list {
  border: 0;
  box-shadow: none;

  .topic-list-item {
    background-color: transparent;
  }
}

#list-area {
  background: var(--d-content-background);
  margin-bottom: 100px;

  .empty-topic-list {
    padding: 10px;
  }

  .unseen {
    background-color: transparent;
    padding: 0;
    border: 0;
    color: var(--danger-medium);
    font-size: var(--font-0);
    cursor: default;
  }
}

.d-icon-thumbtack.unpinned {
  transform: rotate(180deg);
}

.top-title-buttons {
  display: flex;
  margin: var(--space-2) 0;
  flex-wrap: wrap;
  font-size: var(--font-down-1);
  gap: var(--space-2);
}

div.education {
  color: var(--primary);
  margin-bottom: var(--space-8);

  p {
    max-width: 62em;
  }

  .badge-notification {
    vertical-align: text-bottom;
  }
}

.table-heading {
  border-bottom: 3px solid var(--primary-low);
}

// This is not what we want:
//
//     This is an overly-long topic title that would break just right
//     *
//
// Instead, we want the line to break like this:
//
//     This is an overly-long topic title that would break just
//     right *
.topic-post-badges {
  white-space: nowrap;
  align-self: center;
  line-height: var(--line-height-medium);
}

#topic-list-heading {
  line-height: var(--line-height-medium);
  margin-bottom: var(--space-2);
}<|MERGE_RESOLUTION|>--- conflicted
+++ resolved
@@ -260,10 +260,7 @@
 
     .participant-group-wrapper {
       display: flex;
-<<<<<<< HEAD
       margin-left: var(--space-2);
-=======
->>>>>>> 0ccf792b
       flex-wrap: wrap;
       gap: var(--space-2);
 
