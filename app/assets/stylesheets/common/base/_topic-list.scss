--- conflicted
+++ resolved
@@ -387,14 +387,10 @@
       @include viewport.from(md) {
         position: absolute;
         z-index: z("base");
-<<<<<<< HEAD
         width: fit-content;
         left: 0;
         right: 0;
         margin: auto;
-=======
-        width: 100%;
->>>>>>> 08832b19
         font-size: var(--font-down-1-rem);
 
         .alert {
