--- conflicted
+++ resolved
@@ -10,11 +10,7 @@
     margin-bottom: 1em;
 
     .search-query {
-<<<<<<< HEAD
-      flex: 1;
-=======
       flex: 1 0 0px;
->>>>>>> c10941bb
       margin: 0 0.5em 0 0;
     }
 
@@ -224,30 +220,18 @@
     color: $tertiary-high;
   }
   .search-link {
-<<<<<<< HEAD
-    .topic-statuses,
-    .topic-title {
-      font-size: $font-up-2;
-      line-height: $line-height-large;
-=======
     .topic-title {
       font-size: $font-up-2;
       line-height: $line-height-medium;
->>>>>>> c10941bb
     }
     .topic-statuses {
       display: inline-block;
-<<<<<<< HEAD
-      color: dark-light-choose($primary-medium, $secondary-medium);
-      font-size: $font-0;
-=======
       font-size: 1.3em;
       line-height: $line-height-medium;
       color: $primary-medium;
       span {
         line-height: 1;
       }
->>>>>>> c10941bb
     }
   }
   .blurb {
