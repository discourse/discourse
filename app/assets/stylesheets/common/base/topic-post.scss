--- conflicted
+++ resolved
@@ -1513,9 +1513,7 @@
   font-size: var(--font-down-1-rem);
   border-radius: var(--d-border-radius);
   gap: var(--space-2);
-<<<<<<< HEAD
   box-sizing: border-box;
-=======
 
   @include viewport.until(sm) {
     margin-bottom: var(--space-4);
@@ -1524,7 +1522,6 @@
   &.custom {
     background: var(--danger-low);
   }
->>>>>>> bc1abd00
 
   .emoji {
     width: 1.5em;
@@ -1542,13 +1539,11 @@
     margin: 0;
   }
 
-<<<<<<< HEAD
   &.custom {
     background: var(--danger-low);
   }
 
-=======
->>>>>>> bc1abd00
+
   .custom_created_by {
     display: inline-block;
   }
