--- conflicted
+++ resolved
@@ -1262,29 +1262,8 @@
 }
 
 span.mention {
-<<<<<<< HEAD
-  font-weight: bold;
-  font-size: 0.93em;
-  color: var(--primary);
-}
-
-a.mention-group {
-  display: inline-block;
-  font-weight: bold;
-  font-size: 0.93em;
-  color: var(--primary);
-
-  &[data-mentionable-user-count],
-  .small-action-desc & {
-    color: var(--primary-high-or-secondary-low);
-    padding: 2px 4px;
-    background: var(--primary-low);
-    border-radius: 8px;
-  }
-=======
   // unlinked, invalid mention
   color: var(--primary-high);
->>>>>>> 9e42473a
 }
 
 .suggested-topics {
