body.crawler {
<<<<<<< HEAD
  a {
    // we want all links to look like links
    color: blue !important;
    text-decoration: underline !important;
    &:visited {
      color: purple !important;
    }
  }

=======
  font-family: "Times New Roman", Times, serif;
>>>>>>> 3c44bed5
  > header {
    // site header
    box-sizing: border-box;
    width: 100%;
    top: 0;
    background-color: #fff;
    padding: 10px;
    box-shadow: none;
    border-bottom: 1px solid #eee;
  }

  .header-buttons {
    display: none;
  }

<<<<<<< HEAD
  // topic list
=======
  div#main-outlet {
    padding: 10px;
    div.post {
      word-break: break-word;
      img {
        max-width: 100%;
        height: auto;
      }
    }
  }
>>>>>>> 3c44bed5

  .topic-list {
    table-layout: fixed;
    overflow: hidden;
<<<<<<< HEAD
    margin: 2em 0;

    thead {
      border-bottom: 1px solid #ddd;
      th {
        padding: 0 0 0.5em;
      }
      th:first-of-type {
        width: 40%;
      }
      @media screen and (min-width: 500px) {
        th {
          &.replies,
          &.views {
            width: 10%;
          }
        }
        th:first-of-type {
          width: 50%;
        }
        th:last-of-type {
          width: 15%;
        }
      }
    }

=======
    margin-bottom: 1em;
    td {
      padding: 10px 0;
      &.posters {
        padding: 10px 20px;
      }
    }
    th:first-of-type {
      padding-left: 0;
    }
>>>>>>> 3c44bed5
    @media (max-width: 850px) {
      table-layout: auto;
      td {
        word-break: break-all;
        &.posters {
          a:not(:last-of-type) {
            display: none;
          }
          a:last-of-type {
            display: block;
          }
        }
      }

      td,
      th {
        &.views {
          display: none;
        }
      }

      .link-top-line {
        a.title {
          padding: 0;
        }
      }

      .link-bottom-line {
        margin-top: 0.25em;
      }
    }

    .topic-list-item {
      border-bottom: 1px solid #eee;
      > * {
        padding: 0.75em 0;
      }
      td.main-link {
        padding-right: 1em;
      }
    }
  }

  .topic-category {
    display: inline;
  }

  .topic-list-main-link a.title,
  .topic-list .main-link a.title,
  .latest-topic-list-item .main-link a.title {
    padding: 0;
  }

  .topic-list .link-bottom-line {
    margin-top: 0.25em;
  }

  // topics

  div#main-outlet {
    div.post {
      word-break: break-word;
      img {
        max-width: 100%;
        height: auto;
      }
    }
  }

  .crawler-post {
    margin-top: 1em;
    margin-bottom: 2em;
    padding-top: 1.5em;
    border-top: 1px solid #eee;
  }

  .crawler-post-meta {
    margin-bottom: 1em;
    .creator {
      word-break: break-all;
      a {
        font-weight: bold;
      }
      @include breakpoint(tablet) {
        display: inline-block;
        margin-bottom: 0.25em;
      }
    }
  }

  .crawler-post-infos {
    color: #666;
    display: inline-block;
    @include breakpoint(tablet, min-width) {
      float: right;
    }
    [itemprop="position"] {
      float: left;
      margin-right: 0.5em;
    }
  }

  .crawler-linkback-list {
    margin-top: 1em;
    a {
      display: block;
      padding: 0.5em 0;
      border-top: 1px solid #ddd;
    }
  }

  #topic-title {
    > * {
      display: block;
    }
    h1 {
      font-size: 2em;
      margin-bottom: 0.25em;
    }
  }

  .poll-info {
    // crawler vote count always shows 0
    display: none;
  }

  pre,
  code,
  blockquote,
  aside.quote .title {
    background: #eee;
  }

  .md-table {
    tr {
      border: 1px solid #ddd;
    }
    th {
      font-weight: bold;
    }
    td,
    th {
      padding: 0.25em;
      border-right: 1px solid #ddd;
    }
  }

  // footer

  footer {
    margin-top: 2em;
  }

  .noscript-footer-nav {
    margin-top: 4em;
    a {
      margin-right: 0.25em;
      white-space: nowrap;
    }
  }

  #noscript-footer {
    padding: 0 10px;
    text-align: center;
  }

  .crawler-nav {
    margin: 1em 0;
    ul {
      margin: 0;
      list-style-type: none;
    }
    li {
      display: inline-block;
    }
    a {
      display: inline-block;
      padding: 0.5em 1em 0.5em 0;
    }
  }
}<|MERGE_RESOLUTION|>--- conflicted
+++ resolved
@@ -1,5 +1,5 @@
 body.crawler {
-<<<<<<< HEAD
+  font-family: serif;
   a {
     // we want all links to look like links
     color: blue !important;
@@ -8,10 +8,6 @@
       color: purple !important;
     }
   }
-
-=======
-  font-family: "Times New Roman", Times, serif;
->>>>>>> 3c44bed5
   > header {
     // site header
     box-sizing: border-box;
@@ -27,9 +23,9 @@
     display: none;
   }
 
-<<<<<<< HEAD
+
   // topic list
-=======
+
   div#main-outlet {
     padding: 10px;
     div.post {
@@ -40,12 +36,11 @@
       }
     }
   }
->>>>>>> 3c44bed5
+
 
   .topic-list {
     table-layout: fixed;
     overflow: hidden;
-<<<<<<< HEAD
     margin: 2em 0;
 
     thead {
@@ -72,8 +67,6 @@
       }
     }
 
-=======
-    margin-bottom: 1em;
     td {
       padding: 10px 0;
       &.posters {
@@ -83,7 +76,7 @@
     th:first-of-type {
       padding-left: 0;
     }
->>>>>>> 3c44bed5
+
     @media (max-width: 850px) {
       table-layout: auto;
       td {
