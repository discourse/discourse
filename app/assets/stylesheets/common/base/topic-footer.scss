#topic-footer-buttons {
  display: flex;
  max-width: calc(
    var(--topic-avatar-width) + var(--topic-body-width) +
      var(--topic-body-width-padding) * 2
  );

  html.anon & {
    justify-content: end;
  }

  .topic-footer-main-buttons {
    display: flex;
    gap: 0.5rem;

    &__actions {
      display: flex;
      gap: 0.5rem;
      flex-wrap: wrap;
    }

    .bookmark.bookmarked {
      .d-icon-discourse-bookmark-clock,
      .d-icon-bookmark {
        color: var(--tertiary);
      }
    }

    .create {
      align-self: flex-start;
    }
  }

  .pinned-button,
  .topic-notifications-button {
    .text {
      color: var(--primary-high);
    }
  }
}

.with-topic-progress {
  position: sticky;
  bottom: calc(env(safe-area-inset-bottom) + var(--composer-height, 0px));
  z-index: z("timeline");
  pointer-events: none; // the wrapper can block mobile controls

  > * {
    pointer-events: auto; // this unsets the above rule so the child elements are interactive
  }

  .composer-open:not(.composer-has-preview) & {
    position: fixed;
    max-width: var(--composer-max-width--hide-preview);
    width: 100%;
    left: 0;
    right: 0;
    margin-inline: auto;
  }
<<<<<<< HEAD
=======

  @media screen and (min-width: $reply-area-max-width) {
    .composer-open:not(.composer-has-preview) .has-sidebar-page & {
      max-width: calc(
        var(--composer-max-width--hide-preview) + var(--d-sidebar-width)
      );
    }
  }
>>>>>>> 6c595c32
}

#topic-progress-wrapper {
  display: flex;
  justify-content: flex-end;
  overflow: hidden;

  &.docked {
    .toggle-admin-menu {
      display: none;
    }
  }

  .btn {
    border: 0;
  }

  #topic-progress {
    position: relative;
    background-color: var(--secondary);
    color: var(--tertiary);
    padding: 0.5rem 1em;
    border: 1px solid var(--tertiary-low);

    /* as a big ol' click target, don't let text inside be selected */
    @include unselectable;

    .nums {
      display: flex;
      gap: 0.3rem;
      align-items: center;
      height: 100%;
      position: relative;
      z-index: z("base");
      font-size: var(--font-up-1);
      font-weight: bold;
    }

    .d-icon {
      position: absolute;
      right: 8px;
      bottom: 9px;
      z-index: z("base");
    }

    .bg {
      position: absolute;
      top: 0;
      bottom: 0;
      left: 0;
      width: var(--progress-bg-width, 0);
      background-color: var(--tertiary-low);
    }
  }
}<|MERGE_RESOLUTION|>--- conflicted
+++ resolved
@@ -57,8 +57,6 @@
     right: 0;
     margin-inline: auto;
   }
-<<<<<<< HEAD
-=======
 
   @media screen and (min-width: $reply-area-max-width) {
     .composer-open:not(.composer-has-preview) .has-sidebar-page & {
@@ -67,7 +65,6 @@
       );
     }
   }
->>>>>>> 6c595c32
 }
 
 #topic-progress-wrapper {
