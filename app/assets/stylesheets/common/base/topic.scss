--- conflicted
+++ resolved
@@ -374,47 +374,6 @@
   max-width: 757px;
 }
 
-<<<<<<< HEAD
-.suggested-topics-wrapper.related-messages-wrapper {
-  .suggested-topics:nth-of-type(n + 2) {
-    thead {
-      display: none;
-    }
-  }
-}
-
-// Target the .badge-category text, the bullet icon needs to maintain `display: block`
-.suggested-topics h3 .badge-wrapper.bullet span.badge-category,
-.suggested-topics h3 .badge-wrapper.box span,
-.suggested-topics h3 .badge-wrapper.bar span {
-  display: inline;
-}
-
-.suggested-topics h3 .badge-wrapper.bullet span.badge-category {
-  // Override vertical-align: text-top from `badges.css.scss`
-  vertical-align: baseline;
-  line-height: var(--line-height-medium);
-}
-
-.suggested-topics h3 .badge-wrapper.bullet,
-.suggested-topics h3 .badge-wrapper.bullet span.badge-category-parent-bg,
-.suggested-topics h3 .badge-wrapper.bullet span.badge-category-bg {
-  // Top of bullet aligns with top of line - adjust line height to vertically align bullet.
-  line-height: 0.8;
-}
-
-.suggested-topics .badge-wrapper.bullet span.badge-category,
-.suggested-topics .badge-wrapper.bar span.badge-category {
-  max-width: 150px;
-}
-
-.suggested-topics .suggested-topics-title {
-  display: flex;
-  align-items: center;
-}
-
-=======
->>>>>>> b2b1e721
 .post-links-container {
   @include unselectable;
   clear: both;
