.edit-topic-timer-modal {
  .modal-body {
    max-height: none;
    overflow: visible !important; /* inline JS styles */
  }
  .control-group {
    display: flex;
    align-items: center;

    > .d-icon {
      margin-right: 5px;
    }
  }
  .select-kit {
    width: 50%;
  }
  input.date-picker,
  input[type="time"] {
    width: 150px;
    text-align: left;
  }
  .radios {
    margin-bottom: 10px;
  }
  label {
<<<<<<< HEAD
    vertical-align: middle;
    display: inline-block;
    padding-right: 5px;
    input {
      vertical-align: middle;
=======
    display: inline-flex;
    padding-right: 5px;
    margin-bottom: 0;
    align-items: center;
    input {
      margin-top: 0;
>>>>>>> c10941bb
    }
  }
  .btn.pull-right {
    margin-right: 10px;
  }
  .future-date-input {
    input {
      margin: 0;
    }
    .alert-info {
      margin: 0 -15px -15px -15px;
    }
    .btn-clear {
      display: none;
    }
    .topic-status-info {
      border: none;
      padding: 0;
      h3 {
        font-weight: normal;
        font-size: $font-up-1;
      }
    }
  }
  .pika-single {
    position: absolute !important; /* inline JS styles */
  }
}

// mobile styles
.mobile-view .edit-topic-timer-modal {
  .select-kit.combo-box {
<<<<<<< HEAD
    flex: 1;
=======
    flex: 1 0 0px;
>>>>>>> c10941bb
  }
}<|MERGE_RESOLUTION|>--- conflicted
+++ resolved
@@ -23,20 +23,12 @@
     margin-bottom: 10px;
   }
   label {
-<<<<<<< HEAD
-    vertical-align: middle;
-    display: inline-block;
-    padding-right: 5px;
-    input {
-      vertical-align: middle;
-=======
     display: inline-flex;
     padding-right: 5px;
     margin-bottom: 0;
     align-items: center;
     input {
       margin-top: 0;
->>>>>>> c10941bb
     }
   }
   .btn.pull-right {
@@ -69,10 +61,6 @@
 // mobile styles
 .mobile-view .edit-topic-timer-modal {
   .select-kit.combo-box {
-<<<<<<< HEAD
-    flex: 1;
-=======
     flex: 1 0 0px;
->>>>>>> c10941bb
   }
 }