--- conflicted
+++ resolved
@@ -136,10 +136,7 @@
         background-color: $primary-low;
         cursor: pointer;
         outline: none;
-<<<<<<< HEAD
         line-height: $line-height-medium;
-=======
->>>>>>> e9fd4f27
         overflow: hidden;
         flex: 0 1 auto;
         flex-wrap: nowrap;
@@ -147,32 +144,15 @@
         display: flex;
         flex-direction: column;
 
-<<<<<<< HEAD
-        .name {
-          padding: 0 5px;
-          line-height: $line-height-medium;
-        }
-
-        &.is-highlighted {
-          box-shadow: 0 0 2px $danger, 0 1px 0 rgba(0,0,0,0.05);
-=======
         .footer {
           display: flex;
           width: 100%;
->>>>>>> e9fd4f27
         }
 
         .body {
           width: 100%;
           display: inline-flex;
-<<<<<<< HEAD
-          .d-icon {
-            color: $primary-medium;
-            cursor: pointer;
-            font-size: $font-0;
-=======
           align-items: center;
->>>>>>> e9fd4f27
 
           .locked-icon, .delete-icon {
             justify-content: center;
@@ -196,11 +176,29 @@
 
         .name {
           padding: 0 5px;
+          line-height: $line-height-medium;
         }
 
         &.is-highlighted {
           box-shadow: 0 0 2px $danger, 0 1px 0 rgba(0,0,0,0.05);
         }
+
+        .locked-icon, .delete-icon {
+          justify-content: center;
+          align-items: center;
+          width: 21px;
+          height: 21px;
+          display: inline-flex;
+          .d-icon {
+            color: $primary-medium;
+            cursor: pointer;
+            font-size: $font-0;
+
+            &:hover {
+              color: $primary;
+            }
+          }
+        }
       }
     }
   }
