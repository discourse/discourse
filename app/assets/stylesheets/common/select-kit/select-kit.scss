--- conflicted
+++ resolved
@@ -3,10 +3,7 @@
 }
 
 .select-box-kit, .select-kit {
-<<<<<<< HEAD
-=======
   border: none;
->>>>>>> eb428ef5
   min-width: 220px;
   -webkit-box-sizing: border-box;
      -moz-box-sizing: border-box;
