// Styles for /admin section

@import "common/foundation/variables";
@import "common/foundation/mixins";
@import "common/foundation/helpers";

$mobile-breakpoint: 700px;

// Common admin styles

.admin-main-nav {
  display: inline-flex;
  position: relative;
  width: 100%;
  height: auto;
  overflow: hidden;
  height: 100%;
  .mobile-view & {
    margin-top: 10px;
  }
  @include breakpoint(tablet) {
    width: calc(100% + 10px);
    margin-left: -10px;
    padding: 0 0 0 10px;
  }

  .nav-pills {
    display: inline-flex;
<<<<<<< HEAD
=======
    flex-wrap: wrap;
>>>>>>> c10941bb
    width: calc(100% - 10px);
    flex: 1 0 auto;
    @include breakpoint(tablet) {
      white-space: nowrap;
<<<<<<< HEAD
=======
      flex-wrap: nowrap;
>>>>>>> c10941bb
      overflow-x: scroll;
      -webkit-overflow-scrolling: touch;
      margin: 0 0 0 -10px;
      padding: 0 10px 10px 10px;
    }
    &:before {
      display: none;
    }
    > li {
      margin: 0;
      &:last-of-type {
        > a {
          margin-right: 25px;
        }
      }
    }
  }
  @include breakpoint(tablet) {
    // Fade-out for horizontal scroll nav
    &:before {
      content: "";
      position: absolute;
      width: 10px;
      margin-left: -10px;
      height: 100%;
      background: linear-gradient(
        to right,
        rgba($secondary, 1) 0%,
        rgba($secondary, 0) 100%
      );
    }
    &:after {
      content: "";
      position: absolute;
      right: 0px;
      width: 30px;
      height: 100%;
      background: linear-gradient(
        to right,
        rgba($secondary, 0) 0%,
        rgba($secondary, 1) 100%
      );
    }
  }
}

.nav-stacked {
  @media screen and (max-width: 700px) {
    margin: 0 10px 0 -10px;
  }
}

.admin-contents {
  position: relative;
}

.admin-contents table {
  width: 100%;
  margin-top: 10px;

  tr {
    text-align: left;
  }
  td,
  th {
    padding: 8px;
  }
  th {
    text-align: left;
    &.sortable {
      cursor: pointer;

      &:hover {
        background-color: #e9e9e9;
        background-color: lighten($primary, 80%);
      }
      .d-icon-chevron-down,
      .d-icon-chevron-up {
        margin-left: 0.5em;
      }
    }
  }
  tr:hover {
    background-color: darken($secondary, 2.5%);
  }
  tr.selected {
    background-color: lighten($primary, 80%);
  }
  .filters input {
    margin-bottom: 0;
  }
  .label {
    display: none;
  }

  @media screen and (max-width: 970px) and (min-width: 768px) {
    td,
    th {
      padding: 6px 4px;
    }
    th {
      vertical-align: bottom;
    }
    th.sortable {
      max-width: 100px;
    }
  }
}

.admin-contents table.grid {
  // Table switches to grid for narrow screens
  @media screen and (max-width: 767px) {
    thead {
      display: none;
    }
    .label {
      display: block;
      color: $primary-medium;
      font-size: $font-down-1;
      margin: 0.5em 0 0.15em 0;
    }
    tr {
      grid-template-columns: repeat(3, 1fr);
      display: grid;
      line-height: $line-height-medium;
      padding: 8px 0;
      min-width: 0;
      td {
        padding: 2px;
        align-self: center;
      }
    }

    tr.flagged-topic {
      grid-template-columns: 0.25fr 1fr 1fr;
      td.topic-title {
        grid-column-start: 2;
        grid-column-end: -2;
        min-width: 0;
        align-self: start;
      }
      td.last-flagged {
        grid-row: 1;
        grid-column-end: -1;
        text-align: right;
        align-self: start;
      }
      td.flag-details {
        grid-row: 2;
        grid-column-end: -1;
        text-align: right;
      }
      td.flagged-topic-users {
        grid-row: 1;
        grid-column-start: 1;
        max-width: 60px;
        align-self: start;
        a {
          display: inline-block;
          margin: 0 0.25em 0.25em 0;
        }
      }
      td.flag-counts {
        grid-row: 2;
        grid-column-start: 2;
      }
    }
  }

  @media screen and (min-width: 550px) {
    tr {
      grid-template-columns: repeat(6, 1fr);
    }
  }
}

.site-texts {
  .search-area {
    margin-bottom: 2em;
    p {
      margin-top: 0;
    }
    .site-text-search {
      padding: 0.5em;
      font-size: $font-0;
      width: 50%;
    }
    .extra-options {
      float: right;
      input[type="checkbox"] {
        margin-right: 0.5em;
      }
    }
  }
  .text-highlight {
    font-weight: bold;
  }
  .site-text {
    cursor: pointer;
    border-bottom: 1px solid $primary-low;
    margin-bottom: 0.5em;
    &.overridden {
      background-color: $highlight-medium;
    }
    h3 {
      font-weight: normal;
      font-size: $font-0;
      @include breakpoint(mobile) {
        word-wrap: break-word;
      }
    }
    button.edit {
      float: right;
    }
    .site-text-value {
      margin: 0.5em 5em 0.5em 0;
      @include breakpoint(medium, min-width) {
        max-height: 100px;
      }
      @include breakpoint(mobile) {
        word-wrap: break-word;
      }
      color: $primary-medium;
    }
  }
  .edit-site-text {
    textarea {
      width: 100%;
      max-width: 800px;
    }
    .save-messages,
    .title {
      margin-bottom: 1em;
    }
    @include breakpoint(mobile) {
      .title {
        word-wrap: break-word;
      }
    }
    .go-back {
      margin-top: 1em;
    }
  }
}

.content-list {
  width: 27%;
  float: left;
  li a span.count {
    font-size: $font-down-1;
    float: right;
    margin-right: 10px;
    background-color: $primary-low;
    padding: 2px 5px;
    border-radius: 5px;
    color: $primary;
  }
}

.content-body {
  float: left;
  width: 60%;
}

.admin-content {
  margin-bottom: 50px;
  .admin-contents {
    padding: 0 0 8px 0;
    @include clearfix();
  }
  .view-options {
    float: right;
  }
  table.report {
    margin-top: 20px;
    tr {
      th:nth-of-type(1) {
        width: 20%;
      }
    }

    tr.total-for-period,
    tr.total {
      td {
        font-weight: 700;
      }
    }

    &.web_crawlers {
      tr {
        th:nth-of-type(1) {
          width: 60%;
        }
      }
      td.x-value {
        max-width: 0;
        overflow: hidden;
        text-overflow: ellipsis;
        white-space: nowrap;
      }
    }
    .bar-container {
      float: left;
      width: 300px;
      margin-right: 15px;
      margin-bottom: 5px;
      display: inline-block;
      .bar {
        margin-top: 5px;
        background-color: $tertiary;
        display: inline-block;
        text-align: right;
        padding-right: 8px;
        color: $secondary;
      }
    }
  }
}

.full-reason {
  white-space: pre-wrap;
}

.admin-users .users-list {
  .username .fa {
    color: dark-light-choose($primary-medium, $secondary-medium);
  }
}

.ip-lookup {
  position: relative;
  display: inline-block;
  .location-box {
    position: absolute;
    width: 460px;
    right: 0;
    z-index: z("dropdown");
    box-shadow: shadow("card");
    margin-top: -2px;
    background-color: $secondary;
    padding: 12px 12px 5px;
    .powered-by {
      font-size: $font-down-1;
      position: absolute;
      bottom: -10px;
      left: 10px;
    }
    .other-accounts {
      margin: 5px 0 0;
      max-height: 200px;
      overflow: auto;
      width: 455px;
      ul {
        margin: 0;
      }
      li {
        list-style: none;
      }
      tr td:first-of-type {
        width: 130px;
      }
    }
  }
}

.admin-container {
  margin-top: 10px;

  .username {
    input {
<<<<<<< HEAD
      min-width: 220px;
=======
      min-width: 15em;
>>>>>>> c10941bb
      @media screen and (max-width: 500px) {
        box-sizing: border-box;
        width: 100%;
      }
    }
  }
  .select-kit {
    width: 350px;
  }
  .select-kit.multi-select {
    width: 500px;
  }
  .select-kit.dropdown-select-box {
    width: auto;
  }
  .search-logs-filter {
    margin-left: auto;
    @media screen and (max-width: 700px) {
      flex: 1 1 100%;
      margin-left: 0;
    }
  }

  .header-search-results {
    clear: both;
    padding: 4px;
  }
  @include breakpoint(tablet) {
    .select-kit.period-chooser
      .period-chooser-header
      h2.selected-name
      .top-date-string {
      font-size: $font-down-3;
    }
  }
  .controls {
    @include clearfix;
    .save-messages {
      margin-top: 1em;
    }
  }
}

.admin-title {
  display: flex;
  flex-wrap: wrap;
  align-items: flex-start;
  .show-emails {
    margin-left: auto;
  }
}

.admin-controls {
  display: flex;
  background-color: $primary-low;
  align-items: center;

  .admin-actions {
    margin-left: auto;
  }
  nav {
    background-color: $primary-low;
    width: 100%;
  }
  nav {
    display: inline-flex;
    position: relative;
<<<<<<< HEAD
    flex: 1;
=======
    flex: 1 0 0px;
>>>>>>> c10941bb
    height: auto;
    overflow: hidden;
    padding: 0;
    height: 100%;
    @include breakpoint(tablet) {
      width: calc(100% + 10px);
      padding-left: 10px;
      margin-left: -10px;
      margin-right: -10px;
    }

    &:before {
      // Fade out sides of horizontal nav
      content: "";
      position: absolute;
      width: 10px;
      left: 0;
      height: calc(100% - 5px);
      background: linear-gradient(
        to right,
        rgba($primary-low, 1) 0%,
        rgba($primary-low, 0) 100%
      );
    }

    &:after {
      content: "";
      position: absolute;
      right: 0px;
      width: 15px;
      height: calc(100% - 5px);
      background: linear-gradient(
        to right,
        rgba($primary-low, 0) 0%,
        rgba($primary-low, 1) 100%
      );
    }
  }

  .nav-pills {
    width: calc(100% - 10px);
    display: inline-flex;
    padding: 10px;
    margin: 0;
    white-space: nowrap;
    overflow-x: auto;
    @include breakpoint(tablet) {
      margin-left: -10px;
      overflow-x: scroll;
      -webkit-overflow-scrolling: touch;
    }

    &:before {
      display: none;
    }
    > li {
      margin: 0;
      a.active {
        background: $primary-medium;
      }
      &:last-of-type {
        > a {
          margin-right: 25px;
        }
      }
    }
  }
  h1 {
    font-size: $font-up-3;
    line-height: $line-height-medium;
    color: $primary;
  }
  .controls {
    background: $primary-low;
    width: 100%;
    padding: 10px;
    display: flex;
    align-items: center;
    @include breakpoint(mobile) {
      margin: 0 -10px;
    }
<<<<<<< HEAD
    input {
      margin: 0;
=======
    label {
      margin-bottom: 0;
    }
    input {
      margin-right: 5px;
      margin-bottom: 0;
>>>>>>> c10941bb
      @include breakpoint(tablet) {
        max-width: 150px;
      }
    }
    &.search {
      width: auto;
      white-space: nowrap;
      label {
        flex: 1 1 250px;
        display: flex;
        align-items: center;
        input {
          margin-right: 0.5em;
        }
      }
    }
  }
  .controls .menu-toggle {
    display: none;
    float: left;
    padding: 5px 10px;
    margin-right: 15px;
    border: 1px solid lighten($primary, 40%);
    border-radius: 3px;
    background: transparent;
    color: $primary;
    &:hover {
      background-color: lighten($primary, 60%);
    }
    @media (max-width: $mobile-breakpoint) {
      display: inline-block;
    }
  }
  button {
    margin-right: 5px;
  }
  input[type="text"] {
    display: inline-block;
    float: left;
  }
  .result-message {
    display: inline-block;
    padding-left: 10px;
  }
  .username {
    input[type="text"] {
      width: 240px;
    }
  }
  .search {
    label {
      margin-top: 5px;
    }
    .controls {
      margin-left: 0;
    } // Hide the search checkbox for very small screens
    // Todo: find somewhere to display it - probably requires switching its order in the html
    @media (max-width: 550px) {
      display: none;
    }
  }
  .toggle {
<<<<<<< HEAD
    margin-top: 8px;
    float: right;
=======
>>>>>>> c10941bb
    span {
      font-weight: bold;
    }
  }
  label {
    display: inline-block;
    margin-right: 5px;
  }
  .pull-right {
    padding-right: 10px;
  }
  .pull-right {
    padding-right: 10px;
  }
}

.paste-users {
  width: 400px;
  height: 150px;
}

.groups,
.badges,
.web-hook-container {
  .form-horizontal {
    & > div {
      margin-bottom: 20px;
    }
    .d-editor-textarea-wrapper {
      max-width: 60%;
      .d-editor-button-bar {
        overflow: hidden;
      }
    }
    input,
    textarea,
    select,
    .select-box {
      width: 350px;
    }
    input[type="checkbox"],
    input[type="radio"] {
      width: 20px;
    }
  }
}

.text-successful {
  color: $success;
}

.text-danger {
  color: $danger;
}

.text-muted {
  color: lighten($primary, 40);
}

.admin-nav {
  width: 18.018%;
  position: relative; // The admin-nav becomes a slide-out menu at the mobile-nav breakpoint
  @media (max-width: $mobile-breakpoint) {
    position: absolute;
    z-index: z("base") - 1;
    width: 250px;
  }
  @media (max-width: 500px) {
    width: 50%;
  }
}

.admin-detail {
  width: 76.5765%;
  @media (max-width: $mobile-breakpoint) {
    z-index: z("base");
    width: 100%;
  }

  background-color: $secondary; // Todo: set this properly - it needs to be >= the menu height
  min-height: 875px;
  margin-left: 0;
  border-left: solid 1px $primary-low;
  padding: 30px 0 30px 30px;
  @media (max-width: $mobile-breakpoint) {
    padding: 30px 0;
    border: none;
  }
}

.admin-detail.mobile-open {
  @media (max-width: $mobile-breakpoint) {
    transition: transform 0.3s ease;
    @include transform(translateX(250px));
  }
  @media (max-width: 500px) {
    transition: transform 0.3s ease;
    @include transform(translateX(50%));
  }
}

.admin-detail.mobile-closed {
  @media (max-width: $mobile-breakpoint) {
    transition: transform 0.3s ease;
    @include transform(translateX(0));
    margin-left: -10px;
    padding-left: 10px;
  }
}

section.details {
  h1 {
    font-size: $font-up-3;
    color: $primary;
    padding: 5px 10px;
    margin: 30px 0 5px 0;
    border-bottom: 5px solid $primary-low;
  }
}

#selected-controls {
  background-color: $tertiary-low;
  padding: 8px;
  min-height: 27px;
  position: fixed;
  bottom: 0;
  width: 1075px;
}

.user-controls {
  padding: 5px;
  clear: both;
  text-align: right;
<<<<<<< HEAD
=======
  .btn {
    line-height: $line-height-medium;
  }
>>>>>>> c10941bb
  @media (max-width: $mobile-breakpoint) {
    .btn {
      margin: 2px;
    }
  }
}

.row.groups {
  input[type="text"] {
    width: 500px;
  }
  input#group-users {
    width: 600px;
  }
}

// Ember.ListView
.ember-list-view {
  overflow-y: auto;
  overflow-x: hidden;
  position: relative;
}

.ember-list-item-view {
  position: absolute;
}

.tl3-requirements {
  .d-icon-check {
    color: $success;
  }
  .d-icon-times {
    color: $danger;
<<<<<<< HEAD
  }
}

@media all and (min-width: 320px) and (max-width: 500px) {
  .full-width {
    margin: 0;
  }
  .site-settings-nav {
    width: 100%;
  }
=======
  }
}

@media all and (min-width: 320px) and (max-width: 500px) {
  .full-width {
    margin: 0;
  }
  .site-settings-nav {
    width: 100%;
  }
>>>>>>> c10941bb
  .site-settings-detail {
    width: 100%;
    padding: 0;
    border: none;
    .settings .setting {
      .setting-label {
        float: left;
        width: 100%;
        h3 {
          margin-bottom: 5px;
          font-weight: bold;
          margin-top: 25px;
        }
      }
      .setting-value {
        width: 100%;
      }
    }
  }
  .content-editor {
    width: 100%;
  }
  div.ac-wrap {
    width: 100% !important;
    box-sizing: border-box;
  }

  .dashboard-left,
  .dashboard-right {
    width: 100%;
  }
  .dashboard-stats {
    margin: 0;
  }
  .badges {
    .current-badge {
      margin: 70px 0 0 0;
<<<<<<< HEAD
    }
    .current-badge-actions {
      padding: 0;
=======
>>>>>>> c10941bb
    }
    .current-badge-actions {
      padding: 0;
    }
  }
  .customize .content-list,
  .customize .current-style {
    width: 100%;
  }
  .customize .content-list,
  .customize .current-style {
    width: 100%;
  }
}

tr.not-activated {
  td,
  td a,
  td a:visited {
    color: #bbb;
  }
}

.details.not-activated {
  .username .value,
  .email .value a,
  .email .value a:visited {
    color: #bbb;
  }
}

.preview {
  margin-top: 5px;
}

table#user-badges {
  .reason {
    max-width: 200px;
  }
}

<<<<<<< HEAD
=======
@mixin value-btn {
  width: 29px;
  border: 1px solid $primary-low;
  outline: none;
  padding: 0;

  &:focus {
    border-color: $tertiary;
  }
}

>>>>>>> c10941bb
.value-list {
  .value {
    padding: 0.125em 0;
    white-space: nowrap;
    overflow: hidden;
    text-overflow: ellipsis;
    display: flex;

    &:last-child {
      border-bottom: none;
    }

    .value-input {
      box-sizing: border-box;
<<<<<<< HEAD
      flex: 1;
=======
      flex: 1 0 0px;
>>>>>>> c10941bb
      border-color: $primary-low;
      cursor: pointer;
      margin: 0;

      &:focus {
        border-color: $tertiary;
        box-shadow: none;
      }
<<<<<<< HEAD
    }

    .remove-value-btn {
      margin-right: 0.25em;
      width: 29px;
      border: 1px solid $primary-low;
      outline: none;
      padding: 0;

      &:focus {
        border-color: $tertiary;
      }
    }
  }
  .values {
    margin-bottom: 0.5em;
=======
    }

    .remove-value-btn {
      @include value-btn;
      margin-right: 0.25em;
    }
  }
  .values {
    margin-bottom: 0.5em;
  }
}

.secret-value-list {
  .value {
    flex-flow: row wrap;
    margin-left: -0.25em;
    margin-top: -0.125em;
    .new-value-input {
      flex: 1 0 0px;
    }
    .value-input,
    .new-value-input {
      margin-top: 0.125em;
      &:last-of-type {
        margin-left: 0.25em;
      }
    }
    .remove-value-btn {
      margin-left: 0.25em;
      margin-top: 0.125em;
    }
    .add-value-btn {
      @include value-btn;
      margin-left: 0.25em;
      margin-top: 0.125em;
    }
    .new-value-input {
      margin-left: 0.25em;
    }
  }
}

.mobile-view .secret-value-list {
  .add-value-btn {
    margin-bottom: 9px;
  }
  .value {
    .value-input:last-of-type {
      margin-left: 2.35em;
    }
    .new-value-input:first-of-type {
      margin-right: 2.15em;
      margin-left: 0.25em;
    }
>>>>>>> c10941bb
  }
}

// Mobile view text-inputs need some padding
.mobile-view .admin-contents {
  input[type="text"] {
    padding: 4px;
  }
}

.mobile-view .full-width {
  margin: 0;
}

// Mobile specific style for Admin IP Lookup box
.mobile-view .admin-contents .ip-lookup .location-box {
  width: 300px;
  left: -100%;
}

.inline-edit label {
  display: inline-block;
  margin-right: 20px;
}

// Styles for subtabs in admin
@import "common/admin/dashboard_next";
@import "common/admin/settings";
@import "common/admin/users";
@import "common/admin/moderation_history";
@import "common/admin/suspend";
@import "common/admin/badges";
@import "common/admin/emails";
@import "common/admin/flagging";
@import "common/admin/staff_logs";
@import "common/admin/customize";
@import "common/admin/api";
@import "common/admin/backups";
@import "common/admin/plugins";
@import "common/admin/admin_reports";
@import "common/admin/admin_report";
@import "common/admin/admin_report_counters";
@import "common/admin/admin_report_chart";
<<<<<<< HEAD
=======
@import "common/admin/admin_report_stacked_chart";
>>>>>>> c10941bb
@import "common/admin/admin_report_table";
@import "common/admin/admin_report_inline_table";
@import "common/admin/dashboard_previous";<|MERGE_RESOLUTION|>--- conflicted
+++ resolved
@@ -26,18 +26,12 @@
 
   .nav-pills {
     display: inline-flex;
-<<<<<<< HEAD
-=======
     flex-wrap: wrap;
->>>>>>> c10941bb
     width: calc(100% - 10px);
     flex: 1 0 auto;
     @include breakpoint(tablet) {
       white-space: nowrap;
-<<<<<<< HEAD
-=======
       flex-wrap: nowrap;
->>>>>>> c10941bb
       overflow-x: scroll;
       -webkit-overflow-scrolling: touch;
       margin: 0 0 0 -10px;
@@ -408,11 +402,7 @@
 
   .username {
     input {
-<<<<<<< HEAD
-      min-width: 220px;
-=======
       min-width: 15em;
->>>>>>> c10941bb
       @media screen and (max-width: 500px) {
         box-sizing: border-box;
         width: 100%;
@@ -480,11 +470,7 @@
   nav {
     display: inline-flex;
     position: relative;
-<<<<<<< HEAD
-    flex: 1;
-=======
     flex: 1 0 0px;
->>>>>>> c10941bb
     height: auto;
     overflow: hidden;
     padding: 0;
@@ -566,17 +552,12 @@
     @include breakpoint(mobile) {
       margin: 0 -10px;
     }
-<<<<<<< HEAD
-    input {
-      margin: 0;
-=======
     label {
       margin-bottom: 0;
     }
     input {
       margin-right: 5px;
       margin-bottom: 0;
->>>>>>> c10941bb
       @include breakpoint(tablet) {
         max-width: 150px;
       }
@@ -639,11 +620,6 @@
     }
   }
   .toggle {
-<<<<<<< HEAD
-    margin-top: 8px;
-    float: right;
-=======
->>>>>>> c10941bb
     span {
       font-weight: bold;
     }
@@ -651,9 +627,6 @@
   label {
     display: inline-block;
     margin-right: 5px;
-  }
-  .pull-right {
-    padding-right: 10px;
   }
   .pull-right {
     padding-right: 10px;
@@ -777,12 +750,9 @@
   padding: 5px;
   clear: both;
   text-align: right;
-<<<<<<< HEAD
-=======
   .btn {
     line-height: $line-height-medium;
   }
->>>>>>> c10941bb
   @media (max-width: $mobile-breakpoint) {
     .btn {
       margin: 2px;
@@ -816,7 +786,6 @@
   }
   .d-icon-times {
     color: $danger;
-<<<<<<< HEAD
   }
 }
 
@@ -827,18 +796,6 @@
   .site-settings-nav {
     width: 100%;
   }
-=======
-  }
-}
-
-@media all and (min-width: 320px) and (max-width: 500px) {
-  .full-width {
-    margin: 0;
-  }
-  .site-settings-nav {
-    width: 100%;
-  }
->>>>>>> c10941bb
   .site-settings-detail {
     width: 100%;
     padding: 0;
@@ -876,20 +833,10 @@
   .badges {
     .current-badge {
       margin: 70px 0 0 0;
-<<<<<<< HEAD
     }
     .current-badge-actions {
       padding: 0;
-=======
->>>>>>> c10941bb
-    }
-    .current-badge-actions {
-      padding: 0;
-    }
-  }
-  .customize .content-list,
-  .customize .current-style {
-    width: 100%;
+    }
   }
   .customize .content-list,
   .customize .current-style {
@@ -923,8 +870,6 @@
   }
 }
 
-<<<<<<< HEAD
-=======
 @mixin value-btn {
   width: 29px;
   border: 1px solid $primary-low;
@@ -936,7 +881,6 @@
   }
 }
 
->>>>>>> c10941bb
 .value-list {
   .value {
     padding: 0.125em 0;
@@ -951,11 +895,7 @@
 
     .value-input {
       box-sizing: border-box;
-<<<<<<< HEAD
-      flex: 1;
-=======
       flex: 1 0 0px;
->>>>>>> c10941bb
       border-color: $primary-low;
       cursor: pointer;
       margin: 0;
@@ -964,24 +904,6 @@
         border-color: $tertiary;
         box-shadow: none;
       }
-<<<<<<< HEAD
-    }
-
-    .remove-value-btn {
-      margin-right: 0.25em;
-      width: 29px;
-      border: 1px solid $primary-low;
-      outline: none;
-      padding: 0;
-
-      &:focus {
-        border-color: $tertiary;
-      }
-    }
-  }
-  .values {
-    margin-bottom: 0.5em;
-=======
     }
 
     .remove-value-btn {
@@ -1036,7 +958,6 @@
       margin-right: 2.15em;
       margin-left: 0.25em;
     }
->>>>>>> c10941bb
   }
 }
 
@@ -1080,10 +1001,7 @@
 @import "common/admin/admin_report";
 @import "common/admin/admin_report_counters";
 @import "common/admin/admin_report_chart";
-<<<<<<< HEAD
-=======
 @import "common/admin/admin_report_stacked_chart";
->>>>>>> c10941bb
 @import "common/admin/admin_report_table";
 @import "common/admin/admin_report_inline_table";
 @import "common/admin/dashboard_previous";