// Styles for /admin section

@import "common/foundation/variables";
@import "common/foundation/mixins";
@import "common/foundation/helpers";

$mobile-breakpoint: 700px;

// Common admin styles

.admin-main-nav {
  .mobile-view & {
    display: inline-flex;
    position: relative;
    width: calc(100% + 10px);
    height: auto;
    overflow: hidden;
    padding: 0;
    height: 100%;
    margin-left: -10px;
    padding-left: 10px;
    margin-top: 10px;
  }
  .nav.nav-pills {
    width: calc(100% - 10px);
    display: inline-flex;
    padding: 0 10px 10px 10px;
    margin: 0 0 0 -10px;
    white-space: nowrap;
    overflow-x: scroll;
    &:before {
      display: none;
    }
    > li {
      margin: 0;
      &:last-of-type {
        > a {
          margin-right: 25px;
        }
      }
    }
  }
  &:before {
    content: "";
    width: 10px;
    margin-left: -10px;
    height: calc(100% - 5px);
    background: linear-gradient(
      to right,
      rgba($secondary, 1) 0%,
      rgba($secondary, 0) 100%
    );
    position: absolute;
  }
  &:after {
    content: "";
    right: 0px;
    width: 30px;
    height: calc(100% - 5px);
    background: linear-gradient(
      to right,
      rgba($secondary, 0) 0%,
      rgba($secondary, 1) 100%
    );
    position: absolute;
  }
}

.nav-stacked {
  .mobile-view & {
    margin: 0 10px 0 -10px;
  }
}

.admin-contents {
  position: relative;
}

.admin-contents table {
  width: 100%;
  margin-top: 10px;

  tr {
    text-align: left;
  }
  td,
  th {
    padding: 8px;
  }
  th {
    text-align: left;
    &.sortable {
      cursor: pointer;

      &:hover {
        background-color: #e9e9e9;
        background-color: lighten($primary, 80%);
      }
      .d-icon-chevron-down,
      .d-icon-chevron-up {
        margin-left: 0.5em;
      }
    }
  }
  tr:hover {
    background-color: darken($secondary, 2.5%);
  }
  tr.selected {
    background-color: lighten($primary, 80%);
  }
  .filters input {
    margin-bottom: 0;
  }
  .label {
    display: none;
  }

  @media screen and (max-width: 970px) and (min-width: 768px) {
    td,
    th {
      padding: 6px 4px;
    }
    th {
      vertical-align: bottom;
    }
    th.sortable {
      max-width: 100px;
    }
  }
}

.admin-contents table.grid {
  @media screen and (max-width: 767px) {
    thead {
      display: none;
    }
    .label {
      display: block;
      color: $primary-medium;
      font-size: $font-down-1;
      margin: 0.5em 0 0.15em 0;
    }
    tr {
      grid-template-columns: repeat(3, 1fr);
      display: grid;
      line-height: $line-height-medium;
      padding: 8px 0;
      min-width: 0;
      td {
        padding: 2px;
        align-self: center;
      }
    }

    tr.flagged-topic {
      grid-template-columns: minmax(max-content, 0.25fr) 1fr 1fr;
      td.topic-title {
        grid-column-start: 2;
        grid-column-end: -2;
        min-width: 0;
        align-self: start;
      }
      td.last-flagged {
        grid-row: 1;
        grid-column-end: -1;
        text-align: right;
        align-self: start;
      }
      td.flag-details {
        grid-row: 2;
        grid-column-end: -1;
        text-align: right;
      }
      td.flagged-topic-users {
        grid-row: 1;
        grid-column-start: 1;
        max-width: 60px;
        align-self: start;
        a {
          display: inline-block;
          margin: 0 0.25em 0.25em 0;
        }
      }
      td.flag-counts {
        grid-row: 2;
        grid-column-start: 2;
      }
    }
  }

  @media screen and (min-width: 550px) {
    tr {
      grid-template-columns: repeat(6, 1fr);
    }
  }
}

.site-texts {
  .search-area {
    margin-bottom: 2em;
    p {
      margin-top: 0;
    }
    .site-text-search {
      padding: 0.5em;
      font-size: $font-0;
      width: 50%;
    }
    .extra-options {
      float: right;
      input[type="checkbox"] {
        margin-right: 0.5em;
      }
    }
  }
  .text-highlight {
    font-weight: bold;
  }
  .site-text {
    cursor: pointer;
    border-bottom: 1px solid $primary-low;
    margin-bottom: 0.5em;
    &.overridden {
      background-color: $highlight-medium;
    }
    h3 {
      font-weight: normal;
      font-size: $font-0;
    }
    button.edit {
      float: right;
    }
    .site-text-value {
      margin: 0.5em 5em 0.5em 0;
      max-height: 100px;
      color: $primary-medium;
    }
  }
  .edit-site-text {
    textarea {
      width: 80%;
    }
    .save-messages,
    .title {
      margin-bottom: 1em;
    }
    .go-back {
      margin-top: 1em;
    }
  }
}

.content-list {
  width: 27%;
  float: left;
  li a span.count {
    font-size: $font-down-1;
    float: right;
    margin-right: 10px;
    background-color: $primary-low;
    padding: 2px 5px;
    border-radius: 5px;
    color: $primary;
  }
}

.content-body {
  float: left;
  width: 60%;
}

.admin-content {
  margin-bottom: 50px;
  .admin-contents {
    padding: 0 0 8px 0;
    @include clearfix();
  }
  .view-options {
    float: right;
  }
  table.report {
    margin-top: 20px;
    tr {
      th:nth-of-type(1) {
        width: 20%;
      }
    }
<<<<<<< HEAD
=======

    tr.total-for-period,
    tr.total {
      td {
        font-weight: 700;
      }
    }

>>>>>>> 252e5574
    &.web_crawlers {
      tr {
        th:nth-of-type(1) {
          width: 60%;
        }
      }
      td.x-value {
        max-width: 0;
        overflow: hidden;
        text-overflow: ellipsis;
        white-space: nowrap;
      }
    }
    .bar-container {
      float: left;
      width: 300px;
      margin-right: 15px;
      margin-bottom: 5px;
      display: inline-block;
      .bar {
        margin-top: 5px;
        background-color: $tertiary;
        display: inline-block;
        text-align: right;
        padding-right: 8px;
        color: $secondary;
      }
    }
  }
}

.full-reason {
  white-space: pre-wrap;
}

.ip-lookup {
  position: relative;
  display: inline-block;
  .location-box {
    position: absolute;
    width: 460px;
    right: 0;
    z-index: z("dropdown");
    box-shadow: shadow("card");
    margin-top: -2px;
    background-color: $secondary;
    padding: 12px 12px 5px;
    .powered-by {
      font-size: $font-down-1;
      position: absolute;
      bottom: -10px;
      left: 10px;
    }
    .other-accounts {
      margin: 5px 0 0;
      max-height: 200px;
      overflow: auto;
      width: 455px;
      ul {
        margin: 0;
      }
      li {
        list-style: none;
      }
      tr td:first-of-type {
        width: 130px;
      }
    }
  }
}

.admin-container {
  margin-top: 10px;

  .username {
    input {
      min-width: 220px;
      @media screen and (max-width: 500px) {
        box-sizing: border-box;
        width: 100%;
      }
    }
  }
  .select-kit {
    width: 350px;
  }
  .select-kit.multi-select {
    width: 500px;
  }
  .select-kit.dropdown-select-box {
    width: auto;
  }
  .search-logs-filter {
    margin-left: auto;
    @media screen and (max-width: 700px) {
      flex: 1 1 100%;
      margin-left: 0;
    }
  }

  .header-search-results {
    clear: both;
    padding: 4px;
  }
  @media screen and (max-width: 768px) {
    .select-kit.period-chooser
      .period-chooser-header
      h2.selected-name
      .top-date-string {
      font-size: $font-down-3;
    }
  }
  .controls {
    @include clearfix;
    .save-messages {
      margin-top: 1em;
    }
  }
}

.admin-title {
  display: flex;
  flex-wrap: wrap;
  align-items: flex-start;
  .show-emails {
    margin-left: auto;
  }
}

.admin-controls {
  display: flex;
  flex-wrap: wrap;
  .mobile-view & {
    margin: 0 -10px;
  }
  .btn {
    background-color: $primary-low;
    color: $primary;
  }
  .admin-actions {
    margin-left: 12px;
  }
  nav {
    background-color: $primary-low;
    width: 100%;
  }
  .mobile-view & {
    nav {
      display: inline-flex;

      position: relative;
      width: 100%;
      height: auto;
      overflow: hidden;
      padding: 0;
      height: 100%;
      margin-left: -10px;
      margin-right: -10px;

      padding-left: 10px;
      &:before {
        content: "";
        width: 10px;
        height: calc(100% - 5px);
        background: linear-gradient(
          to right,
          rgba($primary-low, 1) 0%,
          rgba($primary-low, 0) 100%
        );
        position: absolute;
      }

      &:after {
        content: "";
        right: 0px;
        width: 30px;
        height: calc(100% - 5px);
        background: linear-gradient(
          to right,
          rgba($primary-low, 0) 0%,
          rgba($primary-low, 1) 100%
        );
        position: absolute;
      }
    }
  }
  .nav.nav-pills {
    width: calc(100% - 20px);
    display: inline-flex;
    padding: 10px;
    margin: 0;
    white-space: nowrap;
    overflow-x: scroll;
    &:before {
      display: none;
    }
    > li {
      margin: 0;
      a.active {
        background: $primary-medium;
      }
      &:last-of-type {
        > a {
          margin-right: 25px;
        }
      }
    }
  }
  h1 {
    font-size: $font-up-3;
    line-height: $line-height-medium;
    color: $primary;
  }
  .controls {
    background: $primary-low;
    width: 100%;
    padding: 10px;
    display: flex;
    input {
      margin: 0;
    }
  }
  .controls .menu-toggle {
    display: none;
    float: left;
    padding: 5px 10px;
    margin-right: 15px;
    border: 1px solid lighten($primary, 40%);
    border-radius: 3px;
    background: transparent;
    color: $primary;
    &:hover {
      background-color: lighten($primary, 60%);
    }
    @media (max-width: $mobile-breakpoint) {
      display: inline-block;
    }
  }
  button {
    margin-right: 5px;
  }
  input[type="text"] {
    display: inline-block;
    float: left;
  }
  .result-message {
    display: inline-block;
    padding-left: 10px;
  }
  .username {
    input[type="text"] {
      width: 240px;
    }
  }
  .search {
    label {
      margin-top: 5px;
    }
    .controls {
      margin-left: 0;
    } // Hide the search checkbox for very small screens
    // Todo: find somewhere to display it - probably requires switching its order in the html
    @media (max-width: 550px) {
      display: none;
    }
  }
  .toggle {
    margin-top: 8px;
    float: right;
    span {
      font-weight: bold;
    }
  }
  label {
    display: inline-block;
    margin-right: 5px;
  }
  #last-seen input[type="text"] {
    float: none;
  }
  .ac-wrap {
    display: inline-block;
    vertical-align: middle;
    padding: 0;
  }
}

.paste-users {
  width: 400px;
  height: 150px;
}

.groups,
.badges,
.web-hook-container {
  .form-horizontal {
    & > div {
      margin-bottom: 20px;
    }
    .d-editor-textarea-wrapper {
      max-width: 60%;
      .d-editor-button-bar {
        overflow: hidden;
      }
    }
    input,
    textarea,
    select,
    .select-box {
      width: 350px;
    }
    input[type="checkbox"],
    input[type="radio"] {
      width: 20px;
    }
  }
}

.text-successful {
  color: $success;
}

.text-danger {
  color: $danger;
}

.text-muted {
  color: lighten($primary, 40);
}

.admin-nav {
  width: 18.018%;
  position: relative; // The admin-nav becomes a slide-out menu at the mobile-nav breakpoint
  @media (max-width: $mobile-breakpoint) {
    position: absolute;
    z-index: z("base") - 1;
    width: 50%;
  }
}

.admin-detail {
  width: 76.5765%;
  @media (max-width: $mobile-breakpoint) {
    z-index: z("base");
    width: 100%;
  }
  background-color: $secondary; // Todo: set this properly - it needs to be >= the menu height
  min-height: 875px;
  margin-left: 0;
  border-left: solid 1px $primary-low;
  padding: 30px 0 30px 30px;
  @media (max-width: $mobile-breakpoint) {
    padding: 30px 0;
    border: none;
  }
}

.admin-detail.mobile-open {
  @media (max-width: $mobile-breakpoint) {
    transition: transform 0.3s ease;
    @include transform(translateX(50%));
  }
}

.admin-detail.mobile-closed {
  @media (max-width: $mobile-breakpoint) {
    transition: transform 0.3s ease;
    @include transform(translateX(0));
    margin-left: -10px;
    padding-left: 10px;
  }
}

section.details {
  h1 {
    font-size: $font-up-3;
    color: $primary;
    padding: 5px 10px;
    margin: 30px 0 5px 0;
    border-bottom: 5px solid $primary-low;
  }
}

#selected-controls {
  background-color: $tertiary-low;
  padding: 8px;
  min-height: 27px;
  position: fixed;
  bottom: 0;
  width: 1075px;
}

.user-controls {
  padding: 5px;
  clear: both;
  text-align: right;
  @media (max-width: $mobile-breakpoint) {
    .btn {
      margin: 2px;
    }
  }
}

.row.groups {
  input[type="text"] {
    width: 500px;
  }
  input#group-users {
    width: 600px;
  }
}

// Ember.ListView
.ember-list-view {
  overflow-y: auto;
  overflow-x: hidden;
  position: relative;
}

.ember-list-item-view {
  position: absolute;
}

.tl3-requirements {
  .d-icon-check {
    color: $success;
  }
  .d-icon-times {
    color: $danger;
  }
}

@media all and (min-width: 320px) and (max-width: 500px) {
  .full-width {
    margin: 0;
  }
  .site-settings-nav {
    width: 100%;
  }
  .site-settings-detail {
    width: 100%;
    padding: 0;
    border: none;
    .settings .setting {
      .setting-label {
        float: left;
        width: 100%;
        h3 {
          margin-bottom: 5px;
          font-weight: bold;
          margin-top: 25px;
        }
      }
      .setting-value {
        width: 100%;
      }
    }
  }
  .content-editor {
    width: 100%;
  }
  div.ac-wrap {
    width: 100% !important;
    box-sizing: border-box;
  }

  .dashboard-left,
  .dashboard-right {
    width: 100%;
  }
  .dashboard-stats {
    margin: 0;
  }
  .badges {
    .current-badge {
      margin: 70px 0 0 0;
    }
    .current-badge-actions {
      padding: 0;
    }
  }
  .customize .content-list,
  .customize .current-style {
    width: 100%;
  }
}

tr.not-activated {
  td,
  td a,
  td a:visited {
    color: #bbb;
  }
}

.details.not-activated {
  .username .value,
  .email .value a,
  .email .value a:visited {
    color: #bbb;
  }
}

.preview {
  margin-top: 5px;
}

table#user-badges {
  .reason {
    max-width: 200px;
  }
}

.value-list {
  .value {
    border-bottom: 1px solid #ddd;
    padding: 3px;
    margin-right: 10px;
    white-space: nowrap;
    overflow: hidden;
    text-overflow: ellipsis;
    cursor: move;
  }
  .values {
    margin-bottom: 10px;
  }
  .placeholder {
    border-bottom: 1px solid #ddd;
    padding: 3px;
    margin-right: 10px;
    height: 30px;
  }
  input[type="text"] {
    width: 90%;
  }
}

// Mobile specific styles
// Mobile view text-inputs need some padding
.mobile-view .admin-contents {
  input[type="text"] {
    padding: 4px;
  }
}

.mobile-view .full-width {
  margin: 0;
}

// Mobile specific style for Admin IP Lookup box
.mobile-view .admin-contents .ip-lookup .location-box {
  width: 300px;
  left: -100%;
}

.inline-edit label {
  display: inline-block;
  margin-right: 20px;
}

.admin-reports,
.dashboard-next {
  &.admin-contents {
    margin: 0;
  }
}

// Styles for subtabs in admin
@import "common/admin/dashboard_next";
@import "common/admin/settings";
@import "common/admin/users";
@import "common/admin/moderation_history";
@import "common/admin/suspend";
@import "common/admin/badges";
@import "common/admin/emails";
@import "common/admin/flagging";
@import "common/admin/staff_logs";
@import "common/admin/customize";
@import "common/admin/api";
@import "common/admin/backups";
@import "common/admin/plugins";
@import "common/admin/admin_reports";
@import "common/admin/dashboard_previous";<|MERGE_RESOLUTION|>--- conflicted
+++ resolved
@@ -285,8 +285,6 @@
         width: 20%;
       }
     }
-<<<<<<< HEAD
-=======
 
     tr.total-for-period,
     tr.total {
@@ -295,7 +293,6 @@
       }
     }
 
->>>>>>> 252e5574
     &.web_crawlers {
       tr {
         th:nth-of-type(1) {
@@ -329,6 +326,12 @@
 
 .full-reason {
   white-space: pre-wrap;
+}
+
+.admin-users .users-list {
+  .username .fa {
+    color: dark-light-choose($primary-medium, $secondary-medium);
+  }
 }
 
 .ip-lookup {
