--- conflicted
+++ resolved
@@ -52,8 +52,6 @@
       display: inline-block;
     }
   }
-<<<<<<< HEAD
-=======
 
   .error {
     color: $danger;
@@ -92,7 +90,6 @@
     background-color: $primary-very-low;
     padding: 5px;
   }
->>>>>>> c10941bb
 }
 
 .admin-customize {
@@ -101,12 +98,6 @@
     input {
       margin-bottom: 0;
       font-size: $font-down-2;
-<<<<<<< HEAD
-    }
-    .btn-small {
-      font-size: $font-down-2;
-=======
->>>>>>> c10941bb
     }
   }
 
@@ -372,77 +363,6 @@
     .setting-label {
       width: 25%;
       word-wrap: break-word;
-      h3 {
-        margin-top: 0;
-        margin-bottom: 0.5rem;
-      }
-    }
-  }
-
-  .create-actions {
-    margin-bottom: 10px;
-  }
-
-  .themes-list {
-    margin-bottom: 20px;
-  }
-
-  .themes-list-header {
-    font-size: $font-up-1;
-    padding: 10px;
-    background-color: $primary-low;
-  }
-
-  .themes-list-container {
-    max-height: 280px;
-    overflow-y: scroll;
-
-    &::-webkit-scrollbar-track {
-      border-radius: 10px;
-      background-color: $secondary;
-    }
-
-    &::-webkit-scrollbar {
-      width: 5px;
-    }
-
-    &::-webkit-scrollbar-thumb {
-      border-radius: 10px;
-      background-color: $primary-low-mid;
-    }
-
-    .themes-list-item {
-      color: $primary;
-      border-bottom: 1px solid $primary-low;
-      display: flex;
-
-      &:hover {
-        background-color: $tertiary-low;
-      }
-
-      &.active {
-        color: $secondary;
-        font-weight: bold;
-        background-color: $tertiary;
-      }
-
-      a,
-      span.empty {
-        color: inherit;
-        width: 100%;
-        padding: 10px;
-      }
-    }
-  }
-
-  .theme.settings {
-    .theme-setting {
-      padding-bottom: 0;
-      padding-top: 18px;
-      min-height: 35px;
-    }
-    .setting-label {
-      width: 25%;
       h3 {
         margin-top: 0;
         margin-bottom: 0.5rem;
@@ -666,32 +586,6 @@
   }
 }
 
-<<<<<<< HEAD
-#custom_emoji {
-  width: 27%;
-}
-
-.modal-body .inputs .check-private {
-  margin-top: 10px;
-  label {
-    padding-left: 0;
-  }
-  label input {
-    width: auto;
-    margin: 3px 0;
-  }
-
-  .public-key {
-    margin-top: 10px;
-    textarea {
-      cursor: auto;
-      height: 150px;
-    }
-  }
-}
-
-=======
->>>>>>> c10941bb
 // Permalinks
 .permalinks {
   .url,
@@ -700,14 +594,6 @@
   .external_url,
   .post {
     text-overflow: ellipsis;
-<<<<<<< HEAD
-    white-space: nowrap;
-  }
-}
-
-.permalink-form .select-kit {
-  width: 150px;
-=======
   }
 
   &.grid tr.admin-list-item {
@@ -741,7 +627,6 @@
       margin: 0 5px;
     }
   }
->>>>>>> c10941bb
 }
 
 .permalink-title {
