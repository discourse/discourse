@import "./vendor/normalize";
@import "./common/foundation/base";
@import "./common/foundation/variables";
@import "./common/foundation/colors";
@import "./common/foundation/mixins";

article.post {
  border-bottom: 1px solid #ddd;

  img.avatar {
    border-radius: 50%;
  }

  &.deleted {
    background-color: #ffe5e5;
  }

  .quote .title {
    border-left: 5px solid darken($primary-low, 10%);
    background-color: $primary-low;
    padding: 10px 10px 0 12px;
    .avatar {
      margin-right: 7px;
    }
  }

  ol,
  ul {
    clear: none;
  }

  blockquote {
    padding: 10px 8px 10px 13px;
    margin: 0 0 10px 0;
    background-color: $primary-low;
    border-left: 5px solid darken($primary-low, 10%);
    p {
      margin: 0 0 10px 0;
    }
    p:last-of-type {
      margin-bottom: 0;
    }
  }

  .post-date {
    float: right;
    color: #aaa;
    font-size: $font-down-1;
    margin: 10px 4px 0 0;
  }

  .author {
    padding: 10px 5px;
    float: left;

    img {
      max-width: 45px;
      border-radius: 50%;
    }
  }

  .cooked {
    padding: 10px 0;
    margin-left: 65px;
    word-wrap: break-word;
    word-break: break-word;

    pre {
      white-space: pre-wrap;
    }
    img {
      max-width: 100%;
<<<<<<< HEAD
=======
      height: auto;
>>>>>>> c10941bb
    }
    p {
      margin: 0 0 1em 0;
    }
  }
}

.username {
  font-size: $font-down-1;
  margin: 0 0 10px 0;

  a {
    color: #5c5c5c;
  }
  a.staff {
    background-color: #ffffc2;
  }

  a.new-user {
    color: dark-light-choose($primary-low-mid, $secondary-high);
  }

  span.title {
    font-weight: normal;
    color: #999;
  }
}

img.emoji {
  width: 20px;
  height: 20px;
}

.in-reply-to {
  font-size: $font-down-1;
  text-align: center;
  margin: 10px 20px 6px 0;
  display: inline-block;
  float: right;
  color: #0088cc;
}

.replies {
  font-size: $font-0;
  color: #999;
}

.clearfix {
  clear: both;
}

header.discourse {
  padding-left: 10px;
  padding-right: 10px;
  padding-bottom: 8px;
  font-size: $font-up-2;
  border-bottom: 3px solid #ddd;

  display: flex;
  flex-direction: row;
  align-items: center;
  justify-content: space-between;

  h3 {
    margin: 0 auto 0 0;
    font-size: $font-0;
  }
}

.embed-error {
  padding: 0 10px;
}

footer {
  font-size: $font-up-2;
  margin-top: 0.5em;
  .button {
    color: white;
    padding: 6px 8px;
    background-color: #0088cc;
    display: inline-block;
  }
}

.logo {
  float: right;
  max-height: 30px;
}

// load onebox CSS at the end
@import "./common/base/onebox";

// we apparently use bottom margins on paras in the embed CSS, leading to weirdness
// which we will now clean up
aside.onebox {
  margin-bottom: 20px;
  p {
    margin-bottom: 0 !important;
  }
}

// images large enough for the lightbox wrapper don't have bottom margins
// either, unless we add one now
div.lightbox-wrapper {
  margin-bottom: 20px;
}<|MERGE_RESOLUTION|>--- conflicted
+++ resolved
@@ -70,10 +70,7 @@
     }
     img {
       max-width: 100%;
-<<<<<<< HEAD
-=======
       height: auto;
->>>>>>> c10941bb
     }
     p {
       margin: 0 0 1em 0;
