--- conflicted
+++ resolved
@@ -40,8 +40,6 @@
         }
       }
 
-<<<<<<< HEAD
-=======
       .image-uploader {
         display: flex;
         flex-direction: column;
@@ -53,7 +51,6 @@
         }
       }
 
->>>>>>> f291452c
       .uploaded-image-preview {
         background-size: contain;
         background-repeat: no-repeat;
