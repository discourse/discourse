@use "lib/viewport";

// Styles for /admin section

$mobile-breakpoint: 700px;

:root {
  --space-0: 0.125rem; // 2px
  --space-1: 0.25rem; // 4px
  --space-2: calc(0.25rem * 2);
  --space-3: calc(0.25rem * 3);
  --space-4: calc(0.25rem * 4);
  --space-5: calc(0.25rem * 5);
  --space-6: calc(0.25rem * 6);
}

// Common admin styles
.admin-main-nav {
  display: inline-flex;
  position: relative;
  width: 100%;
  overflow: hidden;
  height: 100%;
  background: var(--d-content-background);

  @include viewport.until(md) {
    width: calc(100% + 10px);
    margin-left: -10px;
    padding: 0 0 0 10px;
  }

  .nav-pills {
    display: inline-flex;
    flex-wrap: wrap;
    width: calc(100% - 10px);
    flex: 1 0 auto;
    margin-top: 0;

    @include viewport.until(md) {
      white-space: nowrap;
      flex-wrap: nowrap;
      overflow-x: scroll;
      margin: 0 0 0 -10px;
      padding: 0 10px 10px 10px;
    }

    &::before {
      display: none;
    }

    > li {
      margin: 0;

      &:last-of-type {
        > a {
          margin-right: 25px;
        }
      }
    }
  }

  @include viewport.until(md) {
    // Fade-out for horizontal scroll nav
    &::before {
      content: "";
      position: absolute;
      width: 10px;
      margin-left: -10px;
      height: 100%;
      background: linear-gradient(
        to right,
        rgba(var(--secondary-rgb), 1),
        rgba(var(--secondary-rgb), 0)
      );
    }

    &::after {
      content: "";
      position: absolute;
      right: 0;
      width: 30px;
      height: 100%;
      background: linear-gradient(
        to right,
        rgba(var(--secondary-rgb), 0),
        rgba(var(--secondary-rgb), 1)
      );
    }
  }
}

.admin-contents {
  position: relative;

  .nav-stacked {
    @media screen and (width <= 700px) {
      margin: 0;
    }
  }

  .row::before,
  .row::after {
    display: table;
    content: "";
  }

  .row::after {
    clear: both;
  }

  &.admin-site-settings-category {
    overflow: hidden;
  }
}

.admin-contents table {
  width: 100%;
  margin-top: 10px;

  tr {
    text-align: left;
  }

  td,
  th {
    padding: 8px;
  }

  tr:hover {
    background-color: var(--primary-very-low);
  }

  tr.selected {
    background-color: var(--primary-low);
  }

  .filters input {
    margin-bottom: 0;
  }

  .label {
    display: none;
  }

  @media screen and (width <= 970px) and (width >= 768px) {
    td,
    th {
      padding: 6px 4px;
    }

    th {
      vertical-align: bottom;
    }

    th.sortable {
      max-width: 100px;
    }
  }

  .admin-table-row-controls {
    text-align: right;
    display: flex;
    flex-direction: row;
    gap: 0.5em;
    justify-content: flex-end;

    .fk-d-menu__trigger {
      font-size: var(--font-down-1);
    }
  }
}

.admin-contents table.grid {
  // Table switches to grid for narrow screens
  @media screen and (width <= 767px) {
    thead {
      display: none;
    }

    .label {
      display: block;
      color: var(--primary-medium);
      font-size: var(--font-down-1);
      margin: 0.5em 0 0.15em 0;
    }

    tr {
      grid-template-columns: repeat(3, 1fr);
      display: grid;
      line-height: var(--line-height-medium);
      padding: 8px 0;
      min-width: 0;

      td {
        padding: 2px;
        align-self: center;
      }
    }

    tr.flagged-topic {
      grid-template-columns: 0.25fr 1fr 1fr;

      td.topic-title {
        grid-column-start: 2;
        grid-column-end: -2;
        min-width: 0;
        align-self: start;
      }

      td.last-flagged {
        grid-row: 1;
        grid-column-end: -1;
        text-align: right;
        align-self: start;
      }

      td.flag-details {
        grid-row: 2;
        grid-column-end: -1;
        text-align: right;
      }

      td.flagged-topic-users {
        grid-row: 1;
        grid-column-start: 1;
        max-width: 60px;
        align-self: start;

        a {
          display: inline-block;
          margin: 0 0.25em 0.25em 0;
        }
      }

      td.flag-counts {
        grid-row: 2;
        grid-column-start: 2;
      }
    }
  }

  @media screen and (width >= 550px) {
    tr {
      grid-template-columns: repeat(6, 1fr);
    }
  }
}

.site-texts {
  .search-area {
    margin-bottom: 2em;

    p {
      margin-top: 0;
    }

    .site-text-search {
      padding: 0.5em;
      font-size: var(--font-0);
      width: 50%;
    }

    .reseed {
      float: right;
    }

    .locale {
      margin-bottom: 0.5em;
    }

    .locale-search {
      width: 50%;
    }
  }

  .text-highlight {
    font-weight: bold;
  }

  .site-text {
    cursor: pointer;
    border-bottom: 1px solid var(--primary-low);
    margin-bottom: 0.5em;

    &.overridden {
      background-color: var(--highlight-bg);
    }

    h3 {
      font-weight: normal;
      font-size: var(--font-0);

      @include viewport.until(sm) {
        word-wrap: break-word;
      }
    }

    .site-text-edit {
      float: right;
    }

    $maxHeight: 8 * 1.4em;
    $gradientHeight: 2.2em;

    .site-text-value {
      margin: 0.5em 5em 0.5em 0;
      max-height: $maxHeight;
      overflow: hidden;
      position: relative;
      color: var(--primary-medium);

      @include viewport.until(sm) {
        word-wrap: break-word;
        max-width: 80vw;
        margin-right: 3em;
      }

      &::after {
        content: " ";
        position: absolute;
        left: 0;
        right: 0;
        top: $maxHeight - $gradientHeight;
        height: $gradientHeight;
        background: linear-gradient(
          to top,
          rgba(var(--secondary-rgb), 1),
          rgba(var(--secondary-rgb), 0.15)
        );
      }
    }
  }

  .edit-site-text {
    textarea {
      display: block;
      width: 100%;
      max-width: 800px;
      margin: 0;
    }

    .save-button {
      margin-top: 1em;
    }

    .save-button,
    .title {
      margin-bottom: 1em;
    }

    @include viewport.until(sm) {
      .title {
        word-wrap: break-word;
      }
    }

    .go-back {
      margin-top: 1em;
    }

    .desc {
      padding-top: 3px;
      font-size: var(--font-down-1);
      line-height: var(--line-height-large);
      color: var(--primary-medium);
    }

    .outdated {
      border: 1px solid var(--primary-low);
      box-sizing: border-box;
      color: var(--primary);
      margin-bottom: 1em;
      max-width: 800px;
      padding: 1em;

      p {
        color: var(--primary-high);
      }
    }
  }

  p.warning {
    color: var(--danger);
  }
}

.content-list {
  width: 27%;
  float: left;

  li a span.count {
    font-size: var(--font-down-1);
    float: right;
    margin-right: 10px;
    background-color: var(--primary-low);
    padding: 2px 5px;
    border-radius: 5px;
    color: var(--primary);
  }
}

.content-body {
  float: left;
  width: 60%;
}

.admin-content {
  .admin-contents {
    padding: 0 0 8px 0;

    @include clearfix;
  }

  .view-options {
    float: right;
  }

  table.report {
    margin-top: 20px;

    tr {
      th:nth-of-type(1) {
        width: 20%;
      }
    }

    tr.total-for-period,
    tr.total {
      td {
        font-weight: 700;
      }
    }

    &.web_crawlers {
      tr {
        th:nth-of-type(1) {
          width: 60%;
        }
      }

      td.x-value {
        max-width: 0;

        @include ellipsis;
      }
    }

    .bar-container {
      float: left;
      width: 300px;
      margin-right: 15px;
      margin-bottom: 5px;

      .bar {
        margin-top: 5px;
        background-color: var(--tertiary);
        display: inline-block;
        text-align: right;
        padding-right: 8px;
        color: var(--secondary);
      }
    }
  }
}

.full-reason {
  white-space: pre-wrap;
}

.admin-users .users-list {
  .username .d-icon {
    color: var(--primary-medium);
  }
}

.ip-lookup-content {
  .location-box {
    padding: 1em;
    max-width: 100%;
    box-sizing: border-box;

    .title {
      font-weight: bold;
      font-size: var(--font-up-1);
      display: flex;
      align-items: center;
    }

    &__controls {
      display: flex;
      margin-left: auto;
      align-items: center;
    }

    .powered-by {
      font-size: var(--font-down-1);
      color: var(--primary-high);
    }

    .loading-container {
      max-width: 100%;
    }

    dl {
      margin-bottom: 0;
    }

    dt {
      font-weight: bold;

      &.other-accounts {
        display: flex;
        align-items: center;
        font-weight: normal;
        font-size: var(--font-down-1);

        .btn {
          margin-left: auto;
        }

        .count {
          font-weight: bold;
          margin-left: 0.25em;

          &.--nonzero {
            color: var(--danger);
          }
        }
      }
    }

    dd {
      margin: 0.25em 0 1em;

      &.other-accounts {
        margin: 1em 0 0 0;
        max-height: 13em;
        overflow: auto;
        font-size: var(--font-down-1);
        padding-right: 0.25em;

        thead {
          position: sticky;
          top: 0;
          line-height: 1.2;
          background: var(--secondary);

          th {
            padding: 0.25em;
          }
        }

        ul {
          margin: 0;
        }

        li {
          list-style: none;
        }

        td {
          padding: 0.25em 0.25em 0.25em 0;
        }

        td.user {
          white-space: nowrap;

          img {
            width: 1.25em;
            height: 1.25em;
          }
        }
      }
    }
  }
}

.admin-container {
  margin-top: var(--space-4);
  margin-bottom: var(--space-4);

  .admin-section {
    margin-bottom: 1em;
  }

  &.-no-header {
    margin-top: 1em;
  }

  .username {
    input[type="text"] {
      min-width: 15em;

      @media screen and (width <= 500px) {
        box-sizing: border-box;
        width: 100%;
      }
    }
  }

  .select-kit {
    width: 350px;
  }

  .select-kit.multi-select {
    width: 500px;
  }

  .select-kit.dropdown-select-box {
    width: auto;
  }

  .search-logs-filter {
    margin-left: auto;

    @media screen and (width <= 700px) {
      flex: 1 1 100%;
      margin-left: 0;
    }
  }

  .header-search-results {
    clear: both;
    padding: 4px;
  }

  .controls {
    @include clearfix;
  }

  .users-list-container {
    overflow-x: auto;
  }
}

.admin-title {
  display: flex;
  flex-wrap: wrap;
  align-items: flex-start;

  .show-emails,
  .hide-emails {
    margin-left: auto;
  }
}

.admin-controls {
  display: flex;
  align-items: center;
  background: var(--primary-low);

  .admin-actions {
    margin-left: auto;
  }

  nav {
    background-color: var(--primary-low);
    width: 100%;
    display: inline-flex;
    position: relative;
    flex: 1 0 0px;
    overflow: hidden;
    padding: 0;
    height: 100%;

    @include viewport.until(md) {
      width: calc(100% + 10px);
      padding-left: 10px;
      margin-left: -10px;
      margin-right: -10px;
    }

    &::before {
      // Fade out sides of horizontal nav
      content: "";
      position: absolute;
      width: 10px;
      left: 0;
      height: calc(100% - 5px);
      background: linear-gradient(
        to right,
        rgba(var(--primary-low-rgb), 1),
        rgba(var(--primary-low-rgb), 0)
      );
    }

    &::after {
      content: "";
      position: absolute;
      right: 0;
      width: 15px;
      height: calc(100% - 5px);
      background: linear-gradient(
        to right,
        rgba(var(--primary-low-rgb), 0),
        rgba(var(--primary-low-rgb), 1)
      );
    }
  }

  .nav-pills {
    width: 100%;
    display: inline-flex;
    padding: 0.5em;
    margin: 0;
    white-space: nowrap;
    overflow-x: auto;

    @include viewport.until(md) {
      margin-left: -10px;
      overflow-x: scroll;
    }

    &::before {
      display: none;
    }
  }

  h1 {
    font-size: var(--font-up-3);
    line-height: var(--line-height-medium);
    color: var(--primary);
  }

  .controls {
    background: var(--primary-low);
    width: 100%;
    padding: 10px;
    display: flex;
    align-items: center;

    .inline-form {
      // Hacky, but fixes email preview summary
      margin-bottom: -0.5em;

      > div {
        margin-right: 0.5em;
      }
    }

<<<<<<< HEAD
=======
    @include viewport.until(sm) {
      margin: 0 -10px;
    }

>>>>>>> f291452c
    input {
      @include viewport.until(md) {
        max-width: 150px;
      }
    }

    &.search {
      width: auto;
      white-space: nowrap;

      label {
        flex: 1 1 250px;
        display: flex;
        align-items: center;

        input {
          margin-right: 0.5em;
        }
      }
    }
  }

  .menu-toggle {
    border-color: var(--primary-medium);
    border-radius: 3px;
    background: transparent;
    color: var(--primary);

    &:hover {
      background-color: var(--primary-low-mid);
    }

    .not-mobile-device & {
      display: none;
    }
  }

  .result-message {
    display: inline-block;
    padding-left: 10px;
  }

  .search {
    label {
      margin-bottom: 0;
    }

    // Hide the search checkbox for very small screens
    // Todo: find somewhere to display it - probably requires switching its order in the html
    @media (width <= 550px) {
      display: none;
    }
  }

  .toggle {
    span {
      font-weight: bold;
    }
  }

  label {
    display: inline-block;
    margin-right: 5px;
  }

  .horizontal-overflow-nav__scroll-right,
  .horizontal-overflow-nav__scroll-left {
    --fade-color: var(--primary-low-rgb);
    background: var(--primary-low);
  }
}

.text-successful {
  color: var(--success);
}

.text-danger {
  color: var(--danger);
}

.text-muted {
  color: var(--primary-medium);
}

.admin-nav {
  width: 18%;
  box-sizing: border-box;
  position: relative; // The admin-nav becomes a slide-out menu at the mobile-nav breakpoint

  @media (max-width: $mobile-breakpoint) {
    position: absolute;
    z-index: z("base") - 1;
    width: 250px;
  }

  @media (width <= 500px) {
    width: 50%;
  }

  .nav-stacked {
    background-color: inherit;

    a.active {
      color: var(--primary);
    }
  }

  .admin-site-settings-category-nav__item:hover {
    background: var(--d-sidebar-highlight-background);
  }
}

.admin-detail {
  background-color: var(--secondary);
  margin-left: 0;

  @media (max-width: $mobile-breakpoint) {
    width: 100%;
    border: none;
  }
}

.admin-detail.mobile-open {
  @media (max-width: $mobile-breakpoint) {
    transition: transform 0.3s ease;
    transform: translateX(250px);
  }

  @media (width <= 500px) {
    transition: transform 0.3s ease;
    transform: translateX(50%);
  }
}

section.details {
  h1 {
    font-size: var(--font-up-3);
    color: var(--primary);
    padding: 5px 10px;
    margin: 30px 0 5px 0;
    border-bottom: 5px solid var(--primary-low);
  }
}

.user-controls {
  padding: 5px;
  clear: both;
  text-align: right;

  .btn {
    line-height: var(--line-height-medium);
  }

  @media (max-width: $mobile-breakpoint) {
    .btn {
      margin: 2px;
    }
  }
}

.row.groups {
  input[type="text"] {
    width: 500px;
  }

  input#group-users {
    width: 600px;
  }
}

// Ember.ListView
.ember-list-view {
  overflow-y: auto;
  overflow-x: hidden;
  position: relative;
}

.ember-list-item-view {
  position: absolute;
}

.tl3-requirements {
  .d-icon-check {
    color: var(--success);
  }

  .d-icon-xmark {
    color: var(--danger);
  }
}

@media all and (width >= 320px) and (width <= 500px) {
  .full-width {
    margin: 0;
  }

  .site-settings-nav {
    width: 100%;
  }

  .site-settings-detail {
    width: 100%;
    padding: 0;
    border: none;

    .settings .setting {
      .setting-label {
        float: left;
        width: 100%;

        h3 {
          margin-bottom: 5px;
          font-weight: bold;
          margin-top: 25px;
        }
      }

      .setting-value {
        width: 100%;
      }
    }
  }

  .content-editor {
    width: 100%;
  }

  div.ac-wrap {
    width: 100% !important;
    box-sizing: border-box;
  }

  .dashboard-left,
  .dashboard-right {
    width: 100%;
  }

  .dashboard-stats {
    margin: 0;
  }

  .badges {
    .current-badge {
      margin: 70px 0 0 0;
    }

    .current-badge-actions {
      padding: 0;
    }
  }

  .customize .content-list,
  .customize .current-style {
    width: 100%;
  }
}

.directory-table {
  .not-activated {
    .directory-table__cell {
      &,
      a,
      a:visited {
        color: #bbb;
      }
    }
  }
}

.preview {
  margin-top: 5px;
}

table#user-badges {
  .reason {
    max-width: 200px;
  }
}

@mixin value-btn {
  width: 29px;
  border: 1px solid var(--primary-low);
  outline: none;
  padding: 0;

  &:focus {
    border-color: var(--tertiary);
  }
}

.value-list {
  .value {
    padding: 0.125em 0;

    @include ellipsis;
    display: flex;

    &:last-child {
      border-bottom: none;
    }

    .value-input {
      box-sizing: border-box;
      flex: 1 0 0px;
      border-color: var(--primary-low);
      cursor: pointer;
      margin: 0;

      &:focus {
        border-color: var(--tertiary);
        box-shadow: none;
      }
    }

    .remove-value-btn {
      margin-right: 0.25em;

      @include value-btn;
    }

    .shift-up-value-btn,
    .shift-down-value-btn {
      display: none;
      margin-inline: 0.25em;
    }

    &:hover {
      .shift-up-value-btn,
      .shift-down-value-btn {
        display: block;
      }
    }
  }

  .values {
    margin-bottom: 0.5em;
  }
}

.emoji-value-list {
  margin-left: 0;

  .emoji-details {
    @include form-item-sizing;
    display: flex;
    align-items: center;
    min-height: 30px;
    color: var(--primary);
    border-color: var(--primary-low);
    padding-left: 10px;
    padding-right: 10px;

    .emoji-name {
      margin-left: 0.5em;
    }

    &:not(.can-edit) {
      pointer-events: none;
      background-color: var(--primary-very-low);
    }
  }

  .value-input {
    flex-direction: row;
  }
}

.value .add-emoji-button {
  display: block;
  background-color: var(--primary-low);
  border: none;
}

.value .add-value-btn,
.shift-up-value-btn,
.shift-down-value-btn {
  margin-right: 0 !important;
  margin-left: 0.25em;

  @include value-btn;
}

.secret-value-list {
  .value {
    flex-flow: row wrap;
    margin-left: -0.25em;
    margin-top: -0.125em;

    .new-value-input {
      flex: 1 0 0px;
      margin-left: 0.25em;
    }

    .value-input,
    .new-value-input {
      margin-top: 0.125em;

      &:last-of-type {
        margin-left: 0.25em;
      }
    }

    .remove-value-btn {
      margin-left: 0.25em;
      margin-top: 0.125em;
    }

    .add-value-btn {
      margin-left: 0.25em;
      margin-top: 0.125em;

      @include value-btn;
    }
  }
}

.mobile-view .secret-value-list {
  .add-value-btn {
    margin-bottom: 9px;
  }

  .value {
    .value-input:last-of-type {
      margin-left: 2.35em;
    }

    .new-value-input:first-of-type {
      margin-right: 2.15em;
      margin-left: 0.25em;
    }
  }
}

.simple-list-input {
  display: flex;

  .add-value-input {
    margin: 0;
    box-sizing: border-box;
    flex: 1 0 0px;
  }

  .add-value-btn {
    margin-left: 0.25em;
  }
}

.mobile-view .full-width {
  margin: 0;
}

// Mobile specific style for Admin IP Lookup box
.mobile-view .admin-contents .ip-lookup .location-box {
  width: 300px;
  left: -100%;
}

.inline-edit label {
  display: inline-block;
  margin-right: 20px;
}

a.inline-editable-field {
  color: var(--primary);
  cursor: pointer;
}

.desktop-view .emoji-value-list {
  .value {
    .shift-up-value-btn,
    .shift-down-value-btn {
      display: none;
    }

    &:hover {
      .shift-up-value-btn,
      .shift-down-value-btn {
        display: block;
      }
    }
  }
}

// Styles for subtabs in admin
@import "admin/dashboard";
@import "admin/sidebar";
@import "admin/settings";
@import "admin/users";
@import "admin/penalty";
@import "admin/badges";
@import "admin/emails";
@import "admin/flags";
@import "admin/json_schema_editor";
@import "admin/schema_field";
@import "admin/staff_logs";
@import "admin/customize";
@import "admin/customize-install-theme";
@import "admin/api";
@import "admin/backups";
@import "admin/plugins";
@import "admin/site-settings";
@import "admin/admin_config_area";
@import "admin/search";
@import "admin/admin_table";
@import "admin/admin_filter";
@import "admin/admin_reports";
@import "admin/admin_report";
@import "admin/admin_report_counters";
@import "admin/admin_report_chart";
@import "admin/admin_report_radar";
@import "admin/admin_report_stacked_chart";
@import "admin/admin_report_stacked_line_chart";
@import "admin/admin_report_table";
@import "admin/admin_report_inline_table";
@import "admin/admin_section_landing_page";
@import "admin/admin_intro";
@import "admin/mini_profiler";
@import "admin/schema_setting_editor";
@import "admin/customize_show_schema";
@import "admin/admin_bulk_users_delete_modal";
@import "admin/color-palette-editor";
@import "admin/admin_config_color_palettes";
@import "admin/admin_config_components";<|MERGE_RESOLUTION|>--- conflicted
+++ resolved
@@ -738,13 +738,6 @@
       }
     }
 
-<<<<<<< HEAD
-=======
-    @include viewport.until(sm) {
-      margin: 0 -10px;
-    }
-
->>>>>>> f291452c
     input {
       @include viewport.until(md) {
         max-width: 150px;
