import { buildResolver } from "discourse-common/resolver";
import {
  default as computed,
  observes
} from "ember-addons/ember-computed-decorators";

const _pluginCallbacks = [];

const Discourse = Ember.Application.extend({
  rootElement: "#main",
  _docTitle: document.title,
  RAW_TEMPLATES: {},
  __widget_helpers: {},
  showingSignup: false,
  customEvents: {
    paste: "paste"
  },

  getURL(url) {
    if (!url) return url;

    // if it's a non relative URL, return it.
    if (url !== "/" && !/^\/[^\/]/.test(url)) return url;

    if (url.indexOf(Discourse.BaseUri) !== -1) return url;
    if (url[0] !== "/") url = "/" + url;

    return Discourse.BaseUri + url;
  },

  getURLWithCDN(url) {
    url = Discourse.getURL(url);
    // only relative urls
    if (Discourse.CDN && /^\/[^\/]/.test(url)) {
      url = Discourse.CDN + url;
    } else if (Discourse.S3CDN) {
      url = url.replace(Discourse.S3BaseUrl, Discourse.S3CDN);
    }
    return url;
  },

  Resolver: buildResolver("discourse"),

  @observes("_docTitle", "hasFocus", "notifyCount")
  _titleChanged() {
    let title = this.get("_docTitle") || Discourse.SiteSettings.title;

    // if we change this we can trigger changes on document.title
    // only set if changed.
    if ($("title").text() !== title) {
      $("title").text(title);
    }

    const notifyCount = this.get("notifyCount");
    if (notifyCount > 0 && !Discourse.User.currentProp("dynamic_favicon")) {
      title = `(${notifyCount}) ${title}`;
    }

    document.title = title;
  },

  @observes("notifyCount")
  faviconChanged() {
    if (Discourse.User.currentProp("dynamic_favicon")) {
<<<<<<< HEAD
      let url = Discourse.SiteSettings.favicon_url;
=======
      let url = Discourse.SiteSettings.site_favicon_url;
>>>>>>> c10941bb
      if (/^http/.test(url)) {
        url = Discourse.getURL("/favicon/proxied?" + encodeURIComponent(url));
      }
      new window.Favcount(url).set(this.get("notifyCount"));
    }
  },

  // The classes of buttons to show on a post
  @computed
  postButtons() {
    return Discourse.SiteSettings.post_menu.split("|").map(function(i) {
      return i.replace(/\+/, "").capitalize();
    });
  },

  notifyTitle(count) {
    this.set("notifyCount", count);
  },

  notifyBackgroundCountIncrement() {
    if (!this.get("hasFocus")) {
      this.set("backgroundNotify", true);
      this.set("notifyCount", (this.get("notifyCount") || 0) + 1);
    }
  },

  @observes("hasFocus")
  resetBackgroundNotifyCount() {
    if (this.get("hasFocus") && this.get("backgroundNotify")) {
      this.set("notifyCount", 0);
    }
    this.set("backgroundNotify", false);
  },

  authenticationComplete(options) {
    // TODO, how to dispatch this to the controller without the container?
    const loginController = Discourse.__container__.lookup("controller:login");
    return loginController.authenticationComplete(options);
  },

  // Start up the Discourse application by running all the initializers we've defined.
  start() {
    $("noscript").remove();

    Object.keys(requirejs._eak_seen).forEach(function(key) {
      if (/\/pre\-initializers\//.test(key)) {
        const module = requirejs(key, null, null, true);
        if (!module) {
          throw new Error(key + " must export an initializer.");
        }

        const init = module.default;
        const oldInitialize = init.initialize;
        init.initialize = function() {
          oldInitialize.call(this, Discourse.__container__, Discourse);
        };

        Discourse.initializer(init);
      }
    });

    Object.keys(requirejs._eak_seen).forEach(function(key) {
      if (/\/initializers\//.test(key)) {
        const module = requirejs(key, null, null, true);
        if (!module) {
          throw new Error(key + " must export an initializer.");
        }

        const init = module.default;
        const oldInitialize = init.initialize;
        init.initialize = function() {
          oldInitialize.call(this, Discourse.__container__, Discourse);
        };

        Discourse.instanceInitializer(init);
      }
    });

    // Plugins that are registered via `<script>` tags.
    const withPluginApi = requirejs("discourse/lib/plugin-api").withPluginApi;
    let initCount = 0;
    _pluginCallbacks.forEach(function(cb) {
      Discourse.instanceInitializer({
        name: "_discourse_plugin_" + ++initCount,
        after: "inject-objects",
        initialize() {
          withPluginApi(cb.version, cb.code);
        }
      });
    });
  },

  @computed("currentAssetVersion", "desiredAssetVersion")
  requiresRefresh(currentAssetVersion, desiredAssetVersion) {
    return desiredAssetVersion && currentAssetVersion !== desiredAssetVersion;
  },

  _registerPluginCode(version, code) {
    _pluginCallbacks.push({ version, code });
  },

  assetVersion: Ember.computed({
    get() {
      return this.get("currentAssetVersion");
    },
    set(key, val) {
      if (val) {
        if (this.get("currentAssetVersion")) {
          this.set("desiredAssetVersion", val);
        } else {
          this.set("currentAssetVersion", val);
        }
      }
      return this.get("currentAssetVersion");
    }
  })
}).create();

export default Discourse;<|MERGE_RESOLUTION|>--- conflicted
+++ resolved
@@ -62,11 +62,7 @@
   @observes("notifyCount")
   faviconChanged() {
     if (Discourse.User.currentProp("dynamic_favicon")) {
-<<<<<<< HEAD
-      let url = Discourse.SiteSettings.favicon_url;
-=======
       let url = Discourse.SiteSettings.site_favicon_url;
->>>>>>> c10941bb
       if (/^http/.test(url)) {
         url = Discourse.getURL("/favicon/proxied?" + encodeURIComponent(url));
       }
