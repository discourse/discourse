{
  "name": "float-kit",
  "version": "1.0.0",
  "description": "Discourse's floating panels component.",
  "author": "Discourse",
  "license": "GPL-2.0-only",
  "keywords": [
    "ember-addon"
  ],
  "scripts": {
    "build": "ember build",
    "lint:hbs": "ember-template-lint .",
    "lint:js": "eslint .",
    "start": "ember serve"
  },
  "dependencies": {
    "@babel/core": "^7.28.3",
    "@ember/render-modifiers": "^3.0.0",
    "@floating-ui/dom": "^1.7.4",
    "ember-auto-import": "^2.10.0",
    "ember-cli-babel": "^8.2.0",
    "ember-cli-htmlbars": "^6.3.0",
    "ember-curry-component": "^0.3.1",
    "ember-template-imports": "^4.3.0",
    "truth-helpers": "workspace:1.0.0"
  },
  "devDependencies": {
    "@ember/optional-features": "^2.2.0",
    "@embroider/test-setup": "^4.0.0",
<<<<<<< HEAD
    "@glimmer/component": "^2.0.0",
    "@types/jquery": "^3.5.32",
=======
    "@glimmer/component": "^1.1.2",
    "@types/jquery": "^3.5.33",
>>>>>>> c4f41300
    "@types/qunit": "^2.19.13",
    "@types/rsvp": "^4.0.9",
    "broccoli-asset-rev": "^3.0.0",
    "ember-cli": "~6.6.0",
    "ember-cli-inject-live-reload": "^2.1.0",
    "ember-cli-sri": "^2.1.1",
    "ember-cli-terser": "^4.0.2",
    "ember-disable-prototype-extensions": "^1.1.3",
    "ember-load-initializers": "^3.0.1",
    "ember-resolver": "^13.1.1",
    "ember-source": "~6.6.0",
    "ember-source-channel-url": "^3.0.0",
    "loader.js": "^4.7.0",
    "webpack": "^5.101.3"
  },
  "engines": {
    "node": ">= 18",
    "npm": "please-use-pnpm",
    "yarn": "please-use-pnpm",
    "pnpm": "^9"
  },
  "ember": {
    "edition": "default"
  }
}<|MERGE_RESOLUTION|>--- conflicted
+++ resolved
@@ -27,13 +27,8 @@
   "devDependencies": {
     "@ember/optional-features": "^2.2.0",
     "@embroider/test-setup": "^4.0.0",
-<<<<<<< HEAD
     "@glimmer/component": "^2.0.0",
-    "@types/jquery": "^3.5.32",
-=======
-    "@glimmer/component": "^1.1.2",
     "@types/jquery": "^3.5.33",
->>>>>>> c4f41300
     "@types/qunit": "^2.19.13",
     "@types/rsvp": "^4.0.9",
     "broccoli-asset-rev": "^3.0.0",
