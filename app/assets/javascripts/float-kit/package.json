--- conflicted
+++ resolved
@@ -40,13 +40,9 @@
     "ember-source": "~5.12.0",
     "ember-source-channel-url": "^3.0.0",
     "loader.js": "^4.7.0",
-<<<<<<< HEAD
-    "webpack": "^5.100.2",
+    "webpack": "^5.101.0",
     "@floating-ui/dom": "^1.6.12",
     "@ember-compat/tracked-built-ins": "^0.9.1"
-=======
-    "webpack": "^5.101.0"
->>>>>>> 1198397c
   },
   "engines": {
     "node": ">= 18",
