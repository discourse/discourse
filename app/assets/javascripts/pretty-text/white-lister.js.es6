import {
  INLINE_ONEBOX_LOADING_CSS_CLASS,
  INLINE_ONEBOX_CSS_CLASS
} from "pretty-text/context/inline-onebox-css-classes";

// to match:
// abcd
// abcd[test]
// abcd[test=bob]
const WHITELIST_REGEX = /([^\[]+)(\[([^=]+)(=(.*))?\])?/;

export default class WhiteLister {
  constructor(options) {
    this._enabled = { default: true };
    this._allowedHrefSchemes = (options && options.allowedHrefSchemes) || [];
    this._allowedIframes = (options && options.allowedIframes) || [];
    this._rawFeatures = [["default", DEFAULT_LIST]];

    this._cache = null;

    if (options && options.features) {
      Object.keys(options.features).forEach(f => {
        if (options.features[f]) {
          this._enabled[f] = true;
        }
      });
    }
  }

  whiteListFeature(feature, info) {
    this._rawFeatures.push([feature, info]);
  }

  disable(feature) {
    this._enabled[feature] = false;
    this._cache = null;
  }

  enable(feature) {
    this._enabled[feature] = true;
    this._cache = null;
  }

  _buildCache() {
    const tagList = {};
    const attrList = {};
    const custom = [];

    this._rawFeatures.forEach(([name, info]) => {
      if (!this._enabled[name]) return;

      if (info.custom) {
        custom.push(info.custom);
        return;
      }

      if (typeof info === "string") {
        info = [info];
      }

      (info || []).forEach(tag => {
        const classes = tag.split(".");
        const tagWithAttr = classes.shift();

        const m = WHITELIST_REGEX.exec(tagWithAttr);
        if (m) {
          const [, tagname, , attr, , val] = m;
          tagList[tagname] = [];

          let attrs = (attrList[tagname] = attrList[tagname] || {});
          if (classes.length > 0) {
            attrs["class"] = (attrs["class"] || []).concat(classes);
          }

          if (attr) {
            let attrInfo = (attrs[attr] = attrs[attr] || []);

            if (val) {
              attrInfo.push(val);
            } else {
              attrs[attr] = ["*"];
            }
          }
        }
      });
    });

    this._cache = { custom, whiteList: { tagList, attrList } };
  }

  _ensureCache() {
    if (!this._cache) {
      this._buildCache();
    }
  }

  getWhiteList() {
    this._ensureCache();
    return this._cache.whiteList;
  }

  getCustom() {
    this._ensureCache();
    return this._cache.custom;
  }

  getAllowedHrefSchemes() {
    return this._allowedHrefSchemes;
  }

  getAllowedIframes() {
    return this._allowedIframes;
  }
}

// Only add to `default` when you always want your whitelist to occur. In other words,
// don't change this for a plugin or a feature that can be disabled
export const DEFAULT_LIST = [
  "a.attachment",
  "a.hashtag",
  "a.mention",
  "a.mention-group",
  "a.onebox",
  `a.${INLINE_ONEBOX_CSS_CLASS}`,
  `a.${INLINE_ONEBOX_LOADING_CSS_CLASS}`,
  "a[data-bbcode]",
  "a[name]",
  "a[rel=nofollow]",
  "a[rel=ugc]",
  "a[target=_blank]",
  "a[title]",
  "abbr[title]",
  "aside.quote",
  "aside[data-*]",
  "audio",
  "audio[controls]",
  "audio[preload]",
  "b",
  "big",
  "blockquote",
  "br",
  "code",
  "dd",
  "del",
  "div",
  "div.quote-controls",
  "div.title",
  "div[align]",
  "div[lang]",
  "div[data-*]" /* This may seem a bit much but polls does
                    it anyway and this is needed for themes,
                    special code in sanitizer handles data-*
                    nothing exists for data-theme-* and we
                    don't want to slow sanitize for this case
                  */,
  "div[dir]",
  "dl",
  "dt",
  "em",
  "h1",
  "h2",
  "h3",
  "h4",
  "h5",
  "h6",
  "hr",
  "i",
  "iframe",
  "iframe[frameborder]",
  "iframe[height]",
  "iframe[marginheight]",
  "iframe[marginwidth]",
  "iframe[width]",
  "iframe[allowfullscreen]",
  "img[alt]",
  "img[height]",
  "img[title]",
  "img[width]",
  "ins",
  "kbd",
  "li",
  "ol",
  "ol[start]",
  "p",
  "p[lang]",
  "pre",
  "s",
  "small",
  "span[lang]",
  "span.excerpt",
  "div.excerpt",
  "div.video-container",
  "span.hashtag",
  "span.mention",
  "strike",
  "strong",
  "sub",
  "sup",
  "source[src]",
  "source[data-orig-src]",
  "source[type]",
  "track",
  "track[default]",
  "track[label]",
  "track[kind]",
  "track[src]",
  "track[srclang]",
  "ul",
  "video",
  "video[controls]",
  "video[controlslist]",
  "video[crossorigin]",
  "video[height]",
  "video[poster]",
  "video[preload]",
  "video[width]",
<<<<<<< HEAD
  "video[controls]",
  "video[preload]",
=======
>>>>>>> 1a1bb7a2
  "ruby",
  "ruby[lang]",
  "rb",
  "rb[lang]",
  "rp",
  "rt",
  "rt[lang]"
];<|MERGE_RESOLUTION|>--- conflicted
+++ resolved
@@ -214,11 +214,8 @@
   "video[poster]",
   "video[preload]",
   "video[width]",
-<<<<<<< HEAD
   "video[controls]",
   "video[preload]",
-=======
->>>>>>> 1a1bb7a2
   "ruby",
   "ruby[lang]",
   "rb",
