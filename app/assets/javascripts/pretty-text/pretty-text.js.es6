--- conflicted
+++ resolved
@@ -26,20 +26,10 @@
     lookupPrimaryUserGroupByPostNumber,
     formatUsername,
     emojiUnicodeReplacer,
-<<<<<<< HEAD
-    lookupInlineOnebox,
-    lookupImageUrls,
-    previewing,
-    linkify,
-    censoredWords,
-    mentionLookup,
-    invalidateOneboxes
-=======
     lookupImageUrls,
     previewing,
     linkify,
     censoredWords
->>>>>>> c10941bb
   } = state;
 
   let features = {
@@ -74,13 +64,7 @@
     lookupAvatarByPostNumber,
     lookupPrimaryUserGroupByPostNumber,
     formatUsername,
-<<<<<<< HEAD
-    mentionLookup,
     emojiUnicodeReplacer,
-    lookupInlineOnebox,
-=======
-    emojiUnicodeReplacer,
->>>>>>> c10941bb
     lookupImageUrls,
     censoredWords,
     allowedHrefSchemes: siteSettings.allowed_href_schemes
@@ -92,12 +76,7 @@
     markdownIt: true,
     injectLineNumbersToPreview:
       siteSettings.enable_advanced_editor_preview_sync,
-<<<<<<< HEAD
-    previewing,
-    invalidateOneboxes
-=======
     previewing
->>>>>>> c10941bb
   };
 
   // note, this will mutate options due to the way the API is designed
