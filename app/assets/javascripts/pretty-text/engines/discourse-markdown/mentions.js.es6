function addMention(buffer, matches, state) {
  let username = matches[1] || matches[2];
<<<<<<< HEAD
  let { getURL, mentionLookup, formatUsername } = state.md.options.discourse;

  let type = mentionLookup && mentionLookup(username);

  let tag = "a";
  let className = "mention";
  let href = null;

  if (type === "user") {
    href = getURL("/u/") + username.toLowerCase();
  } else if (type === "group") {
    href = getURL("/groups/") + username;
    className = "mention-group";
  } else {
    tag = "span";
  }

  let token = new state.Token("mention_open", tag, 1);
  token.attrs = [["class", className]];
  if (href) {
    token.attrs.push(["href", href]);
  }

  buffer.push(token);
  if (formatUsername) {
    username = formatUsername(username);
  }

  token = new state.Token("text", "", 0);
  token.content = "@" + username;

=======
  let tag = "span";
  let className = "mention";

  let token = new state.Token("mention_open", tag, 1);
  token.attrs = [["class", className]];

  buffer.push(token);

  token = new state.Token("text", "", 0);
  token.content = "@" + username;

>>>>>>> c10941bb
  buffer.push(token);

  token = new state.Token("mention_close", tag, -1);
  buffer.push(token);
}

export function setup(helper) {
  helper.registerOptions((opts, siteSettings) => {
    opts.features.mentions = !!siteSettings.enable_mentions;
  });

  helper.registerPlugin(md => {
    const rule = {
      matcher: /@(\w[\w.-]{0,58}\w)|@(\w)/,
      onMatch: addMention
    };

    md.core.textPostProcess.ruler.push("mentions", rule);
  });
}<|MERGE_RESOLUTION|>--- conflicted
+++ resolved
@@ -1,38 +1,5 @@
 function addMention(buffer, matches, state) {
   let username = matches[1] || matches[2];
-<<<<<<< HEAD
-  let { getURL, mentionLookup, formatUsername } = state.md.options.discourse;
-
-  let type = mentionLookup && mentionLookup(username);
-
-  let tag = "a";
-  let className = "mention";
-  let href = null;
-
-  if (type === "user") {
-    href = getURL("/u/") + username.toLowerCase();
-  } else if (type === "group") {
-    href = getURL("/groups/") + username;
-    className = "mention-group";
-  } else {
-    tag = "span";
-  }
-
-  let token = new state.Token("mention_open", tag, 1);
-  token.attrs = [["class", className]];
-  if (href) {
-    token.attrs.push(["href", href]);
-  }
-
-  buffer.push(token);
-  if (formatUsername) {
-    username = formatUsername(username);
-  }
-
-  token = new state.Token("text", "", 0);
-  token.content = "@" + username;
-
-=======
   let tag = "span";
   let className = "mention";
 
@@ -44,7 +11,6 @@
   token = new state.Token("text", "", 0);
   token.content = "@" + username;
 
->>>>>>> c10941bb
   buffer.push(token);
 
   token = new state.Token("mention_close", tag, -1);
