--- conflicted
+++ resolved
@@ -118,16 +118,9 @@
         const forAttr = forTag[name];
 
         if (
-<<<<<<< HEAD
           (forAttr && (forAttr.includes("*") || forAttr.includes(value))) ||
           (!name.includes("data-html-") &&
-            name.indexOf("data-") === 0 &&
-=======
-          (forAttr &&
-            (forAttr.indexOf("*") !== -1 || forAttr.indexOf(value) !== -1)) ||
-          (name.indexOf("data-html-") === -1 &&
             name.startsWith("data-") &&
->>>>>>> 5f7163b5
             (forTag["data-*"] || testDataAttribute(forTag, name, value))) ||
           (tag === "a" &&
             name === "href" &&
