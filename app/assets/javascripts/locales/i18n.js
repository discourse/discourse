/*global I18n:true */

// Instantiate the object
var I18n = I18n || {};

// Set default locale to english
I18n.defaultLocale = "en";

// Set default pluralization rule
I18n.pluralizationRules = {
  en: function(n) {
    return n === 0 ? ["zero", "none", "other"] : n === 1 ? "one" : "other";
  }
};

// Set current locale to null
I18n.locale = null;
I18n.fallbackLocale = null;

// Set the placeholder format. Accepts `{{placeholder}}` and `%{placeholder}`.
I18n.PLACEHOLDER = /(?:\{\{|%\{)(.*?)(?:\}\}?)/gm;

I18n.SEPARATOR = ".";

I18n.noFallbacks = false;

I18n.isValidNode = function(obj, node, undefined) {
  return obj[node] !== null && obj[node] !== undefined;
};

function checkExtras(origScope, sep, extras) {
  if (!extras || extras.length === 0) { return; }

  for (var i = 0; i < extras.length; i++) {
    var messages = extras[i];
    scope = origScope.split(sep);

    if (scope[0] === 'js') { scope.shift(); }

    while (messages && scope.length > 0) {
      currentScope = scope.shift();
      messages = messages[currentScope];
    }

    if (messages !== undefined) { return messages; }
  }
}

I18n.lookup = function(scope, options) {
  options = options || {};

  var translations = this.prepareOptions(I18n.translations),
      locale = options.locale || I18n.currentLocale(),
      messages = translations[locale] || {},
      currentScope;

  options = this.prepareOptions(options);

  if (typeof scope === "object") {
    scope = scope.join(this.SEPARATOR);
  }

  if (options.scope) {
    scope = options.scope.toString() + this.SEPARATOR + scope;
  }

  var origScope = "" + scope;

  scope = origScope.split(this.SEPARATOR);

  while (messages && scope.length > 0) {
    currentScope = scope.shift();
    messages = messages[currentScope];
  }

  if (messages === undefined) {
    messages = checkExtras(origScope, this.SEPARATOR, this.extras);
  }

  if (messages === undefined) {
    messages = options.defaultValue;
  }

  return messages;
};

// Merge serveral hash options, checking if value is set before
// overwriting any value. The precedence is from left to right.
//
//   I18n.prepareOptions({name: "John Doe"}, {name: "Mary Doe", role: "user"});
//   #=> {name: "John Doe", role: "user"}
//
I18n.prepareOptions = function() {
  var options = {},
      opts,
      count = arguments.length;

  for (var i = 0; i < count; i++) {
    opts = arguments[i];

    if (!opts) {
      continue;
    }

    for (var key in opts) {
      if (!this.isValidNode(options, key)) {
        options[key] = opts[key];
      }
    }
  }

  return options;
};

I18n.interpolate = function(message, options) {
  options = this.prepareOptions(options);

  var matches = message.match(this.PLACEHOLDER),
      placeholder,
      value,
      name;

  if (!matches) { return message; }

  for (var i = 0; placeholder = matches[i]; i++) {
    name = placeholder.replace(this.PLACEHOLDER, "$1");

    value = options[name];

    if (!this.isValidNode(options, name)) {
      value = "[missing " + placeholder + " value]";
    }

    var regex = new RegExp(placeholder.replace(/\{/gm, "\\{").replace(/\}/gm, "\\}"));
    message = message.replace(regex, value);
  }

  return message;
};

I18n.translate = function(scope, options) {
  options = this.prepareOptions(options);

  var translation = this.lookup(scope, options);

  if (!this.noFallbacks) {
    if (!translation && this.fallbackLocale) {
      options.locale = this.fallbackLocale;
      translation = this.lookup(scope, options);
    }
    if (!translation && this.currentLocale() !== this.defaultLocale) {
      options.locale = this.defaultLocale;
      translation = this.lookup(scope, options);
    }
    if (!translation && this.currentLocale() !== 'en') {
      options.locale = 'en';
      translation = this.lookup(scope, options);
    }
  }

  try {
    if (typeof translation === "object") {
      if (typeof options.count === "number") {
        return this.pluralize(translation, scope, options);
      } else {
        return translation;
      }
    } else {
      return this.interpolate(translation, options);
    }
  } catch (error) {
    return this.missingTranslation(scope);
  }
};

I18n.toNumber = function(number, options) {
  options = this.prepareOptions(
    options,
    this.lookup("number.format"),
    {precision: 3, separator: this.SEPARATOR, delimiter: ",", strip_insignificant_zeros: false}
  );

  var negative = number < 0,
      string = Math.abs(number).toFixed(options.precision).toString(),
      parts = string.split(this.SEPARATOR),
      precision,
      buffer = [],
      formattedNumber;

  number = parts[0];
  precision = parts[1];

  while (number.length > 0) {
    buffer.unshift(number.substr(Math.max(0, number.length - 3), 3));
    number = number.substr(0, number.length -3);
  }

  formattedNumber = buffer.join(options.delimiter);

  if (options.precision > 0) {
    formattedNumber += options.separator + parts[1];
  }

  if (negative) {
    formattedNumber = "-" + formattedNumber;
  }

  if (options.strip_insignificant_zeros) {
    var regex = {
        separator: new RegExp(options.separator.replace(/\./, "\\.") + "$"),
        zeros: /0+$/
    };

    formattedNumber = formattedNumber
      .replace(regex.zeros, "")
      .replace(regex.separator, "")
    ;
  }

  return formattedNumber;
};

I18n.toHumanSize = function(number, options) {
  var kb = 1024,
      size = number,
      iterations = 0,
      unit,
      precision;

  while (size >= kb && iterations < 4) {
    size = size / kb;
    iterations += 1;
  }

  if (iterations === 0) {
    unit = this.t("number.human.storage_units.units.byte", {count: size});
    precision = 0;
  } else {
    unit = this.t("number.human.storage_units.units." + [null, "kb", "mb", "gb", "tb"][iterations]);
    precision = (size - Math.floor(size) === 0) ? 0 : 1;
  }

  options = this.prepareOptions(
    options,
    {precision: precision, format: "%n%u", delimiter: ""}
  );

  number = this.toNumber(size, options);
  number = options.format
    .replace("%u", unit)
    .replace("%n", number)
  ;

  return number;
};

I18n.pluralizer = function(locale) {
  var pluralizer = this.pluralizationRules[locale];
  if (pluralizer !== undefined) return pluralizer;
  return this.pluralizationRules["en"];
};

I18n.findAndTranslateValidNode = function(keys, translation) {
  for (var i = 0; i < keys.length; i++) {
    var key = keys[i];
    if (this.isValidNode(translation, key)) return translation[key];
  }
  return null;
};

I18n.pluralize = function(translation, scope, options) {
  options = this.prepareOptions(options);
  var count = options.count.toString();

  var pluralizer = this.pluralizer(options.locale || this.currentLocale());
  var key = pluralizer(Math.abs(count));
  var keys = ((typeof key === "object") && (key instanceof Array)) ? key : [key];

  var message = this.findAndTranslateValidNode(keys, translation);
  if (message == null) message = this.missingTranslation(scope, keys[0]);

  return this.interpolate(message, options);
};

I18n.missingTranslation = function(scope, key) {
  var message = '[' + this.currentLocale() + this.SEPARATOR + scope;
  if (key) { message += this.SEPARATOR + key; }
  return message + ']';
};

I18n.currentLocale = function() {
  return I18n.locale || I18n.defaultLocale;
};

I18n.enableVerboseLocalization = function() {
  var counter = 0;
  var keys = {};
  var t = I18n.t;

  I18n.noFallbacks = true;

  I18n.t = I18n.translate = function(scope, value){
    var current = keys[scope];
    if (!current) {
      current = keys[scope] = ++counter;
      var message = "Translation #" + current + ": " + scope;
      if (!_.isEmpty(value)) {
        message += ", parameters: " + JSON.stringify(value);
      }
<<<<<<< HEAD
      Em.Logger.info(message);
=======
      Ember.Logger.info(message);
>>>>>>> c10941bb
    }
    return t.apply(I18n, [scope, value]) + " (#" + current + ")";
  };
};

I18n.enableVerboseLocalizationSession = function() {
  sessionStorage.setItem("verbose_localization", "true");
  I18n.enableVerboseLocalization();

  return 'Verbose localization is enabled. Close the browser tab to turn it off. Reload the page to see the translation keys.';
};

// shortcuts
I18n.t = I18n.translate;<|MERGE_RESOLUTION|>--- conflicted
+++ resolved
@@ -307,11 +307,7 @@
       if (!_.isEmpty(value)) {
         message += ", parameters: " + JSON.stringify(value);
       }
-<<<<<<< HEAD
-      Em.Logger.info(message);
-=======
       Ember.Logger.info(message);
->>>>>>> c10941bb
     }
     return t.apply(I18n, [scope, value]) + " (#" + current + ")";
   };
