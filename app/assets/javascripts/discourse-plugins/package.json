--- conflicted
+++ resolved
@@ -14,12 +14,9 @@
     "ember-cli": "~3.28.5",
     "ember-cli-babel": "^7.26.10",
     "ember-cli-htmlbars": "^6.1.1"
-<<<<<<< HEAD
-=======
   },
   "devDependencies": {
     "@babel/core": "^7.20.2"
->>>>>>> 8e60c50f
   },
   "engines": {
     "node": "16.* || >= 18",
