--- conflicted
+++ resolved
@@ -22,12 +22,8 @@
   ],
   "resolutions": {
     "**/babel-plugin-debug-macros": "npm:@discourse/babel-plugin-debug-macros@0.4.0-pre1",
-<<<<<<< HEAD
-    "**/jsesc": "npm:jsesc@3.0.2"
-=======
-    "**/babel-plugin-ember-template-compilation": "2.0.0",
+    "**/jsesc": "npm:jsesc@3.0.2",
     "**/unset-value": "2.0.1"
->>>>>>> 2d8a38f8
   },
   "devDependencies": {
     "patch-package": "^8.0.0",
