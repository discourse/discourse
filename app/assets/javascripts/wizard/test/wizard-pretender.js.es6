--- conflicted
+++ resolved
@@ -33,10 +33,7 @@
       return response(200, {
         wizard: {
           start: "hello-world",
-<<<<<<< HEAD
-=======
           completed: true,
->>>>>>> c10941bb
           steps: [
             {
               id: "hello-world",
@@ -55,9 +52,6 @@
             },
             {
               id: "second-step",
-<<<<<<< HEAD
-              index: 1,
-=======
               title: "Second step",
               index: 1,
               fields: [{ id: "some-title", type: "text" }],
@@ -67,17 +61,12 @@
             {
               id: "last-step",
               index: 2,
->>>>>>> c10941bb
               fields: [
                 { id: "snack", type: "dropdown", required: true },
                 { id: "theme-preview", type: "component" },
                 { id: "an-image", type: "image" }
               ],
-<<<<<<< HEAD
-              previous: "hello-world"
-=======
               previous: "second-step"
->>>>>>> c10941bb
             }
           ]
         }
