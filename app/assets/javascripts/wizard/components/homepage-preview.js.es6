import { observes } from "ember-addons/ember-computed-decorators";
import {
  createPreviewComponent,
  LOREM,
  darkLightDiff
} from "wizard/lib/preview";

export default createPreviewComponent(659, 320, {
  logo: null,
  avatar: null,

  @observes("step.fieldsById.homepage_style.value")
  styleChanged() {
    this.triggerRepaint();
  },

  images() {
    return {
      logo: this.get("wizard").getLogoUrl(),
      avatar: "/images/wizard/trout.png"
    };
  },

  paint(ctx, colors, width, height) {
    this.drawFullHeader(colors);

    if (this.get("step.fieldsById.homepage_style.value") === "latest") {
      this.drawPills(colors, height * 0.15);
      this.renderLatest(ctx, colors, width, height);
    } else if (
      ["categories_only", "categories_with_featured_topics"].includes(
        this.get("step.fieldsById.homepage_style.value")
      )
    ) {
      this.drawPills(colors, height * 0.15, { categories: true });
      this.renderCategories(ctx, colors, width, height);
<<<<<<< HEAD
=======
    } else if (
      ["categories_boxes", "categories_boxes_with_topics"].includes(
        this.get("step.fieldsById.homepage_style.value")
      )
    ) {
      this.drawPills(colors, height * 0.15, { categories: true });
      const topics =
        this.get("step.fieldsById.homepage_style.value") ===
        "categories_boxes_with_topics";
      this.renderCategoriesBoxes(ctx, colors, width, height, { topics });
>>>>>>> c10941bb
    } else {
      this.drawPills(colors, height * 0.15, { categories: true });
      this.renderCategoriesWithTopics(ctx, colors, width, height);
    }
  },

  renderCategoriesBoxes(ctx, colors, width, height, opts) {
    opts = opts || {};

    const borderColor = darkLightDiff(
      colors.primary,
      colors.secondary,
      90,
      -75
    );
    const textColor = darkLightDiff(colors.primary, colors.secondary, 50, 50);
    const margin = height * 0.03;
    const bodyFontSize = height / 440.0;
    const boxHeight = height * 0.7 - margin * 2;
    const descriptions = this.getDescriptions();
    const boxesSpacing = 15;
    const boxWidth = (width - margin * 2 - boxesSpacing * 2) / 3;

    this.categories().forEach((category, index) => {
      const boxStartX = margin + index * boxWidth + index * boxesSpacing;
      const boxStartY = height * 0.33;

      this.drawSquare(
        ctx,
        { x: boxStartX, y: boxStartY },
        { x: boxStartX + boxWidth, y: boxStartY + boxHeight },
        [
          { color: borderColor },
          { color: borderColor },
          { color: borderColor },
          { color: category.color, width: 5 }
        ]
      );

      ctx.font = `Bold ${bodyFontSize * 1.3}em 'Arial'`;
      ctx.fillStyle = colors.primary;
      ctx.textAlign = "center";
      ctx.fillText(category.name, boxStartX + boxWidth / 2, boxStartY + 25);
      ctx.textAlign = "left";

      if (opts.topics) {
        let startY = boxStartY + 60;
        this.getTitles().forEach(title => {
          ctx.font = `${bodyFontSize * 1}em 'Arial'`;
          ctx.fillStyle = colors.tertiary;
          startY +=
            this.fillTextMultiLine(
              ctx,
              title.split("\n").join(" "),
              boxStartX + 10,
              startY,
              13,
              boxWidth * 0.95
            ) + 8;
        });
      } else {
        ctx.font = `${bodyFontSize * 1}em 'Arial'`;
        ctx.fillStyle = textColor;
        ctx.textAlign = "center";
        this.fillTextMultiLine(
          ctx,
          descriptions[index],
          boxStartX + boxWidth / 2,
          boxStartY + 60,
          13,
          boxWidth * 0.8
        );
        ctx.textAlign = "left";
      }
    });
  },

  renderCategories(ctx, colors, width, height) {
    const textColor = darkLightDiff(colors.primary, colors.secondary, 50, 50);
    const margin = height * 0.03;
    const bodyFontSize = height / 440.0;
    const titles = this.getTitles();
    let categoryHeight = height / 6;
<<<<<<< HEAD
=======

    const drawLine = (x, y) => {
      ctx.beginPath();
      ctx.strokeStyle = darkLightDiff(
        colors.primary,
        colors.secondary,
        90,
        -75
      );
      ctx.moveTo(margin + x, y);
      ctx.lineTo(width - margin, y);
      ctx.stroke();
    };

    const cols = [0.025, 0.45, 0.53, 0.58, 0.94, 0.96].map(c => c * width);

    const headingY = height * 0.33;
    ctx.font = `${bodyFontSize * 0.9}em 'Arial'`;
    ctx.fillStyle = textColor;
    ctx.fillText("Category", cols[0], headingY);
    if (
      this.get("step.fieldsById.homepage_style.value") === "categories_only"
    ) {
      ctx.fillText("Topics", cols[4], headingY);
    } else {
      ctx.fillText("Topics", cols[1], headingY);
      ctx.fillText("Latest", cols[2], headingY);
      categoryHeight = height / 5;
    }

    let y = headingY + bodyFontSize * 12;
    ctx.lineWidth = 2;
    drawLine(0, y);
    drawLine(width / 2, y);

    // Categories
    this.categories().forEach(category => {
      const textPos = y + categoryHeight * 0.35;
      ctx.font = `Bold ${bodyFontSize * 1.1}em 'Arial'`;
      ctx.fillStyle = colors.primary;
      ctx.fillText(category.name, cols[0], textPos);

      ctx.font = `${bodyFontSize * 0.8}em 'Arial'`;
      ctx.fillStyle = textColor;
      ctx.fillText(
        titles[0],
        cols[0] - margin * 0.25,
        textPos + categoryHeight * 0.36
      );

      ctx.beginPath();
      ctx.moveTo(margin, y);
      ctx.strokeStyle = category.color;
      ctx.lineWidth = 3.5;
      ctx.lineTo(margin, y + categoryHeight);
      ctx.stroke();

      if (
        this.get("step.fieldsById.homepage_style.value") ===
        "categories_with_featured_topics"
      ) {
        ctx.font = `${bodyFontSize}em 'Arial'`;
        ctx.fillText(
          Math.floor(Math.random() * 90) + 10,
          cols[1] + 15,
          textPos
        );
      } else {
        ctx.font = `${bodyFontSize}em 'Arial'`;
        ctx.fillText(Math.floor(Math.random() * 90) + 10, cols[5], textPos);
      }

      y += categoryHeight;
      ctx.lineWidth = 1;
      drawLine(0, y);
    });

    // Featured Topics
    if (
      this.get("step.fieldsById.homepage_style.value") ===
      "categories_with_featured_topics"
    ) {
      const topicHeight = height / 15;

      y = headingY + bodyFontSize * 22;
      ctx.lineWidth = 1;
      ctx.fillStyle = colors.tertiary;

      titles.forEach(title => {
        ctx.font = `${bodyFontSize}em 'Arial'`;
        const textPos = y + topicHeight * 0.35;
        ctx.fillStyle = colors.tertiary;
        ctx.fillText(`${title}`, cols[2], textPos);
        y += topicHeight;
      });
    }
  },

  renderCategoriesWithTopics(ctx, colors, width, height) {
    const textColor = darkLightDiff(colors.primary, colors.secondary, 50, 50);
    const margin = height * 0.03;
    const bodyFontSize = height / 440.0;
>>>>>>> c10941bb

    const drawLine = (x, y) => {
      ctx.beginPath();
      ctx.strokeStyle = darkLightDiff(
        colors.primary,
        colors.secondary,
        90,
        -75
      );
      ctx.moveTo(margin + x, y);
<<<<<<< HEAD
      ctx.lineTo(width - margin, y);
      ctx.stroke();
    };

    const cols = [0.025, 0.45, 0.53, 0.58, 0.94, 0.96].map(c => c * width);

    const headingY = height * 0.33;
    ctx.font = `${bodyFontSize * 0.9}em 'Arial'`;
    ctx.fillStyle = textColor;
    ctx.fillText("Category", cols[0], headingY);
    if (
      this.get("step.fieldsById.homepage_style.value") === "categories_only"
    ) {
      ctx.fillText("Topics", cols[4], headingY);
    } else {
      ctx.fillText("Topics", cols[1], headingY);
      ctx.fillText("Latest", cols[2], headingY);
      categoryHeight = height / 5;
    }

    let y = headingY + bodyFontSize * 12;
    ctx.lineWidth = 2;
    drawLine(0, y);
    drawLine(width / 2, y);

    // Categories
    this.categories().forEach(category => {
      const textPos = y + categoryHeight * 0.35;
      ctx.font = `Bold ${bodyFontSize * 1.1}em 'Arial'`;
      ctx.fillStyle = colors.primary;
      ctx.fillText(category.name, cols[0], textPos);

      ctx.font = `${bodyFontSize * 0.8}em 'Arial'`;
      ctx.fillStyle = textColor;
      ctx.fillText(
        titles[0],
        cols[0] - margin * 0.25,
        textPos + categoryHeight * 0.36
      );

      ctx.beginPath();
      ctx.moveTo(margin, y);
      ctx.strokeStyle = category.color;
      ctx.lineWidth = 3.5;
      ctx.lineTo(margin, y + categoryHeight);
      ctx.stroke();

      if (
        this.get("step.fieldsById.homepage_style.value") ===
        "categories_with_featured_topics"
      ) {
        ctx.font = `${bodyFontSize}em 'Arial'`;
        ctx.fillText(
          Math.floor(Math.random() * 90) + 10,
          cols[1] + 15,
          textPos
        );
      } else {
        ctx.font = `${bodyFontSize}em 'Arial'`;
        ctx.fillText(Math.floor(Math.random() * 90) + 10, cols[5], textPos);
      }

      y += categoryHeight;
      ctx.lineWidth = 1;
      drawLine(0, y);
    });

    // Featured Topics
    if (
      this.get("step.fieldsById.homepage_style.value") ===
      "categories_with_featured_topics"
    ) {
      const topicHeight = height / 15;

      y = headingY + bodyFontSize * 22;
      ctx.lineWidth = 1;
      ctx.fillStyle = colors.tertiary;

      titles.forEach(title => {
        ctx.font = `${bodyFontSize}em 'Arial'`;
        const textPos = y + topicHeight * 0.35;
        ctx.fillStyle = colors.tertiary;
        ctx.fillText(`${title}`, cols[2], textPos);
        y += topicHeight;
      });
    }
  },

  renderCategoriesWithTopics(ctx, colors, width, height) {
    const textColor = darkLightDiff(colors.primary, colors.secondary, 50, 50);
    const margin = height * 0.03;
    const bodyFontSize = height / 440.0;

    const drawLine = (x, y) => {
      ctx.beginPath();
      ctx.strokeStyle = darkLightDiff(
        colors.primary,
        colors.secondary,
        90,
        -75
      );
      ctx.moveTo(margin + x, y);
      ctx.lineTo(margin + x + (width * 0.9) / 2, y);
      ctx.stroke();
    };

=======
      ctx.lineTo(margin + x + (width * 0.9) / 2, y);
      ctx.stroke();
    };

>>>>>>> c10941bb
    const cols = [0.025, 0.42, 0.53, 0.58, 0.94].map(c => c * width);

    const headingY = height * 0.33;
    ctx.font = `${bodyFontSize * 0.9}em 'Arial'`;
    ctx.fillStyle = textColor;
    ctx.fillText("Category", cols[0], headingY);
    ctx.fillText("Topics", cols[1], headingY);
    if (
      this.get("step.fieldsById.homepage_style.value") ===
      "categories_and_latest_topics"
    ) {
      ctx.fillText("Latest", cols[2], headingY);
    } else {
      ctx.fillText("Top", cols[2], headingY);
    }

    let y = headingY + bodyFontSize * 12;
    ctx.lineWidth = 2;
    drawLine(0, y);
    drawLine(width / 2, y);

    const categoryHeight = height / 6;
    const titles = this.getTitles();

    // Categories
    this.categories().forEach(category => {
      const textPos = y + categoryHeight * 0.35;
      ctx.font = `Bold ${bodyFontSize * 1.1}em 'Arial'`;
      ctx.fillStyle = colors.primary;
      ctx.fillText(category.name, cols[0], textPos);

      ctx.font = `${bodyFontSize * 0.8}em 'Arial'`;
      ctx.fillStyle = textColor;
      ctx.fillText(
        titles[0],
        cols[0] - margin * 0.25,
        textPos + categoryHeight * 0.36
      );

      ctx.beginPath();
      ctx.moveTo(margin, y);
      ctx.strokeStyle = category.color;
      ctx.lineWidth = 3.5;
      ctx.lineTo(margin, y + categoryHeight);
      ctx.stroke();

      ctx.font = `${bodyFontSize}em 'Arial'`;
      ctx.fillText(Math.floor(Math.random() * 90) + 10, cols[1] + 15, textPos);

      y += categoryHeight;
      ctx.lineWidth = 1;
      drawLine(0, y);
    });

    // Latest/Top Topics
    const topicHeight = height / 8;
    const avatarSize = topicHeight * 0.7;
    y = headingY + bodyFontSize * 12;
    ctx.lineWidth = 1;
    ctx.fillStyle = textColor;

    titles.forEach(title => {
      const category = this.categories()[0];
      ctx.font = `${bodyFontSize}em 'Arial'`;
      const textPos = y + topicHeight * 0.45;
      ctx.fillStyle = textColor;
      this.scaleImage(
        this.avatar,
        cols[2],
        y + margin * 0.6,
        avatarSize,
        avatarSize
      );
      ctx.fillText(title, cols[3], textPos);

      ctx.font = `Bold ${bodyFontSize}em 'Arial'`;
      ctx.fillText(Math.floor(Math.random() * 90) + 10, cols[4], textPos);
      ctx.font = `${bodyFontSize}em 'Arial'`;
      ctx.fillText(`1h`, cols[4], textPos + topicHeight * 0.4);

      ctx.beginPath();
      ctx.fillStyle = category.color;
      const badgeSize = topicHeight * 0.1;
      ctx.font = `Bold ${bodyFontSize * 0.5}em 'Arial'`;
      ctx.rect(
        cols[3] + margin * 0.5,
        y + topicHeight * 0.65,
        badgeSize,
        badgeSize
      );
      ctx.fill();

      ctx.fillStyle = colors.primary;
      ctx.fillText(
        category.name,
        cols[3] + badgeSize * 3,
        y + topicHeight * 0.76
      );
      y += topicHeight;

      drawLine(width / 2, y);
    });
  },

  getTitles() {
    return LOREM.split(".")
      .slice(0, 8)
      .map(t => t.substring(0, 40));
<<<<<<< HEAD
=======
  },

  getDescriptions() {
    return LOREM.split(".");
>>>>>>> c10941bb
  },

  renderLatest(ctx, colors, width, height) {
    const rowHeight = height / 6.6;
    const textColor = darkLightDiff(colors.primary, colors.secondary, 50, 50);
    const bodyFontSize = height / 440.0;

    ctx.font = `${bodyFontSize}em 'Arial'`;

    const margin = height * 0.03;

    const drawLine = y => {
      ctx.beginPath();
      ctx.strokeStyle = darkLightDiff(
        colors.primary,
        colors.secondary,
        90,
        -75
      );
      ctx.moveTo(margin, y);
      ctx.lineTo(width - margin, y);
      ctx.stroke();
    };

    const cols = [0.02, 0.66, 0.8, 0.87, 0.93].map(c => c * width);

    // Headings
    const headingY = height * 0.33;

    ctx.fillStyle = textColor;
    ctx.font = `${bodyFontSize * 0.9}em 'Arial'`;
    ctx.fillText("Topic", cols[0], headingY);
    ctx.fillText("Replies", cols[2], headingY);
    ctx.fillText("Views", cols[3], headingY);
    ctx.fillText("Activity", cols[4], headingY);

    // Topics
    let y = headingY + rowHeight / 2.6;
    ctx.lineWidth = 2;
    drawLine(y);

    ctx.font = `${bodyFontSize}em 'Arial'`;
    ctx.lineWidth = 1;
    this.getTitles().forEach(title => {
<<<<<<< HEAD
      const textPos = y + rowHeight * 0.7;
=======
      const textPos = y + rowHeight * 0.4;
>>>>>>> c10941bb
      ctx.fillStyle = textColor;
      ctx.fillText(title, cols[0], textPos);

      const category = this.categories()[0];
      ctx.beginPath();
      ctx.fillStyle = category.color;
      const badgeSize = rowHeight * 0.15;
      ctx.font = `Bold ${bodyFontSize * 0.75}em 'Arial'`;
      ctx.rect(cols[0] + 4, y + rowHeight * 0.6, badgeSize, badgeSize);
      ctx.fill();

      ctx.fillStyle = colors.primary;
      ctx.fillText(
        category.name,
<<<<<<< HEAD
        cols[1] + badgeSize * 1.5,
        y + rowHeight * 0.65
      );
      this.scaleImage(
        this.avatar,
        cols[2],
        y + rowHeight * 0.3,
=======
        cols[0] + badgeSize * 2,
        y + rowHeight * 0.73
      );
      this.scaleImage(
        this.avatar,
        cols[1],
        y + rowHeight * 0.25,
>>>>>>> c10941bb
        rowHeight * 0.5,
        rowHeight * 0.5
      );

      ctx.fillStyle = textColor;
      ctx.font = `${bodyFontSize}em 'Arial'`;
<<<<<<< HEAD
      for (let j = 3; j <= 5; j++) {
        ctx.fillText(
          j === 5 ? "1h" : Math.floor(Math.random() * 90) + 10,
          cols[j] + margin,
          y + rowHeight * 0.7
=======
      for (let j = 2; j <= 4; j++) {
        ctx.fillText(
          j === 5 ? "1h" : Math.floor(Math.random() * 90) + 10,
          cols[j] + margin,
          y + rowHeight * 0.6
>>>>>>> c10941bb
        );
      }
      drawLine(y + rowHeight * 1);
      y += rowHeight;
    });
  },

  fillTextMultiLine(ctx, text, x, y, lineHeight, maxWidth) {
    const words = text.split(" ").filter(f => f);
    let line = "";
    let totalHeight = 0;

    words.forEach(word => {
      if (ctx.measureText(`${line} ${word} `).width >= maxWidth) {
        ctx.fillText(line, x, y + totalHeight);
        totalHeight += lineHeight;
        line = word.trim();
      } else {
        line = `${line} ${word}`.trim();
      }
    });

    ctx.fillText(line, x, y + totalHeight);
    totalHeight += lineHeight;

    return totalHeight;
  },

  // Edges expected in this order: NW to NE -> NE to SE -> SE to SW -> SW to NW
  drawSquare(ctx, from, to, edges = []) {
    const edgeConfiguration = index => {
      const edge = edges[index] || {};

      return {
        width: edge.width || 1,
        color: edge.color || "#333"
      };
    };

    [
      { from: { x: from.x, y: from.y }, to: { x: to.x, y: from.y } },
      { from: { x: to.x, y: from.y }, to: { x: to.x, y: to.y } },
      { from: { x: to.x, y: to.y }, to: { x: from.x, y: to.y } },
      { from: { x: from.x, y: to.y }, to: { x: from.x, y: from.y } }
    ].forEach((path, index) => {
      const configuration = edgeConfiguration(index);
      ctx.beginPath();
      ctx.moveTo(path.from.x, path.from.y);
      ctx.strokeStyle = configuration.color;
      ctx.lineWidth = configuration.width;
      ctx.lineTo(path.to.x, path.to.y);
      ctx.stroke();
    });
  }
});<|MERGE_RESOLUTION|>--- conflicted
+++ resolved
@@ -34,8 +34,6 @@
     ) {
       this.drawPills(colors, height * 0.15, { categories: true });
       this.renderCategories(ctx, colors, width, height);
-<<<<<<< HEAD
-=======
     } else if (
       ["categories_boxes", "categories_boxes_with_topics"].includes(
         this.get("step.fieldsById.homepage_style.value")
@@ -46,7 +44,6 @@
         this.get("step.fieldsById.homepage_style.value") ===
         "categories_boxes_with_topics";
       this.renderCategoriesBoxes(ctx, colors, width, height, { topics });
->>>>>>> c10941bb
     } else {
       this.drawPills(colors, height * 0.15, { categories: true });
       this.renderCategoriesWithTopics(ctx, colors, width, height);
@@ -130,8 +127,6 @@
     const bodyFontSize = height / 440.0;
     const titles = this.getTitles();
     let categoryHeight = height / 6;
-<<<<<<< HEAD
-=======
 
     const drawLine = (x, y) => {
       ctx.beginPath();
@@ -234,7 +229,6 @@
     const textColor = darkLightDiff(colors.primary, colors.secondary, 50, 50);
     const margin = height * 0.03;
     const bodyFontSize = height / 440.0;
->>>>>>> c10941bb
 
     const drawLine = (x, y) => {
       ctx.beginPath();
@@ -245,119 +239,10 @@
         -75
       );
       ctx.moveTo(margin + x, y);
-<<<<<<< HEAD
-      ctx.lineTo(width - margin, y);
+      ctx.lineTo(margin + x + (width * 0.9) / 2, y);
       ctx.stroke();
     };
 
-    const cols = [0.025, 0.45, 0.53, 0.58, 0.94, 0.96].map(c => c * width);
-
-    const headingY = height * 0.33;
-    ctx.font = `${bodyFontSize * 0.9}em 'Arial'`;
-    ctx.fillStyle = textColor;
-    ctx.fillText("Category", cols[0], headingY);
-    if (
-      this.get("step.fieldsById.homepage_style.value") === "categories_only"
-    ) {
-      ctx.fillText("Topics", cols[4], headingY);
-    } else {
-      ctx.fillText("Topics", cols[1], headingY);
-      ctx.fillText("Latest", cols[2], headingY);
-      categoryHeight = height / 5;
-    }
-
-    let y = headingY + bodyFontSize * 12;
-    ctx.lineWidth = 2;
-    drawLine(0, y);
-    drawLine(width / 2, y);
-
-    // Categories
-    this.categories().forEach(category => {
-      const textPos = y + categoryHeight * 0.35;
-      ctx.font = `Bold ${bodyFontSize * 1.1}em 'Arial'`;
-      ctx.fillStyle = colors.primary;
-      ctx.fillText(category.name, cols[0], textPos);
-
-      ctx.font = `${bodyFontSize * 0.8}em 'Arial'`;
-      ctx.fillStyle = textColor;
-      ctx.fillText(
-        titles[0],
-        cols[0] - margin * 0.25,
-        textPos + categoryHeight * 0.36
-      );
-
-      ctx.beginPath();
-      ctx.moveTo(margin, y);
-      ctx.strokeStyle = category.color;
-      ctx.lineWidth = 3.5;
-      ctx.lineTo(margin, y + categoryHeight);
-      ctx.stroke();
-
-      if (
-        this.get("step.fieldsById.homepage_style.value") ===
-        "categories_with_featured_topics"
-      ) {
-        ctx.font = `${bodyFontSize}em 'Arial'`;
-        ctx.fillText(
-          Math.floor(Math.random() * 90) + 10,
-          cols[1] + 15,
-          textPos
-        );
-      } else {
-        ctx.font = `${bodyFontSize}em 'Arial'`;
-        ctx.fillText(Math.floor(Math.random() * 90) + 10, cols[5], textPos);
-      }
-
-      y += categoryHeight;
-      ctx.lineWidth = 1;
-      drawLine(0, y);
-    });
-
-    // Featured Topics
-    if (
-      this.get("step.fieldsById.homepage_style.value") ===
-      "categories_with_featured_topics"
-    ) {
-      const topicHeight = height / 15;
-
-      y = headingY + bodyFontSize * 22;
-      ctx.lineWidth = 1;
-      ctx.fillStyle = colors.tertiary;
-
-      titles.forEach(title => {
-        ctx.font = `${bodyFontSize}em 'Arial'`;
-        const textPos = y + topicHeight * 0.35;
-        ctx.fillStyle = colors.tertiary;
-        ctx.fillText(`${title}`, cols[2], textPos);
-        y += topicHeight;
-      });
-    }
-  },
-
-  renderCategoriesWithTopics(ctx, colors, width, height) {
-    const textColor = darkLightDiff(colors.primary, colors.secondary, 50, 50);
-    const margin = height * 0.03;
-    const bodyFontSize = height / 440.0;
-
-    const drawLine = (x, y) => {
-      ctx.beginPath();
-      ctx.strokeStyle = darkLightDiff(
-        colors.primary,
-        colors.secondary,
-        90,
-        -75
-      );
-      ctx.moveTo(margin + x, y);
-      ctx.lineTo(margin + x + (width * 0.9) / 2, y);
-      ctx.stroke();
-    };
-
-=======
-      ctx.lineTo(margin + x + (width * 0.9) / 2, y);
-      ctx.stroke();
-    };
-
->>>>>>> c10941bb
     const cols = [0.025, 0.42, 0.53, 0.58, 0.94].map(c => c * width);
 
     const headingY = height * 0.33;
@@ -466,13 +351,10 @@
     return LOREM.split(".")
       .slice(0, 8)
       .map(t => t.substring(0, 40));
-<<<<<<< HEAD
-=======
   },
 
   getDescriptions() {
     return LOREM.split(".");
->>>>>>> c10941bb
   },
 
   renderLatest(ctx, colors, width, height) {
@@ -517,11 +399,7 @@
     ctx.font = `${bodyFontSize}em 'Arial'`;
     ctx.lineWidth = 1;
     this.getTitles().forEach(title => {
-<<<<<<< HEAD
-      const textPos = y + rowHeight * 0.7;
-=======
       const textPos = y + rowHeight * 0.4;
->>>>>>> c10941bb
       ctx.fillStyle = textColor;
       ctx.fillText(title, cols[0], textPos);
 
@@ -536,15 +414,6 @@
       ctx.fillStyle = colors.primary;
       ctx.fillText(
         category.name,
-<<<<<<< HEAD
-        cols[1] + badgeSize * 1.5,
-        y + rowHeight * 0.65
-      );
-      this.scaleImage(
-        this.avatar,
-        cols[2],
-        y + rowHeight * 0.3,
-=======
         cols[0] + badgeSize * 2,
         y + rowHeight * 0.73
       );
@@ -552,26 +421,17 @@
         this.avatar,
         cols[1],
         y + rowHeight * 0.25,
->>>>>>> c10941bb
         rowHeight * 0.5,
         rowHeight * 0.5
       );
 
       ctx.fillStyle = textColor;
       ctx.font = `${bodyFontSize}em 'Arial'`;
-<<<<<<< HEAD
-      for (let j = 3; j <= 5; j++) {
-        ctx.fillText(
-          j === 5 ? "1h" : Math.floor(Math.random() * 90) + 10,
-          cols[j] + margin,
-          y + rowHeight * 0.7
-=======
       for (let j = 2; j <= 4; j++) {
         ctx.fillText(
           j === 5 ? "1h" : Math.floor(Math.random() * 90) + 10,
           cols[j] + margin,
           y + rowHeight * 0.6
->>>>>>> c10941bb
         );
       }
       drawLine(y + rowHeight * 1);
