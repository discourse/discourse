--- conflicted
+++ resolved
@@ -78,11 +78,7 @@
   },
 
   willDestroyElement() {
-<<<<<<< HEAD
-    this._super();
-=======
     this._super(...arguments);
->>>>>>> c10941bb
     $(window).off("resize.wizard");
   },
 
