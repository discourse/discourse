--- conflicted
+++ resolved
@@ -40,15 +40,12 @@
       <button class='wizard-btn next primary' {{action "nextStep"}} disabled={{saving}} tabindex="10">
         {{i18n "wizard.next"}}
         {{d-icon "chevron-right"}}
-<<<<<<< HEAD
-=======
       </button>
     {{/if}}
 
     {{#if showFinishButton}}
       <button class='wizard-btn finish' {{action "exitEarly"}} disabled={{saving}} tabindex="10">
         {{i18n "wizard.finish"}}
->>>>>>> c10941bb
       </button>
     {{/if}}
 
