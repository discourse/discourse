--- conflicted
+++ resolved
@@ -1,18 +1,9 @@
-<<<<<<< HEAD
-{{combo-box id=field.id
-            class=fieldClass
-            value=field.value
-            content=field.choices
-            nameProperty="label"
-            tabindex="9"}}
-=======
 {{combo-box
-  elementId=field.id
+  id=field.id
   class=fieldClass
   value=field.value
   content=field.choices
   nameProperty="label"
   tabindex="9"
   onChange=(action (mut field.value))
-}}
->>>>>>> e7a511fc
+}}