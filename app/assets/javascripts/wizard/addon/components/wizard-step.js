import discourseComputed, { observes } from "discourse-common/utils/decorators";
import Component from "@ember/component";
import I18n from "I18n";
import getUrl from "discourse-common/lib/get-url";
import { htmlSafe } from "@ember/template";
import { schedule } from "@ember/runloop";
import { action } from "@ember/object";

const alreadyWarned = {};

export default Component.extend({
  classNameBindings: [":wizard-container__step", "stepClass"],
  saving: null,

  didInsertElement() {
    this._super(...arguments);
    this.autoFocus();
  },

  @discourseComputed("step.displayIndex", "wizard.totalSteps")
  showNextButton: (current, total) => current < total,

<<<<<<< HEAD
  @discourseComputed("step.id")
  showDoneButton: (step) => {
    return step === "ready" || step === "corporate";
=======
  @discourseComputed("step.id", "step.displayIndex", "wizard.totalSteps")
  showDoneButton: (step, current, total) => {
    return step === "ready" || current === total;
>>>>>>> 22fd9c82
  },

  @discourseComputed("step.id")
  showFinishButton: (step) => {
    return step === "styling" || step === "branding";
  },

  @discourseComputed("step.index")
  showBackButton: (index) => index > 0,

  @discourseComputed("step.id")
  nextButtonLabel: (step) => {
    return `wizard.${step === "ready" ? "configure_more" : "next"}`;
  },

  @discourseComputed("step.id")
  nextButtonClass: (step) => {
    return step === "ready" ? "configure-more" : "next";
  },

  @discourseComputed("step.id")
  stepClass: (step) => {
    return step;
  },

  @discourseComputed("step.banner")
  bannerImage(src) {
    if (!src) {
      return;
    }
    return getUrl(`/images/wizard/${src}`);
  },

  @discourseComputed()
  bannerAndDescriptionClass() {
    return `wizard-container__step-banner`;
  },

  @observes("step.id")
  _stepChanged() {
    this.set("saving", false);
    this.autoFocus();
  },

  keyPress(event) {
    if (event.key === "Enter") {
      if (this.showDoneButton) {
        this.send("quit");
      } else {
        this.send("nextStep");
      }
    }
  },

  @discourseComputed("step.index", "wizard.totalSteps")
  barStyle(displayIndex, totalSteps) {
    let ratio = parseFloat(displayIndex) / parseFloat(totalSteps - 1);
    if (ratio < 0) {
      ratio = 0;
    }
    if (ratio > 1) {
      ratio = 1;
    }

    return htmlSafe(`width: ${ratio * 200}px`);
  },

  @discourseComputed("step.fields")
  includeSidebar(fields) {
    return !!fields.findBy("show_in_sidebar");
  },

  autoFocus() {
    schedule("afterRender", () => {
      const $invalid = $(
        ".wizard-container__input.invalid:nth-of-type(1) .wizard-focusable"
      );

      if ($invalid.length) {
        return $invalid.focus();
      }

      $(".wizard-focusable:nth-of-type(1)").focus();
    });
  },

  advance() {
    this.set("saving", true);
    this.step
      .save()
      .then((response) => this.goNext(response))
      .finally(() => this.set("saving", false));
  },

  @action
  quit() {
    document.location = getUrl("/");
  },

  @action
  exitEarly() {
    const step = this.step;
    step.validate();

    if (step.get("valid")) {
      this.set("saving", true);

      step
        .save()
        .then(() => this.send("quit"))
        .finally(() => this.set("saving", false));
    } else {
      this.autoFocus();
    }
  },

  @action
  backStep() {
    if (this.saving) {
      return;
    }

    this.goBack();
  },

  @action
  nextStep() {
    if (this.saving) {
      return;
    }

    const step = this.step;
    const result = step.validate();

    if (result.warnings.length) {
      const unwarned = result.warnings.filter((w) => !alreadyWarned[w]);

      if (unwarned.length) {
        unwarned.forEach((w) => (alreadyWarned[w] = true));

        return window.bootbox.confirm(
          unwarned.map((w) => I18n.t(`wizard.${w}`)).join("\n"),
          I18n.t("no_value"),
          I18n.t("yes_value"),
          (confirmed) => {
            if (confirmed) {
              this.advance();
            }
          }
        );
      }
    }

    if (step.get("valid")) {
      this.advance();
    } else {
      this.autoFocus();
    }
  },
});<|MERGE_RESOLUTION|>--- conflicted
+++ resolved
@@ -20,15 +20,9 @@
   @discourseComputed("step.displayIndex", "wizard.totalSteps")
   showNextButton: (current, total) => current < total,
 
-<<<<<<< HEAD
-  @discourseComputed("step.id")
-  showDoneButton: (step) => {
-    return step === "ready" || step === "corporate";
-=======
   @discourseComputed("step.id", "step.displayIndex", "wizard.totalSteps")
   showDoneButton: (step, current, total) => {
     return step === "ready" || current === total;
->>>>>>> 22fd9c82
   },
 
   @discourseComputed("step.id")
