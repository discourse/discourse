--- conflicted
+++ resolved
@@ -1,4 +1,3 @@
-<<<<<<< HEAD
 {{#if field.label}}
   <label for={{field.id}}>
     <span class="wizard-container__label">
@@ -11,20 +10,6 @@
 
     {{#if field.description}}
       <div class="wizard-container__description">{{html-safe field.description}}</div>
-=======
-{{#if this.field.label}}
-  <label for={{this.field.id}}>
-    <span class="wizard-container__label">
-      {{this.field.label}}
-    </span>
-
-    {{#if this.field.required}}
-      <span class="wizard-container__label required">*</span>
-    {{/if}}
-
-    {{#if this.field.description}}
-      <div class="wizard-container__description">{{html-safe this.field.description}}</div>
->>>>>>> 22fd9c82
     {{/if}}
   </label>
 {{/if}}
@@ -39,19 +24,10 @@
   }}
 </div>
 
-<<<<<<< HEAD
 {{#if field.errorDescription}}
   <div class="wizard-container__description">{{html-safe field.errorDescription}}</div>
 {{/if}}
 
 {{#if field.extra_description}}
   <div class="wizard-container__description extra">{{html-safe field.extra_description}}</div>
-=======
-{{#if this.field.errorDescription}}
-  <div class="wizard-container__description error">{{html-safe this.field.errorDescription}}</div>
-{{/if}}
-
-{{#if this.field.extra_description}}
-  <div class="wizard-container__description extra">{{html-safe this.field.extra_description}}</div>
->>>>>>> 22fd9c82
 {{/if}}