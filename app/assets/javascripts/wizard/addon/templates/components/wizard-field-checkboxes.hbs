{{#each this.field.choices as |c|}}
  <div class="checkbox-field-choice {{this.fieldClass}}">
    <label id={{c.id}} value={{c.label}}>
<<<<<<< HEAD
      <Input @type="checkbox" class="wizard-container__checkbox" @click={{action "changed" value="target"}} @checked={{c.checked}} />
=======
      <Input @type="checkbox" class="wizard-container__checkbox" @checked={{c.checked}} {{on "click" (action "changed")}} />
>>>>>>> 22fd9c82
      {{#if c.icon}}
        {{d-icon c.icon}}
      {{/if}}
      {{c.label}}
    </label>
  </div>
{{/each}}<|MERGE_RESOLUTION|>--- conflicted
+++ resolved
@@ -1,11 +1,7 @@
 {{#each this.field.choices as |c|}}
   <div class="checkbox-field-choice {{this.fieldClass}}">
     <label id={{c.id}} value={{c.label}}>
-<<<<<<< HEAD
       <Input @type="checkbox" class="wizard-container__checkbox" @click={{action "changed" value="target"}} @checked={{c.checked}} />
-=======
-      <Input @type="checkbox" class="wizard-container__checkbox" @checked={{c.checked}} {{on "click" (action "changed")}} />
->>>>>>> 22fd9c82
       {{#if c.icon}}
         {{d-icon c.icon}}
       {{/if}}
