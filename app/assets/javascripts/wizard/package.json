{
  "name": "wizard",
  "version": "1.0.0",
  "description": "Discourse's setup wizard",
  "author": "Discourse",
  "license": "MIT",
  "keywords": [
    "ember-addon"
  ],
  "repository": "",
  "scripts": {
    "build": "ember build",
    "lint:hbs": "ember-template-lint .",
    "lint:js": "eslint .",
    "start": "ember serve"
  },
  "dependencies": {
    "ember-auto-import": "^2.4.2",
    "ember-cli-babel": "^7.13.0",
    "ember-cli-htmlbars": "^4.2.0",
    "xss": "^1.0.8",
    "webpack": "^5.67.0"
  },
  "devDependencies": {
<<<<<<< HEAD
    "@ember/optional-features": "^1.1.0",
    "@glimmer/component": "^1.1.2",
=======
    "@ember/optional-features": "^2.0.0",
    "@glimmer/component": "^1.0.0",
>>>>>>> 293323af
    "babel-eslint": "^10.0.3",
    "broccoli-asset-rev": "^3.0.0",
    "ember-cli": "~3.25.3",
    "ember-cli-dependency-checker": "^3.3.1",
    "ember-cli-eslint": "^5.1.0",
    "ember-cli-inject-live-reload": "^2.1.0",
    "ember-cli-sri": "^2.1.1",
    "ember-cli-template-lint": "^1.0.0-beta.3",
    "ember-cli-uglify": "^3.0.0",
    "ember-disable-prototype-extensions": "^1.1.3",
    "ember-export-application-global": "^2.0.1",
    "ember-load-initializers": "^2.1.1",
    "ember-maybe-import-regenerator": "^0.1.6",
    "ember-resolver": "^7.0.0",
    "ember-source": "~3.15.0",
    "ember-source-channel-url": "^3.0.0",
    "ember-try": "^2.0.0",
    "eslint": "^7.27.0",
    "eslint-plugin-ember": "^7.7.1",
    "eslint-plugin-node": "^10.0.0",
    "loader.js": "^4.7.0"
  },
  "engines": {
    "node": "12.* || 14.* || >= 16",
    "npm": "please-use-yarn",
    "yarn": ">= 1.21.1"
  },
  "ember": {
    "edition": "default"
  }
}<|MERGE_RESOLUTION|>--- conflicted
+++ resolved
@@ -22,13 +22,8 @@
     "webpack": "^5.67.0"
   },
   "devDependencies": {
-<<<<<<< HEAD
-    "@ember/optional-features": "^1.1.0",
+    "@ember/optional-features": "^2.0.0",
     "@glimmer/component": "^1.1.2",
-=======
-    "@ember/optional-features": "^2.0.0",
-    "@glimmer/component": "^1.0.0",
->>>>>>> 293323af
     "babel-eslint": "^10.0.3",
     "broccoli-asset-rev": "^3.0.0",
     "ember-cli": "~3.25.3",
