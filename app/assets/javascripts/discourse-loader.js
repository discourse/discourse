--- conflicted
+++ resolved
@@ -12,7 +12,6 @@
         inject: Ember.inject.controller
       },
       "@ember/object": { default: Ember.Object },
-<<<<<<< HEAD
       "@ember/object/computed": {
         default: Ember.computed,
         alias: Ember.computed.alias,
@@ -48,9 +47,7 @@
         uniq: Ember.computed.uniq,
         uniqBy: Ember.computed.uniqBy
       },
-=======
       "@ember/object/mixin": { default: Ember.Mixin },
->>>>>>> ba4b5571
       "@ember/object/proxy": { default: Ember.ObjectProxy },
       "@ember/routing/route": { default: Ember.Route },
       "@ember/runloop": {
