--- conflicted
+++ resolved
@@ -10,12 +10,8 @@
     "test": "vitest"
   },
   "dependencies": {
-<<<<<<< HEAD
     "@babel/preset-env": "^7.27.2",
-    "@babel/standalone": "^7.28.0",
-=======
     "@babel/standalone": "^7.28.1",
->>>>>>> 5e6157c6
     "@csstools/postcss-light-dark-function": "^2.0.9",
     "@rollup/browser": "^4.44.2",
     "@rollup/plugin-babel": "^6.0.4",
