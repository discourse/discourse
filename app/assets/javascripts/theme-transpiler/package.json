{
  "name": "theme-transpiler",
  "version": "1.0.0",
  "private": true,
  "description": "Uses esbuild to create a 'theme transpiler' bundle for loading into mini-racer",
  "author": "Discourse",
  "license": "GPL-2.0-only",
  "keywords": [],
  "scripts": {
    "test": "vitest"
  },
  "dependencies": {
<<<<<<< HEAD
    "@babel/preset-env": "^7.27.2",
    "@babel/standalone": "^7.28.1",
    "@csstools/postcss-light-dark-function": "^2.0.9",
    "@rollup/browser": "^4.44.2",
    "@rollup/plugin-babel": "^6.0.4",
    "@rollup/wasm-node": "^4.29.1",
    "@swc/wasm-web": "^1.10.4",
    "@zxing/text-encoding": "^0.9.0",
=======
    "@babel/core": "^7.27.4",
    "@babel/preset-env": "^7.28.0",
    "@babel/standalone": "^7.28.2",
    "@csstools/postcss-light-dark-function": "^2.0.9",
    "@rollup/browser": "^4.45.1",
    "@rollup/plugin-babel": "^6.0.4",
>>>>>>> 2b16769e
    "abort-controller": "^3.0.0",
    "autoprefixer": "^10.4.21",
    "babel-plugin-ember-template-compilation": "^2.4.1",
    "content-tag": "^4.0.0",
    "core-js": "^3.44.0",
    "decorator-transforms": "^2.3.0",
    "discourse-widget-hbs": "workspace:*",
    "ember-cli-htmlbars": "^6.3.0",
    "ember-source": "~5.12.0",
    "ember-this-fallback": "^0.4.0",
    "fastestsmallesttextencoderdecoder": "^1.0.22",
<<<<<<< HEAD
    "jsdom": "^25.0.1",
=======
>>>>>>> 2b16769e
    "magic-string": "^0.30.17",
    "memfs": "^4.17.2",
    "path-browserify": "^1.0.1",
    "polyfill-crypto.getrandomvalues": "^1.0.0",
    "postcss": "^8.5.6",
    "postcss-js": "^4.0.1",
    "postcss-media-minmax": "^5.0.0",
    "readable-stream": "^4.7.0",
    "source-map-js": "^1.2.1",
    "terser": "^5.43.1",
    "url-polyfill": "^1.1.12",
    "url-shim": "^1.0.1"
  },
  "engines": {
    "node": ">= 18",
    "npm": "please-use-pnpm",
    "yarn": "please-use-pnpm",
    "pnpm": "^9"
  },
  "devDependencies": {
<<<<<<< HEAD
    "@babel/core": "^7.27.4",
=======
>>>>>>> 2b16769e
    "vitest": "^3.2.4"
  }
}<|MERGE_RESOLUTION|>--- conflicted
+++ resolved
@@ -10,23 +10,12 @@
     "test": "vitest"
   },
   "dependencies": {
-<<<<<<< HEAD
-    "@babel/preset-env": "^7.27.2",
-    "@babel/standalone": "^7.28.1",
-    "@csstools/postcss-light-dark-function": "^2.0.9",
-    "@rollup/browser": "^4.44.2",
-    "@rollup/plugin-babel": "^6.0.4",
-    "@rollup/wasm-node": "^4.29.1",
-    "@swc/wasm-web": "^1.10.4",
-    "@zxing/text-encoding": "^0.9.0",
-=======
     "@babel/core": "^7.27.4",
     "@babel/preset-env": "^7.28.0",
     "@babel/standalone": "^7.28.2",
     "@csstools/postcss-light-dark-function": "^2.0.9",
     "@rollup/browser": "^4.45.1",
     "@rollup/plugin-babel": "^6.0.4",
->>>>>>> 2b16769e
     "abort-controller": "^3.0.0",
     "autoprefixer": "^10.4.21",
     "babel-plugin-ember-template-compilation": "^2.4.1",
@@ -38,10 +27,6 @@
     "ember-source": "~5.12.0",
     "ember-this-fallback": "^0.4.0",
     "fastestsmallesttextencoderdecoder": "^1.0.22",
-<<<<<<< HEAD
-    "jsdom": "^25.0.1",
-=======
->>>>>>> 2b16769e
     "magic-string": "^0.30.17",
     "memfs": "^4.17.2",
     "path-browserify": "^1.0.1",
@@ -51,9 +36,7 @@
     "postcss-media-minmax": "^5.0.0",
     "readable-stream": "^4.7.0",
     "source-map-js": "^1.2.1",
-    "terser": "^5.43.1",
-    "url-polyfill": "^1.1.12",
-    "url-shim": "^1.0.1"
+    "terser": "^5.43.1"
   },
   "engines": {
     "node": ">= 18",
@@ -62,10 +45,6 @@
     "pnpm": "^9"
   },
   "devDependencies": {
-<<<<<<< HEAD
-    "@babel/core": "^7.27.4",
-=======
->>>>>>> 2b16769e
     "vitest": "^3.2.4"
   }
 }