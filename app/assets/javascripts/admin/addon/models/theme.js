--- conflicted
+++ resolved
@@ -28,17 +28,16 @@
       );
     }
 
-<<<<<<< HEAD
     if (json.themeable_site_settings) {
       json.themeable_site_settings = json.themeable_site_settings.map(
         (setting) => ThemeSiteSettings.create(setting)
       );
-=======
+    }
+
     const palette =
       json.owned_color_palette || json.color_scheme || json.base_palette;
     if (palette) {
       json.colorPalette = ColorScheme.create(palette);
->>>>>>> 30edefb6
     }
 
     return json;
