--- conflicted
+++ resolved
@@ -9,14 +9,6 @@
   @service router;
 
   beforeModel() {
-<<<<<<< HEAD
-    this.router.replaceWith(
-      "adminSiteSettingsCategory",
-      this.controllerFor("adminSiteSettings").get("visibleSiteSettings")[0]
-        .nameKey
-    );
-=======
     this.router.replaceWith("adminSiteSettingsCategory", "required");
->>>>>>> 3cac9432
   }
 }