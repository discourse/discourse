--- conflicted
+++ resolved
@@ -238,18 +238,8 @@
         });
 
         this.route("about");
-<<<<<<< HEAD
         this.route("upcomingChanges", { path: "/upcoming-changes" });
-        this.route(
-          "loginAndAuthentication",
-          { path: "/login-and-authentication" },
-          function () {
-            this.route("settings", {
-              path: "/",
-            });
-          }
-        );
-=======
+
         this.route("login", { path: "/login-and-authentication" }, function () {
           this.route("settings", {
             path: "/",
@@ -261,7 +251,6 @@
             path: "/*wildcard",
           });
         });
->>>>>>> b74640a0
         this.route("content", function () {
           this.route("categoriesAndTags", { path: "/" });
           this.route("settings");
