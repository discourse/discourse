--- conflicted
+++ resolved
@@ -231,16 +231,17 @@
             path: "/",
           });
         });
-<<<<<<< HEAD
         this.route("search", function () {
-=======
+          this.route("settings", {
+            path: "/",
+          });
+        });
         this.route("legal", function () {
           this.route("settings", {
             path: "/",
           });
         });
         this.route("trustLevels", { path: "/trust-levels" }, function () {
->>>>>>> 9a87baaa
           this.route("settings", {
             path: "/",
           });
