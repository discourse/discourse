--- conflicted
+++ resolved
@@ -56,7 +56,22 @@
       </div>
     {{/if}}
 
-<<<<<<< HEAD
+    {{#unless @controller.changedThemePreferences}}
+      {{! only show one alert at a time, changedThemePreferences takes precedence }}
+      {{#if @controller.isUsingDarkMode}}
+        <div class="alert alert-info">
+          {{htmlSafe
+            (i18n
+              "admin.customize.colors.dark_mode_warning"
+              link=(getUrl
+                "/admin/site_settings/category/all_results?filter=default dark mode"
+              )
+            )
+          }}
+        </div>
+      {{/if}}
+    {{/unless}}
+
     <AdminFilterControls
       @array={{@controller.sortedColorSchemes}}
       @minItemsForFilter={{FILTER_MINIMUM}}
@@ -77,46 +92,6 @@
             @toggleUserSelectable={{@controller.toggleUserSelectable}}
             @setAsDefaultThemePalette={{@controller.setAsDefaultThemePalette}}
             @deleteColorScheme={{@controller.deleteColorScheme}}
-=======
-    {{#unless @controller.changedThemePreferences}}
-      {{! only show one alert at a time, changedThemePreferences takes precedence }}
-      {{#if @controller.isUsingDarkMode}}
-        <div class="alert alert-info">
-          {{htmlSafe
-            (i18n
-              "admin.customize.colors.dark_mode_warning"
-              link=(getUrl
-                "/admin/site_settings/category/all_results?filter=default dark mode"
-              )
-            )
-          }}
-        </div>
-      {{/if}}
-    {{/unless}}
-
-    <ul class="color-palette__list">
-      {{#each @controller.filteredColorSchemes as |scheme|}}
-        <ColorPaletteListItem
-          @scheme={{scheme}}
-          @defaultTheme={{@controller.defaultTheme}}
-          @isDefaultThemeColorScheme={{@controller.isDefaultThemeColorScheme}}
-          @toggleUserSelectable={{@controller.toggleUserSelectable}}
-          @setAsDefaultThemePalette={{@controller.setAsDefaultThemePalette}}
-          @deleteColorScheme={{@controller.deleteColorScheme}}
-        />
-      {{/each}}
-    </ul>
-
-    {{#if @controller.showFilters}}
-      {{#unless @controller.filteredColorSchemes.length}}
-        <div class="color-palette__no-results">
-          <h3>{{i18n "admin.customize.colors.filters.no_results"}}</h3>
-          <DButton
-            @icon="arrow-rotate-left"
-            @label="admin.customize.colors.filters.reset"
-            @action={{@controller.resetFilters}}
-            class="btn-default"
->>>>>>> 3739c822
           />
         {{/each}}
       </ul>
