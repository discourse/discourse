<LoadMore @selector=".email-list tr" @action={{action "loadMore"}}>
  <table class="table email-list">
    <thead>
      <tr>
        <th>{{i18n "admin.email.sent_at"}}</th>
        <th>{{i18n "admin.email.user"}}</th>
        <th>{{i18n "admin.email.to_address"}}</th>
        <th>{{i18n "admin.email.email_type"}}</th>
        <th>{{i18n "admin.email.reply_key"}}</th>
        <th>{{i18n "admin.email.smtp_transaction_response"}}</th>
      </tr>
    </thead>
    <tbody>
      <tr class="filters">
        <td>{{i18n "admin.email.logs.filters.title"}}</td>
<<<<<<< HEAD
        <td>{{text-field value=filter.user placeholderKey="admin.email.logs.filters.user_placeholder"}}</td>
        <td>{{text-field value=filter.address placeholderKey="admin.email.logs.filters.address_placeholder"}}</td>
        <td>{{text-field value=filter.type placeholderKey="admin.email.logs.filters.type_placeholder"}}</td>
        <td>{{text-field value=filter.reply_key placeholderKey="admin.email.logs.filters.reply_key_placeholder"}}</td>
        <td>{{text-field value=filter.smtp_transaction_response placeholderKey="admin.email.logs.filters.smtp_transaction_response_placeholder"}}</td>
=======
        <td><TextField @value={{filter.user}} @placeholderKey="admin.email.logs.filters.user_placeholder" /></td>
        <td><TextField @value={{filter.address}} @placeholderKey="admin.email.logs.filters.address_placeholder" /></td>
        <td><TextField @value={{filter.type}} @placeholderKey="admin.email.logs.filters.type_placeholder" /></td>
        <td><TextField @value={{filter.reply_key}} @placeholderKey="admin.email.logs.filters.reply_key_placeholder" /></td>
>>>>>>> e3c71221
      </tr>

      {{#each model as |l|}}
        <tr class="sent-email-item">
          <td class="sent-email-date">{{format-date l.created_at}}</td>
          <td class="sent-email-username">
            {{#if l.user}}
              <LinkTo @route="adminUser" @model={{l.user}}>{{avatar l.user imageSize="tiny"}}</LinkTo>
              <LinkTo @route="adminUser" @model={{l.user}}>{{l.user.username}}</LinkTo>
            {{else}}
              &mdash;
            {{/if}}
          </td>
          <td class="sent-email-address">
            {{#if l.bounced}}{{d-icon "redo" title="admin.email.bounced"}}{{/if}}
            <a href="mailto:{{l.to_address}}">{{l.to_address}}</a>
          </td>
          <td class="sent-email-type">{{l.email_type}}</td>
          <td class="sent-email-post-link">
            {{#if l.post_url}}
              <a href={{l.post_url}}>{{l.post_description}}</a>
              <span class="reply-key">{{l.reply_key}}</span>
            {{else}}
              <span class="reply-key">{{l.reply_key}}</span>
            {{/if}}
          </td>
          <td class="sent-email-smtp-transaction-response">
            <code title={{l.smtp_transaction_response}}>{{l.smtp_transaction_response}}</code>
          </td>
        </tr>
      {{else}}
        {{#unless loading}}
          <tr><td colspan="5">{{i18n "admin.email.logs.none"}}</td></tr>
        {{/unless}}
      {{/each}}
    </tbody>
  </table>
</LoadMore>

<ConditionalLoadingSpinner @condition={{loading}} /><|MERGE_RESOLUTION|>--- conflicted
+++ resolved
@@ -13,18 +13,11 @@
     <tbody>
       <tr class="filters">
         <td>{{i18n "admin.email.logs.filters.title"}}</td>
-<<<<<<< HEAD
-        <td>{{text-field value=filter.user placeholderKey="admin.email.logs.filters.user_placeholder"}}</td>
-        <td>{{text-field value=filter.address placeholderKey="admin.email.logs.filters.address_placeholder"}}</td>
-        <td>{{text-field value=filter.type placeholderKey="admin.email.logs.filters.type_placeholder"}}</td>
-        <td>{{text-field value=filter.reply_key placeholderKey="admin.email.logs.filters.reply_key_placeholder"}}</td>
-        <td>{{text-field value=filter.smtp_transaction_response placeholderKey="admin.email.logs.filters.smtp_transaction_response_placeholder"}}</td>
-=======
         <td><TextField @value={{filter.user}} @placeholderKey="admin.email.logs.filters.user_placeholder" /></td>
         <td><TextField @value={{filter.address}} @placeholderKey="admin.email.logs.filters.address_placeholder" /></td>
         <td><TextField @value={{filter.type}} @placeholderKey="admin.email.logs.filters.type_placeholder" /></td>
         <td><TextField @value={{filter.reply_key}} @placeholderKey="admin.email.logs.filters.reply_key_placeholder" /></td>
->>>>>>> e3c71221
+        <td><TextField @value={{filter.smtp_transaction_response}} @placeholderKey="admin.email.logs.filters.smtp_transaction_response_placeholder" /></td>
       </tr>
 
       {{#each model as |l|}}
