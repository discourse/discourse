{{#if this.editingThemeSetting}}
  {{outlet}}
{{else}}
  <div class="show-current-style">
    <span>
      <PluginOutlet
        @name="admin-customize-themes-show-top"
        @connectorTagName="div"
        @outletArgs={{hash theme=this.model}}
      />
    </span>

    <div class="title">
      {{#if this.editingName}}
        <TextField @value={{this.model.name}} @autofocus="true" />
        <DButton
          @action={{this.finishedEditingName}}
          @icon="check"
          class="btn-primary btn-small submit-edit"
        />
        <DButton
          @action={{this.cancelEditingName}}
          @icon="times"
          class="btn-small cancel-edit"
        />
      {{else}}
        <span>{{this.model.name}}</span>
        <DButton
          @action={{this.startEditingName}}
          @icon="pencil-alt"
          class="btn-small"
        />
      {{/if}}
    </div>

    <PluginOutlet
      @name="admin-customize-theme-before-errors"
      @outletArgs={{hash theme=this.model}}
    />

    {{#each this.model.errors as |error|}}
      <div class="alert alert-error">{{error}}</div>
    {{/each}}

    {{#if this.finishInstall}}
      <div class="control-unit">
        {{#if this.sourceIsHttp}}
          <a class="remote-url" href={{this.remoteThemeLink}}>{{i18n
              "admin.customize.theme.source_url"
            }}{{d-icon "link"}}</a>
        {{else}}
          <div class="remote-url">
            <code>{{this.model.remote_theme.remote_url}}</code>
            {{#if this.model.remote_theme.branch}}
              (<code>{{this.model.remote_theme.branch}}</code>)
            {{/if}}
          </div>
        {{/if}}

        {{#if this.showRemoteError}}
          <div class="error-message">
            {{d-icon "exclamation-triangle"}}
            {{i18n "admin.customize.theme.repo_unreachable"}}
          </div>
          <div class="raw-error">
            <code>{{this.model.remoteError}}</code>
          </div>
        {{/if}}

        <DButton
          @action={{this.updateToLatest}}
          @icon="download"
          @label="admin.customize.theme.finish_install"
          class="btn-primary finish-install"
        />
        <DButton
          @action={{this.destroyTheme}}
          @label="admin.customize.delete"
          @icon="trash-alt"
          class="btn-danger"
        />

        <span class="status-message">
          {{i18n "admin.customize.theme.last_attempt"}}
          {{format-date this.model.remote_theme.updated_at leaveAgo="true"}}
        </span>
      </div>
    {{else}}
      {{#unless this.model.supported}}
        <div class="alert alert-error">
          {{i18n "admin.customize.theme.required_version.error"}}
          {{#if this.model.remote_theme.minimum_discourse_version}}
            {{i18n
              "admin.customize.theme.required_version.minimum"
              version=this.model.remote_theme.minimum_discourse_version
            }}
          {{/if}}
          {{#if this.model.remote_theme.maximum_discourse_version}}
            {{i18n
              "admin.customize.theme.required_version.maximum"
              version=this.model.remote_theme.maximum_discourse_version
            }}
          {{/if}}
        </div>
      {{/unless}}

      {{#unless this.model.enabled}}
        <div class="alert alert-error">
          {{#if this.model.disabled_by}}
            {{i18n "admin.customize.theme.disabled_by"}}
            <UserLink @user={{this.model.disabled_by}}>
              {{avatar this.model.disabled_by imageSize="tiny"}}
              {{this.model.disabled_by.username}}
            </UserLink>
            {{format-date this.model.disabled_at leaveAgo="true"}}
          {{else}}
            {{i18n "admin.customize.theme.disabled"}}
          {{/if}}
          <DButton
            @action={{this.enableComponent}}
            @icon="check"
            @label="admin.customize.theme.enable"
            class="btn-default"
          />
        </div>
      {{/unless}}

      <div class="metadata control-unit">
        {{#if this.model.remote_theme}}
          {{#if this.model.remote_theme.remote_url}}
            {{#if this.sourceIsHttp}}
              <a class="remote-url" href={{this.remoteThemeLink}}>{{i18n
                  "admin.customize.theme.source_url"
                }}{{d-icon "link"}}</a>
            {{else}}
              <div class="remote-url">
                <code>{{this.model.remote_theme.remote_url}}</code>
                {{#if this.model.remote_theme.branch}}
                  (<code>{{this.model.remote_theme.branch}}</code>)
                {{/if}}
              </div>
            {{/if}}
          {{/if}}

          {{#if this.model.remote_theme.about_url}}
            <a
              class="url about-url"
              href={{this.model.remote_theme.about_url}}
            >{{i18n "admin.customize.theme.about_theme"}}{{d-icon "link"}}</a>
          {{/if}}

          {{#if this.model.remote_theme.license_url}}
            <a
              class="url license-url"
              href={{this.model.remote_theme.license_url}}
            >{{i18n "admin.customize.theme.license"}}{{d-icon "link"}}</a>
          {{/if}}

          {{#if this.model.description}}
            <span class="theme-description">{{this.model.description}}</span>
          {{/if}}

          {{#if this.model.remote_theme.authors}}<span class="authors"><span
                class="heading"
              >{{i18n "admin.customize.theme.authors"}}</span>
              {{this.model.remote_theme.authors}}</span>{{/if}}

          {{#if this.model.remote_theme.theme_version}}<span
              class="version"
            ><span class="heading">{{i18n
                  "admin.customize.theme.version"
                }}</span>
              {{this.model.remote_theme.theme_version}}</span>{{/if}}

          <div class="control-unit">
            {{#if this.model.remote_theme.is_git}}
              <div class="alert alert-info">
                {{html-safe
                  (i18n
                    "admin.customize.theme.remote_theme_edits"
                    repoURL=this.remoteThemeLink
                  )
                }}
              </div>

              {{#if this.showRemoteError}}
                <div class="error-message">
                  {{d-icon "exclamation-triangle"}}
                  {{i18n "admin.customize.theme.repo_unreachable"}}
                </div>
                <div class="raw-error">
                  <code>{{this.model.remoteError}}</code>
                </div>
              {{/if}}

              {{#if this.model.remote_theme.commits_behind}}
                <DButton
                  @action={{this.updateToLatest}}
                  @icon="download"
                  @label="admin.customize.theme.update_to_latest"
                  class="btn-primary"
                />
              {{else}}
                <DButton
                  @action={{this.checkForThemeUpdates}}
                  @icon="sync"
                  @label="admin.customize.theme.check_for_updates"
                  class="btn-default"
                />
              {{/if}}

              <span class="status-message">
                {{#if this.updatingRemote}}
                  {{i18n "admin.customize.theme.updating"}}
                {{else}}
                  {{#if this.model.remote_theme.commits_behind}}
                    {{#if this.hasOverwrittenHistory}}
                      {{i18n "admin.customize.theme.has_overwritten_history"}}
                    {{else}}
                      {{i18n
                        "admin.customize.theme.commits_behind"
                        count=this.model.remote_theme.commits_behind
                      }}
                    {{/if}}
                    {{#if this.model.remote_theme.github_diff_link}}
                      <a href={{this.model.remote_theme.github_diff_link}}>
                        {{i18n "admin.customize.theme.compare_commits"}}
                      </a>
                    {{/if}}
                  {{else}}
                    {{#unless this.showRemoteError}}
                      {{i18n "admin.customize.theme.up_to_date"}}
                      {{format-date
                        this.model.remote_theme.updated_at
                        leaveAgo="true"
                      }}
                    {{/unless}}
                  {{/if}}
                {{/if}}
              </span>
            {{else}}
              <span class="status-message">
                {{d-icon "info-circle"}}
                {{i18n "admin.customize.theme.imported_from_archive"}}
              </span>
            {{/if}}
          </div>
        {{else}}
          <span class="heading">{{i18n "admin.customize.theme.creator"}}</span>
          <span>
            <UserLink @user={{this.model.user}}>
              {{format-username this.model.user.username}}
            </UserLink>
          </span>
        {{/if}}
      </div>

      {{#if this.showCheckboxes}}
        <div class="control-unit">
          {{#unless this.model.component}}
            <InlineEditCheckbox
              @action={{action "applyDefault"}}
              @labelKey="admin.customize.theme.is_default"
              @checked={{this.model.default}}
              @modelId={{this.model.id}}
            />
            <InlineEditCheckbox
              @action={{action "applyUserSelectable"}}
              @labelKey="admin.customize.theme.user_selectable"
              @checked={{this.model.user_selectable}}
              @modelId={{this.model.id}}
            />
          {{/unless}}
          {{#if this.model.remote_theme}}
            <InlineEditCheckbox
              @action={{action "applyAutoUpdateable"}}
              @labelKey="admin.customize.theme.auto_update"
              @checked={{this.model.auto_update}}
              @modelId={{this.model.id}}
            />
          {{/if}}
        </div>
      {{/if}}

      {{#unless this.model.component}}
        <section
          class="form-horizontal theme settings control-unit theme-settings__color-scheme"
        >
          <div class="row setting">
            <div class="setting-label">
              {{i18n "admin.customize.theme.color_scheme"}}
            </div>

            <div class="setting-value">
              <div class="color-palette-input-group">
                <ColorPalettes
                  @content={{this.colorSchemes}}
                  @value={{this.colorSchemeId}}
                  @icon="paint-brush"
                  @options={{hash filterable=true}}
                />
                {{#if this.colorSchemeId}}
                  <DButton
                    @icon="pen"
                    @action={{this.editColorScheme}}
                    @title="admin.customize.theme.edit_color_scheme"
                  />
                {{/if}}
              </div>

              <div class="desc">{{i18n
                  "admin.customize.theme.color_scheme_select"
                }}</div>
            </div>

            <div class="setting-controls">
              {{#if this.colorSchemeChanged}}
                <DButton
                  @action={{this.changeScheme}}
                  @icon="check"
                  class="ok submit-edit"
                />
                <DButton
                  @action={{this.cancelChangeScheme}}
                  @icon="times"
                  class="cancel cancel-edit"
                />
              {{/if}}
            </div>
          </div>
        </section>
      {{/unless}}

      {{#if this.model.component}}
        <section class="form-horizontal theme settings control-unit">
          <div class="row setting">
            <ThemeSettingRelativesSelector
              @setting={{this.relativesSelectorSettingsForComponent}}
              @model={{this.model}}
              class="theme-setting"
            />
          </div>
        </section>
      {{else}}
        <section class="form-horizontal theme settings control-unit">
          <div class="row setting">
            <ThemeSettingRelativesSelector
              @setting={{this.relativesSelectorSettingsForTheme}}
              @model={{this.model}}
              class="theme-setting"
            />
          </div>
        </section>
      {{/if}}

      {{#unless this.model.remote_theme.is_git}}
        <div class="control-unit">
          <div class="mini-title">{{i18n
              "admin.customize.theme.css_html"
            }}</div>
          {{#if this.model.hasEditedFields}}
            <div class="description">{{i18n
                "admin.customize.theme.custom_sections"
              }}</div>
            <ul>
              {{#each this.editedFieldsFormatted as |field|}}
                <li>{{field}}</li>
              {{/each}}
            </ul>
          {{else}}
            <div class="description">
              {{i18n "admin.customize.theme.edit_css_html_help"}}
            </div>
          {{/if}}

          <DButton
            @action={{this.editTheme}}
            @label="admin.customize.theme.edit_css_html"
            class="btn-default edit"
          />
        </div>

        <div class="control-unit">
          <div class="mini-title">{{i18n "admin.customize.theme.uploads"}}</div>
          {{#if this.model.uploads}}
            <ul class="removable-list">
              {{#each this.model.uploads as |upload|}}
                <li>
                  <span class="col">${{upload.name}}:
                    <a
                      href={{upload.url}}
                      rel="noopener noreferrer"
                      target="_blank"
                    >{{upload.filename}}</a></span>
                  <span class="col">
                    <DButton
                      @action={{fn this.removeUpload upload}}
                      @icon="times"
                      class="second btn-default btn-default cancel-edit"
                    />
                  </span>
                </li>
              {{/each}}
            </ul>
          {{else}}
            <div class="description">{{i18n
                "admin.customize.theme.no_uploads"
              }}</div>
          {{/if}}
          <DButton
            @action={{this.addUploadModal}}
            @icon="plus"
            @label="admin.customize.theme.add"
            class="btn-default"
          />
        </div>
      {{/unless}}

      {{#if this.extraFiles.length}}
        <div class="control-unit">
          <div class="mini-title">{{i18n
              "admin.customize.theme.extra_files"
            }}</div>
          <details>
            <summary>
              {{#if this.model.remote_theme}}
                {{i18n "admin.customize.theme.extra_files_remote"}}
              {{else}}
                {{i18n "admin.customize.theme.extra_files_upload"}}
              {{/if}}
            </summary>
            <ul>
              {{#each this.extraFiles as |extraFile|}}
                <li>{{extraFile.name}}</li>
              {{/each}}
            </ul>
          </details>
        </div>
      {{/if}}

      {{#if this.hasSettings}}
        <div class="control-unit">
          <div class="mini-title">{{i18n
              "admin.customize.theme.theme_settings"
            }}</div>
          <p><i>{{i18n
                "admin.customize.theme.overriden_settings_explanation"
              }}</i></p>
          <section class="form-horizontal theme settings control-unit">
            {{#each this.settings as |setting|}}
              <ThemeSettingEditor
                @setting={{setting}}
                @model={{this.model}}
                class="theme-setting control-unit"
              />
            {{/each}}
          </section>
        </div>
      {{/if}}

      {{#if this.hasTranslations}}
        <div class="control-unit">
          <div class="translation-selector-container">
            <span class="mini-title">
              {{i18n "admin.customize.theme.theme_translations"}}
            </span>
            <ComboBox
              @valueProperty="value"
              @content={{this.availableLocales}}
              @value={{this.locale}}
              @onChange={{this.updateLocale}}
              @options={{hash filterable=true}}
              class="translation-selector"
            />
          </div>
          <section
            class="form-horizontal theme settings translations control-unit"
          >

            {{#each this.translations as |translation|}}
              <ThemeTranslation
                @translation={{translation}}
                @model={{this.model}}
                class="theme-translation"
              />
            {{/each}}
          </section>
        </div>
      {{/if}}

      <PluginOutlet
        @name="admin-customize-theme-before-controls"
        @outletArgs={{hash theme=this.model}}
      />
      <div class="theme-controls">
        <a
          href={{this.previewUrl}}
          title={{i18n "admin.customize.explain_preview"}}
          rel="noopener noreferrer"
          target="_blank"
          class="btn btn-default"
        >{{d-icon "desktop"}}{{i18n "admin.customize.theme.preview"}}</a>
        <a
          class="btn btn-default export"
          rel="noopener noreferrer"
          target="_blank"
          href={{this.downloadUrl}}
        >{{d-icon "download"}} {{i18n "admin.export_json.button_text"}}</a>

        {{#if this.showConvert}}
          <DButton
            @action={{this.switchType}}
            @label="admin.customize.theme.convert"
            @icon={{this.convertIcon}}
            @title={{this.convertTooltip}}
            class="btn-default btn-normal"
          />
        {{/if}}

        {{#if this.model.component}}
          {{#if this.model.enabled}}
            <DButton
              @action={{this.disableComponent}}
              @icon="ban"
              @label="admin.customize.theme.disable"
              class="btn-default"
            />
          {{else}}
            <DButton
              @action={{this.enableComponent}}
              @icon="check"
              @label="admin.customize.theme.enable"
              class="btn-default"
            />
          {{/if}}
        {{/if}}
        {{#if this.hasSettings}}
          <DButton
            @action={{this.showThemeSettingsEditor}}
            @label="admin.customize.theme.settings_editor"
            @icon="pen"
            @title="admin.customize.theme.settings_editor"
            class="btn-default btn-normal"
          />
        {{/if}}
        <DButton
          @action={{this.destroyTheme}}
          @label="admin.customize.delete"
          @icon="trash-alt"
          class="btn-danger"
        />
      </div>
    {{/if}}
  </div>
<<<<<<< HEAD
{{/if}}

{{!-- The below line is just to help develop this feature, to be removed in PR --}}
customize-themes-show.hbs
=======
{{/if}}
>>>>>>> 03f14b6f
<|MERGE_RESOLUTION|>--- conflicted
+++ resolved
@@ -552,11 +552,4 @@
       </div>
     {{/if}}
   </div>
-<<<<<<< HEAD
-{{/if}}
-
-{{!-- The below line is just to help develop this feature, to be removed in PR --}}
-customize-themes-show.hbs
-=======
-{{/if}}
->>>>>>> 03f14b6f
+{{/if}}