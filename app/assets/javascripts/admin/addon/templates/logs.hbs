--- conflicted
+++ resolved
@@ -1,29 +1,3 @@
-<<<<<<< HEAD
-<AdminNav>
-  <NavItem
-    @route="adminLogs.staffActionLogs"
-    @label="admin.logs.staff_actions.title"
-  />
-  {{#if this.currentUser.can_see_emails}}
-    <NavItem
-      @route="adminLogs.screenedEmails"
-      @label="admin.logs.screened_emails.title"
-    />
-  {{/if}}
-  <NavItem
-    @route="adminLogs.screenedIpAddresses"
-    @label="admin.logs.screened_ips.title"
-  />
-  <NavItem
-    @route="adminLogs.screenedUrls"
-    @label="admin.logs.screened_urls.title"
-  />
-  <NavItem @route="adminSearchLogs" @label="admin.logs.search_logs.title" />
-  {{#if this.currentUser.admin}}
-    <NavItem @path="/logs" @label="admin.logs.logster.title" />
-  {{/if}}
-</AdminNav>
-=======
 <DPageHeader
   @titleLabel={{i18n "admin.logs.title"}}
   @descriptionLabel={{i18n "admin.logs.description"}}
@@ -58,7 +32,6 @@
     {{/if}}
   </:tabs>
 </DPageHeader>
->>>>>>> 76e7f12a
 
 <div class="admin-container">
   {{outlet}}
