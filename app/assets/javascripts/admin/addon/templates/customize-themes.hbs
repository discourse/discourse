<PluginOutlet @name="admin-customize-themes">
  {{#unless this.editingTheme}}
<<<<<<< HEAD
    <AdminPageHeader
      @titleLabel="admin.themes.title"
      @hideTabs={{true}} {{!-- Temporary until we have an actual route for components? --}}
    >
      <:breadcrumbs>
        <DBreadcrumbsItem
          @path="/admin/customize/themes"
          @label={{i18n "admin.themes.title"}}
        />
      </:breadcrumbs>
      {{!-- <:tabs> !! This needs to work, but currently I do not think components actually has a route
        <NavItem
          @route="adminCustomizeThemes"
          @label={{i18n "admin.themes.title"}}
          class="admin-themes-tabs__themes"
        />
        <NavItem
          @route="adminCustomizeComponents"
          @label={{i18n "admin.themes.components"}}
          class="admin-themes-tabs__components"
        />
      </:tabs> --}}
    </AdminPageHeader>
    {{!-- <ThemesList !! Old component
=======
    <ThemesList
>>>>>>> 03f14b6f
      @themes={{this.fullThemes}}
      @components={{this.childThemes}}
      @currentTab={{this.currentTab}}
    /> --}}
    <ThemesGrid
      @themes={{this.fullThemes}}
      @components={{this.childThemes}}
      @installModal={{route-action "installModal"}}
    />
  {{/unless}}

  {{outlet}}
</PluginOutlet><|MERGE_RESOLUTION|>--- conflicted
+++ resolved
@@ -1,37 +1,10 @@
 <PluginOutlet @name="admin-customize-themes">
   {{#unless this.editingTheme}}
-<<<<<<< HEAD
-    <AdminPageHeader
-      @titleLabel="admin.themes.title"
-      @hideTabs={{true}} {{!-- Temporary until we have an actual route for components? --}}
-    >
-      <:breadcrumbs>
-        <DBreadcrumbsItem
-          @path="/admin/customize/themes"
-          @label={{i18n "admin.themes.title"}}
-        />
-      </:breadcrumbs>
-      {{!-- <:tabs> !! This needs to work, but currently I do not think components actually has a route
-        <NavItem
-          @route="adminCustomizeThemes"
-          @label={{i18n "admin.themes.title"}}
-          class="admin-themes-tabs__themes"
-        />
-        <NavItem
-          @route="adminCustomizeComponents"
-          @label={{i18n "admin.themes.components"}}
-          class="admin-themes-tabs__components"
-        />
-      </:tabs> --}}
-    </AdminPageHeader>
-    {{!-- <ThemesList !! Old component
-=======
     <ThemesList
->>>>>>> 03f14b6f
       @themes={{this.fullThemes}}
       @components={{this.childThemes}}
       @currentTab={{this.currentTab}}
-    /> --}}
+    />
     <ThemesGrid
       @themes={{this.fullThemes}}
       @components={{this.childThemes}}
