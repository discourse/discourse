--- conflicted
+++ resolved
@@ -1,26 +1,14 @@
 import Component from "@ember/component";
 import { action } from "@ember/object";
-<<<<<<< HEAD
-import { classNames, tagName } from "@ember-decorators/component";
-import { inject as service } from "@ember/service";
 import { empty, equal } from "@ember/object/computed";
-import discourseComputed from "discourse-common/utils/decorators";
-=======
-import { equal, not } from "@ember/object/computed";
-import { schedule } from "@ember/runloop";
+// import { schedule } from "@ember/runloop";
 import { service } from "@ember/service";
 import { isEmpty } from "@ember/utils";
 import { classNames, tagName } from "@ember-decorators/component";
->>>>>>> 831da051
 import { observes } from "@ember-decorators/object";
 import discourseComputed from "discourse-common/utils/decorators";
 import I18n from "discourse-i18n";
 import WatchedWord from "admin/models/watched-word";
-<<<<<<< HEAD
-import { isEmpty } from "@ember/utils";
-// import { schedule } from "@ember/runloop";
-=======
->>>>>>> 831da051
 
 @tagName("form")
 @classNames("watched-word-form")
