--- conflicted
+++ resolved
@@ -1,6 +1,5 @@
 <div class="watched-word-input">
   <label for="watched-word">{{i18n "admin.watched_words.form.label"}}</label>
-<<<<<<< HEAD
   <WatchedWords
     @id="watched-words"
     @value={{this.words}}
@@ -9,17 +8,6 @@
       filterPlaceholder=this.placeholderKey
       disabled=this.formSubmitted
     }}
-=======
-  <TextField
-    @id="watched-word"
-    @value={{this.word}}
-    @disabled={{this.formSubmitted}}
-    @autocorrect="off"
-    @autocapitalize="off"
-    @placeholderKey={{this.placeholderKey}}
-    @title={{i18n this.placeholderKey}}
-    class="watched-word-input-field"
->>>>>>> 831da051
   />
 </div>
 
