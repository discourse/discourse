import Component from "@glimmer/component";
import { action } from "@ember/object";
import { service } from "@ember/service";
import { htmlSafe } from "@ember/template";
import DButton from "discourse/components/d-button";
import concatClass from "discourse/helpers/concat-class";
import i18n from "discourse-common/helpers/i18n";
import AdminConfigAreaCard from "admin/components/admin-config-area-card";

export default class ThemeCard extends Component {
  @service siteSettings;

  get buttonIcon() {
    return this.isDefault ? "far-check-square" : "far-square";
  }

  get buttonTitle() {
    return this.args.theme.default
      ? "admin.customize.theme.default_theme"
      : "admin.customize.theme.set_default_theme";
  }

  get buttonClasses() {
    return this.isDefault
      ? "btn-primary theme-card-button"
      : "btn-default theme-card-button";
  }

  get isDefault() {
    return this.args.theme.default;
  }

  get image_alt() {
    return this.args.theme.name;
  }

  get screenshot() {
    return this.args.theme.screenshot
      ? this.args.theme.screenshot
      : "https://picsum.photos/200/300";
  }

  @action
  setDefault() {
    // Make this theme default theme -> https://github.com/discourse/discourse/blob/24caa36eef826bcdaed88aebfa7df154413fb349/app/assets/javascripts/admin/addon/controllers/admin-customize-themes-show.js#L366
  }

  @action
  showPreview() {
    // bring admin to theme preview of site
  }

  get themeRouteModels() {
    return ["themes", this.args.theme.id];
  }

  <template>
    <AdminConfigAreaCard @translatedHeading={{this.args.theme.name}} class={{concatClass "theme-card" (if this.isDefault "--active" "")}}>
      <div class="theme-card-image-wrapper">
<<<<<<< HEAD
        <div class="">
        </div>
        <img class="theme-card-image" src={{htmlSafe this.screenshot}} alt={{this.image_alt}} />
      </div>
      <div class="theme-card-content">
        <p class="theme-card-description">{{this.args.theme.description}}</p>
=======
        <img
          class="theme-card-image"
          src={{htmlSafe this.screenshot}}
          alt={{this.image_alt}}
        />
      </div>
      <div class="theme-card-content">
        <h2 class="theme-card-title">{{@theme.name}}</h2>
        <p class="theme-card-description">{{@theme.description}}</p>
>>>>>>> 03f14b6f
      </div>
      <div class="theme-card-footer">
        <DButton
          @action={{this.setDefault}}
          @preventFocus={{true}}
          @icon={{this.buttonIcon}}
          @class={{this.buttonClasses}}
          @translatedLabel={{i18n this.buttonTitle}}
          @disabled={{this.isDefault}}
        />
        <div class="theme-card-footer-actions">
          <DButton
            @action={{this.showPreview}}
            @icon="eye"
            @class="btn-flat theme-card-button"
            @preventFocus={{true}}
          />
          <DButton
            @route="adminCustomizeThemes.show"
            @routeModels={{this.themeRouteModels}}
            @icon="cog"
            @class="btn-flat theme-card-button"
            @preventFocus={{true}}
          />
        </div>
      </div>
    </AdminConfigAreaCard>
    {{!-- </div> --}}
  </template>
}<|MERGE_RESOLUTION|>--- conflicted
+++ resolved
@@ -57,14 +57,12 @@
   <template>
     <AdminConfigAreaCard @translatedHeading={{this.args.theme.name}} class={{concatClass "theme-card" (if this.isDefault "--active" "")}}>
       <div class="theme-card-image-wrapper">
-<<<<<<< HEAD
         <div class="">
         </div>
         <img class="theme-card-image" src={{htmlSafe this.screenshot}} alt={{this.image_alt}} />
       </div>
       <div class="theme-card-content">
         <p class="theme-card-description">{{this.args.theme.description}}</p>
-=======
         <img
           class="theme-card-image"
           src={{htmlSafe this.screenshot}}
@@ -74,7 +72,6 @@
       <div class="theme-card-content">
         <h2 class="theme-card-title">{{@theme.name}}</h2>
         <p class="theme-card-description">{{@theme.description}}</p>
->>>>>>> 03f14b6f
       </div>
       <div class="theme-card-footer">
         <DButton
