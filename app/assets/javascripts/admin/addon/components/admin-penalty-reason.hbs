--- conflicted
+++ resolved
@@ -24,27 +24,16 @@
     <ComboBox
       @content={{this.reasons}}
       @value={{this.selectedReason}}
-<<<<<<< HEAD
-      @class="silence-reason"
-      @onChange={{this.setSelectedReason}}
-=======
       @onChange={{this.setSelectedReason}}
       class="silence-reason"
->>>>>>> b2b1e721
     />
 
     {{#if this.isCustomReason}}
       <TextField
         @value={{this.customReason}}
-<<<<<<< HEAD
-        @class="silence-reason"
-        @onChange={{this.setCustomReason}}
-        @placeholderKey="admin.user.silence_reason_placeholder"
-=======
         @onChange={{this.setCustomReason}}
         @placeholderKey="admin.user.silence_reason_placeholder"
         class="silence-reason"
->>>>>>> b2b1e721
       />
     {{/if}}
   {{/if}}
