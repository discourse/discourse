--- conflicted
+++ resolved
@@ -6,9 +6,8 @@
   @service toasts;
 
   _save() {
-<<<<<<< HEAD
     return this.setting
-      .updateSetting(this.model.id, this.get("buffered.value"))
+      .updateSetting(this.args.model.id, this.buffered.get("value"))
       .then(() => {
         this.toasts.success({
           data: {
@@ -17,11 +16,5 @@
           duration: "short",
         });
       });
-=======
-    return this.setting.updateSetting(
-      this.args.model.id,
-      this.buffered.get("value")
-    );
->>>>>>> 3eb252c9
   }
 }