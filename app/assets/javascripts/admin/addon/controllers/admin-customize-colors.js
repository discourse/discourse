import { tracked } from "@glimmer/tracking";
import Controller from "@ember/controller";
import { action } from "@ember/object";
import { service } from "@ember/service";
import { currentThemeId } from "discourse/lib/theme-selector";
import { i18n } from "discourse-i18n";
import ColorSchemeSelectBaseModal from "admin/components/modal/color-scheme-select-base";
import { setDefaultColorScheme } from "admin/lib/color-scheme-manager";

export default class AdminCustomizeColorsController extends Controller {
  @service router;
  @service modal;
  @service store;
  @service dialog;
  @service toasts;
  @service session;
  @service site;
  @service siteSettings;

  @tracked defaultTheme = null;

  isDefaultThemeColorScheme = (scheme) => {
    return this.defaultTheme?.color_scheme_id === scheme.id;
  };

  @tracked _initialSortedSchemes = [];
  _initialUserColorSchemeId = undefined;
  _initialDefaultThemeColorSchemeId = null;
  _sortedOnce = false;

  get canPreviewColorScheme() {
    const usingDefaultTheme = currentThemeId() === this.defaultTheme?.id;
    const usingDefaultLightScheme =
      this._initialUserColorSchemeId === this._initialDefaultThemeColorSchemeId;

    return (
      usingDefaultTheme && usingDefaultLightScheme && !this.isUsingDarkMode
    );
  }

  get allBaseColorSchemes() {
    return this.model?.filterBy("is_base", true) || [];
  }

  _captureInitialState() {
    this._initialUserColorSchemeId = this.session.userColorSchemeId;
    this._initialDefaultThemeColorSchemeId = this.defaultTheme?.color_scheme_id;
  }

  get changedThemePreferences() {
    // can't check against null, because the default scheme ID is null
    if (this._initialUserColorSchemeId === undefined && this.defaultTheme) {
      this._captureInitialState();
    }

    const changedColors =
      this._initialUserColorSchemeId !== this._initialDefaultThemeColorSchemeId;
    const changedTheme = this.defaultTheme?.id !== currentThemeId(this.site);

    return changedColors || changedTheme;
  }

<<<<<<< HEAD
  get sortedColorSchemes() {
=======
  get isUsingDarkMode() {
    // check if user has dark mode available and is using it
    return (
      this.session.darkModeAvailable &&
      this.session.userDarkSchemeId !== -1 &&
      window.matchMedia("(prefers-color-scheme: dark)").matches
    );
  }

  get filteredColorSchemes() {
>>>>>>> 3739c822
    // only sort initially, this avoids position jumps when state changes on interaction
    if (!this._sortedOnce && this.model?.length > 0) {
      this._doInitialSort();
    }

    return [...this._initialSortedSchemes];
  }

  get searchableProps() {
    return ["name", "theme_name"];
  }

  get dropdownOptions() {
    return [
      {
        value: "all",
        label: i18n("admin.customize.colors.filters.all"),
        filterFn: () => true,
      },
      {
        value: "user_selectable",
        label: i18n("admin.customize.colors.filters.user_selectable"),
        filterFn: (scheme) => scheme.user_selectable,
      },
      {
        value: "from_theme",
        label: i18n("admin.customize.colors.filters.from_theme"),
        filterFn: (scheme) => scheme.theme_id,
      },
    ];
  }

  _doInitialSort() {
    let schemes = this.model.filter((scheme) => !scheme.is_base);

    // built-in "Light (default)"
    const lightBaseScheme = this.allBaseColorSchemes.find(
      (scheme) => scheme.base_scheme_id === "Light" || scheme.name === "Light"
    );
    if (lightBaseScheme) {
      const builtInDefault = {
        ...lightBaseScheme,
        id: null,
        name: i18n("admin.customize.theme.default_light_scheme"),
        description: i18n("admin.customize.theme.default_light_scheme"),
        is_builtin_default: true,
      };
      schemes.unshift(builtInDefault);
    }

    schemes.sort((a, b) => {
      const defaultId = this.defaultTheme?.color_scheme_id;

      const isDefaultA = a.is_builtin_default
        ? defaultId === null
        : a.id === defaultId;

      const isDefaultB = b.is_builtin_default
        ? defaultId === null
        : b.id === defaultId;

      if (isDefaultA !== isDefaultB) {
        return isDefaultA ? -1 : 1;
      }

      if (a.user_selectable !== b.user_selectable) {
        return a.user_selectable ? -1 : 1;
      }

      return (a.name || "").localeCompare(b.name || "");
    });

    this._initialSortedSchemes = schemes;
    this._sortedOnce = true;
  }

  _resetSortedSchemes() {
    this._sortedOnce = false;
    this._initialSortedSchemes = [];
  }

  @action
  newColorSchemeWithBase(baseKey) {
    const base = this.allBaseColorSchemes.findBy("base_scheme_id", baseKey);
    const newColorScheme = base.copy();
    newColorScheme.setProperties({
      name: i18n("admin.customize.colors.new_name"),
      base_scheme_id: base.get("base_scheme_id"),
    });
    newColorScheme.save().then(() => {
      this.model.pushObject(newColorScheme);
      newColorScheme.set("savingStatus", null);

      this._resetSortedSchemes();

      this.router.replaceWith("adminCustomize.colors-show", newColorScheme);
    });
  }

  @action
  newColorScheme() {
    this.modal.show(ColorSchemeSelectBaseModal, {
      model: {
        baseColorSchemes: this.allBaseColorSchemes,
        newColorSchemeWithBase: this.newColorSchemeWithBase,
      },
    });
  }

  @action
  toggleUserSelectable(scheme) {
    scheme.set("user_selectable", !scheme.get("user_selectable"));
    return scheme.updateUserSelectable(scheme.get("user_selectable"));
  }

  @action
  async setAsDefaultThemePalette(scheme) {
    try {
      let previewMode;
      if (scheme.is_builtin_default) {
        previewMode = "reload";
      } else if (this.canPreviewColorScheme) {
        previewMode = "live";
      } else {
        previewMode = "none";
      }

      this.defaultTheme = await setDefaultColorScheme(scheme, this.store, {
        previewMode,
      });

      if (!this.canPreviewColorScheme) {
        const schemeName = scheme.description || scheme.name;
        const themeName = this.defaultTheme.name;
        this.toasts.success({
          data: {
            message: i18n("admin.customize.colors.set_default_success", {
              schemeName,
              themeName,
            }),
          },
          duration: 4000,
        });
      }
    } catch (error) {
      // eslint-disable-next-line no-console
      console.error("Error setting default theme palette", error);
      this.dialog.alert({
        message: i18n("admin.customize.colors.default_error", {
          defaultValue: "Error setting color palette as active",
        }),
      });
    }
  }

  @action
  deleteColorScheme(scheme) {
    return new Promise((resolve, reject) => {
      this.dialog.deleteConfirm({
        title: i18n("admin.customize.colors.delete_confirm"),
        didConfirm: () => {
          return scheme
            .destroy()
            .then(() => {
              this.model.removeObject(scheme);

              this._resetSortedSchemes();

              resolve();
            })
            .catch(reject);
        },
        didCancel: () => {
          reject(new Error("Deletion cancelled"));
        },
      });
    });
  }
}<|MERGE_RESOLUTION|>--- conflicted
+++ resolved
@@ -60,9 +60,6 @@
     return changedColors || changedTheme;
   }
 
-<<<<<<< HEAD
-  get sortedColorSchemes() {
-=======
   get isUsingDarkMode() {
     // check if user has dark mode available and is using it
     return (
@@ -72,8 +69,7 @@
     );
   }
 
-  get filteredColorSchemes() {
->>>>>>> 3739c822
+  get sortedColorSchemes() {
     // only sort initially, this avoids position jumps when state changes on interaction
     if (!this._sortedOnce && this.model?.length > 0) {
       this._doInitialSort();
