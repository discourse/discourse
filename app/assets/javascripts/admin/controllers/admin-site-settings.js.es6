--- conflicted
+++ resolved
@@ -16,11 +16,7 @@
     }
 
     if ((!filter || 0 === filter.length) && !this.get("onlyOverridden")) {
-<<<<<<< HEAD
-      this.set("model", this.get("allSiteSettings"));
-=======
       this.set("visibleSiteSettings", this.get("allSiteSettings"));
->>>>>>> c10941bb
       this.transitionToRoute("adminSiteSettings");
       return;
     }
@@ -68,11 +64,7 @@
     all.hasMore = matches.length > 30;
     all.count = all.hasMore ? "30+" : matches.length;
 
-<<<<<<< HEAD
-    this.set("model", matchesGroupedByCategory);
-=======
     this.set("visibleSiteSettings", matchesGroupedByCategory);
->>>>>>> c10941bb
     this.transitionToRoute(
       "adminSiteSettingsCategory",
       category || "all_results"
