--- conflicted
+++ resolved
@@ -3,11 +3,6 @@
 export default Ember.Controller.extend({
   application: Ember.inject.controller(),
 
-<<<<<<< HEAD
-  @computed
-  showBadges() {
-    return this.currentUser.get("admin") && this.siteSettings.enable_badges;
-=======
   @computed("siteSettings.enable_group_directory")
   showGroups(enableGroupDirectory) {
     return !enableGroupDirectory;
@@ -16,7 +11,6 @@
   @computed("siteSettings.enable_badges")
   showBadges(enableBadges) {
     return this.currentUser.get("admin") && enableBadges;
->>>>>>> c10941bb
   },
 
   @computed("application.currentPath")
