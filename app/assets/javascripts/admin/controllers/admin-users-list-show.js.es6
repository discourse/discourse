--- conflicted
+++ resolved
@@ -2,14 +2,9 @@
 import { i18n } from "discourse/lib/computed";
 import AdminUser from "admin/models/admin-user";
 import { observes } from "ember-addons/ember-computed-decorators";
-<<<<<<< HEAD
-
-export default Ember.Controller.extend({
-=======
 import CanCheckEmails from "discourse/mixins/can-check-emails";
 
 export default Ember.Controller.extend(CanCheckEmails, {
->>>>>>> c10941bb
   query: null,
   queryParams: ["order", "ascending"],
   order: null,
@@ -19,26 +14,15 @@
   listFilter: null,
   selectAll: false,
 
-<<<<<<< HEAD
-  queryNew: Em.computed.equal("query", "new"),
-  queryPending: Em.computed.equal("query", "pending"),
-  queryHasApproval: Em.computed.or("queryNew", "queryPending"),
-  showApproval: Em.computed.and(
-=======
   queryNew: Ember.computed.equal("query", "new"),
   queryPending: Ember.computed.equal("query", "pending"),
   queryHasApproval: Ember.computed.or("queryNew", "queryPending"),
   showApproval: Ember.computed.and(
->>>>>>> c10941bb
     "siteSettings.must_approve_users",
     "queryHasApproval"
   ),
   searchHint: i18n("search_hint"),
-<<<<<<< HEAD
-  hasSelection: Em.computed.gt("selectedCount", 0),
-=======
   hasSelection: Ember.computed.gt("selectedCount", 0),
->>>>>>> c10941bb
 
   selectedCount: function() {
     var model = this.get("model");
