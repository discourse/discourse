import debounce from "discourse/lib/debounce";
import { i18n } from "discourse/lib/computed";
import AdminUser from "admin/models/admin-user";
import CanCheckEmails from "discourse/mixins/can-check-emails";

export default Ember.Controller.extend(CanCheckEmails, {
  model: null,
  query: null,
  order: null,
  ascending: null,
  showEmails: false,
  refreshing: false,
  listFilter: null,
  selectAll: false,
  searchHint: i18n("search_hint"),

  title: function() {
    return I18n.t("admin.users.titles." + this.get("query"));
  }.property("query"),

  _filterUsers: debounce(function() {
    this._refreshUsers();
  }, 250).observes("listFilter"),

  _refreshUsers() {
    this.set("refreshing", true);

    AdminUser.findAll(this.get("query"), {
      filter: this.get("listFilter"),
      show_emails: this.get("showEmails"),
      order: this.get("order"),
      ascending: this.get("ascending")
    })
      .then(result => this.set("model", result))
      .finally(() => this.set("refreshing", false));
  },

  actions: {
<<<<<<< HEAD
    showEmails: function() {
      this.set("showEmails", true);
=======
    toggleEmailVisibility() {
      this.toggleProperty("showEmails");
>>>>>>> 276e9ad5
      this._refreshUsers();
    }
  }
});<|MERGE_RESOLUTION|>--- conflicted
+++ resolved
@@ -36,13 +36,9 @@
   },
 
   actions: {
-<<<<<<< HEAD
-    showEmails: function() {
-      this.set("showEmails", true);
-=======
+
     toggleEmailVisibility() {
       this.toggleProperty("showEmails");
->>>>>>> 276e9ad5
       this._refreshUsers();
     }
   }
