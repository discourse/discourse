--- conflicted
+++ resolved
@@ -11,12 +11,7 @@
   show: debounce(function() {
     this.set("loading", true);
     ScreenedIpAddress.findAll(this.get("filter")).then(result => {
-<<<<<<< HEAD
-      this.set("model", result);
-      this.set("loading", false);
-=======
       this.setProperties({ model: result, loading: false });
->>>>>>> c10941bb
     });
   }, 250).observes("filter"),
 
@@ -39,14 +34,9 @@
     },
 
     cancel(record) {
-<<<<<<< HEAD
-      if (this.get("savedIpAddress") && record.get("editing")) {
-        record.set("ip_address", this.get("savedIpAddress"));
-=======
       const savedIpAddress = this.get("savedIpAddress");
       if (savedIpAddress && record.get("editing")) {
         record.set("ip_address", savedIpAddress);
->>>>>>> c10941bb
       }
       record.set("editing", false);
     },
@@ -56,13 +46,7 @@
       record.set("editing", false);
       record
         .save()
-<<<<<<< HEAD
-        .then(() => {
-          this.set("savedIpAddress", null);
-        })
-=======
         .then(() => this.set("savedIpAddress", null))
->>>>>>> c10941bb
         .catch(e => {
           if (e.jqXHR.responseJSON && e.jqXHR.responseJSON.errors) {
             bootbox.alert(
@@ -98,11 +82,7 @@
               .catch(e => {
                 bootbox.alert(
                   I18n.t("generic_error_with_reason", {
-<<<<<<< HEAD
-                    error: "http: " + e.status + " - " + e.body
-=======
                     error: `http: ${e.status} - ${e.body}`
->>>>>>> c10941bb
                   })
                 );
               });
@@ -116,23 +96,10 @@
     },
 
     rollUp() {
-<<<<<<< HEAD
-      const self = this;
-=======
->>>>>>> c10941bb
       return bootbox.confirm(
         I18n.t("admin.logs.screened_ips.roll_up_confirm"),
         I18n.t("no_value"),
         I18n.t("yes_value"),
-<<<<<<< HEAD
-        function(confirmed) {
-          if (confirmed) {
-            self.set("loading", true);
-            return ScreenedIpAddress.rollUp().then(function(results) {
-              if (results && results.subnets) {
-                if (results.subnets.length > 0) {
-                  self.send("show");
-=======
         confirmed => {
           if (confirmed) {
             this.set("loading", true);
@@ -140,18 +107,13 @@
               if (results && results.subnets) {
                 if (results.subnets.length > 0) {
                   this.send("show");
->>>>>>> c10941bb
                   bootbox.alert(
                     I18n.t("admin.logs.screened_ips.rolled_up_some_subnets", {
                       subnets: results.subnets.join(", ")
                     })
                   );
                 } else {
-<<<<<<< HEAD
-                  self.set("loading", false);
-=======
                   this.set("loading", false);
->>>>>>> c10941bb
                   bootbox.alert(
                     I18n.t("admin.logs.screened_ips.rolled_up_no_subnet")
                   );
