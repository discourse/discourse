--- conflicted
+++ resolved
@@ -25,12 +25,7 @@
     },
 
     search(overridden) {
-<<<<<<< HEAD
-      this.set("overridden", overridden);
-
-=======
       if (typeof overridden === "boolean") this.set("overridden", overridden);
->>>>>>> c10941bb
       const q = this.get("q");
       if (q !== lastSearch || overridden !== lastOverridden) {
         this.set("searching", true);
