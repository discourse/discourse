import { ajax } from "discourse/lib/ajax";
import ModalFunctionality from "discourse/mixins/modal-functionality";

export default Ember.Controller.extend(ModalFunctionality, {
  modelChanged: function() {
    const model = this.get("model");
<<<<<<< HEAD
    const copy = Em.A();
=======
    const copy = Ember.A();
>>>>>>> c10941bb
    const store = this.store;

    if (model) {
      model.forEach(function(o) {
        copy.pushObject(store.createRecord("badge-grouping", o));
      });
    }

    this.set("workingCopy", copy);
  }.observes("model"),

  moveItem: function(item, delta) {
    const copy = this.get("workingCopy");
    const index = copy.indexOf(item);
    if (index + delta < 0 || index + delta >= copy.length) {
      return;
    }

    copy.removeAt(index);
    copy.insertAt(index + delta, item);
  },

  actions: {
    up: function(item) {
      this.moveItem(item, -1);
    },
    down: function(item) {
      this.moveItem(item, 1);
    },
    delete: function(item) {
      this.get("workingCopy").removeObject(item);
    },
    cancel: function() {
      this.set("model", null);
      this.set("workingCopy", null);
      this.send("closeModal");
    },
    edit: function(item) {
      item.set("editing", true);
    },
    save: function(item) {
      item.set("editing", false);
    },
    add: function() {
      const obj = this.store.createRecord("badge-grouping", {
        editing: true,
        name: I18n.t("admin.badges.badge_grouping")
      });
      this.get("workingCopy").pushObject(obj);
    },
    saveAll: function() {
      const self = this;
      var items = this.get("workingCopy");
      const groupIds = items.map(function(i) {
        return i.get("id") || -1;
      });
      const names = items.map(function(i) {
        return i.get("name");
      });

      ajax("/admin/badges/badge_groupings", {
        data: { ids: groupIds, names: names },
        method: "POST"
      }).then(
        function(data) {
          items = self.get("model");
          items.clear();
          data.badge_groupings.forEach(function(g) {
            items.pushObject(self.store.createRecord("badge-grouping", g));
          });
          self.set("model", null);
          self.set("workingCopy", null);
          self.send("closeModal");
        },
        function() {
          bootbox.alert(I18n.t("generic_error"));
        }
      );
    }
  }
});<|MERGE_RESOLUTION|>--- conflicted
+++ resolved
@@ -4,11 +4,7 @@
 export default Ember.Controller.extend(ModalFunctionality, {
   modelChanged: function() {
     const model = this.get("model");
-<<<<<<< HEAD
-    const copy = Em.A();
-=======
     const copy = Ember.A();
->>>>>>> c10941bb
     const store = this.store;
 
     if (model) {
