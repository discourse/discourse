--- conflicted
+++ resolved
@@ -1,14 +1,10 @@
 import ModalFunctionality from "discourse/mixins/modal-functionality";
 import { ajax } from "discourse/lib/ajax";
 import { popupAjaxError } from "discourse/lib/ajax-error";
-<<<<<<< HEAD
-import { observes } from "ember-addons/ember-computed-decorators";
-=======
 import {
   default as computed,
   observes
 } from "ember-addons/ember-computed-decorators";
->>>>>>> c10941bb
 
 export default Ember.Controller.extend(ModalFunctionality, {
   local: Ember.computed.equal("selection", "local"),
@@ -18,13 +14,6 @@
   loading: false,
   keyGenUrl: "/admin/themes/generate_key_pair",
   importUrl: "/admin/themes/import",
-<<<<<<< HEAD
-
-  checkPrivate: Ember.computed.match("uploadUrl", /^git/),
-
-  @observes("privateChecked")
-  privateWasChecked() {
-=======
   checkPrivate: Ember.computed.match("uploadUrl", /^git/),
   localFile: null,
   uploadUrl: null,
@@ -41,7 +30,6 @@
       ? this.set("urlPlaceholder", "git@github.com:discourse/sample_theme.git")
       : this.set("urlPlaceholder", "https://github.com/discourse/sample_theme");
 
->>>>>>> c10941bb
     const checked = this.get("privateChecked");
     if (checked && !this._keyLoading) {
       this._keyLoading = true;
@@ -58,13 +46,10 @@
   },
 
   actions: {
-<<<<<<< HEAD
-=======
     uploadLocaleFile() {
       this.set("localFile", $("#file-input")[0].files[0]);
     },
 
->>>>>>> c10941bb
     importTheme() {
       let options = {
         type: "POST"
@@ -74,18 +59,11 @@
         options.processData = false;
         options.contentType = false;
         options.data = new FormData();
-<<<<<<< HEAD
-        options.data.append("theme", $("#file-input")[0].files[0]);
-      } else {
-        options.data = {
-          remote: this.get("uploadUrl")
-=======
         options.data.append("theme", this.get("localFile"));
       } else {
         options.data = {
           remote: this.get("uploadUrl"),
           branch: this.get("branch")
->>>>>>> c10941bb
         };
 
         if (this.get("privateChecked")) {
