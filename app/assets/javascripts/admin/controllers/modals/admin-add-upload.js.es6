import ModalFunctionality from "discourse/mixins/modal-functionality";
import { ajax } from "discourse/lib/ajax";
import {
  default as computed,
  observes
} from "ember-addons/ember-computed-decorators";
import { popupAjaxError } from "discourse/lib/ajax-error";

const THEME_FIELD_VARIABLE_TYPE_IDS = [2, 3, 4];

const SCSS_VARIABLE_NAMES = [
  // common/foundation/colors.scss
  "primary",
  "secondary",
  "tertiary",
  "quaternary",
  "header_background",
  "header_primary",
  "highlight",
  "danger",
  "success",
  "love",
  // common/foundation/math.scss
  "E",
  "PI",
  "LN2",
  "SQRT2",
  // common/foundation/variables.scss
  "small-width",
  "medium-width",
  "large-width",
  "google",
  "instagram",
  "facebook",
  "cas",
  "twitter",
  "yahoo",
  "github",
  "base-font-size",
  "base-line-height",
  "base-font-family",
  "primary-low",
  "primary-medium",
  "secondary-low",
  "secondary-medium",
  "tertiary-low",
  "quaternary-low",
  "highlight-low",
  "highlight-medium",
  "danger-low",
  "danger-medium",
  "success-low",
  "love-low"
];

export default Ember.Controller.extend(ModalFunctionality, {
  adminCustomizeThemesShow: Ember.inject.controller(),

  uploadUrl: "/admin/themes/upload_asset",

  onShow() {
    this.set("name", null);
    this.set("fileSelected", false);
  },

<<<<<<< HEAD
  enabled: Em.computed.and("nameValid", "fileSelected"),
  disabled: Em.computed.not("enabled"),
=======
  enabled: Ember.computed.and("nameValid", "fileSelected"),
  disabled: Ember.computed.not("enabled"),
>>>>>>> c10941bb

  @computed("name", "adminCustomizeThemesShow.model.theme_fields")
  errorMessage(name, themeFields) {
    if (name) {
      if (!name.match(/^[a-z_][a-z0-9_-]*$/i)) {
        return I18n.t(
          "admin.customize.theme.variable_name_error.invalid_syntax"
        );
      } else if (SCSS_VARIABLE_NAMES.includes(name.toLowerCase())) {
        return I18n.t("admin.customize.theme.variable_name_error.no_overwrite");
      } else if (
        themeFields.some(
          tf =>
            THEME_FIELD_VARIABLE_TYPE_IDS.includes(tf.type_id) &&
            name === tf.name
        )
      ) {
        return I18n.t(
          "admin.customize.theme.variable_name_error.must_be_unique"
        );
      }
    }

    return null;
  },

  @computed("errorMessage")
  nameValid(errorMessage) {
    return null === errorMessage;
  },

  @observes("name")
  uploadChanged() {
    const file = $("#file-input")[0];
    this.set("fileSelected", file && file.files[0]);
  },

  actions: {
    updateName() {
      let name = this.get("name");
<<<<<<< HEAD
      if (Em.isEmpty(name)) {
=======
      if (Ember.isEmpty(name)) {
>>>>>>> c10941bb
        name = $("#file-input")[0].files[0].name;
        this.set("name", name.split(".")[0]);
      }
      this.uploadChanged();
    },

    upload() {
      const file = $("#file-input")[0].files[0];

      const options = {
        type: "POST",
        processData: false,
        contentType: false,
        data: new FormData()
      };

      options.data.append("file", file);

      ajax(this.get("uploadUrl"), options)
        .then(result => {
          const upload = {
            upload_id: result.upload_id,
            name: this.get("name"),
            original_filename: file.name
          };
          this.get("adminCustomizeThemesShow").send("addUpload", upload);
          this.send("closeModal");
        })
        .catch(e => {
          popupAjaxError(e);
        });
    }
  }
});<|MERGE_RESOLUTION|>--- conflicted
+++ resolved
@@ -63,13 +63,8 @@
     this.set("fileSelected", false);
   },
 
-<<<<<<< HEAD
-  enabled: Em.computed.and("nameValid", "fileSelected"),
-  disabled: Em.computed.not("enabled"),
-=======
   enabled: Ember.computed.and("nameValid", "fileSelected"),
   disabled: Ember.computed.not("enabled"),
->>>>>>> c10941bb
 
   @computed("name", "adminCustomizeThemesShow.model.theme_fields")
   errorMessage(name, themeFields) {
@@ -110,11 +105,7 @@
   actions: {
     updateName() {
       let name = this.get("name");
-<<<<<<< HEAD
-      if (Em.isEmpty(name)) {
-=======
       if (Ember.isEmpty(name)) {
->>>>>>> c10941bb
         name = $("#file-input")[0].files[0].name;
         this.set("name", name.split(".")[0]);
       }
