--- conflicted
+++ resolved
@@ -40,11 +40,7 @@
         );
       }
 
-<<<<<<< HEAD
-      setTimeout(() => {
-=======
       Ember.run.later(() => {
->>>>>>> c10941bb
         this.set("model.savingStatus", null);
       }, 2000);
 
@@ -55,11 +51,7 @@
     },
 
     copy() {
-<<<<<<< HEAD
-      var newColorScheme = Em.copy(this.get("model"), true);
-=======
       var newColorScheme = Ember.copy(this.get("model"), true);
->>>>>>> c10941bb
       newColorScheme.set(
         "name",
         I18n.t("admin.customize.colors.copy_name_prefix") +
