import GrantBadgeController from "discourse/mixins/grant-badge-controller";
<<<<<<< HEAD
=======
import { popupAjaxError } from "discourse/lib/ajax-error";
>>>>>>> c10941bb

export default Ember.Controller.extend(GrantBadgeController, {
  adminUser: Ember.inject.controller(),
  user: Ember.computed.alias("adminUser.model"),
  userBadges: Ember.computed.alias("model"),
  allBadges: Ember.computed.alias("badges"),

  sortedBadges: Ember.computed.sort("model", "badgeSortOrder"),
  badgeSortOrder: ["granted_at:desc"],

  groupedBadges: function() {
    const allBadges = this.get("model");

    var grouped = _.groupBy(allBadges, badge => badge.badge_id);

    var expanded = [];
<<<<<<< HEAD
    const expandedBadges = allBadges.get("expandedBadges");
=======
    const expandedBadges = allBadges.get("expandedBadges") || [];
>>>>>>> c10941bb

    _(grouped).each(function(badges) {
      var lastGranted = badges[0].granted_at;

<<<<<<< HEAD
      _.each(badges, function(badge) {
=======
      badges.forEach(badge => {
>>>>>>> c10941bb
        lastGranted =
          lastGranted < badge.granted_at ? badge.granted_at : lastGranted;
      });

<<<<<<< HEAD
      if (
        badges.length === 1 ||
        _.include(expandedBadges, badges[0].badge.id)
      ) {
        _.each(badges, badge => expanded.push(badge));
=======
      if (badges.length === 1 || expandedBadges.includes(badges[0].badge.id)) {
        badges.forEach(badge => expanded.push(badge));
>>>>>>> c10941bb
        return;
      }

      var result = {
        badge: badges[0].badge,
        granted_at: lastGranted,
        badges: badges,
        count: badges.length,
        grouped: true
      };

      expanded.push(result);
    });

    return _(expanded)
      .sortBy(group => group.granted_at)
      .reverse()
      .value();
  }.property("model", "model.[]", "model.expandedBadges.[]"),

  actions: {
    expandGroup: function(userBadge) {
      const model = this.get("model");
      model.set("expandedBadges", model.get("expandedBadges") || []);
      model.get("expandedBadges").pushObject(userBadge.badge.id);
    },

    grantBadge() {
      this.grantBadge(
        this.get("selectedBadgeId"),
        this.get("user.username"),
        this.get("badgeReason")
      ).then(
        () => {
          this.set("badgeReason", "");
          Ember.run.next(() => {
            // Update the selected badge ID after the combobox has re-rendered.
            const newSelectedBadge = this.get("grantableBadges")[0];
            if (newSelectedBadge) {
              this.set("selectedBadgeId", newSelectedBadge.get("id"));
            }
          });
        },
<<<<<<< HEAD
        function() {
          // Failure
          bootbox.alert(I18n.t("generic_error"));
=======
        function(error) {
          popupAjaxError(error);
>>>>>>> c10941bb
        }
      );
    },

    revokeBadge(userBadge) {
      return bootbox.confirm(
        I18n.t("admin.badges.revoke_confirm"),
        I18n.t("no_value"),
        I18n.t("yes_value"),
        result => {
          if (result) {
            userBadge.revoke().then(() => {
              this.get("model").removeObject(userBadge);
            });
          }
        }
      );
    }
  }
});<|MERGE_RESOLUTION|>--- conflicted
+++ resolved
@@ -1,8 +1,5 @@
 import GrantBadgeController from "discourse/mixins/grant-badge-controller";
-<<<<<<< HEAD
-=======
 import { popupAjaxError } from "discourse/lib/ajax-error";
->>>>>>> c10941bb
 
 export default Ember.Controller.extend(GrantBadgeController, {
   adminUser: Ember.inject.controller(),
@@ -19,34 +16,18 @@
     var grouped = _.groupBy(allBadges, badge => badge.badge_id);
 
     var expanded = [];
-<<<<<<< HEAD
-    const expandedBadges = allBadges.get("expandedBadges");
-=======
     const expandedBadges = allBadges.get("expandedBadges") || [];
->>>>>>> c10941bb
 
     _(grouped).each(function(badges) {
       var lastGranted = badges[0].granted_at;
 
-<<<<<<< HEAD
-      _.each(badges, function(badge) {
-=======
       badges.forEach(badge => {
->>>>>>> c10941bb
         lastGranted =
           lastGranted < badge.granted_at ? badge.granted_at : lastGranted;
       });
 
-<<<<<<< HEAD
-      if (
-        badges.length === 1 ||
-        _.include(expandedBadges, badges[0].badge.id)
-      ) {
-        _.each(badges, badge => expanded.push(badge));
-=======
       if (badges.length === 1 || expandedBadges.includes(badges[0].badge.id)) {
         badges.forEach(badge => expanded.push(badge));
->>>>>>> c10941bb
         return;
       }
 
@@ -90,14 +71,8 @@
             }
           });
         },
-<<<<<<< HEAD
-        function() {
-          // Failure
-          bootbox.alert(I18n.t("generic_error"));
-=======
         function(error) {
           popupAjaxError(error);
->>>>>>> c10941bb
         }
       );
     },
