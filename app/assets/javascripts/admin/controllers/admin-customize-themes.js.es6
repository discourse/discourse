import { default as computed } from "ember-addons/ember-computed-decorators";
<<<<<<< HEAD

export default Ember.Controller.extend({
  @computed("model", "model.@each", "model.@each.component")
  fullThemes(themes) {
    return _.sortBy(themes.filter(t => !t.get("component")), t => {
      return [
        !t.get("default"),
        !t.get("user_selectable"),
        t.get("name").toLowerCase()
      ];
    });
  },

  @computed("model", "model.@each", "model.@each.component")
=======
import { THEMES } from "admin/models/theme";

export default Ember.Controller.extend({
  currentTab: THEMES,

  @computed("model", "model.@each.component")
  fullThemes(themes) {
    return themes.filter(t => !t.get("component"));
  },

  @computed("model", "model.@each.component")
>>>>>>> c10941bb
  childThemes(themes) {
    return themes.filter(t => t.get("component"));
  }
});<|MERGE_RESOLUTION|>--- conflicted
+++ resolved
@@ -1,20 +1,4 @@
 import { default as computed } from "ember-addons/ember-computed-decorators";
-<<<<<<< HEAD
-
-export default Ember.Controller.extend({
-  @computed("model", "model.@each", "model.@each.component")
-  fullThemes(themes) {
-    return _.sortBy(themes.filter(t => !t.get("component")), t => {
-      return [
-        !t.get("default"),
-        !t.get("user_selectable"),
-        t.get("name").toLowerCase()
-      ];
-    });
-  },
-
-  @computed("model", "model.@each", "model.@each.component")
-=======
 import { THEMES } from "admin/models/theme";
 
 export default Ember.Controller.extend({
@@ -26,7 +10,6 @@
   },
 
   @computed("model", "model.@each.component")
->>>>>>> c10941bb
   childThemes(themes) {
     return themes.filter(t => t.get("component"));
   }
