--- conflicted
+++ resolved
@@ -1,81 +1,13 @@
-<<<<<<< HEAD
-import {
-  default as computed,
-  observes
-} from "ember-addons/ember-computed-decorators";
-=======
 import { default as computed } from "ember-addons/ember-computed-decorators";
->>>>>>> c10941bb
 import { url } from "discourse/lib/computed";
 import { popupAjaxError } from "discourse/lib/ajax-error";
 import showModal from "discourse/lib/show-modal";
 import ThemeSettings from "admin/models/theme-settings";
-<<<<<<< HEAD
-=======
 import { THEMES, COMPONENTS } from "admin/models/theme";
->>>>>>> c10941bb
 
 const THEME_UPLOAD_VAR = 2;
-const SETTINGS_TYPE_ID = 5;
 
 export default Ember.Controller.extend({
-<<<<<<< HEAD
-  editRouteName: "adminCustomizeThemes.edit",
-
-  @observes("allowChildThemes")
-  setSelectedThemeId() {
-    const available = this.get("selectableChildThemes");
-    if (
-      !this.get("selectedChildThemeId") &&
-      available &&
-      available.length > 0
-    ) {
-      this.set("selectedChildThemeId", available[0].get("id"));
-    }
-  },
-
-  @computed("model", "allThemes", "model.component")
-  parentThemes(model, allThemes) {
-    if (!model.get("component")) {
-      return null;
-    }
-    let parents = allThemes.filter(theme =>
-      _.contains(theme.get("childThemes"), model)
-    );
-    return parents.length === 0 ? null : parents;
-  },
-
-  @computed("model.theme_fields.@each")
-  hasEditedFields(fields) {
-    return fields.any(
-      f => !Em.isBlank(f.value) && f.type_id !== SETTINGS_TYPE_ID
-    );
-  },
-
-  @computed("model.theme_fields.@each")
-  editedDescriptions(fields) {
-    let descriptions = [];
-    let description = target => {
-      let current = fields.filter(
-        field => field.target === target && !Em.isBlank(field.value)
-      );
-      if (current.length > 0) {
-        let text = I18n.t("admin.customize.theme." + target);
-        let localized = current.map(f =>
-          I18n.t("admin.customize.theme." + f.name + ".text")
-        );
-        return text + ": " + localized.join(" , ");
-      }
-    };
-    ["common", "desktop", "mobile"].forEach(target => {
-      descriptions.push(description(target));
-    });
-    return descriptions.reject(d => Em.isBlank(d));
-  },
-
-  previewUrl: url("model.id", "/admin/themes/%@/preview"),
-
-=======
   downloadUrl: url("model.id", "/admin/customize/themes/%@/export"),
   previewUrl: url("model.id", "/admin/themes/%@/preview"),
   addButtonDisabled: Ember.computed.empty("selectedChildThemeId"),
@@ -99,39 +31,12 @@
     return descriptions;
   },
 
->>>>>>> c10941bb
   @computed("colorSchemeId", "model.color_scheme_id")
   colorSchemeChanged(colorSchemeId, existingId) {
     colorSchemeId = colorSchemeId === null ? null : parseInt(colorSchemeId);
     return colorSchemeId !== existingId;
   },
 
-<<<<<<< HEAD
-  @computed(
-    "availableChildThemes",
-    "model.childThemes.@each",
-    "model",
-    "allowChildThemes"
-  )
-  selectableChildThemes(available, childThemes, allowChildThemes) {
-    if (!allowChildThemes && (!childThemes || childThemes.length === 0)) {
-      return null;
-    }
-
-    let themes = [];
-    available.forEach(t => {
-      if (!childThemes || childThemes.indexOf(t) === -1) {
-        themes.push(t);
-      }
-    });
-    return themes.length === 0 ? null : themes;
-  },
-
-  @computed("allThemes", "allThemes.length", "model.component", "model")
-  availableChildThemes(allThemes, count, component) {
-    if (count === 1 || component) {
-      return null;
-=======
   @computed("availableChildThemes", "model.childThemes.[]", "model")
   selectableChildThemes(available, childThemes) {
     if (available) {
@@ -149,20 +54,9 @@
       return allThemes.filter(
         theme => theme.get("id") !== themeId && theme.get("component")
       );
->>>>>>> c10941bb
     }
   },
 
-<<<<<<< HEAD
-    const themeId = this.get("model.id");
-
-    let themes = [];
-    allThemes.forEach(theme => {
-      if (themeId !== theme.get("id") && theme.get("component")) {
-        themes.push(theme);
-      }
-    });
-=======
   @computed("model.component")
   convertKey(component) {
     const type = component ? "component" : "theme";
@@ -179,33 +73,12 @@
     const type = component ? "component" : "theme";
     return `admin.customize.theme.convert_${type}_tooltip`;
   },
->>>>>>> c10941bb
 
   @computed("model.settings")
   settings(settings) {
     return settings.map(setting => ThemeSettings.create(setting));
   },
 
-<<<<<<< HEAD
-  @computed("model.component")
-  switchKey(component) {
-    const type = component ? "component" : "theme";
-    return `admin.customize.theme.switch_${type}`;
-  },
-
-  @computed("model.settings")
-  settings(settings) {
-    return settings.map(setting => ThemeSettings.create(setting));
-  },
-
-  @computed("settings")
-  hasSettings(settings) {
-    return settings.length > 0;
-  },
-
-  downloadUrl: url("model.id", "/admin/themes/%@"),
-
-=======
   hasSettings: Ember.computed.notEmpty("settings"),
 
   @computed("model.translations")
@@ -274,7 +147,6 @@
       "scss"
     );
   },
->>>>>>> c10941bb
   actions: {
     updateToLatest() {
       this.set("updatingRemote", true);
@@ -331,28 +203,12 @@
     },
 
     editTheme() {
-<<<<<<< HEAD
-      let edit = () =>
-        this.transitionToRoute(
-          this.get("editRouteName"),
-          this.get("model.id"),
-          "common",
-          "scss"
-        );
-
-      if (this.get("model.remote_theme")) {
-=======
       if (this.get("model.remote_theme.is_git")) {
->>>>>>> c10941bb
         bootbox.confirm(
           I18n.t("admin.customize.theme.edit_confirm"),
           result => {
             if (result) {
-<<<<<<< HEAD
-              edit();
-=======
               this.transitionToEditRoute();
->>>>>>> c10941bb
             }
           }
         );
@@ -419,32 +275,6 @@
     },
 
     switchType() {
-<<<<<<< HEAD
-      return bootbox.confirm(
-        I18n.t(`${this.get("switchKey")}_alert`),
-        I18n.t("no_value"),
-        I18n.t("yes_value"),
-        result => {
-          if (result) {
-            const model = this.get("model");
-            model.set("component", !model.get("component"));
-            model
-              .saveChanges("component")
-              .then(() => {
-                this.set("colorSchemeId", null);
-                model.setProperties({
-                  default: false,
-                  color_scheme_id: null,
-                  user_selectable: false,
-                  child_themes: [],
-                  childThemes: []
-                });
-              })
-              .catch(popupAjaxError);
-          }
-        }
-      );
-=======
       const relatives = this.get("model.component")
         ? this.get("parentThemes")
         : this.get("model.childThemes");
@@ -465,7 +295,6 @@
       } else {
         this.commitSwitchType();
       }
->>>>>>> c10941bb
     }
   }
 });