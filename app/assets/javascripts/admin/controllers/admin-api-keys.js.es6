import ApiKey from "admin/models/api-key";
<<<<<<< HEAD

export default Ember.Controller.extend({
=======
import { default as computed } from "ember-addons/ember-computed-decorators";

export default Ember.Controller.extend({
  @computed("model.[]")
  hasMasterKey(model) {
    return !!model.findBy("user", null);
  },

>>>>>>> c10941bb
  actions: {
    generateMasterKey() {
      ApiKey.generateMasterKey().then(key => this.get("model").pushObject(key));
    },

    regenerateKey(key) {
      bootbox.confirm(
        I18n.t("admin.api.confirm_regen"),
        I18n.t("no_value"),
        I18n.t("yes_value"),
        result => {
          if (result) {
            key.regenerate();
          }
        }
      );
    },

    revokeKey(key) {
      bootbox.confirm(
        I18n.t("admin.api.confirm_revoke"),
        I18n.t("no_value"),
        I18n.t("yes_value"),
        result => {
          if (result) {
            key.revoke().then(() => this.get("model").removeObject(key));
          }
        }
      );
    }
<<<<<<< HEAD
  },

  // Has a master key already been generated?
  hasMasterKey: function() {
    return !!this.get("model").findBy("user", null);
  }.property("model.[]")
=======
  }
>>>>>>> c10941bb
});<|MERGE_RESOLUTION|>--- conflicted
+++ resolved
@@ -1,8 +1,4 @@
 import ApiKey from "admin/models/api-key";
-<<<<<<< HEAD
-
-export default Ember.Controller.extend({
-=======
 import { default as computed } from "ember-addons/ember-computed-decorators";
 
 export default Ember.Controller.extend({
@@ -11,7 +7,6 @@
     return !!model.findBy("user", null);
   },
 
->>>>>>> c10941bb
   actions: {
     generateMasterKey() {
       ApiKey.generateMasterKey().then(key => this.get("model").pushObject(key));
@@ -42,14 +37,5 @@
         }
       );
     }
-<<<<<<< HEAD
-  },
-
-  // Has a master key already been generated?
-  hasMasterKey: function() {
-    return !!this.get("model").findBy("user", null);
-  }.property("model.[]")
-=======
   }
->>>>>>> c10941bb
 });