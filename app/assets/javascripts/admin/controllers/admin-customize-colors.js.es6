--- conflicted
+++ resolved
@@ -10,13 +10,8 @@
   }.property("model.@each.id"),
 
   baseColors: function() {
-<<<<<<< HEAD
-    var baseColorsHash = Em.Object.create({});
-    _.each(this.get("baseColorScheme.colors"), function(color) {
-=======
     var baseColorsHash = Ember.Object.create({});
     this.get("baseColorScheme.colors").forEach(color => {
->>>>>>> c10941bb
       baseColorsHash.set(color.get("name"), color);
     });
     return baseColorsHash;
@@ -28,11 +23,7 @@
         "base_scheme_id",
         baseKey
       );
-<<<<<<< HEAD
-      const newColorScheme = Em.copy(base, true);
-=======
       const newColorScheme = Ember.copy(base, true);
->>>>>>> c10941bb
       newColorScheme.set("name", I18n.t("admin.customize.colors.new_name"));
       newColorScheme.set("base_scheme_id", base.get("base_scheme_id"));
       newColorScheme.save().then(() => {
