import AdminDashboard from "admin/models/admin-dashboard";
import Report from "admin/models/report";
import AdminUser from "admin/models/admin-user";
import computed from "ember-addons/ember-computed-decorators";

const ATTRIBUTES = [
<<<<<<< HEAD
  "disk_space",
=======
>>>>>>> c10941bb
  "admins",
  "moderators",
  "silenced",
  "suspended",
  "top_traffic_sources",
  "top_referred_topics",
  "updated_at"
];

const REPORTS = [
  "global_reports",
  "page_view_reports",
  "private_message_reports",
  "http_reports",
  "user_reports",
  "mobile_reports"
];

// This controller supports the default interface when you enter the admin section.
export default Ember.Controller.extend({
  loading: null,
  versionCheck: null,
  dashboardFetchedAt: null,
  exceptionController: Ember.inject.controller("exception"),

  fetchDashboard() {
    if (
      !this.get("dashboardFetchedAt") ||
      moment()
        .subtract(30, "minutes")
        .toDate() > this.get("dashboardFetchedAt")
    ) {
      this.set("loading", true);
      AdminDashboard.find()
        .then(d => {
          this.set("dashboardFetchedAt", new Date());

          REPORTS.forEach(name =>
            this.set(name, d[name].map(r => Report.create(r)))
          );

          const topReferrers = d.top_referrers;
          if (topReferrers && topReferrers.data) {
            d.top_referrers.data = topReferrers.data.map(user =>
              AdminUser.create(user)
            );
            this.set("top_referrers", topReferrers);
          }

          ATTRIBUTES.forEach(a => this.set(a, d[a]));
        })
        .catch(e => {
          this.get("exceptionController").set("thrown", e.jqXHR);
          this.replaceRoute("exception");
        })
        .finally(() => {
          this.set("loading", false);
        });
    }
  },

  @computed("updated_at")
  updatedTimestamp(updatedAt) {
    return moment(updatedAt).format("LLL");
  },

  actions: {
    showTrafficReport() {
      this.set("showTrafficReport", true);
    }
  }
});<|MERGE_RESOLUTION|>--- conflicted
+++ resolved
@@ -4,10 +4,6 @@
 import computed from "ember-addons/ember-computed-decorators";
 
 const ATTRIBUTES = [
-<<<<<<< HEAD
-  "disk_space",
-=======
->>>>>>> c10941bb
   "admins",
   "moderators",
   "silenced",
