--- conflicted
+++ resolved
@@ -12,18 +12,12 @@
 
   editRouteName: "adminCustomizeThemes.edit",
 
-  editRouteName: "adminCustomizeThemes.edit",
-
   targets: [
     { id: 0, name: "common" },
     { id: 1, name: "desktop" },
     { id: 2, name: "mobile" },
-<<<<<<< HEAD
-    { id: 3, name: "settings" }
-=======
     { id: 3, name: "settings" },
     { id: 4, name: "translations" }
->>>>>>> c10941bb
   ],
 
   fieldsForTarget: function(target) {
@@ -159,23 +153,6 @@
     });
   },
 
-<<<<<<< HEAD
-  previewUrl: url("model.id", "/admin/themes/%@/preview"),
-
-  maximizeIcon: function() {
-    return this.get("maximized") ? "compress" : "expand";
-  }.property("maximized"),
-
-  saveButtonText: function() {
-    return this.get("model.isSaving")
-      ? I18n.t("saving")
-      : I18n.t("admin.customize.save");
-  }.property("model.isSaving"),
-
-  saveDisabled: function() {
-    return !this.get("model.changed") || this.get("model.isSaving");
-  }.property("model.changed", "model.isSaving"),
-=======
   @computed("maximized")
   maximizeIcon(maximized) {
     return maximized ? "discourse-compress" : "discourse-expand";
@@ -190,7 +167,6 @@
   saveDisabled(changed, isSaving) {
     return !changed || isSaving;
   },
->>>>>>> c10941bb
 
   actions: {
     save() {
@@ -204,11 +180,7 @@
 
     toggleMaximize: function() {
       this.toggleProperty("maximized");
-<<<<<<< HEAD
-      Em.run.next(() => {
-=======
       Ember.run.next(() => {
->>>>>>> c10941bb
         this.appEvents.trigger("ace:resize");
       });
     }
