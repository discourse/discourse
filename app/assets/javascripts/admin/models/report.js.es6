import { escapeExpression } from "discourse/lib/utilities";
import { ajax } from "discourse/lib/ajax";
import round from "discourse/lib/round";
import { fillMissingDates, formatUsername } from "discourse/lib/utilities";
import computed from "ember-addons/ember-computed-decorators";
import { number, durationTiny } from "discourse/lib/formatter";
import { renderAvatar } from "discourse/helpers/user-avatar";

// Change this line each time report format change
// and you want to ensure cache is reset
export const SCHEMA_VERSION = 3;

const Report = Discourse.Model.extend({
  average: false,
  percent: false,
  higher_is_better: true,

  @computed("modes")
  onlyTable(modes) {
    return modes.length === 1 && modes[0] === "table";
  },

  @computed("type", "start_date", "end_date")
  reportUrl(type, start_date, end_date) {
    start_date = moment
      .utc(start_date)
      .locale("en")
      .format("YYYY-MM-DD");

    end_date = moment
      .utc(end_date)
      .locale("en")
      .format("YYYY-MM-DD");

    return Discourse.getURL(
      `/admin/reports/${type}?start_date=${start_date}&end_date=${end_date}`
    );
  },

  valueAt(numDaysAgo) {
    if (this.data) {
      const wantedDate = moment()
        .subtract(numDaysAgo, "days")
        .locale("en")
        .format("YYYY-MM-DD");
      const item = this.data.find(d => d.x === wantedDate);
      if (item) {
        return item.y;
      }
    }
    return 0;
  },

  valueFor(startDaysAgo, endDaysAgo) {
    if (this.data) {
      const earliestDate = moment()
        .subtract(endDaysAgo, "days")
        .startOf("day");
      const latestDate = moment()
        .subtract(startDaysAgo, "days")
        .startOf("day");
      let d,
        sum = 0,
        count = 0;
<<<<<<< HEAD
      _.each(this.data, datum => {
=======
      this.data.forEach(datum => {
>>>>>>> c10941bb
        d = moment(datum.x);
        if (d >= earliestDate && d <= latestDate) {
          sum += datum.y;
          count++;
        }
      });
      if (this.get("method") === "average" && count > 0) {
        sum /= count;
      }
      return round(sum, -2);
    }
  },

  todayCount: function() {
    return this.valueAt(0);
  }.property("data", "average"),
  yesterdayCount: function() {
    return this.valueAt(1);
  }.property("data", "average"),
  sevenDaysAgoCount: function() {
    return this.valueAt(7);
  }.property("data", "average"),
  thirtyDaysAgoCount: function() {
    return this.valueAt(30);
  }.property("data", "average"),

  lastSevenDaysCount: function() {
    return this.averageCount(7, this.valueFor(1, 7));
  }.property("data", "average"),
  lastThirtyDaysCount: function() {
    return this.averageCount(30, this.valueFor(1, 30));
  }.property("data", "average"),

  averageCount(count, value) {
    return this.get("average") ? value / count : value;
  },

  @computed("yesterdayCount", "higher_is_better")
  yesterdayTrend(yesterdayCount, higherIsBetter) {
    return this._computeTrend(this.valueAt(2), yesterdayCount, higherIsBetter);
  },

  @computed("lastSevenDaysCount", "higher_is_better")
  sevenDaysTrend(lastSevenDaysCount, higherIsBetter) {
    return this._computeTrend(
      this.valueFor(8, 14),
      lastSevenDaysCount,
      higherIsBetter
    );
  },
<<<<<<< HEAD

  @computed("data")
  currentTotal(data) {
    return _.reduce(data, (cur, pair) => cur + pair.y, 0);
  },

  @computed("data", "currentTotal")
  currentAverage(data, total) {
    return Ember.makeArray(data).length === 0
      ? 0
      : parseFloat((total / parseFloat(data.length)).toFixed(1));
  },

  @computed("trend", "higher_is_better")
  trendIcon(trend, higherIsBetter) {
    return this._iconForTrend(trend, higherIsBetter);
  },

  @computed("sevenDaysTrend", "higher_is_better")
  sevenDaysTrendIcon(sevenDaysTrend, higherIsBetter) {
    return this._iconForTrend(sevenDaysTrend, higherIsBetter);
  },

=======

  @computed("data")
  currentTotal(data) {
    return data.reduce((cur, pair) => cur + pair.y, 0);
  },

  @computed("data", "currentTotal")
  currentAverage(data, total) {
    return Ember.makeArray(data).length === 0
      ? 0
      : parseFloat((total / parseFloat(data.length)).toFixed(1));
  },

  @computed("trend", "higher_is_better")
  trendIcon(trend, higherIsBetter) {
    return this._iconForTrend(trend, higherIsBetter);
  },

  @computed("sevenDaysTrend", "higher_is_better")
  sevenDaysTrendIcon(sevenDaysTrend, higherIsBetter) {
    return this._iconForTrend(sevenDaysTrend, higherIsBetter);
  },

>>>>>>> c10941bb
  @computed("thirtyDaysTrend", "higher_is_better")
  thirtyDaysTrendIcon(thirtyDaysTrend, higherIsBetter) {
    return this._iconForTrend(thirtyDaysTrend, higherIsBetter);
  },

  @computed("yesterdayTrend", "higher_is_better")
  yesterdayTrendIcon(yesterdayTrend, higherIsBetter) {
    return this._iconForTrend(yesterdayTrend, higherIsBetter);
  },

  @computed("prev_period", "currentTotal", "currentAverage", "higher_is_better")
  trend(prev, currentTotal, currentAverage, higherIsBetter) {
    const total = this.get("average") ? currentAverage : currentTotal;
    return this._computeTrend(prev, total, higherIsBetter);
  },

  @computed("prev30Days", "lastThirtyDaysCount", "higher_is_better")
  thirtyDaysTrend(prev30Days, lastThirtyDaysCount, higherIsBetter) {
    return this._computeTrend(prev30Days, lastThirtyDaysCount, higherIsBetter);
  },

  @computed("type")
  method(type) {
    if (type === "time_to_first_response") {
      return "average";
    } else {
      return "sum";
    }
  },

  percentChangeString(val1, val2) {
    const change = this._computeChange(val1, val2);

    if (isNaN(change) || !isFinite(change)) {
      return null;
    } else if (change > 0) {
      return "+" + change.toFixed(0) + "%";
<<<<<<< HEAD
    } else {
      return change.toFixed(0) + "%";
    }
  },

  @computed("prev_period", "currentTotal", "currentAverage")
  trendTitle(prev, currentTotal, currentAverage) {
    let current = this.get("average") ? currentAverage : currentTotal;
    let percent = this.percentChangeString(prev, current);

    if (this.get("average")) {
      prev = prev ? prev.toFixed(1) : "0";
      if (this.get("percent")) {
        current += "%";
        prev += "%";
      }
    } else {
      prev = number(prev);
      current = number(current);
=======
    } else {
      return change.toFixed(0) + "%";
>>>>>>> c10941bb
    }

    return I18n.t("admin.dashboard.reports.trend_title", {
      percent,
      prev,
      current
    });
  },

<<<<<<< HEAD
=======
  @computed("prev_period", "currentTotal", "currentAverage")
  trendTitle(prev, currentTotal, currentAverage) {
    let current = this.get("average") ? currentAverage : currentTotal;
    let percent = this.percentChangeString(prev, current);

    if (this.get("average")) {
      prev = prev ? prev.toFixed(1) : "0";
      if (this.get("percent")) {
        current += "%";
        prev += "%";
      }
    } else {
      prev = number(prev);
      current = number(current);
    }

    return I18n.t("admin.dashboard.reports.trend_title", {
      percent,
      prev,
      current
    });
  },

>>>>>>> c10941bb
  changeTitle(valAtT1, valAtT2, prevPeriodString) {
    const change = this.percentChangeString(valAtT1, valAtT2);
    let title = "";
    if (change) {
      title += `${change} change. `;
    }
    title += `Was ${number(valAtT1)} ${prevPeriodString}.`;
    return title;
  },

  @computed("yesterdayCount")
  yesterdayCountTitle(yesterdayCount) {
    return this.changeTitle(this.valueAt(2), yesterdayCount, "two days ago");
  },

  @computed("lastSevenDaysCount")
  sevenDaysCountTitle(lastSevenDaysCount) {
    return this.changeTitle(
      this.valueFor(8, 14),
      lastSevenDaysCount,
      "two weeks ago"
    );
  },

  @computed("prev30Days", "lastThirtyDaysCount")
  thirtyDaysCountTitle(prev30Days, lastThirtyDaysCount) {
    return this.changeTitle(
      prev30Days,
      lastThirtyDaysCount,
      "in the previous 30 day period"
    );
  },
<<<<<<< HEAD

  @computed("data")
  sortedData(data) {
    return this.get("xAxisIsDate") ? data.toArray().reverse() : data.toArray();
  },

  @computed("data")
  xAxisIsDate() {
    if (!this.data[0]) return false;
    return this.data && this.data[0].x.match(/\d{4}-\d{1,2}-\d{1,2}/);
  },

  @computed("labels")
  computedLabels(labels) {
    return labels.map(label => {
      const type = label.type || "string";

      let mainProperty;
      if (label.property) mainProperty = label.property;
      else if (type === "user") mainProperty = label.properties["username"];
      else if (type === "topic") mainProperty = label.properties["title"];
      else if (type === "post")
        mainProperty = label.properties["truncated_raw"];
      else mainProperty = label.properties[0];

      return {
        title: label.title,
        sortProperty: label.sort_property || mainProperty,
        mainProperty,
        type,
        compute: (row, opts = {}) => {
          const value = row[mainProperty];

          if (type === "user") return this._userLabel(label.properties, row);
          if (type === "post") return this._postLabel(label.properties, row);
          if (type === "topic") return this._topicLabel(label.properties, row);
          if (type === "seconds") return this._secondsLabel(value);
          if (type === "link") return this._linkLabel(label.properties, row);
          if (type === "percent") return this._percentLabel(value);
          if (type === "number") {
            return this._numberLabel(value, opts);
          }
          if (type === "date") {
            const date = moment(value, "YYYY-MM-DD");
            if (date.isValid()) return this._dateLabel(value, date);
          }
          if (type === "text") return this._textLabel(value);

=======

  @computed("data")
  sortedData(data) {
    return this.get("xAxisIsDate") ? data.toArray().reverse() : data.toArray();
  },

  @computed("data")
  xAxisIsDate() {
    if (!this.data[0]) return false;
    return this.data && this.data[0].x.match(/\d{4}-\d{1,2}-\d{1,2}/);
  },

  @computed("labels")
  computedLabels(labels) {
    return labels.map(label => {
      const type = label.type || "string";

      let mainProperty;
      if (label.property) mainProperty = label.property;
      else if (type === "user") mainProperty = label.properties["username"];
      else if (type === "topic") mainProperty = label.properties["title"];
      else if (type === "post")
        mainProperty = label.properties["truncated_raw"];
      else mainProperty = label.properties[0];

      return {
        title: label.title,
        sortProperty: label.sort_property || mainProperty,
        mainProperty,
        type,
        compute: (row, opts = {}) => {
          const value = row[mainProperty];

          if (type === "user") return this._userLabel(label.properties, row);
          if (type === "post") return this._postLabel(label.properties, row);
          if (type === "topic") return this._topicLabel(label.properties, row);
          if (type === "seconds") return this._secondsLabel(value);
          if (type === "link") return this._linkLabel(label.properties, row);
          if (type === "percent") return this._percentLabel(value);
          if (type === "bytes") return this._bytesLabel(value);
          if (type === "number") {
            return this._numberLabel(value, opts);
          }
          if (type === "date") {
            const date = moment(value);
            if (date.isValid()) return this._dateLabel(value, date);
          }
          if (type === "precise_date") {
            const date = moment(value);
            if (date.isValid()) return this._dateLabel(value, date, "LLL");
          }
          if (type === "text") return this._textLabel(value);

>>>>>>> c10941bb
          return {
            value,
            type,
            property: mainProperty,
            formatedValue: value ? escapeExpression(value) : "—"
          };
        }
      };
    });
  },

  _userLabel(properties, row) {
    const username = row[properties.username];

    const formatedValue = () => {
      const userId = row[properties.id];

      const user = Ember.Object.create({
        username,
        name: formatUsername(username),
        avatar_template: row[properties.avatar]
      });

<<<<<<< HEAD
      const href = `/admin/users/${userId}/${username}`;
=======
      const href = Discourse.getURL(`/admin/users/${userId}/${username}`);
>>>>>>> c10941bb

      const avatarImg = renderAvatar(user, {
        imageSize: "tiny",
        ignoreTitle: true
      });

      return `<a href='${href}'>${avatarImg}<span class='username'>${
        user.name
      }</span></a>`;
    };

    return {
      value: username,
      formatedValue: username ? formatedValue(username) : "—"
    };
  },

  _topicLabel(properties, row) {
    const topicTitle = row[properties.title];

    const formatedValue = () => {
      const topicId = row[properties.id];
<<<<<<< HEAD
      const href = `/t/-/${topicId}`;
      return `<a href='${href}'>${topicTitle}</a>`;
=======
      const href = Discourse.getURL(`/t/-/${topicId}`);
      return `<a href='${href}'>${escapeExpression(topicTitle)}</a>`;
>>>>>>> c10941bb
    };

    return {
      value: topicTitle,
      formatedValue: topicTitle ? formatedValue() : "—"
    };
  },

  _postLabel(properties, row) {
    const postTitle = row[properties.truncated_raw];
    const postNumber = row[properties.number];
    const topicId = row[properties.topic_id];
<<<<<<< HEAD
    const href = `/t/-/${topicId}/${postNumber}`;
=======
    const href = Discourse.getURL(`/t/-/${topicId}/${postNumber}`);
>>>>>>> c10941bb

    return {
      property: properties.title,
      value: postTitle,
<<<<<<< HEAD
      formatedValue: `<a href='${href}'>${postTitle}</a>`
=======
      formatedValue:
        postTitle && href ? `<a href='${href}'>${escapeExpression(postTitle)}</a>` : "—"
>>>>>>> c10941bb
    };
  },

  _secondsLabel(value) {
    return {
      value,
      formatedValue: durationTiny(value)
    };
  },

  _percentLabel(value) {
    return {
      value,
      formatedValue: value ? `${value}%` : "—"
    };
  },

  _numberLabel(value, options = {}) {
    const formatNumbers = Ember.isEmpty(options.formatNumbers)
      ? true
      : options.formatNumbers;

    const formatedValue = () => (formatNumbers ? number(value) : value);

    return {
      value,
      formatedValue: value ? formatedValue() : "—"
    };
  },

<<<<<<< HEAD
  _dateLabel(value, date) {
    return {
      value,
      formatedValue: value ? date.format("LL") : "—"
=======
  _bytesLabel(value) {
    return {
      value,
      formatedValue: I18n.toHumanSize(value)
    };
  },

  _dateLabel(value, date, format = "LL") {
    return {
      value,
      formatedValue: value ? date.format(format) : "—"
>>>>>>> c10941bb
    };
  },

  _textLabel(value) {
    const escaped = escapeExpression(value);

    return {
      value,
      formatedValue: value ? escaped : "—"
    };
  },

  _linkLabel(properties, row) {
    const property = properties[0];
<<<<<<< HEAD
    const value = row[property];
=======
    const value = Discourse.getURL(row[property]);
>>>>>>> c10941bb
    const formatedValue = (href, anchor) => {
      return `<a href="${escapeExpression(href)}">${escapeExpression(
        anchor
      )}</a>`;
    };

    return {
      value,
      formatedValue: value ? formatedValue(value, row[properties[1]]) : "—"
    };
  },

  _computeChange(valAtT1, valAtT2) {
    return ((valAtT2 - valAtT1) / valAtT1) * 100;
  },

  _computeTrend(valAtT1, valAtT2, higherIsBetter) {
    const change = this._computeChange(valAtT1, valAtT2);

    if (change > 50) {
      return higherIsBetter ? "high-trending-up" : "high-trending-down";
    } else if (change > 2) {
      return higherIsBetter ? "trending-up" : "trending-down";
    } else if (change <= 2 && change >= -2) {
      return "no-change";
    } else if (change < -50) {
      return higherIsBetter ? "high-trending-down" : "high-trending-up";
    } else if (change < -2) {
      return higherIsBetter ? "trending-down" : "trending-up";
    }
  },

  _iconForTrend(trend, higherIsBetter) {
    switch (trend) {
      case "trending-up":
        return higherIsBetter ? "angle-up" : "angle-down";
      case "trending-down":
        return higherIsBetter ? "angle-down" : "angle-up";
      case "high-trending-up":
        return higherIsBetter ? "angle-double-up" : "angle-double-down";
      case "high-trending-down":
        return higherIsBetter ? "angle-double-down" : "angle-double-up";
      default:
        return "minus";
    }
  }
});

Report.reopenClass({
  fillMissingDates(report, options = {}) {
    const dataField = options.dataField || "data";
    const filledField = options.filledField || "data";
    const startDate = options.startDate || "start_date";
    const endDate = options.endDate || "end_date";

    if (_.isArray(report[dataField])) {
      const startDateFormatted = moment
        .utc(report[startDate])
        .locale("en")
        .format("YYYY-MM-DD");
      const endDateFormatted = moment
        .utc(report[endDate])
        .locale("en")
        .format("YYYY-MM-DD");
<<<<<<< HEAD
      report[filledField] = fillMissingDates(
        JSON.parse(JSON.stringify(report[dataField])),
        startDateFormatted,
        endDateFormatted
      );
=======

      if (report.modes[0] === "stacked_chart") {
        report[filledField] = report[dataField].map(rep => {
          return {
            req: rep.req,
            label: rep.label,
            color: rep.color,
            data: fillMissingDates(
              JSON.parse(JSON.stringify(rep.data)),
              startDateFormatted,
              endDateFormatted
            )
          };
        });
      } else {
        report[filledField] = fillMissingDates(
          JSON.parse(JSON.stringify(report[dataField])),
          startDateFormatted,
          endDateFormatted
        );
      }
>>>>>>> c10941bb
    }
  },

  find(type, startDate, endDate, categoryId, groupId) {
    return ajax("/admin/reports/" + type, {
      data: {
        start_date: startDate,
        end_date: endDate,
        category_id: categoryId,
        group_id: groupId
      }
    }).then(json => {
      // don’t fill for large multi column tables
      // which are not date based
      const modes = json.report.modes;
      if (modes.length !== 1 && modes[0] !== "table") {
        Report.fillMissingDates(json.report);
      }

      const model = Report.create({ type: type });
      model.setProperties(json.report);

      if (json.report.related_report) {
        // TODO: fillMissingDates if xaxis is date
        const related = Report.create({
          type: json.report.related_report.type
        });
        related.setProperties(json.report.related_report);
        model.set("relatedReport", related);
      }

      return model;
    });
  }
});

export default Report;<|MERGE_RESOLUTION|>--- conflicted
+++ resolved
@@ -62,11 +62,7 @@
       let d,
         sum = 0,
         count = 0;
-<<<<<<< HEAD
-      _.each(this.data, datum => {
-=======
       this.data.forEach(datum => {
->>>>>>> c10941bb
         d = moment(datum.x);
         if (d >= earliestDate && d <= latestDate) {
           sum += datum.y;
@@ -117,11 +113,10 @@
       higherIsBetter
     );
   },
-<<<<<<< HEAD
 
   @computed("data")
   currentTotal(data) {
-    return _.reduce(data, (cur, pair) => cur + pair.y, 0);
+    return data.reduce((cur, pair) => cur + pair.y, 0);
   },
 
   @computed("data", "currentTotal")
@@ -141,31 +136,6 @@
     return this._iconForTrend(sevenDaysTrend, higherIsBetter);
   },
 
-=======
-
-  @computed("data")
-  currentTotal(data) {
-    return data.reduce((cur, pair) => cur + pair.y, 0);
-  },
-
-  @computed("data", "currentTotal")
-  currentAverage(data, total) {
-    return Ember.makeArray(data).length === 0
-      ? 0
-      : parseFloat((total / parseFloat(data.length)).toFixed(1));
-  },
-
-  @computed("trend", "higher_is_better")
-  trendIcon(trend, higherIsBetter) {
-    return this._iconForTrend(trend, higherIsBetter);
-  },
-
-  @computed("sevenDaysTrend", "higher_is_better")
-  sevenDaysTrendIcon(sevenDaysTrend, higherIsBetter) {
-    return this._iconForTrend(sevenDaysTrend, higherIsBetter);
-  },
-
->>>>>>> c10941bb
   @computed("thirtyDaysTrend", "higher_is_better")
   thirtyDaysTrendIcon(thirtyDaysTrend, higherIsBetter) {
     return this._iconForTrend(thirtyDaysTrend, higherIsBetter);
@@ -203,7 +173,6 @@
       return null;
     } else if (change > 0) {
       return "+" + change.toFixed(0) + "%";
-<<<<<<< HEAD
     } else {
       return change.toFixed(0) + "%";
     }
@@ -223,10 +192,6 @@
     } else {
       prev = number(prev);
       current = number(current);
-=======
-    } else {
-      return change.toFixed(0) + "%";
->>>>>>> c10941bb
     }
 
     return I18n.t("admin.dashboard.reports.trend_title", {
@@ -236,32 +201,6 @@
     });
   },
 
-<<<<<<< HEAD
-=======
-  @computed("prev_period", "currentTotal", "currentAverage")
-  trendTitle(prev, currentTotal, currentAverage) {
-    let current = this.get("average") ? currentAverage : currentTotal;
-    let percent = this.percentChangeString(prev, current);
-
-    if (this.get("average")) {
-      prev = prev ? prev.toFixed(1) : "0";
-      if (this.get("percent")) {
-        current += "%";
-        prev += "%";
-      }
-    } else {
-      prev = number(prev);
-      current = number(current);
-    }
-
-    return I18n.t("admin.dashboard.reports.trend_title", {
-      percent,
-      prev,
-      current
-    });
-  },
-
->>>>>>> c10941bb
   changeTitle(valAtT1, valAtT2, prevPeriodString) {
     const change = this.percentChangeString(valAtT1, valAtT2);
     let title = "";
@@ -294,56 +233,6 @@
       "in the previous 30 day period"
     );
   },
-<<<<<<< HEAD
-
-  @computed("data")
-  sortedData(data) {
-    return this.get("xAxisIsDate") ? data.toArray().reverse() : data.toArray();
-  },
-
-  @computed("data")
-  xAxisIsDate() {
-    if (!this.data[0]) return false;
-    return this.data && this.data[0].x.match(/\d{4}-\d{1,2}-\d{1,2}/);
-  },
-
-  @computed("labels")
-  computedLabels(labels) {
-    return labels.map(label => {
-      const type = label.type || "string";
-
-      let mainProperty;
-      if (label.property) mainProperty = label.property;
-      else if (type === "user") mainProperty = label.properties["username"];
-      else if (type === "topic") mainProperty = label.properties["title"];
-      else if (type === "post")
-        mainProperty = label.properties["truncated_raw"];
-      else mainProperty = label.properties[0];
-
-      return {
-        title: label.title,
-        sortProperty: label.sort_property || mainProperty,
-        mainProperty,
-        type,
-        compute: (row, opts = {}) => {
-          const value = row[mainProperty];
-
-          if (type === "user") return this._userLabel(label.properties, row);
-          if (type === "post") return this._postLabel(label.properties, row);
-          if (type === "topic") return this._topicLabel(label.properties, row);
-          if (type === "seconds") return this._secondsLabel(value);
-          if (type === "link") return this._linkLabel(label.properties, row);
-          if (type === "percent") return this._percentLabel(value);
-          if (type === "number") {
-            return this._numberLabel(value, opts);
-          }
-          if (type === "date") {
-            const date = moment(value, "YYYY-MM-DD");
-            if (date.isValid()) return this._dateLabel(value, date);
-          }
-          if (type === "text") return this._textLabel(value);
-
-=======
 
   @computed("data")
   sortedData(data) {
@@ -397,7 +286,6 @@
           }
           if (type === "text") return this._textLabel(value);
 
->>>>>>> c10941bb
           return {
             value,
             type,
@@ -421,11 +309,7 @@
         avatar_template: row[properties.avatar]
       });
 
-<<<<<<< HEAD
-      const href = `/admin/users/${userId}/${username}`;
-=======
       const href = Discourse.getURL(`/admin/users/${userId}/${username}`);
->>>>>>> c10941bb
 
       const avatarImg = renderAvatar(user, {
         imageSize: "tiny",
@@ -448,13 +332,8 @@
 
     const formatedValue = () => {
       const topicId = row[properties.id];
-<<<<<<< HEAD
-      const href = `/t/-/${topicId}`;
-      return `<a href='${href}'>${topicTitle}</a>`;
-=======
       const href = Discourse.getURL(`/t/-/${topicId}`);
       return `<a href='${href}'>${escapeExpression(topicTitle)}</a>`;
->>>>>>> c10941bb
     };
 
     return {
@@ -467,21 +346,13 @@
     const postTitle = row[properties.truncated_raw];
     const postNumber = row[properties.number];
     const topicId = row[properties.topic_id];
-<<<<<<< HEAD
-    const href = `/t/-/${topicId}/${postNumber}`;
-=======
     const href = Discourse.getURL(`/t/-/${topicId}/${postNumber}`);
->>>>>>> c10941bb
 
     return {
       property: properties.title,
       value: postTitle,
-<<<<<<< HEAD
-      formatedValue: `<a href='${href}'>${postTitle}</a>`
-=======
       formatedValue:
         postTitle && href ? `<a href='${href}'>${escapeExpression(postTitle)}</a>` : "—"
->>>>>>> c10941bb
     };
   },
 
@@ -512,12 +383,6 @@
     };
   },
 
-<<<<<<< HEAD
-  _dateLabel(value, date) {
-    return {
-      value,
-      formatedValue: value ? date.format("LL") : "—"
-=======
   _bytesLabel(value) {
     return {
       value,
@@ -529,7 +394,6 @@
     return {
       value,
       formatedValue: value ? date.format(format) : "—"
->>>>>>> c10941bb
     };
   },
 
@@ -544,11 +408,7 @@
 
   _linkLabel(properties, row) {
     const property = properties[0];
-<<<<<<< HEAD
-    const value = row[property];
-=======
     const value = Discourse.getURL(row[property]);
->>>>>>> c10941bb
     const formatedValue = (href, anchor) => {
       return `<a href="${escapeExpression(href)}">${escapeExpression(
         anchor
@@ -613,13 +473,6 @@
         .utc(report[endDate])
         .locale("en")
         .format("YYYY-MM-DD");
-<<<<<<< HEAD
-      report[filledField] = fillMissingDates(
-        JSON.parse(JSON.stringify(report[dataField])),
-        startDateFormatted,
-        endDateFormatted
-      );
-=======
 
       if (report.modes[0] === "stacked_chart") {
         report[filledField] = report[dataField].map(rep => {
@@ -641,7 +494,6 @@
           endDateFormatted
         );
       }
->>>>>>> c10941bb
     }
   },
 
