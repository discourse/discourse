import RestModel from "discourse/models/rest";
import Category from "discourse/models/category";
import Group from "discourse/models/group";
import {
  default as computed,
  observes
} from "ember-addons/ember-computed-decorators";

export default RestModel.extend({
  content_type: 1, // json
  last_delivery_status: 1, // inactive
  wildcard_web_hook: false,
  verify_certificate: true,
  active: false,
  web_hook_event_types: null,
  groupsFilterInName: null,

  @computed("wildcard_web_hook")
  webHookType: {
    get(wildcard) {
      return wildcard ? "wildcard" : "individual";
    },
    set(value) {
      this.set("wildcard_web_hook", value === "wildcard");
    }
  },

  @computed("category_ids")
  categories(categoryIds) {
    return Category.findByIds(categoryIds);
  },

  @observes("group_ids")
  updateGroupsFilter() {
    const groupIds = this.get("group_ids");
    this.set(
      "groupsFilterInName",
      Discourse.Site.currentProp("groups").reduce((groupNames, g) => {
        if (groupIds.includes(g.id)) {
          groupNames.push(g.name);
        }
        return groupNames;
      }, [])
    );
  },

  groupFinder(term) {
    return Group.findAll({ term: term, ignore_automatic: false });
  },

  @computed("wildcard_web_hook", "web_hook_event_types.[]")
  description(isWildcardWebHook, types) {
    let desc = "";

    types.forEach(type => {
      const name = `${type.name.toLowerCase()}_event`;
      desc += desc !== "" ? `, ${name}` : name;
    });

    return isWildcardWebHook ? "*" : desc;
  },

  createProperties() {
    const types = this.get("web_hook_event_types");
    const categoryIds = this.get("categories").map(c => c.id);
<<<<<<< HEAD
=======
    const tagNames = this.get("tag_names");
>>>>>>> c10941bb

    // Hack as {{group-selector}} accepts a comma-separated string as data source, but
    // we use an array to populate the datasource above.
    const groupsFilter = this.get("groupsFilterInName");
    const groupNames =
      typeof groupsFilter === "string" ? groupsFilter.split(",") : groupsFilter;

    return {
      payload_url: this.get("payload_url"),
      content_type: this.get("content_type"),
      secret: this.get("secret"),
      wildcard_web_hook: this.get("wildcard_web_hook"),
      verify_certificate: this.get("verify_certificate"),
      active: this.get("active"),
      web_hook_event_type_ids: Ember.isEmpty(types)
        ? [null]
        : types.map(type => type.id),
      category_ids: Ember.isEmpty(categoryIds) ? [null] : categoryIds,
<<<<<<< HEAD
=======
      tag_names: Ember.isEmpty(tagNames) ? [null] : tagNames,
>>>>>>> c10941bb
      group_ids:
        Ember.isEmpty(groupNames) || Ember.isEmpty(groupNames[0])
          ? [null]
          : Discourse.Site.currentProp("groups").reduce((groupIds, g) => {
              if (groupNames.includes(g.name)) {
                groupIds.push(g.id);
              }
              return groupIds;
            }, [])
    };
  },

  updateProperties() {
    return this.createProperties();
  }
});<|MERGE_RESOLUTION|>--- conflicted
+++ resolved
@@ -63,10 +63,7 @@
   createProperties() {
     const types = this.get("web_hook_event_types");
     const categoryIds = this.get("categories").map(c => c.id);
-<<<<<<< HEAD
-=======
     const tagNames = this.get("tag_names");
->>>>>>> c10941bb
 
     // Hack as {{group-selector}} accepts a comma-separated string as data source, but
     // we use an array to populate the datasource above.
@@ -85,10 +82,7 @@
         ? [null]
         : types.map(type => type.id),
       category_ids: Ember.isEmpty(categoryIds) ? [null] : categoryIds,
-<<<<<<< HEAD
-=======
       tag_names: Ember.isEmpty(tagNames) ? [null] : tagNames,
->>>>>>> c10941bb
       group_ids:
         Ember.isEmpty(groupNames) || Ember.isEmpty(groupNames[0])
           ? [null]
