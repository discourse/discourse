import { ajax } from "discourse/lib/ajax";
import ColorSchemeColor from "admin/models/color-scheme-color";

const ColorScheme = Discourse.Model.extend(Ember.Copyable, {
  init: function() {
    this._super(...arguments);
    this.startTrackingChanges();
  },

  description: function() {
    return "" + this.name;
  }.property(),

  startTrackingChanges: function() {
    this.set("originals", {
      name: this.get("name")
    });
  },

  schemeJson() {
    let buffer = [];
<<<<<<< HEAD
    _.each(this.get("colors"), c => {
=======
    this.get("colors").forEach(c => {
>>>>>>> c10941bb
      buffer.push(`  "${c.get("name")}": "${c.get("hex")}"`);
    });

    return [`"${this.get("name")}": {`, buffer.join(",\n"), "}"].join("\n");
  },

  copy: function() {
    var newScheme = ColorScheme.create({
      name: this.get("name"),
      can_edit: true,
<<<<<<< HEAD
      colors: Em.A()
    });
    _.each(this.get("colors"), function(c) {
=======
      colors: Ember.A()
    });
    this.get("colors").forEach(c => {
>>>>>>> c10941bb
      newScheme.colors.pushObject(
        ColorSchemeColor.create({
          name: c.get("name"),
          hex: c.get("hex"),
          default_hex: c.get("default_hex")
        })
      );
    });
    return newScheme;
  },

  changed: function() {
    if (!this.originals) return false;
    if (this.originals["name"] !== this.get("name")) return true;
    if (
      _.any(this.get("colors"), function(c) {
        return c.get("changed");
      })
    )
      return true;
    return false;
  }.property("name", "colors.@each.changed", "saving"),

  disableSave: function() {
    if (this.get("theme_id")) {
      return false;
    }
    return (
      !this.get("changed") ||
      this.get("saving") ||
      _.any(this.get("colors"), function(c) {
        return !c.get("valid");
      })
    );
  }.property("changed"),

  newRecord: function() {
    return !this.get("id");
  }.property("id"),

  save: function(opts) {
    if (this.get("is_base") || this.get("disableSave")) return;

    var self = this;
    this.set("savingStatus", I18n.t("saving"));
    this.set("saving", true);

    var data = {};

    if (!opts || !opts.enabledOnly) {
      data.name = this.name;
      data.base_scheme_id = this.get("base_scheme_id");
      data.colors = [];
<<<<<<< HEAD
      _.each(this.get("colors"), function(c) {
=======
      this.get("colors").forEach(c => {
>>>>>>> c10941bb
        if (!self.id || c.get("changed")) {
          data.colors.pushObject({ name: c.get("name"), hex: c.get("hex") });
        }
      });
    }

    return ajax(
      "/admin/color_schemes" + (this.id ? "/" + this.id : "") + ".json",
      {
        data: JSON.stringify({ color_scheme: data }),
        type: this.id ? "PUT" : "POST",
        dataType: "json",
        contentType: "application/json"
      }
    ).then(function(result) {
      if (result.id) {
        self.set("id", result.id);
      }
      if (!opts || !opts.enabledOnly) {
        self.startTrackingChanges();
<<<<<<< HEAD
        _.each(self.get("colors"), function(c) {
          c.startTrackingChanges();
        });
=======
        self.get("colors").forEach(c => c.startTrackingChanges());
>>>>>>> c10941bb
      }
      self.set("savingStatus", I18n.t("saved"));
      self.set("saving", false);
      self.notifyPropertyChange("description");
    });
  },

  destroy: function() {
    if (this.id) {
      return ajax("/admin/color_schemes/" + this.id, { type: "DELETE" });
    }
  }
});

var ColorSchemes = Ember.ArrayProxy.extend({});

ColorScheme.reopenClass({
  findAll: function() {
    var colorSchemes = ColorSchemes.create({ content: [], loading: true });
    return ajax("/admin/color_schemes").then(function(all) {
<<<<<<< HEAD
      _.each(all, function(colorScheme) {
=======
      all.forEach(colorScheme => {
>>>>>>> c10941bb
        colorSchemes.pushObject(
          ColorScheme.create({
            id: colorScheme.id,
            name: colorScheme.name,
            is_base: colorScheme.is_base,
            theme_id: colorScheme.theme_id,
            theme_name: colorScheme.theme_name,
            base_scheme_id: colorScheme.base_scheme_id,
            colors: colorScheme.colors.map(function(c) {
              return ColorSchemeColor.create({
                name: c.name,
                hex: c.hex,
                default_hex: c.default_hex
              });
            })
          })
        );
      });
      return colorSchemes;
    });
  }
});

export default ColorScheme;<|MERGE_RESOLUTION|>--- conflicted
+++ resolved
@@ -19,11 +19,7 @@
 
   schemeJson() {
     let buffer = [];
-<<<<<<< HEAD
-    _.each(this.get("colors"), c => {
-=======
     this.get("colors").forEach(c => {
->>>>>>> c10941bb
       buffer.push(`  "${c.get("name")}": "${c.get("hex")}"`);
     });
 
@@ -34,15 +30,9 @@
     var newScheme = ColorScheme.create({
       name: this.get("name"),
       can_edit: true,
-<<<<<<< HEAD
-      colors: Em.A()
-    });
-    _.each(this.get("colors"), function(c) {
-=======
       colors: Ember.A()
     });
     this.get("colors").forEach(c => {
->>>>>>> c10941bb
       newScheme.colors.pushObject(
         ColorSchemeColor.create({
           name: c.get("name"),
@@ -96,11 +86,7 @@
       data.name = this.name;
       data.base_scheme_id = this.get("base_scheme_id");
       data.colors = [];
-<<<<<<< HEAD
-      _.each(this.get("colors"), function(c) {
-=======
       this.get("colors").forEach(c => {
->>>>>>> c10941bb
         if (!self.id || c.get("changed")) {
           data.colors.pushObject({ name: c.get("name"), hex: c.get("hex") });
         }
@@ -121,13 +107,7 @@
       }
       if (!opts || !opts.enabledOnly) {
         self.startTrackingChanges();
-<<<<<<< HEAD
-        _.each(self.get("colors"), function(c) {
-          c.startTrackingChanges();
-        });
-=======
         self.get("colors").forEach(c => c.startTrackingChanges());
->>>>>>> c10941bb
       }
       self.set("savingStatus", I18n.t("saved"));
       self.set("saving", false);
@@ -148,11 +128,7 @@
   findAll: function() {
     var colorSchemes = ColorSchemes.create({ content: [], loading: true });
     return ajax("/admin/color_schemes").then(function(all) {
-<<<<<<< HEAD
-      _.each(all, function(colorScheme) {
-=======
       all.forEach(colorScheme => {
->>>>>>> c10941bb
         colorSchemes.pushObject(
           ColorScheme.create({
             id: colorScheme.id,
