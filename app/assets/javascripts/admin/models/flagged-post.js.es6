--- conflicted
+++ resolved
@@ -24,12 +24,8 @@
       return false;
     }
     lastRevisedAt = Date.parse(lastRevisedAt);
-<<<<<<< HEAD
-    return _.some(this.get("post_actions"), function(postAction) {
-=======
     const postActions = this.get("post_actions") || [];
     return postActions.some(postAction => {
->>>>>>> c10941bb
       return Date.parse(postAction.created_at) < lastRevisedAt;
     });
   },
@@ -140,11 +136,7 @@
             label: I18n.t("yes_value"),
             class: "btn-danger",
             callback() {
-<<<<<<< HEAD
-              Post.deleteMany(replies.map(r => r.id))
-=======
               Post.deleteMany(replies.map(r => r.id), { deferFlags: true })
->>>>>>> c10941bb
                 .then(action)
                 .then(resolve)
                 .catch(error => {
