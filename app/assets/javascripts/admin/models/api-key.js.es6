import AdminUser from "admin/models/admin-user";
import { ajax } from "discourse/lib/ajax";

<<<<<<< HEAD
const ApiKey = Discourse.Model.extend({
  /**
    Regenerates the api key

    @method regenerate
    @returns {Promise} a promise that resolves to the key
  **/
  regenerate: function() {
    var self = this;
    return ajax("/admin/api/key", {
      type: "PUT",
      data: { id: this.get("id") }
    }).then(function(result) {
      self.set("key", result.api_key.key);
      return self;
    });
  },

  /**
    Revokes the current key

    @method revoke
    @returns {Promise} a promise that resolves when the key has been revoked
  **/
  revoke: function() {
    return ajax("/admin/api/key", {
=======
const KEY_ENDPOINT = "/admin/api/key";
const KEYS_ENDPOINT = "/admin/api/keys";

const ApiKey = Discourse.Model.extend({
  regenerate() {
    return ajax(KEY_ENDPOINT, {
      type: "PUT",
      data: { id: this.get("id") }
    }).then(result => {
      this.set("key", result.api_key.key);
      return this;
    });
  },

  revoke() {
    return ajax(KEY_ENDPOINT, {
>>>>>>> c10941bb
      type: "DELETE",
      data: { id: this.get("id") }
    });
  }
});

ApiKey.reopenClass({
<<<<<<< HEAD
  /**
    Creates an API key instance with internal user object

    @method create
    @param {...} var_args the properties to initialize this with
    @returns {ApiKey} the ApiKey instance
  **/
  create() {
    var result = this._super.apply(this, arguments);
=======
  create() {
    const result = this._super.apply(this, arguments);
>>>>>>> c10941bb
    if (result.user) {
      result.user = AdminUser.create(result.user);
    }
    return result;
  },

<<<<<<< HEAD
  /**
    Finds a list of API keys

    @method find
    @returns {Promise} a promise that resolves to the array of `ApiKey` instances
  **/
  find: function() {
    return ajax("/admin/api/keys").then(function(keys) {
      return keys.map(function(key) {
        return ApiKey.create(key);
      });
    });
  },

  /**
    Generates a master api key and returns it.

    @method generateMasterKey
    @returns {Promise} a promise that resolves to a master `ApiKey`
  **/
  generateMasterKey: function() {
    return ajax("/admin/api/key", { type: "POST" }).then(function(result) {
      return ApiKey.create(result.api_key);
    });
=======
  find() {
    return ajax(KEYS_ENDPOINT).then(keys =>
      keys.map(key => ApiKey.create(key))
    );
  },

  generateMasterKey() {
    return ajax(KEY_ENDPOINT, { type: "POST" }).then(result =>
      ApiKey.create(result.api_key)
    );
>>>>>>> c10941bb
  }
});

export default ApiKey;<|MERGE_RESOLUTION|>--- conflicted
+++ resolved
@@ -1,34 +1,6 @@
 import AdminUser from "admin/models/admin-user";
 import { ajax } from "discourse/lib/ajax";
 
-<<<<<<< HEAD
-const ApiKey = Discourse.Model.extend({
-  /**
-    Regenerates the api key
-
-    @method regenerate
-    @returns {Promise} a promise that resolves to the key
-  **/
-  regenerate: function() {
-    var self = this;
-    return ajax("/admin/api/key", {
-      type: "PUT",
-      data: { id: this.get("id") }
-    }).then(function(result) {
-      self.set("key", result.api_key.key);
-      return self;
-    });
-  },
-
-  /**
-    Revokes the current key
-
-    @method revoke
-    @returns {Promise} a promise that resolves when the key has been revoked
-  **/
-  revoke: function() {
-    return ajax("/admin/api/key", {
-=======
 const KEY_ENDPOINT = "/admin/api/key";
 const KEYS_ENDPOINT = "/admin/api/keys";
 
@@ -45,7 +17,6 @@
 
   revoke() {
     return ajax(KEY_ENDPOINT, {
->>>>>>> c10941bb
       type: "DELETE",
       data: { id: this.get("id") }
     });
@@ -53,52 +24,14 @@
 });
 
 ApiKey.reopenClass({
-<<<<<<< HEAD
-  /**
-    Creates an API key instance with internal user object
-
-    @method create
-    @param {...} var_args the properties to initialize this with
-    @returns {ApiKey} the ApiKey instance
-  **/
-  create() {
-    var result = this._super.apply(this, arguments);
-=======
   create() {
     const result = this._super.apply(this, arguments);
->>>>>>> c10941bb
     if (result.user) {
       result.user = AdminUser.create(result.user);
     }
     return result;
   },
 
-<<<<<<< HEAD
-  /**
-    Finds a list of API keys
-
-    @method find
-    @returns {Promise} a promise that resolves to the array of `ApiKey` instances
-  **/
-  find: function() {
-    return ajax("/admin/api/keys").then(function(keys) {
-      return keys.map(function(key) {
-        return ApiKey.create(key);
-      });
-    });
-  },
-
-  /**
-    Generates a master api key and returns it.
-
-    @method generateMasterKey
-    @returns {Promise} a promise that resolves to a master `ApiKey`
-  **/
-  generateMasterKey: function() {
-    return ajax("/admin/api/key", { type: "POST" }).then(function(result) {
-      return ApiKey.create(result.api_key);
-    });
-=======
   find() {
     return ajax(KEYS_ENDPOINT).then(keys =>
       keys.map(key => ApiKey.create(key))
@@ -109,7 +42,6 @@
     return ajax(KEY_ENDPOINT, { type: "POST" }).then(result =>
       ApiKey.create(result.api_key)
     );
->>>>>>> c10941bb
   }
 });
 
