{
  "name": "admin",
  "version": "1.0.0",
  "description": "Discourse's admin section",
  "author": "Discourse",
  "license": "GPL-2.0-only",
  "scripts": {
    "build": "ember build",
    "lint:hbs": "ember-template-lint .",
    "lint:js": "eslint .",
    "start": "ember serve"
  },
  "dependencies": {
<<<<<<< HEAD
    "@babel/core": "^7.26.0",
    "@ember/string": "^4.0.0",
    "discourse-i18n": "workspace:*",
=======
    "@babel/core": "^7.27.7",
    "@ember/string": "^4.0.1",
>>>>>>> 75330efa
    "ember-cli-babel": "^8.2.0",
    "ember-cli-htmlbars": "^6.3.0",
    "ember-template-imports": "^4.2.0",
    "truth-helpers": "workspace:*",
    "@ember-decorators/component": "^6.1.1",
    "@ember-decorators/object": "^6.1.1",
    "ember-cached-decorator-polyfill": "^1.0.2",
    "@ember/render-modifiers": "^2.1.0",
    "@ember-compat/tracked-built-ins": "^0.9.1",
    "ember-modifier": "^4.2.0",
    "jquery": "^3.7.1"

  },
  "devDependencies": {
    "@ember/optional-features": "^2.2.0",
    "@embroider/test-setup": "^4.0.0",
    "@glimmer/component": "^1.1.2",
    "@types/jquery": "^3.5.32",
    "@types/qunit": "^2.19.12",
    "@types/rsvp": "^4.0.9",
    "broccoli-asset-rev": "^3.0.0",
    "ember-cli": "~6.5.0",
    "ember-cli-inject-live-reload": "^2.1.0",
    "ember-cli-sri": "^2.1.1",
    "ember-cli-terser": "^4.0.2",
    "ember-disable-prototype-extensions": "^1.1.3",
    "ember-load-initializers": "^3.0.1",
    "ember-resolver": "^13.1.1",
    "ember-source": "~5.12.0",
    "ember-source-channel-url": "^3.0.0",
    "loader.js": "^4.7.0",
    "webpack": "^5.99.9"
  },
  "engines": {
    "node": ">= 18",
    "npm": "please-use-pnpm",
    "yarn": "please-use-pnpm",
    "pnpm": "^9"
  }
}<|MERGE_RESOLUTION|>--- conflicted
+++ resolved
@@ -11,14 +11,10 @@
     "start": "ember serve"
   },
   "dependencies": {
-<<<<<<< HEAD
-    "@babel/core": "^7.26.0",
-    "@ember/string": "^4.0.0",
-    "discourse-i18n": "workspace:*",
-=======
     "@babel/core": "^7.27.7",
     "@ember/string": "^4.0.1",
->>>>>>> 75330efa
+    "ember-buffered-proxy": "^2.1.1",
+    "discourse-i18n": "workspace:*",
     "ember-cli-babel": "^8.2.0",
     "ember-cli-htmlbars": "^6.3.0",
     "ember-template-imports": "^4.2.0",
