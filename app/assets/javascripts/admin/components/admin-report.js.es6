import discourseComputed from "discourse-common/utils/decorators";
import { makeArray } from "discourse-common/lib/helpers";
import { alias, or, and, reads, equal, notEmpty } from "@ember/object/computed";
import EmberObject from "@ember/object";
import { next } from "@ember/runloop";
import Component from "@ember/component";
import ReportLoader from "discourse/lib/reports-loader";
import { exportEntity } from "discourse/lib/export-csv";
import { outputExportResult } from "discourse/lib/export-result";
import { isNumeric } from "discourse/lib/utilities";
import { SCHEMA_VERSION, default as Report } from "admin/models/report";
<<<<<<< HEAD
=======
import computed from "ember-addons/ember-computed-decorators";
import ENV from "discourse-common/config/environment";
>>>>>>> f8d69253

const TABLE_OPTIONS = {
  perPage: 8,
  total: true,
  limit: 20,
  formatNumbers: true
};

const CHART_OPTIONS = {};

function collapseWeekly(data, average) {
  let aggregate = [];
  let bucket, i;
  let offset = data.length % 7;
  for (i = offset; i < data.length; i++) {
    if (bucket && i % 7 === offset) {
      if (average) {
        bucket.y = parseFloat((bucket.y / 7.0).toFixed(2));
      }
      aggregate.push(bucket);
      bucket = null;
    }

    bucket = bucket || { x: data[i].x, y: 0 };
    bucket.y += data[i].y;
  }

  return aggregate;
}

export default Component.extend({
  classNameBindings: ["isEnabled", "isLoading", "dasherizedDataSourceName"],
  classNames: ["admin-report"],
  isEnabled: true,
  disabledLabel: I18n.t("admin.dashboard.disabled"),
  isLoading: false,
  rateLimitationString: null,
  dataSourceName: null,
  report: null,
  model: null,
  reportOptions: null,
  forcedModes: null,
  showAllReportsLink: false,
  filters: null,
  startDate: null,
  endDate: null,
  showTrend: false,
  showHeader: true,
  showTitle: true,
  showFilteringUI: false,
  showDatesOptions: alias("model.dates_filtering"),
  showRefresh: or("showDatesOptions", "model.available_filters.length"),
  shouldDisplayTrend: and("showTrend", "model.prev_period"),

  init() {
    this._super(...arguments);

    this._reports = [];
  },

  startDate: reads("filters.startDate"),
  endDate: reads("filters.endDate"),

  didReceiveAttrs() {
    this._super(...arguments);

    if (this.report) {
      this._renderReport(this.report, this.forcedModes, this.currentMode);
    } else if (this.dataSourceName) {
      this._fetchReport();
    }
  },

  showError: or("showTimeoutError", "showExceptionError", "showNotFoundError"),
  showNotFoundError: equal("model.error", "not_found"),
  showTimeoutError: equal("model.error", "timeout"),
  showExceptionError: equal("model.error", "exception"),

  hasData: notEmpty("model.data"),

  @discourseComputed("dataSourceName", "model.type")
  dasherizedDataSourceName(dataSourceName, type) {
    return (dataSourceName || type || "undefined").replace(/_/g, "-");
  },

  @discourseComputed("dataSourceName", "model.type")
  dataSource(dataSourceName, type) {
    dataSourceName = dataSourceName || type;
    return `/admin/reports/${dataSourceName}`;
  },

  @discourseComputed("displayedModes.length")
  showModes(displayedModesLength) {
    return displayedModesLength > 1;
  },

  @discourseComputed("currentMode", "model.modes", "forcedModes")
  displayedModes(currentMode, reportModes, forcedModes) {
    const modes = forcedModes ? forcedModes.split(",") : reportModes;

    return makeArray(modes).map(mode => {
      const base = `btn-default mode-btn ${mode}`;
      const cssClass = currentMode === mode ? `${base} is-current` : base;

      return {
        mode,
        cssClass,
        icon: mode === "table" ? "table" : "signal"
      };
    });
  },

  @discourseComputed("currentMode")
  modeComponent(currentMode) {
    return `admin-report-${currentMode}`;
  },

  @discourseComputed("startDate")
  normalizedStartDate(startDate) {
    return startDate && typeof startDate.isValid === "function"
      ? moment
          .utc(startDate.toISOString())
          .locale("en")
          .format("YYYYMMDD")
      : moment(startDate)
          .locale("en")
          .format("YYYYMMDD");
  },

  @discourseComputed("endDate")
  normalizedEndDate(endDate) {
    return endDate && typeof endDate.isValid === "function"
      ? moment
          .utc(endDate.toISOString())
          .locale("en")
          .format("YYYYMMDD")
      : moment(endDate)
          .locale("en")
          .format("YYYYMMDD");
  },

  @discourseComputed(
    "dataSourceName",
    "normalizedStartDate",
    "normalizedEndDate",
    "filters.customFilters"
  )
  reportKey(dataSourceName, startDate, endDate, customFilters) {
    if (!dataSourceName || !startDate || !endDate) return null;

    let reportKey = "reports:";
    reportKey += [
      dataSourceName,
      ENV.environment === "test" ? "start" : startDate.replace(/-/g, ""),
      ENV.environment === "test" ? "end" : endDate.replace(/-/g, ""),
      "[:prev_period]",
      this.get("reportOptions.table.limit"),
      customFilters
        ? JSON.stringify(customFilters, (key, value) =>
            isNumeric(value) ? value.toString() : value
          )
        : null,
      SCHEMA_VERSION
    ]
      .filter(x => x)
      .map(x => x.toString())
      .join(":");

    return reportKey;
  },

  actions: {
    onChangeEndDate(date) {
      const startDate = moment(this.startDate);
      const newEndDate = moment(date).endOf("day");

      if (newEndDate.isSameOrAfter(startDate)) {
        this.set("endDate", newEndDate.format("YYYY-MM-DD"));
      } else {
        this.set("endDate", startDate.endOf("day").format("YYYY-MM-DD"));
      }

      this.send("refreshReport");
    },

    onChangeStartDate(date) {
      const endDate = moment(this.endDate);
      const newStartDate = moment(date).startOf("day");

      if (newStartDate.isSameOrBefore(endDate)) {
        this.set("startDate", newStartDate.format("YYYY-MM-DD"));
      } else {
        this.set("startDate", endDate.startOf("day").format("YYYY-MM-DD"));
      }

      this.send("refreshReport");
    },

    applyFilter(id, value) {
      let customFilters = this.get("filters.customFilters") || {};

      if (typeof value === "undefined") {
        delete customFilters[id];
      } else {
        customFilters[id] = value;
      }

      this.attrs.onRefresh({
        type: this.get("model.type"),
        startDate: this.startDate,
        endDate: this.endDate,
        filters: customFilters
      });
    },

    refreshReport() {
      this.attrs.onRefresh({
        type: this.get("model.type"),
        startDate: this.startDate,
        endDate: this.endDate,
        filters: this.get("filters.customFilters")
      });
    },

    exportCsv() {
      const customFilters = this.get("filters.customFilters") || {};

      exportEntity("report", {
        name: this.get("model.type"),
        start_date: this.startDate,
        end_date: this.endDate,
        category_id: customFilters.category,
        group_id: customFilters.group
      }).then(outputExportResult);
    },

    changeMode(mode) {
      this.set("currentMode", mode);
    }
  },

  _computeReport() {
    if (!this.element || this.isDestroying || this.isDestroyed) {
      return;
    }

    if (!this._reports || !this._reports.length) {
      return;
    }

    // on a slow network _fetchReport could be called multiple times between
    // T and T+x, and all the ajax responses would occur after T+(x+y)
    // to avoid any inconsistencies we filter by period and make sure
    // the array contains only unique values
    let filteredReports = this._reports.uniqBy("report_key");
    let report;

    const sort = r => {
      if (r.length > 1) {
        return r.findBy("type", this.dataSourceName);
      } else {
        return r;
      }
    };

    if (!this.startDate || !this.endDate) {
      report = sort(filteredReports)[0];
    } else {
      const reportKey = this.reportKey;

      report = sort(
        filteredReports.filter(r => r.report_key.includes(reportKey))
      )[0];

      if (!report) return;
    }

    if (report.error === "not_found") {
      this.set("showFilteringUI", false);
    }

    this._renderReport(report, this.forcedModes, this.currentMode);
  },

  _renderReport(report, forcedModes, currentMode) {
    const modes = forcedModes ? forcedModes.split(",") : report.modes;
    currentMode = currentMode || (modes ? modes[0] : null);

    this.setProperties({
      model: report,
      currentMode,
      options: this._buildOptions(currentMode)
    });
  },

  _fetchReport() {
    this._super(...arguments);

    this.setProperties({ isLoading: true, rateLimitationString: null });

    next(() => {
      let payload = this._buildPayload(["prev_period"]);

      const callback = response => {
        if (!this.element || this.isDestroying || this.isDestroyed) {
          return;
        }

        this.set("isLoading", false);

        if (response === 429) {
          this.set(
            "rateLimitationString",
            I18n.t("admin.dashboard.too_many_requests")
          );
        } else if (response === 500) {
          this.set("model.error", "exception");
        } else if (response) {
          this._reports.push(this._loadReport(response));
          this._computeReport();
        }
      };

      ReportLoader.enqueue(this.dataSourceName, payload.data, callback);
    });
  },

  _buildPayload(facets) {
    let payload = { data: { cache: true, facets } };

    if (this.startDate) {
      payload.data.start_date = moment
        .utc(this.startDate, "YYYY-MM-DD")
        .toISOString();
    }

    if (this.endDate) {
      payload.data.end_date = moment
        .utc(this.endDate, "YYYY-MM-DD")
        .toISOString();
    }

    if (this.get("reportOptions.table.limit")) {
      payload.data.limit = this.get("reportOptions.table.limit");
    }

    if (this.get("filters.customFilters")) {
      payload.data.filters = this.get("filters.customFilters");
    }

    return payload;
  },

  _buildOptions(mode) {
    if (mode === "table") {
      const tableOptions = JSON.parse(JSON.stringify(TABLE_OPTIONS));
      return EmberObject.create(
        Object.assign(tableOptions, this.get("reportOptions.table") || {})
      );
    } else {
      const chartOptions = JSON.parse(JSON.stringify(CHART_OPTIONS));
      return EmberObject.create(
        Object.assign(chartOptions, this.get("reportOptions.chart") || {})
      );
    }
  },

  _loadReport(jsonReport) {
    Report.fillMissingDates(jsonReport, { filledField: "chartData" });

    if (jsonReport.chartData && jsonReport.modes[0] === "stacked_chart") {
      jsonReport.chartData = jsonReport.chartData.map(chartData => {
        if (chartData.length > 40) {
          return {
            data: collapseWeekly(chartData.data),
            req: chartData.req,
            label: chartData.label,
            color: chartData.color
          };
        } else {
          return chartData;
        }
      });
    } else if (jsonReport.chartData && jsonReport.chartData.length > 40) {
      jsonReport.chartData = collapseWeekly(
        jsonReport.chartData,
        jsonReport.average
      );
    }

    if (jsonReport.prev_data) {
      Report.fillMissingDates(jsonReport, {
        filledField: "prevChartData",
        dataField: "prev_data",
        starDate: jsonReport.prev_startDate,
        endDate: jsonReport.prev_endDate
      });

      if (jsonReport.prevChartData && jsonReport.prevChartData.length > 40) {
        jsonReport.prevChartData = collapseWeekly(
          jsonReport.prevChartData,
          jsonReport.average
        );
      }
    }

    return Report.create(jsonReport);
  }
});<|MERGE_RESOLUTION|>--- conflicted
+++ resolved
@@ -9,11 +9,8 @@
 import { outputExportResult } from "discourse/lib/export-result";
 import { isNumeric } from "discourse/lib/utilities";
 import { SCHEMA_VERSION, default as Report } from "admin/models/report";
-<<<<<<< HEAD
-=======
 import computed from "ember-addons/ember-computed-decorators";
 import ENV from "discourse-common/config/environment";
->>>>>>> f8d69253
 
 const TABLE_OPTIONS = {
   perPage: 8,
