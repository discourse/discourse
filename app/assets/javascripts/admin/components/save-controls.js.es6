import computed from "ember-addons/ember-computed-decorators";

export default Ember.Component.extend({
  classNames: ["controls"],

  buttonDisabled: Ember.computed.or("model.isSaving", "saveDisabled"),

  @computed("model.isSaving")
  savingText(saving) {
    return saving ? "saving" : "save";
<<<<<<< HEAD
  },

  actions: {
    saveChanges() {
      this.sendAction();
    }
=======
>>>>>>> c10941bb
  }
});<|MERGE_RESOLUTION|>--- conflicted
+++ resolved
@@ -8,14 +8,5 @@
   @computed("model.isSaving")
   savingText(saving) {
     return saving ? "saving" : "save";
-<<<<<<< HEAD
-  },
-
-  actions: {
-    saveChanges() {
-      this.sendAction();
-    }
-=======
->>>>>>> c10941bb
   }
 });