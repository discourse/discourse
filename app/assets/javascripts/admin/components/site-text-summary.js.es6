--- conflicted
+++ resolved
@@ -6,12 +6,8 @@
 
   @on("didInsertElement")
   highlightTerm() {
-<<<<<<< HEAD
-    const term = this.get("term");
-=======
     const term = this._searchTerm();
 
->>>>>>> c10941bb
     if (term) {
       this.$(".site-text-id, .site-text-value").highlight(term, {
         className: "text-highlight"
@@ -24,11 +20,6 @@
     this.send("edit");
   },
 
-<<<<<<< HEAD
-  actions: {
-    edit() {
-      this.sendAction("editAction", this.get("siteText"));
-=======
   _searchTerm() {
     const regex = this.get("searchRegex");
     const siteText = this.get("siteText");
@@ -36,7 +27,6 @@
     if (regex && siteText) {
       const matches = siteText.value.match(new RegExp(regex, "i"));
       if (matches) return matches[0];
->>>>>>> c10941bb
     }
 
     return this.get("term");
