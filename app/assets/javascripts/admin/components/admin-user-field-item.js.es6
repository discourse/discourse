import UserField from "admin/models/user-field";
import { bufferedProperty } from "discourse/mixins/buffered-content";
import { popupAjaxError } from "discourse/lib/ajax-error";
import { propertyEqual } from "discourse/lib/computed";

export default Ember.Component.extend(bufferedProperty("userField"), {
  editing: Ember.computed.empty("userField.id"),
  classNameBindings: [":user-field"],

  cantMoveUp: propertyEqual("userField", "firstField"),
  cantMoveDown: propertyEqual("userField", "lastField"),

  userFieldsDescription: function() {
    return I18n.t("admin.user_fields.description");
  }.property(),

  bufferedFieldType: function() {
    return UserField.fieldTypeById(this.get("buffered.field_type"));
  }.property("buffered.field_type"),

  _focusOnEdit: function() {
    if (this.get("editing")) {
      Ember.run.scheduleOnce("afterRender", this, "_focusName");
    }
  }
    .observes("editing")
    .on("didInsertElement"),

  _focusName: function() {
    $(".user-field-name").select();
  },

  fieldName: function() {
    return UserField.fieldTypeById(this.get("userField.field_type")).get(
      "name"
    );
  }.property("userField.field_type"),

  flags: function() {
    const ret = [];
    if (this.get("userField.editable")) {
      ret.push(I18n.t("admin.user_fields.editable.enabled"));
    }
    if (this.get("userField.required")) {
      ret.push(I18n.t("admin.user_fields.required.enabled"));
    }
    if (this.get("userField.show_on_profile")) {
      ret.push(I18n.t("admin.user_fields.show_on_profile.enabled"));
    }
    if (this.get("userField.show_on_user_card")) {
      ret.push(I18n.t("admin.user_fields.show_on_user_card.enabled"));
    }

    return ret.join(", ");
  }.property(
    "userField.editable",
    "userField.required",
    "userField.show_on_profile",
    "userField.show_on_user_card"
  ),

  actions: {
    save() {
      const self = this;
      const buffered = this.get("buffered");
      const attrs = buffered.getProperties(
        "name",
        "description",
        "field_type",
        "editable",
        "required",
        "show_on_profile",
        "show_on_user_card",
        "options"
      );

      this.get("userField")
        .save(attrs)
        .then(function() {
          self.set("editing", false);
          self.commitBuffer();
        })
        .catch(popupAjaxError);
<<<<<<< HEAD
    },

    moveUp() {
      this.sendAction("moveUpAction", this.get("userField"));
    },

    moveDown() {
      this.sendAction("moveDownAction", this.get("userField"));
=======
>>>>>>> c10941bb
    },

    edit() {
      this.set("editing", true);
<<<<<<< HEAD
    },

    destroy() {
      this.sendAction("destroyAction", this.get("userField"));
=======
>>>>>>> c10941bb
    },

    cancel() {
      const id = this.get("userField.id");
      if (Ember.isEmpty(id)) {
<<<<<<< HEAD
        this.sendAction("destroyAction", this.get("userField"));
=======
        this.destroyAction(this.get("userField"));
>>>>>>> c10941bb
      } else {
        this.rollbackBuffer();
        this.set("editing", false);
      }
    }
  }
});<|MERGE_RESOLUTION|>--- conflicted
+++ resolved
@@ -81,38 +81,16 @@
           self.commitBuffer();
         })
         .catch(popupAjaxError);
-<<<<<<< HEAD
-    },
-
-    moveUp() {
-      this.sendAction("moveUpAction", this.get("userField"));
-    },
-
-    moveDown() {
-      this.sendAction("moveDownAction", this.get("userField"));
-=======
->>>>>>> c10941bb
     },
 
     edit() {
       this.set("editing", true);
-<<<<<<< HEAD
-    },
-
-    destroy() {
-      this.sendAction("destroyAction", this.get("userField"));
-=======
->>>>>>> c10941bb
     },
 
     cancel() {
       const id = this.get("userField.id");
       if (Ember.isEmpty(id)) {
-<<<<<<< HEAD
-        this.sendAction("destroyAction", this.get("userField"));
-=======
         this.destroyAction(this.get("userField"));
->>>>>>> c10941bb
       } else {
         this.rollbackBuffer();
         this.set("editing", false);
