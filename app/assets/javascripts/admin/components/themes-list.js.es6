--- conflicted
+++ resolved
@@ -1,12 +1,9 @@
 import { gt, equal } from "@ember/object/computed";
 import Component from "@ember/component";
 import { THEMES, COMPONENTS } from "admin/models/theme";
-<<<<<<< HEAD
-import { default as discourseComputed } from "discourse-common/utils/decorators";
-=======
+import discourseComputed from "discourse-common/utils/decorators";
 import { default as computed } from "ember-addons/ember-computed-decorators";
 import { getOwner } from "@ember/application";
->>>>>>> f8d69253
 
 export default Component.extend({
   THEMES: THEMES,
