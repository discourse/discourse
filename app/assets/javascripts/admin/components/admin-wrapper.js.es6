--- conflicted
+++ resolved
@@ -1,19 +1,11 @@
 export default Ember.Component.extend({
   didInsertElement() {
-<<<<<<< HEAD
-    this._super();
-=======
     this._super(...arguments);
->>>>>>> c10941bb
     $("body").addClass("admin-interface");
   },
 
   willDestroyElement() {
-<<<<<<< HEAD
-    this._super();
-=======
     this._super(...arguments);
->>>>>>> c10941bb
     $("body").removeClass("admin-interface");
   }
 });