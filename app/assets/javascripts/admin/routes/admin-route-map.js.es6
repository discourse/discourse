export default function() {
  this.route("admin", { resetNamespace: true }, function() {
    this.route("dashboard", { path: "/dashboard-old" });

    this.route("dashboardNext", { path: "/" }, function() {
      this.route("general", { path: "/" });
      this.route("admin.dashboardNextModeration", {
        path: "/dashboard/moderation",
        resetNamespace: true
      });
<<<<<<< HEAD
    });

    this.route(
      "adminSiteSettings",
      { path: "/site_settings", resetNamespace: true },
      function() {
        this.route("adminSiteSettingsCategory", {
          path: "category/:category_id",
          resetNamespace: true
        });
      }
    );

    this.route(
      "adminEmail",
      { path: "/email", resetNamespace: true },
      function() {
        this.route("sent");
        this.route("skipped");
        this.route("bounced");
        this.route("received");
        this.route("rejected");
        this.route("previewDigest", { path: "/preview-digest" });
      }
    );

    this.route(
      "adminCustomize",
      { path: "/customize", resetNamespace: true },
      function() {
        this.route("colors", function() {
          this.route("show", { path: "/:scheme_id" });
        });

        this.route(
          "adminCustomizeThemes",
          { path: "themes", resetNamespace: true },
          function() {
            this.route("show", { path: "/:theme_id" });
            this.route("edit", { path: "/:theme_id/:target/:field_name/edit" });
          }
        );

        this.route(
          "adminSiteText",
          { path: "/site_texts", resetNamespace: true },
          function() {
            this.route("edit", { path: "/:id" });
          }
        );

        this.route("adminUserFields", {
          path: "/user_fields",
          resetNamespace: true
        });
        this.route("adminEmojis", { path: "/emojis", resetNamespace: true });
        this.route("adminPermalinks", {
          path: "/permalinks",
          resetNamespace: true
        });
        this.route("adminEmbedding", {
          path: "/embedding",
          resetNamespace: true
        });
        this.route(
          "adminCustomizeEmailTemplates",
          { path: "/email_templates", resetNamespace: true },
          function() {
            this.route("edit", { path: "/:id" });
          }
        );
      }
    );

    this.route("adminApi", { path: "/api", resetNamespace: true }, function() {
      this.route("adminApiKeys", { path: "/keys", resetNamespace: true });

      this.route(
        "adminWebHooks",
        { path: "/web_hooks", resetNamespace: true },
        function() {
          this.route("show", { path: "/:web_hook_id" });
          this.route("showEvents", { path: "/:web_hook_id/events" });
        }
      );
    });

    this.route(
=======
      this.route("admin.dashboardNextSecurity", {
        path: "/dashboard/security",
        resetNamespace: true
      });
      this.route("admin.dashboardNextReports", {
        path: "/dashboard/reports",
        resetNamespace: true
      });
    });

    this.route(
      "adminSiteSettings",
      { path: "/site_settings", resetNamespace: true },
      function() {
        this.route("adminSiteSettingsCategory", {
          path: "category/:category_id",
          resetNamespace: true
        });
      }
    );

    this.route(
      "adminEmail",
      { path: "/email", resetNamespace: true },
      function() {
        this.route("sent");
        this.route("skipped");
        this.route("bounced");
        this.route("received");
        this.route("rejected");
        this.route("previewDigest", { path: "/preview-digest" });
        this.route("advancedTest", { path: "/advanced-test" });
      }
    );

    this.route(
      "adminCustomize",
      { path: "/customize", resetNamespace: true },
      function() {
        this.route("colors", function() {
          this.route("show", { path: "/:scheme_id" });
        });

        this.route(
          "adminCustomizeThemes",
          { path: "themes", resetNamespace: true },
          function() {
            this.route("show", { path: "/:theme_id" });
            this.route("edit", { path: "/:theme_id/:target/:field_name/edit" });
          }
        );

        this.route(
          "adminSiteText",
          { path: "/site_texts", resetNamespace: true },
          function() {
            this.route("edit", { path: "/:id" });
          }
        );

        this.route("adminUserFields", {
          path: "/user_fields",
          resetNamespace: true
        });
        this.route("adminEmojis", { path: "/emojis", resetNamespace: true });
        this.route("adminPermalinks", {
          path: "/permalinks",
          resetNamespace: true
        });
        this.route("adminEmbedding", {
          path: "/embedding",
          resetNamespace: true
        });
        this.route(
          "adminCustomizeEmailTemplates",
          { path: "/email_templates", resetNamespace: true },
          function() {
            this.route("edit", { path: "/:id" });
          }
        );
      }
    );

    this.route("adminApi", { path: "/api", resetNamespace: true }, function() {
      this.route("adminApiKeys", { path: "/keys", resetNamespace: true });

      this.route(
        "adminWebHooks",
        { path: "/web_hooks", resetNamespace: true },
        function() {
          this.route("show", { path: "/:web_hook_id" });
          this.route("showEvents", { path: "/:web_hook_id/events" });
        }
      );
    });

    this.route(
>>>>>>> c10941bb
      "admin.backups",
      { path: "/backups", resetNamespace: true },
      function() {
        this.route("logs");
      }
    );

    this.route(
      "adminReports",
      { path: "/reports", resetNamespace: true },
      function() {
        this.route("show", { path: ":type" });
      }
    );

    this.route(
      "adminFlags",
      { path: "/flags", resetNamespace: true },
      function() {
        this.route("postsActive", { path: "active" });
        this.route("postsOld", { path: "old" });
        this.route("topics", { path: "topics" }, function() {
          this.route("show", { path: ":id" });
        });
      }
    );

    this.route(
      "adminLogs",
      { path: "/logs", resetNamespace: true },
      function() {
        this.route("staffActionLogs", { path: "/staff_action_logs" });
        this.route("screenedEmails", { path: "/screened_emails" });
        this.route("screenedIpAddresses", { path: "/screened_ip_addresses" });
        this.route("screenedUrls", { path: "/screened_urls" });
        this.route(
          "adminSearchLogs",
          { path: "/search_logs", resetNamespace: true },
          function() {
            this.route("index", { path: "/" });
            this.route("term", { path: "/term/:term" });
          }
        );
        this.route(
          "adminWatchedWords",
          { path: "/watched_words", resetNamespace: true },
          function() {
            this.route("index", { path: "/" });
            this.route("action", { path: "/action/:action_id" });
          }
        );
      }
    );

    this.route(
      "adminUsers",
      { path: "/users", resetNamespace: true },
      function() {
        this.route(
          "adminUser",
          { path: "/:user_id/:username", resetNamespace: true },
          function() {
            this.route("badges");
            this.route("tl3Requirements", { path: "/tl3_requirements" });
          }
        );

        this.route(
          "adminUsersList",
          { path: "/list", resetNamespace: true },
          function() {
            this.route("show", { path: "/:filter" });
          }
        );
      }
    );

    this.route(
      "adminBadges",
      { path: "/badges", resetNamespace: true },
      function() {
        this.route("show", { path: "/:badge_id" });
      }
    );

    this.route(
      "adminPlugins",
      { path: "/plugins", resetNamespace: true },
      function() {
        this.route("index", { path: "/" });
      }
    );
  });
}<|MERGE_RESOLUTION|>--- conflicted
+++ resolved
@@ -8,7 +8,14 @@
         path: "/dashboard/moderation",
         resetNamespace: true
       });
-<<<<<<< HEAD
+      this.route("admin.dashboardNextSecurity", {
+        path: "/dashboard/security",
+        resetNamespace: true
+      });
+      this.route("admin.dashboardNextReports", {
+        path: "/dashboard/reports",
+        resetNamespace: true
+      });
     });
 
     this.route(
@@ -32,6 +39,7 @@
         this.route("received");
         this.route("rejected");
         this.route("previewDigest", { path: "/preview-digest" });
+        this.route("advancedTest", { path: "/advanced-test" });
       }
     );
 
@@ -97,105 +105,6 @@
     });
 
     this.route(
-=======
-      this.route("admin.dashboardNextSecurity", {
-        path: "/dashboard/security",
-        resetNamespace: true
-      });
-      this.route("admin.dashboardNextReports", {
-        path: "/dashboard/reports",
-        resetNamespace: true
-      });
-    });
-
-    this.route(
-      "adminSiteSettings",
-      { path: "/site_settings", resetNamespace: true },
-      function() {
-        this.route("adminSiteSettingsCategory", {
-          path: "category/:category_id",
-          resetNamespace: true
-        });
-      }
-    );
-
-    this.route(
-      "adminEmail",
-      { path: "/email", resetNamespace: true },
-      function() {
-        this.route("sent");
-        this.route("skipped");
-        this.route("bounced");
-        this.route("received");
-        this.route("rejected");
-        this.route("previewDigest", { path: "/preview-digest" });
-        this.route("advancedTest", { path: "/advanced-test" });
-      }
-    );
-
-    this.route(
-      "adminCustomize",
-      { path: "/customize", resetNamespace: true },
-      function() {
-        this.route("colors", function() {
-          this.route("show", { path: "/:scheme_id" });
-        });
-
-        this.route(
-          "adminCustomizeThemes",
-          { path: "themes", resetNamespace: true },
-          function() {
-            this.route("show", { path: "/:theme_id" });
-            this.route("edit", { path: "/:theme_id/:target/:field_name/edit" });
-          }
-        );
-
-        this.route(
-          "adminSiteText",
-          { path: "/site_texts", resetNamespace: true },
-          function() {
-            this.route("edit", { path: "/:id" });
-          }
-        );
-
-        this.route("adminUserFields", {
-          path: "/user_fields",
-          resetNamespace: true
-        });
-        this.route("adminEmojis", { path: "/emojis", resetNamespace: true });
-        this.route("adminPermalinks", {
-          path: "/permalinks",
-          resetNamespace: true
-        });
-        this.route("adminEmbedding", {
-          path: "/embedding",
-          resetNamespace: true
-        });
-        this.route(
-          "adminCustomizeEmailTemplates",
-          { path: "/email_templates", resetNamespace: true },
-          function() {
-            this.route("edit", { path: "/:id" });
-          }
-        );
-      }
-    );
-
-    this.route("adminApi", { path: "/api", resetNamespace: true }, function() {
-      this.route("adminApiKeys", { path: "/keys", resetNamespace: true });
-
-      this.route(
-        "adminWebHooks",
-        { path: "/web_hooks", resetNamespace: true },
-        function() {
-          this.route("show", { path: "/:web_hook_id" });
-          this.route("showEvents", { path: "/:web_hook_id/events" });
-        }
-      );
-    });
-
-    this.route(
->>>>>>> c10941bb
       "admin.backups",
       { path: "/backups", resetNamespace: true },
       function() {
