import { ajax } from "discourse/lib/ajax";
import Badge from "discourse/models/badge";
import BadgeGrouping from "discourse/models/badge-grouping";

export default Discourse.Route.extend({
  _json: null,

  model() {
    return ajax("/admin/badges.json").then(json => {
      this._json = json;
      return Badge.createFromJson(json);
    });
  },

  setupController(controller, model) {
    const json = this._json;
    const badgeTriggers = [];
    const badgeGroupings = [];

<<<<<<< HEAD
    _.each(json.admin_badges.triggers, function(v, k) {
      badgeTriggers.push({
        id: v,
=======
    Object.keys(json.admin_badges.triggers).forEach(k => {
      const id = json.admin_badges.triggers[k];
      badgeTriggers.push({
        id,
>>>>>>> c10941bb
        name: I18n.t("admin.badges.trigger_type." + k)
      });
    });

    json.badge_groupings.forEach(function(badgeGroupingJson) {
      badgeGroupings.push(BadgeGrouping.create(badgeGroupingJson));
    });

    controller.setProperties({
      badgeGroupings: badgeGroupings,
      badgeTypes: json.badge_types,
      protectedSystemFields: json.admin_badges.protected_system_fields,
      badgeTriggers,
      model
    });
  }
});<|MERGE_RESOLUTION|>--- conflicted
+++ resolved
@@ -17,16 +17,10 @@
     const badgeTriggers = [];
     const badgeGroupings = [];
 
-<<<<<<< HEAD
-    _.each(json.admin_badges.triggers, function(v, k) {
-      badgeTriggers.push({
-        id: v,
-=======
     Object.keys(json.admin_badges.triggers).forEach(k => {
       const id = json.admin_badges.triggers[k];
       badgeTriggers.push({
         id,
->>>>>>> c10941bb
         name: I18n.t("admin.badges.trigger_type." + k)
       });
     });
