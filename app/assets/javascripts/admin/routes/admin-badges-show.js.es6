--- conflicted
+++ resolved
@@ -4,11 +4,7 @@
 
 export default Ember.Route.extend({
   serialize(m) {
-<<<<<<< HEAD
-    return { badge_id: Em.get(m, "id") || "new" };
-=======
     return { badge_id: Ember.get(m, "id") || "new" };
->>>>>>> c10941bb
   },
 
   model(params) {
@@ -53,11 +49,7 @@
         })
         .catch(function(error) {
           badge.set("preview_loading", false);
-<<<<<<< HEAD
-          Em.Logger.error(error);
-=======
           Ember.Logger.error(error);
->>>>>>> c10941bb
           bootbox.alert("Network error");
         });
     }
