--- conflicted
+++ resolved
@@ -1,8 +1,5 @@
 import { scrollTop } from "discourse/mixins/scroll-top";
-<<<<<<< HEAD
-=======
 import { THEMES, COMPONENTS } from "admin/models/theme";
->>>>>>> c10941bb
 
 export default Ember.Route.extend({
   serialize(model) {
@@ -18,21 +15,6 @@
   setupController(controller, model) {
     this._super(...arguments);
 
-<<<<<<< HEAD
-    controller.set("model", model);
-
-    const parentController = this.controllerFor("adminCustomizeThemes");
-    parentController.set("editingTheme", false);
-    controller.set("allThemes", parentController.get("model"));
-
-    this.handleHighlight(model);
-
-    controller.set(
-      "colorSchemes",
-      parentController.get("model.extras.color_schemes")
-    );
-    controller.set("colorSchemeId", model.get("color_scheme_id"));
-=======
     const parentController = this.controllerFor("adminCustomizeThemes");
     parentController.setProperties({
       editingTheme: false,
@@ -48,7 +30,6 @@
     });
 
     this.handleHighlight(model);
->>>>>>> c10941bb
   },
 
   deactivate() {
@@ -56,17 +37,11 @@
   },
 
   handleHighlight(theme) {
-<<<<<<< HEAD
-    this.get("controller.allThemes").forEach(t => t.set("active", false));
-    if (theme) {
-      theme.set("active", true);
-=======
     this.get("controller.allThemes")
       .filter(t => t.get("selected"))
       .forEach(t => t.set("selected", false));
     if (theme) {
       theme.set("selected", true);
->>>>>>> c10941bb
     }
   },
 
