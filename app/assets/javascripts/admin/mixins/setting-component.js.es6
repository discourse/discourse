import { alias, oneWay } from "@ember/object/computed";
import computed from "ember-addons/ember-computed-decorators";
import { categoryLinkHTML } from "discourse/helpers/category-link";
<<<<<<< HEAD
import { on } from "@ember/object/evented";
=======
import Mixin from "@ember/object/mixin";
>>>>>>> 2ae21e9c

const CUSTOM_TYPES = [
  "bool",
  "enum",
  "list",
  "url_list",
  "host_list",
  "category_list",
  "value_list",
  "category",
  "uploaded_image_list",
  "compact_list",
  "secret_list",
  "upload",
  "group_list"
];

const AUTO_REFRESH_ON_SAVE = ["logo", "logo_small", "large_icon"];

export default Mixin.create({
  classNameBindings: [":row", ":setting", "overridden", "typeClass"],
  content: alias("setting"),
  validationMessage: null,
  isSecret: oneWay("setting.secret"),

  @computed("buffered.value", "setting.value")
  dirty(bufferVal, settingVal) {
    if (bufferVal === null || bufferVal === undefined) bufferVal = "";
    if (settingVal === null || settingVal === undefined) settingVal = "";

    return bufferVal.toString() !== settingVal.toString();
  },

  @computed("setting", "buffered.value")
  preview(setting, value) {
    // A bit hacky, but allows us to use helpers
    if (setting.get("setting") === "category_style") {
      let category = this.site.get("categories.firstObject");
      if (category) {
        return categoryLinkHTML(category, {
          categoryStyle: value
        });
      }
    }

    let preview = setting.get("preview");
    if (preview) {
      return new Handlebars.SafeString(
        "<div class='preview'>" +
          preview.replace(/\{\{value\}\}/g, value) +
          "</div>"
      );
    }
  },

  @computed("componentType")
  typeClass(componentType) {
    return componentType.replace(/\_/g, "-");
  },

  @computed("setting.setting")
  settingName(setting) {
    return setting.replace(/\_/g, " ");
  },

  @computed("type")
  componentType(type) {
    return CUSTOM_TYPES.indexOf(type) !== -1 ? type : "string";
  },

  @computed("setting")
  type(setting) {
    if (setting.type === "list" && setting.list_type) {
      return `${setting.list_type}_list`;
    }

    return setting.type;
  },

  @computed("typeClass")
  componentName(typeClass) {
    return "site-settings/" + typeClass;
  },

  @computed("setting.default", "buffered.value")
  overridden(settingDefault, bufferedValue) {
    return settingDefault !== bufferedValue;
  },

  _watchEnterKey: on("didInsertElement", function() {
    $(this.element).on("keydown.setting-enter", ".input-setting-string", e => {
      if (e.keyCode === 13) {
        // enter key
        this.send("save");
      }
    });
  }),

  _removeBindings: on("willDestroyElement", function() {
    $(this.element).off("keydown.setting-enter");
  }),

  _save() {
    Ember.warn("You should define a `_save` method", {
      id: "discourse.setting-component.missing-save"
    });
    return Ember.RSVP.resolve();
  },

  actions: {
    save() {
      this._save()
        .then(() => {
          this.set("validationMessage", null);
          this.commitBuffer();
          if (AUTO_REFRESH_ON_SAVE.includes(this.setting.setting)) {
            this.afterSave();
          }
        })
        .catch(e => {
          if (e.jqXHR.responseJSON && e.jqXHR.responseJSON.errors) {
            this.set("validationMessage", e.jqXHR.responseJSON.errors[0]);
          } else {
            this.set("validationMessage", I18n.t("generic_error"));
          }
        });
    },

    cancel() {
      this.rollbackBuffer();
    },

    resetDefault() {
      this.set("buffered.value", this.get("setting.default"));
    },

    toggleSecret() {
      this.toggleProperty("isSecret");
    }
  }
});<|MERGE_RESOLUTION|>--- conflicted
+++ resolved
@@ -1,11 +1,8 @@
 import { alias, oneWay } from "@ember/object/computed";
 import computed from "ember-addons/ember-computed-decorators";
 import { categoryLinkHTML } from "discourse/helpers/category-link";
-<<<<<<< HEAD
 import { on } from "@ember/object/evented";
-=======
 import Mixin from "@ember/object/mixin";
->>>>>>> 2ae21e9c
 
 const CUSTOM_TYPES = [
   "bool",
