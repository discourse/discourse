--- conflicted
+++ resolved
@@ -2,21 +2,12 @@
   <div class='values'>
     {{#each collection as |value index|}}
       <div class='value' data-index={{index}}>
-<<<<<<< HEAD
-        {{d-button action="removeValue"
-                   actionParam=value
-                   icon="times"
-                   class="remove-value-btn btn-small"}}
-
-        {{input value=value class="value-input" focus-out=(action "changeValue" index)}}
-=======
         {{d-button action=(action "removeValue")
                    actionParam=value
                    icon="times"
                    class="btn-default remove-value-btn btn-small"}}
 
         {{input title=value value=value class="value-input" focus-out=(action "changeValue" index)}}
->>>>>>> c10941bb
       </div>
     {{/each}}
   </div>
