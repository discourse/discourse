--- conflicted
+++ resolved
@@ -11,13 +11,7 @@
   </div>
 {{else if setting.overridden}}
   {{#if setting.secret}}
-<<<<<<< HEAD
-    {{d-button action="toggleSecret" icon="eye-slash"}}
-  {{/if}}
-  {{d-button class="undo" action="resetDefault" icon="undo" label="admin.settings.reset"}}
-=======
     {{d-button action=(action "toggleSecret") icon="far-eye-slash"}}
   {{/if}}
   {{d-button class="btn-default undo" action=(action "resetDefault") icon="undo" label="admin.settings.reset"}}
->>>>>>> c10941bb
 {{/if}}