--- conflicted
+++ resolved
@@ -1,15 +1,9 @@
 <div class='admin-controls'>
 
   <div class='controls'>
-<<<<<<< HEAD
-    {{d-button action="toggleMenu" class="menu-toggle" icon="bars"}}
-    {{text-field id="setting-filter" value=filter placeholderKey="type_to_filter" class="no-blur"}}
-    {{d-button id="clear-filter" action="clearFilter" label="admin.site_settings.clear_filter"}}
-=======
     {{d-button action=(action "toggleMenu") class="menu-toggle" icon="bars"}}
     {{text-field id="setting-filter" value=filter placeholderKey="type_to_filter" class="no-blur"}}
     {{d-button class="btn-default" id="clear-filter" action=(action "clearFilter") label="admin.site_settings.clear_filter"}}
->>>>>>> c10941bb
   </div>
   <div class='search controls'>
     <label>
@@ -21,11 +15,7 @@
 
 <div class="admin-nav pull-left">
   <ul class="nav nav-stacked">
-<<<<<<< HEAD
-    {{#each model as |category|}}
-=======
     {{#each visibleSiteSettings as |category|}}
->>>>>>> c10941bb
       <li class="{{category.nameKey}}">
         {{#link-to 'adminSiteSettingsCategory' category.nameKey class=category.nameKey}}
           {{category.name}}
