<div class="admin-title">
  {{period-chooser period=period onChange=(action (mut period))}}
  {{combo-box
    content=searchTypeOptions
    value=searchType
    class="search-logs-filter"
    onChange=(action (mut searchType))
  }}
</div>

<h2>
  {{#link-to 'full-page-search' (query-params q=term)}}{{term}}{{/link-to}}
</h2>

{{#conditional-loading-spinner condition=refreshing}}
  {{admin-graph model=model type="bar"}}

  <br><br>
  <h2> {{i18n "admin.logs.search_logs.header_search_results"}} </h2>
  <br>

  <div class='header-search-results'>
  {{#each model.search_result.posts as |result|}}
    <div class='fps-result'>
      <div class='author'>
        <a href={{result.userPath}} data-user-card={{result.username}}>
          {{avatar result imageSize="large"}}
        </a>
      </div>

      <div class='fps-topic'>
        <div class='topic'>
          <a class='search-link' href={{result.url}}>
<<<<<<< HEAD
            {{topic-status topic=result.topic disableActions=true}}<span class='topic-title'>{{#highlight-search highlight=term}}{{{result.topic.fancyTitle}}}{{/highlight-search}}</span>
=======
            {{topic-status topic=result.topic disableActions=true}}<span class='topic-title'>{{#highlight-text highlight=term}}{{html-safe result.topic.fancyTitle}}{{/highlight-text}}</span>
>>>>>>> d3b53fb5
          </a>

          <div class='search-category'>
            {{#if result.topic.category.parentCategory}}
              {{category-link result.topic.category.parentCategory}}
            {{/if}}
            {{category-link result.topic.category hideParent=true}}
            {{#each result.topic.tags as |tag|}}
              {{discourse-tag tag}}
            {{/each}}
          </div>
        </div>

        <div class='blurb container'>
          <span class='date'>
            {{format-age result.created_at}}
            {{#if result.blurb}}
              -
            {{/if}}
          </span>

          {{#if result.blurb}}
<<<<<<< HEAD
            {{#highlight-search highlight=term}}
              {{{result.blurb}}}
            {{/highlight-search}}
=======
            {{#highlight-text highlight=term}}
              {{html-safe result.blurb}}
            {{/highlight-text}}
>>>>>>> d3b53fb5
          {{/if}}
        </div>
      </div>
    </div>
  {{/each}}
  </div>
{{/conditional-loading-spinner}}<|MERGE_RESOLUTION|>--- conflicted
+++ resolved
@@ -31,11 +31,7 @@
       <div class='fps-topic'>
         <div class='topic'>
           <a class='search-link' href={{result.url}}>
-<<<<<<< HEAD
-            {{topic-status topic=result.topic disableActions=true}}<span class='topic-title'>{{#highlight-search highlight=term}}{{{result.topic.fancyTitle}}}{{/highlight-search}}</span>
-=======
-            {{topic-status topic=result.topic disableActions=true}}<span class='topic-title'>{{#highlight-text highlight=term}}{{html-safe result.topic.fancyTitle}}{{/highlight-text}}</span>
->>>>>>> d3b53fb5
+            {{topic-status topic=result.topic disableActions=true}}<span class='topic-title'>{{#highlight-search highlight=term}}{{html-safe result.topic.fancyTitle}}{{/highlight-search}}</span>
           </a>
 
           <div class='search-category'>
@@ -58,15 +54,9 @@
           </span>
 
           {{#if result.blurb}}
-<<<<<<< HEAD
             {{#highlight-search highlight=term}}
-              {{{result.blurb}}}
+              {{html-safe result.blurb}}
             {{/highlight-search}}
-=======
-            {{#highlight-text highlight=term}}
-              {{html-safe result.blurb}}
-            {{/highlight-text}}
->>>>>>> d3b53fb5
           {{/if}}
         </div>
       </div>
