<div class="admin-title">
  {{period-chooser period=period onChange=(action (mut period))}}
  {{combo-box
    content=searchTypeOptions
    value=searchType
    class="search-logs-filter"
    onChange=(action (mut searchType))
  }}
</div>

<h2>
  {{#link-to "full-page-search" (query-params q=term)}}{{term}}{{/link-to}}
</h2>

{{#conditional-loading-spinner condition=refreshing}}
  {{admin-graph model=model type="bar"}}

  <br><br>
  <h2> {{i18n "admin.logs.search_logs.header_search_results"}} </h2>
  <br>

<<<<<<< HEAD
  <div class='header-search-results'>
  {{#each model.search_result.posts as |result|}}
    <div class='fps-result'>
      <div class='author'>
        <a href={{result.userPath}} data-user-card={{result.username}}>
          {{avatar result imageSize="large"}}
        </a>
      </div>

      <div class='fps-topic'>
        <div class='topic'>
          <a class='search-link' href={{result.url}}>
            {{topic-status topic=result.topic disableActions=true}}<span class='topic-title'>{{#highlight-search highlight=term}}{{html-safe result.topic.fancyTitle}}{{/highlight-search}}</span>
=======
  <div class="header-search-results">
    {{#each model.search_result.posts as |result|}}
      <div class="fps-result">
        <div class="author">
          <a href={{result.userPath}} data-user-card={{result.username}}>
            {{avatar result imageSize="large"}}
>>>>>>> 40531fc8
          </a>
        </div>

        <div class="fps-topic">
          <div class="topic">
            <a href={{result.url}} class="search-link">
              {{topic-status topic=result.topic disableActions=true}}<span class="topic-title">{{#highlight-text highlight=term}}{{html-safe result.topic.fancyTitle}}{{/highlight-text}}</span>
            </a>

            <div class="search-category">
              {{#if result.topic.category.parentCategory}}
                {{category-link result.topic.category.parentCategory}}
              {{/if}}
              {{category-link result.topic.category hideParent=true}}
              {{#each result.topic.tags as |tag|}}
                {{discourse-tag tag}}
              {{/each}}
            </div>
          </div>

          <div class="blurb container">
            <span class="date">
              {{format-age result.created_at}}
              {{#if result.blurb}}
                -
              {{/if}}
            </span>

            {{#if result.blurb}}
              {{#highlight-text highlight=term}}
                {{html-safe result.blurb}}
              {{/highlight-text}}
            {{/if}}
<<<<<<< HEAD
          </span>

          {{#if result.blurb}}
            {{#highlight-search highlight=term}}
              {{html-safe result.blurb}}
            {{/highlight-search}}
          {{/if}}
=======
          </div>
>>>>>>> 40531fc8
        </div>
      </div>
    {{/each}}
  </div>
{{/conditional-loading-spinner}}<|MERGE_RESOLUTION|>--- conflicted
+++ resolved
@@ -19,35 +19,19 @@
   <h2> {{i18n "admin.logs.search_logs.header_search_results"}} </h2>
   <br>
 
-<<<<<<< HEAD
-  <div class='header-search-results'>
-  {{#each model.search_result.posts as |result|}}
-    <div class='fps-result'>
-      <div class='author'>
-        <a href={{result.userPath}} data-user-card={{result.username}}>
-          {{avatar result imageSize="large"}}
-        </a>
-      </div>
-
-      <div class='fps-topic'>
-        <div class='topic'>
-          <a class='search-link' href={{result.url}}>
-            {{topic-status topic=result.topic disableActions=true}}<span class='topic-title'>{{#highlight-search highlight=term}}{{html-safe result.topic.fancyTitle}}{{/highlight-search}}</span>
-=======
   <div class="header-search-results">
     {{#each model.search_result.posts as |result|}}
       <div class="fps-result">
         <div class="author">
           <a href={{result.userPath}} data-user-card={{result.username}}>
             {{avatar result imageSize="large"}}
->>>>>>> 40531fc8
           </a>
         </div>
 
         <div class="fps-topic">
           <div class="topic">
             <a href={{result.url}} class="search-link">
-              {{topic-status topic=result.topic disableActions=true}}<span class="topic-title">{{#highlight-text highlight=term}}{{html-safe result.topic.fancyTitle}}{{/highlight-text}}</span>
+              {{topic-status topic=result.topic disableActions=true}}<span class="topic-title">{{#highlight-search highlight=term}}{{html-safe result.topic.fancyTitle}}{{/highlight-search}}</span>
             </a>
 
             <div class="search-category">
@@ -70,21 +54,11 @@
             </span>
 
             {{#if result.blurb}}
-              {{#highlight-text highlight=term}}
+              {{#highlight-search highlight=term}}
                 {{html-safe result.blurb}}
-              {{/highlight-text}}
+              {{/highlight-search}}
             {{/if}}
-<<<<<<< HEAD
-          </span>
-
-          {{#if result.blurb}}
-            {{#highlight-search highlight=term}}
-              {{html-safe result.blurb}}
-            {{/highlight-search}}
-          {{/if}}
-=======
           </div>
->>>>>>> 40531fc8
         </div>
       </div>
     {{/each}}
