--- conflicted
+++ resolved
@@ -16,20 +16,12 @@
     <form class="form-horizontal">
       <div>
       <label>{{i18n 'admin.badges.badge'}}</label>
-<<<<<<< HEAD
-      {{combo-box filterable=true value=selectedBadgeId content=grantableBadges}}
-=======
       {{combo-box forceEscape=true filterable=true value=selectedBadgeId content=grantableBadges}}
->>>>>>> c10941bb
       </div>
       <div>
       <label>{{i18n 'admin.badges.reason'}}</label>
       {{input type="text" value=badgeReason}}<br><small>{{i18n 'admin.badges.reason_help'}}</small>
-<<<<<<< HEAD
-      </label>
-=======
       </div>
->>>>>>> c10941bb
       <button class='btn btn-primary' {{action "grantBadge"}}>{{i18n 'admin.badges.grant'}}</button>
     </form>
     {{/if}}
