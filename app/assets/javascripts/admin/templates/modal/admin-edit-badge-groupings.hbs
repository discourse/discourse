--- conflicted
+++ resolved
@@ -1,24 +1,3 @@
-<<<<<<< HEAD
-{{#d-modal-body title="admin.badges.badge_groupings.modal_title"}}
-  <div>
-    <ul class='badge-groupings'>
-    {{#each workingCopy as |wc|}}
-      <li>
-        {{#if wc.editing}}
-          {{input value=wc.name}}
-          <button {{action "save" wc}} class="btn no-text">{{d-icon 'check'}}</button>
-        {{else}}
-          {{wc.displayName}}
-        {{/if}}
-        <div class='actions'>
-          <button {{action "edit" wc}} class="btn no-text" disabled={{wc.system}}>{{d-icon 'pencil'}}</button>
-          <button {{action "up" wc}} class="btn no-text">{{d-icon 'toggle-up'}}</button>
-          <button {{action "down" wc}} class="btn no-text">{{d-icon 'toggle-down'}}</button>
-          <button {{action "delete" wc}} class="btn no-text btn-danger" disabled={{wc.system}}>{{d-icon 'times'}}</button>
-        </div>
-      </li>
-    {{/each}}
-=======
 {{#d-modal-body title="admin.badges.badge_groupings.modal_title" class="badge-groupings-modal"}}
   <div class="badge-groupings">
     <ul class='badge-groupings-list'>
@@ -41,16 +20,11 @@
           </div>
         </li>
       {{/each}}
->>>>>>> c10941bb
     </ul>
   </div>
   <button class='btn new-badge-grouping' {{action "add"}}>{{i18n 'admin.badges.new'}}</button>
 {{/d-modal-body}}
 <div class="modal-footer">
   <button class='btn btn-primary' {{action "saveAll"}} disabled={{submitDisabled}}>{{i18n 'admin.badges.save'}}</button>
-<<<<<<< HEAD
-  {{d-modal-cancel close=(action "closeModal")}}
-=======
   {{d-modal-cancel close=(route-action "closeModal")}}
->>>>>>> c10941bb
 </div>