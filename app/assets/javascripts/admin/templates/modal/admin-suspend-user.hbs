{{#d-modal-body title="admin.user.suspend_modal_title"}}
  {{#conditional-loading-spinner condition=loadingUser}}

    {{#if user.canSuspend}}
      <div class='until-controls'>
        <label>
          {{future-date-input
            class="suspend-until"
            label="admin.user.suspend_duration"
            includeFarFuture=true
<<<<<<< HEAD
=======
            clearable=false
>>>>>>> c10941bb
            input=suspendUntil}}
        </label>
      </div>
      {{suspension-details reason=reason message=message}}

      {{#if post}}
        {{penalty-post-action
          post=post
          postAction=postAction
          postEdit=postEdit}}
      {{/if}}

    {{else}}
      <div class='cant-suspend'>
        {{i18n "admin.user.cant_suspend"}}
      </div>
    {{/if}}

  {{/conditional-loading-spinner}}

{{/d-modal-body}}

<div class="modal-footer">
  {{d-button
    class="btn-danger perform-suspend"
<<<<<<< HEAD
    action="suspend"
    disabled=submitDisabled
    icon="ban"
    label="admin.user.suspend"}}
  {{d-modal-cancel close=(action "closeModal")}}
=======
    action=(action "suspend")
    disabled=submitDisabled
    icon="ban"
    label="admin.user.suspend"}}
  {{d-modal-cancel close=(route-action "closeModal")}}
>>>>>>> c10941bb
  {{conditional-loading-spinner condition=loading size="small"}}
</div><|MERGE_RESOLUTION|>--- conflicted
+++ resolved
@@ -8,10 +8,7 @@
             class="suspend-until"
             label="admin.user.suspend_duration"
             includeFarFuture=true
-<<<<<<< HEAD
-=======
             clearable=false
->>>>>>> c10941bb
             input=suspendUntil}}
         </label>
       </div>
@@ -37,18 +34,10 @@
 <div class="modal-footer">
   {{d-button
     class="btn-danger perform-suspend"
-<<<<<<< HEAD
-    action="suspend"
-    disabled=submitDisabled
-    icon="ban"
-    label="admin.user.suspend"}}
-  {{d-modal-cancel close=(action "closeModal")}}
-=======
     action=(action "suspend")
     disabled=submitDisabled
     icon="ban"
     label="admin.user.suspend"}}
   {{d-modal-cancel close=(route-action "closeModal")}}
->>>>>>> c10941bb
   {{conditional-loading-spinner condition=loading size="small"}}
 </div>