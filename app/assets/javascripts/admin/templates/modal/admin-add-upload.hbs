{{#d-modal-body class='add-upload-modal' title="admin.customize.theme.add_upload"}}
    <div class="inputs">
<<<<<<< HEAD
      <input onchange={{action "updateName"}} type="file" id="file-input" accept='*'><br>
      <span class="description">{{i18n 'admin.customize.theme.upload_file_tip'}}</span><br>
      <label>{{i18n 'admin.customize.theme.variable_name'}}
        {{input id="name" value=name}}<br>
      </label>
=======
      <section class="field">
      <input onchange={{action "updateName"}} type="file" id="file-input" accept='*'>
      <label for="file-input">{{i18n 'admin.customize.theme.upload_file_tip'}}</label>
      </section>
      <section class="field">
      <label for="theme-variable-name">{{i18n 'admin.customize.theme.variable_name'}}</label>
      {{input id="theme-variable-name" value=name}}
      </section>
>>>>>>> c10941bb
      {{#if fileSelected}}
        {{#if errorMessage}}
          <span class="alert alert-error">{{errorMessage}}</span>
        {{/if}}
      {{/if}}
    </div>
{{/d-modal-body}}

<div class="modal-footer">
<<<<<<< HEAD
  {{d-button action="upload" disabled=disabled class='btn btn-primary' icon='upload' label='admin.customize.theme.upload'}}
  {{d-modal-cancel close=(action "closeModal")}}
=======
  {{d-button action=(action "upload") disabled=disabled class='btn btn-primary' icon='upload' label='admin.customize.theme.upload'}}
  {{d-modal-cancel close=(route-action "closeModal")}}
>>>>>>> c10941bb
</div><|MERGE_RESOLUTION|>--- conflicted
+++ resolved
@@ -1,12 +1,5 @@
 {{#d-modal-body class='add-upload-modal' title="admin.customize.theme.add_upload"}}
     <div class="inputs">
-<<<<<<< HEAD
-      <input onchange={{action "updateName"}} type="file" id="file-input" accept='*'><br>
-      <span class="description">{{i18n 'admin.customize.theme.upload_file_tip'}}</span><br>
-      <label>{{i18n 'admin.customize.theme.variable_name'}}
-        {{input id="name" value=name}}<br>
-      </label>
-=======
       <section class="field">
       <input onchange={{action "updateName"}} type="file" id="file-input" accept='*'>
       <label for="file-input">{{i18n 'admin.customize.theme.upload_file_tip'}}</label>
@@ -15,7 +8,6 @@
       <label for="theme-variable-name">{{i18n 'admin.customize.theme.variable_name'}}</label>
       {{input id="theme-variable-name" value=name}}
       </section>
->>>>>>> c10941bb
       {{#if fileSelected}}
         {{#if errorMessage}}
           <span class="alert alert-error">{{errorMessage}}</span>
@@ -25,11 +17,6 @@
 {{/d-modal-body}}
 
 <div class="modal-footer">
-<<<<<<< HEAD
-  {{d-button action="upload" disabled=disabled class='btn btn-primary' icon='upload' label='admin.customize.theme.upload'}}
-  {{d-modal-cancel close=(action "closeModal")}}
-=======
   {{d-button action=(action "upload") disabled=disabled class='btn btn-primary' icon='upload' label='admin.customize.theme.upload'}}
   {{d-modal-cancel close=(route-action "closeModal")}}
->>>>>>> c10941bb
 </div>