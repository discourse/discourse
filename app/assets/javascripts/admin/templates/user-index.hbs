<section class="details {{unless model.active 'not-activated'}}">
<<<<<<< HEAD
  <div class='user-controls'>
    {{#if model.canViewProfile}}
      {{#link-to 'user' model class="btn"}}
        {{d-icon "user"}}
        {{i18n 'admin.user.show_public_profile'}}
=======
  <div class="user-controls">
    {{#if model.canViewProfile}}
      {{#link-to "user" model class="btn btn-default"}}
        {{d-icon "user"}}
        {{i18n "admin.user.show_public_profile"}}
>>>>>>> c10941bb
      {{/link-to}}
    {{/if}}

    {{#if model.can_view_action_logs}}
      {{d-button
        action=(action "viewActionLogs")
        class="btn-default"
        actionParam=model.username
        icon="far-list-alt"
        label="admin.user.action_logs"}}
    {{/if}}
    {{#if model.active}}
      {{#if currentUser.admin}}
        {{d-button
          class="btn-default"
          action=(action "logOut")
          icon="power-off"
          label="admin.user.log_out"}}
      {{/if}}
    {{/if}}
<<<<<<< HEAD
    {{plugin-outlet name="admin-user-controls-after" args=(hash model=model) tagName="" connectorTagName=""}}
=======
    {{plugin-outlet
      name="admin-user-controls-after"
      args=(hash model=model)
      tagName=""
      connectorTagName=""}}
>>>>>>> c10941bb
  </div>

  <div class="display-row username">
    {{admin-editable-field name="user.username.title"
                           value=model.username
                           action=(action "saveUsername")
                           editing=editingUsername}}
  </div>

  <div class="display-row">
    {{admin-editable-field name="user.name.title"
                           value=model.name
                           action=(action "saveName")
                           editing=editingName}}
  </div>

<<<<<<< HEAD
  {{plugin-outlet name="admin-user-below-names" args=(hash user=model) tagName='' connectorTagName=''}}

  {{#if canCheckEmails}}
    <div class='display-row email'>
      <div class='field'>{{i18n 'user.email.primary'}}</div>
      <div class='value'>
=======
  {{plugin-outlet
    name="admin-user-below-names"
    args=(hash user=model)
    tagName=""
    connectorTagName=""}}

  {{#if canCheckEmails}}
    <div class="display-row email">
      <div class="field">{{i18n "user.email.primary"}}</div>
      <div class="value">
>>>>>>> c10941bb
        {{#unless model.active}}
          <div class="controls">{{i18n "admin.users.not_verified"}}</div>
        {{/unless}}
        {{#if model.email}}
          <a href="mailto:{{unbound model.email}}">{{model.email}}</a>
        {{else}}
          {{d-button
            class="btn-default"
            action=(route-action "checkEmail")
            actionParam=model icon="far-envelope"
            label="admin.users.check_email.text"
            title="admin.users.check_email.title"}}
        {{/if}}
      </div>
    </div>

    <div class="display-row secondary-emails">
      <div class="field">{{i18n "user.email.secondary"}}</div>

      <div class="value">
        {{#if model.email}}
          {{#if model.secondary_emails}}
            <ul>
              {{#each model.secondary_emails as |email| }}
                <li><a href="mailto:{{unbound email}}">{{email}}</a></li>
              {{/each}}
            </ul>
          {{else}}
            {{i18n "user.email.no_secondary"}}
          {{/if}}
        {{else}}
          {{d-button action=(route-action "checkEmail")
              class="btn-default"
              actionParam=model
              icon="far-envelope"
              label="admin.users.check_email.text"
              title="admin.users.check_email.title"}}
        {{/if}}
      </div>
    </div>

    <div class='display-row secondary-emails'>
      <div class='field'>{{i18n 'user.email.secondary'}}</div>

      <div class='value'>
        {{#if model.email}}
          {{#if model.secondary_emails}}
            <ul>
              {{#each model.secondary_emails as |email| }}
                <li><a href="mailto:{{unbound email}}">{{email}}</a></li>
              {{/each}}
            </ul>
          {{else}}
            {{i18n 'user.email.no_secondary'}}
          {{/if}}
        {{else}}
          {{d-button action="checkEmail"
              actionParam=model
              icon="envelope-o"
              label="admin.users.check_email.text"
              title="admin.users.check_email.title"}}
        {{/if}}
      </div>
    </div>

    <div class="display-row bounce-score">
      <div class="field"><a href="{{model.bounceLink}}">{{i18n "admin.user.bounce_score"}}</a></div>
      <div class="value">{{model.bounceScore}}</div>
      <div class="controls">
        {{#if model.canResetBounceScore}}
          {{d-button
            class="btn-default"
            action=(action "resetBounceScore")
            label="admin.user.reset_bounce_score.label"
            title="admin.user.reset_bounce_score.title"}}
        {{/if}}
        {{model.bounceScoreExplanation}}
      </div>
    </div>

<<<<<<< HEAD
    <div class='display-row associations'>
      <div class='field'>{{i18n 'user.associated_accounts.title'}}</div>
      <div class='value'>
=======
    <div class="display-row associations">
      <div class="field">{{i18n "user.associated_accounts.title"}}</div>
      <div class="value">
>>>>>>> c10941bb
        {{#if associatedAccountsLoaded}}
          {{associatedAccounts}}
        {{else}}
          {{d-button
            class="btn-default"
            action=(route-action "checkEmail")
            actionParam=model icon="far-envelope"
            label="admin.users.check_email.text"
            title="admin.users.check_email.title"}}
        {{/if}}
      </div>
    </div>
  {{/if}}

  <div class="display-row">
    <div class="field">{{i18n "user.avatar.title"}}</div>
    <div class="value">{{avatar model imageSize="large"}}</div>
    <div class="controls">
      {{{i18n "admin.user.visit_profile" url=preferencesPath}}}
    </div>
  </div>

  <div class="display-row">
    {{admin-editable-field name="user.title.title"
                           value=model.title
                           action=(action "saveTitle")
                           editing=editingTitle}}
  </div>

<<<<<<< HEAD
  <div class='display-row last-ip'>
    <div class='field'>{{i18n 'user.ip_address.title'}}</div>
    <div class='value'>{{model.ip_address}}</div>
    <div class='controls'>
=======
  <div class="display-row last-ip">
    <div class="field">{{i18n "user.ip_address.title"}}</div>
    <div class="value">{{model.ip_address}}</div>
    <div class="controls">
>>>>>>> c10941bb
      {{#if currentUser.staff}}
        {{d-button
          class="btn-default"
          action=(action "refreshBrowsers")
          label="admin.user.refresh_browsers"}}
        {{ip-lookup ip=model.ip_address userId=model.id}}
      {{/if}}
    </div>
  </div>

<<<<<<< HEAD
  <div class='display-row registration-ip'>
    <div class='field'>{{i18n 'user.registration_ip_address.title'}}</div>
    <div class='value'>{{model.registration_ip_address}}</div>
    <div class='controls'>
=======
  <div class="display-row registration-ip">
    <div class="field">{{i18n "user.registration_ip_address.title"}}</div>
    <div class="value">{{model.registration_ip_address}}</div>
    <div class="controls">
>>>>>>> c10941bb
      {{#if currentUser.staff}}
        {{ip-lookup ip=model.registration_ip_address userId=model.id}}
      {{/if}}
    </div>
  </div>

  {{#if showBadges}}
    <div class="display-row">
      <div class="field">{{i18n "admin.badges.title"}}</div>
      <div class="value">
        {{i18n "badges.badge_count" count=model.badge_count}}
      </div>
<<<<<<< HEAD
      <div class='controls'>
        {{#link-to 'adminUser.badges' model class="btn"}}{{d-icon "certificate"}}{{i18n 'admin.badges.edit_badges'}}{{/link-to}}
=======
      <div class="controls">
        {{#link-to "adminUser.badges" model class="btn"}}
          {{d-icon "certificate"}}
          {{i18n "admin.badges.edit_badges"}}
        {{/link-to}}
>>>>>>> c10941bb
      </div>
    </div>
  {{/if}}

<<<<<<< HEAD
  <div class='display-row'>
    <div class='field'>{{i18n 'user.second_factor.title'}}</div>
    <div class='value'>
=======
  <div class="display-row">
    <div class="field">{{i18n "user.second_factor.title"}}</div>
    <div class="value">
>>>>>>> c10941bb
      {{#if model.second_factor_enabled}}
        {{i18n "yes_value"}}
      {{else}}
        {{i18n "no_value"}}
      {{/if}}
    </div>
<<<<<<< HEAD
    <div class='controls'>
      {{#if canDisableSecondFactor}}
        {{d-button action="disableSecondFactor" icon="unlock-alt" label="user.second_factor.disable"}}
=======
    <div class="controls">
      {{#if canDisableSecondFactor}}
        {{d-button
          class="btn-default"
          action=(action "disableSecondFactor")
          icon="unlock-alt"
          label="user.second_factor.disable"}}
>>>>>>> c10941bb
      {{/if}}
    </div>
  </div>
</section>

{{#if userFields}}
  <section class="details">
    {{#each userFields as |uf|}}
      <div class="display-row">
        <div class="field">{{uf.name}}</div>
        <div class="value">
          {{#if uf.value}}
            {{uf.value}}
          {{else}}
            &mdash;
          {{/if}}
        </div>
      </div>
    {{/each}}
  </section>
{{/if}}

{{plugin-outlet name="admin-user-details" args=(hash model=model)}}

<<<<<<< HEAD
<section class='details'>
  <h1>{{i18n 'admin.user.permissions'}}</h1>
=======
<section class="details">
  <h1>{{i18n "admin.user.permissions"}}</h1>
>>>>>>> c10941bb

  {{#if showApproval}}
    <div class="display-row">
      <div class="field">{{i18n "admin.users.approved"}}</div>
      <div class="value">
        {{#if model.approved}}
<<<<<<< HEAD
          {{i18n 'admin.user.approved_by'}}
          {{#link-to 'adminUser' model.approvedBy}}{{avatar model.approvedBy imageSize="small"}}{{/link-to}}
          {{#link-to 'adminUser' model.approvedBy}}{{model.approvedBy.username}}{{/link-to}}
=======
          {{i18n "admin.user.approved_by"}}
          {{#link-to "adminUser" model.approvedBy}}
            {{avatar model.approvedBy imageSize="small"}}
          {{/link-to}}
          {{#link-to "adminUser" model.approvedBy}}
            {{model.approvedBy.username}}
          {{/link-to}}
>>>>>>> c10941bb
        {{else}}
          {{i18n "no_value"}}
        {{/if}}
      </div>
      <div class="controls">
        {{#if model.approved}}
          {{i18n "admin.user.approve_success"}}
        {{else}}
          {{#if model.can_approve}}
            {{d-button
              class="btn-default"
              action=(action "approve")
              icon="check"
              label="admin.user.approve"}}
          {{/if}}
        {{/if}}
      </div>
    </div>
  {{/if}}

  <div class="display-row">
    <div class="field">{{i18n "admin.users.active"}}</div>
    <div class="value">{{i18n-yes-no model.active}}</div>
    <div class="controls">
      {{#if model.active}}
        {{#if model.can_deactivate}}
          {{d-button
            class="btn-default"
            action=(action "deactivate")
            label="admin.user.deactivate_account"}}
          {{i18n "admin.user.deactivate_explanation"}}
        {{/if}}
      {{else}}
        {{#if model.can_send_activation_email}}
          {{d-button
            class="btn-default"
            action=(action "sendActivationEmail")
            icon="envelope"
            label="admin.user.send_activation_email"}}
        {{/if}}
        {{#if model.can_activate}}
          {{d-button
            class="btn-default"
            action=(action "activate")
            icon="check"
            label="admin.user.activate"}}
        {{/if}}
      {{/if}}
    </div>
  </div>

  <div class="display-row">
<<<<<<< HEAD
    <div class='field'>{{i18n 'admin.user.staged'}}</div>
    <div class='value'>{{i18n-yes-no model.staged}}</div>
    <div class='controls'>{{i18n 'admin.user.staged_explanation'}}</div>
=======
    <div class="field">{{i18n "admin.user.staged"}}</div>
    <div class="value">{{i18n-yes-no model.staged}}</div>
    <div class="controls">{{i18n "admin.user.staged_explanation"}}</div>
>>>>>>> c10941bb
  </div>

  {{#if currentUser.admin}}
    <div class="display-row">
      <div class="field">{{i18n "admin.api.key"}}</div>
      {{#if model.api_key}}
        <div class="long-value">
          {{model.api_key.key}}
          {{d-button
            class="btn-default"
            action=(action "regenerateApiKey")
            icon="undo"
            label="admin.api.regenerate"}}
          {{d-button
            class="btn-default"
            action=(action "revokeApiKey")
            icon="times"
            label="admin.api.revoke"}}
        </div>
      {{else}}
        <div class="value">
          &mdash;
        </div>
        <div class="controls">
          {{d-button
            class="btn-default"
            action=(action "generateApiKey")
            icon="key"
            label="admin.api.generate"}}
        </div>
      {{/if}}
    </div>
  {{/if}}

  <div class="display-row">
    <div class="field">{{i18n "admin.user.admin"}}</div>
    <div class="value">{{i18n-yes-no model.admin}}</div>
    <div class="controls">
      {{#if model.can_revoke_admin}}
        {{d-button
          class="btn-default"
          action=(action "revokeAdmin")
          icon="shield-alt"
          label="admin.user.revoke_admin"}}
      {{/if}}
      {{#if model.can_grant_admin}}
        {{d-button
          class="btn-default"
          action=(action "grantAdmin")
          icon="shield-alt"
          label="admin.user.grant_admin"}}
      {{/if}}
    </div>
  </div>

  <div class="display-row">
    <div class="field">{{i18n "admin.user.moderator"}}</div>
    <div class="value">{{i18n-yes-no model.moderator}}</div>
    <div class="controls">
      {{#if model.can_revoke_moderation}}
        {{d-button
          class="btn-default"
          action=(action "revokeModeration")
          icon="shield-alt"
          label="admin.user.revoke_moderation"}}
      {{/if}}
      {{#if model.can_grant_moderation}}
        {{d-button
          class="btn-default"
          action=(action "grantModeration")
          icon="shield-alt"
          label="admin.user.grant_moderation"}}
      {{/if}}
    </div>
  </div>

  <div class="display-row">
    <div class="field">{{i18n "trust_level"}}</div>
    <div class="value">
      {{combo-box content=site.trustLevels value=model.trust_level nameProperty="detailedName"}}
      {{#if model.dirty}}
        <div>
          {{d-button class="ok no-text" action=(action "saveTrustLevel") icon="check"}}
          {{d-button class="cancel no-text" action=(action "restoreTrustLevel") icon="times"}}
        </div>
      {{/if}}
    </div>
    <div class="controls">
      {{#if model.canLockTrustLevel}}
        {{#if hasLockedTrustLevel}}
          {{d-icon "lock" title="admin.user.trust_level_locked_tip"}}
<<<<<<< HEAD
          {{d-button action="lockTrustLevel" actionParam=false label="admin.user.unlock_trust_level"}}
        {{else}}
          {{d-icon "unlock" title="admin.user.trust_level_unlocked_tip"}}
          {{d-button action="lockTrustLevel" actionParam=true label="admin.user.lock_trust_level"}}
=======
          {{d-button
            class="btn-default"
            action=(action "lockTrustLevel")
            actionParam=false
            label="admin.user.unlock_trust_level"}}
        {{else}}
          {{d-icon "unlock" title="admin.user.trust_level_unlocked_tip"}}
          {{d-button
            class="btn-default"
            action=(action "lockTrustLevel")
            actionParam=true
            label="admin.user.lock_trust_level"}}
>>>>>>> c10941bb
        {{/if}}
      {{/if}}
      {{#if model.tl3Requirements}}
        {{#link-to "adminUser.tl3Requirements" model class="btn btn-default"}}
          {{i18n "admin.user.trust_level_3_requirements"}}
        {{/link-to}}
      {{/if}}
    </div>
  </div>

<<<<<<< HEAD
  <div class="user-suspended display-row {{if model.suspended 'highlight-danger'}}">
    <div class='field'>{{i18n 'admin.user.suspended'}}</div>
    <div class='value'>
=======
  <div class="user-suspended display-row {{if model.suspended "highlight-danger"}}">
    <div class="field">{{i18n "admin.user.suspended"}}</div>
    <div class="value">
>>>>>>> c10941bb
      {{i18n-yes-no model.suspended}}
      {{#if model.suspended}}
        {{#unless model.suspendedForever}}
          {{i18n "admin.user.suspended_until" until=model.suspendedTillDate}}
        {{/unless}}
      {{/if}}
    </div>
<<<<<<< HEAD
    <div class='controls'>
=======
    <div class="controls">
>>>>>>> c10941bb
      {{#if model.suspended}}
        {{d-button
          class="btn-danger unsuspend-user"
          action=(action "unsuspend")
          icon="ban"
          label="admin.user.unsuspend"}}
<<<<<<< HEAD
        {{i18n 'admin.user.suspended_explanation'}}
=======
        {{i18n "admin.user.suspended_explanation"}}
>>>>>>> c10941bb
      {{else}}
        {{#if model.canSuspend}}
          {{d-button
            class="btn-danger suspend-user"
            action=(action "showSuspendModal")
            icon="ban"
            label="admin.user.suspend"}}
<<<<<<< HEAD
          {{i18n 'admin.user.suspended_explanation'}}
=======
          {{i18n "admin.user.suspended_explanation"}}
>>>>>>> c10941bb
        {{/if}}
      {{/if}}
    </div>
  </div>

  {{#if model.suspended}}
<<<<<<< HEAD
    <div class='display-row highlight-danger suspension-info'>
      <div class='field'>{{i18n 'admin.user.suspended_by'}}</div>
      <div class='value'>
        {{#link-to 'adminUser' model.suspendedBy}}{{avatar model.suspendedBy imageSize="tiny"}}{{/link-to}}
        {{#link-to 'adminUser' model.suspendedBy}}{{model.suspendedBy.username}}{{/link-to}}
      </div>
      <div class='controls'>
        <b>{{i18n 'admin.user.suspend_reason'}}</b>:
        <div class='full-reason'>{{model.full_suspend_reason}}</div>
=======
    <div class="display-row highlight-danger suspension-info">
      <div class="field">{{i18n "admin.user.suspended_by"}}</div>
      <div class="value">
        {{#link-to "adminUser" model.suspendedBy}}
          {{avatar model.suspendedBy imageSize="tiny"}}
        {{/link-to}}
        {{#link-to "adminUser" model.suspendedBy}}
          {{model.suspendedBy.username}}
        {{/link-to}}
      </div>
      <div class="controls">
        <b>{{i18n "admin.user.suspend_reason"}}</b>:
        <div class="full-reason">{{model.full_suspend_reason}}</div>
>>>>>>> c10941bb
      </div>
    </div>
  {{/if}}

<<<<<<< HEAD
  <div class="display-row {{if model.silenced 'highlight-danger'}}">
    <div class='field'>{{i18n 'admin.user.silenced'}}</div>
    <div class='value'>
=======
  <div class="display-row {{if model.silenced "highlight-danger"}}">
    <div class="field">{{i18n "admin.user.silenced"}}</div>
    <div class="value">
>>>>>>> c10941bb
      {{i18n-yes-no model.silenced}}
      {{#if model.silenced}}
        {{#unless model.silencedForever}}
          {{i18n "admin.user.suspended_until" until=model.silencedTillDate}}
        {{/unless}}
      {{/if}}
    </div>
<<<<<<< HEAD
    <div class='controls'>
=======
    <div class="controls">
>>>>>>> c10941bb
      {{#conditional-loading-spinner size="small" condition=model.silencingUser}}
        {{#if model.silenced}}
          {{d-button
            class="btn-danger unsilence-user"
<<<<<<< HEAD
            action="unsilence"
            icon="microphone-slash"
            label="admin.user.unsilence"}}
          {{i18n 'admin.user.silence_explanation'}}
=======
            action=(action "unsilence")
            icon="microphone-slash"
            label="admin.user.unsilence"}}
          {{i18n "admin.user.silence_explanation"}}
>>>>>>> c10941bb
        {{else}}
          {{d-button
            class="btn-danger silence-user"
            action=(action "showSilenceModal")
            icon="microphone-slash"
            label="admin.user.silence"}}
<<<<<<< HEAD
          {{i18n 'admin.user.silence_explanation'}}
=======
          {{i18n "admin.user.silence_explanation"}}
>>>>>>> c10941bb
        {{/if}}
      {{/conditional-loading-spinner}}
    </div>
  </div>

  {{#if model.silenced}}
<<<<<<< HEAD
    <div class='display-row highlight-danger silence-info'>
      <div class='field'>{{i18n 'admin.user.silenced_by'}}</div>
      <div class='value'>
        {{#link-to 'adminUser' model.silencedBy}}{{avatar model.silencedBy imageSize="tiny"}}{{/link-to}}
        {{#link-to 'adminUser' model.silencedBy}}{{model.silencedBy.username}}{{/link-to}}
      </div>
      <div class='controls'>
        <b>{{i18n 'admin.user.silence_reason'}}</b>:
        <div class='full-reason'>{{model.silence_reason}}</div>
=======
    <div class="display-row highlight-danger silence-info">
      <div class="field">{{i18n "admin.user.silenced_by"}}</div>
      <div class="value">
        {{#link-to "adminUser" model.silencedBy}}
          {{avatar model.silencedBy imageSize="tiny"}}
          {{/link-to}}
        {{#link-to "adminUser" model.silencedBy}}
          {{model.silencedBy.username}}
        {{/link-to}}
      </div>
      <div class="controls">
        <b>{{i18n "admin.user.silence_reason"}}</b>:
        <div class="full-reason">{{model.silence_reason}}</div>
>>>>>>> c10941bb
      </div>
    </div>
  {{/if}}

  {{#if model.tl3_requirements.penalty_counts.total}}
<<<<<<< HEAD
    <div class='display-row clear-penalty-history'>
      <div class='field'>{{i18n 'admin.user.penalty_count'}}</div>
      <div class='value'>{{model.tl3_requirements.penalty_counts.total}}</div>
      {{#if currentUser.admin}}
        <div class='controls'>
          {{d-button label="admin.user.clear_penalty_history.title"
=======
    <div class="display-row clear-penalty-history">
      <div class="field">{{i18n "admin.user.penalty_count"}}</div>
      <div class="value">{{model.tl3_requirements.penalty_counts.total}}</div>
      {{#if currentUser.admin}}
        <div class="controls">
          {{d-button label="admin.user.clear_penalty_history.title"
                     class="btn-default"
>>>>>>> c10941bb
                     icon="times"
                     action=(action "clearPenaltyHistory")}}
          {{i18n "admin.user.clear_penalty_history.description"}}
        </div>
      {{/if}}
    </div>
  {{/if}}

</section>

{{#if currentUser.admin}}
<<<<<<< HEAD
  <section class='details'>
    <h1>{{i18n 'admin.groups.title'}}</h1>
      <div class='display-row'>
        <div class='field'>{{i18n 'admin.groups.automatic'}}</div>
        <div class='value'>{{{automaticGroups}}}</div>
=======
  <section class="details">
    <h1>{{i18n "admin.groups.title"}}</h1>
      <div class="display-row">
        <div class="field">{{i18n "admin.groups.automatic"}}</div>
        <div class="value">{{{automaticGroups}}}</div>
>>>>>>> c10941bb
      </div>
      <div class="display-row">
        <div class="field">{{i18n "admin.groups.custom"}}</div>
        <div class="value">
          {{admin-group-selector
            selected=model.customGroups
            available=availableGroups
            buffer=customGroupIdsBuffer}}
        </div>
<<<<<<< HEAD
        <div class='controls'>
          {{#if model.customGroups}}
            {{i18n 'admin.groups.primary'}}
            {{combo-box content=model.customGroups value=model.primary_group_id none="admin.groups.no_primary"}}
          {{/if}}
=======
        {{#if customGroupsDirty}}
          <div class="controls">
            {{d-button icon="check" class="ok" action=(action "saveCustomGroups")}}
            {{d-button icon="times" class="cancel" action=(action "resetCustomGroups")}}
          </div>
        {{/if}}
      </div>
      {{#if model.customGroups}}
        <div class="display-row">
          <div class="field">{{i18n "admin.groups.primary"}}</div>
          <div class="value">
            {{combo-box
              content=model.customGroups
              value=model.primary_group_id
              none="admin.groups.no_primary"}}
          </div>
>>>>>>> c10941bb
          {{#if primaryGroupDirty}}
            <div class="controls">
              {{d-button icon="check" class="ok" action=(action "savePrimaryGroup")}}
              {{d-button icon="times" class="cancel" action=(action "resetPrimaryGroup")}}
            </div>
          {{/if}}
        </div>
      {{/if}}
  </section>
{{/if}}

<section class="details">
  <h1>{{i18n "admin.user.activity"}}</h1>

  <div class="display-row">
    <div class="field">{{i18n "created"}}</div>
    <div class="value">{{format-date model.created_at leaveAgo="true"}}</div>
  </div>
<<<<<<< HEAD
  <div class='display-row'>
    <div class='field'>{{i18n 'admin.users.last_emailed'}}</div>
    <div class='value'>{{format-date model.last_emailed_at}}</div>
=======
  <div class="display-row">
    <div class="field">{{i18n "admin.users.last_emailed"}}</div>
    <div class="value">{{format-date model.last_emailed_at}}</div>
>>>>>>> c10941bb
  </div>
  <div class="display-row">
    <div class="field">{{i18n "last_seen"}}</div>
    <div class="value">{{format-date model.last_seen_at leaveAgo="true"}}</div>
  </div>
  <div class="display-row">
    <div class="field">{{i18n "admin.user.like_count"}}</div>
    <div class="value">{{model.like_given_count}} / {{model.like_count}}</div>
  </div>
  <div class="display-row">
    <div class="field">{{i18n "admin.user.topics_entered"}}</div>
    <div class="value">{{model.topics_entered}}</div>
  </div>
  <div class="display-row">
    <div class="field">{{i18n "admin.user.post_count"}}</div>
    <div class="value">{{model.post_count}}</div>
    <div class="controls">
      {{#if model.can_delete_all_posts}}
        {{#if model.post_count}}
          {{d-button
            class="btn-danger"
            action=(action "deleteAllPosts")
            icon="far-trash-alt"
            label="admin.user.delete_all_posts"}}
        {{/if}}
      {{else}}
        {{deleteAllPostsExplanation}}
      {{/if}}
    </div>
  </div>
  <div class="display-row">
    <div class="field">{{i18n "admin.user.posts_read_count"}}</div>
    <div class="value">{{model.posts_read_count}}</div>
  </div>
  <div class="display-row">
    <div class="field">{{i18n "admin.user.warnings_received_count"}}</div>
    <div class="value">{{model.warnings_received_count}}</div>
  </div>
<<<<<<< HEAD
  <div class='display-row'>
    <div class='field'>{{i18n 'admin.user.flags_given_received_count'}}</div>
    <div class='value'>
      {{model.flags_given_count}} / {{model.flags_received_count}}
    </div>
    <div class='controls'>
      {{#if model.flags_received_count}}
        {{d-button
=======
  <div class="display-row">
    <div class="field">{{i18n "admin.user.flags_given_received_count"}}</div>
    <div class="value">
      {{model.flags_given_count}} / {{model.flags_received_count}}
    </div>
    <div class="controls">
      {{#if model.flags_received_count}}
        {{d-button
          class="btn-default"
>>>>>>> c10941bb
          action=(action "showFlagsReceived")
          label="admin.user.show_flags_received"
          icon="flag"
        }}
      {{/if}}
    </div>
  </div>
  <div class="display-row">
    <div class="field">{{i18n "admin.user.private_topics_count"}}</div>
    <div class="value">{{model.private_topics_count}}</div>
  </div>
<<<<<<< HEAD
  <div class='display-row'>
    <div class='field'>{{i18n 'admin.user.time_read'}}</div>
    <div class='value'>{{{format-duration model.time_read}}}</div>
=======
  <div class="display-row">
    <div class="field">{{i18n "admin.user.time_read"}}</div>
    <div class="value">{{{format-duration model.time_read}}}</div>
>>>>>>> c10941bb
  </div>
  <div class="display-row">
    <div class="field">{{i18n "user.invited.days_visited"}}</div>
    <div class="value">{{{model.days_visited}}}</div>
  </div>
</section>

{{#if model.single_sign_on_record}}
<section class="details">
  <h1>{{i18n "admin.user.sso.title"}}</h1>

  {{#with model.single_sign_on_record as |sso|}}
    <div class="display-row">
      <div class="field">{{i18n "admin.user.sso.external_id"}}</div>
      <div class="value">{{sso.external_id}}</div>
    </div>
    <div class="display-row">
      <div class="field">{{i18n "admin.user.sso.external_username"}}</div>
      <div class="value">{{sso.external_username}}</div>
    </div>
    <div class="display-row">
      <div class="field">{{i18n "admin.user.sso.external_name"}}</div>
      <div class="value">{{sso.external_name}}</div>
    </div>
    {{#if sso.external_email}}
<<<<<<< HEAD
      <div class='display-row'>
        <div class='field'>{{i18n 'admin.user.sso.external_email'}}</div>
        <div class='value'>{{sso.external_email}}</div>
      </div>
    {{/if}}
    <div class='display-row'>
      <div class='field'>{{i18n 'admin.user.sso.external_avatar_url'}}</div>
      <div class='value'>{{sso.external_avatar_url}}</div>
=======
      <div class="display-row">
        <div class="field">{{i18n "admin.user.sso.external_email"}}</div>
        <div class="value">{{sso.external_email}}</div>
      </div>
    {{/if}}
    <div class="display-row">
      <div class="field">{{i18n "admin.user.sso.external_avatar_url"}}</div>
      <div class="value">{{sso.external_avatar_url}}</div>
>>>>>>> c10941bb
    </div>
  {{/with}}
</section>
{{/if}}

{{plugin-outlet name="after-user-details" args=(hash model=model)}}

<section>
  <hr>
  <div class="pull-right">
    {{#if model.active}}
      {{#if model.can_impersonate}}
<<<<<<< HEAD
        {{d-button class="btn-danger" action="impersonate" icon="crosshairs" label="admin.impersonate.title" title="admin.impersonate.help"}}
=======
        {{d-button
          class="btn-danger"
          action=(action "impersonate")
          icon="crosshairs"
          label="admin.impersonate.title"
          title="admin.impersonate.help"}}
>>>>>>> c10941bb
      {{/if}}
    {{/if}}

    {{#if model.can_be_anonymized}}
      {{d-button label="admin.user.anonymize"
                 icon="exclamation-triangle"
                 class="btn-danger"
<<<<<<< HEAD
                 action="anonymize"}}
=======
                 action=(action "anonymize")}}
>>>>>>> c10941bb
    {{/if}}

    {{#if model.canBeDeleted}}
      {{d-button label="admin.user.delete"
                 icon="exclamation-triangle"
                 class="btn-danger"
<<<<<<< HEAD
                 action="destroy"}}
=======
                 action=(action "destroy")}}
>>>>>>> c10941bb
    {{/if}}
  </div>

  {{#if deleteExplanation}}
    <div class="clearfix"></div>
    <br>
    <div class="pull-right">
      {{d-icon "exclamation-triangle"}} {{deleteExplanation}}
    </div>
  {{/if}}
</section>

<div class="clearfix"></div><|MERGE_RESOLUTION|>--- conflicted
+++ resolved
@@ -1,17 +1,9 @@
 <section class="details {{unless model.active 'not-activated'}}">
-<<<<<<< HEAD
-  <div class='user-controls'>
-    {{#if model.canViewProfile}}
-      {{#link-to 'user' model class="btn"}}
-        {{d-icon "user"}}
-        {{i18n 'admin.user.show_public_profile'}}
-=======
   <div class="user-controls">
     {{#if model.canViewProfile}}
       {{#link-to "user" model class="btn btn-default"}}
         {{d-icon "user"}}
         {{i18n "admin.user.show_public_profile"}}
->>>>>>> c10941bb
       {{/link-to}}
     {{/if}}
 
@@ -32,15 +24,11 @@
           label="admin.user.log_out"}}
       {{/if}}
     {{/if}}
-<<<<<<< HEAD
-    {{plugin-outlet name="admin-user-controls-after" args=(hash model=model) tagName="" connectorTagName=""}}
-=======
     {{plugin-outlet
       name="admin-user-controls-after"
       args=(hash model=model)
       tagName=""
       connectorTagName=""}}
->>>>>>> c10941bb
   </div>
 
   <div class="display-row username">
@@ -57,14 +45,6 @@
                            editing=editingName}}
   </div>
 
-<<<<<<< HEAD
-  {{plugin-outlet name="admin-user-below-names" args=(hash user=model) tagName='' connectorTagName=''}}
-
-  {{#if canCheckEmails}}
-    <div class='display-row email'>
-      <div class='field'>{{i18n 'user.email.primary'}}</div>
-      <div class='value'>
-=======
   {{plugin-outlet
     name="admin-user-below-names"
     args=(hash user=model)
@@ -75,7 +55,6 @@
     <div class="display-row email">
       <div class="field">{{i18n "user.email.primary"}}</div>
       <div class="value">
->>>>>>> c10941bb
         {{#unless model.active}}
           <div class="controls">{{i18n "admin.users.not_verified"}}</div>
         {{/unless}}
@@ -117,30 +96,6 @@
       </div>
     </div>
 
-    <div class='display-row secondary-emails'>
-      <div class='field'>{{i18n 'user.email.secondary'}}</div>
-
-      <div class='value'>
-        {{#if model.email}}
-          {{#if model.secondary_emails}}
-            <ul>
-              {{#each model.secondary_emails as |email| }}
-                <li><a href="mailto:{{unbound email}}">{{email}}</a></li>
-              {{/each}}
-            </ul>
-          {{else}}
-            {{i18n 'user.email.no_secondary'}}
-          {{/if}}
-        {{else}}
-          {{d-button action="checkEmail"
-              actionParam=model
-              icon="envelope-o"
-              label="admin.users.check_email.text"
-              title="admin.users.check_email.title"}}
-        {{/if}}
-      </div>
-    </div>
-
     <div class="display-row bounce-score">
       <div class="field"><a href="{{model.bounceLink}}">{{i18n "admin.user.bounce_score"}}</a></div>
       <div class="value">{{model.bounceScore}}</div>
@@ -156,15 +111,9 @@
       </div>
     </div>
 
-<<<<<<< HEAD
-    <div class='display-row associations'>
-      <div class='field'>{{i18n 'user.associated_accounts.title'}}</div>
-      <div class='value'>
-=======
     <div class="display-row associations">
       <div class="field">{{i18n "user.associated_accounts.title"}}</div>
       <div class="value">
->>>>>>> c10941bb
         {{#if associatedAccountsLoaded}}
           {{associatedAccounts}}
         {{else}}
@@ -194,17 +143,10 @@
                            editing=editingTitle}}
   </div>
 
-<<<<<<< HEAD
-  <div class='display-row last-ip'>
-    <div class='field'>{{i18n 'user.ip_address.title'}}</div>
-    <div class='value'>{{model.ip_address}}</div>
-    <div class='controls'>
-=======
   <div class="display-row last-ip">
     <div class="field">{{i18n "user.ip_address.title"}}</div>
     <div class="value">{{model.ip_address}}</div>
     <div class="controls">
->>>>>>> c10941bb
       {{#if currentUser.staff}}
         {{d-button
           class="btn-default"
@@ -215,17 +157,10 @@
     </div>
   </div>
 
-<<<<<<< HEAD
-  <div class='display-row registration-ip'>
-    <div class='field'>{{i18n 'user.registration_ip_address.title'}}</div>
-    <div class='value'>{{model.registration_ip_address}}</div>
-    <div class='controls'>
-=======
   <div class="display-row registration-ip">
     <div class="field">{{i18n "user.registration_ip_address.title"}}</div>
     <div class="value">{{model.registration_ip_address}}</div>
     <div class="controls">
->>>>>>> c10941bb
       {{#if currentUser.staff}}
         {{ip-lookup ip=model.registration_ip_address userId=model.id}}
       {{/if}}
@@ -238,40 +173,24 @@
       <div class="value">
         {{i18n "badges.badge_count" count=model.badge_count}}
       </div>
-<<<<<<< HEAD
-      <div class='controls'>
-        {{#link-to 'adminUser.badges' model class="btn"}}{{d-icon "certificate"}}{{i18n 'admin.badges.edit_badges'}}{{/link-to}}
-=======
       <div class="controls">
         {{#link-to "adminUser.badges" model class="btn"}}
           {{d-icon "certificate"}}
           {{i18n "admin.badges.edit_badges"}}
         {{/link-to}}
->>>>>>> c10941bb
       </div>
     </div>
   {{/if}}
 
-<<<<<<< HEAD
-  <div class='display-row'>
-    <div class='field'>{{i18n 'user.second_factor.title'}}</div>
-    <div class='value'>
-=======
   <div class="display-row">
     <div class="field">{{i18n "user.second_factor.title"}}</div>
     <div class="value">
->>>>>>> c10941bb
       {{#if model.second_factor_enabled}}
         {{i18n "yes_value"}}
       {{else}}
         {{i18n "no_value"}}
       {{/if}}
     </div>
-<<<<<<< HEAD
-    <div class='controls'>
-      {{#if canDisableSecondFactor}}
-        {{d-button action="disableSecondFactor" icon="unlock-alt" label="user.second_factor.disable"}}
-=======
     <div class="controls">
       {{#if canDisableSecondFactor}}
         {{d-button
@@ -279,7 +198,6 @@
           action=(action "disableSecondFactor")
           icon="unlock-alt"
           label="user.second_factor.disable"}}
->>>>>>> c10941bb
       {{/if}}
     </div>
   </div>
@@ -304,24 +222,14 @@
 
 {{plugin-outlet name="admin-user-details" args=(hash model=model)}}
 
-<<<<<<< HEAD
-<section class='details'>
-  <h1>{{i18n 'admin.user.permissions'}}</h1>
-=======
 <section class="details">
   <h1>{{i18n "admin.user.permissions"}}</h1>
->>>>>>> c10941bb
 
   {{#if showApproval}}
     <div class="display-row">
       <div class="field">{{i18n "admin.users.approved"}}</div>
       <div class="value">
         {{#if model.approved}}
-<<<<<<< HEAD
-          {{i18n 'admin.user.approved_by'}}
-          {{#link-to 'adminUser' model.approvedBy}}{{avatar model.approvedBy imageSize="small"}}{{/link-to}}
-          {{#link-to 'adminUser' model.approvedBy}}{{model.approvedBy.username}}{{/link-to}}
-=======
           {{i18n "admin.user.approved_by"}}
           {{#link-to "adminUser" model.approvedBy}}
             {{avatar model.approvedBy imageSize="small"}}
@@ -329,7 +237,6 @@
           {{#link-to "adminUser" model.approvedBy}}
             {{model.approvedBy.username}}
           {{/link-to}}
->>>>>>> c10941bb
         {{else}}
           {{i18n "no_value"}}
         {{/if}}
@@ -382,15 +289,9 @@
   </div>
 
   <div class="display-row">
-<<<<<<< HEAD
-    <div class='field'>{{i18n 'admin.user.staged'}}</div>
-    <div class='value'>{{i18n-yes-no model.staged}}</div>
-    <div class='controls'>{{i18n 'admin.user.staged_explanation'}}</div>
-=======
     <div class="field">{{i18n "admin.user.staged"}}</div>
     <div class="value">{{i18n-yes-no model.staged}}</div>
     <div class="controls">{{i18n "admin.user.staged_explanation"}}</div>
->>>>>>> c10941bb
   </div>
 
   {{#if currentUser.admin}}
@@ -482,12 +383,6 @@
       {{#if model.canLockTrustLevel}}
         {{#if hasLockedTrustLevel}}
           {{d-icon "lock" title="admin.user.trust_level_locked_tip"}}
-<<<<<<< HEAD
-          {{d-button action="lockTrustLevel" actionParam=false label="admin.user.unlock_trust_level"}}
-        {{else}}
-          {{d-icon "unlock" title="admin.user.trust_level_unlocked_tip"}}
-          {{d-button action="lockTrustLevel" actionParam=true label="admin.user.lock_trust_level"}}
-=======
           {{d-button
             class="btn-default"
             action=(action "lockTrustLevel")
@@ -500,7 +395,6 @@
             action=(action "lockTrustLevel")
             actionParam=true
             label="admin.user.lock_trust_level"}}
->>>>>>> c10941bb
         {{/if}}
       {{/if}}
       {{#if model.tl3Requirements}}
@@ -511,15 +405,9 @@
     </div>
   </div>
 
-<<<<<<< HEAD
-  <div class="user-suspended display-row {{if model.suspended 'highlight-danger'}}">
-    <div class='field'>{{i18n 'admin.user.suspended'}}</div>
-    <div class='value'>
-=======
   <div class="user-suspended display-row {{if model.suspended "highlight-danger"}}">
     <div class="field">{{i18n "admin.user.suspended"}}</div>
     <div class="value">
->>>>>>> c10941bb
       {{i18n-yes-no model.suspended}}
       {{#if model.suspended}}
         {{#unless model.suspendedForever}}
@@ -527,22 +415,14 @@
         {{/unless}}
       {{/if}}
     </div>
-<<<<<<< HEAD
-    <div class='controls'>
-=======
-    <div class="controls">
->>>>>>> c10941bb
+    <div class="controls">
       {{#if model.suspended}}
         {{d-button
           class="btn-danger unsuspend-user"
           action=(action "unsuspend")
           icon="ban"
           label="admin.user.unsuspend"}}
-<<<<<<< HEAD
-        {{i18n 'admin.user.suspended_explanation'}}
-=======
         {{i18n "admin.user.suspended_explanation"}}
->>>>>>> c10941bb
       {{else}}
         {{#if model.canSuspend}}
           {{d-button
@@ -550,28 +430,13 @@
             action=(action "showSuspendModal")
             icon="ban"
             label="admin.user.suspend"}}
-<<<<<<< HEAD
-          {{i18n 'admin.user.suspended_explanation'}}
-=======
           {{i18n "admin.user.suspended_explanation"}}
->>>>>>> c10941bb
         {{/if}}
       {{/if}}
     </div>
   </div>
 
   {{#if model.suspended}}
-<<<<<<< HEAD
-    <div class='display-row highlight-danger suspension-info'>
-      <div class='field'>{{i18n 'admin.user.suspended_by'}}</div>
-      <div class='value'>
-        {{#link-to 'adminUser' model.suspendedBy}}{{avatar model.suspendedBy imageSize="tiny"}}{{/link-to}}
-        {{#link-to 'adminUser' model.suspendedBy}}{{model.suspendedBy.username}}{{/link-to}}
-      </div>
-      <div class='controls'>
-        <b>{{i18n 'admin.user.suspend_reason'}}</b>:
-        <div class='full-reason'>{{model.full_suspend_reason}}</div>
-=======
     <div class="display-row highlight-danger suspension-info">
       <div class="field">{{i18n "admin.user.suspended_by"}}</div>
       <div class="value">
@@ -585,20 +450,13 @@
       <div class="controls">
         <b>{{i18n "admin.user.suspend_reason"}}</b>:
         <div class="full-reason">{{model.full_suspend_reason}}</div>
->>>>>>> c10941bb
       </div>
     </div>
   {{/if}}
 
-<<<<<<< HEAD
-  <div class="display-row {{if model.silenced 'highlight-danger'}}">
-    <div class='field'>{{i18n 'admin.user.silenced'}}</div>
-    <div class='value'>
-=======
   <div class="display-row {{if model.silenced "highlight-danger"}}">
     <div class="field">{{i18n "admin.user.silenced"}}</div>
     <div class="value">
->>>>>>> c10941bb
       {{i18n-yes-no model.silenced}}
       {{#if model.silenced}}
         {{#unless model.silencedForever}}
@@ -606,54 +464,28 @@
         {{/unless}}
       {{/if}}
     </div>
-<<<<<<< HEAD
-    <div class='controls'>
-=======
-    <div class="controls">
->>>>>>> c10941bb
+    <div class="controls">
       {{#conditional-loading-spinner size="small" condition=model.silencingUser}}
         {{#if model.silenced}}
           {{d-button
             class="btn-danger unsilence-user"
-<<<<<<< HEAD
-            action="unsilence"
-            icon="microphone-slash"
-            label="admin.user.unsilence"}}
-          {{i18n 'admin.user.silence_explanation'}}
-=======
             action=(action "unsilence")
             icon="microphone-slash"
             label="admin.user.unsilence"}}
           {{i18n "admin.user.silence_explanation"}}
->>>>>>> c10941bb
         {{else}}
           {{d-button
             class="btn-danger silence-user"
             action=(action "showSilenceModal")
             icon="microphone-slash"
             label="admin.user.silence"}}
-<<<<<<< HEAD
-          {{i18n 'admin.user.silence_explanation'}}
-=======
           {{i18n "admin.user.silence_explanation"}}
->>>>>>> c10941bb
         {{/if}}
       {{/conditional-loading-spinner}}
     </div>
   </div>
 
   {{#if model.silenced}}
-<<<<<<< HEAD
-    <div class='display-row highlight-danger silence-info'>
-      <div class='field'>{{i18n 'admin.user.silenced_by'}}</div>
-      <div class='value'>
-        {{#link-to 'adminUser' model.silencedBy}}{{avatar model.silencedBy imageSize="tiny"}}{{/link-to}}
-        {{#link-to 'adminUser' model.silencedBy}}{{model.silencedBy.username}}{{/link-to}}
-      </div>
-      <div class='controls'>
-        <b>{{i18n 'admin.user.silence_reason'}}</b>:
-        <div class='full-reason'>{{model.silence_reason}}</div>
-=======
     <div class="display-row highlight-danger silence-info">
       <div class="field">{{i18n "admin.user.silenced_by"}}</div>
       <div class="value">
@@ -667,20 +499,11 @@
       <div class="controls">
         <b>{{i18n "admin.user.silence_reason"}}</b>:
         <div class="full-reason">{{model.silence_reason}}</div>
->>>>>>> c10941bb
       </div>
     </div>
   {{/if}}
 
   {{#if model.tl3_requirements.penalty_counts.total}}
-<<<<<<< HEAD
-    <div class='display-row clear-penalty-history'>
-      <div class='field'>{{i18n 'admin.user.penalty_count'}}</div>
-      <div class='value'>{{model.tl3_requirements.penalty_counts.total}}</div>
-      {{#if currentUser.admin}}
-        <div class='controls'>
-          {{d-button label="admin.user.clear_penalty_history.title"
-=======
     <div class="display-row clear-penalty-history">
       <div class="field">{{i18n "admin.user.penalty_count"}}</div>
       <div class="value">{{model.tl3_requirements.penalty_counts.total}}</div>
@@ -688,7 +511,6 @@
         <div class="controls">
           {{d-button label="admin.user.clear_penalty_history.title"
                      class="btn-default"
->>>>>>> c10941bb
                      icon="times"
                      action=(action "clearPenaltyHistory")}}
           {{i18n "admin.user.clear_penalty_history.description"}}
@@ -700,19 +522,11 @@
 </section>
 
 {{#if currentUser.admin}}
-<<<<<<< HEAD
-  <section class='details'>
-    <h1>{{i18n 'admin.groups.title'}}</h1>
-      <div class='display-row'>
-        <div class='field'>{{i18n 'admin.groups.automatic'}}</div>
-        <div class='value'>{{{automaticGroups}}}</div>
-=======
   <section class="details">
     <h1>{{i18n "admin.groups.title"}}</h1>
       <div class="display-row">
         <div class="field">{{i18n "admin.groups.automatic"}}</div>
         <div class="value">{{{automaticGroups}}}</div>
->>>>>>> c10941bb
       </div>
       <div class="display-row">
         <div class="field">{{i18n "admin.groups.custom"}}</div>
@@ -722,13 +536,6 @@
             available=availableGroups
             buffer=customGroupIdsBuffer}}
         </div>
-<<<<<<< HEAD
-        <div class='controls'>
-          {{#if model.customGroups}}
-            {{i18n 'admin.groups.primary'}}
-            {{combo-box content=model.customGroups value=model.primary_group_id none="admin.groups.no_primary"}}
-          {{/if}}
-=======
         {{#if customGroupsDirty}}
           <div class="controls">
             {{d-button icon="check" class="ok" action=(action "saveCustomGroups")}}
@@ -745,7 +552,6 @@
               value=model.primary_group_id
               none="admin.groups.no_primary"}}
           </div>
->>>>>>> c10941bb
           {{#if primaryGroupDirty}}
             <div class="controls">
               {{d-button icon="check" class="ok" action=(action "savePrimaryGroup")}}
@@ -764,15 +570,9 @@
     <div class="field">{{i18n "created"}}</div>
     <div class="value">{{format-date model.created_at leaveAgo="true"}}</div>
   </div>
-<<<<<<< HEAD
-  <div class='display-row'>
-    <div class='field'>{{i18n 'admin.users.last_emailed'}}</div>
-    <div class='value'>{{format-date model.last_emailed_at}}</div>
-=======
   <div class="display-row">
     <div class="field">{{i18n "admin.users.last_emailed"}}</div>
     <div class="value">{{format-date model.last_emailed_at}}</div>
->>>>>>> c10941bb
   </div>
   <div class="display-row">
     <div class="field">{{i18n "last_seen"}}</div>
@@ -811,16 +611,6 @@
     <div class="field">{{i18n "admin.user.warnings_received_count"}}</div>
     <div class="value">{{model.warnings_received_count}}</div>
   </div>
-<<<<<<< HEAD
-  <div class='display-row'>
-    <div class='field'>{{i18n 'admin.user.flags_given_received_count'}}</div>
-    <div class='value'>
-      {{model.flags_given_count}} / {{model.flags_received_count}}
-    </div>
-    <div class='controls'>
-      {{#if model.flags_received_count}}
-        {{d-button
-=======
   <div class="display-row">
     <div class="field">{{i18n "admin.user.flags_given_received_count"}}</div>
     <div class="value">
@@ -830,7 +620,6 @@
       {{#if model.flags_received_count}}
         {{d-button
           class="btn-default"
->>>>>>> c10941bb
           action=(action "showFlagsReceived")
           label="admin.user.show_flags_received"
           icon="flag"
@@ -842,15 +631,9 @@
     <div class="field">{{i18n "admin.user.private_topics_count"}}</div>
     <div class="value">{{model.private_topics_count}}</div>
   </div>
-<<<<<<< HEAD
-  <div class='display-row'>
-    <div class='field'>{{i18n 'admin.user.time_read'}}</div>
-    <div class='value'>{{{format-duration model.time_read}}}</div>
-=======
   <div class="display-row">
     <div class="field">{{i18n "admin.user.time_read"}}</div>
     <div class="value">{{{format-duration model.time_read}}}</div>
->>>>>>> c10941bb
   </div>
   <div class="display-row">
     <div class="field">{{i18n "user.invited.days_visited"}}</div>
@@ -876,16 +659,6 @@
       <div class="value">{{sso.external_name}}</div>
     </div>
     {{#if sso.external_email}}
-<<<<<<< HEAD
-      <div class='display-row'>
-        <div class='field'>{{i18n 'admin.user.sso.external_email'}}</div>
-        <div class='value'>{{sso.external_email}}</div>
-      </div>
-    {{/if}}
-    <div class='display-row'>
-      <div class='field'>{{i18n 'admin.user.sso.external_avatar_url'}}</div>
-      <div class='value'>{{sso.external_avatar_url}}</div>
-=======
       <div class="display-row">
         <div class="field">{{i18n "admin.user.sso.external_email"}}</div>
         <div class="value">{{sso.external_email}}</div>
@@ -894,7 +667,6 @@
     <div class="display-row">
       <div class="field">{{i18n "admin.user.sso.external_avatar_url"}}</div>
       <div class="value">{{sso.external_avatar_url}}</div>
->>>>>>> c10941bb
     </div>
   {{/with}}
 </section>
@@ -907,16 +679,12 @@
   <div class="pull-right">
     {{#if model.active}}
       {{#if model.can_impersonate}}
-<<<<<<< HEAD
-        {{d-button class="btn-danger" action="impersonate" icon="crosshairs" label="admin.impersonate.title" title="admin.impersonate.help"}}
-=======
         {{d-button
           class="btn-danger"
           action=(action "impersonate")
           icon="crosshairs"
           label="admin.impersonate.title"
           title="admin.impersonate.help"}}
->>>>>>> c10941bb
       {{/if}}
     {{/if}}
 
@@ -924,22 +692,14 @@
       {{d-button label="admin.user.anonymize"
                  icon="exclamation-triangle"
                  class="btn-danger"
-<<<<<<< HEAD
-                 action="anonymize"}}
-=======
                  action=(action "anonymize")}}
->>>>>>> c10941bb
     {{/if}}
 
     {{#if model.canBeDeleted}}
       {{d-button label="admin.user.delete"
                  icon="exclamation-triangle"
                  class="btn-danger"
-<<<<<<< HEAD
-                 action="destroy"}}
-=======
                  action=(action "destroy")}}
->>>>>>> c10941bb
     {{/if}}
   </div>
 
