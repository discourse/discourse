{{#if hasSelection}}
  <div id='selected-controls'>
    <button {{action "approveUsers"}} class='btn'>{{count-i18n key="admin.users.approved_selected" count=selectedCount}}</button>
    <button {{action "rejectUsers"}}  class='btn btn-danger'>{{count-i18n key="admin.users.reject_selected" count=selectedCount}}</button>
  </div>
{{/if}}

<div class="admin-title">
  <h2>{{title}}</h2>
<<<<<<< HEAD
  {{#unless showEmails}}
      <button {{action "showEmails"}} class="show-emails btn">{{i18n 'admin.users.show_emails'}}</button>
  {{/unless}}
=======
  {{#if canCheckEmails}}
      <button {{action "showEmails"}} class="show-emails btn btn-default">{{i18n 'admin.users.show_emails'}}</button>
  {{/if}}
>>>>>>> c10941bb
</div>
<div class='username controls'>
  {{text-field value=listFilter placeholder=searchHint}}
  
</div>

{{#conditional-loading-spinner condition=refreshing}}
  {{#if model}}
    <table class='table users-list grid'>
      <thead>
        {{#if showApproval}}
          <th>{{input type="checkbox" checked=selectAll}}</th>
        {{/if}}
        <th>{{i18n 'username'}}</th>
        <th class='email-heading'>{{i18n 'email'}}</th>
        <th>{{i18n 'admin.users.last_emailed'}}</th>
        {{admin-directory-toggle field="seen" i18nKey='last_seen' order=order ascending=ascending}}
        {{admin-directory-toggle field="topics_viewed" i18nKey="admin.user.topics_entered" order=order ascending=ascending}}
        {{admin-directory-toggle field="posts_read" i18nKey="admin.user.posts_read_count" order=order ascending=ascending}}
        {{admin-directory-toggle field="read_time" i18nKey="admin.user.time_read" order=order ascending=ascending}}
        {{admin-directory-toggle field="created" i18nKey="created" order=order ascending=ascending}}
        {{#if showApproval}}
          <th>{{i18n 'admin.users.approved'}}</th>
        {{/if}}
        <th>&nbsp;</th>
      </thead>
      <tbody>
        {{#each model as |user|}}
          <tr class="user {{user.selected}} {{unless user.active 'not-activated'}}">
            {{#if showApproval}}
            <td class="approval">
              {{#if user.can_approve}}
                {{input type="checkbox" checked=user.selected}}
              {{/if}}
            </td>
            {{/if}}
            <td class="username">
              <a href="{{unbound user.path}}" data-user-card="{{unbound user.username}}">
                {{avatar user imageSize="small"}}
              </a>
              {{#link-to 'adminUser' user}}{{unbound user.username}}{{/link-to}}
              {{#if user.staged}}
<<<<<<< HEAD
                {{d-icon "envelope-o" title="user.staged" }}
=======
                {{d-icon "far-envelope" title="user.staged" }}
>>>>>>> c10941bb
              {{/if}}
            </td>
            <td class='email'>
              {{~unbound user.email~}}
            </td>
            <td class="last-emailed">
              <div class="label">{{i18n 'admin.users.last_emailed'}}</div>
              <div>{{{format-duration user.last_emailed_age}}}</div>
            </td>
            <td class="last-seen">
              <div class="label">{{i18n 'last_seen'}}</div>
              <div>{{{format-duration user.last_seen_age}}}</div>
            </td>
            <td class="topics-entered">
              <div class="label">{{i18n 'admin.user.topics_entered'}}</div>
              <div>{{number user.topics_entered}}</div>
            </td>
            <td class="posts-read">
              <div class="label">{{i18n 'admin.user.posts_read_count'}}</div>
              <div>{{number user.posts_read_count}}</div>
            </td>
            <td class="time-read">
              <div class="label">{{i18n 'admin.user.time_read'}}</div>
              <div>{{{format-duration user.time_read}}}</div>
            </td>

            <td class="created">
              <div class="label">{{i18n 'created'}}</div>
              <div>{{{format-duration user.created_at_age}}}</div>
            </td>

            {{#if showApproval}}
              <td>
                {{#if user.approved}}
                  {{i18n 'yes_value'}}
                {{else}}
                  {{i18n 'no_value'}}
                {{/if}}
              </td>
            {{/if}}
            <td class="user-status">
              {{#if user.admin}}
<<<<<<< HEAD
                {{d-icon "shield" title="admin.title" }}
              {{/if}}
              {{#if user.moderator}}
                {{d-icon "shield" title="admin.moderator" }}
=======
                {{d-icon "shield-alt" title="admin.title" }}
              {{/if}}
              {{#if user.moderator}}
                {{d-icon "shield-alt" title="admin.moderator" }}
>>>>>>> c10941bb
              {{/if}}
              {{#if user.second_factor_enabled}}
                {{d-icon "lock" title="admin.user.second_factor_enabled" }}
              {{/if}}
            </td>
          </tr>
        {{/each}}
      </tbody>
    </table>

  {{else}}
    <p>{{i18n 'search.no_results'}}</p>
  {{/if}}
{{/conditional-loading-spinner}}<|MERGE_RESOLUTION|>--- conflicted
+++ resolved
@@ -7,15 +7,9 @@
 
 <div class="admin-title">
   <h2>{{title}}</h2>
-<<<<<<< HEAD
-  {{#unless showEmails}}
-      <button {{action "showEmails"}} class="show-emails btn">{{i18n 'admin.users.show_emails'}}</button>
-  {{/unless}}
-=======
   {{#if canCheckEmails}}
       <button {{action "showEmails"}} class="show-emails btn btn-default">{{i18n 'admin.users.show_emails'}}</button>
   {{/if}}
->>>>>>> c10941bb
 </div>
 <div class='username controls'>
   {{text-field value=listFilter placeholder=searchHint}}
@@ -58,11 +52,7 @@
               </a>
               {{#link-to 'adminUser' user}}{{unbound user.username}}{{/link-to}}
               {{#if user.staged}}
-<<<<<<< HEAD
-                {{d-icon "envelope-o" title="user.staged" }}
-=======
                 {{d-icon "far-envelope" title="user.staged" }}
->>>>>>> c10941bb
               {{/if}}
             </td>
             <td class='email'>
@@ -105,17 +95,10 @@
             {{/if}}
             <td class="user-status">
               {{#if user.admin}}
-<<<<<<< HEAD
-                {{d-icon "shield" title="admin.title" }}
-              {{/if}}
-              {{#if user.moderator}}
-                {{d-icon "shield" title="admin.moderator" }}
-=======
                 {{d-icon "shield-alt" title="admin.title" }}
               {{/if}}
               {{#if user.moderator}}
                 {{d-icon "shield-alt" title="admin.moderator" }}
->>>>>>> c10941bb
               {{/if}}
               {{#if user.second_factor_enabled}}
                 {{d-icon "lock" title="admin.user.second_factor_enabled" }}
