--- conflicted
+++ resolved
@@ -17,15 +17,9 @@
   {{#if model}}
     <table class='table users-list grid'>
       <thead>
-<<<<<<< HEAD
-        <th>{{i18n 'username'}}</th>
-        <th class='email-heading'>{{i18n 'email'}}</th>
-        <th>{{i18n 'admin.users.last_emailed'}}</th>
-=======
         {{admin-directory-toggle field="username" i18nKey='username' order=order ascending=ascending}}
         {{admin-directory-toggle field="email" i18nKey='email' order=order ascending=ascending}}
         {{admin-directory-toggle field="last_emailed" i18nKey='admin.users.last_emailed' order=order ascending=ascending}}
->>>>>>> 276e9ad5
         {{admin-directory-toggle field="seen" i18nKey='last_seen' order=order ascending=ascending}}
         {{admin-directory-toggle field="topics_viewed" i18nKey="admin.user.topics_entered" order=order ascending=ascending}}
         {{admin-directory-toggle field="posts_read" i18nKey="admin.user.posts_read_count" order=order ascending=ascending}}
