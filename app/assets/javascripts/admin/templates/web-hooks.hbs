--- conflicted
+++ resolved
@@ -2,20 +2,12 @@
 <div class='web-hooks-listing'>
   <p>{{i18n 'admin.web_hooks.instruction'}}</p>
   <div class='new-webhook'>
-<<<<<<< HEAD
-    {{#link-to 'adminWebHooks.show' 'new' tagName='button' classNames='btn'}}
-=======
     {{#link-to 'adminWebHooks.show' 'new' tagName='button' classNames='btn btn-default'}}
->>>>>>> c10941bb
       {{d-icon 'plus'}} {{i18n 'admin.web_hooks.new'}}
     {{/link-to}}
   </div>
 {{#if model}}
-<<<<<<< HEAD
-  {{#load-more selector=".web-hooks tr" action="loadMore"}}
-=======
   {{#load-more selector=".web-hooks tr" action=(action "loadMore")}}
->>>>>>> c10941bb
     <table class='web-hooks grid'>
       <thead>
         <tr>
@@ -32,13 +24,8 @@
             <td class='payload-url'>{{#link-to 'adminWebHooks.show' webHook}}{{webHook.payload_url}}{{/link-to}}</td>
             <td class='description'>{{webHook.description}}</td>
             <td class='controls'>
-<<<<<<< HEAD
-              {{#link-to 'adminWebHooks.show' webHook tagName='button' classNames='btn btn-default no-text'}}{{d-icon 'edit'}}{{/link-to}}
-              {{d-button class="destroy btn-danger" action='destroy' actionParam=webHook icon="remove"}}
-=======
               {{#link-to 'adminWebHooks.show' webHook tagName='button' classNames='btn btn-default no-text'}}{{d-icon 'far-edit'}}{{/link-to}}
               {{d-button class="destroy btn-danger" action=(action "destroy") actionParam=webHook icon="remove"}}
->>>>>>> c10941bb
             </td>
           </tr>
         {{/each}}
