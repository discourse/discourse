<div class='emoji'>
  <h2>{{i18n 'admin.emoji.title'}}</h2>

  <p class="desc">{{i18n 'admin.emoji.help'}}</p>

  <p>{{emoji-uploader done=(action "emojiUploaded")}}</p>

  {{#if sortedEmojis}}
    <div>
      <table id="custom_emoji">
        <thead>
          <tr>
            <th>{{i18n "admin.emoji.image"}}</th>
            <th>{{i18n "admin.emoji.name"}}</th>
            <th></th>
          </tr>
        </thead>
        <tbody>
          {{#each sortedEmojis as |e|}}
            <tr>
              <th><img class="emoji emoji-custom" src="{{unbound e.url}}" title="{{unbound e.name}}"></th>
              <th>:{{e.name}}:</th>
<<<<<<< HEAD
              <th><button {{action "destroy" e}} class='btn btn-danger no-text pull-right'>{{d-icon 'trash-o'}} </button></th>
=======
              <th><button {{action "destroy" e}} class='btn btn-danger no-text pull-right'>{{d-icon "far-trash-alt"}} </button></th>
>>>>>>> c10941bb
            </tr>
          {{/each}}
        </tbody>
      </table>
    </div>
  {{/if}}
</div><|MERGE_RESOLUTION|>--- conflicted
+++ resolved
@@ -20,11 +20,7 @@
             <tr>
               <th><img class="emoji emoji-custom" src="{{unbound e.url}}" title="{{unbound e.name}}"></th>
               <th>:{{e.name}}:</th>
-<<<<<<< HEAD
-              <th><button {{action "destroy" e}} class='btn btn-danger no-text pull-right'>{{d-icon 'trash-o'}} </button></th>
-=======
               <th><button {{action "destroy" e}} class='btn btn-danger no-text pull-right'>{{d-icon "far-trash-alt"}} </button></th>
->>>>>>> c10941bb
             </tr>
           {{/each}}
         </tbody>
