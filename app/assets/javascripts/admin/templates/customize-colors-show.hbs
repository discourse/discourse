--- conflicted
+++ resolved
@@ -5,22 +5,13 @@
       {{#unless model.theme_id}}
       <button {{action "save"}} disabled={{model.disableSave}} class='btn btn-primary'>{{i18n 'admin.customize.save'}}</button>
       {{/unless}}
-<<<<<<< HEAD
-      <button {{action "copy" model}} class='btn'>{{d-icon "copy"}} {{i18n 'admin.customize.copy'}}</button>
-      <button {{action "copyToClipboard" model}} class='btn'>{{d-icon "clipboard"}} {{i18n 'admin.customize.copy_to_clipboard'}}</button>
-=======
       <button {{action "copy" model}} class='btn btn-default'>{{d-icon "copy"}} {{i18n 'admin.customize.copy'}}</button>
       <button {{action "copyToClipboard" model}} class='btn btn-default'>{{d-icon "clipboard"}} {{i18n 'admin.customize.copy_to_clipboard'}}</button>
->>>>>>> c10941bb
       {{#if model.theme_id}}
       {{i18n "admin.customize.theme_owner"}}
       {{#link-to "adminCustomizeThemes.show" model.theme_id}}{{model.theme_name}}{{/link-to}}
       {{else}}
-<<<<<<< HEAD
-      <button {{action "destroy"}} class='btn btn-danger'>{{d-icon "trash-o"}} {{i18n 'admin.customize.delete'}}</button>
-=======
       <button {{action "destroy"}} class='btn btn-danger'>{{d-icon "far-trash-alt"}} {{i18n 'admin.customize.delete'}}</button>
->>>>>>> c10941bb
       {{/if}}
       <span class="saving {{unless model.savingStatus 'hidden'}}">{{model.savingStatus}}</span>
     </div>
