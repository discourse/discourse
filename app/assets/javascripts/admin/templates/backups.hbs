--- conflicted
+++ resolved
@@ -7,34 +7,21 @@
         {{plugin-outlet name="downloader" tagName=""}}
         <div class="admin-actions">
           {{#if model.canRollback}}
-<<<<<<< HEAD
-            {{d-button action="rollback"
-                       class="btn-rollback"
-=======
             {{d-button action=(route-action "rollback")
                        class="btn-default btn-rollback"
->>>>>>> c10941bb
                        label="admin.backups.operations.rollback.label"
                        title="admin.backups.operations.rollback.title"
                        icon="ambulance"
                        disabled=rollbackDisabled}}
           {{/if}}
           {{#if model.isOperationRunning}}
-<<<<<<< HEAD
-            {{d-button action="cancelOperation"
-=======
             {{d-button action=(route-action "cancelOperation")
->>>>>>> c10941bb
                        class="btn-danger"
                        title="admin.backups.operations.cancel.title"
                        label="admin.backups.operations.cancel.label"
                        icon="times"}}
           {{else}}
-<<<<<<< HEAD
-            {{d-button action="startBackup"
-=======
             {{d-button action=(route-action "showStartBackupModal")
->>>>>>> c10941bb
                        class="btn-primary"
                        title="admin.backups.operations.backup.title"
                        label="admin.backups.operations.backup.label"
