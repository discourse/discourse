--- conflicted
+++ resolved
@@ -9,22 +9,13 @@
       </div>
 
       {{#if versionCheck.noCheckPerformed}}
-<<<<<<< HEAD
-        <div class="version-number"> 
-          <h4>{{i18n 'admin.dashboard.latest_version'}}</h4>  
-=======
         <div class="version-number">
           <h4>{{i18n 'admin.dashboard.latest_version'}}</h4>
->>>>>>> c10941bb
           <h3>&mdash;</h3>
         </div>
         <div class="version-status">
           <div class="face">
-<<<<<<< HEAD
-            <span class="icon critical-updates-available">{{d-icon "frown-o"}}</span>
-=======
             <span class="icon critical-updates-available">{{d-icon "far-frown"}}</span>
->>>>>>> c10941bb
           </div>
           <div class="version-notes">
             <span class="normal-note">{{i18n 'admin.dashboard.no_check_performed'}}</span>
@@ -33,25 +24,15 @@
       {{else}}
         {{#if versionCheck.stale_data}}
           <div class="version-number">
-<<<<<<< HEAD
-            <h4>{{i18n 'admin.dashboard.latest_version'}}</h4>  
-=======
             <h4>{{i18n 'admin.dashboard.latest_version'}}</h4>
->>>>>>> c10941bb
             <h3>{{#if versionCheck.version_check_pending}}{{dash-if-empty versionCheck.installed_version}}{{/if}}</h3>
             </div>
           <div class="version-status">
             <div class="face">
               {{#if versionCheck.version_check_pending}}
-<<<<<<< HEAD
-                <span class='icon up-to-date'>{{d-icon "smile-o"}}</span>
-              {{else}}
-                <span class="icon critical-updates-available">{{d-icon "frown-o"}}</span>
-=======
                 <span class='icon up-to-date'>{{d-icon "far-smile"}}</span>
               {{else}}
                 <span class="icon critical-updates-available">{{d-icon "far-frown"}}</span>
->>>>>>> c10941bb
               {{/if}}
             </div>
             <div class="version-notes">
@@ -66,31 +47,19 @@
           </div>
         {{else}}
           <div class="version-number">
-<<<<<<< HEAD
-            <h4>{{i18n 'admin.dashboard.latest_version'}}</h4>  
-=======
             <h4>{{i18n 'admin.dashboard.latest_version'}}</h4>
->>>>>>> c10941bb
             <h3>{{dash-if-empty versionCheck.latest_version}}</h3>
           </div>
           <div class="version-status">
             <div class="face">
               {{#if versionCheck.upToDate }}
-<<<<<<< HEAD
-              <span class='icon up-to-date'>{{d-icon "smile-o"}}</span>
-=======
               <span class='icon up-to-date'>{{d-icon "far-smile"}}</span>
->>>>>>> c10941bb
               {{else}}
                 <span class="icon {{if versionCheck.critical_updates 'critical-updates-available' 'updates-available'}}">
                   {{#if versionCheck.behindByOneVersion}}
                     {{d-icon "meh-o"}}
                   {{else}}
-<<<<<<< HEAD
-                    {{d-icon "frown-o"}}
-=======
                     {{d-icon "far-frown"}}
->>>>>>> c10941bb
                   {{/if}}
                 </span>
               {{/if}}
