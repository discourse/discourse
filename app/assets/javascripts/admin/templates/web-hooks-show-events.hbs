--- conflicted
+++ resolved
@@ -4,11 +4,7 @@
   {{/link-to}}
   {{d-button icon="paper-plane" label="admin.web_hooks.events.ping" action=(action "ping") disabled=pingDisabled}}
   {{#link-to 'adminWebHooks.show' model.extras.web_hook_id tagName='button' classNames='btn'}}
-<<<<<<< HEAD
-    {{d-icon 'edit'}} {{i18n 'admin.web_hooks.events.go_details'}}
-=======
     {{d-icon 'far-edit'}} {{i18n 'admin.web_hooks.events.go_details'}}
->>>>>>> c10941bb
   {{/link-to}}
 </div>
 
