--- conflicted
+++ resolved
@@ -26,21 +26,13 @@
     <div class="dashboard-stats totals">
       <table>
         <tr>
-<<<<<<< HEAD
-          <td class="title">{{d-icon "shield"}} {{i18n 'admin.dashboard.admins'}}</td>
-=======
           <td class="title">{{d-icon "shield-alt"}} {{i18n 'admin.dashboard.admins'}}</td>
->>>>>>> c10941bb
           <td class="value">{{#link-to 'adminUsersList.show' 'admins'}}{{admins}}{{/link-to}}</td>
           <td class="title">{{d-icon "ban"}} {{i18n 'admin.dashboard.suspended'}}</td>
           <td class="value">{{#link-to 'adminUsersList.show' 'suspended'}}{{suspended}}{{/link-to}}</td>
         </tr>
         <tr>
-<<<<<<< HEAD
-          <td class="title">{{d-icon "shield"}} {{i18n 'admin.dashboard.moderators'}}</td>
-=======
           <td class="title">{{d-icon "shield-alt"}} {{i18n 'admin.dashboard.moderators'}}</td>
->>>>>>> c10941bb
           <td class="value">{{#link-to 'adminUsersList.show' 'moderators'}}{{moderators}}{{/link-to}}</td>
           <td class="title">{{d-icon "ban"}} {{i18n 'admin.dashboard.silenced'}}</td>
           <td class="value">{{#link-to 'adminUsersList.show' 'silenced'}}{{silenced}}{{/link-to}}</td>
