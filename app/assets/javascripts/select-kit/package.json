{
  "name": "select-kit",
  "version": "1.0.0",
  "description": "Discourse's select widget",
  "author": "Discourse",
  "license": "GPL-2.0-only",
  "scripts": {
    "build": "ember build",
    "lint:hbs": "ember-template-lint .",
    "lint:js": "eslint .",
    "start": "ember serve"
  },
  "dependencies": {
    "@babel/core": "^7.28.0",
    "@ember-decorators/component": "*",
    "@ember/string": "^4.0.1",
    "@popperjs/core": "^2.11.8",
    "discourse-i18n": "workspace:1.0.0",
    "ember-auto-import": "^2.10.0",
    "ember-cached-decorator-polyfill": "^1.0.2",
    "ember-cli-babel": "^8.2.0",
    "ember-cli-htmlbars": "^6.3.0",
    "ember-decorators": "^6.1.1",
    "ember-template-imports": "^4.3.0",
    "truth-helpers": "workspace:*",
    "ember-modifier": "*"
  },
  "devDependencies": {
    "@ember/optional-features": "^2.2.0",
    "@embroider/test-setup": "^4.0.0",
    "@glimmer/component": "^1.1.2",
    "@types/jquery": "^3.5.32",
    "@types/qunit": "^2.19.12",
    "@types/rsvp": "^4.0.9",
    "broccoli-asset-rev": "^3.0.0",
    "ember-cli": "~6.5.0",
    "ember-cli-inject-live-reload": "^2.1.0",
    "ember-cli-sri": "^2.1.1",
    "ember-cli-terser": "^4.0.2",
    "ember-disable-prototype-extensions": "^1.1.3",
    "ember-load-initializers": "^3.0.1",
    "ember-resolver": "^13.1.1",
    "ember-source": "~5.12.0",
    "ember-source-channel-url": "^3.0.0",
    "loader.js": "^4.7.0",
<<<<<<< HEAD
    "webpack": "^5.100.1",
    "@popperjs/core": "^2.11.8",
    "@ember-decorators/component": "^6.1.1",
    "@ember-decorators/object": "^6.1.1",
    "ember-cached-decorator-polyfill": "^1.0.2",
    "jquery": "^3.7.1"
=======
    "webpack": "^5.100.2"
>>>>>>> 2b16769e
  },
  "engines": {
    "node": ">= 18",
    "npm": "please-use-pnpm",
    "yarn": "please-use-pnpm",
    "pnpm": "^9"
  }
}<|MERGE_RESOLUTION|>--- conflicted
+++ resolved
@@ -43,16 +43,12 @@
     "ember-source": "~5.12.0",
     "ember-source-channel-url": "^3.0.0",
     "loader.js": "^4.7.0",
-<<<<<<< HEAD
-    "webpack": "^5.100.1",
+    "webpack": "^5.100.2",
     "@popperjs/core": "^2.11.8",
     "@ember-decorators/component": "^6.1.1",
     "@ember-decorators/object": "^6.1.1",
     "ember-cached-decorator-polyfill": "^1.0.2",
     "jquery": "^3.7.1"
-=======
-    "webpack": "^5.100.2"
->>>>>>> 2b16769e
   },
   "engines": {
     "node": ">= 18",
