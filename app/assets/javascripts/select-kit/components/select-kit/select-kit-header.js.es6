import { computed } from "@ember/object";
import Component from "@ember/component";
import UtilsMixin from "select-kit/mixins/utils";
import { schedule } from "@ember/runloop";
import { makeArray } from "discourse-common/lib/helpers";

export default Component.extend(UtilsMixin, {
  eventType: "click",

  click(event) {
    if (typeof document === "undefined") return;
    if (this.isDestroyed || !this.selectKit || this.selectKit.isDisabled)
      return;
    if (this.eventType !== "click" || event.button !== 0) return;
    this.selectKit.toggle(event);
  },

  classNames: ["select-kit-header"],
  classNameBindings: ["isFocused"],
  attributeBindings: [
    "tabindex",
    "ariaOwns:aria-owns",
    "ariaHasPopup:aria-haspopup",
    "ariaIsExpanded:aria-expanded",
    "selectKitId:data-select-kit-id",
    "roleButton:role",
    "selectedValue:data-value",
    "selectedNames:data-name",
    "serializedNames:title"
  ],

  selectedValue: computed("value", function() {
    return this.value === this.getValue(this.selectKit.noneItem)
      ? null
      : makeArray(this.value).join(",");
  }),

  selectedNames: computed("selectedContent.[]", function() {
    return makeArray(this.selectedContent)
      .map(s => this.getName(s))
      .join(",");
  }),

  icons: computed("selectKit.options.{icon,icons}", function() {
    const icon = makeArray(this.selectKit.options.icon);
    const icons = makeArray(this.selectKit.options.icons);
    return icon.concat(icons).filter(Boolean);
  }),

  selectKitId: computed("selectKit.uniqueID", function() {
    return `${this.selectKit.uniqueID}-header`;
  }),

  ariaIsExpanded: computed("selectKit.isExpanded", function() {
    return this.selectKit.isExpanded ? "true" : "false";
  }),

  ariaHasPopup: true,

  ariaOwns: computed("selectKit.uniqueID", function() {
    return `[data-select-kit-id=${this.selectKit.uniqueID}-body]`;
  }),

  roleButton: "button",

  tabindex: 0,

  keyUp(event) {
    if (event.keyCode === 32) {
      event.preventDefault();
    }
  },

  keyDown(event) {
    if (this.selectKit.isDisabled) {
      return;
    }

    if (!this.selectKit.onKeydown(event)) {
      return false;
    }

    const onlyShiftKey = event.shiftKey && event.keyCode === 16;
    if (event.metaKey || onlyShiftKey) {
      return;
    }

    if (event.keyCode === 13) {
      // Enter
      if (this.selectKit.isExpanded) {
        if (this.selectKit.highlighted) {
<<<<<<< HEAD
          this.selectKit.select(
            this.getValue(this.selectKit.highlighted),
            this.selectKit.highlighted
          );
=======
          this.selectKit.select(this.getValue(this.selectKit.highlighted));
>>>>>>> 241d8f64
          return false;
        }
      } else {
        this.selectKit.close(event);
      }
    } else if (event.keyCode === 38) {
      // Up arrow
      if (this.selectKit.isExpanded) {
        this.selectKit.highlightPrevious();
      } else {
        this.selectKit.open(event);
      }
      return false;
    } else if (event.keyCode === 40) {
      // Down arrow
      if (this.selectKit.isExpanded) {
        this.selectKit.highlightNext();
      } else {
        this.selectKit.open(event);
      }
      return false;
    } else if (event.keyCode === 37 || event.keyCode === 39) {
      // Do nothing for left/right arrow
      return true;
    } else if (event.keyCode === 32) {
      // Space
      event.preventDefault(); // prevents the space to trigger a scroll page-next
      this.selectKit.toggle(event);
    } else if (event.keyCode === 27) {
      // Escape
      this.selectKit.close(event);
    } else if (event.keyCode === 8) {
      // Backspace
      this._focusFilterInput();
    } else if (event.keyCode === 9) {
      // Tab
      if (this.selectKit.highlighted && this.selectKit.isExpanded) {
        this.selectKit.select(
          this.getValue(this.selectKit.highlighted),
          this.selectKit.highlighted
        );
      }
      this.selectKit.close(event);
    } else if (
      this.selectKit.options.filterable ||
      this.selectKit.options.autoFilterable ||
      this.selectKit.options.allowAny
    ) {
      if (this.selectKit.isExpanded) {
        this._focusFilterInput();
      } else {
        this.selectKit.open(event);
        schedule("afterRender", () => this._focusFilterInput());
      }
    } else {
      if (this.selectKit.isExpanded) {
        return false;
      } else {
        return true;
      }
    }
  },

  _focusFilterInput() {
    const filterContainer = document.querySelector(
      `[data-select-kit-id=${this.selectKit.uniqueID}-filter]`
    );

    if (filterContainer) {
      filterContainer.style.display = "flex";

      const filterInput = filterContainer.querySelector(".filter-input");
      filterInput && filterInput.focus();
    }
  }
});<|MERGE_RESOLUTION|>--- conflicted
+++ resolved
@@ -89,14 +89,10 @@
       // Enter
       if (this.selectKit.isExpanded) {
         if (this.selectKit.highlighted) {
-<<<<<<< HEAD
           this.selectKit.select(
             this.getValue(this.selectKit.highlighted),
             this.selectKit.highlighted
           );
-=======
-          this.selectKit.select(this.getValue(this.selectKit.highlighted));
->>>>>>> 241d8f64
           return false;
         }
       } else {
