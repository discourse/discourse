{{#if category}}
    {{#if hasParentCategory}}
      <div class="category-status">
<<<<<<< HEAD
        {{#unless hideParentCategory}}
          {{badgeForParentCategory}}&nbsp;
        {{/unless}}
        {{badgeForCategory}}
        <span class="topic-count">{{topicCount}}</span>
=======
        {{badgeForParentCategory}} {{badgeForCategory}}
        <span class="topic-count">&times; {{topicCount}}</span>
>>>>>>> 5cfcfa7a
      </div>
    {{else}}
      <div class="category-status">
        {{badgeForCategory}}
        <span class="topic-count">{{topicCount}}</span>
      </div>
    {{/if}}

    {{#if shouldDisplayDescription}}
      <div class="category-desc">{{{description}}}</div>
    {{/if}}
{{else}}
  {{{label}}}
{{/if}}<|MERGE_RESOLUTION|>--- conflicted
+++ resolved
@@ -1,16 +1,8 @@
 {{#if category}}
     {{#if hasParentCategory}}
       <div class="category-status">
-<<<<<<< HEAD
-        {{#unless hideParentCategory}}
-          {{badgeForParentCategory}}&nbsp;
-        {{/unless}}
-        {{badgeForCategory}}
-        <span class="topic-count">{{topicCount}}</span>
-=======
         {{badgeForParentCategory}} {{badgeForCategory}}
         <span class="topic-count">&times; {{topicCount}}</span>
->>>>>>> 5cfcfa7a
       </div>
     {{else}}
       <div class="category-status">
