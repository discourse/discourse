import { on } from "ember-addons/ember-computed-decorators";

export default Ember.Mixin.create({
  init() {
    this._super();

    this.filterInputSelector = ".filter-input";
    this.rowSelector = ".select-kit-row";
    this.collectionSelector = ".select-kit-collection";
    this.headerSelector = ".select-kit-header";
    this.bodySelector = ".select-kit-body";
    this.wrapperSelector = ".select-kit-wrapper";
  },

  $findRowByValue(value) { return this.$(`${this.rowSelector}[data-value='${value}']`); },

  $header() { return this.$(this.headerSelector); },

  $body() { return this.$(this.bodySelector); },

  $collection() { return this.$(this.collectionSelector); },

  $rows(withHidden) {

    if (withHidden === true) {
      return this.$(`${this.rowSelector}:not(.no-content)`);
    } else {
      return this.$(`${this.rowSelector}:not(.no-content):not(.is-hidden)`);
    }
  },

  $highlightedRow() { return this.$rows().filter(".is-highlighted"); },

  $selectedRow() { return this.$rows().filter(".is-selected"); },

  $filterInput() { return this.$(this.filterInputSelector); },

  @on("didRender")
  _ajustPosition() {
    $(`.select-kit-fixed-placeholder-${this.elementId}`).remove();
    this.$collection().css("max-height", this.get("collectionHeight"));
    this._applyFixedPosition();
    this._applyDirection();
    this._positionWrapper();
  },

  @on("willDestroyElement")
  _clearState() {
    $(`.select-kit-fixed-placeholder-${this.elementId}`).remove();
  },

  // use to collapse and remove focus
  close(event) {
    this.collapse(event);
    this.setProperties({ isFocused: false });
  },

  // force the component in a known default state
  focus() {
    Ember.run.schedule("afterRender", () => this.$header().focus());
  },

  // try to focus filter and fallback to header if not present
  focusFilterOrHeader() {
    Ember.run.schedule("afterRender", () => {
      if ((this.site && this.site.isMobileDevice) || !this.$filterInput().is(":visible")) {
        this.$header().focus();
      } else {
        this.$filterInput().focus();
      }
    });
  },

  expand() {
    if (this.get("isExpanded") === true) return;
    this.setProperties({ isExpanded: true, renderedBodyOnce: true, isFocused: true });
    this.focusFilterOrHeader();
    this.autoHighlight();
  },

  collapse() {
    this.set("isExpanded", false);
    Ember.run.schedule("afterRender", () => this._removeFixedPosition() );
  },

  // lose focus of the component in two steps
  // first collapse and keep focus and then remove focus
  unfocus(event) {
    if (this.get("isExpanded") === true) {
      this.collapse(event);
      this.focus(event);
    } else {
      this.close(event);
    }
  },

  _destroyEvent(event) {
    event.preventDefault();
    event.stopPropagation();
  },

  _applyDirection() {
    let options = { left: "auto", bottom: "auto", top: "auto" };

    const dHeader = $(".d-header")[0];
    const dHeaderBounds = dHeader ? dHeader.getBoundingClientRect() : {top: 0, height: 0};
    const dHeaderHeight = dHeaderBounds.top + dHeaderBounds.height;
    const bodyHeight = this.$body()[0].getBoundingClientRect().height;
    const windowWidth = $(window).width();
    const windowHeight = $(window).height();
    const boundingRect = this.get("element").getBoundingClientRect();
    const componentHeight = boundingRect.height;
    const componentWidth = boundingRect.width;
    const offsetTop = boundingRect.top;
    const offsetBottom = boundingRect.bottom;

    if (this.get("fullWidthOnMobile") && (this.site && this.site.isMobileDevice)) {
      const margin = 10;
      const relativeLeft = this.$().offset().left - $(window).scrollLeft();
      options.left = margin - relativeLeft;
      options.width = windowWidth - margin * 2;
      options.maxWidth = options.minWidth = "unset";
    } else {
      const bodyWidth = this.$body()[0].getBoundingClientRect().width;

      if ($("html").css("direction") === "rtl") {
        const horizontalSpacing = boundingRect.right;
        const hasHorizontalSpace = horizontalSpacing - (this.get("horizontalOffset") + bodyWidth) > 0;
        if (hasHorizontalSpace) {
          this.setProperties({ isLeftAligned: true, isRightAligned: false });
          options.left = bodyWidth + this.get("horizontalOffset");
        } else {
          this.setProperties({ isLeftAligned: false, isRightAligned: true });
          options.right = - (bodyWidth - componentWidth + this.get("horizontalOffset"));
        }
      } else {
        const horizontalSpacing = boundingRect.left;
        const hasHorizontalSpace = (windowWidth - (this.get("horizontalOffset") + horizontalSpacing + bodyWidth) > 0);
        if (hasHorizontalSpace) {
          this.setProperties({ isLeftAligned: true, isRightAligned: false });
          options.left = this.get("horizontalOffset");
        } else {
          this.setProperties({ isLeftAligned: false, isRightAligned: true });
          options.right = this.get("horizontalOffset");
        }
      }
    }

    const fullHeight = this.get("verticalOffset") + bodyHeight + componentHeight;
    const hasBelowSpace = windowHeight - offsetBottom - fullHeight > 0;
    const hasAboveSpace = offsetTop - fullHeight - dHeaderHeight > 0;
    if (hasBelowSpace || (!hasBelowSpace && !hasAboveSpace)) {
      this.setProperties({ isBelow: true, isAbove: false });
      options.top = this.$header()[0].getBoundingClientRect().height + this.get("verticalOffset");
    } else {
      this.setProperties({ isBelow: false, isAbove: true });
      options.bottom = this.$header()[0].getBoundingClientRect().height + this.get("verticalOffset");
    }

    this.$body().css(options);
  },

  _applyFixedPosition() {
    if (this.get("isExpanded") !== true) { return; }

    const scrollableParent = this.$().parents(this.get("scrollableParentSelector"));
    if (scrollableParent.length === 0) { return; }

    const boundingRect = this.get("element").getBoundingClientRect();
    const width = boundingRect.width;
    const height = boundingRect.height;
    const $placeholder = $(`<div class='select-kit-fixed-placeholder-${this.elementId}'></div>`);

    this._previousScrollParentOverflow = this._previousScrollParentOverflow || scrollableParent.css("overflow");
    scrollableParent.css({ overflow: "hidden" });

    this._previousCSSContext = {
      minWidth: this.$().css("min-width"),
      maxWidth: this.$().css("max-width")
    };

    const componentStyles = {
      position: "fixed",
      "margin-top": -scrollableParent.scrollTop(),
      width,
      minWidth: "unset",
      maxWidth: "unset"
    };

    if ($("html").css("direction") === "rtl") {
      componentStyles.marginRight = -width;
    } else {
      componentStyles.marginLeft = -width;
    }

    $placeholder.css({ display: "inline-block", width, height, "vertical-align": "middle" });

    this.$().before($placeholder).css(componentStyles);
  },

  _removeFixedPosition() {
    $(`.select-kit-fixed-placeholder-${this.elementId}`).remove();

    if (!this.element || this.isDestroying || this.isDestroyed) { return; }

    const scrollableParent = this.$().parents(this.get("scrollableParentSelector"));
    if (scrollableParent.length === 0) { return; }

    const css = jQuery.extend(
      this._previousCSSContext,
      {
        top: "auto",
        left: "auto",
        "margin-left": "auto",
        "margin-right": "auto",
        "margin-top": "auto",
        position: "relative"
      }
    );
    this.$().css(css);

    scrollableParent.css("overflow", this._previousScrollParentOverflow);
  },

  _positionWrapper() {
    const headerBoundingRect = this.$header()[0].getBoundingClientRect();

    this.$(this.wrapperSelector).css({
<<<<<<< HEAD
      width: this.$().outerWidth(false),
      height: componentHeight + this.$body().outerHeight(false)
=======
      width: this.get("element").getBoundingClientRect().width,
      height: headerBoundingRect.height + this.$body()[0].getBoundingClientRect().height
>>>>>>> eb428ef5
    });
  },
});<|MERGE_RESOLUTION|>--- conflicted
+++ resolved
@@ -226,13 +226,8 @@
     const headerBoundingRect = this.$header()[0].getBoundingClientRect();
 
     this.$(this.wrapperSelector).css({
-<<<<<<< HEAD
-      width: this.$().outerWidth(false),
-      height: componentHeight + this.$body().outerHeight(false)
-=======
       width: this.get("element").getBoundingClientRect().width,
       height: headerBoundingRect.height + this.$body()[0].getBoundingClientRect().height
->>>>>>> eb428ef5
     });
   },
 });