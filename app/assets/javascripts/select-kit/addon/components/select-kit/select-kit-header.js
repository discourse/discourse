import Component from "@ember/component";
import UtilsMixin from "select-kit/mixins/utils";
import { computed } from "@ember/object";
import { makeArray } from "discourse-common/lib/helpers";
import { schedule } from "@ember/runloop";

export default Component.extend(UtilsMixin, {
  eventType: "click",

  click(event) {
    if (typeof document === "undefined") {
      return;
    }
    if (this.isDestroyed || !this.selectKit || this.selectKit.isDisabled) {
      return;
    }
    if (this.eventType !== "click" || event.button !== 0) {
      return;
    }
    this.selectKit.toggle(event);
    event.preventDefault();
  },

  classNames: ["select-kit-header"],
  classNameBindings: ["isFocused"],
  attributeBindings: [
    "tabindex",
    "ariaOwns:aria-owns",
    "ariaHasPopup:aria-haspopup",
    "ariaIsExpanded:aria-expanded",
<<<<<<< HEAD
    "selectKitId:data-select-kit-id",
    "headerRole:role",
=======
    "roleButton:role",
>>>>>>> 85c4e8fd
    "selectedValue:data-value",
    "selectedNames:data-name",
    "buttonTitle:title",
  ],

  selectedValue: computed("value", function () {
    return this.value === this.getValue(this.selectKit.noneItem)
      ? null
      : makeArray(this.value).join(",");
  }),

  selectedNames: computed("selectedContent.[]", function () {
    return makeArray(this.selectedContent)
      .map((s) => this.getName(s))
      .join(",");
  }),

  buttonTitle: computed("value", "selectKit.noneItem", function () {
    if (
      !this.value &&
      this.selectKit.noneItem &&
      !this.selectKit.options.showFullTitle
    ) {
      return this.selectKit.noneItem.title || this.selectKit.noneItem.name;
    }
  }),

  icons: computed("selectKit.options.{icon,icons}", function () {
    const icon = makeArray(this.selectKit.options.icon);
    const icons = makeArray(this.selectKit.options.icons);
    return icon.concat(icons).filter(Boolean);
  }),

  ariaIsExpanded: computed("selectKit.isExpanded", function () {
    return this.selectKit.isExpanded ? "true" : "false";
  }),

  ariaHasPopup: "menu",

  ariaOwns: computed("selectKit.uniqueID", function () {
    return `${this.selectKit.uniqueID}-body`;
  }),

  headerRole: "listbox",

  tabindex: 0,

  keyUp(event) {
    if (event.keyCode === 32) {
      event.preventDefault();
    }
  },

  keyDown(event) {
    if (this.selectKit.isDisabled) {
      return;
    }

    if (!this.selectKit.onKeydown(event)) {
      return false;
    }

    const onlyShiftKey = event.shiftKey && event.keyCode === 16;
    if (event.metaKey || onlyShiftKey) {
      return;
    }

    if (event.keyCode === 13) {
      // Enter
      if (this.selectKit.isExpanded) {
        if (this.selectKit.highlighted) {
          this.selectKit.select(
            this.getValue(this.selectKit.highlighted),
            this.selectKit.highlighted
          );
          return false;
        }
      } else {
        this.selectKit.close(event);
      }
    } else if (event.keyCode === 38) {
      // Up arrow
      if (this.selectKit.isExpanded) {
        this.selectKit.highlightPrevious();
      } else {
        this.selectKit.open(event);
      }
      return false;
    } else if (event.keyCode === 40) {
      // Down arrow
      if (this.selectKit.isExpanded) {
        this.selectKit.highlightNext();
      } else {
        this.selectKit.open(event);
      }
      return false;
    } else if (event.keyCode === 37 || event.keyCode === 39) {
      // Do nothing for left/right arrow
      return true;
    } else if (event.keyCode === 32) {
      // Space
      event.preventDefault(); // prevents the space to trigger a scroll page-next
      this.selectKit.toggle(event);
    } else if (event.keyCode === 27) {
      // Escape
      this.selectKit.close(event);
    } else if (event.keyCode === 8) {
      // Backspace
      this._focusFilterInput();
    } else if (event.keyCode === 9) {
      // Tab
      if (
        this.selectKit.highlighted &&
        this.selectKit.isExpanded &&
        this.selectKit.options.triggerOnChangeOnTab
      ) {
        this.selectKit.select(
          this.getValue(this.selectKit.highlighted),
          this.selectKit.highlighted
        );
      }
      this.selectKit.close(event);
    } else if (
      this.selectKit.options.filterable ||
      this.selectKit.options.autoFilterable ||
      this.selectKit.options.allowAny
    ) {
      if (this.selectKit.isExpanded) {
        this._focusFilterInput();
      } else {
        this.selectKit.open(event);
        schedule("afterRender", () => this._focusFilterInput());
      }
    } else {
      if (this.selectKit.isExpanded) {
        return false;
      } else {
        return true;
      }
    }
  },

  _focusFilterInput() {
    const filterContainer = document.querySelector(
      `#${this.selectKit.uniqueID}-filter`
    );

    if (filterContainer) {
      filterContainer.style.display = "flex";

      const filterInput = filterContainer.querySelector(".filter-input");
      filterInput && filterInput.focus();
    }
  },
});<|MERGE_RESOLUTION|>--- conflicted
+++ resolved
@@ -28,12 +28,7 @@
     "ariaOwns:aria-owns",
     "ariaHasPopup:aria-haspopup",
     "ariaIsExpanded:aria-expanded",
-<<<<<<< HEAD
-    "selectKitId:data-select-kit-id",
     "headerRole:role",
-=======
-    "roleButton:role",
->>>>>>> 85c4e8fd
     "selectedValue:data-value",
     "selectedNames:data-name",
     "buttonTitle:title",
