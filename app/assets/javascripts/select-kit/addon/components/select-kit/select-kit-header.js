import Component from "@ember/component";
import UtilsMixin from "select-kit/mixins/utils";
import { computed } from "@ember/object";
import { makeArray } from "discourse-common/lib/helpers";
import { schedule } from "@ember/runloop";

export default Component.extend(UtilsMixin, {
  eventType: "click",

  click(event) {
    if (typeof document === "undefined") {
      return;
    }
    if (this.isDestroyed || !this.selectKit || this.selectKit.isDisabled) {
      return;
    }
    if (this.eventType !== "click" || event.button !== 0) {
      return;
    }
    this.selectKit.toggle(event);
    event.preventDefault();
  },

  classNames: ["select-kit-header"],
  classNameBindings: ["isFocused"],
  attributeBindings: [
    "tabindex",
    "ariaOwns:aria-owns",
    "ariaHasPopup:aria-haspopup",
    "ariaIsExpanded:aria-expanded",
<<<<<<< HEAD
    "ariaLabel:aria-label",
    "selectKitId:data-select-kit-id",
    "roleButton:role",
=======
    "headerRole:role",
>>>>>>> 075cd07a
    "selectedValue:data-value",
    "selectedNames:data-name",
    "buttonTitle:title",
  ],

  selectedValue: computed("value", function () {
    return this.value === this.getValue(this.selectKit.noneItem)
      ? null
      : makeArray(this.value).join(",");
  }),

  selectedNames: computed("selectedContent.[]", function () {
    return makeArray(this.selectedContent)
      .map((s) => this.getName(s))
      .join(",");
  }),

  buttonTitle: computed("value", "selectKit.noneItem", function () {
    if (
      !this.value &&
      this.selectKit.noneItem &&
      !this.selectKit.options.showFullTitle
    ) {
      return this.selectKit.noneItem.title || this.selectKit.noneItem.name;
    }
  }),

  icons: computed("selectKit.options.{icon,icons}", function () {
    const icon = makeArray(this.selectKit.options.icon);
    const icons = makeArray(this.selectKit.options.icons);
    return icon.concat(icons).filter(Boolean);
  }),

  ariaIsExpanded: computed("selectKit.isExpanded", function () {
    return this.selectKit.isExpanded ? "true" : "false";
  }),

  ariaHasPopup: "menu",

  ariaOwns: computed("selectKit.uniqueID", function () {
    return `${this.selectKit.uniqueID}-body`;
  }),

<<<<<<< HEAD
  ariaLabel: computed("selectKit.options.ariaLabel", function () {
    return this.selectKit.options.ariaLabel;
  }),

  roleButton: "button",
=======
  headerRole: "listbox",
>>>>>>> 075cd07a

  tabindex: 0,

  didInsertElement() {
    this._super(...arguments);
    if (this.selectKit.options.autofocus) {
      this.set("isFocused", true);
    }
  },

  keyUp(event) {
    if (event.keyCode === 32) {
      event.preventDefault();
    }
  },

  keyDown(event) {
    if (this.selectKit.isDisabled) {
      return;
    }

    if (!this.selectKit.onKeydown(event)) {
      return false;
    }

    const onlyShiftKey = event.shiftKey && event.keyCode === 16;
    if (event.metaKey || onlyShiftKey) {
      return;
    }

    if (event.keyCode === 13) {
      // Enter
      if (this.selectKit.isExpanded) {
        if (this.selectKit.highlighted) {
          this.selectKit.select(
            this.getValue(this.selectKit.highlighted),
            this.selectKit.highlighted
          );
          return false;
        }
      } else {
        this.selectKit.close(event);
      }
    } else if (event.keyCode === 38) {
      // Up arrow
      if (this.selectKit.isExpanded) {
        this.selectKit.highlightPrevious();
      } else {
        this.selectKit.open(event);
      }
      return false;
    } else if (event.keyCode === 40) {
      // Down arrow
      if (this.selectKit.isExpanded) {
        this.selectKit.highlightNext();
      } else {
        this.selectKit.open(event);
      }
      return false;
    } else if (event.keyCode === 37 || event.keyCode === 39) {
      // Do nothing for left/right arrow
      return true;
    } else if (event.keyCode === 32) {
      // Space
      event.preventDefault(); // prevents the space to trigger a scroll page-next
      this.selectKit.toggle(event);
    } else if (event.keyCode === 27) {
      // Escape
      this.selectKit.close(event);
    } else if (event.keyCode === 8) {
      // Backspace
      this._focusFilterInput();
    } else if (event.keyCode === 9) {
      // Tab
      if (
        this.selectKit.highlighted &&
        this.selectKit.isExpanded &&
        this.selectKit.options.triggerOnChangeOnTab
      ) {
        this.selectKit.select(
          this.getValue(this.selectKit.highlighted),
          this.selectKit.highlighted
        );
      }
      this.selectKit.close(event);
    } else if (
      this.selectKit.options.filterable ||
      this.selectKit.options.autoFilterable ||
      this.selectKit.options.allowAny
    ) {
      if (this.selectKit.isExpanded) {
        this._focusFilterInput();
      } else {
        this.selectKit.open(event);
        schedule("afterRender", () => this._focusFilterInput());
      }
    } else {
      if (this.selectKit.isExpanded) {
        return false;
      } else {
        return true;
      }
    }
  },

  _focusFilterInput() {
    const filterContainer = document.querySelector(
      `#${this.selectKit.uniqueID}-filter`
    );

    if (filterContainer) {
      filterContainer.style.display = "flex";

      const filterInput = filterContainer.querySelector(".filter-input");
      filterInput && filterInput.focus();
    }
  },
});<|MERGE_RESOLUTION|>--- conflicted
+++ resolved
@@ -28,13 +28,10 @@
     "ariaOwns:aria-owns",
     "ariaHasPopup:aria-haspopup",
     "ariaIsExpanded:aria-expanded",
-<<<<<<< HEAD
     "ariaLabel:aria-label",
     "selectKitId:data-select-kit-id",
     "roleButton:role",
-=======
     "headerRole:role",
->>>>>>> 075cd07a
     "selectedValue:data-value",
     "selectedNames:data-name",
     "buttonTitle:title",
@@ -78,15 +75,14 @@
     return `${this.selectKit.uniqueID}-body`;
   }),
 
-<<<<<<< HEAD
   ariaLabel: computed("selectKit.options.ariaLabel", function () {
     return this.selectKit.options.ariaLabel;
   }),
 
   roleButton: "button",
-=======
+
   headerRole: "listbox",
->>>>>>> 075cd07a
+
 
   tabindex: 0,
 
