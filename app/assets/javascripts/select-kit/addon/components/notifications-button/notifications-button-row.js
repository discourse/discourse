--- conflicted
+++ resolved
@@ -22,15 +22,7 @@
 
   @computed("_start")
   get description() {
-<<<<<<< HEAD
     return escapeExpression(I18n.t(`${this._start}.description`));
-=======
-    if (this.site && this.site.mobileView) {
-      return null;
-    }
-
-    return escapeExpression(i18n(`${this._start}.description`));
->>>>>>> cb663b89
   }
 
   @computed("i18nPrefix", "i18nPostfix", "rowName")
