import getURL from "discourse-common/lib/get-url";
import I18n from "I18n";
import { readOnly } from "@ember/object/computed";
import { computed } from "@ember/object";
import ComboBoxComponent from "select-kit/components/combo-box";
import DiscourseURL from "discourse/lib/url";
import Category from "discourse/models/category";
import { categoryBadgeHTML } from "discourse/helpers/category-link";

export const NO_CATEGORIES_ID = "no-categories";
export const ALL_CATEGORIES_ID = "all-categories";

export default ComboBoxComponent.extend({
  pluginApiIdentifiers: ["category-drop"],
  classNameBindings: ["categoryStyle"],
  classNames: ["category-drop"],
  value: readOnly("category.id"),
  content: readOnly("categoriesWithShortcuts.[]"),
  tagName: "li",
  categoryStyle: readOnly("siteSettings.category_style"),
  noCategoriesLabel: I18n.t("categories.no_subcategory"),

  selectKitOptions: {
    filterable: true,
    none: "category.all",
    caretDownIcon: "caret-right",
    caretUpIcon: "caret-down",
    fullWidthOnMobile: true,
    noSubcategories: false,
    subCategory: false,
    clearable: false,
    hideParentCategory: "hideParentCategory",
    countSubcategories: false,
    autoInsertNoneItem: false,
    displayCategoryDescription: "displayCategoryDescription",
    headerComponent: "category-drop/category-drop-header"
  },

  modifyComponentForRow() {
    return "category-row";
  },

  displayCategoryDescription: computed(function() {
    return !(
      this.get("currentUser.staff") || this.get("currentUser.trust_level") > 0
    );
  }),

  hideParentCategory: computed(function() {
    return this.options.subCategory || false;
  }),

  categoriesWithShortcuts: computed(
    "categories.[]",
    "value",
    "selectKit.options.{subCategory,noSubcategories}",
    function() {
      const shortcuts = [];

      if (
        this.value ||
        (this.selectKit.options.noSubcategories &&
          this.selectKit.options.subCategory)
      ) {
        shortcuts.push({
          id: ALL_CATEGORIES_ID,
          name: this.allCategoriesLabel
        });
      }

      if (
        this.selectKit.options.subCategory &&
        (this.value || !this.selectKit.options.noSubcategories)
      ) {
        shortcuts.push({
          id: NO_CATEGORIES_ID,
          name: this.noCategoriesLabel
        });
      }

      const results = this._filterUncategorized(this.categories || []);
      return shortcuts.concat(results);
    }
  ),

  modifyNoSelection() {
    if (this.selectKit.options.noSubcategories) {
      return this.defaultItem(NO_CATEGORIES_ID, this.noCategoriesLabel);
    } else {
      return this.defaultItem(ALL_CATEGORIES_ID, this.allCategoriesLabel);
    }
  },

  modifySelection(content) {
    if (this.value) {
      const category = Category.findById(this.value);
      content.title = category.title;
      content.label = categoryBadgeHTML(category, {
        link: false,
        allowUncategorized: true,
        hideParent: true
      }).htmlSafe();
    }

    return content;
  },

  parentCategoryName: readOnly("selectKit.options.parentCategory.name"),

  parentCategoryUrl: readOnly("selectKit.options.parentCategory.url"),

  allCategoriesLabel: computed(
    "parentCategoryName",
    "selectKit.options.subCategory",
    function() {
      if (this.selectKit.options.subCategory) {
        return I18n.t("categories.all_subcategories", {
          categoryName: this.parentCategoryName
        });
      }

      return I18n.t("categories.all");
    }
  ),

  allCategoriesUrl: computed(
    "parentCategoryUrl",
    "selectKit.options.subCategory",
    function() {
<<<<<<< HEAD
      return Discourse.getURL(
        this.selectKit.options.subCategory
          ? `${this.parentCategoryUrl}/all` || "/"
          : "/"
=======
      return getURL(
        this.selectKit.options.subCategory ? this.parentCategoryUrl || "/" : "/"
>>>>>>> ba00cc8e
      );
    }
  ),

  noCategoriesUrl: computed("parentCategoryUrl", function() {
    return getURL(`${this.parentCategoryUrl}/none`);
  }),

  search(filter) {
    if (filter) {
      let results = Category.search(filter);
      results = this._filterUncategorized(results).sort((a, b) => {
        if (a.parent_category_id && !b.parent_category_id) {
          return 1;
        } else if (!a.parent_category_id && b.parent_category_id) {
          return -1;
        } else {
          return 0;
        }
      });
      return results;
    } else {
      return this._filterUncategorized(this.content);
    }
  },

  actions: {
    onChange(categoryId) {
      let categoryURL;

      if (categoryId === ALL_CATEGORIES_ID) {
        categoryURL = this.allCategoriesUrl;
      } else if (categoryId === NO_CATEGORIES_ID) {
        categoryURL = this.noCategoriesUrl;
      } else {
        const category = Category.findById(parseInt(categoryId, 10));
        categoryURL = category.url;
      }

      DiscourseURL.routeToUrl(categoryURL);

      return false;
    }
  },

  _filterUncategorized(content) {
    if (!this.siteSettings.allow_uncategorized_topics) {
      content = content.filter(
        c => c.id !== this.site.uncategorized_category_id
      );
    }

    return content;
  }
});<|MERGE_RESOLUTION|>--- conflicted
+++ resolved
@@ -127,15 +127,10 @@
     "parentCategoryUrl",
     "selectKit.options.subCategory",
     function() {
-<<<<<<< HEAD
-      return Discourse.getURL(
+      return getURL(
         this.selectKit.options.subCategory
           ? `${this.parentCategoryUrl}/all` || "/"
           : "/"
-=======
-      return getURL(
-        this.selectKit.options.subCategory ? this.parentCategoryUrl || "/" : "/"
->>>>>>> ba00cc8e
       );
     }
   ),
