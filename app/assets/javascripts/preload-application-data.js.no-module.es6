(function() {
  var ps = require("preload-store").default;
  var preloadedDataElement = document.getElementById("data-preloaded");
  var setupData = document.getElementById("data-discourse-setup").dataset;

  if (preloadedDataElement) {
    var preloaded = JSON.parse(preloadedDataElement.dataset.preloaded);

    Object.keys(preloaded).forEach(function(key) {
      ps.store(key, JSON.parse(preloaded[key]));

      if (setupData.debugPreloadedAppData === "true") {
<<<<<<< HEAD
        /* eslint-disable no-console  */
        console.log(key, ps.get(key));
        /* eslint-enable no-console  */
=======
        /* eslint-disable no-console */
        console.log(key, ps.get(key));
        /* eslint-enable no-console */
>>>>>>> 697d4720
      }
    });
  }

  window.Logster = window.Logster || {};
  window.Logster.enabled = setupData.enableJsErrorReporting === "true";

  Discourse.CDN = setupData.cdn;
  Discourse.BaseUrl = setupData.baseUrl;
  Discourse.BaseUri = setupData.baseUri;
  Discourse.Environment = setupData.environment;
  Discourse.SiteSettings = ps.get("siteSettings");
  Discourse.ThemeSettings = ps.get("themeSettings");
  Discourse.LetterAvatarVersion = setupData.letterAvatarVersion;
  Discourse.MarkdownItURL = setupData.markdownItUrl;
  Discourse.ServiceWorkerURL = setupData.serviceWorkerUrl;
  I18n.defaultLocale = setupData.defaultLocale;
  Discourse.start();
  Discourse.set("assetVersion", setupData.assetVersion);

  let Session = require("discourse/models/session").default;
  Session.currentProp(
    "disableCustomCSS",
    setupData.disableCustomCss === "true"
  );

  if (setupData.safeMode) {
    Session.currentProp("safe_mode", setupData.safeMode);
  }

  Discourse.HighlightJSPath = setupData.highlightJsPath;
  Discourse.SvgSpritePath = setupData.svgSpritePath;

  if (Discourse.Environment === "development") {
    Discourse.SvgIconList = setupData.svgIconList;
  }

  if (setupData.s3BaseUrl) {
    Discourse.S3CDN = setupData.s3Cdn;
    Discourse.S3BaseUrl = setupData.s3BaseUrl;
  }

  Ember.RSVP.configure("onerror", function(e) {
    // Ignore TransitionAborted exceptions that bubble up
    if (e && e.message === "TransitionAborted") {
      return;
    }

    if (Discourse.Environment === "development") {
      /* eslint-disable no-console  */
      if (e) {
        if (e.message || e.stack) {
          console.log(e.message);
          console.log(e.stack);
        } else {
          console.log("Uncaught promise: ", e);
        }
      } else {
        console.log("A promise failed but was not caught.");
      }
      /* eslint-enable no-console  */
    }

    window.onerror(e && e.message, null, null, null, e);
  });
})();<|MERGE_RESOLUTION|>--- conflicted
+++ resolved
@@ -10,15 +10,9 @@
       ps.store(key, JSON.parse(preloaded[key]));
 
       if (setupData.debugPreloadedAppData === "true") {
-<<<<<<< HEAD
-        /* eslint-disable no-console  */
-        console.log(key, ps.get(key));
-        /* eslint-enable no-console  */
-=======
         /* eslint-disable no-console */
         console.log(key, ps.get(key));
         /* eslint-enable no-console */
->>>>>>> 697d4720
       }
     });
   }
