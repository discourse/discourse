export default Ember.Component.extend({
  action: "showCreateAccount",

  actions: {
    neverShow() {
      this.keyValueStore.setItem("anon-cta-never", "t");
      this.session.set("showSignupCta", false);
    },
    hideForSession() {
      this.session.set("hideSignupCta", true);
      this.keyValueStore.setItem("anon-cta-hidden", new Date().getTime());
<<<<<<< HEAD
      Em.run.later(() => this.session.set("showSignupCta", false), 20 * 1000);
    },
    showCreateAccount() {
      this.sendAction();
=======
      Ember.run.later(
        () => this.session.set("showSignupCta", false),
        20 * 1000
      );
>>>>>>> c10941bb
    }
  },

  _turnOffIfHidden: function() {
    if (this.session.get("hideSignupCta")) {
      this.session.set("showSignupCta", false);
    }
  }.on("willDestroyElement")
});<|MERGE_RESOLUTION|>--- conflicted
+++ resolved
@@ -9,17 +9,10 @@
     hideForSession() {
       this.session.set("hideSignupCta", true);
       this.keyValueStore.setItem("anon-cta-hidden", new Date().getTime());
-<<<<<<< HEAD
-      Em.run.later(() => this.session.set("showSignupCta", false), 20 * 1000);
-    },
-    showCreateAccount() {
-      this.sendAction();
-=======
       Ember.run.later(
         () => this.session.set("showSignupCta", false),
         20 * 1000
       );
->>>>>>> c10941bb
     }
   },
 
