--- conflicted
+++ resolved
@@ -20,11 +20,7 @@
   },
 
   willDestroyElement() {
-<<<<<<< HEAD
-    this._super();
-=======
     this._super(...arguments);
->>>>>>> c10941bb
     $(window).off("load.faq resize.faq scroll.faq");
   }
 });