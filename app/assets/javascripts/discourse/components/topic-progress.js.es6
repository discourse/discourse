--- conflicted
+++ resolved
@@ -1,7 +1,4 @@
-<<<<<<< HEAD
-=======
 import { getOwner } from "discourse-common/lib/get-owner";
->>>>>>> c10941bb
 import {
   default as computed,
   observes
@@ -116,11 +113,7 @@
   },
 
   willDestroyElement() {
-<<<<<<< HEAD
-    this._super();
-=======
     this._super(...arguments);
->>>>>>> c10941bb
     this.appEvents
       .off("composer:will-open", this, this._dock)
       .off("composer:resized", this, this._dock)
@@ -162,17 +155,6 @@
     const $wrapper = this.$();
     if (!$wrapper || $wrapper.length === 0) return;
 
-<<<<<<< HEAD
-    const offset = window.pageYOffset || $("html").scrollTop();
-    const progressHeight = this.site.mobileView
-      ? 0
-      : $("#topic-progress").height();
-    const maximumOffset = $("#topic-bottom").offset().top + progressHeight;
-    const windowHeight = $(window).height();
-    const composerHeight = $("#reply-control").height() || 0;
-    const isDocked = offset >= maximumOffset - windowHeight + composerHeight;
-    const bottom = $("#main").height() - maximumOffset;
-=======
     const offset = window.pageYOffset || $("html").scrollTop(),
       progressHeight = this.site.mobileView ? 0 : $("#topic-progress").height(),
       maximumOffset = $("#topic-bottom").offset().top + progressHeight,
@@ -181,7 +163,6 @@
       composerHeight = $("#reply-control").height() || 0,
       isDocked = offset >= maximumOffset - windowHeight + composerHeight,
       bottom = bodyHeight - maximumOffset;
->>>>>>> c10941bb
 
     if (composerHeight > 0) {
       $wrapper.css("bottom", isDocked ? bottom : composerHeight);
@@ -190,14 +171,6 @@
     }
 
     this.set("docked", isDocked);
-<<<<<<< HEAD
-
-    const $replyArea = $("#reply-control .reply-area");
-    if ($replyArea && $replyArea.length > 0) {
-      $wrapper.css("right", `${$replyArea.offset().left}px`);
-    } else {
-      $wrapper.css("right", "1em");
-=======
 
     const $replyArea = $("#reply-control .reply-area");
     if ($replyArea && $replyArea.length > 0) {
@@ -223,16 +196,11 @@
           appEvents.trigger("header:hide-topic");
         }, 300);
       }
->>>>>>> c10941bb
     }
   },
 
   click(e) {
-<<<<<<< HEAD
-    if ($(e.target).parents("#topic-progress").length) {
-=======
     if ($(e.target).closest("#topic-progress").length) {
->>>>>>> c10941bb
       this.send("toggleExpansion");
     }
   },
