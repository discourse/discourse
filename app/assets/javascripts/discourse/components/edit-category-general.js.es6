import DiscourseURL from "discourse/lib/url";
import { buildCategoryPanel } from "discourse/components/edit-category-panel";
import { categoryBadgeHTML } from "discourse/helpers/category-link";
import Category from "discourse/models/category";
import computed from "ember-addons/ember-computed-decorators";

export default buildCategoryPanel("general", {
  foregroundColors: ["FFFFFF", "000000"],
<<<<<<< HEAD
  canSelectParentCategory: Em.computed.not("category.isUncategorizedCategory"),
=======
  canSelectParentCategory: Ember.computed.not(
    "category.isUncategorizedCategory"
  ),
>>>>>>> c10941bb

  // background colors are available as a pipe-separated string
  @computed
  backgroundColors() {
    const categories = this.site.get("categoriesList");
    return this.siteSettings.category_colors
      .split("|")
      .map(function(i) {
        return i.toUpperCase();
      })
      .concat(
        categories.map(function(c) {
          return c.color.toUpperCase();
        })
      )
      .uniq();
  },

  @computed
  noCategoryStyle() {
    return this.siteSettings.category_style === "none";
  },

  @computed("category.id", "category.color")
  usedBackgroundColors(categoryId, categoryColor) {
    const categories = this.site.get("categoriesList");

    // If editing a category, don't include its color:
    return categories
      .map(function(c) {
        return categoryId &&
          categoryColor.toUpperCase() === c.color.toUpperCase()
          ? null
          : c.color.toUpperCase();
      }, this)
      .compact();
  },

  @computed
  parentCategories() {
    return this.site
      .get("categoriesList")
      .filter(c => !c.get("parentCategory"));
  },

  @computed(
    "category.parent_category_id",
    "category.categoryName",
    "category.color",
    "category.text_color"
  )
  categoryBadgePreview(parentCategoryId, name, color, textColor) {
    const category = this.get("category");
    const c = Category.create({
      name,
      color,
      text_color: textColor,
      parent_category_id: parseInt(parentCategoryId),
      read_restricted: category.get("read_restricted")
    });
    return categoryBadgeHTML(c, { link: false });
  },

  // We can change the parent if there are no children
  @computed("category.id")
  subCategories(categoryId) {
    if (Ember.isEmpty(categoryId)) {
      return null;
    }
    return Category.list().filterBy("parent_category_id", categoryId);
  },

  @computed("category.isUncategorizedCategory", "category.id")
  showDescription(isUncategorizedCategory, categoryId) {
    return !isUncategorizedCategory && categoryId;
  },

  actions: {
    showCategoryTopic() {
      DiscourseURL.routeTo(this.get("category.topic_url"));
      return false;
    }
  }
});<|MERGE_RESOLUTION|>--- conflicted
+++ resolved
@@ -6,13 +6,9 @@
 
 export default buildCategoryPanel("general", {
   foregroundColors: ["FFFFFF", "000000"],
-<<<<<<< HEAD
-  canSelectParentCategory: Em.computed.not("category.isUncategorizedCategory"),
-=======
   canSelectParentCategory: Ember.computed.not(
     "category.isUncategorizedCategory"
   ),
->>>>>>> c10941bb
 
   // background colors are available as a pipe-separated string
   @computed
