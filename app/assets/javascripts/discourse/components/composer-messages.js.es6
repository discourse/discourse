import LinkLookup from "discourse/lib/link-lookup";

let _messagesCache = {};

export default Ember.Component.extend({
  classNameBindings: [":composer-popup-container", "hidden"],
  checkedMessages: false,
  messages: null,
  messagesByTemplate: null,
  queuedForTyping: null,
  _lastSimilaritySearch: null,
  _similarTopicsMessage: null,
  _yourselfConfirm: null,
  similarTopics: null,

<<<<<<< HEAD
  hidden: Ember.computed.not("composer.viewOpen"),

  didInsertElement() {
    this._super();
=======
  hidden: Ember.computed.not("composer.viewOpenOrFullscreen"),

  didInsertElement() {
    this._super(...arguments);
>>>>>>> c10941bb
    this.appEvents.on("composer:typed-reply", this, this._typedReply);
    this.appEvents.on("composer:opened", this, this._findMessages);
    this.appEvents.on("composer:find-similar", this, this._findSimilar);
    this.appEvents.on("composer-messages:close", this, this._closeTop);
    this.appEvents.on("composer-messages:create", this, this._create);
    Ember.run.scheduleOnce("afterRender", this, this.reset);
  },

  willDestroyElement() {
    this.appEvents.off("composer:typed-reply", this, this._typedReply);
    this.appEvents.off("composer:opened", this, this._findMessages);
    this.appEvents.off("composer:find-similar", this, this._findSimilar);
    this.appEvents.off("composer-messages:close", this, this._closeTop);
    this.appEvents.off("composer-messages:create", this, this._create);
  },

  _closeTop() {
    const messages = this.get("messages");
    messages.popObject();
    this.set("messageCount", messages.get("length"));
  },

  _removeMessage(message) {
    const messages = this.get("messages");
    messages.removeObject(message);
    this.set("messageCount", messages.get("length"));
  },

  actions: {
    closeMessage(message) {
      this._removeMessage(message);
    },

    hideMessage(message) {
      this._removeMessage(message);
      // kind of hacky but the visibility depends on this
      this.get("messagesByTemplate")[message.get("templateName")] = undefined;
    },

    popup(message) {
      const messagesByTemplate = this.get("messagesByTemplate");
      const templateName = message.get("templateName");

      if (!messagesByTemplate[templateName]) {
        const messages = this.get("messages");
        messages.pushObject(message);
        this.set("messageCount", messages.get("length"));
        messagesByTemplate[templateName] = message;
      }
    }
  },

  // Resets all active messages.
  // For example if composing a new post.
  reset() {
    if (this.isDestroying || this.isDestroyed) {
      return;
    }
    this.setProperties({
      messages: [],
      messagesByTemplate: {},
      queuedForTyping: [],
      checkedMessages: false,
      similarTopics: []
    });
  },

  // Called after the user has typed a reply.
  // Some messages only get shown after being typed.
  _typedReply() {
    if (this.isDestroying || this.isDestroyed) {
      return;
    }

    const composer = this.get("composer");
    if (composer.get("privateMessage")) {
      let usernames = composer.get("targetUsernames");

      if (usernames) {
        usernames = usernames.split(",");
      }

      if (
        usernames &&
        usernames.length === 1 &&
        usernames[0] === this.currentUser.get("username")
      ) {
        const message =
          this._yourselfConfirm ||
          composer.store.createRecord("composer-message", {
            id: "yourself_confirm",
            templateName: "custom-body",
            title: I18n.t("composer.yourself_confirm.title"),
            body: I18n.t("composer.yourself_confirm.body")
          });
        this.send("popup", message);
      }
    }

    this.get("queuedForTyping").forEach(msg => this.send("popup", msg));
  },

  _create(info) {
    this.reset();
    this.send("popup", Ember.Object.create(info));
  },

  _findSimilar() {
    const composer = this.get("composer");

    // We don't care about similar topics unless creating a topic
    if (!composer.get("creatingTopic")) {
      return;
    }

    // TODO pass the 200 in from somewhere
    const raw = (composer.get("reply") || "").substr(0, 200);
    const title = composer.get("title") || "";

    // Ensure we have at least a title
    if (title.length < this.siteSettings.min_title_similar_length) {
      return;
    }

    // Don't search over and over
    const concat = title + raw;
    if (concat === this._lastSimilaritySearch) {
      return;
    }
    this._lastSimilaritySearch = concat;

    const similarTopics = this.get("similarTopics");
    const message =
      this._similarTopicsMessage ||
      composer.store.createRecord("composer-message", {
        id: "similar_topics",
        templateName: "similar-topics",
        extraClass: "similar-topics"
      });

    this._similarTopicsMessage = message;

    composer.store.find("similar-topic", { title, raw }).then(topics => {
      similarTopics.clear();
      similarTopics.pushObjects(topics.get("content"));

      if (similarTopics.get("length") > 0) {
        message.set("similarTopics", similarTopics);
        this.send("popup", message);
<<<<<<< HEAD
      } else if (message) {
=======
      } else if (message && !(this.isDestroyed || this.isDestroying)) {
>>>>>>> c10941bb
        this.send("hideMessage", message);
      }
    });
  },

  // Figure out if there are any messages that should be displayed above the composer.
  _findMessages() {
    if (this.get("checkedMessages")) {
      return;
    }

    const composer = this.get("composer");
    const args = { composer_action: composer.get("action") };
    const topicId = composer.get("topic.id");
    const postId = composer.get("post.id");

    if (topicId) {
      args.topic_id = topicId;
    }
    if (postId) {
      args.post_id = postId;
    }

    const cacheKey = `${args.composer_action}${args.topic_id}${args.post_id}`;

    const processMessages = messages => {
      if (this.isDestroying || this.isDestroyed) {
        return;
      }

      // Checking composer messages on replies can give us a list of links to check for
      // duplicates
      if (messages.extras && messages.extras.duplicate_lookup) {
<<<<<<< HEAD
        this.sendAction(
          "addLinkLookup",
          new LinkLookup(messages.extras.duplicate_lookup)
        );
=======
        this.addLinkLookup(new LinkLookup(messages.extras.duplicate_lookup));
>>>>>>> c10941bb
      }

      this.set("checkedMessages", true);
      const queuedForTyping = this.get("queuedForTyping");
<<<<<<< HEAD
      messages.forEach(
        msg =>
          msg.wait_for_typing
            ? queuedForTyping.addObject(msg)
            : this.send("popup", msg)
=======
      messages.forEach(msg =>
        msg.wait_for_typing
          ? queuedForTyping.addObject(msg)
          : this.send("popup", msg)
>>>>>>> c10941bb
      );
    };

    if (_messagesCache.cacheKey === cacheKey) {
      processMessages(_messagesCache.messages);
    } else {
      composer.store.find("composer-message", args).then(messages => {
        _messagesCache = { messages, cacheKey };
        processMessages(messages);
      });
    }
  }
});<|MERGE_RESOLUTION|>--- conflicted
+++ resolved
@@ -13,17 +13,10 @@
   _yourselfConfirm: null,
   similarTopics: null,
 
-<<<<<<< HEAD
-  hidden: Ember.computed.not("composer.viewOpen"),
-
-  didInsertElement() {
-    this._super();
-=======
   hidden: Ember.computed.not("composer.viewOpenOrFullscreen"),
 
   didInsertElement() {
     this._super(...arguments);
->>>>>>> c10941bb
     this.appEvents.on("composer:typed-reply", this, this._typedReply);
     this.appEvents.on("composer:opened", this, this._findMessages);
     this.appEvents.on("composer:find-similar", this, this._findSimilar);
@@ -173,11 +166,7 @@
       if (similarTopics.get("length") > 0) {
         message.set("similarTopics", similarTopics);
         this.send("popup", message);
-<<<<<<< HEAD
-      } else if (message) {
-=======
       } else if (message && !(this.isDestroyed || this.isDestroying)) {
->>>>>>> c10941bb
         this.send("hideMessage", message);
       }
     });
@@ -211,30 +200,15 @@
       // Checking composer messages on replies can give us a list of links to check for
       // duplicates
       if (messages.extras && messages.extras.duplicate_lookup) {
-<<<<<<< HEAD
-        this.sendAction(
-          "addLinkLookup",
-          new LinkLookup(messages.extras.duplicate_lookup)
-        );
-=======
         this.addLinkLookup(new LinkLookup(messages.extras.duplicate_lookup));
->>>>>>> c10941bb
       }
 
       this.set("checkedMessages", true);
       const queuedForTyping = this.get("queuedForTyping");
-<<<<<<< HEAD
-      messages.forEach(
-        msg =>
-          msg.wait_for_typing
-            ? queuedForTyping.addObject(msg)
-            : this.send("popup", msg)
-=======
       messages.forEach(msg =>
         msg.wait_for_typing
           ? queuedForTyping.addObject(msg)
           : this.send("popup", msg)
->>>>>>> c10941bb
       );
     };
 
