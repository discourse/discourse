import MountWidget from "discourse/components/mount-widget";
import Docking from "discourse/mixins/docking";
import { observes } from "ember-addons/ember-computed-decorators";
import optionalService from "discourse/lib/optional-service";

const headerPadding = () => parseInt($("#main-outlet").css("padding-top")) + 3;

export default MountWidget.extend(Docking, {
  adminTools: optionalService(),
  widget: "topic-timeline-container",
  dockBottom: null,
  dockAt: null,

  buildArgs() {
    let attrs = {
      topic: this.get("topic"),
      notificationLevel: this.get("notificationLevel"),
      topicTrackingState: this.topicTrackingState,
      enteredIndex: this.get("enteredIndex"),
      dockAt: this.dockAt,
      dockBottom: this.dockBottom,
      mobileView: this.get("site.mobileView")
    };

    let event = this.get("prevEvent");
    if (event) {
      attrs.enteredIndex = event.postIndex - 1;
    }

    if (this.get("fullscreen")) {
      attrs.fullScreen = true;
      attrs.addShowClass = this.get("addShowClass");
    } else {
      attrs.top = this.dockAt || headerPadding();
    }

    return attrs;
  },

  @observes("topic.highest_post_number", "loading")
  newPostAdded() {
    this.queueRerender(() => this.queueDockCheck());
  },

  @observes("topic.details.notification_level")
  _queueRerender() {
    this.queueRerender();
  },

  dockCheck(info) {
    const mainOffset = $("#main").offset();
    const offsetTop = mainOffset ? mainOffset.top : 0;
    const topicTop = $(".container.posts").offset().top - offsetTop;
    const topicBottom = $("#topic-bottom").offset().top;
    const $timeline = this.$(".timeline-container");
    const timelineHeight = $timeline.height() || 400;
    const footerHeight = $(".timeline-footer-controls").outerHeight(true) || 0;

    const prev = this.dockAt;
    const posTop = headerPadding() + info.offset();
    const pos = posTop + timelineHeight;

    this.dockBottom = false;
    if (posTop < topicTop) {
      this.dockAt = parseInt(topicTop, 10);
    } else if (pos > topicBottom + footerHeight) {
      this.dockAt = parseInt(topicBottom - timelineHeight + footerHeight, 10);
      this.dockBottom = true;
      if (this.dockAt < 0) {
        this.dockAt = 0;
      }
    } else {
      this.dockAt = null;
      this.fastDockAt = parseInt(
        topicBottom - timelineHeight + footerHeight - offsetTop,
        10
      );
    }

    if (this.dockAt !== prev) {
      this.queueRerender();
    }
  },

  didInsertElement() {
    this._super(...arguments);

    if (this.get("fullscreen") && !this.get("addShowClass")) {
<<<<<<< HEAD
      Em.run.next(() => {
=======
      Ember.run.next(() => {
>>>>>>> c10941bb
        this.set("addShowClass", true);
        this.queueRerender();
      });
    }

    this.dispatch("topic:current-post-scrolled", "timeline-scrollarea");
  },

  showModerationHistory() {
    this.get("adminTools").showModerationHistory({
      filter: "topic",
      topic_id: this.get("topic.id")
    });
  }
});<|MERGE_RESOLUTION|>--- conflicted
+++ resolved
@@ -86,11 +86,7 @@
     this._super(...arguments);
 
     if (this.get("fullscreen") && !this.get("addShowClass")) {
-<<<<<<< HEAD
-      Em.run.next(() => {
-=======
       Ember.run.next(() => {
->>>>>>> c10941bb
         this.set("addShowClass", true);
         this.queueRerender();
       });
