/**
   A plugin outlet is an extension point for templates where other templates can
   be inserted by plugins.

   ## Usage

   If your handlebars template has:

   ```handlebars
     {{plugin-outlet name="evil-trout"}}
   ```

   Then any handlebars files you create in the `connectors/evil-trout` directory
   will automatically be appended. For example:

   plugins/hello/assets/javascripts/discourse/templates/connectors/evil-trout/hello.hbs

   With the contents:

   ```handlebars
     <b>Hello World</b>
   ```

   Will insert <b>Hello World</b> at that point in the template.

   ## Disabling

   If a plugin returns a disabled status, the outlets will not be wired up for it.
   The list of disabled plugins is returned via the `Site` singleton.

**/
import { renderedConnectorsFor } from "discourse/lib/plugin-connectors";

export default Ember.Component.extend({
  tagName: "span",
  connectors: null,

  init() {
    // This should be the future default
    if (this.get("noTags")) {
      this.set("tagName", "");
      this.set("connectorTagName", "");
    }

<<<<<<< HEAD
    this._super();
=======
    this._super(...arguments);
>>>>>>> c10941bb
    const name = this.get("name");
    if (name) {
      const args = this.get("args");
      this.set("connectors", renderedConnectorsFor(name, args, this));
    }
  }
});<|MERGE_RESOLUTION|>--- conflicted
+++ resolved
@@ -42,11 +42,7 @@
       this.set("connectorTagName", "");
     }
 
-<<<<<<< HEAD
-    this._super();
-=======
     this._super(...arguments);
->>>>>>> c10941bb
     const name = this.get("name");
     if (name) {
       const args = this.get("args");
