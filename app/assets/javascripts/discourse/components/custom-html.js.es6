import { getCustomHTML } from "discourse/helpers/custom-html";
import { getOwner } from "discourse-common/lib/get-owner";

export default Ember.Component.extend({
  triggerAppEvent: null,

  init() {
<<<<<<< HEAD
    this._super();
=======
    this._super(...arguments);
>>>>>>> c10941bb
    const name = this.get("name");
    const html = getCustomHTML(name);

    if (html) {
      this.set("html", html);
      this.set("layoutName", "components/custom-html-container");
    } else {
      const template = getOwner(this).lookup(`template:${name}`);
      if (template) {
        this.set("layoutName", name);
      }
    }
  },

  didInsertElement() {
<<<<<<< HEAD
    this._super();
=======
    this._super(...arguments);
>>>>>>> c10941bb
    if (this.get("triggerAppEvent") === "true") {
      this.appEvents.trigger(`inserted-custom-html:${this.get("name")}`);
    }
  },

  willDestroyElement() {
<<<<<<< HEAD
    this._super();
=======
    this._super(...arguments);
>>>>>>> c10941bb
    if (this.get("triggerAppEvent") === "true") {
      this.appEvents.trigger(`destroyed-custom-html:${this.get("name")}`);
    }
  }
});<|MERGE_RESOLUTION|>--- conflicted
+++ resolved
@@ -5,11 +5,7 @@
   triggerAppEvent: null,
 
   init() {
-<<<<<<< HEAD
-    this._super();
-=======
     this._super(...arguments);
->>>>>>> c10941bb
     const name = this.get("name");
     const html = getCustomHTML(name);
 
@@ -25,22 +21,14 @@
   },
 
   didInsertElement() {
-<<<<<<< HEAD
-    this._super();
-=======
     this._super(...arguments);
->>>>>>> c10941bb
     if (this.get("triggerAppEvent") === "true") {
       this.appEvents.trigger(`inserted-custom-html:${this.get("name")}`);
     }
   },
 
   willDestroyElement() {
-<<<<<<< HEAD
-    this._super();
-=======
     this._super(...arguments);
->>>>>>> c10941bb
     if (this.get("triggerAppEvent") === "true") {
       this.appEvents.trigger(`destroyed-custom-html:${this.get("name")}`);
     }
