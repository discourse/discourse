--- conflicted
+++ resolved
@@ -1,12 +1,5 @@
 import { buildCategoryPanel } from "discourse/components/edit-category-panel";
-<<<<<<< HEAD
-import {
-  default as computed,
-  observes
-} from "ember-addons/ember-computed-decorators";
-=======
 import { default as computed } from "ember-addons/ember-computed-decorators";
->>>>>>> c10941bb
 
 export default buildCategoryPanel("images").extend({
   @computed("category.uploaded_background.url")
@@ -14,44 +7,11 @@
     return uploadedBackgroundUrl || "";
   },
 
-<<<<<<< HEAD
-  @computed("category.uploaded_background.id")
-  backgroundImageId(uploadedBackgroundId) {
-    return uploadedBackgroundId || null;
-  },
-
-=======
->>>>>>> c10941bb
   @computed("category.uploaded_logo.url")
   logoImageUrl(uploadedLogoUrl) {
     return uploadedLogoUrl || "";
   },
 
-<<<<<<< HEAD
-  @computed("category.uploaded_logo.id")
-  logoImageId(uploadedLogoId) {
-    return uploadedLogoId || null;
-  },
-
-  @observes("backgroundImageUrl", "backgroundImageId")
-  _setBackgroundUpload() {
-    this.set(
-      "category.uploaded_background",
-      Ember.Object.create({
-        id: this.get("backgroundImageId"),
-        url: this.get("backgroundImageUrl")
-      })
-    );
-  },
-
-  @observes("logoImageUrl", "logoImageId")
-  _setLogoUpload() {
-    this.set(
-      "category.uploaded_logo",
-      Ember.Object.create({
-        id: this.get("logoImageId"),
-        url: this.get("logoImageUrl")
-=======
   actions: {
     logoUploadDone(upload) {
       this._setFromUpload("category.uploaded_logo", upload);
@@ -86,7 +46,6 @@
       Ember.Object.create({
         url: upload.url,
         id: upload.id
->>>>>>> c10941bb
       })
     );
   }
