import debounce from "discourse/lib/debounce";
import { searchForTerm } from "discourse/lib/search";

export default Ember.Component.extend({
  loading: null,
  noResults: null,
  topics: null,

  topicTitleChanged: function() {
    this.setProperties({
      loading: true,
      noResults: true,
      selectedTopicId: null
    });
    this.search(this.get("topicTitle"));
  }.observes("topicTitle"),

  topicsChanged: function() {
    const topics = this.get("topics");
    if (topics) {
      this.set("noResults", topics.length === 0);
    }
    this.set("loading", false);
  }.observes("topics"),

  search: debounce(function(title) {
    const self = this,
      currentTopicId = this.get("currentTopicId");

    if (Ember.isEmpty(title)) {
      self.setProperties({ topics: null, loading: false });
      return;
    }

<<<<<<< HEAD
    searchForTerm(title, { typeFilter: "topic", searchForId: true }).then(
      function(results) {
        if (results && results.posts && results.posts.length > 0) {
          self.set(
            "topics",
            results.posts
              .mapBy("topic")
              .filter(t => t.get("id") !== currentTopicId)
          );
        } else {
          self.setProperties({ topics: null, loading: false });
        }
=======
    searchForTerm(title, {
      typeFilter: "topic",
      searchForId: true,
      restrictToArchetype: "regular"
    }).then(function(results) {
      if (results && results.posts && results.posts.length > 0) {
        self.set(
          "topics",
          results.posts
            .mapBy("topic")
            .filter(t => t.get("id") !== currentTopicId)
        );
      } else {
        self.setProperties({ topics: null, loading: false });
>>>>>>> c10941bb
      }
    );
  }, 300),

  actions: {
    chooseTopic(topic) {
<<<<<<< HEAD
      const topicId = Em.get(topic, "id");
=======
      const topicId = Ember.get(topic, "id");
>>>>>>> c10941bb
      this.set("selectedTopicId", topicId);
      Ember.run.next(() =>
        $("#choose-topic-" + topicId).prop("checked", "true")
      );
      return false;
    }
  }
});<|MERGE_RESOLUTION|>--- conflicted
+++ resolved
@@ -32,20 +32,6 @@
       return;
     }
 
-<<<<<<< HEAD
-    searchForTerm(title, { typeFilter: "topic", searchForId: true }).then(
-      function(results) {
-        if (results && results.posts && results.posts.length > 0) {
-          self.set(
-            "topics",
-            results.posts
-              .mapBy("topic")
-              .filter(t => t.get("id") !== currentTopicId)
-          );
-        } else {
-          self.setProperties({ topics: null, loading: false });
-        }
-=======
     searchForTerm(title, {
       typeFilter: "topic",
       searchForId: true,
@@ -60,18 +46,13 @@
         );
       } else {
         self.setProperties({ topics: null, loading: false });
->>>>>>> c10941bb
       }
-    );
+    });
   }, 300),
 
   actions: {
     chooseTopic(topic) {
-<<<<<<< HEAD
-      const topicId = Em.get(topic, "id");
-=======
       const topicId = Ember.get(topic, "id");
->>>>>>> c10941bb
       this.set("selectedTopicId", topicId);
       Ember.run.next(() =>
         $("#choose-topic-" + topicId).prop("checked", "true")
