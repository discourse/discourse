export default Ember.Component.extend({
  classNameBindings: [":social-link"],

  actions: {
    share: function(source) {
<<<<<<< HEAD
      this.sendAction("action", source);
=======
      this.action(source);
>>>>>>> c10941bb
    }
  }
});<|MERGE_RESOLUTION|>--- conflicted
+++ resolved
@@ -3,11 +3,7 @@
 
   actions: {
     share: function(source) {
-<<<<<<< HEAD
-      this.sendAction("action", source);
-=======
       this.action(source);
->>>>>>> c10941bb
     }
   }
 });