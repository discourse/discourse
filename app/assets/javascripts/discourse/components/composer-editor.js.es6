--- conflicted
+++ resolved
@@ -17,19 +17,12 @@
   fetchUnseenTagHashtags
 } from "discourse/lib/link-tag-hashtag";
 import Composer from "discourse/models/composer";
-<<<<<<< HEAD
-import { load } from "pretty-text/oneboxer";
-=======
 import { load, LOADING_ONEBOX_CSS_CLASS } from "pretty-text/oneboxer";
->>>>>>> c10941bb
 import { applyInlineOneboxes } from "pretty-text/inline-oneboxer";
 import { ajax } from "discourse/lib/ajax";
 import InputValidation from "discourse/models/input-validation";
 import { findRawTemplate } from "discourse/lib/raw-templates";
-<<<<<<< HEAD
-=======
 import { iconHTML } from "discourse-common/lib/icon-library";
->>>>>>> c10941bb
 import {
   tinyAvatar,
   displayErrorForUpload,
@@ -44,14 +37,11 @@
   resolveAllShortUrls
 } from "pretty-text/image-short-url";
 
-<<<<<<< HEAD
-=======
 import {
   INLINE_ONEBOX_LOADING_CSS_CLASS,
   INLINE_ONEBOX_CSS_CLASS
 } from "pretty-text/inline-oneboxer";
 
->>>>>>> c10941bb
 const REBUILD_SCROLL_MAP_EVENTS = ["composer:resized", "composer:typed-reply"];
 
 const uploadHandlers = [];
@@ -69,11 +59,15 @@
   _xhr: null,
   shouldBuildScrollMap: true,
   scrollMap: null,
-<<<<<<< HEAD
-
-  @computed
-  uploadPlaceholder() {
-    return `[${I18n.t("uploading")}]() `;
+  uploadFilenamePlaceholder: null,
+
+  @computed("uploadFilenamePlaceholder")
+  uploadPlaceholder(uploadFilenamePlaceholder) {
+    const clipboard = I18n.t("clipboard");
+    const filename = uploadFilenamePlaceholder
+      ? uploadFilenamePlaceholder
+      : clipboard;
+    return `[${I18n.t("uploading_filename", { filename })}]() `;
   },
 
   @computed("composer.requiredCategoryMissing")
@@ -100,43 +94,6 @@
     return requiredCategoryMissing && replyLength === 0;
   },
 
-=======
-  uploadFilenamePlaceholder: null,
-
-  @computed("uploadFilenamePlaceholder")
-  uploadPlaceholder(uploadFilenamePlaceholder) {
-    const clipboard = I18n.t("clipboard");
-    const filename = uploadFilenamePlaceholder
-      ? uploadFilenamePlaceholder
-      : clipboard;
-    return `[${I18n.t("uploading_filename", { filename })}]() `;
-  },
-
-  @computed("composer.requiredCategoryMissing")
-  replyPlaceholder(requiredCategoryMissing) {
-    if (requiredCategoryMissing) {
-      return "composer.reply_placeholder_choose_category";
-    } else {
-      const key = authorizesOneOrMoreImageExtensions()
-        ? "reply_placeholder"
-        : "reply_placeholder_no_images";
-      return `composer.${key}`;
-    }
-  },
-
-  @computed
-  showLink() {
-    return (
-      this.currentUser && this.currentUser.get("link_posting_access") !== "none"
-    );
-  },
-
-  @computed("composer.requiredCategoryMissing", "composer.replyLength")
-  disableTextarea(requiredCategoryMissing, replyLength) {
-    return requiredCategoryMissing && replyLength === 0;
-  },
-
->>>>>>> c10941bb
   @observes("composer.uploadCancelled")
   _cancelUpload() {
     if (!this.get("composer.uploadCancelled")) {
@@ -206,15 +163,11 @@
             includeMentionableGroups: true
           }),
         key: "@",
-<<<<<<< HEAD
-        transformComplete: v => v.username || v.name
-=======
         transformComplete: v => v.username || v.name,
         afterComplete() {
           // ensures textarea scroll position is correct
           Ember.run.scheduleOnce("afterRender", () => $input.blur().focus());
         }
->>>>>>> c10941bb
       });
     }
 
@@ -267,13 +220,9 @@
       reason = I18n.t("composer.error.post_length", { min: minimumPostLength });
       const tl = Discourse.User.currentProp("trust_level");
       if (tl === 0 || tl === 1) {
-<<<<<<< HEAD
-        reason += "<br/>" + I18n.t("composer.error.try_like");
-=======
         reason +=
           "<br/>" +
           I18n.t("composer.error.try_like", { heart: iconHTML("heart") });
->>>>>>> c10941bb
       }
     }
 
@@ -286,45 +235,6 @@
     }
   },
 
-<<<<<<< HEAD
-  _enableAdvancedEditorPreviewSync() {
-    return this.siteSettings.enable_advanced_editor_preview_sync;
-  },
-
-  _resetShouldBuildScrollMap() {
-    this.set("shouldBuildScrollMap", true);
-  },
-
-  _initInputPreviewSync($input, $preview) {
-    REBUILD_SCROLL_MAP_EVENTS.forEach(event => {
-      this.appEvents.on(event, this, this._resetShouldBuildScrollMap);
-    });
-
-    Ember.run.scheduleOnce("afterRender", () => {
-      $input.on("touchstart mouseenter", () => {
-        if (!$preview.is(":visible")) return;
-        $preview.off("scroll");
-
-        $input.on("scroll", () => {
-          this._syncScroll(this._syncEditorAndPreviewScroll, $input, $preview);
-        });
-      });
-
-      $preview.on("touchstart mouseenter", () => {
-        $input.off("scroll");
-
-        $preview.on("scroll", () => {
-          this._syncScroll(this._syncPreviewAndEditorScroll, $input, $preview);
-        });
-      });
-    });
-  },
-
-  _syncScroll($callback, $input, $preview) {
-    if (!this.get("scrollMap") || this.get("shouldBuildScrollMap")) {
-      this.set("scrollMap", this._buildScrollMap($input, $preview));
-      this.set("shouldBuildScrollMap", false);
-=======
   _setUploadPlaceholderSend(data) {
     const filename = this._filenamePlaceholder(data);
     this.set("uploadFilenamePlaceholder", filename);
@@ -361,12 +271,9 @@
       this.set("uploadFilenamePlaceholder", filenameWithOrderNr);
     } else {
       this.set("uploadFilenamePlaceholder", filename);
->>>>>>> c10941bb
-    }
-  },
-
-<<<<<<< HEAD
-=======
+    }
+  },
+
   _filenamePlaceholder(data) {
     return data.files[0].name.replace(/\u200B-\u200D\uFEFF]/g, "");
   },
@@ -414,7 +321,6 @@
       this.set("shouldBuildScrollMap", false);
     }
 
->>>>>>> c10941bb
     Ember.run.throttle(
       this,
       $callback,
@@ -487,8 +393,6 @@
     const scrollMap = [];
     for (let i = 0; i < numberOfLines; i++) {
       scrollMap.push(-1);
-<<<<<<< HEAD
-=======
     }
 
     nonEmptyList.push(0);
@@ -570,95 +474,9 @@
       const factor = previewHeight / inputHeight;
       const desired = scrollPosition * factor;
       $preview.scrollTop(desired + 50);
->>>>>>> c10941bb
-    }
-  },
-
-<<<<<<< HEAD
-    nonEmptyList.push(0);
-    scrollMap[0] = 0;
-
-    $preview.find(".preview-sync-line").each((_, element) => {
-      let $element = $(element);
-      let lineNumber = $element.data("line-number");
-      let linesToTop = linesMap[lineNumber];
-      if (linesToTop !== 0) {
-        nonEmptyList.push(linesToTop);
-      }
-      scrollMap[linesToTop] = Math.round($element.offset().top + offset);
-    });
-
-    nonEmptyList.push(numberOfLines);
-    scrollMap[numberOfLines] = $preview[0].scrollHeight;
-
-    let position = 0;
-
-    for (let i = 1; i < numberOfLines; i++) {
-      if (scrollMap[i] !== -1) {
-        position++;
-        continue;
-      }
-
-      let top = nonEmptyList[position];
-      let bottom = nonEmptyList[position + 1];
-
-      scrollMap[i] = (
-        (scrollMap[bottom] * (i - top) + scrollMap[top] * (bottom - i)) /
-        (bottom - top)
-      ).toFixed(2);
-    }
-
-    return scrollMap;
-  },
-
-  _syncEditorAndPreviewScroll($input, $preview, scrollMap) {
-    if (this._enableAdvancedEditorPreviewSync()) {
-      let scrollTop;
-      const inputHeight = $input.height();
-      const inputScrollHeight = $input[0].scrollHeight;
-      const inputClientHeight = $input[0].clientHeight;
-      const scrollable = inputScrollHeight > inputClientHeight;
-
-      if (
-        scrollable &&
-        inputHeight + $input.scrollTop() + 100 > inputScrollHeight
-      ) {
-        scrollTop = $preview[0].scrollHeight;
-      } else {
-        const lineHeight = parseFloat($input.css("line-height"));
-        const lineNumber = Math.floor($input.scrollTop() / lineHeight);
-        scrollTop = scrollMap[lineNumber];
-      }
-
-      $preview.stop(true).animate({ scrollTop }, 100, "linear");
-    } else {
-      if (!$input) {
-        return;
-      }
-
-      if ($input.scrollTop() === 0) {
-        $preview.scrollTop(0);
-        return;
-      }
-
-      const inputHeight = $input[0].scrollHeight;
-      const previewHeight = $preview[0].scrollHeight;
-
-      if ($input.height() + $input.scrollTop() + 100 > inputHeight) {
-        // cheat, special case for bottom
-        $preview.scrollTop(previewHeight);
-        return;
-      }
-
-      const scrollPosition = $input.scrollTop();
-      const factor = previewHeight / inputHeight;
-      const desired = scrollPosition * factor;
-      $preview.scrollTop(desired + 50);
-    }
-  },
-
-=======
->>>>>>> c10941bb
+    }
+  },
+
   _syncPreviewAndEditorScroll($input, $preview, scrollMap) {
     if (scrollMap.length < 1) return;
 
@@ -702,11 +520,7 @@
     applyInlineOneboxes(inline, ajax);
   },
 
-<<<<<<< HEAD
-  _loadOneboxes($oneboxes) {
-=======
   _loadOneboxes(oneboxes) {
->>>>>>> c10941bb
     const post = this.get("composer.post");
     let refresh = false;
 
@@ -716,17 +530,6 @@
       post.set("refreshedPost", true);
     }
 
-<<<<<<< HEAD
-    $oneboxes.each((_, o) =>
-      load({
-        elem: o,
-        refresh,
-        ajax,
-        categoryId: this.get("composer.category.id"),
-        topicId: this.get("composer.topic.id")
-      })
-    );
-=======
     Object.values(oneboxes).forEach(onebox => {
       onebox.forEach($onebox => {
         load({
@@ -738,7 +541,6 @@
         });
       });
     });
->>>>>>> c10941bb
   },
 
   _warnMentionedGroups($preview) {
@@ -748,11 +550,7 @@
         const $e = $(e);
         var name = $e.data("name");
         if (found.indexOf(name) === -1) {
-<<<<<<< HEAD
-          this.sendAction("groupsMentioned", [
-=======
           this.groupsMentioned([
->>>>>>> c10941bb
             {
               name: name,
               user_count: $e.data("mentionable-user-count"),
@@ -789,22 +587,14 @@
         if (found.indexOf(name) === -1) {
           // add a delay to allow for typing, so you don't open the warning right away
           // previously we would warn after @bob even if you were about to mention @bob2
-<<<<<<< HEAD
-          Em.run.later(
-=======
           Ember.run.later(
->>>>>>> c10941bb
             this,
             () => {
               if (
                 $preview.find('.mention.cannot-see[data-name="' + name + '"]')
                   .length > 0
               ) {
-<<<<<<< HEAD
-                this.sendAction("cannotSeeMention", [{ name: name }]);
-=======
                 this.cannotSeeMention([{ name }]);
->>>>>>> c10941bb
                 found.push(name);
               }
             },
@@ -818,25 +608,6 @@
   },
 
   _resetUpload(removePlaceholder) {
-<<<<<<< HEAD
-    if (this._validUploads > 0) {
-      this._validUploads--;
-    }
-    if (this._validUploads === 0) {
-      this.setProperties({
-        uploadProgress: 0,
-        isUploading: false,
-        isCancellable: false
-      });
-    }
-    if (removePlaceholder) {
-      this.appEvents.trigger(
-        "composer:replace-text",
-        this.get("uploadPlaceholder"),
-        ""
-      );
-    }
-=======
     Ember.run.next(() => {
       if (this._validUploads > 0) {
         this._validUploads--;
@@ -857,21 +628,14 @@
       }
       this._resetUploadFilenamePlaceholder();
     });
->>>>>>> c10941bb
   },
 
   _bindUploadTarget() {
     this._unbindUploadTarget(); // in case it's still bound, let's clean it up first
     this._pasted = false;
 
-    this._pasted = false;
-
     const $element = this.$();
     const csrf = this.session.get("csrfToken");
-<<<<<<< HEAD
-    const uploadPlaceholder = this.get("uploadPlaceholder");
-=======
->>>>>>> c10941bb
 
     $element.fileupload({
       url: Discourse.getURL(
@@ -898,8 +662,6 @@
     });
 
     $element.on("fileuploadsubmit", (e, data) => {
-<<<<<<< HEAD
-=======
       const max = this.siteSettings.simultaneous_uploads;
 
       // Limit the number of simultaneous uploads
@@ -910,17 +672,13 @@
         return false;
       }
 
->>>>>>> c10941bb
       // Look for a matching file upload handler contributed from a plugin
       const matcher = handler => {
         const ext = handler.extensions.join("|");
         const regex = new RegExp(`\\.(${ext})$`, "i");
         return regex.test(data.files[0].name);
       };
-<<<<<<< HEAD
-=======
-
->>>>>>> c10941bb
+
       const matchingHandler = uploadHandlers.find(matcher);
       if (data.files.length === 1 && matchingHandler) {
         matchingHandler.method(data.files[0]);
@@ -957,9 +715,6 @@
     $element.on("fileuploadsend", (e, data) => {
       this._pasted = false;
       this._validUploads++;
-<<<<<<< HEAD
-      this.appEvents.trigger("composer:insert-text", uploadPlaceholder);
-=======
 
       this._setUploadPlaceholderSend(data);
 
@@ -967,7 +722,6 @@
         "composer:insert-text",
         this.get("uploadPlaceholder")
       );
->>>>>>> c10941bb
 
       if (data.xhr && data.originalFiles.length === 1) {
         this.set("isCancellable", true);
@@ -977,21 +731,13 @@
 
     $element.on("fileuploaddone", (e, data) => {
       let upload = data.result;
-<<<<<<< HEAD
-
-=======
       this._setUploadPlaceholderDone(data);
->>>>>>> c10941bb
       if (!this._xhr || !this._xhr._userCancelled) {
         const markdown = getUploadMarkdown(upload);
         cacheShortUploadUrl(upload.short_url, upload.url);
         this.appEvents.trigger(
           "composer:replace-text",
-<<<<<<< HEAD
-          uploadPlaceholder.trim(),
-=======
           this.get("uploadPlaceholder").trim(),
->>>>>>> c10941bb
           markdown
         );
         this._resetUpload(false);
@@ -1018,109 +764,6 @@
         $("#mobile-uploader").click();
       });
     }
-<<<<<<< HEAD
-
-    this._firefoxPastingHack();
-  },
-
-  // Believe it or not pasting an image in Firefox doesn't work without this code
-  _firefoxPastingHack() {
-    const uaMatch = navigator.userAgent.match(/Firefox\/(\d+)\.\d/);
-    if (uaMatch) {
-      let uaVersion = parseInt(uaMatch[1]);
-      if (uaVersion < 24 || 50 <= uaVersion) {
-        // The hack is no longer required in FF 50 and later.
-        // See: https://bugzilla.mozilla.org/show_bug.cgi?id=906420
-        return;
-      }
-      this.$().append(
-        Ember.$(
-          "<div id='contenteditable' contenteditable='true' style='height: 0; width: 0; overflow: hidden'></div>"
-        )
-      );
-      this.$("textarea").off("keydown.contenteditable");
-      this.$("textarea").on("keydown.contenteditable", event => {
-        // Catch Ctrl+v / Cmd+v and hijack focus to a contenteditable div. We can't
-        // use the onpaste event because for some reason the paste isn't resumed
-        // after we switch focus, probably because it is being executed too late.
-        if ((event.ctrlKey || event.metaKey) && event.keyCode === 86) {
-          // Save the current textarea selection.
-          const textarea = this.$("textarea")[0];
-          const selectionStart = textarea.selectionStart;
-          const selectionEnd = textarea.selectionEnd;
-
-          // Focus the contenteditable div.
-          const contentEditableDiv = this.$("#contenteditable");
-          contentEditableDiv.focus();
-
-          // The paste doesn't finish immediately and we don't have any onpaste
-          // event, so wait for 100ms which _should_ be enough time.
-          setTimeout(() => {
-            const pastedImg = contentEditableDiv.find("img");
-
-            if (pastedImg.length === 1) {
-              pastedImg.remove();
-            }
-
-            // For restoring the selection.
-            textarea.focus();
-            const textareaContent = $(textarea).val(),
-              startContent = textareaContent.substring(0, selectionStart),
-              endContent = textareaContent.substring(selectionEnd);
-
-            const restoreSelection = function(pastedText) {
-              $(textarea).val(startContent + pastedText + endContent);
-              textarea.selectionStart = selectionStart + pastedText.length;
-              textarea.selectionEnd = textarea.selectionStart;
-            };
-
-            if (contentEditableDiv.html().length > 0) {
-              // If the image wasn't the only pasted content we just give up and
-              // fall back to the original pasted text.
-              contentEditableDiv.find("br").replaceWith("\n");
-              restoreSelection(contentEditableDiv.text());
-            } else {
-              // Depending on how the image is pasted in, we may get either a
-              // normal URL or a data URI. If we get a data URI we can convert it
-              // to a Blob and upload that, but if it is a regular URL that
-              // operation is prevented for security purposes. When we get a regular
-              // URL let's just create an <img> tag for the image.
-              const imageSrc = pastedImg.attr("src");
-
-              if (imageSrc.match(/^data:image/)) {
-                // Restore the cursor position, and remove any selected text.
-                restoreSelection("");
-
-                // Create a Blob to upload.
-                const image = new Image();
-                image.onload = () => {
-                  // Create a new canvas.
-                  const canvas = document.createElementNS(
-                    "http://www.w3.org/1999/xhtml",
-                    "canvas"
-                  );
-                  canvas.height = image.height;
-                  canvas.width = image.width;
-                  const ctx = canvas.getContext("2d");
-                  ctx.drawImage(image, 0, 0);
-
-                  canvas.toBlob(blob =>
-                    this.$().fileupload("add", { files: blob })
-                  );
-                };
-                image.src = imageSrc;
-              } else {
-                restoreSelection("<img src='" + imageSrc + "'>");
-              }
-            }
-
-            contentEditableDiv.html("");
-          }, 100);
-        }
-      });
-    }
-=======
->>>>>>> c10941bb
   },
 
   @on("willDestroyElement")
@@ -1150,25 +793,6 @@
       this._teardownInputPreviewSync();
   },
 
-<<<<<<< HEAD
-  actions: {
-    importQuote(toolbarEvent) {
-      this.sendAction("importQuote", toolbarEvent);
-    },
-
-    onExpandPopupMenuOptions(toolbarEvent) {
-      const selected = toolbarEvent.selected;
-      toolbarEvent.selectText(selected.start, selected.end - selected.start);
-      this.sendAction("storeToolbarState", toolbarEvent);
-    },
-
-    togglePreview() {
-      this.sendAction("togglePreview");
-    },
-
-    showUploadModal(toolbarEvent) {
-      this.sendAction("showUploadSelector", toolbarEvent);
-=======
   showUploadSelector(toolbarEvent) {
     this.send("showUploadSelector", toolbarEvent);
   },
@@ -1190,20 +814,14 @@
 
     togglePreview() {
       this.togglePreview();
->>>>>>> c10941bb
     },
 
     extraButtons(toolbar) {
       toolbar.addButton({
         id: "quote",
         group: "fontStyles",
-<<<<<<< HEAD
-        icon: "comment-o",
-        sendAction: "importQuote",
-=======
         icon: "far-comment",
         sendAction: this.get("importQuote"),
->>>>>>> c10941bb
         title: "composer.quote_post_title",
         unshift: true
       });
@@ -1214,26 +832,16 @@
           group: "insertions",
           icon: this.get("uploadIcon"),
           title: "upload",
-<<<<<<< HEAD
-          sendAction: "showUploadModal"
-=======
           sendAction: this.get("showUploadModal")
->>>>>>> c10941bb
         });
       }
 
       toolbar.addButton({
         id: "options",
         group: "extras",
-<<<<<<< HEAD
-        icon: "gear",
-        title: "composer.options",
-        sendAction: "onExpandPopupMenuOptions",
-=======
         icon: "cog",
         title: "composer.options",
         sendAction: this.onExpandPopupMenuOptions.bind(this),
->>>>>>> c10941bb
         popupMenu: true
       });
 
@@ -1243,11 +851,7 @@
           group: "mobileExtras",
           icon: "television",
           title: "composer.show_preview",
-<<<<<<< HEAD
-          sendAction: "togglePreview"
-=======
           sendAction: this.get("togglePreview")
->>>>>>> c10941bb
         });
       }
     },
@@ -1295,41 +899,6 @@
       }
 
       // Paint oneboxes
-<<<<<<< HEAD
-      const $oneboxes = $("a.onebox", $preview);
-      if (
-        $oneboxes.length > 0 &&
-        $oneboxes.length <= this.siteSettings.max_oneboxes_per_post
-      ) {
-        Ember.run.debounce(this, this._loadOneboxes, $oneboxes, 450);
-      }
-
-      // Short upload urls need resolution
-      resolveAllShortUrls(ajax);
-
-      let inline = {};
-      $("a.inline-onebox-loading", $preview).each(function(index, link) {
-        let $link = $(link);
-        $link.removeClass("inline-onebox-loading");
-        let text = $link.text();
-        inline[text] = inline[text] || [];
-        inline[text].push($link);
-      });
-      if (Object.keys(inline).length > 0) {
-        Ember.run.debounce(this, this._loadInlineOneboxes, inline, 450);
-      }
-
-      if (this._enableAdvancedEditorPreviewSync()) {
-        this._syncScroll(
-          this._syncEditorAndPreviewScroll,
-          this.$(".d-editor-input"),
-          $preview
-        );
-      }
-
-      this.trigger("previewRefreshed", $preview);
-      this.sendAction("afterRefresh", $preview);
-=======
       Ember.run.debounce(
         this,
         () => {
@@ -1392,7 +961,6 @@
 
       this.trigger("previewRefreshed", $preview);
       this.afterRefresh($preview);
->>>>>>> c10941bb
     }
   }
 });