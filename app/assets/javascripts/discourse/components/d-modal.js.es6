--- conflicted
+++ resolved
@@ -23,11 +23,7 @@
   setUp() {
     $("html").on("keydown.discourse-modal", e => {
       if (e.which === 27 && this.get("dismissable")) {
-<<<<<<< HEAD
-        Em.run.next(() => $(".modal-header a.close").click());
-=======
         Ember.run.next(() => $(".modal-header a.close").click());
->>>>>>> c10941bb
       }
     });
 
