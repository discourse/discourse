--- conflicted
+++ resolved
@@ -14,12 +14,8 @@
     "disabled",
     "translatedTitle:title",
     "translatedLabel:aria-label",
-<<<<<<< HEAD
-    "tabindex"
-=======
     "tabindex",
     "type"
->>>>>>> 893b5003
   ],
 
   btnIcon: Ember.computed.notEmpty("icon"),
