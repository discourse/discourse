import ClickTrack from "discourse/lib/click-track";
import { selectedText } from "discourse/lib/utilities";

export default Ember.Component.extend({
  didInsertElement() {
    this._super(...arguments);

    this.$().on("mouseup.discourse-redirect", "#revisions a", function(e) {
      // bypass if we are selecting stuff
      const selection = window.getSelection && window.getSelection();
      if (selection.type === "Range" || selection.rangeCount > 0) {
        if (selectedText() !== "") {
          return true;
        }
      }

      const $target = $(e.target);
      if (
        $target.hasClass("mention") ||
        $target.parents(".expanded-embed").length
      ) {
        return false;
      }

      return ClickTrack.trackClick(e);
    });
  },

  willDestroyElement() {
<<<<<<< HEAD
    this._super();
=======
    this._super(...arguments);
>>>>>>> c10941bb
    this.$().off("mouseup.discourse-redirect", "#revisions a");
  }
});<|MERGE_RESOLUTION|>--- conflicted
+++ resolved
@@ -27,11 +27,7 @@
   },
 
   willDestroyElement() {
-<<<<<<< HEAD
-    this._super();
-=======
     this._super(...arguments);
->>>>>>> c10941bb
     this.$().off("mouseup.discourse-redirect", "#revisions a");
   }
 });