import showModal from "discourse/lib/show-modal";

export default Ember.Component.extend({
  classNames: ["bulk-select-container"],

  actions: {
    showBulkActions() {
      const controller = showModal("topic-bulk-actions", {
        model: {
          topics: this.get("selected"),
          category: this.get("category")
        },
        title: "topics.bulk.actions"
      });
<<<<<<< HEAD
      controller.set("refreshClosure", () => this.sendAction());
=======

      const action = this.get("action");
      if (action) {
        controller.set("refreshClosure", () => action());
      }
>>>>>>> c10941bb
    }
  }
});<|MERGE_RESOLUTION|>--- conflicted
+++ resolved
@@ -12,15 +12,11 @@
         },
         title: "topics.bulk.actions"
       });
-<<<<<<< HEAD
-      controller.set("refreshClosure", () => this.sendAction());
-=======
 
       const action = this.get("action");
       if (action) {
         controller.set("refreshClosure", () => action());
       }
->>>>>>> c10941bb
     }
   }
 });