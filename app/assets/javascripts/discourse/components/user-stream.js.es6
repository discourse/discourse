import LoadMore from "discourse/mixins/load-more";
import ClickTrack from "discourse/lib/click-track";
import { selectedText } from "discourse/lib/utilities";
import Post from "discourse/models/post";
import DiscourseURL from "discourse/lib/url";
import Draft from "discourse/models/draft";
import { popupAjaxError } from "discourse/lib/ajax-error";
import { getOwner } from "discourse-common/lib/get-owner";

export default Ember.Component.extend(LoadMore, {
  loading: false,
  eyelineSelector: ".user-stream .item",
  classNames: ["user-stream"],

  _scrollTopOnModelChange: function() {
<<<<<<< HEAD
    Em.run.schedule("afterRender", () => $(document).scrollTop(0));
=======
    Ember.run.schedule("afterRender", () => $(document).scrollTop(0));
>>>>>>> c10941bb
  }.observes("stream.user.id"),

  _inserted: function() {
    this.bindScrolling({ name: "user-stream-view" });

    $(window).on("resize.discourse-on-scroll", () => this.scrolled());

    this.$().on("click.details-disabled", "details.disabled", () => false);
    this.$().on("mouseup.discourse-redirect", ".excerpt a", function(e) {
      // bypass if we are selecting stuff
      const selection = window.getSelection && window.getSelection();
      if (selection.type === "Range" || selection.rangeCount > 0) {
        if (selectedText() !== "") {
          return true;
        }
      }

      const $target = $(e.target);
      if (
        $target.hasClass("mention") ||
        $target.parents(".expanded-embed").length
      ) {
        return false;
      }

      return ClickTrack.trackClick(e);
    });
  }.on("didInsertElement"),

  // This view is being removed. Shut down operations
  _destroyed: function() {
    this.unbindScrolling("user-stream-view");
    $(window).unbind("resize.discourse-on-scroll");
    this.$().off("click.details-disabled", "details.disabled");

    // Unbind link tracking
    this.$().off("mouseup.discourse-redirect", ".excerpt a");
  }.on("willDestroyElement"),

  actions: {
    removeBookmark(userAction) {
      const stream = this.get("stream");
      Post.updateBookmark(userAction.get("post_id"), false).then(() => {
        stream.remove(userAction);
      });
    },

    resumeDraft(item) {
      const composer = getOwner(this).lookup("controller:composer");
      if (composer.get("model.viewOpen")) {
        composer.close();
      }
      if (item.get("postUrl")) {
        DiscourseURL.routeTo(item.get("postUrl"));
      } else {
        Draft.get(item.draft_key)
          .then(d => {
            if (d.draft) {
              composer.open({
                draft: d.draft,
                draftKey: item.draft_key,
                draftSequence: d.draft_sequence
              });
            }
          })
          .catch(error => {
            popupAjaxError(error);
          });
      }
    },

    removeDraft(draft) {
      const stream = this.get("stream");
      Draft.clear(draft.draft_key, draft.sequence)
        .then(() => {
          stream.remove(draft);
        })
        .catch(error => {
          popupAjaxError(error);
        });
    },

    loadMore() {
      if (this.get("loading")) {
        return;
      }

      this.set("loading", true);
      const stream = this.get("stream");
      stream.findItems().then(() => {
        this.set("loading", false);
        this.get("eyeline").flushRest();
      });
    }
  }
});<|MERGE_RESOLUTION|>--- conflicted
+++ resolved
@@ -13,11 +13,7 @@
   classNames: ["user-stream"],
 
   _scrollTopOnModelChange: function() {
-<<<<<<< HEAD
-    Em.run.schedule("afterRender", () => $(document).scrollTop(0));
-=======
     Ember.run.schedule("afterRender", () => $(document).scrollTop(0));
->>>>>>> c10941bb
   }.observes("stream.user.id"),
 
   _inserted: function() {
