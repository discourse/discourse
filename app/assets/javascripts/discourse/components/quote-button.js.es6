import { selectedText } from "discourse/lib/utilities";

export default Ember.Component.extend({
  classNames: ["quote-button"],
  classNameBindings: ["visible"],
  visible: false,

  _isMouseDown: false,
  _reselected: false,

  _hideButton() {
    this.get("quoteState").clear();
    this.set("visible", false);
  },

  _selectionChanged() {
    const quoteState = this.get("quoteState");

    const selection = window.getSelection();
    if (selection.isCollapsed) {
      if (this.get("visible")) {
        this._hideButton();
      }
      return;
    }

    // ensure we selected content inside 1 post *only*
    let firstRange, postId;
    for (let r = 0; r < selection.rangeCount; r++) {
      const range = selection.getRangeAt(r);

      if ($(range.startContainer.parentNode).closest(".cooked").length === 0)
        return;

      const $ancestor = $(range.commonAncestorContainer);

      firstRange = firstRange || range;
      postId = postId || $ancestor.closest(".boxed, .reply").data("post-id");

      if ($ancestor.closest(".contents").length === 0 || !postId) {
        if (this.get("visible")) {
          this._hideButton();
        }
        return;
      }
    }

    const _selectedText = selectedText();
    quoteState.selected(postId, _selectedText);
    this.set("visible", quoteState.buffer.length > 0);

    // avoid hard loops in quote selection unconditionally
    // this can happen if you triple click text in firefox
    if (this._prevSelection === _selectedText) {
      return;
    }

    this._prevSelection = _selectedText;

    // on Desktop, shows the button at the beginning of the selection
    // on Mobile, shows the button at the end of the selection
    const isMobileDevice = this.site.isMobileDevice;
<<<<<<< HEAD
    const { isIOS, isAndroid, isSafari, isOpera } = this.capabilities;
=======
    const { isIOS, isAndroid, isSafari, isOpera, isIE11 } = this.capabilities;
>>>>>>> c10941bb
    const showAtEnd = isMobileDevice || isIOS || isAndroid || isOpera;

    // Don't mess with the original range as it results in weird behaviours
    // where certain browsers will deselect the selection
    const clone = firstRange.cloneRange();

    // create a marker element containing a single invisible character
    const markerElement = document.createElement("span");
    markerElement.appendChild(document.createTextNode("\ufeff"));

    // on mobile, collapse the range at the end of the selection
    if (showAtEnd) {
      clone.collapse();
    }
    // insert the marker
    clone.insertNode(markerElement);

    // retrieve the position of the marker
    const $markerElement = $(markerElement);
    const markerOffset = $markerElement.offset();
    const parentScrollLeft = $markerElement.parent().scrollLeft();
    const $quoteButton = this.$();

    // remove the marker
    const parent = markerElement.parentNode;
    parent.removeChild(markerElement);
    // merge back all text nodes so they don't get messed up
<<<<<<< HEAD
    parent.normalize();
=======
    if (!isIE11) {
      // Skip this fix in IE11 - .normalize causes the selection to change
      parent.normalize();
    }
>>>>>>> c10941bb

    // work around Safari that would sometimes lose the selection
    if (isSafari) {
      this._reselected = true;
      selection.removeAllRanges();
      selection.addRange(clone);
    }

    // change the position of the button
    Ember.run.scheduleOnce("afterRender", () => {
      let top = markerOffset.top;
      let left = markerOffset.left + Math.max(0, parentScrollLeft);

      if (showAtEnd) {
        top = top + 20;
        left = Math.min(
          left + 10,
          $(window).width() - $quoteButton.outerWidth()
        );
      } else {
        top = top - $quoteButton.outerHeight() - 5;
      }

      $quoteButton.offset({ top, left });
    });
  },

  didInsertElement() {
    const { isWinphone, isAndroid } = this.capabilities;
    const wait = isWinphone || isAndroid ? 250 : 25;
    const onSelectionChanged = _.debounce(() => this._selectionChanged(), wait);

    $(document)
      .on("mousedown.quote-button", e => {
        this._prevSelection = null;
        this._isMouseDown = true;
        this._reselected = false;
        if (
          $(e.target).closest(".quote-button, .create, .share, .reply-new")
            .length === 0
        ) {
          this._hideButton();
        }
      })
      .on("mouseup.quote-button", () => {
        this._prevSelection = null;
        this._isMouseDown = false;
        onSelectionChanged();
      })
      .on("selectionchange.quote-button", () => {
        if (!this._isMouseDown && !this._reselected) {
          onSelectionChanged();
        }
      });
  },

  willDestroyElement() {
    $(document)
      .off("mousedown.quote-button")
      .off("mouseup.quote-button")
      .off("selectionchange.quote-button");
  },

  click() {
    const { postId, buffer } = this.get("quoteState");
    this.attrs.selectText(postId, buffer).then(() => this._hideButton());
    return false;
  }
});<|MERGE_RESOLUTION|>--- conflicted
+++ resolved
@@ -60,11 +60,7 @@
     // on Desktop, shows the button at the beginning of the selection
     // on Mobile, shows the button at the end of the selection
     const isMobileDevice = this.site.isMobileDevice;
-<<<<<<< HEAD
-    const { isIOS, isAndroid, isSafari, isOpera } = this.capabilities;
-=======
     const { isIOS, isAndroid, isSafari, isOpera, isIE11 } = this.capabilities;
->>>>>>> c10941bb
     const showAtEnd = isMobileDevice || isIOS || isAndroid || isOpera;
 
     // Don't mess with the original range as it results in weird behaviours
@@ -92,14 +88,10 @@
     const parent = markerElement.parentNode;
     parent.removeChild(markerElement);
     // merge back all text nodes so they don't get messed up
-<<<<<<< HEAD
-    parent.normalize();
-=======
     if (!isIE11) {
       // Skip this fix in IE11 - .normalize causes the selection to change
       parent.normalize();
     }
->>>>>>> c10941bb
 
     // work around Safari that would sometimes lose the selection
     if (isSafari) {
