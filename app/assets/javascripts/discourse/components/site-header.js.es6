import MountWidget from "discourse/components/mount-widget";
import { observes } from "ember-addons/ember-computed-decorators";
import Docking from "discourse/mixins/docking";
<<<<<<< HEAD
=======
import PanEvents, {
  SWIPE_VELOCITY,
  SWIPE_DISTANCE_THRESHOLD,
  SWIPE_VELOCITY_THRESHOLD
} from "discourse/mixins/pan-events";
>>>>>>> c10941bb

const _flagProperties = [];
function addFlagProperty(prop) {
  _flagProperties.pushObject(prop);
}

const PANEL_BODY_MARGIN = 30;

<<<<<<< HEAD
const SiteHeaderComponent = MountWidget.extend(Docking, {
=======
//android supports pulling in from the screen edges
const SCREEN_EDGE_MARGIN = 30;
const SCREEN_OFFSET = 300;

const SiteHeaderComponent = MountWidget.extend(Docking, PanEvents, {
>>>>>>> c10941bb
  widget: "header",
  docAt: null,
  dockedHeader: null,
  _animate: false,
  _isPanning: false,
  _panMenuOrigin: "right",
  _panMenuOffset: 0,
  _scheduledMovingAnimation: null,
  _scheduledRemoveAnimate: null,
  _topic: null,

  @observes(
    "currentUser.unread_notifications",
    "currentUser.unread_private_messages"
  )
  notificationsChanged() {
    this.queueRerender();
  },

  _animateOpening($panel) {
    $panel.css({ right: "", left: "" });
    this._panMenuOffset = 0;
  },

  _animateClosing($panel, menuOrigin, windowWidth) {
    $panel.css(menuOrigin, -windowWidth);
    this._animate = true;
    Ember.run.schedule("afterRender", () => {
      this.eventDispatched("dom:clean", "header");
      this._panMenuOffset = 0;
    });
  },

  _isRTL() {
    return $("html").css("direction") === "rtl";
  },

  _leftMenuClass() {
    return this._isRTL() ? ".user-menu" : ".hamburger-panel";
  },

  _leftMenuAction() {
    return this._isRTL() ? "toggleUserMenu" : "toggleHamburger";
  },

  _rightMenuAction() {
    return this._isRTL() ? "toggleHamburger" : "toggleUserMenu";
  },

  _handlePanDone(offset, event) {
    const $window = $(window);
    const windowWidth = parseInt($window.width());
    const $menuPanels = $(".menu-panel");
    const menuOrigin = this._panMenuOrigin;
    this._shouldMenuClose(event, menuOrigin)
      ? (offset += SWIPE_VELOCITY)
      : (offset -= SWIPE_VELOCITY);
    $menuPanels.each((idx, panel) => {
      const $panel = $(panel);
      const $headerCloak = $(".header-cloak");
      $panel.css(menuOrigin, -offset);
      $headerCloak.css("opacity", Math.min(0.5, (300 - offset) / 600));
      if (offset > windowWidth) {
        this._animateClosing($panel, menuOrigin, windowWidth);
      } else if (offset <= 0) {
        this._animateOpening($panel);
      } else {
        //continue to open or close menu
        this._scheduledMovingAnimation = window.requestAnimationFrame(() =>
          this._handlePanDone(offset, event)
        );
      }
    });
  },

  _shouldMenuClose(e, menuOrigin) {
    // menu should close after a pan either:
    // if a user moved the panel closed past a threshold and away and is NOT swiping back open
    // if a user swiped to close fast enough regardless of distance
    if (menuOrigin === "right") {
      return (
        (e.deltaX > SWIPE_DISTANCE_THRESHOLD &&
          e.velocityX > -SWIPE_VELOCITY_THRESHOLD) ||
        e.velocityX > 0
      );
    } else {
      return (
        (e.deltaX < -SWIPE_DISTANCE_THRESHOLD &&
          e.velocityX < SWIPE_VELOCITY_THRESHOLD) ||
        e.velocityX < 0
      );
    }
  },

  panStart(e) {
    const center = e.center;
    const $centeredElement = $(document.elementFromPoint(center.x, center.y));
    const $window = $(window);
    const windowWidth = parseInt($window.width());
    if (
      ($centeredElement.hasClass("panel-body") ||
        $centeredElement.hasClass("header-cloak") ||
        $centeredElement.parents(".panel-body").length) &&
      (e.direction === "left" || e.direction === "right")
    ) {
      e.originalEvent.preventDefault();
      this._isPanning = true;
    } else if (
      center.x < SCREEN_EDGE_MARGIN &&
      !this.$(".menu-panel").length &&
      e.direction === "right"
    ) {
      this._animate = false;
      this._panMenuOrigin = "left";
      this._panMenuOffset = -SCREEN_OFFSET;
      this._isPanning = true;
      $("header.d-header").removeClass("scroll-down scroll-up");
      this.eventDispatched(this._leftMenuAction(), "header");
      window.requestAnimationFrame(() => this.panMove(e));
    } else if (
      windowWidth - center.x < SCREEN_EDGE_MARGIN &&
      !this.$(".menu-panel").length &&
      e.direction === "left"
    ) {
      this._animate = false;
      this._panMenuOrigin = "right";
      this._panMenuOffset = -SCREEN_OFFSET;
      this._isPanning = true;
      $("header.d-header").removeClass("scroll-down scroll-up");
      this.eventDispatched(this._rightMenuAction(), "header");
      window.requestAnimationFrame(() => this.panMove(e));
    } else {
      this._isPanning = false;
    }
  },

  panEnd(e) {
    if (!this._isPanning) {
      return;
    }
    this._isPanning = false;
    $(".menu-panel").each((idx, panel) => {
      const $panel = $(panel);
      let offset = $panel.css("right");
      if (this._panMenuOrigin === "left") {
        offset = $panel.css("left");
      }
      offset = Math.abs(parseInt(offset, 10));
      this._handlePanDone(offset, e);
    });
  },

  panMove(e) {
    if (!this._isPanning) {
      return;
    }
    const $menuPanels = $(".menu-panel");
    $menuPanels.each((idx, panel) => {
      const $panel = $(panel);
      const $headerCloak = $(".header-cloak");
      if (this._panMenuOrigin === "right") {
        const pxClosed = Math.min(0, -e.deltaX + this._panMenuOffset);
        $panel.css("right", pxClosed);
        $headerCloak.css("opacity", Math.min(0.5, (300 + pxClosed) / 600));
      } else {
        const pxClosed = Math.min(0, e.deltaX + this._panMenuOffset);
        $panel.css("left", pxClosed);
        $headerCloak.css("opacity", Math.min(0.5, (300 + pxClosed) / 600));
      }
    });
  },

  dockCheck(info) {
    const $header = $("header.d-header");

    if (this.docAt === null) {
<<<<<<< HEAD
      const outlet = $("#main-outlet");
      if (!(outlet && outlet.length === 1)) return;
      this.docAt = outlet.offset().top;
=======
      if (!($header && $header.length === 1)) return;
      this.docAt = $header.offset().top;
>>>>>>> c10941bb
    }

    const $body = $("body");
    const offset = info.offset();
    if (offset >= this.docAt) {
      if (!this.dockedHeader) {
        $body.addClass("docked");
        this.dockedHeader = true;
      }
    } else {
      if (this.dockedHeader) {
        $body.removeClass("docked");
        this.dockedHeader = false;
      }
    }
  },

  setTopic(topic) {
    this.eventDispatched("dom:clean", "header");
    this._topic = topic;
    this.queueRerender();
  },

  willRender() {
    if (this.get("currentUser.staff")) {
      $("body").addClass("staff");
    }
  },

  didInsertElement() {
<<<<<<< HEAD
    this._super();
=======
    this._super(...arguments);
>>>>>>> c10941bb
    $(window).on("resize.discourse-menu-panel", () => this.afterRender());

    this.appEvents.on("header:show-topic", topic => this.setTopic(topic));
    this.appEvents.on("header:hide-topic", () => this.setTopic(null));

    this.dispatch("notifications:changed", "user-notifications");
    this.dispatch("header:keyboard-trigger", "header");
    this.dispatch("search-autocomplete:after-complete", "search-term");

    this.appEvents.on("dom:clean", () => {
      // For performance, only trigger a re-render if any menu panels are visible
      if (this.$(".menu-panel").length) {
        this.eventDispatched("dom:clean", "header");
      }
    });

    this.addTouchListeners($("body"));
  },

  willDestroyElement() {
<<<<<<< HEAD
    this._super();
    $("body").off("keydown.header");
    $(window).off("resize.discourse-menu-panel");

    this.appEvents.off("header:show-topic");
    this.appEvents.off("header:hide-topic");
    this.appEvents.off("dom:clean");
=======
    this._super(...arguments);
    $("body").off("keydown.header");
    $(window).off("resize.discourse-menu-panel");

    this.appEvents.off("header:show-topic");
    this.appEvents.off("header:hide-topic");
    this.appEvents.off("dom:clean");

    this.removeTouchListeners($("body"));

    Ember.run.cancel(this._scheduledRemoveAnimate);
    window.cancelAnimationFrame(this._scheduledMovingAnimation);
>>>>>>> c10941bb
  },

  buildArgs() {
    return {
      flagCount: _flagProperties.reduce(
        (prev, cur) => prev + (this.get(cur) || 0),
        0
      ),
      topic: this._topic,
      canSignUp: this.get("canSignUp")
    };
  },

  afterRender() {
    const $menuPanels = $(".menu-panel");
    if ($menuPanels.length === 0) {
<<<<<<< HEAD
=======
      if (this.site.mobileView) {
        this._animate = true;
      }
>>>>>>> c10941bb
      return;
    }

    const $window = $(window);
    const windowWidth = parseInt($window.width());

    const headerWidth = $("#main-outlet .container").width() || 1100;
    const remaining = parseInt((windowWidth - headerWidth) / 2);
    const viewMode = remaining < 50 ? "slide-in" : "drop-down";

    $menuPanels.each((idx, panel) => {
      const $panel = $(panel);
<<<<<<< HEAD
=======
      const $headerCloak = $(".header-cloak");
>>>>>>> c10941bb
      let width = parseInt($panel.attr("data-max-width") || 300);
      if (windowWidth - width < 50) {
        width = windowWidth - 50;
      }
      if (this._panMenuOffset) {
        this._panMenuOffset = -width;
      }

<<<<<<< HEAD
      $panel
        .removeClass("drop-down")
        .removeClass("slide-in")
        .addClass(viewMode);
=======
      $panel.removeClass("drop-down slide-in").addClass(viewMode);
      if (this._animate || this._panMenuOffset !== 0) {
        $headerCloak.css("opacity", 0);
        if (
          this.site.mobileView &&
          $panel.parent(this._leftMenuClass()).length > 0
        ) {
          this._panMenuOrigin = "left";
          $panel.css("left", -windowWidth);
        } else {
          this._panMenuOrigin = "right";
          $panel.css("right", -windowWidth);
        }
      }
>>>>>>> c10941bb

      const $panelBody = $(".panel-body", $panel);
      // 2 pixel fudge allows for firefox subpixel sizing stuff causing scrollbar
      let contentHeight =
        parseInt($(".panel-body-contents", $panel).height()) + 2;

      // We use a mutationObserver to check for style changes, so it's important
      // we don't set it if it doesn't change. Same goes for the $panelBody!
      const style = $panel.prop("style");

      if (viewMode === "drop-down") {
        const $buttonPanel = $("header ul.icons");
        if ($buttonPanel.length === 0) {
          return;
        }

        // These values need to be set here, not in the css file - this is to deal with the
        // possibility of the window being resized and the menu changing from .slide-in to .drop-down.
        if (style.top !== "100%" || style.height !== "auto") {
          $panel.css({ top: "100%", height: "auto" });
        }

        // adjust panel height
        const fullHeight = parseInt($window.height());
        const offsetTop = $panel.offset().top;
        const scrollTop = $window.scrollTop();

        if (
          contentHeight + (offsetTop - scrollTop) + PANEL_BODY_MARGIN >
<<<<<<< HEAD
          fullHeight
=======
            fullHeight ||
          this.site.mobileView
>>>>>>> c10941bb
        ) {
          contentHeight =
            fullHeight - (offsetTop - scrollTop) - PANEL_BODY_MARGIN;
        }
        if ($panelBody.height() !== contentHeight) {
          $panelBody.height(contentHeight);
        }
        $("body").addClass("drop-down-mode");
      } else {
        if (this.site.mobileView) {
          $headerCloak.show();
        }

        const menuTop = this.site.mobileView ? headerTop() : headerHeight();

        let height;
<<<<<<< HEAD
        const winHeight = $(window).height() - 16;
        if (menuTop + contentHeight < winHeight) {
=======
        const winHeightOffset = 16;
        let initialWinHeight = window.innerHeight
          ? window.innerHeight
          : $(window).height();
        const winHeight = initialWinHeight - winHeightOffset;
        if (menuTop + contentHeight < winHeight && !this.site.mobileView) {
>>>>>>> c10941bb
          height = contentHeight + "px";
        } else {
          height = winHeight - menuTop;
        }

        if ($panelBody.prop("style").height !== "100%") {
          $panelBody.height("100%");
        }
        if (style.top !== menuTop + "px" || style.height !== height) {
          $panel.css({ top: menuTop + "px", height });
          $(".header-cloak").css({ top: menuTop + "px" });
        }
        $("body").removeClass("drop-down-mode");
      }

      $panel.width(width);
      if (this._animate) {
        $panel.addClass("animate");
        $headerCloak.addClass("animate");
        this._scheduledRemoveAnimate = Ember.run.later(() => {
          $panel.removeClass("animate");
          $headerCloak.removeClass("animate");
        }, 200);
      }
      $panel.css({ right: "", left: "" });
      $headerCloak.css("opacity", 0.5);
      this._animate = false;
    });
  }
});

export default SiteHeaderComponent;

function applyFlaggedProperties() {
  const args = _flagProperties.slice();
  args.push(
    function() {
      this.queueRerender();
    }.on("init")
  );

  SiteHeaderComponent.reopen({
    _flagsChanged: Ember.observer.apply(this, args)
  });
}

addFlagProperty("currentUser.site_flagged_posts_count");
addFlagProperty("currentUser.post_queue_new_count");

export { addFlagProperty, applyFlaggedProperties };

export function headerHeight() {
  const $header = $("header.d-header");
<<<<<<< HEAD
  const headerOffset = $header.offset();
  const headerOffsetTop = headerOffset ? headerOffset.top : 0;
  return parseInt(
    $header.outerHeight() + headerOffsetTop - $(window).scrollTop()
  );
=======
  const headerOffset = $header.offset();
  const headerOffsetTop = headerOffset ? headerOffset.top : 0;
  return parseInt(
    $header.outerHeight() + headerOffsetTop - $(window).scrollTop()
  );
}

export function headerTop() {
  const $header = $("header.d-header");
  const headerOffset = $header.offset();
  const headerOffsetTop = headerOffset ? headerOffset.top : 0;
  return parseInt(headerOffsetTop - $(window).scrollTop());
>>>>>>> c10941bb
}<|MERGE_RESOLUTION|>--- conflicted
+++ resolved
@@ -1,14 +1,11 @@
 import MountWidget from "discourse/components/mount-widget";
 import { observes } from "ember-addons/ember-computed-decorators";
 import Docking from "discourse/mixins/docking";
-<<<<<<< HEAD
-=======
 import PanEvents, {
   SWIPE_VELOCITY,
   SWIPE_DISTANCE_THRESHOLD,
   SWIPE_VELOCITY_THRESHOLD
 } from "discourse/mixins/pan-events";
->>>>>>> c10941bb
 
 const _flagProperties = [];
 function addFlagProperty(prop) {
@@ -17,15 +14,11 @@
 
 const PANEL_BODY_MARGIN = 30;
 
-<<<<<<< HEAD
-const SiteHeaderComponent = MountWidget.extend(Docking, {
-=======
 //android supports pulling in from the screen edges
 const SCREEN_EDGE_MARGIN = 30;
 const SCREEN_OFFSET = 300;
 
 const SiteHeaderComponent = MountWidget.extend(Docking, PanEvents, {
->>>>>>> c10941bb
   widget: "header",
   docAt: null,
   dockedHeader: null,
@@ -202,14 +195,8 @@
     const $header = $("header.d-header");
 
     if (this.docAt === null) {
-<<<<<<< HEAD
-      const outlet = $("#main-outlet");
-      if (!(outlet && outlet.length === 1)) return;
-      this.docAt = outlet.offset().top;
-=======
       if (!($header && $header.length === 1)) return;
       this.docAt = $header.offset().top;
->>>>>>> c10941bb
     }
 
     const $body = $("body");
@@ -240,11 +227,7 @@
   },
 
   didInsertElement() {
-<<<<<<< HEAD
-    this._super();
-=======
     this._super(...arguments);
->>>>>>> c10941bb
     $(window).on("resize.discourse-menu-panel", () => this.afterRender());
 
     this.appEvents.on("header:show-topic", topic => this.setTopic(topic));
@@ -265,28 +248,18 @@
   },
 
   willDestroyElement() {
-<<<<<<< HEAD
-    this._super();
+    this._super(...arguments);
     $("body").off("keydown.header");
     $(window).off("resize.discourse-menu-panel");
 
     this.appEvents.off("header:show-topic");
     this.appEvents.off("header:hide-topic");
     this.appEvents.off("dom:clean");
-=======
-    this._super(...arguments);
-    $("body").off("keydown.header");
-    $(window).off("resize.discourse-menu-panel");
-
-    this.appEvents.off("header:show-topic");
-    this.appEvents.off("header:hide-topic");
-    this.appEvents.off("dom:clean");
 
     this.removeTouchListeners($("body"));
 
     Ember.run.cancel(this._scheduledRemoveAnimate);
     window.cancelAnimationFrame(this._scheduledMovingAnimation);
->>>>>>> c10941bb
   },
 
   buildArgs() {
@@ -303,12 +276,9 @@
   afterRender() {
     const $menuPanels = $(".menu-panel");
     if ($menuPanels.length === 0) {
-<<<<<<< HEAD
-=======
       if (this.site.mobileView) {
         this._animate = true;
       }
->>>>>>> c10941bb
       return;
     }
 
@@ -321,10 +291,7 @@
 
     $menuPanels.each((idx, panel) => {
       const $panel = $(panel);
-<<<<<<< HEAD
-=======
       const $headerCloak = $(".header-cloak");
->>>>>>> c10941bb
       let width = parseInt($panel.attr("data-max-width") || 300);
       if (windowWidth - width < 50) {
         width = windowWidth - 50;
@@ -333,12 +300,6 @@
         this._panMenuOffset = -width;
       }
 
-<<<<<<< HEAD
-      $panel
-        .removeClass("drop-down")
-        .removeClass("slide-in")
-        .addClass(viewMode);
-=======
       $panel.removeClass("drop-down slide-in").addClass(viewMode);
       if (this._animate || this._panMenuOffset !== 0) {
         $headerCloak.css("opacity", 0);
@@ -353,7 +314,6 @@
           $panel.css("right", -windowWidth);
         }
       }
->>>>>>> c10941bb
 
       const $panelBody = $(".panel-body", $panel);
       // 2 pixel fudge allows for firefox subpixel sizing stuff causing scrollbar
@@ -383,12 +343,8 @@
 
         if (
           contentHeight + (offsetTop - scrollTop) + PANEL_BODY_MARGIN >
-<<<<<<< HEAD
-          fullHeight
-=======
             fullHeight ||
           this.site.mobileView
->>>>>>> c10941bb
         ) {
           contentHeight =
             fullHeight - (offsetTop - scrollTop) - PANEL_BODY_MARGIN;
@@ -405,17 +361,12 @@
         const menuTop = this.site.mobileView ? headerTop() : headerHeight();
 
         let height;
-<<<<<<< HEAD
-        const winHeight = $(window).height() - 16;
-        if (menuTop + contentHeight < winHeight) {
-=======
         const winHeightOffset = 16;
         let initialWinHeight = window.innerHeight
           ? window.innerHeight
           : $(window).height();
         const winHeight = initialWinHeight - winHeightOffset;
         if (menuTop + contentHeight < winHeight && !this.site.mobileView) {
->>>>>>> c10941bb
           height = contentHeight + "px";
         } else {
           height = winHeight - menuTop;
@@ -469,13 +420,6 @@
 
 export function headerHeight() {
   const $header = $("header.d-header");
-<<<<<<< HEAD
-  const headerOffset = $header.offset();
-  const headerOffsetTop = headerOffset ? headerOffset.top : 0;
-  return parseInt(
-    $header.outerHeight() + headerOffsetTop - $(window).scrollTop()
-  );
-=======
   const headerOffset = $header.offset();
   const headerOffsetTop = headerOffset ? headerOffset.top : 0;
   return parseInt(
@@ -488,5 +432,4 @@
   const headerOffset = $header.offset();
   const headerOffsetTop = headerOffset ? headerOffset.top : 0;
   return parseInt(headerOffsetTop - $(window).scrollTop());
->>>>>>> c10941bb
 }