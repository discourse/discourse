--- conflicted
+++ resolved
@@ -4,11 +4,7 @@
   dismissable: true,
 
   didInsertElement() {
-<<<<<<< HEAD
-    this._super();
-=======
     this._super(...arguments);
->>>>>>> c10941bb
     $("#modal-alert").hide();
 
     let fixedParent = this.$().closest(".d-modal.fixed-modal");
@@ -23,11 +19,7 @@
   },
 
   willDestroyElement() {
-<<<<<<< HEAD
-    this._super();
-=======
     this._super(...arguments);
->>>>>>> c10941bb
     this.appEvents.off("modal-body:flash");
     this.appEvents.off("modal-body:clearFlash");
   },
