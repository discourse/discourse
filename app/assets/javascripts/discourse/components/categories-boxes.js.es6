import computed from "ember-addons/ember-computed-decorators";
import DiscourseURL from "discourse/lib/url";

export default Ember.Component.extend({
  tagName: "section",
<<<<<<< HEAD
  classNameBindings: [":category-boxes", "anyLogos:with-logos:no-logos"],

  @computed("categories.[].uploaded_logo.url")
  anyLogos() {
    return this.get("categories").any(c => {
      return !Ember.isEmpty(c.get("uploaded_logo.url"));
    });
=======
  classNameBindings: [
    ":category-boxes",
    "anyLogos:with-logos:no-logos",
    "hasSubcategories:with-subcategories"
  ],

  @computed("categories.[].uploaded_logo.url")
  anyLogos() {
>>>>>>> c10941bb
    return this.get("categories").any(
      c => !Ember.isEmpty(c.get("uploaded_logo.url"))
    );
  },

<<<<<<< HEAD
=======
  @computed("categories.[].subcategories")
  hasSubcategories() {
    return this.get("categories").any(
      c => !Ember.isEmpty(c.get("subcategories"))
    );
  },

>>>>>>> c10941bb
  click(e) {
    if (!$(e.target).is("a")) {
      const url = $(e.target)
        .closest(".category-box")
        .data("url");
      if (url) {
        DiscourseURL.routeTo(url);
      }
    }
  }
});<|MERGE_RESOLUTION|>--- conflicted
+++ resolved
@@ -3,15 +3,6 @@
 
 export default Ember.Component.extend({
   tagName: "section",
-<<<<<<< HEAD
-  classNameBindings: [":category-boxes", "anyLogos:with-logos:no-logos"],
-
-  @computed("categories.[].uploaded_logo.url")
-  anyLogos() {
-    return this.get("categories").any(c => {
-      return !Ember.isEmpty(c.get("uploaded_logo.url"));
-    });
-=======
   classNameBindings: [
     ":category-boxes",
     "anyLogos:with-logos:no-logos",
@@ -20,14 +11,11 @@
 
   @computed("categories.[].uploaded_logo.url")
   anyLogos() {
->>>>>>> c10941bb
     return this.get("categories").any(
       c => !Ember.isEmpty(c.get("uploaded_logo.url"))
     );
   },
 
-<<<<<<< HEAD
-=======
   @computed("categories.[].subcategories")
   hasSubcategories() {
     return this.get("categories").any(
@@ -35,7 +23,6 @@
     );
   },
 
->>>>>>> c10941bb
   click(e) {
     if (!$(e.target).is("a")) {
       const url = $(e.target)
