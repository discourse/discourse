import {
  default as computed,
  observes
} from "ember-addons/ember-computed-decorators";
import InputValidation from "discourse/models/input-validation";
import { load, lookupCache } from "pretty-text/oneboxer";
import { ajax } from "discourse/lib/ajax";
import afterTransition from "discourse/lib/after-transition";

export default Ember.Component.extend({
  classNames: ["title-input"],
  watchForLink: Ember.computed.alias("composer.canEditTopicFeaturedLink"),

  didInsertElement() {
<<<<<<< HEAD
    this._super();
=======
    this._super(...arguments);
>>>>>>> c10941bb
    if (this.get("focusTarget") === "title") {
      const $input = this.$("input");

      afterTransition(this.$().closest("#reply-control"), () => {
        $input.putCursorAtEnd();
      });
    }

    if (this.get("composer.titleLength") > 0) {
      Ember.run.debounce(this, this._titleChanged, 10);
    }
  },

  @computed(
    "composer.titleLength",
    "composer.missingTitleCharacters",
    "composer.minimumTitleLength",
    "lastValidatedAt"
  )
  validation(
    titleLength,
    missingTitleChars,
    minimumTitleLength,
    lastValidatedAt
  ) {
    let reason;
    if (titleLength < 1) {
      reason = I18n.t("composer.error.title_missing");
    } else if (missingTitleChars > 0) {
      reason = I18n.t("composer.error.title_too_short", {
        min: minimumTitleLength
      });
    } else if (titleLength > this.siteSettings.max_topic_title_length) {
      reason = I18n.t("composer.error.title_too_long", {
        max: this.siteSettings.max_topic_title_length
      });
    }

    if (reason) {
      return InputValidation.create({
        failed: true,
        reason,
        lastShownAt: lastValidatedAt
      });
    }
  },

  @computed("watchForLink")
  titleMaxLength() {
    // maxLength gets in the way of pasting long links, so don't use it if featured links are allowed.
    // Validation will display a message if titles are too long.
    return this.get("watchForLink")
      ? null
      : this.siteSettings.max_topic_title_length;
  },

  @observes("composer.titleLength", "watchForLink")
  _titleChanged() {
    if (this.get("composer.titleLength") === 0) {
      this.set("autoPosted", false);
    }
    if (this.get("autoPosted") || !this.get("watchForLink")) {
      return;
    }

    if (Ember.testing) {
<<<<<<< HEAD
      Em.run.next(() =>
=======
      Ember.run.next(() =>
>>>>>>> c10941bb
        // not ideal but we don't want to run this in current
        // runloop to avoid an error in console
        this._checkForUrl()
      );
    } else {
      Ember.run.debounce(this, this._checkForUrl, 500);
    }
  },

  @observes("composer.replyLength")
  _clearFeaturedLink() {
    if (this.get("watchForLink") && this.bodyIsDefault()) {
      this.set("composer.featuredLink", null);
    }
  },

  _checkForUrl() {
    if (!this.element || this.isDestroying || this.isDestroyed) {
      return;
    }

    if (this.get("isAbsoluteUrl") && this.bodyIsDefault()) {
      // only feature links to external sites
      if (
        this.get("composer.title").match(
          new RegExp("^https?:\\/\\/" + window.location.hostname, "i")
        )
      ) {
        return;
      }

      // Try to onebox. If success, update post body and title.
      this.set("composer.loading", true);

      const link = document.createElement("a");
      link.href = this.get("composer.title");

      const loadOnebox = load({
        elem: link,
        refresh: false,
        ajax,
        synchronous: true,
        categoryId: this.get("composer.category.id"),
        topicId: this.get("composer.topic.id")
      });

      if (loadOnebox && loadOnebox.then) {
        loadOnebox
          .then(() => {
            const v = lookupCache(this.get("composer.title"));
            this._updatePost(v ? v : link);
          })
          .finally(() => {
            this.set("composer.loading", false);
            Ember.run.schedule("afterRender", () => {
              this.$("input").putCursorAtEnd();
            });
          });
      } else {
        this._updatePost(loadOnebox);
        this.set("composer.loading", false);
        Ember.run.schedule("afterRender", () => {
          this.$("input").putCursorAtEnd();
        });
      }
    }
  },

  _updatePost(html) {
    if (html) {
      this.set("autoPosted", true);
      this.set("composer.featuredLink", this.get("composer.title"));

      const $h = $(html),
        heading = $h.find("h3").length > 0 ? $h.find("h3") : $h.find("h4"),
        composer = this.get("composer");

      composer.appendText(this.get("composer.title"), null, { block: true });

      if (heading.length > 0 && heading.text().length > 0) {
        this.changeTitle(heading.text());
      } else {
        const firstTitle = $h.attr("title") || $h.find("[title]").attr("title");
        if (firstTitle && firstTitle.length > 0) {
          this.changeTitle(firstTitle);
        }
      }
    }
  },

  changeTitle(val) {
    if (val && val.length > 0) {
      this.set("composer.title", val.trim());
    }
  },

  @computed("composer.title", "composer.titleLength")
  isAbsoluteUrl(title, titleLength) {
    return (
      titleLength > 0 &&
      /^(https?:)?\/\/[\w\.\-]+/i.test(title) &&
      !/\s/.test(title)
    );
  },

  bodyIsDefault() {
    const reply = this.get("composer.reply") || "";
    return (
      reply.length === 0 ||
      reply === (this.get("composer.category.topic_template") || "")
    );
  }
});<|MERGE_RESOLUTION|>--- conflicted
+++ resolved
@@ -12,11 +12,7 @@
   watchForLink: Ember.computed.alias("composer.canEditTopicFeaturedLink"),
 
   didInsertElement() {
-<<<<<<< HEAD
-    this._super();
-=======
     this._super(...arguments);
->>>>>>> c10941bb
     if (this.get("focusTarget") === "title") {
       const $input = this.$("input");
 
@@ -83,11 +79,7 @@
     }
 
     if (Ember.testing) {
-<<<<<<< HEAD
-      Em.run.next(() =>
-=======
       Ember.run.next(() =>
->>>>>>> c10941bb
         // not ideal but we don't want to run this in current
         // runloop to avoid an error in console
         this._checkForUrl()
