import computed from "ember-addons/ember-computed-decorators";

export default Ember.Component.extend({
  tagName: "li",
<<<<<<< HEAD
  classNameBindings: ["topicStatusIcon"],
=======
>>>>>>> c10941bb

  @computed("topic.pinned", "topic.closed", "topic.archived")
  topicStatusIcon(pinned, closed, archived) {
    if (pinned) {
<<<<<<< HEAD
      return "topic-pinned";
    }
    if (closed) {
      return "topic-closed";
    }
    if (archived) {
      return "topic-archived";
    }
    return "topic-open";
=======
      return "thumbtack";
    }
    if (closed || archived) {
      return "lock";
    }
    return "far-file-alt";
>>>>>>> c10941bb
  }
});<|MERGE_RESOLUTION|>--- conflicted
+++ resolved
@@ -2,31 +2,15 @@
 
 export default Ember.Component.extend({
   tagName: "li",
-<<<<<<< HEAD
-  classNameBindings: ["topicStatusIcon"],
-=======
->>>>>>> c10941bb
 
   @computed("topic.pinned", "topic.closed", "topic.archived")
   topicStatusIcon(pinned, closed, archived) {
     if (pinned) {
-<<<<<<< HEAD
-      return "topic-pinned";
-    }
-    if (closed) {
-      return "topic-closed";
-    }
-    if (archived) {
-      return "topic-archived";
-    }
-    return "topic-open";
-=======
       return "thumbtack";
     }
     if (closed || archived) {
       return "lock";
     }
     return "far-file-alt";
->>>>>>> c10941bb
   }
 });