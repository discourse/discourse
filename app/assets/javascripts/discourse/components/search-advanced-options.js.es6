import { observes } from "ember-addons/ember-computed-decorators";
import { escapeExpression } from "discourse/lib/utilities";
import Group from "discourse/models/group";
import Badge from "discourse/models/badge";

const REGEXP_BLOCKS = /(([^" \t\n\x0B\f\r]+)?(("[^"]+")?))/g;

const REGEXP_USERNAME_PREFIX = /^(user:|@)/gi;
const REGEXP_CATEGORY_PREFIX = /^(category:|#)/gi;
const REGEXP_GROUP_PREFIX = /^group:/gi;
const REGEXP_BADGE_PREFIX = /^badge:/gi;
const REGEXP_TAGS_PREFIX = /^(tags?:|#(?=[a-z0-9\-]+::tag))/gi;
const REGEXP_IN_PREFIX = /^(in|with):/gi;
const REGEXP_STATUS_PREFIX = /^status:/gi;
const REGEXP_MIN_POST_COUNT_PREFIX = /^min_post_count:/gi;
const REGEXP_POST_TIME_PREFIX = /^(before|after):/gi;
const REGEXP_TAGS_REPLACE = /(^(tags?:|#(?=[a-z0-9\-]+::tag))|::tag\s?$)/gi;

const REGEXP_IN_MATCH = /^(in|with):(posted|watching|tracking|bookmarks|first|pinned|unpinned|wiki|unseen|image)/gi;
const REGEXP_SPECIAL_IN_LIKES_MATCH = /^in:likes/gi;
const REGEXP_SPECIAL_IN_TITLE_MATCH = /^in:title/gi;
const REGEXP_SPECIAL_IN_PRIVATE_MATCH = /^in:private/gi;
const REGEXP_SPECIAL_IN_SEEN_MATCH = /^in:seen/gi;

const REGEXP_CATEGORY_SLUG = /^(\#[a-zA-Z0-9\-:]+)/gi;
const REGEXP_CATEGORY_ID = /^(category:[0-9]+)/gi;
const REGEXP_POST_TIME_WHEN = /^(before|after)/gi;

const IN_OPTIONS_MAPPING = { images: "with" };

<<<<<<< HEAD
export default Em.Component.extend({
=======
export default Ember.Component.extend({
>>>>>>> c10941bb
  classNames: ["search-advanced-options"],

  inOptionsForUsers: [
    { name: I18n.t("search.advanced.filters.unseen"), value: "unseen" },
    { name: I18n.t("search.advanced.filters.posted"), value: "posted" },
    { name: I18n.t("search.advanced.filters.watching"), value: "watching" },
    { name: I18n.t("search.advanced.filters.tracking"), value: "tracking" },
    { name: I18n.t("search.advanced.filters.bookmarks"), value: "bookmarks" }
  ],

  inOptionsForAll: [
    { name: I18n.t("search.advanced.filters.first"), value: "first" },
    { name: I18n.t("search.advanced.filters.pinned"), value: "pinned" },
    { name: I18n.t("search.advanced.filters.unpinned"), value: "unpinned" },
    { name: I18n.t("search.advanced.filters.wiki"), value: "wiki" },
    { name: I18n.t("search.advanced.filters.images"), value: "images" }
  ],

  statusOptions: [
    { name: I18n.t("search.advanced.statuses.open"), value: "open" },
    { name: I18n.t("search.advanced.statuses.closed"), value: "closed" },
    { name: I18n.t("search.advanced.statuses.archived"), value: "archived" },
    { name: I18n.t("search.advanced.statuses.noreplies"), value: "noreplies" },
    {
      name: I18n.t("search.advanced.statuses.single_user"),
      value: "single_user"
    }
  ],

  postTimeOptions: [
    { name: I18n.t("search.advanced.post.time.before"), value: "before" },
    { name: I18n.t("search.advanced.post.time.after"), value: "after" }
  ],

  init() {
    this._super(...arguments);
    this._init();
    Ember.run.scheduleOnce("afterRender", () => {
      this._update();
    });
  },

  @observes("searchTerm")
  _updateOptions() {
    this._update();
    Ember.run.debounce(this, this._update, 250);
  },

  _init() {
    this.setProperties({
      searchedTerms: {
        username: "",
        category: "",
        group: [],
        badge: [],
        tags: [],
        in: "",
        special: {
          in: {
            title: false,
            likes: false,
            private: false,
            seen: false
          },
          all_tags: false
        },
        status: "",
        min_post_count: "",
        time: {
          when: "before",
          days: ""
        }
      },
      inOptions: this.currentUser
        ? this.inOptionsForUsers.concat(this.inOptionsForAll)
        : this.inOptionsForAll
    });
  },

  _update() {
    if (!this.get("searchTerm")) {
      this._init();
      return;
    }

    this.setSearchedTermValue("searchedTerms.username", REGEXP_USERNAME_PREFIX);
    this.setSearchedTermValueForCategory();
    this.setSearchedTermValueForGroup();
    this.setSearchedTermValueForBadge();
    this.setSearchedTermValueForTags();

    this.setSearchedTermValue(
      "searchedTerms.in",
      REGEXP_IN_PREFIX,
      REGEXP_IN_MATCH
    );

    this.setSearchedTermSpecialInValue(
      "searchedTerms.special.in.likes",
      REGEXP_SPECIAL_IN_LIKES_MATCH
    );

    this.setSearchedTermSpecialInValue(
      "searchedTerms.special.in.title",
      REGEXP_SPECIAL_IN_TITLE_MATCH
    );

    this.setSearchedTermSpecialInValue(
      "searchedTerms.special.in.private",
      REGEXP_SPECIAL_IN_PRIVATE_MATCH
    );

    this.setSearchedTermSpecialInValue(
      "searchedTerms.special.in.seen",
      REGEXP_SPECIAL_IN_SEEN_MATCH
    );

    this.setSearchedTermValue("searchedTerms.status", REGEXP_STATUS_PREFIX);
    this.setSearchedTermValueForPostTime();

    this.setSearchedTermValue(
      "searchedTerms.min_post_count",
      REGEXP_MIN_POST_COUNT_PREFIX
    );
  },

  findSearchTerms() {
    const searchTerm = escapeExpression(this.get("searchTerm"));
    if (!searchTerm) return [];

    const blocks = searchTerm.match(REGEXP_BLOCKS);
    if (!blocks) return [];

    let result = [];
    blocks.forEach(block => {
      if (block.length !== 0) result.push(block);
    });

    return result;
  },

  filterBlocks(regexPrefix) {
    const blocks = this.findSearchTerms();
    if (!blocks) return [];

    let result = [];
    blocks.forEach(block => {
      if (block.search(regexPrefix) !== -1) result.push(block);
    });

    return result;
  },

  setSearchedTermValue(key, replaceRegEx, matchRegEx = null) {
    matchRegEx = matchRegEx || replaceRegEx;
    const match = this.filterBlocks(matchRegEx);

    let val = this.get(key);

    if (match.length !== 0) {
      const userInput = match[0].replace(replaceRegEx, "");
      if (val !== userInput) {
        this.set(key, userInput);
      }
    } else if (val && val.length !== 0) {
      this.set(key, "");
    }
  },

  setSearchedTermSpecialInValue(key, replaceRegEx) {
    const match = this.filterBlocks(replaceRegEx);

    if (match.length !== 0) {
      if (this.get(key) !== true) {
        this.set(key, true);
      }
    } else if (this.get(key) !== false) {
      this.set(key, false);
    }
  },

  setSearchedTermValueForCategory() {
    const match = this.filterBlocks(REGEXP_CATEGORY_PREFIX);
    if (match.length !== 0) {
      const existingInput = this.get("searchedTerms.category");
      const subcategories = match[0]
        .replace(REGEXP_CATEGORY_PREFIX, "")
        .split(":");
      if (subcategories.length > 1) {
        const userInput = Discourse.Category.findBySlug(
          subcategories[1],
          subcategories[0]
        );
        if (
          (!existingInput && userInput) ||
          (existingInput && userInput && existingInput.id !== userInput.id)
        )
          this.set("searchedTerms.category", userInput);
      } else if (isNaN(subcategories)) {
        const userInput = Discourse.Category.findSingleBySlug(subcategories[0]);
        if (
          (!existingInput && userInput) ||
          (existingInput && userInput && existingInput.id !== userInput.id)
        )
          this.set("searchedTerms.category", userInput);
      } else {
        const userInput = Discourse.Category.findById(subcategories[0]);
        if (
          (!existingInput && userInput) ||
          (existingInput && userInput && existingInput.id !== userInput.id)
        )
          this.set("searchedTerms.category", userInput);
      }
    } else this.set("searchedTerms.category", "");
  },

  setSearchedTermValueForGroup() {
    const match = this.filterBlocks(REGEXP_GROUP_PREFIX);
    const group = this.get("searchedTerms.group");

    if (match.length !== 0) {
      const existingInput = _.isArray(group) ? group[0] : group;
      const userInput = match[0].replace(REGEXP_GROUP_PREFIX, "");

      if (existingInput !== userInput) {
        this.set(
          "searchedTerms.group",
          userInput.length !== 0 ? [userInput] : []
        );
      }
    } else if (group.length !== 0) {
      this.set("searchedTerms.group", []);
    }
  },

  setSearchedTermValueForBadge() {
    const match = this.filterBlocks(REGEXP_BADGE_PREFIX);
    const badge = this.get("searchedTerms.badge");

    if (match.length !== 0) {
      const existingInput = _.isArray(badge) ? badge[0] : badge;
      const userInput = match[0].replace(REGEXP_BADGE_PREFIX, "");

      if (existingInput !== userInput) {
        this.set(
          "searchedTerms.badge",
          userInput.length !== 0 ? [userInput] : []
        );
      }
    } else if (badge.length !== 0) {
      this.set("searchedTerms.badge", []);
    }
  },

  setSearchedTermValueForTags() {
    if (!this.siteSettings.tagging_enabled) return;

    const match = this.filterBlocks(REGEXP_TAGS_PREFIX);
    const tags = this.get("searchedTerms.tags");
    const contain_all_tags = this.get("searchedTerms.special.all_tags");

    if (match.length !== 0) {
      const join_char = contain_all_tags ? "+" : ",";
      const existingInput = _.isArray(tags) ? tags.join(join_char) : tags;
      const userInput = match[0].replace(REGEXP_TAGS_REPLACE, "");

      if (existingInput !== userInput) {
        this.set(
          "searchedTerms.tags",
          userInput.length !== 0 ? userInput.split(join_char) : []
        );
      }
    } else if (tags.length !== 0) {
      this.set("searchedTerms.tags", []);
    }
  },

  setSearchedTermValueForPostTime() {
    const match = this.filterBlocks(REGEXP_POST_TIME_PREFIX);

    if (match.length !== 0) {
      const existingInputWhen = this.get("searchedTerms.time.when");
      const userInputWhen = match[0].match(REGEXP_POST_TIME_WHEN)[0];
      const existingInputDays = this.get("searchedTerms.time.days");
      const userInputDays = match[0].replace(REGEXP_POST_TIME_PREFIX, "");
      const properties = {};

      if (existingInputWhen !== userInputWhen) {
        properties["searchedTerms.time.when"] = userInputWhen;
      }

      if (existingInputDays !== userInputDays) {
        properties["searchedTerms.time.days"] = userInputDays;
      }

      this.setProperties(properties);
    } else {
      this.set("searchedTerms.time.days", "");
    }
  },

  @observes("searchedTerms.username")
  updateSearchTermForUsername() {
    const match = this.filterBlocks(REGEXP_USERNAME_PREFIX);
    const userFilter = this.get("searchedTerms.username");
    let searchTerm = this.get("searchTerm") || "";

    if (userFilter && userFilter.length !== 0) {
      if (match.length !== 0) {
        searchTerm = searchTerm.replace(match[0], `@${userFilter}`);
      } else {
        searchTerm += ` @${userFilter}`;
      }

      this.set("searchTerm", searchTerm.trim());
    } else if (match.length !== 0) {
      searchTerm = searchTerm.replace(match[0], "");
      this.set("searchTerm", searchTerm.trim());
    }
  },

  @observes("searchedTerms.category")
  updateSearchTermForCategory() {
    const match = this.filterBlocks(REGEXP_CATEGORY_PREFIX);
    const categoryFilter = this.get("searchedTerms.category");
    let searchTerm = this.get("searchTerm") || "";

    const slugCategoryMatches =
      match.length !== 0 ? match[0].match(REGEXP_CATEGORY_SLUG) : null;
    const idCategoryMatches =
      match.length !== 0 ? match[0].match(REGEXP_CATEGORY_ID) : null;
    if (categoryFilter) {
      const id = categoryFilter.id;
      const slug = categoryFilter.slug;
      if (categoryFilter.parentCategory) {
        const parentSlug = categoryFilter.parentCategory.slug;
        if (slugCategoryMatches)
          searchTerm = searchTerm.replace(
            slugCategoryMatches[0],
            `#${parentSlug}:${slug}`
          );
        else if (idCategoryMatches)
          searchTerm = searchTerm.replace(
            idCategoryMatches[0],
            `category:${id}`
          );
        else searchTerm += ` #${parentSlug}:${slug}`;

        this.set("searchTerm", searchTerm.trim());
      } else {
        if (slugCategoryMatches)
          searchTerm = searchTerm.replace(slugCategoryMatches[0], `#${slug}`);
        else if (idCategoryMatches)
          searchTerm = searchTerm.replace(
            idCategoryMatches[0],
            `category:${id}`
          );
        else searchTerm += ` #${slug}`;

        this.set("searchTerm", searchTerm.trim());
      }
    } else {
      if (slugCategoryMatches)
        searchTerm = searchTerm.replace(slugCategoryMatches[0], "");
      if (idCategoryMatches)
        searchTerm = searchTerm.replace(idCategoryMatches[0], "");

      this.set("searchTerm", searchTerm.trim());
    }
  },

  @observes("searchedTerms.group")
  updateSearchTermForGroup() {
    const match = this.filterBlocks(REGEXP_GROUP_PREFIX);
    const groupFilter = this.get("searchedTerms.group");
    let searchTerm = this.get("searchTerm") || "";

    if (groupFilter && groupFilter.length !== 0) {
      if (match.length !== 0) {
        searchTerm = searchTerm.replace(match[0], ` group:${groupFilter}`);
      } else {
        searchTerm += ` group:${groupFilter}`;
      }

      this.set("searchTerm", searchTerm);
    } else if (match.length !== 0) {
      searchTerm = searchTerm.replace(match[0], "");
      this.set("searchTerm", searchTerm.trim());
    }
  },

  @observes("searchedTerms.badge")
  updateSearchTermForBadge() {
    const match = this.filterBlocks(REGEXP_BADGE_PREFIX);
    const badgeFilter = this.get("searchedTerms.badge");
    let searchTerm = this.get("searchTerm") || "";

    if (badgeFilter && badgeFilter.length !== 0) {
      if (match.length !== 0) {
        searchTerm = searchTerm.replace(match[0], ` badge:${badgeFilter}`);
      } else {
        searchTerm += ` badge:${badgeFilter}`;
      }

      this.set("searchTerm", searchTerm);
    } else if (match.length !== 0) {
      searchTerm = searchTerm.replace(match[0], "");
      this.set("searchTerm", searchTerm.trim());
    }
  },

  @observes("searchedTerms.tags", "searchedTerms.special.all_tags")
  updateSearchTermForTags() {
    const match = this.filterBlocks(REGEXP_TAGS_PREFIX);
    const tagFilter = this.get("searchedTerms.tags");
    let searchTerm = this.get("searchTerm") || "";
    const contain_all_tags = this.get("searchedTerms.special.all_tags");

    if (tagFilter && tagFilter.length !== 0) {
      const join_char = contain_all_tags ? "+" : ",";
      const tags = tagFilter.join(join_char);

      if (match.length !== 0) {
        searchTerm = searchTerm.replace(match[0], `tags:${tags}`);
      } else {
        searchTerm += ` tags:${tags}`;
      }

      this.set("searchTerm", searchTerm.trim());
    } else if (match.length !== 0) {
      searchTerm = searchTerm.replace(match[0], "");
      this.set("searchTerm", searchTerm.trim());
    }
  },

  @observes("searchedTerms.in")
  updateSearchTermForIn() {
    const match = this.filterBlocks(REGEXP_IN_MATCH);
    const inFilter = this.get("searchedTerms.in");
    let keyword = "in";
    if (inFilter in IN_OPTIONS_MAPPING) {
      keyword = IN_OPTIONS_MAPPING[inFilter];
    }
    let searchTerm = this.get("searchTerm") || "";

    if (inFilter) {
      if (match.length !== 0) {
        searchTerm = searchTerm.replace(match[0], `${keyword}:${inFilter}`);
      } else {
        searchTerm += ` ${keyword}:${inFilter}`;
      }

      this.set("searchTerm", searchTerm.trim());
    } else if (match.length !== 0) {
      searchTerm = searchTerm.replace(match, "");
      this.set("searchTerm", searchTerm.trim());
    }
  },

  updateInRegex(regex, filter) {
    const match = this.filterBlocks(regex);
    const inFilter = this.get("searchedTerms.special.in." + filter);
    let searchTerm = this.get("searchTerm") || "";

    if (inFilter) {
      if (match.length === 0) {
        searchTerm += ` in:${filter}`;
        this.set("searchTerm", searchTerm.trim());
      }
    } else if (match.length !== 0) {
      searchTerm = searchTerm.replace(match, "");
      this.set("searchTerm", searchTerm.trim());
    }
  },

  @observes("searchedTerms.special.in.likes")
  updateSearchTermForSpecialInLikes() {
    this.updateInRegex(REGEXP_SPECIAL_IN_LIKES_MATCH, "likes");
  },

  @observes("searchedTerms.special.in.private")
  updateSearchTermForSpecialInPrivate() {
    this.updateInRegex(REGEXP_SPECIAL_IN_PRIVATE_MATCH, "private");
  },

  @observes("searchedTerms.special.in.seen")
  updateSearchTermForSpecialInSeen() {
    this.updateInRegex(REGEXP_SPECIAL_IN_SEEN_MATCH, "seen");
  },

  @observes("searchedTerms.special.in.title")
  updateSearchTermForSpecialInTitle() {
    this.updateInRegex(REGEXP_SPECIAL_IN_TITLE_MATCH, "title");
  },

  @observes("searchedTerms.status")
  updateSearchTermForStatus() {
    const match = this.filterBlocks(REGEXP_STATUS_PREFIX);
    const statusFilter = this.get("searchedTerms.status");
    let searchTerm = this.get("searchTerm") || "";

    if (statusFilter) {
      if (match.length !== 0) {
        searchTerm = searchTerm.replace(match[0], `status:${statusFilter}`);
      } else {
        searchTerm += ` status:${statusFilter}`;
      }

      this.set("searchTerm", searchTerm.trim());
    } else if (match.length !== 0) {
      searchTerm = searchTerm.replace(match[0], "");
      this.set("searchTerm", searchTerm.trim());
    }
  },

  @observes("searchedTerms.time.when", "searchedTerms.time.days")
  updateSearchTermForPostTime() {
    const match = this.filterBlocks(REGEXP_POST_TIME_PREFIX);
    const timeDaysFilter = this.get("searchedTerms.time.days");
    let searchTerm = this.get("searchTerm") || "";

    if (timeDaysFilter) {
      const when = this.get("searchedTerms.time.when");
      if (match.length !== 0) {
        searchTerm = searchTerm.replace(match[0], `${when}:${timeDaysFilter}`);
      } else {
        searchTerm += ` ${when}:${timeDaysFilter}`;
      }

      this.set("searchTerm", searchTerm.trim());
    } else if (match.length !== 0) {
      searchTerm = searchTerm.replace(match[0], "");
      this.set("searchTerm", searchTerm.trim());
    }
  },

  @observes("searchedTerms.min_post_count")
  updateSearchTermForMinPostCount() {
    const match = this.filterBlocks(REGEXP_MIN_POST_COUNT_PREFIX);
    const postsCountFilter = this.get("searchedTerms.min_post_count");
    let searchTerm = this.get("searchTerm") || "";

    if (postsCountFilter) {
      if (match.length !== 0) {
        searchTerm = searchTerm.replace(
          match[0],
          `min_post_count:${postsCountFilter}`
        );
      } else {
        searchTerm += ` min_post_count:${postsCountFilter}`;
      }

      this.set("searchTerm", searchTerm.trim());
    } else if (match.length !== 0) {
      searchTerm = searchTerm.replace(match[0], "");
      this.set("searchTerm", searchTerm.trim());
    }
  },

  groupFinder(term) {
    return Group.findAll({ term: term, ignore_automatic: false });
  },

  badgeFinder(term) {
    return Badge.findAll({ search: term });
  }
});<|MERGE_RESOLUTION|>--- conflicted
+++ resolved
@@ -28,11 +28,7 @@
 
 const IN_OPTIONS_MAPPING = { images: "with" };
 
-<<<<<<< HEAD
-export default Em.Component.extend({
-=======
 export default Ember.Component.extend({
->>>>>>> c10941bb
   classNames: ["search-advanced-options"],
 
   inOptionsForUsers: [
