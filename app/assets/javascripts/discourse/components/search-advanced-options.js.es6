import { debounce } from "@ember/runloop";
import { scheduleOnce } from "@ember/runloop";
import Component from "@ember/component";
import { observes } from "discourse-common/utils/decorators";
import { escapeExpression } from "discourse/lib/utilities";
import Group from "discourse/models/group";
import Badge from "discourse/models/badge";
import Category from "discourse/models/category";

const REGEXP_BLOCKS = /(([^" \t\n\x0B\f\r]+)?(("[^"]+")?))/g;

const REGEXP_USERNAME_PREFIX = /^(user:|@)/gi;
const REGEXP_CATEGORY_PREFIX = /^(category:|#)/gi;
const REGEXP_GROUP_PREFIX = /^group:/gi;
const REGEXP_BADGE_PREFIX = /^badge:/gi;
const REGEXP_TAGS_PREFIX = /^(tags?:|#(?=[a-z0-9\-]+::tag))/gi;
const REGEXP_IN_PREFIX = /^(in|with):/gi;
const REGEXP_STATUS_PREFIX = /^status:/gi;
const REGEXP_MIN_POST_COUNT_PREFIX = /^min_post_count:/gi;
const REGEXP_POST_TIME_PREFIX = /^(before|after):/gi;
const REGEXP_TAGS_REPLACE = /(^(tags?:|#(?=[a-z0-9\-]+::tag))|::tag\s?$)/gi;

const REGEXP_IN_MATCH = /^(in|with):(posted|watching|tracking|bookmarks|first|pinned|unpinned|wiki|unseen|image|tagged|untagged)/gi;
const REGEXP_SPECIAL_IN_LIKES_MATCH = /^in:likes/gi;
const REGEXP_SPECIAL_IN_TITLE_MATCH = /^in:title/gi;
const REGEXP_SPECIAL_IN_PERSONAL_MATCH = /^in:personal/gi;
const REGEXP_SPECIAL_IN_SEEN_MATCH = /^in:seen/gi;
const REGEXP_SPECIAL_IN_TAGGED_MATCH = /^in:tagged/gi;
const REGEXP_SPECIAL_IN_UNTAGGED_MATCH = /^in:untagged/gi;

const REGEXP_CATEGORY_SLUG = /^(\#[a-zA-Z0-9\-:]+)/gi;
const REGEXP_CATEGORY_ID = /^(category:[0-9]+)/gi;
const REGEXP_POST_TIME_WHEN = /^(before|after)/gi;

const IN_OPTIONS_MAPPING = { images: "with" };

export default Component.extend({
  classNames: ["search-advanced-options"],

  init() {
    this._super(...arguments);

    this.inOptionsForUsers = [
      { name: I18n.t("search.advanced.filters.unseen"), value: "unseen" },
      { name: I18n.t("search.advanced.filters.posted"), value: "posted" },
      { name: I18n.t("search.advanced.filters.watching"), value: "watching" },
      { name: I18n.t("search.advanced.filters.tracking"), value: "tracking" },
      { name: I18n.t("search.advanced.filters.bookmarks"), value: "bookmarks" }
    ];

    this.inOptionsForAll = [
      { name: I18n.t("search.advanced.filters.first"), value: "first" },
      { name: I18n.t("search.advanced.filters.pinned"), value: "pinned" },
      { name: I18n.t("search.advanced.filters.unpinned"), value: "unpinned" },
      { name: I18n.t("search.advanced.filters.wiki"), value: "wiki" },
      { name: I18n.t("search.advanced.filters.images"), value: "images" },
      { name: I18n.t("search.advanced.filters.tagged"), value: "tagged" },
      { name: I18n.t("search.advanced.filters.untagged"), value: "untagged" }
    ];

    this.statusOptions = [
      { name: I18n.t("search.advanced.statuses.open"), value: "open" },
      { name: I18n.t("search.advanced.statuses.closed"), value: "closed" },
      { name: I18n.t("search.advanced.statuses.archived"), value: "archived" },
      {
        name: I18n.t("search.advanced.statuses.noreplies"),
        value: "noreplies"
      },
      {
        name: I18n.t("search.advanced.statuses.single_user"),
        value: "single_user"
      }
    ];

    this.postTimeOptions = [
      { name: I18n.t("search.advanced.post.time.before"), value: "before" },
      { name: I18n.t("search.advanced.post.time.after"), value: "after" }
    ];

    this._init();

    scheduleOnce("afterRender", () => this._update());
  },

  @observes("searchTerm")
  _updateOptions() {
    this._update();
    debounce(this, this._update, 250);
  },

  _init() {
    this.setProperties({
      searchedTerms: {
        username: "",
        category: "",
        group: [],
        badge: [],
        tags: [],
        in: "",
        special: {
          in: {
            title: false,
            likes: false,
<<<<<<< HEAD
            private: false,
            seen: false,
            tagged: false,
            untagged: false
=======
            personal: false,
            seen: false
>>>>>>> 40d14ba1
          },
          all_tags: false
        },
        status: "",
        min_post_count: "",
        time: {
          when: "before",
          days: ""
        }
      },
      inOptions: this.currentUser
        ? this.inOptionsForUsers.concat(this.inOptionsForAll)
        : this.inOptionsForAll
    });
  },

  _update() {
    if (!this.searchTerm) {
      this._init();
      return;
    }

    this.setSearchedTermValue("searchedTerms.username", REGEXP_USERNAME_PREFIX);
    this.setSearchedTermValueForCategory();
    this.setSearchedTermValueForGroup();
    this.setSearchedTermValueForBadge();
    this.setSearchedTermValueForTags();

    this.setSearchedTermValue(
      "searchedTerms.in",
      REGEXP_IN_PREFIX,
      REGEXP_IN_MATCH
    );

    this.setSearchedTermSpecialInValue(
      "searchedTerms.special.in.likes",
      REGEXP_SPECIAL_IN_LIKES_MATCH
    );

    this.setSearchedTermSpecialInValue(
      "searchedTerms.special.in.title",
      REGEXP_SPECIAL_IN_TITLE_MATCH
    );

    this.setSearchedTermSpecialInValue(
      "searchedTerms.special.in.personal",
      REGEXP_SPECIAL_IN_PERSONAL_MATCH
    );

    this.setSearchedTermSpecialInValue(
      "searchedTerms.special.in.seen",
      REGEXP_SPECIAL_IN_SEEN_MATCH
    );

    this.setSearchedTermSpecialInValue(
      "searchedTerms.special.in.tagged",
      REGEXP_SPECIAL_IN_TAGGED_MATCH
    );

    this.setSearchedTermSpecialInValue(
      "searchedTerms.special.in.untagged",
      REGEXP_SPECIAL_IN_UNTAGGED_MATCH
    );

    this.setSearchedTermValue("searchedTerms.status", REGEXP_STATUS_PREFIX);
    this.setSearchedTermValueForPostTime();

    this.setSearchedTermValue(
      "searchedTerms.min_post_count",
      REGEXP_MIN_POST_COUNT_PREFIX
    );
  },

  findSearchTerms() {
    const searchTerm = escapeExpression(this.searchTerm);
    if (!searchTerm) return [];

    const blocks = searchTerm.match(REGEXP_BLOCKS);
    if (!blocks) return [];

    let result = [];
    blocks.forEach(block => {
      if (block.length !== 0) result.push(block);
    });

    return result;
  },

  filterBlocks(regexPrefix) {
    const blocks = this.findSearchTerms();
    if (!blocks) return [];

    let result = [];
    blocks.forEach(block => {
      if (block.search(regexPrefix) !== -1) result.push(block);
    });

    return result;
  },

  setSearchedTermValue(key, replaceRegEx, matchRegEx = null) {
    matchRegEx = matchRegEx || replaceRegEx;
    const match = this.filterBlocks(matchRegEx);

    let val = this.get(key);

    if (match.length !== 0) {
      const userInput = match[0].replace(replaceRegEx, "");
      if (val !== userInput) {
        this.set(key, userInput);
      }
    } else if (val && val.length !== 0) {
      this.set(key, "");
    }
  },

  setSearchedTermSpecialInValue(key, replaceRegEx) {
    const match = this.filterBlocks(replaceRegEx);

    if (match.length !== 0) {
      if (this.get(key) !== true) {
        this.set(key, true);
      }
    } else if (this.get(key) !== false) {
      this.set(key, false);
    }
  },

  setSearchedTermValueForCategory() {
    const match = this.filterBlocks(REGEXP_CATEGORY_PREFIX);
    if (match.length !== 0) {
      const existingInput = this.get("searchedTerms.category");
      const subcategories = match[0]
        .replace(REGEXP_CATEGORY_PREFIX, "")
        .split(":");
      if (subcategories.length > 1) {
        const userInput = Category.findBySlug(
          subcategories[1],
          subcategories[0]
        );
        if (
          (!existingInput && userInput) ||
          (existingInput && userInput && existingInput.id !== userInput.id)
        )
          this.set("searchedTerms.category", userInput);
      } else if (isNaN(subcategories)) {
        const userInput = Category.findSingleBySlug(subcategories[0]);
        if (
          (!existingInput && userInput) ||
          (existingInput && userInput && existingInput.id !== userInput.id)
        )
          this.set("searchedTerms.category", userInput);
      } else {
        const userInput = Category.findById(subcategories[0]);
        if (
          (!existingInput && userInput) ||
          (existingInput && userInput && existingInput.id !== userInput.id)
        )
          this.set("searchedTerms.category", userInput);
      }
    } else this.set("searchedTerms.category", "");
  },

  setSearchedTermValueForGroup() {
    const match = this.filterBlocks(REGEXP_GROUP_PREFIX);
    const group = this.get("searchedTerms.group");

    if (match.length !== 0) {
      const existingInput = _.isArray(group) ? group[0] : group;
      const userInput = match[0].replace(REGEXP_GROUP_PREFIX, "");

      if (existingInput !== userInput) {
        this.set(
          "searchedTerms.group",
          userInput.length !== 0 ? [userInput] : []
        );
      }
    } else if (group.length !== 0) {
      this.set("searchedTerms.group", []);
    }
  },

  setSearchedTermValueForBadge() {
    const match = this.filterBlocks(REGEXP_BADGE_PREFIX);
    const badge = this.get("searchedTerms.badge");

    if (match.length !== 0) {
      const existingInput = _.isArray(badge) ? badge[0] : badge;
      const userInput = match[0].replace(REGEXP_BADGE_PREFIX, "");

      if (existingInput !== userInput) {
        this.set(
          "searchedTerms.badge",
          userInput.length !== 0 ? [userInput] : []
        );
      }
    } else if (badge.length !== 0) {
      this.set("searchedTerms.badge", []);
    }
  },

  setSearchedTermValueForTags() {
    if (!this.siteSettings.tagging_enabled) return;

    const match = this.filterBlocks(REGEXP_TAGS_PREFIX);
    const tags = this.get("searchedTerms.tags");
    const contain_all_tags = this.get("searchedTerms.special.all_tags");

    if (match.length !== 0) {
      const join_char = contain_all_tags ? "+" : ",";
      const existingInput = _.isArray(tags) ? tags.join(join_char) : tags;
      const userInput = match[0].replace(REGEXP_TAGS_REPLACE, "");

      if (existingInput !== userInput) {
        this.set(
          "searchedTerms.tags",
          userInput.length !== 0 ? userInput.split(join_char) : []
        );
      }
    } else if (tags.length !== 0) {
      this.set("searchedTerms.tags", []);
    }
  },

  setSearchedTermValueForPostTime() {
    const match = this.filterBlocks(REGEXP_POST_TIME_PREFIX);

    if (match.length !== 0) {
      const existingInputWhen = this.get("searchedTerms.time.when");
      const userInputWhen = match[0].match(REGEXP_POST_TIME_WHEN)[0];
      const existingInputDays = this.get("searchedTerms.time.days");
      const userInputDays = match[0].replace(REGEXP_POST_TIME_PREFIX, "");
      const properties = {};

      if (existingInputWhen !== userInputWhen) {
        properties["searchedTerms.time.when"] = userInputWhen;
      }

      if (existingInputDays !== userInputDays) {
        properties["searchedTerms.time.days"] = userInputDays;
      }

      this.setProperties(properties);
    } else {
      this.set("searchedTerms.time.days", "");
    }
  },

  @observes("searchedTerms.username")
  updateSearchTermForUsername() {
    const match = this.filterBlocks(REGEXP_USERNAME_PREFIX);
    const userFilter = this.get("searchedTerms.username");
    let searchTerm = this.searchTerm || "";

    if (userFilter && userFilter.length !== 0) {
      if (match.length !== 0) {
        searchTerm = searchTerm.replace(match[0], `@${userFilter}`);
      } else {
        searchTerm += ` @${userFilter}`;
      }

      this.set("searchTerm", searchTerm.trim());
    } else if (match.length !== 0) {
      searchTerm = searchTerm.replace(match[0], "");
      this.set("searchTerm", searchTerm.trim());
    }
  },

  @observes("searchedTerms.category")
  updateSearchTermForCategory() {
    const match = this.filterBlocks(REGEXP_CATEGORY_PREFIX);
    const categoryFilter = this.get("searchedTerms.category");
    let searchTerm = this.searchTerm || "";

    const slugCategoryMatches =
      match.length !== 0 ? match[0].match(REGEXP_CATEGORY_SLUG) : null;
    const idCategoryMatches =
      match.length !== 0 ? match[0].match(REGEXP_CATEGORY_ID) : null;
    if (categoryFilter) {
      const id = categoryFilter.id;
      const slug = categoryFilter.slug;
      if (categoryFilter.parentCategory) {
        const parentSlug = categoryFilter.parentCategory.slug;
        if (slugCategoryMatches)
          searchTerm = searchTerm.replace(
            slugCategoryMatches[0],
            `#${parentSlug}:${slug}`
          );
        else if (idCategoryMatches)
          searchTerm = searchTerm.replace(
            idCategoryMatches[0],
            `category:${id}`
          );
        else searchTerm += ` #${parentSlug}:${slug}`;

        this.set("searchTerm", searchTerm.trim());
      } else {
        if (slugCategoryMatches)
          searchTerm = searchTerm.replace(slugCategoryMatches[0], `#${slug}`);
        else if (idCategoryMatches)
          searchTerm = searchTerm.replace(
            idCategoryMatches[0],
            `category:${id}`
          );
        else searchTerm += ` #${slug}`;

        this.set("searchTerm", searchTerm.trim());
      }
    } else {
      if (slugCategoryMatches)
        searchTerm = searchTerm.replace(slugCategoryMatches[0], "");
      if (idCategoryMatches)
        searchTerm = searchTerm.replace(idCategoryMatches[0], "");

      this.set("searchTerm", searchTerm.trim());
    }
  },

  @observes("searchedTerms.group")
  updateSearchTermForGroup() {
    const match = this.filterBlocks(REGEXP_GROUP_PREFIX);
    const groupFilter = this.get("searchedTerms.group");
    let searchTerm = this.searchTerm || "";

    if (groupFilter && groupFilter.length !== 0) {
      if (match.length !== 0) {
        searchTerm = searchTerm.replace(match[0], ` group:${groupFilter}`);
      } else {
        searchTerm += ` group:${groupFilter}`;
      }

      this.set("searchTerm", searchTerm);
    } else if (match.length !== 0) {
      searchTerm = searchTerm.replace(match[0], "");
      this.set("searchTerm", searchTerm.trim());
    }
  },

  @observes("searchedTerms.badge")
  updateSearchTermForBadge() {
    const match = this.filterBlocks(REGEXP_BADGE_PREFIX);
    const badgeFilter = this.get("searchedTerms.badge");
    let searchTerm = this.searchTerm || "";

    if (badgeFilter && badgeFilter.length !== 0) {
      if (match.length !== 0) {
        searchTerm = searchTerm.replace(match[0], ` badge:${badgeFilter}`);
      } else {
        searchTerm += ` badge:${badgeFilter}`;
      }

      this.set("searchTerm", searchTerm);
    } else if (match.length !== 0) {
      searchTerm = searchTerm.replace(match[0], "");
      this.set("searchTerm", searchTerm.trim());
    }
  },

  @observes("searchedTerms.tags", "searchedTerms.special.all_tags")
  updateSearchTermForTags() {
    const match = this.filterBlocks(REGEXP_TAGS_PREFIX);
    const tagFilter = this.get("searchedTerms.tags");
    let searchTerm = this.searchTerm || "";
    const contain_all_tags = this.get("searchedTerms.special.all_tags");

    if (tagFilter && tagFilter.length !== 0) {
      const join_char = contain_all_tags ? "+" : ",";
      const tags = tagFilter.join(join_char);

      if (match.length !== 0) {
        searchTerm = searchTerm.replace(match[0], `tags:${tags}`);
      } else {
        searchTerm += ` tags:${tags}`;
      }

      this.set("searchTerm", searchTerm.trim());
    } else if (match.length !== 0) {
      searchTerm = searchTerm.replace(match[0], "");
      this.set("searchTerm", searchTerm.trim());
    }
  },

  @observes("searchedTerms.in")
  updateSearchTermForIn() {
    const match = this.filterBlocks(REGEXP_IN_MATCH);
    const inFilter = this.get("searchedTerms.in");
    let keyword = "in";
    if (inFilter in IN_OPTIONS_MAPPING) {
      keyword = IN_OPTIONS_MAPPING[inFilter];
    }
    let searchTerm = this.searchTerm || "";

    if (inFilter) {
      if (match.length !== 0) {
        searchTerm = searchTerm.replace(match[0], `${keyword}:${inFilter}`);
      } else {
        searchTerm += ` ${keyword}:${inFilter}`;
      }

      this.set("searchTerm", searchTerm.trim());
    } else if (match.length !== 0) {
      searchTerm = searchTerm.replace(match, "");
      this.set("searchTerm", searchTerm.trim());
    }
  },

  updateInRegex(regex, filter) {
    const match = this.filterBlocks(regex);
    const inFilter = this.get("searchedTerms.special.in." + filter);
    let searchTerm = this.searchTerm || "";

    if (inFilter) {
      if (match.length === 0) {
        searchTerm += ` in:${filter}`;
        this.set("searchTerm", searchTerm.trim());
      }
    } else if (match.length !== 0) {
      searchTerm = searchTerm.replace(match, "");
      this.set("searchTerm", searchTerm.trim());
    }
  },

  @observes("searchedTerms.special.in.likes")
  updateSearchTermForSpecialInLikes() {
    this.updateInRegex(REGEXP_SPECIAL_IN_LIKES_MATCH, "likes");
  },

  @observes("searchedTerms.special.in.personal")
  updateSearchTermForSpecialInPersonal() {
    this.updateInRegex(REGEXP_SPECIAL_IN_PERSONAL_MATCH, "personal");
  },

  @observes("searchedTerms.special.in.seen")
  updateSearchTermForSpecialInSeen() {
    this.updateInRegex(REGEXP_SPECIAL_IN_SEEN_MATCH, "seen");
  },

  @observes("searchedTerms.special.in.tagged")
  updateSearchTermForSpecialInTagged() {
    this.updateInRegex(REGEXP_SPECIAL_IN_TAGGED_MATCH, "tagged");
  },

  @observes("searchedTerms.special.in.untagged")
  updateSearchTermForSpecialInUntagged() {
    this.updateInRegex(REGEXP_SPECIAL_IN_UNTAGGED_MATCH, "untagged");
  },

  @observes("searchedTerms.special.in.title")
  updateSearchTermForSpecialInTitle() {
    this.updateInRegex(REGEXP_SPECIAL_IN_TITLE_MATCH, "title");
  },

  @observes("searchedTerms.status")
  updateSearchTermForStatus() {
    const match = this.filterBlocks(REGEXP_STATUS_PREFIX);
    const statusFilter = this.get("searchedTerms.status");
    let searchTerm = this.searchTerm || "";

    if (statusFilter) {
      if (match.length !== 0) {
        searchTerm = searchTerm.replace(match[0], `status:${statusFilter}`);
      } else {
        searchTerm += ` status:${statusFilter}`;
      }

      this.set("searchTerm", searchTerm.trim());
    } else if (match.length !== 0) {
      searchTerm = searchTerm.replace(match[0], "");
      this.set("searchTerm", searchTerm.trim());
    }
  },

  @observes("searchedTerms.time.when", "searchedTerms.time.days")
  updateSearchTermForPostTime() {
    const match = this.filterBlocks(REGEXP_POST_TIME_PREFIX);
    const timeDaysFilter = this.get("searchedTerms.time.days");
    let searchTerm = this.searchTerm || "";

    if (timeDaysFilter) {
      const when = this.get("searchedTerms.time.when");
      if (match.length !== 0) {
        searchTerm = searchTerm.replace(match[0], `${when}:${timeDaysFilter}`);
      } else {
        searchTerm += ` ${when}:${timeDaysFilter}`;
      }

      this.set("searchTerm", searchTerm.trim());
    } else if (match.length !== 0) {
      searchTerm = searchTerm.replace(match[0], "");
      this.set("searchTerm", searchTerm.trim());
    }
  },

  @observes("searchedTerms.min_post_count")
  updateSearchTermForMinPostCount() {
    const match = this.filterBlocks(REGEXP_MIN_POST_COUNT_PREFIX);
    const postsCountFilter = this.get("searchedTerms.min_post_count");
    let searchTerm = this.searchTerm || "";

    if (postsCountFilter) {
      if (match.length !== 0) {
        searchTerm = searchTerm.replace(
          match[0],
          `min_post_count:${postsCountFilter}`
        );
      } else {
        searchTerm += ` min_post_count:${postsCountFilter}`;
      }

      this.set("searchTerm", searchTerm.trim());
    } else if (match.length !== 0) {
      searchTerm = searchTerm.replace(match[0], "");
      this.set("searchTerm", searchTerm.trim());
    }
  },

  groupFinder(term) {
    return Group.findAll({ term: term, ignore_automatic: false });
  },

  badgeFinder(term) {
    return Badge.findAll({ search: term });
  }
});<|MERGE_RESOLUTION|>--- conflicted
+++ resolved
@@ -101,15 +101,12 @@
           in: {
             title: false,
             likes: false,
-<<<<<<< HEAD
+            personal: false,
             private: false,
             seen: false,
             tagged: false,
-            untagged: false
-=======
-            personal: false,
+            untagged: false,
             seen: false
->>>>>>> 40d14ba1
           },
           all_tags: false
         },
