export default Ember.Component.extend({
  classNames: ["create-account"],

  didInsertElement() {
    this._super(...arguments);

    if ($.cookie("email")) {
      this.set("email", $.cookie("email"));
    }

    this.$().on("keydown.discourse-create-account", e => {
      if (!this.get("disabled") && e.keyCode === 13) {
        e.preventDefault();
        e.stopPropagation();
        this.action();
        return false;
      }
    });
  },

  willDestroyElement() {
<<<<<<< HEAD
    this._super();
=======
    this._super(...arguments);
>>>>>>> c10941bb
    this.$().off("keydown.discourse-create-account");
  }
});<|MERGE_RESOLUTION|>--- conflicted
+++ resolved
@@ -19,11 +19,7 @@
   },
 
   willDestroyElement() {
-<<<<<<< HEAD
-    this._super();
-=======
     this._super(...arguments);
->>>>>>> c10941bb
     this.$().off("keydown.discourse-create-account");
   }
 });