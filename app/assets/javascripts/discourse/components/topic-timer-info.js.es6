--- conflicted
+++ resolved
@@ -41,11 +41,7 @@
 
       let autoCloseHours = this.get("duration") || 0;
 
-<<<<<<< HEAD
-      buffer.push(`<h3>${iconHTML("clock-o")} `);
-=======
       buffer.push(`<h3>${iconHTML("far-clock")} `);
->>>>>>> c10941bb
 
       let options = {
         timeLeft: duration.humanize(true),
@@ -81,11 +77,7 @@
 
     willDestroyElement() {
       if (this._delayedRerender) {
-<<<<<<< HEAD
-        Em.run.cancel(this._delayedRerender);
-=======
         Ember.run.cancel(this._delayedRerender);
->>>>>>> c10941bb
       }
     },
 
