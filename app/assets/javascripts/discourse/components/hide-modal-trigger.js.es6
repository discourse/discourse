export default Ember.Component.extend({
  didInsertElement() {
<<<<<<< HEAD
    this._super();
=======
    this._super(...arguments);
>>>>>>> c10941bb
    $(".d-modal.fixed-modal")
      .modal("hide")
      .addClass("hidden");
  }
});<|MERGE_RESOLUTION|>--- conflicted
+++ resolved
@@ -1,10 +1,6 @@
 export default Ember.Component.extend({
   didInsertElement() {
-<<<<<<< HEAD
-    this._super();
-=======
     this._super(...arguments);
->>>>>>> c10941bb
     $(".d-modal.fixed-modal")
       .modal("hide")
       .addClass("hidden");
