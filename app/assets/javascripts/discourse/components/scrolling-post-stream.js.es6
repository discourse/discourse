import DiscourseURL from "discourse/lib/url";
import MountWidget from "discourse/components/mount-widget";
import { cloak, uncloak } from "discourse/widgets/post-stream";
import { isWorkaroundActive } from "discourse/lib/safari-hacks";
import offsetCalculator from "discourse/lib/offset-calculator";
import optionalService from "discourse/lib/optional-service";

function findTopView($posts, viewportTop, postsWrapperTop, min, max) {
  if (max < min) {
    return min;
  }

  while (max > min) {
    const mid = Math.floor((min + max) / 2);
    const $post = $($posts[mid]);
    const viewBottom = $post.offset().top - postsWrapperTop + $post.height();

    if (viewBottom > viewportTop) {
      max = mid - 1;
    } else {
      min = mid + 1;
    }
  }

  return min;
}

export default MountWidget.extend({
  adminTools: optionalService(),
  widget: "post-stream",
  _topVisible: null,
  _bottomVisible: null,
  _currentPost: null,
  _currentVisible: null,
  _currentPercent: null,

  buildArgs() {
    return this.getProperties(
      "posts",
      "canCreatePost",
      "multiSelect",
      "gaps",
      "selectedQuery",
      "selectedPostsCount",
      "searchService"
    );
  },

  beforePatch() {
    const $body = $(document);
    this.prevHeight = $body.height();
    this.prevScrollTop = $body.scrollTop();
  },

  afterPatch() {
    const $body = $(document);
    const height = $body.height();
    const scrollTop = $body.scrollTop();

    // This hack is for when swapping out many cloaked views at once
    // when using keyboard navigation. It could suddenly move the scroll
    if (this.prevHeight === height && scrollTop !== this.prevScrollTop) {
      $body.scrollTop(this.prevScrollTop);
    }
  },

  scrolled() {
    if (this.isDestroyed || this.isDestroying) {
      return;
    }
    if (isWorkaroundActive()) {
      return;
    }

    // We use this because watching videos fullscreen in Chrome was super buggy
    // otherwise. Thanks to arrendek from q23 for the technique.
    if (document.elementFromPoint(0, 0).tagName.toUpperCase() === "IFRAME") {
      return;
    }

    const $w = $(window);
    const windowHeight = window.innerHeight ? window.innerHeight : $w.height();
    const slack = Math.round(windowHeight * 5);
    const onscreen = [];
    const nearby = [];

    const windowTop = $w.scrollTop();

    const postsWrapperTop = $(".posts-wrapper").offset().top;
    const $posts = this.$(".onscreen-post, .cloaked-post");
    const viewportTop = windowTop - slack;
    const topView = findTopView(
      $posts,
      viewportTop,
      postsWrapperTop,
      0,
      $posts.length - 1
    );

    let windowBottom = windowTop + windowHeight;
    let viewportBottom = windowBottom + slack;

    const bodyHeight = $("body").height();
    if (windowBottom > bodyHeight) {
      windowBottom = bodyHeight;
    }
    if (viewportBottom > bodyHeight) {
      viewportBottom = bodyHeight;
    }

    let currentPost = null;
    let percent = null;

    const offset = offsetCalculator();
    const topCheck = Math.ceil(windowTop + offset + 5);

    // uncomment to debug the eyeline
    /*
    let $eyeline = $('.debug-eyeline');
    if ($eyeline.length === 0) {
      $('body').prepend('<div class="debug-eyeline"></div>');
      $eyeline = $('.debug-eyeline');
    }
    $eyeline.css({ height: '5px', width: '100%', backgroundColor: 'blue', position: 'absolute', top: `${topCheck}px`, zIndex: 999999 });
    */

    let allAbove = true;
    let bottomView = topView;
    let lastBottom = 0;
    while (bottomView < $posts.length) {
      const post = $posts[bottomView];
      const $post = $(post);

      if (!$post) {
        break;
      }

      const viewTop = $post.offset().top;
      const postHeight = $post.outerHeight(true);
      const viewBottom = Math.ceil(viewTop + postHeight);

      allAbove = allAbove && viewTop < topCheck;

      if (viewTop > viewportBottom) {
        break;
      }

      if (viewBottom >= windowTop && viewTop <= windowBottom) {
        onscreen.push(bottomView);
      }

      if (
        currentPost === null &&
        ((viewTop <= topCheck && viewBottom >= topCheck) ||
          (lastBottom <= topCheck && viewTop >= topCheck))
      ) {
        percent = (topCheck - viewTop) / postHeight;
        currentPost = bottomView;
      }

      lastBottom = viewBottom;
      nearby.push(bottomView);
      bottomView++;
    }

    if (allAbove) {
      if (percent === null) {
        percent = 1.0;
      }
      if (currentPost === null) {
        currentPost = bottomView - 1;
      }
    }

    const posts = this.posts;
    const refresh = cb => this.queueRerender(cb);
    if (onscreen.length) {
      const first = posts.objectAt(onscreen[0]);
      if (this._topVisible !== first) {
        this._topVisible = first;
        const $body = $("body");
        const elem = $posts[onscreen[0]];
        const elemId = elem.id;
        const $elem = $(elem);
        const elemPos = $elem.position();
        const distToElement = elemPos ? $body.scrollTop() - elemPos.top : 0;

        const topRefresh = () => {
          refresh(() => {
            const $refreshedElem = $(`#${elemId}`);

            // Quickly going back might mean the element is destroyed
            const position = $refreshedElem.position();
            if (position && position.top) {
<<<<<<< HEAD
              $("html, body").scrollTop(position.top + distToElement);
            }
          });
        };
        this.sendAction("topVisibleChanged", {
=======
              let whereY = position.top + distToElement;
              $("html, body").scrollTop(whereY);

              // This seems weird, but somewhat infrequently a rerender
              // will cause the browser to scroll to the top of the document
              // in Chrome. This makes sure the scroll works correctly if that
              // happens.
              Ember.run.next(() => $("html, body").scrollTop(whereY));
            }
          });
        };
        this.topVisibleChanged({
>>>>>>> c10941bb
          post: first,
          refresh: topRefresh
        });
      }

      const last = posts.objectAt(onscreen[onscreen.length - 1]);
      if (this._bottomVisible !== last) {
        this._bottomVisible = last;
<<<<<<< HEAD
        this.sendAction("bottomVisibleChanged", { post: last, refresh });
=======
        this.bottomVisibleChanged({ post: last, refresh });
>>>>>>> c10941bb
      }

      const changedPost = this._currentPost !== currentPost;
      if (changedPost) {
        this._currentPost = currentPost;
        const post = posts.objectAt(currentPost);
<<<<<<< HEAD
        this.sendAction("currentPostChanged", { post });
=======
        this.currentPostChanged({ post });
>>>>>>> c10941bb
      }

      if (percent !== null) {
        percent = Math.max(0.0, Math.min(1.0, percent));

        if (changedPost || this._currentPercent !== percent) {
          this._currentPercent = percent;
<<<<<<< HEAD
          this.sendAction("currentPostScrolled", { percent });
=======
          this.currentPostScrolled({ percent });
>>>>>>> c10941bb
        }
      }
    } else {
      this._topVisible = null;
      this._bottomVisible = null;
      this._currentPost = null;
      this._currentPercent = null;
    }

    const onscreenPostNumbers = [];
    const prev = this._previouslyNearby;
    const newPrev = {};
    nearby.forEach(idx => {
      const post = posts.objectAt(idx);
      const postNumber = post.post_number;
      delete prev[postNumber];

      if (onscreen.indexOf(idx) !== -1) {
        onscreenPostNumbers.push(postNumber);
      }
      newPrev[postNumber] = post;
      uncloak(post, this);
    });

    Object.values(prev).forEach(node => cloak(node, this));

    this._previouslyNearby = newPrev;
    this.screenTrack.setOnscreen(onscreenPostNumbers);
  },

  _scrollTriggered() {
    Ember.run.scheduleOnce("afterRender", this, this.scrolled);
  },

  didInsertElement() {
<<<<<<< HEAD
    this._super();
=======
    this._super(...arguments);
>>>>>>> c10941bb
    const debouncedScroll = () =>
      Ember.run.debounce(this, this._scrollTriggered, 10);

    this._previouslyNearby = {};

    this.appEvents.on("post-stream:refresh", debouncedScroll);
    $(document).bind("touchmove.post-stream", debouncedScroll);
    $(window).bind("scroll.post-stream", debouncedScroll);
    this._scrollTriggered();

    this.appEvents.on("post-stream:posted", staged => {
      const disableJumpReply = this.currentUser.get("disable_jump_reply");

      this.queueRerender(() => {
        if (staged && !disableJumpReply) {
          const postNumber = staged.get("post_number");
          DiscourseURL.jumpToPost(postNumber, { skipIfOnScreen: true });
        }
      });
    });

    this.$().on("mouseenter.post-stream", "button.widget-button", e => {
      $("button.widget-button").removeClass("d-hover");
      $(e.target).addClass("d-hover");
    });

    this.$().on("mouseleave.post-stream", "button.widget-button", () => {
      $("button.widget-button").removeClass("d-hover");
    });

    this.appEvents.on("post-stream:refresh", args => {
      if (args) {
        if (args.id) {
          this.dirtyKeys.keyDirty(`post-${args.id}`);

          if (args.refreshLikes) {
            this.dirtyKeys.keyDirty(`post-menu-${args.id}`, {
              onRefresh: "refreshLikes"
            });
          }
        } else if (args.force) {
          this.dirtyKeys.forceAll();
        }
      }
      this.queueRerender();
    });
  },

  willDestroyElement() {
<<<<<<< HEAD
    this._super();
=======
    this._super(...arguments);
>>>>>>> c10941bb
    $(document).unbind("touchmove.post-stream");
    $(window).unbind("scroll.post-stream");
    this.appEvents.off("post-stream:refresh");
    this.$().off("mouseenter.post-stream");
    this.$().off("mouseleave.post-stream");
    this.appEvents.off("post-stream:refresh");
    this.appEvents.off("post-stream:posted");
  },

  showModerationHistory(post) {
    this.get("adminTools").showModerationHistory({
      filter: "post",
      post_id: post.id
    });
  }
});<|MERGE_RESOLUTION|>--- conflicted
+++ resolved
@@ -192,13 +192,6 @@
             // Quickly going back might mean the element is destroyed
             const position = $refreshedElem.position();
             if (position && position.top) {
-<<<<<<< HEAD
-              $("html, body").scrollTop(position.top + distToElement);
-            }
-          });
-        };
-        this.sendAction("topVisibleChanged", {
-=======
               let whereY = position.top + distToElement;
               $("html, body").scrollTop(whereY);
 
@@ -211,7 +204,6 @@
           });
         };
         this.topVisibleChanged({
->>>>>>> c10941bb
           post: first,
           refresh: topRefresh
         });
@@ -220,22 +212,14 @@
       const last = posts.objectAt(onscreen[onscreen.length - 1]);
       if (this._bottomVisible !== last) {
         this._bottomVisible = last;
-<<<<<<< HEAD
-        this.sendAction("bottomVisibleChanged", { post: last, refresh });
-=======
         this.bottomVisibleChanged({ post: last, refresh });
->>>>>>> c10941bb
       }
 
       const changedPost = this._currentPost !== currentPost;
       if (changedPost) {
         this._currentPost = currentPost;
         const post = posts.objectAt(currentPost);
-<<<<<<< HEAD
-        this.sendAction("currentPostChanged", { post });
-=======
         this.currentPostChanged({ post });
->>>>>>> c10941bb
       }
 
       if (percent !== null) {
@@ -243,11 +227,7 @@
 
         if (changedPost || this._currentPercent !== percent) {
           this._currentPercent = percent;
-<<<<<<< HEAD
-          this.sendAction("currentPostScrolled", { percent });
-=======
           this.currentPostScrolled({ percent });
->>>>>>> c10941bb
         }
       }
     } else {
@@ -283,11 +263,7 @@
   },
 
   didInsertElement() {
-<<<<<<< HEAD
-    this._super();
-=======
     this._super(...arguments);
->>>>>>> c10941bb
     const debouncedScroll = () =>
       Ember.run.debounce(this, this._scrollTriggered, 10);
 
@@ -337,11 +313,7 @@
   },
 
   willDestroyElement() {
-<<<<<<< HEAD
-    this._super();
-=======
     this._super(...arguments);
->>>>>>> c10941bb
     $(document).unbind("touchmove.post-stream");
     $(window).unbind("scroll.post-stream");
     this.appEvents.off("post-stream:refresh");
