import { on, observes } from "ember-addons/ember-computed-decorators";
import LoadMore from "discourse/mixins/load-more";
import UrlRefresh from "discourse/mixins/url-refresh";

const DiscoveryTopicsListComponent = Ember.Component.extend(
  UrlRefresh,
  LoadMore,
  {
    classNames: ["contents"],
    eyelineSelector: ".topic-list-item",

    @on("didInsertElement")
    @observes("model")
    _readjustScrollPosition() {
      const scrollTo = this.session.get("topicListScrollPosition");
      if (scrollTo && scrollTo >= 0) {
        Ember.run.schedule("afterRender", () =>
          $(window).scrollTop(scrollTo + 1)
        );
      } else {
        Ember.run.scheduleOnce("afterRender", this, this.loadMoreUnlessFull);
      }
    },

    @observes("incomingCount")
    _updateTitle() {
      Discourse.notifyTitle(this.get("incomingCount"));
    },

    saveScrollPosition() {
      this.session.set("topicListScrollPosition", $(window).scrollTop());
    },

    scrolled() {
<<<<<<< HEAD
      this._super();
=======
      this._super(...arguments);
>>>>>>> c10941bb
      this.saveScrollPosition();
    },

    actions: {
      loadMore() {
        Discourse.notifyTitle(0);
        this.get("model")
          .loadMore()
          .then(hasMoreResults => {
            Ember.run.schedule("afterRender", () => this.saveScrollPosition());
            if (!hasMoreResults) {
              this.get("eyeline").flushRest();
            } else if ($(window).height() >= $(document).height()) {
              this.send("loadMore");
            }
          });
      }
    }
  }
);

export default DiscoveryTopicsListComponent;<|MERGE_RESOLUTION|>--- conflicted
+++ resolved
@@ -32,11 +32,7 @@
     },
 
     scrolled() {
-<<<<<<< HEAD
-      this._super();
-=======
       this._super(...arguments);
->>>>>>> c10941bb
       this.saveScrollPosition();
     },
 
