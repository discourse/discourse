--- conflicted
+++ resolved
@@ -17,11 +17,7 @@
 
     click(e) {
       // only pin unpin for now
-<<<<<<< HEAD
-      if (this.get("canAct") && $(e.target).hasClass("d-icon-thumb-tack")) {
-=======
       if (this.get("canAct") && $(e.target).hasClass("d-icon-thumbtack")) {
->>>>>>> c10941bb
         const topic = this.get("topic");
         topic.get("pinned") ? topic.clearPin() : topic.rePin();
       }
@@ -62,16 +58,6 @@
         renderIconIf("topic.archived", "lock", "archived");
       }
 
-<<<<<<< HEAD
-      renderIconIf("topic.pinned", "thumb-tack", "pinned", this.get("canAct"));
-      renderIconIf(
-        "topic.unpinned",
-        "thumb-tack",
-        "unpinned",
-        this.get("canAct")
-      );
-      renderIconIf("topic.invisible", "eye-slash", "invisible");
-=======
       renderIconIf("topic.pinned", "thumbtack", "pinned", this.get("canAct"));
       renderIconIf(
         "topic.unpinned",
@@ -80,7 +66,6 @@
         this.get("canAct")
       );
       renderIconIf("topic.invisible", "far-eye-slash", "unlisted");
->>>>>>> c10941bb
     }
   })
 );