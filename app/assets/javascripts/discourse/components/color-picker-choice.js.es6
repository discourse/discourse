--- conflicted
+++ resolved
@@ -22,10 +22,6 @@
 
   click(e) {
     e.preventDefault();
-<<<<<<< HEAD
-    this.sendAction("selectColor", this.get("color"));
-=======
     this.selectColor(this.get("color"));
->>>>>>> c10941bb
   }
 });