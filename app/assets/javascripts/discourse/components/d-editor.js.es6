/*global Mousetrap:true */
import {
  default as computed,
  on,
  observes
} from "ember-addons/ember-computed-decorators";
import { categoryHashtagTriggerRule } from "discourse/lib/category-hashtags";
import { search as searchCategoryTag } from "discourse/lib/category-tag-search";
import { cookAsync } from "discourse/lib/text";
<<<<<<< HEAD
import { translations } from "pretty-text/emoji/data";
import { emojiSearch, isSkinTonableEmoji } from "pretty-text/emoji";
import { emojiUrlFor } from "discourse/lib/text";
=======
>>>>>>> c10941bb
import { getRegister } from "discourse-common/lib/get-owner";
import { findRawTemplate } from "discourse/lib/raw-templates";
import { siteDir } from "discourse/lib/text-direction";
import {
  determinePostReplaceSelection,
  clipboardData
} from "discourse/lib/utilities";
import toMarkdown from "discourse/lib/to-markdown";
import deprecated from "discourse-common/lib/deprecated";
import { wantsNewWindow } from "discourse/lib/intercept-click";
<<<<<<< HEAD
=======
import { translations } from "pretty-text/emoji/data";
import { emojiSearch, isSkinTonableEmoji } from "pretty-text/emoji";
import { emojiUrlFor } from "discourse/lib/text";
>>>>>>> c10941bb

// Our head can be a static string or a function that returns a string
// based on input (like for numbered lists).
function getHead(head, prev) {
  if (typeof head === "string") {
    return [head, head.length];
  } else {
    return getHead(head(prev));
  }
}

function getButtonLabel(labelKey, defaultLabel) {
  // use the Font Awesome icon if the label matches the default
  return I18n.t(labelKey) === defaultLabel ? null : labelKey;
}

const OP = {
  NONE: 0,
  REMOVED: 1,
  ADDED: 2
};

const FOUR_SPACES_INDENT = "4-spaces-indent";

const _createCallbacks = [];

const isInside = (text, regex) => {
  const matches = text.match(regex);
  return matches && matches.length % 2;
};

class Toolbar {
  constructor(opts) {
    const { site, siteSettings } = opts;
    this.shortcuts = {};
    this.context = null;

    this.groups = [
      { group: "fontStyles", buttons: [] },
      { group: "insertions", buttons: [] },
      { group: "extras", buttons: [] }
    ];

    this.addButton({
      trimLeading: true,
      id: "bold",
      group: "fontStyles",
      icon: "bold",
      label: getButtonLabel("composer.bold_label", "B"),
      shortcut: "B",
      perform: e => e.applySurround("**", "**", "bold_text")
    });

    this.addButton({
      trimLeading: true,
      id: "italic",
      group: "fontStyles",
      icon: "italic",
      label: getButtonLabel("composer.italic_label", "I"),
      shortcut: "I",
      perform: e => e.applySurround("_", "_", "italic_text")
    });

    if (opts.showLink) {
      this.addButton({
        id: "link",
        group: "insertions",
        shortcut: "K",
<<<<<<< HEAD
        action: "showLinkModal"
=======
        action: (...args) => this.context.send("showLinkModal", args)
>>>>>>> c10941bb
      });
    }

    this.addButton({
      id: "quote",
      group: "insertions",
      icon: "quote-right",
      shortcut: "Shift+9",
      perform: e =>
        e.applyList("> ", "blockquote_text", {
          applyEmptyLines: true,
          multiline: true
        })
    });

    this.addButton({
      id: "code",
      group: "insertions",
      shortcut: "Shift+C",
<<<<<<< HEAD
      action: "formatCode"
=======
      action: (...args) => this.context.send("formatCode", args)
>>>>>>> c10941bb
    });

    this.addButton({
      id: "bullet",
      group: "extras",
      icon: "list-ul",
      shortcut: "Shift+8",
      title: "composer.ulist_title",
      perform: e => e.applyList("* ", "list_item")
    });

    this.addButton({
      id: "list",
      group: "extras",
      icon: "list-ol",
      shortcut: "Shift+7",
      title: "composer.olist_title",
      perform: e =>
        e.applyList(i => (!i ? "1. " : `${parseInt(i) + 1}. `), "list_item")
    });

    if (siteSettings.support_mixed_text_direction) {
      this.addButton({
        id: "toggle-direction",
        group: "extras",
<<<<<<< HEAD
        icon: "exchange",
=======
        icon: "exchange-alt",
>>>>>>> c10941bb
        shortcut: "Shift+6",
        title: "composer.toggle_direction",
        perform: e => e.toggleDirection()
      });
    }

    if (site.mobileView) {
      this.groups.push({ group: "mobileExtras", buttons: [] });
    }

    this.groups[this.groups.length - 1].lastGroup = true;
  }

  addButton(button) {
    const g = this.groups.findBy("group", button.group);
    if (!g) {
      throw new Error(`Couldn't find toolbar group ${button.group}`);
    }

    const createdButton = {
      id: button.id,
      className: button.className || button.id,
      label: button.label,
      icon: button.label ? null : button.icon || button.id,
<<<<<<< HEAD
      action: button.action || "toolbarButton",
=======
      action: button.action || (a => this.context.send("toolbarButton", a)),
>>>>>>> c10941bb
      perform: button.perform || function() {},
      trimLeading: button.trimLeading,
      popupMenu: button.popupMenu || false
    };

    if (button.sendAction) {
      createdButton.sendAction = button.sendAction;
    }

    const title = I18n.t(button.title || `composer.${button.id}_title`);
    if (button.shortcut) {
      const mac = /Mac|iPod|iPhone|iPad/.test(navigator.platform);
      const mod = mac ? "Meta" : "Ctrl";
      var shortcutTitle = `${mod}+${button.shortcut}`;

      // Mac users are used to glyphs for shortcut keys
      if (mac) {
        shortcutTitle = shortcutTitle
          .replace("Shift", "\u21E7")
          .replace("Meta", "\u2318")
          .replace("Alt", "\u2325")
          .replace(/\+/g, "");
      } else {
        shortcutTitle = shortcutTitle
          .replace("Shift", I18n.t("shortcut_modifier_key.shift"))
          .replace("Ctrl", I18n.t("shortcut_modifier_key.ctrl"))
          .replace("Alt", I18n.t("shortcut_modifier_key.alt"));
      }

      createdButton.title = `${title} (${shortcutTitle})`;

      this.shortcuts[`${mod}+${button.shortcut}`.toLowerCase()] = createdButton;
    } else {
      createdButton.title = title;
    }

    if (button.unshift) {
      g.buttons.unshift(createdButton);
    } else {
      g.buttons.push(createdButton);
    }
  }
}

export function addToolbarCallback(func) {
  _createCallbacks.push(func);
}

export function onToolbarCreate(func) {
  deprecated("`onToolbarCreate` is deprecated, use the plugin api instead.");
  addToolbarCallback(func);
}

export default Ember.Component.extend({
  classNames: ["d-editor"],
  ready: false,
  insertLinkHidden: true,
  linkUrl: "",
  linkText: "",
  lastSel: null,
  _mouseTrap: null,
<<<<<<< HEAD
  emojiPickerIsActive: false,
  showLink: true,
=======
  showLink: true,
  emojiPickerIsActive: false,
>>>>>>> c10941bb

  @computed("placeholder")
  placeholderTranslated(placeholder) {
    if (placeholder) return I18n.t(placeholder);
    return null;
  },

  _readyNow() {
    this.set("ready", true);

    if (this.get("autofocus")) {
      this.$("textarea").focus();
    }
  },

  init() {
    this._super(...arguments);

    this.register = getRegister(this);
  },

  didInsertElement() {
<<<<<<< HEAD
    this._super();

    const $editorInput = this.$(".d-editor-input");
=======
    this._super(...arguments);
>>>>>>> c10941bb

    const $editorInput = this.$(".d-editor-input");
    this._applyEmojiAutocomplete($editorInput);
    this._applyCategoryHashtagAutocomplete($editorInput);

    Ember.run.scheduleOnce("afterRender", this, this._readyNow);

    const mouseTrap = Mousetrap(this.$(".d-editor-input")[0]);
    const shortcuts = this.get("toolbar.shortcuts");

    // for some reason I am having trouble bubbling this so hack it in
    mouseTrap.bind(["ctrl+alt+f"], event => {
      this.appEvents.trigger("header:keyboard-trigger", {
        type: "search",
        event
      });
      return true;
    });

    Object.keys(shortcuts).forEach(sc => {
      const button = shortcuts[sc];
      mouseTrap.bind(sc, () => {
        button.action(button);
        return false;
      });
    });

    // disable clicking on links in the preview
    this.$(".d-editor-preview").on("click.preview", e => {
      if (wantsNewWindow(e)) {
        return;
      }
      const $target = $(e.target);
      if ($target.is("a.mention")) {
        this.appEvents.trigger(
          "click.discourse-preview-user-card-mention",
          $target
        );
      }
      if ($target.is("a.mention-group")) {
        this.appEvents.trigger(
          "click.discourse-preview-group-card-mention-group",
          $target
        );
      }
      if ($target.is("a")) {
        e.preventDefault();
        return false;
      }
    });

    if (this.get("composerEvents")) {
      this.appEvents.on("composer:insert-block", text =>
        this._addBlock(this._getSelected(), text)
      );
      this.appEvents.on("composer:insert-text", (text, options) =>
        this._addText(this._getSelected(), text, options)
      );
      this.appEvents.on("composer:replace-text", (oldVal, newVal) =>
        this._replaceText(oldVal, newVal)
      );
    }
    this._mouseTrap = mouseTrap;
  },

  @on("willDestroyElement")
  _shutDown() {
    if (this.get("composerEvents")) {
      this.appEvents.off("composer:insert-block");
      this.appEvents.off("composer:insert-text");
      this.appEvents.off("composer:replace-text");
    }

    const mouseTrap = this._mouseTrap;
    Object.keys(this.get("toolbar.shortcuts")).forEach(sc =>
      mouseTrap.unbind(sc)
    );
    mouseTrap.unbind("ctrl+/", "command+/");
    this.$(".d-editor-preview").off("click.preview");
  },

  @computed
  toolbar() {
    const toolbar = new Toolbar(
      this.getProperties("site", "siteSettings", "showLink")
    );
<<<<<<< HEAD
    _createCallbacks.forEach(cb => cb(toolbar));
    this.sendAction("extraButtons", toolbar);
=======
    toolbar.context = this;

    _createCallbacks.forEach(cb => cb(toolbar));

    if (this.extraButtons) {
      this.extraButtons(toolbar);
    }
>>>>>>> c10941bb
    return toolbar;
  },

  _updatePreview() {
    if (this._state !== "inDOM") {
      return;
    }
<<<<<<< HEAD

    const value = this.get("value");
    const markdownOptions = this.get("markdownOptions") || {};

    cookAsync(value, markdownOptions).then(cooked => {
      if (this.get("isDestroyed")) {
        return;
      }
      this.set("preview", cooked);
      Ember.run.scheduleOnce("afterRender", () => {
        if (this._state !== "inDOM") {
          return;
        }
        const $preview = this.$(".d-editor-preview");
        if ($preview.length === 0) return;
        this.sendAction("previewUpdated", $preview);
=======

    const value = this.get("value");
    const markdownOptions = this.get("markdownOptions") || {};

    cookAsync(value, markdownOptions).then(cooked => {
      if (this.get("isDestroyed")) {
        return;
      }
      this.set("preview", cooked);
      Ember.run.scheduleOnce("afterRender", () => {
        if (this._state !== "inDOM") {
          return;
        }
        const $preview = this.$(".d-editor-preview");
        if ($preview.length === 0) return;

        if (this.previewUpdated) {
          this.previewUpdated($preview);
        }
>>>>>>> c10941bb
      });
    });
  },

  @observes("ready", "value")
  _watchForChanges() {
    if (!this.get("ready")) {
      return;
    }

    // Debouncing in test mode is complicated
    if (Ember.testing) {
      this._updatePreview();
    } else {
      Ember.run.debounce(this, this._updatePreview, 30);
    }
  },

  _applyCategoryHashtagAutocomplete() {
    const siteSettings = this.siteSettings;
    const self = this;

    this.$(".d-editor-input").autocomplete({
      template: findRawTemplate("category-tag-autocomplete"),
      key: "#",
<<<<<<< HEAD
=======
      afterComplete() {
        self._focusTextArea();
      },
>>>>>>> c10941bb
      transformComplete(obj) {
        return obj.text;
      },
      dataSource(term) {
        if (term.match(/\s/)) {
          return null;
        }
        return searchCategoryTag(term, siteSettings);
      },
      triggerRule(textarea, opts) {
        return categoryHashtagTriggerRule(textarea, opts);
      }
    });
  },

  _applyEmojiAutocomplete($editorInput) {
    if (!this.siteSettings.enable_emoji) {
      return;
    }

    const self = this;

    $editorInput.autocomplete({
      template: findRawTemplate("emoji-selector-autocomplete"),
      key: ":",
      afterComplete(text) {
        self.set("value", text);
<<<<<<< HEAD
=======
        self._focusTextArea();
>>>>>>> c10941bb
      },

      onKeyUp(text, cp) {
        const matches = /(?:^|[^a-z])(:(?!:).?[\w-]*:?(?!:)(?:t\d?)?:?) ?$/gi.exec(
          text.substring(0, cp)
        );

        if (matches && matches[1]) {
          return [matches[1]];
        }
      },

      transformComplete(v) {
        if (v.code) {
          return `${v.code}:`;
        } else {
          $editorInput.autocomplete({ cancel: true });
          self.set("emojiPickerIsActive", true);
          return "";
        }
      },

      dataSource(term) {
        return new Ember.RSVP.Promise(resolve => {
          const full = `:${term}`;
          term = term.toLowerCase();

          if (term.length < self.siteSettings.emoji_autocomplete_min_chars) {
            return resolve([]);
          }

          if (term === "") {
            return resolve(["slight_smile", "smile", "wink", "sunny", "blush"]);
          }

          if (translations[full]) {
            return resolve([translations[full]]);
          }

          const match = term.match(/^:?(.*?):t([2-6])?$/);
          if (match) {
<<<<<<< HEAD
            let name = match[1];
            let scale = match[2];
=======
            const name = match[1];
            const scale = match[2];
>>>>>>> c10941bb

            if (isSkinTonableEmoji(name)) {
              if (scale) {
                return resolve([`${name}:t${scale}`]);
              } else {
                return resolve([2, 3, 4, 5, 6].map(x => `${name}:t${x}`));
              }
            }
          }

          const options = emojiSearch(term, { maxResults: 5 });

          return resolve(options);
        })
          .then(list =>
            list.map(code => {
              return { code, src: emojiUrlFor(code) };
            })
          )
          .then(list => {
            if (list.length) {
              list.push({ label: I18n.t("composer.more_emoji") });
            }
            return list;
          });
      }
    });
  },

  _getSelected(trimLeading, opts) {
    if (!this.get("ready")) {
      return;
    }

    const textarea = this.$("textarea.d-editor-input")[0];
    const value = textarea.value;
    let start = textarea.selectionStart;
    let end = textarea.selectionEnd;

    // trim trailing spaces cause **test ** would be invalid
    while (end > start && /\s/.test(value.charAt(end - 1))) {
      end--;
    }

    if (trimLeading) {
      // trim leading spaces cause ** test** would be invalid
      while (end > start && /\s/.test(value.charAt(start))) {
        start++;
      }
    }

    const selVal = value.substring(start, end);
    const pre = value.slice(0, start);
    const post = value.slice(end);

    if (opts && opts.lineVal) {
      const lineVal = value.split("\n")[
        value.substr(0, textarea.selectionStart).split("\n").length - 1
      ];
      return { start, end, value: selVal, pre, post, lineVal };
    } else {
      return { start, end, value: selVal, pre, post };
    }
  },

  _selectText(from, length) {
    Ember.run.scheduleOnce("afterRender", () => {
      const $textarea = this.$("textarea.d-editor-input");
      const textarea = $textarea[0];
      const oldScrollPos = $textarea.scrollTop();
      if (!this.capabilities.isIOS) {
        $textarea.focus();
      }
      textarea.selectionStart = from;
      textarea.selectionEnd = textarea.selectionStart + length;
      $textarea.scrollTop(oldScrollPos);
    });
  },

  // perform the same operation over many lines of text
  _getMultilineContents(lines, head, hval, hlen, tail, tlen, opts) {
    let operation = OP.NONE;

    const applyEmptyLines = opts && opts.applyEmptyLines;

    return lines
      .map(l => {
        if (!applyEmptyLines && l.length === 0) {
          return l;
        }

        if (
          operation !== OP.ADDED &&
          ((l.slice(0, hlen) === hval && tlen === 0) ||
            (tail.length && l.slice(-tlen) === tail))
        ) {
          operation = OP.REMOVED;
          if (tlen === 0) {
            const result = l.slice(hlen);
            [hval, hlen] = getHead(head, hval);
            return result;
          } else if (l.slice(-tlen) === tail) {
            const result = l.slice(hlen, -tlen);
            [hval, hlen] = getHead(head, hval);
            return result;
          }
        } else if (operation === OP.NONE) {
          operation = OP.ADDED;
        } else if (operation === OP.REMOVED) {
          return l;
        }

        const result = `${hval}${l}${tail}`;
        [hval, hlen] = getHead(head, hval);
        return result;
      })
      .join("\n");
  },

  _applySurround(sel, head, tail, exampleKey, opts) {
    const pre = sel.pre;
    const post = sel.post;

    const tlen = tail.length;
    if (sel.start === sel.end) {
      if (tlen === 0) {
        return;
      }

      const [hval, hlen] = getHead(head);
      const example = I18n.t(`composer.${exampleKey}`);
      this.set("value", `${pre}${hval}${example}${tail}${post}`);
      this._selectText(pre.length + hlen, example.length);
    } else if (opts && !opts.multiline) {
      const [hval, hlen] = getHead(head);

      if (pre.slice(-hlen) === hval && post.slice(0, tail.length) === tail) {
        this.set(
          "value",
          `${pre.slice(0, -hlen)}${sel.value}${post.slice(tail.length)}`
        );
        this._selectText(sel.start - hlen, sel.value.length);
      } else {
        this.set("value", `${pre}${hval}${sel.value}${tail}${post}`);
        this._selectText(sel.start + hlen, sel.value.length);
      }
    } else {
      const lines = sel.value.split("\n");

      let [hval, hlen] = getHead(head);
      if (
        lines.length === 1 &&
        pre.slice(-tlen) === tail &&
        post.slice(0, hlen) === hval
      ) {
        this.set(
          "value",
          `${pre.slice(0, -hlen)}${sel.value}${post.slice(tlen)}`
        );
        this._selectText(sel.start - hlen, sel.value.length);
      } else {
        const contents = this._getMultilineContents(
          lines,
          head,
          hval,
          hlen,
          tail,
          tlen,
          opts
        );

        this.set("value", `${pre}${contents}${post}`);
        if (lines.length === 1 && tlen > 0) {
          this._selectText(sel.start + hlen, sel.value.length);
        } else {
          this._selectText(sel.start, contents.length);
        }
      }
    }
  },

  _applyList(sel, head, exampleKey, opts) {
    if (sel.value.indexOf("\n") !== -1) {
      this._applySurround(sel, head, "", exampleKey, opts);
    } else {
      const [hval, hlen] = getHead(head);
      if (sel.start === sel.end) {
        sel.value = I18n.t(`composer.${exampleKey}`);
      }

      const trimmedPre = sel.pre.trim();
      const number =
        sel.value.indexOf(hval) === 0
          ? sel.value.slice(hlen)
          : `${hval}${sel.value}`;
      const preLines = trimmedPre.length ? `${trimmedPre}\n\n` : "";

      const trimmedPost = sel.post.trim();
      const post = trimmedPost.length ? `\n\n${trimmedPost}` : trimmedPost;

      this.set("value", `${preLines}${number}${post}`);
      this._selectText(preLines.length, number.length);
    }
  },

  _replaceText(oldVal, newVal) {
    const val = this.get("value");
    const needleStart = val.indexOf(oldVal);

    if (needleStart === -1) {
      // Nothing to replace.
      return;
    }

    const textarea = this.$("textarea.d-editor-input")[0];

    // Determine post-replace selection.
    const newSelection = determinePostReplaceSelection({
      selection: { start: textarea.selectionStart, end: textarea.selectionEnd },
      needle: { start: needleStart, end: needleStart + oldVal.length },
      replacement: { start: needleStart, end: needleStart + newVal.length }
    });

    // Replace value (side effect: cursor at the end).
    this.set("value", val.replace(oldVal, newVal));
<<<<<<< HEAD
=======

    if ($("textarea.d-editor-input").is(":focus")) {
      // Restore cursor.
      this._selectText(
        newSelection.start,
        newSelection.end - newSelection.start
      );
    }
  },

  _addBlock(sel, text) {
    text = (text || "").trim();
    if (text.length === 0) {
      return;
    }

    let pre = sel.pre;
    let post = sel.value + sel.post;

    if (pre.length > 0) {
      pre = pre.replace(/\n*$/, "\n\n");
    }

    if (post.length > 0) {
      post = post.replace(/^\n*/, "\n\n");
    } else {
      post = "\n";
    }

    const value = pre + text + post;
    const $textarea = this.$("textarea.d-editor-input");
>>>>>>> c10941bb

    this.set("value", value);

    $textarea.val(value);
    $textarea.prop("selectionStart", (pre + text).length + 2);
    $textarea.prop("selectionEnd", (pre + text).length + 2);

    this._focusTextArea();
  },

<<<<<<< HEAD
  _addBlock(sel, text) {
    text = (text || "").trim();
    if (text.length === 0) {
      return;
    }

    let pre = sel.pre;
    let post = sel.value + sel.post;

    if (pre.length > 0) {
      pre = pre.replace(/\n*$/, "\n\n");
    }

    if (post.length > 0) {
      post = post.replace(/^\n*/, "\n\n");
    } else {
      post = "\n";
    }

    const value = pre + text + post;
    const $textarea = this.$("textarea.d-editor-input");

    this.set("value", value);

    $textarea.val(value);
    $textarea.prop("selectionStart", (pre + text).length + 2);
    $textarea.prop("selectionEnd", (pre + text).length + 2);

    Ember.run.scheduleOnce("afterRender", () => $textarea.focus());
  },

=======
>>>>>>> c10941bb
  _addText(sel, text, options) {
    const $textarea = this.$("textarea.d-editor-input");

    if (options && options.ensureSpace) {
      if ((sel.pre + "").length > 0) {
        if (!sel.pre.match(/\s$/)) {
          text = " " + text;
        }
      }
      if ((sel.post + "").length > 0) {
        if (!sel.post.match(/^\s/)) {
          text = text + " ";
        }
      }
    }

    const insert = `${sel.pre}${text}`;
    const value = `${insert}${sel.post}`;
    this.set("value", value);
    $textarea.val(value);
    $textarea.prop("selectionStart", insert.length);
    $textarea.prop("selectionEnd", insert.length);

    this._focusTextArea();
  },

  _extractTable(text) {
    if (text.endsWith("\n")) {
      text = text.substring(0, text.length - 1);
    }

    let rows = text.split("\n");

    if (rows.length > 1) {
      const columns = rows.map(r => r.split("\t").length);
      const isTable =
        columns.reduce((a, b) => a && columns[0] === b && b > 1) &&
        !(columns[0] === 2 && rows[0].split("\t")[0].match(/^•$|^\d+.$/)); // to skip tab delimited lists

      if (isTable) {
        const splitterRow = [...Array(columns[0])].map(() => "---").join("\t");
        rows.splice(1, 0, splitterRow);

        return (
          "|" + rows.map(r => r.split("\t").join("|")).join("|\n|") + "|\n"
        );
      }
    }
    return null;
  },

  _toggleDirection() {
    const $textArea = $(".d-editor-input");
    let currentDir = $textArea.attr("dir") ? $textArea.attr("dir") : siteDir(),
      newDir = currentDir === "ltr" ? "rtl" : "ltr";

    $textArea.attr("dir", newDir).focus();
  },

  paste(e) {
    if (!$(".d-editor-input").is(":focus")) {
      return;
    }

    const isComposer = $("#reply-control .d-editor-input").is(":focus");
    let { clipboard, canPasteHtml } = clipboardData(e, isComposer);

    let plainText = clipboard.getData("text/plain");
    let html = clipboard.getData("text/html");
    let handled = false;

    if (plainText) {
      plainText = plainText.trim().replace(/\r/g, "");
      const table = this._extractTable(plainText);
      if (table) {
        this.appEvents.trigger("composer:insert-text", table);
        handled = true;
      }
    }

    const { pre, lineVal } = this._getSelected(null, { lineVal: true });
    const isInlinePasting = pre.match(/[^\n]$/);

    if (canPasteHtml && plainText) {
      if (isInlinePasting) {
        canPasteHtml = !(
          lineVal.match(/^```/) ||
          isInside(pre, /`/g) ||
          lineVal.match(/^    /)
        );
      } else {
        canPasteHtml = !isInside(pre, /(^|\n)```/g);
      }
    }

    if (canPasteHtml && !handled) {
      let markdown = toMarkdown(html);

      if (!plainText || plainText.length < markdown.length) {
        if (isInlinePasting) {
          markdown = markdown.replace(/^#+/, "").trim();
          markdown = pre.match(/\S$/) ? ` ${markdown}` : markdown;
        }

        this.appEvents.trigger("composer:insert-text", markdown);
        handled = true;
      }
    }

    if (handled) {
      e.preventDefault();
    }
  },

  // ensures textarea scroll position is correct
  _focusTextArea() {
    const $textarea = this.$("textarea.d-editor-input");
    Ember.run.scheduleOnce("afterRender", () => $textarea.blur().focus());
  },

  _extractTable(text) {
    if (text.endsWith("\n")) {
      text = text.substring(0, text.length - 1);
    }

    let rows = text.split("\n");

    if (rows.length > 1) {
      const columns = rows.map(r => r.split("\t").length);
      const isTable =
        columns.reduce((a, b) => a && columns[0] === b && b > 1) &&
        !(columns[0] === 2 && rows[0].split("\t")[0].match(/^•$|^\d+.$/)); // to skip tab delimited lists

      if (isTable) {
        const splitterRow = [...Array(columns[0])].map(() => "---").join("\t");
        rows.splice(1, 0, splitterRow);

        return (
          "|" + rows.map(r => r.split("\t").join("|")).join("|\n|") + "|\n"
        );
      }
    }
    return null;
  },

  _toggleDirection() {
    const $textArea = $(".d-editor-input");
    let currentDir = $textArea.attr("dir") ? $textArea.attr("dir") : siteDir(),
      newDir = currentDir === "ltr" ? "rtl" : "ltr";

    $textArea.attr("dir", newDir).focus();
  },

  paste(e) {
    if (!$(".d-editor-input").is(":focus")) {
      return;
    }

    const isComposer = $("#reply-control .d-editor-input").is(":focus");
    let { clipboard, canPasteHtml } = clipboardData(e, isComposer);

    let plainText = clipboard.getData("text/plain");
    let html = clipboard.getData("text/html");
    let handled = false;

    if (plainText) {
      plainText = plainText.trim().replace(/\r/g, "");
      const table = this._extractTable(plainText);
      if (table) {
        this.appEvents.trigger("composer:insert-text", table);
        handled = true;
      }
    }

    const { pre, lineVal } = this._getSelected(null, { lineVal: true });
    const isInlinePasting = pre.match(/[^\n]$/);

    if (canPasteHtml && plainText) {
      if (isInlinePasting) {
        canPasteHtml = !(
          lineVal.match(/^```/) ||
          isInside(pre, /`/g) ||
          lineVal.match(/^    /)
        );
      } else {
        canPasteHtml = !isInside(pre, /(^|\n)```/g);
      }
    }

    if (canPasteHtml && !handled) {
      let markdown = toMarkdown(html);

      if (!plainText || plainText.length < markdown.length) {
        if (isInlinePasting) {
          markdown = markdown.replace(/^#+/, "").trim();
          markdown = pre.match(/\S$/) ? ` ${markdown}` : markdown;
        }

        this.appEvents.trigger("composer:insert-text", markdown);
        handled = true;
      }
    }

    if (handled) {
      e.preventDefault();
    }
  },

  actions: {
<<<<<<< HEAD
=======
    emoji() {
      if (this.get("disabled")) {
        return;
      }

      this.set("emojiPickerIsActive", !this.get("emojiPickerIsActive"));
    },

>>>>>>> c10941bb
    emojiSelected(code) {
      let selected = this._getSelected();
      const captures = selected.pre.match(/\B:(\w*)$/);

      if (_.isEmpty(captures)) {
        this._addText(selected, `:${code}:`);
      } else {
        let numOfRemovedChars = selected.pre.length - captures[1].length;
        selected.pre = selected.pre.slice(
          0,
          selected.pre.length - captures[1].length
        );
        selected.start -= numOfRemovedChars;
        selected.end -= numOfRemovedChars;
        this._addText(selected, `${code}:`);
      }
    },

    toolbarButton(button) {
      if (this.get("disabled")) {
        return;
      }

      const selected = this._getSelected(button.trimLeading);
      const toolbarEvent = {
        selected,
        selectText: (from, length) => this._selectText(from, length),
        applySurround: (head, tail, exampleKey, opts) =>
          this._applySurround(selected, head, tail, exampleKey, opts),
        applyList: (head, exampleKey, opts) =>
          this._applyList(selected, head, exampleKey, opts),
        addText: text => this._addText(selected, text),
        replaceText: text => this._addText({ pre: "", post: "" }, text),
        getText: () => this.get("value"),
        toggleDirection: () => this._toggleDirection()
      };

      if (button.sendAction) {
        return button.sendAction(toolbarEvent);
      } else {
        button.perform(toolbarEvent);
      }
    },

    showLinkModal() {
      if (this.get("disabled")) {
        return;
      }

      this.set("linkUrl", "");
      this.set("linkText", "");

      this._lastSel = this._getSelected();

      if (this._lastSel) {
        this.set("linkText", this._lastSel.value.trim());
      }

      this.set("insertLinkHidden", false);
    },

    formatCode() {
      if (this.get("disabled")) {
        return;
      }

      const sel = this._getSelected("", { lineVal: true });
      const selValue = sel.value;
      const hasNewLine = selValue.indexOf("\n") !== -1;
      const isBlankLine = sel.lineVal.trim().length === 0;
      const isFourSpacesIndent =
        this.siteSettings.code_formatting_style === FOUR_SPACES_INDENT;

      if (!hasNewLine) {
        if (selValue.length === 0 && isBlankLine) {
          if (isFourSpacesIndent) {
            const example = I18n.t(`composer.code_text`);
            this.set("value", `${sel.pre}    ${example}${sel.post}`);
            return this._selectText(sel.pre.length + 4, example.length);
          } else {
            return this._applySurround(
              sel,
              "```\n",
              "\n```",
              "paste_code_text"
            );
          }
        } else {
          return this._applySurround(sel, "`", "`", "code_title");
        }
      } else {
        if (isFourSpacesIndent) {
          return this._applySurround(sel, "    ", "", "code_text");
        } else {
          const preNewline = sel.pre[-1] !== "\n" && sel.pre !== "" ? "\n" : "";
          const postNewline = sel.post[0] !== "\n" ? "\n" : "";
          return this._addText(
            sel,
            `${preNewline}\`\`\`\n${sel.value}\n\`\`\`${postNewline}`
          );
        }
      }
    },

    insertLink() {
      const origLink = this.get("linkUrl");
      const linkUrl =
        origLink.indexOf("://") === -1 ? `http://${origLink}` : origLink;
      const sel = this._lastSel;

      if (Ember.isEmpty(linkUrl)) {
        return;
      }

      const linkText = this.get("linkText") || "";
      if (linkText.length) {
        this._addText(sel, `[${linkText}](${linkUrl})`);
      } else {
        if (sel.value) {
          this._addText(sel, `[${sel.value}](${linkUrl})`);
        } else {
          this._addText(sel, `[${origLink}](${linkUrl})`);
          this._selectText(sel.start + 1, origLink.length);
        }
      }
<<<<<<< HEAD
    },

    emoji() {
      if (this.get("disabled")) {
        return;
      }
      this.set("emojiPickerIsActive", !this.get("emojiPickerIsActive"));
=======
>>>>>>> c10941bb
    }
  }
});<|MERGE_RESOLUTION|>--- conflicted
+++ resolved
@@ -7,12 +7,6 @@
 import { categoryHashtagTriggerRule } from "discourse/lib/category-hashtags";
 import { search as searchCategoryTag } from "discourse/lib/category-tag-search";
 import { cookAsync } from "discourse/lib/text";
-<<<<<<< HEAD
-import { translations } from "pretty-text/emoji/data";
-import { emojiSearch, isSkinTonableEmoji } from "pretty-text/emoji";
-import { emojiUrlFor } from "discourse/lib/text";
-=======
->>>>>>> c10941bb
 import { getRegister } from "discourse-common/lib/get-owner";
 import { findRawTemplate } from "discourse/lib/raw-templates";
 import { siteDir } from "discourse/lib/text-direction";
@@ -23,12 +17,9 @@
 import toMarkdown from "discourse/lib/to-markdown";
 import deprecated from "discourse-common/lib/deprecated";
 import { wantsNewWindow } from "discourse/lib/intercept-click";
-<<<<<<< HEAD
-=======
 import { translations } from "pretty-text/emoji/data";
 import { emojiSearch, isSkinTonableEmoji } from "pretty-text/emoji";
 import { emojiUrlFor } from "discourse/lib/text";
->>>>>>> c10941bb
 
 // Our head can be a static string or a function that returns a string
 // based on input (like for numbered lists).
@@ -97,11 +88,7 @@
         id: "link",
         group: "insertions",
         shortcut: "K",
-<<<<<<< HEAD
-        action: "showLinkModal"
-=======
         action: (...args) => this.context.send("showLinkModal", args)
->>>>>>> c10941bb
       });
     }
 
@@ -121,11 +108,7 @@
       id: "code",
       group: "insertions",
       shortcut: "Shift+C",
-<<<<<<< HEAD
-      action: "formatCode"
-=======
       action: (...args) => this.context.send("formatCode", args)
->>>>>>> c10941bb
     });
 
     this.addButton({
@@ -151,11 +134,7 @@
       this.addButton({
         id: "toggle-direction",
         group: "extras",
-<<<<<<< HEAD
-        icon: "exchange",
-=======
         icon: "exchange-alt",
->>>>>>> c10941bb
         shortcut: "Shift+6",
         title: "composer.toggle_direction",
         perform: e => e.toggleDirection()
@@ -180,11 +159,7 @@
       className: button.className || button.id,
       label: button.label,
       icon: button.label ? null : button.icon || button.id,
-<<<<<<< HEAD
-      action: button.action || "toolbarButton",
-=======
       action: button.action || (a => this.context.send("toolbarButton", a)),
->>>>>>> c10941bb
       perform: button.perform || function() {},
       trimLeading: button.trimLeading,
       popupMenu: button.popupMenu || false
@@ -246,13 +221,8 @@
   linkText: "",
   lastSel: null,
   _mouseTrap: null,
-<<<<<<< HEAD
-  emojiPickerIsActive: false,
-  showLink: true,
-=======
   showLink: true,
   emojiPickerIsActive: false,
->>>>>>> c10941bb
 
   @computed("placeholder")
   placeholderTranslated(placeholder) {
@@ -275,13 +245,7 @@
   },
 
   didInsertElement() {
-<<<<<<< HEAD
-    this._super();
-
-    const $editorInput = this.$(".d-editor-input");
-=======
     this._super(...arguments);
->>>>>>> c10941bb
 
     const $editorInput = this.$(".d-editor-input");
     this._applyEmojiAutocomplete($editorInput);
@@ -368,10 +332,6 @@
     const toolbar = new Toolbar(
       this.getProperties("site", "siteSettings", "showLink")
     );
-<<<<<<< HEAD
-    _createCallbacks.forEach(cb => cb(toolbar));
-    this.sendAction("extraButtons", toolbar);
-=======
     toolbar.context = this;
 
     _createCallbacks.forEach(cb => cb(toolbar));
@@ -379,7 +339,6 @@
     if (this.extraButtons) {
       this.extraButtons(toolbar);
     }
->>>>>>> c10941bb
     return toolbar;
   },
 
@@ -387,7 +346,6 @@
     if (this._state !== "inDOM") {
       return;
     }
-<<<<<<< HEAD
 
     const value = this.get("value");
     const markdownOptions = this.get("markdownOptions") || {};
@@ -403,28 +361,10 @@
         }
         const $preview = this.$(".d-editor-preview");
         if ($preview.length === 0) return;
-        this.sendAction("previewUpdated", $preview);
-=======
-
-    const value = this.get("value");
-    const markdownOptions = this.get("markdownOptions") || {};
-
-    cookAsync(value, markdownOptions).then(cooked => {
-      if (this.get("isDestroyed")) {
-        return;
-      }
-      this.set("preview", cooked);
-      Ember.run.scheduleOnce("afterRender", () => {
-        if (this._state !== "inDOM") {
-          return;
-        }
-        const $preview = this.$(".d-editor-preview");
-        if ($preview.length === 0) return;
 
         if (this.previewUpdated) {
           this.previewUpdated($preview);
         }
->>>>>>> c10941bb
       });
     });
   },
@@ -450,12 +390,9 @@
     this.$(".d-editor-input").autocomplete({
       template: findRawTemplate("category-tag-autocomplete"),
       key: "#",
-<<<<<<< HEAD
-=======
       afterComplete() {
         self._focusTextArea();
       },
->>>>>>> c10941bb
       transformComplete(obj) {
         return obj.text;
       },
@@ -483,10 +420,7 @@
       key: ":",
       afterComplete(text) {
         self.set("value", text);
-<<<<<<< HEAD
-=======
         self._focusTextArea();
->>>>>>> c10941bb
       },
 
       onKeyUp(text, cp) {
@@ -528,13 +462,8 @@
 
           const match = term.match(/^:?(.*?):t([2-6])?$/);
           if (match) {
-<<<<<<< HEAD
-            let name = match[1];
-            let scale = match[2];
-=======
             const name = match[1];
             const scale = match[2];
->>>>>>> c10941bb
 
             if (isSkinTonableEmoji(name)) {
               if (scale) {
@@ -760,8 +689,6 @@
 
     // Replace value (side effect: cursor at the end).
     this.set("value", val.replace(oldVal, newVal));
-<<<<<<< HEAD
-=======
 
     if ($("textarea.d-editor-input").is(":focus")) {
       // Restore cursor.
@@ -793,7 +720,6 @@
 
     const value = pre + text + post;
     const $textarea = this.$("textarea.d-editor-input");
->>>>>>> c10941bb
 
     this.set("value", value);
 
@@ -804,40 +730,6 @@
     this._focusTextArea();
   },
 
-<<<<<<< HEAD
-  _addBlock(sel, text) {
-    text = (text || "").trim();
-    if (text.length === 0) {
-      return;
-    }
-
-    let pre = sel.pre;
-    let post = sel.value + sel.post;
-
-    if (pre.length > 0) {
-      pre = pre.replace(/\n*$/, "\n\n");
-    }
-
-    if (post.length > 0) {
-      post = post.replace(/^\n*/, "\n\n");
-    } else {
-      post = "\n";
-    }
-
-    const value = pre + text + post;
-    const $textarea = this.$("textarea.d-editor-input");
-
-    this.set("value", value);
-
-    $textarea.val(value);
-    $textarea.prop("selectionStart", (pre + text).length + 2);
-    $textarea.prop("selectionEnd", (pre + text).length + 2);
-
-    Ember.run.scheduleOnce("afterRender", () => $textarea.focus());
-  },
-
-=======
->>>>>>> c10941bb
   _addText(sel, text, options) {
     const $textarea = this.$("textarea.d-editor-input");
 
@@ -958,97 +850,7 @@
     Ember.run.scheduleOnce("afterRender", () => $textarea.blur().focus());
   },
 
-  _extractTable(text) {
-    if (text.endsWith("\n")) {
-      text = text.substring(0, text.length - 1);
-    }
-
-    let rows = text.split("\n");
-
-    if (rows.length > 1) {
-      const columns = rows.map(r => r.split("\t").length);
-      const isTable =
-        columns.reduce((a, b) => a && columns[0] === b && b > 1) &&
-        !(columns[0] === 2 && rows[0].split("\t")[0].match(/^•$|^\d+.$/)); // to skip tab delimited lists
-
-      if (isTable) {
-        const splitterRow = [...Array(columns[0])].map(() => "---").join("\t");
-        rows.splice(1, 0, splitterRow);
-
-        return (
-          "|" + rows.map(r => r.split("\t").join("|")).join("|\n|") + "|\n"
-        );
-      }
-    }
-    return null;
-  },
-
-  _toggleDirection() {
-    const $textArea = $(".d-editor-input");
-    let currentDir = $textArea.attr("dir") ? $textArea.attr("dir") : siteDir(),
-      newDir = currentDir === "ltr" ? "rtl" : "ltr";
-
-    $textArea.attr("dir", newDir).focus();
-  },
-
-  paste(e) {
-    if (!$(".d-editor-input").is(":focus")) {
-      return;
-    }
-
-    const isComposer = $("#reply-control .d-editor-input").is(":focus");
-    let { clipboard, canPasteHtml } = clipboardData(e, isComposer);
-
-    let plainText = clipboard.getData("text/plain");
-    let html = clipboard.getData("text/html");
-    let handled = false;
-
-    if (plainText) {
-      plainText = plainText.trim().replace(/\r/g, "");
-      const table = this._extractTable(plainText);
-      if (table) {
-        this.appEvents.trigger("composer:insert-text", table);
-        handled = true;
-      }
-    }
-
-    const { pre, lineVal } = this._getSelected(null, { lineVal: true });
-    const isInlinePasting = pre.match(/[^\n]$/);
-
-    if (canPasteHtml && plainText) {
-      if (isInlinePasting) {
-        canPasteHtml = !(
-          lineVal.match(/^```/) ||
-          isInside(pre, /`/g) ||
-          lineVal.match(/^    /)
-        );
-      } else {
-        canPasteHtml = !isInside(pre, /(^|\n)```/g);
-      }
-    }
-
-    if (canPasteHtml && !handled) {
-      let markdown = toMarkdown(html);
-
-      if (!plainText || plainText.length < markdown.length) {
-        if (isInlinePasting) {
-          markdown = markdown.replace(/^#+/, "").trim();
-          markdown = pre.match(/\S$/) ? ` ${markdown}` : markdown;
-        }
-
-        this.appEvents.trigger("composer:insert-text", markdown);
-        handled = true;
-      }
-    }
-
-    if (handled) {
-      e.preventDefault();
-    }
-  },
-
   actions: {
-<<<<<<< HEAD
-=======
     emoji() {
       if (this.get("disabled")) {
         return;
@@ -1057,7 +859,6 @@
       this.set("emojiPickerIsActive", !this.get("emojiPickerIsActive"));
     },
 
->>>>>>> c10941bb
     emojiSelected(code) {
       let selected = this._getSelected();
       const captures = selected.pre.match(/\B:(\w*)$/);
@@ -1183,16 +984,6 @@
           this._selectText(sel.start + 1, origLink.length);
         }
       }
-<<<<<<< HEAD
-    },
-
-    emoji() {
-      if (this.get("disabled")) {
-        return;
-      }
-      this.set("emojiPickerIsActive", !this.get("emojiPickerIsActive"));
-=======
->>>>>>> c10941bb
     }
   }
 });