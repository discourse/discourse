export default Ember.Component.extend({
  classNames: ["top-title-buttons"],

  periods: function() {
    const period = this.get("period");
    return this.site.get("periods").filter(p => p !== period);
  }.property("period"),

  actions: {
    changePeriod(p) {
<<<<<<< HEAD
      this.sendAction("action", p);
=======
      this.action(p);
>>>>>>> c10941bb
    }
  }
});<|MERGE_RESOLUTION|>--- conflicted
+++ resolved
@@ -8,11 +8,7 @@
 
   actions: {
     changePeriod(p) {
-<<<<<<< HEAD
-      this.sendAction("action", p);
-=======
       this.action(p);
->>>>>>> c10941bb
     }
   }
 });