import { on } from "ember-addons/ember-computed-decorators";
import { iconHTML } from "discourse-common/lib/icon-library";
import LogsNotice from "discourse/services/logs-notice";
import { bufferedRender } from "discourse-common/lib/buffered-render";

export default Ember.Component.extend(
  bufferedRender({
    rerenderTriggers: ["site.isReadOnly"],

    buildBuffer(buffer) {
      let notices = [];

      if ($.cookie("dosp") === "1") {
<<<<<<< HEAD
        $.cookie("dosp", null, { path: "/" });
=======
        $.removeCookie("dosp", { path: "/" });
>>>>>>> c10941bb
        notices.push([I18n.t("forced_anonymous"), "forced-anonymous"]);
      }

      if (this.session.get("safe_mode")) {
        notices.push([I18n.t("safe_mode.enabled"), "safe-mode"]);
      }

      if (this.site.get("isReadOnly")) {
        notices.push([I18n.t("read_only_mode.enabled"), "alert-read-only"]);
      }

      if (
        this.siteSettings.disable_emails === "yes" ||
        (this.siteSettings.disable_emails === "non-staff" &&
          !(this.currentUser && this.currentUser.get("staff")))
      ) {
        notices.push([I18n.t("emails_are_disabled"), "alert-emails-disabled"]);
      }

      if (this.site.get("wizard_required")) {
        const requiredText = I18n.t("wizard_required", {
          url: Discourse.getURL("/wizard")
        });
        notices.push([requiredText, "alert-wizard"]);
      }

      if (
        this.currentUser &&
        this.currentUser.get("staff") &&
        this.siteSettings.bootstrap_mode_enabled
      ) {
        if (this.siteSettings.bootstrap_mode_min_users > 0) {
          notices.push([
            I18n.t("bootstrap_mode_enabled", {
              min_users: this.siteSettings.bootstrap_mode_min_users
            }),
            "alert-bootstrap-mode"
          ]);
        } else {
          notices.push([
            I18n.t("bootstrap_mode_disabled"),
            "alert-bootstrap-mode"
          ]);
        }
      }

      if (!_.isEmpty(this.siteSettings.global_notice)) {
        notices.push([this.siteSettings.global_notice, "alert-global-notice"]);
      }

      if (!LogsNotice.currentProp("hidden")) {
        notices.push([
          LogsNotice.currentProp("message"),
          "alert-logs-notice",
          `<div class='close'>${iconHTML("times")}</div>`
        ]);
      }

      if (notices.length > 0) {
        buffer.push(
<<<<<<< HEAD
          _.map(notices, n => {
            var html = `<div class='row'><div class='alert alert-info ${
              n[1]
            }'>`;
            if (n[2]) html += n[2];
            html += `${n[0]}</div></div>`;
            return html;
          }).join("")
=======
          notices
            .map(n => {
              var html = `<div class='row'><div class='alert alert-info ${
                n[1]
              }'>`;
              if (n[2]) html += n[2];
              html += `${n[0]}</div></div>`;
              return html;
            })
            .join("")
>>>>>>> c10941bb
        );
      }
    },

    @on("didInsertElement")
    _setupLogsNotice() {
      LogsNotice.current().addObserver("hidden", () => {
        this.rerenderBuffer();
      });

      this.$().on("click.global-notice", ".alert-logs-notice .close", () => {
        LogsNotice.currentProp("text", "");
      });
    },

    @on("willDestroyElement")
    _teardownLogsNotice() {
      this.$().off("click.global-notice");
    }
  })
);<|MERGE_RESOLUTION|>--- conflicted
+++ resolved
@@ -11,11 +11,7 @@
       let notices = [];
 
       if ($.cookie("dosp") === "1") {
-<<<<<<< HEAD
-        $.cookie("dosp", null, { path: "/" });
-=======
         $.removeCookie("dosp", { path: "/" });
->>>>>>> c10941bb
         notices.push([I18n.t("forced_anonymous"), "forced-anonymous"]);
       }
 
@@ -76,16 +72,6 @@
 
       if (notices.length > 0) {
         buffer.push(
-<<<<<<< HEAD
-          _.map(notices, n => {
-            var html = `<div class='row'><div class='alert alert-info ${
-              n[1]
-            }'>`;
-            if (n[2]) html += n[2];
-            html += `${n[0]}</div></div>`;
-            return html;
-          }).join("")
-=======
           notices
             .map(n => {
               var html = `<div class='row'><div class='alert alert-info ${
@@ -96,7 +82,6 @@
               return html;
             })
             .join("")
->>>>>>> c10941bb
         );
       }
     },
