import computed from "ember-addons/ember-computed-decorators";

export default Ember.Component.extend({
  tagName: "section",
  classNameBindings: [
    ":category-boxes-with-topics",
    "anyLogos:with-logos:no-logos"
  ],

  @computed("categories.[].uploaded_logo.url")
  anyLogos() {
    return this.get("categories").any(c => {
      return !Ember.isEmpty(c.get("uploaded_logo.url"));
    });
<<<<<<< HEAD
    return this.get("categories").any(
      c => !Ember.isEmpty(c.get("uploaded_logo.url"))
    );
=======
>>>>>>> c10941bb
  }
});<|MERGE_RESOLUTION|>--- conflicted
+++ resolved
@@ -12,11 +12,5 @@
     return this.get("categories").any(c => {
       return !Ember.isEmpty(c.get("uploaded_logo.url"));
     });
-<<<<<<< HEAD
-    return this.get("categories").any(
-      c => !Ember.isEmpty(c.get("uploaded_logo.url"))
-    );
-=======
->>>>>>> c10941bb
   }
 });