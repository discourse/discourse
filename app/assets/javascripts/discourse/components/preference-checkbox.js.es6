--- conflicted
+++ resolved
@@ -1,8 +1,4 @@
-<<<<<<< HEAD
-export default Em.Component.extend({
-=======
 export default Ember.Component.extend({
->>>>>>> c10941bb
   classNames: ["controls"],
 
   label: function() {
@@ -13,11 +9,7 @@
     const warning = this.get("warning");
 
     if (warning && this.get("checked")) {
-<<<<<<< HEAD
-      this.sendAction("warning");
-=======
       this.warning();
->>>>>>> c10941bb
       return false;
     }
 
