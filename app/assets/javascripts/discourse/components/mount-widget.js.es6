import { diff, patch } from "virtual-dom";
import { WidgetClickHook } from "discourse/widgets/hooks";
import { queryRegistry } from "discourse/widgets/widget";
import { getRegister } from "discourse-common/lib/get-owner";
import DirtyKeys from "discourse/lib/dirty-keys";

const _cleanCallbacks = {};
export function addWidgetCleanCallback(widgetName, fn) {
  _cleanCallbacks[widgetName] = _cleanCallbacks[widgetName] || [];
  _cleanCallbacks[widgetName].push(fn);
}

export default Ember.Component.extend({
  _tree: null,
  _rootNode: null,
  _timeout: null,
  _widgetClass: null,
  _renderCallback: null,
  _childEvents: null,
  _dispatched: null,
  dirtyKeys: null,

  init() {
<<<<<<< HEAD
    this._super();
=======
    this._super(...arguments);
>>>>>>> c10941bb
    const name = this.get("widget");

    this.register = getRegister(this);

    this._widgetClass =
      queryRegistry(name) || this.register.lookupFactory(`widget:${name}`);

    if (!this._widgetClass) {
      // eslint-disable-next-line no-console
      console.error(`Error: Could not find widget: ${name}`);
    }

    this._childEvents = [];
    this._connected = [];
    this._dispatched = [];
    this.dirtyKeys = new DirtyKeys(name);
  },

  didInsertElement() {
    WidgetClickHook.setupDocumentCallback();

    this._rootNode = document.createElement("div");
    this.element.appendChild(this._rootNode);
    this._timeout = Ember.run.scheduleOnce("render", this, this.rerenderWidget);
  },

  willClearRender() {
    const callbacks = _cleanCallbacks[this.get("widget")];
    if (callbacks) {
      callbacks.forEach(cb => cb());
    }

    this._connected.forEach(v => v.destroy());
    this._connected.length = 0;
  },

  willDestroyElement() {
    this._dispatched.forEach(evt => {
      const [eventName, caller] = evt;
      this.appEvents.off(eventName, caller);
    });
    Ember.run.cancel(this._timeout);
  },

  afterRender() {},

  beforePatch() {},

  afterPatch() {},

  eventDispatched(eventName, key, refreshArg) {
    const onRefresh = Ember.String.camelize(eventName.replace(/:/, "-"));
    this.dirtyKeys.keyDirty(key, { onRefresh, refreshArg });
    this.queueRerender();
  },

  dispatch(eventName, key) {
    this._childEvents.push(eventName);

    const caller = refreshArg =>
      this.eventDispatched(eventName, key, refreshArg);
    this._dispatched.push([eventName, caller]);
    this.appEvents.on(eventName, caller);
  },

  queueRerender(callback) {
    if (callback && !this._renderCallback) {
      this._renderCallback = callback;
    }

    Ember.run.scheduleOnce("render", this, this.rerenderWidget);
  },

  buildArgs() {},

  rerenderWidget() {
    Ember.run.cancel(this._timeout);

    if (this._rootNode) {
      if (!this._widgetClass) {
        return;
      }

      const t0 = new Date().getTime();
      const args = this.get("args") || this.buildArgs();
      const opts = {
        model: this.get("model"),
        dirtyKeys: this.dirtyKeys
      };
      const newTree = new this._widgetClass(args, this.register, opts);

      newTree._rerenderable = this;
      newTree._emberView = this;
      const patches = diff(this._tree || this._rootNode, newTree);

      this.beforePatch();
      this._rootNode = patch(this._rootNode, patches);
      this.afterPatch();

      this._tree = newTree;

      if (this._renderCallback) {
        this._renderCallback();
        this._renderCallback = null;
      }
      this.afterRender();
      this.dirtyKeys.renderedKey("*");

      if (this.profileWidget) {
        // eslint-disable-next-line no-console
        console.log(new Date().getTime() - t0);
      }
    }
  }
});<|MERGE_RESOLUTION|>--- conflicted
+++ resolved
@@ -21,11 +21,7 @@
   dirtyKeys: null,
 
   init() {
-<<<<<<< HEAD
-    this._super();
-=======
     this._super(...arguments);
->>>>>>> c10941bb
     const name = this.get("widget");
 
     this.register = getRegister(this);
