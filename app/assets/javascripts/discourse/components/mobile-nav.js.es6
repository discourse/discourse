--- conflicted
+++ resolved
@@ -20,11 +20,7 @@
   @observes("currentPath")
   currentPathChanged() {
     this.set("expanded", false);
-<<<<<<< HEAD
-    Em.run.next(() => this._updateSelectedHtml());
-=======
     Ember.run.next(() => this._updateSelectedHtml());
->>>>>>> c10941bb
   },
 
   _updateSelectedHtml() {
@@ -42,11 +38,7 @@
     toggleExpanded() {
       this.toggleProperty("expanded");
 
-<<<<<<< HEAD
-      Em.run.next(() => {
-=======
       Ember.run.next(() => {
->>>>>>> c10941bb
         if (this.get("expanded")) {
           $(window)
             .off("click.mobile-nav")
