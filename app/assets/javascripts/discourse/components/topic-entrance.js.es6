--- conflicted
+++ resolved
@@ -52,11 +52,7 @@
   bottomDate: (bumpedDate, showTime) => entranceDate(bumpedDate, showTime),
 
   didInsertElement() {
-<<<<<<< HEAD
-    this._super();
-=======
     this._super(...arguments);
->>>>>>> c10941bb
     this.appEvents.on("topic-entrance:show", data => this._show(data));
   },
 
