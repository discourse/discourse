--- conflicted
+++ resolved
@@ -25,18 +25,9 @@
     if (this.get("length") < totalRows && !this.get("loadingMore")) {
       this.set("loadingMore", true);
 
-<<<<<<< HEAD
-      const self = this;
-      return this.store
-        .appendResults(this, this.get("__type"), loadMoreUrl)
-        .finally(function() {
-          self.set("loadingMore", false);
-        });
-=======
       return this.store
         .appendResults(this, this.get("__type"), loadMoreUrl)
         .finally(() => this.set("loadingMore", false));
->>>>>>> c10941bb
     }
 
     return Ember.RSVP.resolve();
@@ -46,21 +37,6 @@
     if (this.get("refreshing")) {
       return;
     }
-<<<<<<< HEAD
-
-    const refreshUrl = this.get("refreshUrl");
-    if (!refreshUrl) {
-      return;
-    }
-
-    const self = this;
-    this.set("refreshing", true);
-    return this.store
-      .refreshResults(this, this.get("__type"), refreshUrl)
-      .finally(function() {
-        self.set("refreshing", false);
-      });
-=======
 
     const refreshUrl = this.get("refreshUrl");
     if (!refreshUrl) {
@@ -71,6 +47,5 @@
     return this.store
       .refreshResults(this, this.get("__type"), refreshUrl)
       .finally(() => this.set("refreshing", false));
->>>>>>> c10941bb
   }
 });