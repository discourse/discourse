import { ajax } from "discourse/lib/ajax";
import Badge from "discourse/models/badge";

const UserBadge = Discourse.Model.extend({
  postUrl: function() {
    if (this.get("topic_title")) {
      return "/t/-/" + this.get("topic_id") + "/" + this.get("post_number");
    }
  }.property(), // avoid the extra bindings for now

  revoke() {
    return ajax("/user_badges/" + this.get("id"), {
      type: "DELETE"
    });
  }
});

UserBadge.reopenClass({
  createFromJson: function(json) {
    // Create User objects.
    if (json.users === undefined) {
      json.users = [];
    }
    var users = {};
    json.users.forEach(function(userJson) {
      users[userJson.id] = Discourse.User.create(userJson);
    });

    // Create Topic objects.
    if (json.topics === undefined) {
      json.topics = [];
    }
    var topics = {};
    json.topics.forEach(function(topicJson) {
      topics[topicJson.id] = Discourse.Topic.create(topicJson);
    });

    // Create the badges.
    if (json.badges === undefined) {
      json.badges = [];
    }
    var badges = {};
    Badge.createFromJson(json).forEach(function(badge) {
      badges[badge.get("id")] = badge;
    });

    // Create UserBadge object(s).
    var userBadges = [];
    if ("user_badge" in json) {
      userBadges = [json.user_badge];
    } else {
      userBadges =
        (json.user_badge_info && json.user_badge_info.user_badges) ||
        json.user_badges;
    }

    userBadges = userBadges.map(function(userBadgeJson) {
      var userBadge = UserBadge.create(userBadgeJson);

      var grantedAtDate = Date.parse(userBadge.get("granted_at"));
      userBadge.set("grantedAt", grantedAtDate);

      userBadge.set("badge", badges[userBadge.get("badge_id")]);
      if (userBadge.get("user_id")) {
        userBadge.set("user", users[userBadge.get("user_id")]);
      }
      if (userBadge.get("granted_by_id")) {
        userBadge.set("granted_by", users[userBadge.get("granted_by_id")]);
      }
      if (userBadge.get("topic_id")) {
        userBadge.set("topic", topics[userBadge.get("topic_id")]);
      }
      return userBadge;
    });

    if ("user_badge" in json) {
      return userBadges[0];
    } else {
      if (json.user_badge_info) {
        userBadges.grant_count = json.user_badge_info.grant_count;
        userBadges.username = json.user_badge_info.username;
      }
      return userBadges;
    }
  },

  /**
    Find all badges for a given username.

    @method findByUsername
    @param {String} username
    @param {Object} options
    @returns {Promise} a promise that resolves to an array of `UserBadge`.
  **/
  findByUsername: function(username, options) {
    if (!username) {
<<<<<<< HEAD
      return Em.RSVP.resolve([]);
=======
      return Ember.RSVP.resolve([]);
>>>>>>> c10941bb
    }
    var url = "/user-badges/" + username + ".json";
    if (options && options.grouped) {
      url += "?grouped=true";
    }
    return ajax(url).then(function(json) {
      return UserBadge.createFromJson(json);
    });
  },

  /**
    Find all badge grants for a given badge ID.

    @method findById
    @param {String} badgeId
    @returns {Promise} a promise that resolves to an array of `UserBadge`.
  **/
  findByBadgeId: function(badgeId, options) {
    if (!options) {
      options = {};
    }
    options.badge_id = badgeId;

    return ajax("/user_badges.json", {
      data: options
    }).then(function(json) {
      return UserBadge.createFromJson(json);
    });
  },

  /**
    Grant the badge having id `badgeId` to the user identified by `username`.

    @method grant
    @param {Integer} badgeId id of the badge to be granted.
    @param {String} username username of the user to be granted the badge.
    @returns {Promise} a promise that resolves to an instance of `UserBadge`.
  **/
  grant: function(badgeId, username, reason) {
    return ajax("/user_badges", {
      type: "POST",
      data: {
        username: username,
        badge_id: badgeId,
        reason: reason
      }
    }).then(function(json) {
      return UserBadge.createFromJson(json);
    });
  }
});

export default UserBadge;<|MERGE_RESOLUTION|>--- conflicted
+++ resolved
@@ -94,11 +94,7 @@
   **/
   findByUsername: function(username, options) {
     if (!username) {
-<<<<<<< HEAD
-      return Em.RSVP.resolve([]);
-=======
       return Ember.RSVP.resolve([]);
->>>>>>> c10941bb
     }
     var url = "/user-badges/" + username + ".json";
     if (options && options.grouped) {
