--- conflicted
+++ resolved
@@ -24,11 +24,7 @@
     );
   },
 
-<<<<<<< HEAD
-  doLogin() {
-=======
   doLogin(reconnect = false) {
->>>>>>> c10941bb
     const name = this.get("name");
     const customLogin = this.get("customLogin");
 
@@ -37,13 +33,10 @@
     } else {
       let authUrl = this.get("custom_url") || Discourse.getURL("/auth/" + name);
 
-<<<<<<< HEAD
-=======
       if (reconnect) {
         authUrl += "?reconnect=true";
       }
 
->>>>>>> c10941bb
       if (this.get("full_screen_login")) {
         document.cookie = "fsl=true";
         window.location = authUrl;
@@ -56,12 +49,8 @@
         const width = this.get("frame_width") || 800;
 
         if (name === "facebook") {
-<<<<<<< HEAD
-          authUrl = authUrl + "?display=popup";
-=======
           authUrl += authUrl.includes("?") ? "&" : "?";
           authUrl += "display=popup";
->>>>>>> c10941bb
         }
 
         const w = window.open(
@@ -114,10 +103,7 @@
     m.set("hasRegularIcon", m.get("name") === "google_oauth2" ? false : true)
   );
 
-<<<<<<< HEAD
-=======
   return methods;
 }
 
->>>>>>> c10941bb
 export default LoginMethod;