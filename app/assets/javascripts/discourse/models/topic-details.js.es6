import { ajax } from "discourse/lib/ajax";
/**
  A model representing a Topic's details that aren't always present, such as a list of participants.
  When showing topics in lists and such this information should not be required.
**/
import NotificationLevels from "discourse/lib/notification-levels";
import RestModel from "discourse/models/rest";

const TopicDetails = RestModel.extend({
  loaded: false,

  updateFromJson(details) {
    const topic = this.get("topic");

    if (details.allowed_users) {
      details.allowed_users = details.allowed_users.map(function(u) {
        return Discourse.User.create(u);
      });
    }

    if (details.participants) {
      details.participants = details.participants.map(function(p) {
        p.topic = topic;
        return Ember.Object.create(p);
      });
    }

    this.setProperties(details);
    this.set("loaded", true);
  },

  notificationReasonText: function() {
    let level = this.get("notification_level");
    if (typeof level !== "number") {
      level = 1;
    }

    let localeString = `topic.notifications.reasons.${level}`;
    if (typeof this.get("notifications_reason_id") === "number") {
      const tmp = localeString + "_" + this.get("notifications_reason_id");
      // some sane protection for missing translations of edge cases
      if (I18n.lookup(tmp)) {
        localeString = tmp;
      }
    }

    if (
      Discourse.User.currentProp("mailing_list_mode") &&
      level > NotificationLevels.MUTED
    ) {
      return I18n.t("topic.notifications.reasons.mailing_list_mode");
    } else {
      return I18n.t(localeString, {
<<<<<<< HEAD
        username: Discourse.User.currentProp("username_lower")
=======
        username: Discourse.User.currentProp("username_lower"),
        basePath: Discourse.BaseUri
>>>>>>> c10941bb
      });
    }
  }.property("notification_level", "notifications_reason_id"),

  updateNotifications(v) {
    this.set("notification_level", v);
    this.set("notifications_reason_id", null);
    return ajax("/t/" + this.get("topic.id") + "/notifications", {
      type: "POST",
      data: { notification_level: v }
    });
  },

  removeAllowedGroup(group) {
    const groups = this.get("allowed_groups");
    const name = group.name;

    return ajax("/t/" + this.get("topic.id") + "/remove-allowed-group", {
      type: "PUT",
      data: { name: name }
    }).then(() => {
      groups.removeObject(groups.findBy("name", name));
    });
  },

  removeAllowedUser(user) {
    const users = this.get("allowed_users");
    const username = user.get("username");

    return ajax("/t/" + this.get("topic.id") + "/remove-allowed-user", {
      type: "PUT",
      data: { username: username }
    }).then(() => {
      users.removeObject(users.findBy("username", username));
    });
  }
});

export default TopicDetails;<|MERGE_RESOLUTION|>--- conflicted
+++ resolved
@@ -51,12 +51,8 @@
       return I18n.t("topic.notifications.reasons.mailing_list_mode");
     } else {
       return I18n.t(localeString, {
-<<<<<<< HEAD
-        username: Discourse.User.currentProp("username_lower")
-=======
         username: Discourse.User.currentProp("username_lower"),
         basePath: Discourse.BaseUri
->>>>>>> c10941bb
       });
     }
   }.property("notification_level", "notifications_reason_id"),
