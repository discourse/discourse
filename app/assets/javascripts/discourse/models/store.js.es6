import { ajax } from "discourse/lib/ajax";
import RestModel from "discourse/models/rest";
import ResultSet from "discourse/models/result-set";
import { getRegister } from "discourse-common/lib/get-owner";

let _identityMap;

// You should only call this if you're a test scaffold
function flushMap() {
  _identityMap = {};
}

function storeMap(type, id, obj) {
  if (!id) {
    return;
  }

  _identityMap[type] = _identityMap[type] || {};
  _identityMap[type][id] = obj;
}

function fromMap(type, id) {
  const byType = _identityMap[type];
  if (byType) {
    return byType[id];
  }
}

function removeMap(type, id) {
  const byType = _identityMap[type];
  if (byType) {
    delete byType[id];
  }
}

function findAndRemoveMap(type, id) {
  const byType = _identityMap[type];
  if (byType) {
    const result = byType[id];
    delete byType[id];
    return result;
  }
}

flushMap();

export default Ember.Object.extend({
  _plurals: {
    "post-reply": "post-replies",
    "post-reply-history": "post_reply_histories",
    "moderation-history": "moderation_history"
  },

  init() {
    this._super(...arguments);
    this.register = this.register || getRegister(this);
  },

  pluralize(thing) {
    return this._plurals[thing] || thing + "s";
  },

  addPluralization(thing, plural) {
    this._plurals[thing] = plural;
  },

  findAll(type, findArgs) {
    const adapter = this.adapterFor(type);

    let store = this;
    return adapter.findAll(this, type, findArgs).then(result => {
      let results = this._resultSet(type, result);
      if (adapter.afterFindAll) {
        results = adapter.afterFindAll(results, {
          lookup(subType, id) {
            return store._lookupSubType(subType, type, id, result);
          }
        });
      }
      return results;
    });
  },

  // Mostly for legacy, things like TopicList without ResultSets
  findFiltered(type, findArgs) {
<<<<<<< HEAD
    const self = this;
    return this.adapterFor(type)
      .find(this, type, findArgs)
      .then(function(result) {
        return self._build(type, result);
      });
=======
    return this.adapterFor(type)
      .find(this, type, findArgs)
      .then(result => this._build(type, result));
>>>>>>> c10941bb
  },

  _hydrateFindResults(result, type, findArgs) {
    if (typeof findArgs === "object") {
      return this._resultSet(type, result, findArgs);
    } else {
      return this._hydrate(type, result[Ember.String.underscore(type)], result);
    }
  },

  // See if the store can find stale data. We sometimes prefer to show stale data and
  // refresh it in the background.
  findStale(type, findArgs, opts) {
    const stale = this.adapterFor(type).findStale(this, type, findArgs, opts);
    return {
      hasResults: stale !== undefined,
      results: stale,
      refresh: () => this.find(type, findArgs, opts)
    };
  },

  find(type, findArgs, opts) {
    var adapter = this.adapterFor(type);
    return adapter.find(this, type, findArgs, opts).then(result => {
      var hydrated = this._hydrateFindResults(result, type, findArgs, opts);

      if (result.extras) {
        hydrated.set("extras", result.extras);
      }

      if (adapter.cache) {
        const stale = adapter.findStale(this, type, findArgs, opts);
        hydrated = this._updateStale(stale, hydrated);
        adapter.cacheFind(this, type, findArgs, opts, hydrated);
      }
      return hydrated;
    });
  },

  _updateStale(stale, hydrated) {
    if (!stale) {
      return hydrated;
    }

    hydrated.set(
      "content",
      hydrated.get("content").map(item => {
        var staleItem = stale.content.findBy("id", item.get("id"));
        if (staleItem) {
          staleItem.setProperties(item);
        } else {
          staleItem = item;
        }
        return staleItem;
      })
    );
    return hydrated;
  },

  refreshResults(resultSet, type, url) {
    return ajax(url).then(result => {
<<<<<<< HEAD
      const typeName = Ember.String.underscore(self.pluralize(type));
      const content = result[typeName].map(obj =>
        self._hydrate(type, obj, result)
=======
      const typeName = Ember.String.underscore(this.pluralize(type));
      const content = result[typeName].map(obj =>
        this._hydrate(type, obj, result)
>>>>>>> c10941bb
      );
      resultSet.set("content", content);
    });
  },

  appendResults(resultSet, type, url) {
    return ajax(url).then(result => {
      let typeName = Ember.String.underscore(this.pluralize(type));

<<<<<<< HEAD
    return ajax(url).then(function(result) {
      let typeName = Ember.String.underscore(self.pluralize(type));

=======
>>>>>>> c10941bb
      let pageTarget = result.meta || result;
      let totalRows =
        pageTarget["total_rows_" + typeName] || resultSet.get("totalRows");
      let loadMoreUrl = pageTarget["load_more_" + typeName];
      let content = result[typeName].map(obj =>
<<<<<<< HEAD
        self._hydrate(type, obj, result)
=======
        this._hydrate(type, obj, result)
>>>>>>> c10941bb
      );

      resultSet.setProperties({ totalRows, loadMoreUrl });
      resultSet.get("content").pushObjects(content);

      // If we've loaded them all, clear the load more URL
      if (resultSet.get("length") >= totalRows) {
        resultSet.set("loadMoreUrl", null);
      }
    });
  },

  update(type, id, attrs) {
    return this.adapterFor(type).update(this, type, id, attrs, function(
      result
    ) {
      if (result && result[type] && result[type].id) {
        const oldRecord = findAndRemoveMap(type, id);
        storeMap(type, result[type].id, oldRecord);
      }
      return result;
    });
  },

  createRecord(type, attrs) {
    attrs = attrs || {};
    return !!attrs.id ? this._hydrate(type, attrs) : this._build(type, attrs);
  },

  destroyRecord(type, record) {
    // If the record is new, don't perform an Ajax call
    if (record.get("isNew")) {
      removeMap(type, record.get("id"));
      return Ember.RSVP.Promise.resolve(true);
    }

    return this.adapterFor(type)
      .destroyRecord(this, type, record)
      .then(function(result) {
        removeMap(type, record.get("id"));
        return result;
      });
  },

  _resultSet(type, result, findArgs) {
    const typeName = Ember.String.underscore(this.pluralize(type));
    const content = result[typeName].map(obj =>
      this._hydrate(type, obj, result)
    );

    let pageTarget = result.meta || result;

    const createArgs = {
      content,
      findArgs,
      totalRows: pageTarget["total_rows_" + typeName] || content.length,
      loadMoreUrl: pageTarget["load_more_" + typeName],
      refreshUrl: pageTarget["refresh_" + typeName],
      store: this,
      __type: type
    };

    if (result.extras) {
      createArgs.extras = result.extras;
    }

    return ResultSet.create(createArgs);
  },

  _build(type, obj) {
    obj.store = this;
    obj.__type = type;
    obj.__state = obj.id ? "created" : "new";

    // TODO: Have injections be automatic
    obj.topicTrackingState = this.register.lookup("topic-tracking-state:main");
    obj.keyValueStore = this.register.lookup("key-value-store:main");
    obj.siteSettings = this.register.lookup("site-settings:main");

    const klass = this.register.lookupFactory("model:" + type) || RestModel;
    const model = klass.create(obj);

    storeMap(type, obj.id, model);
    return model;
  },

  adapterFor(type) {
    return (
      this.register.lookup("adapter:" + type) ||
      this.register.lookup("adapter:rest")
    );
  },

  _lookupSubType(subType, type, id, root) {
    // cheat: we know we already have categories in memory
    // TODO: topics do their own resolving of `category_id`
    // to category. That should either respect this or be
    // removed.
    if (subType === "category" && type !== "topic") {
      return Discourse.Category.findById(id);
    }

    if (root.meta && root.meta.types) {
      subType = root.meta.types[subType] || subType;
    }

    const pluralType = this.pluralize(subType);
    const collection = root[this.pluralize(subType)];
    if (collection) {
      const hashedProp = "__hashed_" + pluralType;
      let hashedCollection = root[hashedProp];
      if (!hashedCollection) {
        hashedCollection = {};
        collection.forEach(function(it) {
          hashedCollection[it.id] = it;
        });
        root[hashedProp] = hashedCollection;
      }

      const found = hashedCollection[id];
      if (found) {
        const hydrated = this._hydrate(subType, found, root);
        hashedCollection[id] = hydrated;
        return hydrated;
      }
    }
  },

  _hydrateEmbedded(type, obj, root) {
    Object.keys(obj).forEach(k => {
      const m = /(.+)\_id(s?)$/.exec(k);
      if (m) {
        const subType = m[1];

        if (m[2]) {
          const hydrated = obj[k].map(id =>
            this._lookupSubType(subType, type, id, root)
          );
          obj[this.pluralize(subType)] = hydrated || [];
          delete obj[k];
        } else {
          const hydrated = this._lookupSubType(subType, type, obj[k], root);
          if (hydrated) {
            obj[subType] = hydrated;
            delete obj[k];
          }
        }
      }
    });
  },

  _hydrate(type, obj, root) {
    if (!obj) {
      throw new Error("Can't hydrate " + type + " of `null`");
    }

    const id = obj.id;
    if (!id) {
      throw new Error("Can't hydrate " + type + " without an `id`");
    }

    root = root || obj;

    // Experimental: If serialized with a certain option we'll wire up embedded objects
    // automatically.
    if (root.__rest_serializer === "1") {
      this._hydrateEmbedded(type, obj, root);
    }

    const existing = fromMap(type, id);
    if (existing === obj) {
      return existing;
    }

    if (existing) {
      delete obj.id;
      let klass = this.register.lookupFactory("model:" + type);

      if (klass && klass.class) {
        klass = klass.class;
      }

      if (!klass) {
        klass = RestModel;
      }

      existing.setProperties(klass.munge(obj));
      obj.id = id;
      return existing;
    }

    return this._build(type, obj);
  }
});

export { flushMap };<|MERGE_RESOLUTION|>--- conflicted
+++ resolved
@@ -83,18 +83,9 @@
 
   // Mostly for legacy, things like TopicList without ResultSets
   findFiltered(type, findArgs) {
-<<<<<<< HEAD
-    const self = this;
-    return this.adapterFor(type)
-      .find(this, type, findArgs)
-      .then(function(result) {
-        return self._build(type, result);
-      });
-=======
     return this.adapterFor(type)
       .find(this, type, findArgs)
       .then(result => this._build(type, result));
->>>>>>> c10941bb
   },
 
   _hydrateFindResults(result, type, findArgs) {
@@ -156,15 +147,9 @@
 
   refreshResults(resultSet, type, url) {
     return ajax(url).then(result => {
-<<<<<<< HEAD
-      const typeName = Ember.String.underscore(self.pluralize(type));
-      const content = result[typeName].map(obj =>
-        self._hydrate(type, obj, result)
-=======
       const typeName = Ember.String.underscore(this.pluralize(type));
       const content = result[typeName].map(obj =>
         this._hydrate(type, obj, result)
->>>>>>> c10941bb
       );
       resultSet.set("content", content);
     });
@@ -174,22 +159,12 @@
     return ajax(url).then(result => {
       let typeName = Ember.String.underscore(this.pluralize(type));
 
-<<<<<<< HEAD
-    return ajax(url).then(function(result) {
-      let typeName = Ember.String.underscore(self.pluralize(type));
-
-=======
->>>>>>> c10941bb
       let pageTarget = result.meta || result;
       let totalRows =
         pageTarget["total_rows_" + typeName] || resultSet.get("totalRows");
       let loadMoreUrl = pageTarget["load_more_" + typeName];
       let content = result[typeName].map(obj =>
-<<<<<<< HEAD
-        self._hydrate(type, obj, result)
-=======
         this._hydrate(type, obj, result)
->>>>>>> c10941bb
       );
 
       resultSet.setProperties({ totalRows, loadMoreUrl });
