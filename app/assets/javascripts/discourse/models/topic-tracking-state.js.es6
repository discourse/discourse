import { get } from "@ember/object";
import { isEmpty } from "@ember/utils";
import { NotificationLevels } from "discourse/lib/notification-levels";
import {
  default as discourseComputed,
  on
<<<<<<< HEAD
} from "ember-addons/ember-computed-decorators";
=======
} from "discourse-common/utils/decorators";
import { defaultHomepage } from "discourse/lib/utilities";
>>>>>>> deec2cf5
import PreloadStore from "preload-store";

function isNew(topic) {
  return (
    topic.last_read_post_number === null &&
    ((topic.notification_level !== 0 && !topic.notification_level) ||
      topic.notification_level >= NotificationLevels.TRACKING)
  );
}

function isUnread(topic) {
  return (
    topic.last_read_post_number !== null &&
    topic.last_read_post_number < topic.highest_post_number &&
    topic.notification_level >= NotificationLevels.TRACKING
  );
}

const TopicTrackingState = Discourse.Model.extend({
  messageCount: 0,

  @on("init")
  _setup() {
    this.unreadSequence = [];
    this.newSequence = [];
    this.states = {};
  },

  establishChannels() {
    const tracker = this;

    const process = data => {
      if (data.message_type === "delete") {
        tracker.removeTopic(data.topic_id);
        tracker.incrementMessageCount();
      }

      if (["new_topic", "latest"].includes(data.message_type)) {
        const muted_category_ids = Discourse.User.currentProp(
          "muted_category_ids"
        );
        if (
          muted_category_ids &&
          muted_category_ids.includes(data.payload.category_id)
        ) {
          return;
        }
      }

      // fill parent_category_id we need it for counting new/unread
      if (data.payload && data.payload.category_id) {
        var category = Discourse.Category.findById(data.payload.category_id);

        if (category && category.parent_category_id) {
          data.payload.parent_category_id = category.parent_category_id;
        }
      }

      if (data.message_type === "latest") {
        tracker.notify(data);
      }

      if (["new_topic", "unread", "read"].includes(data.message_type)) {
        tracker.notify(data);
        const old = tracker.states["t" + data.topic_id];
        if (!_.isEqual(old, data.payload)) {
          tracker.states["t" + data.topic_id] = data.payload;
          tracker.notifyPropertyChange("states");
          tracker.incrementMessageCount();
        }
      }
    };

    this.messageBus.subscribe("/new", process);
    this.messageBus.subscribe("/latest", process);
    if (this.currentUser) {
      this.messageBus.subscribe(
        "/unread/" + this.currentUser.get("id"),
        process
      );
    }

    this.messageBus.subscribe("/delete", msg => {
      const old = tracker.states["t" + msg.topic_id];
      if (old) {
        old.deleted = true;
      }
      tracker.incrementMessageCount();
    });

    this.messageBus.subscribe("/recover", msg => {
      const old = tracker.states["t" + msg.topic_id];
      if (old) {
        delete old.deleted;
      }
      tracker.incrementMessageCount();
    });
  },

  updateSeen(topicId, highestSeen) {
    if (!topicId || !highestSeen) {
      return;
    }
    const state = this.states["t" + topicId];
    if (
      state &&
      (!state.last_read_post_number ||
        state.last_read_post_number < highestSeen)
    ) {
      state.last_read_post_number = highestSeen;
      this.incrementMessageCount();
    }
  },

  notify(data) {
    if (!this.newIncoming) {
      return;
    }
    if (data.payload && data.payload.archetype === "private_message") {
      return;
    }

    const filter = this.filter;
    const filterCategory = this.filterCategory;
    const categoryId = data.payload && data.payload.category_id;

    if (filterCategory && filterCategory.get("id") !== categoryId) {
      const category = categoryId && Discourse.Category.findById(categoryId);
      if (
        !category ||
        category.get("parentCategory.id") !== filterCategory.get("id")
      ) {
        return;
      }
    }

    if (
      ["all", "latest", "new"].includes(filter) &&
      data.message_type === "new_topic"
    ) {
      this.addIncoming(data.topic_id);
    }

    if (["all", "unread"].includes(filter) && data.message_type === "unread") {
      const old = this.states["t" + data.topic_id];
      if (!old || old.highest_post_number === old.last_read_post_number) {
        this.addIncoming(data.topic_id);
      }
    }

    if (filter === "latest" && data.message_type === "latest") {
      this.addIncoming(data.topic_id);
    }

    this.set("incomingCount", this.newIncoming.length);
  },

  addIncoming(topicId) {
    if (this.newIncoming.indexOf(topicId) === -1) {
      this.newIncoming.push(topicId);
    }
  },

  resetTracking() {
    this.newIncoming = [];
    this.set("incomingCount", 0);
  },

  // track how many new topics came for this filter
  trackIncoming(filter) {
    this.newIncoming = [];
    const split = filter.split("/");

    if (split.length >= 4) {
      filter = split[split.length - 1];
      // c/cat/subcat/l/latest
      var category = Discourse.Category.findSingleBySlug(
        split.splice(1, split.length - 3).join("/")
      );
      this.set("filterCategory", category);
    } else {
      this.set("filterCategory", null);
    }

    this.set("filter", filter);
    this.set("incomingCount", 0);
  },

  @discourseComputed("incomingCount")
  hasIncoming(incomingCount) {
    return incomingCount && incomingCount > 0;
  },

  removeTopic(topic_id) {
    delete this.states["t" + topic_id];
  },

  // If we have a cached topic list, we can update it from our tracking information.
  updateTopics(topics) {
    if (isEmpty(topics)) {
      return;
    }

    const states = this.states;
    topics.forEach(t => {
      const state = states["t" + t.get("id")];

      if (state) {
        const lastRead = t.get("last_read_post_number");
        if (lastRead !== state.last_read_post_number) {
          const postsCount = t.get("posts_count");
          let newPosts = postsCount - state.highest_post_number,
            unread = postsCount - state.last_read_post_number;

          if (newPosts < 0) {
            newPosts = 0;
          }
          if (!state.last_read_post_number) {
            unread = 0;
          }
          if (unread < 0) {
            unread = 0;
          }

          t.setProperties({
            highest_post_number: state.highest_post_number,
            last_read_post_number: state.last_read_post_number,
            new_posts: newPosts,
            unread: unread,
            unseen: !state.last_read_post_number
          });
        }
      }
    });
  },

  sync(list, filter) {
    const tracker = this,
      states = tracker.states;

    if (!list || !list.topics) {
      return;
    }

    // compensate for delayed "new" topics
    // client side we know they are not new, server side we think they are
    for (let i = list.topics.length - 1; i >= 0; i--) {
      const state = states["t" + list.topics[i].id];
      if (state && state.last_read_post_number > 0) {
        if (filter === "new") {
          list.topics.splice(i, 1);
        } else {
          list.topics[i].set("unseen", false);
          list.topics[i].set("dont_sync", true);
        }
      }
    }

    list.topics.forEach(function(topic) {
      const row = tracker.states["t" + topic.id] || {};
      row.topic_id = topic.id;
      row.notification_level = topic.notification_level;

      if (topic.unseen) {
        row.last_read_post_number = null;
      } else if (topic.unread || topic.new_posts) {
        row.last_read_post_number =
          topic.highest_post_number -
          ((topic.unread || 0) + (topic.new_posts || 0));
      } else {
        if (!topic.dont_sync) {
          delete tracker.states["t" + topic.id];
        }
        return;
      }

      row.highest_post_number = topic.highest_post_number;
      if (topic.category) {
        row.category_id = topic.category.id;
      }

      tracker.states["t" + topic.id] = row;
    });

    // Correct missing states, safeguard in case message bus is corrupt
    if ((filter === "new" || filter === "unread") && !list.more_topics_url) {
      const ids = {};
      list.topics.forEach(r => (ids["t" + r.id] = true));

      Object.keys(tracker.states).forEach(k => {
        // we are good if we are on the list
        if (ids[k]) {
          return;
        }

        const v = tracker.states[k];

        if (filter === "unread" && isUnread(v)) {
          // pretend read
          v.last_read_post_number = v.highest_post_number;
        }

        if (filter === "new" && isNew(v)) {
          // pretend not new
          v.last_read_post_number = 1;
        }
      });
    }

    this.incrementMessageCount();
  },

  incrementMessageCount() {
    this.incrementProperty("messageCount");
  },

  countNew(category_id) {
    return _.chain(this.states)
      .filter(isNew)
      .filter(
        topic =>
          topic.archetype !== "private_message" &&
          !topic.deleted &&
          (topic.category_id === category_id ||
            topic.parent_category_id === category_id ||
            !category_id)
      )
      .value().length;
  },

  resetNew() {
    Object.keys(this.states).forEach(id => {
      if (this.states[id].last_read_post_number === null) {
        delete this.states[id];
      }
    });
  },

  countUnread(category_id) {
    return _.chain(this.states)
      .filter(isUnread)
      .filter(
        topic =>
          topic.archetype !== "private_message" &&
          !topic.deleted &&
          (topic.category_id === category_id ||
            topic.parent_category_id === category_id ||
            !category_id)
      )
      .value().length;
  },

  countCategory(category_id) {
    let sum = 0;
    Object.values(this.states).forEach(topic => {
      if (topic.category_id === category_id && !topic.deleted) {
        sum +=
          topic.last_read_post_number === null ||
          topic.last_read_post_number < topic.highest_post_number
            ? 1
            : 0;
      }
    });
    return sum;
  },

  lookupCount(name, category) {
    if (name === "latest") {
      return (
        this.lookupCount("new", category) + this.lookupCount("unread", category)
      );
    }

    let categoryId = category ? get(category, "id") : null;
    let categoryName = category ? get(category, "name") : null;

    if (name === "new") {
      return this.countNew(categoryId);
    } else if (name === "unread") {
      return this.countUnread(categoryId);
    } else {
      categoryName = name.split("/")[1];
      if (categoryName) {
        return this.countCategory(categoryId);
      }
    }
  },

  loadStates(data) {
    const states = this.states;
    const idMap = Discourse.Category.idMap();

    // I am taking some shortcuts here to avoid 500 gets for a large list
    if (data) {
      data.forEach(topic => {
        var category = idMap[topic.category_id];
        if (category && category.parent_category_id) {
          topic.parent_category_id = category.parent_category_id;
        }
        states["t" + topic.topic_id] = topic;
      });
    }
  }
});

export function startTracking(tracking) {
  const data = PreloadStore.get("topicTrackingStates");
  tracking.loadStates(data);
  tracking.initialStatesLength = data && data.length;
  tracking.establishChannels();
  PreloadStore.remove("topicTrackingStates");
}

export default TopicTrackingState;<|MERGE_RESOLUTION|>--- conflicted
+++ resolved
@@ -4,12 +4,7 @@
 import {
   default as discourseComputed,
   on
-<<<<<<< HEAD
-} from "ember-addons/ember-computed-decorators";
-=======
 } from "discourse-common/utils/decorators";
-import { defaultHomepage } from "discourse/lib/utilities";
->>>>>>> deec2cf5
 import PreloadStore from "preload-store";
 
 function isNew(topic) {
