--- conflicted
+++ resolved
@@ -45,14 +45,10 @@
         const muted_category_ids = Discourse.User.currentProp(
           "muted_category_ids"
         );
-<<<<<<< HEAD
-        if (_.include(muted_category_ids, data.payload.category_id)) {
-=======
         if (
           muted_category_ids &&
           muted_category_ids.includes(data.payload.category_id)
         ) {
->>>>>>> c10941bb
           return;
         }
       }
@@ -152,12 +148,8 @@
         "suppressed_from_latest_category_ids"
       );
       if (
-<<<<<<< HEAD
-        _.include(suppressed_from_latest_category_ids, data.payload.category_id)
-=======
         suppressed_from_latest_category_ids &&
         suppressed_from_latest_category_ids.includes(data.payload.category_id)
->>>>>>> c10941bb
       ) {
         return;
       }
@@ -226,11 +218,7 @@
 
   // If we have a cached topic list, we can update it from our tracking information.
   updateTopics(topics) {
-<<<<<<< HEAD
-    if (Em.isEmpty(topics)) {
-=======
     if (Ember.isEmpty(topics)) {
->>>>>>> c10941bb
       return;
     }
 
@@ -320,20 +308,13 @@
       const ids = {};
       list.topics.forEach(r => (ids["t" + r.id] = true));
 
-<<<<<<< HEAD
-      _.each(tracker.states, (v, k) => {
-=======
       Object.keys(tracker.states).forEach(k => {
->>>>>>> c10941bb
         // we are good if we are on the list
         if (ids[k]) {
           return;
         }
-<<<<<<< HEAD
-=======
 
         const v = tracker.states[k];
->>>>>>> c10941bb
 
         if (filter === "unread" && isUnread(v)) {
           // pretend read
@@ -392,11 +373,7 @@
 
   countCategory(category_id) {
     let sum = 0;
-<<<<<<< HEAD
-    _.each(this.states, function(topic) {
-=======
     Object.values(this.states).forEach(topic => {
->>>>>>> c10941bb
       if (topic.category_id === category_id && !topic.deleted) {
         sum +=
           topic.last_read_post_number === null ||
@@ -436,11 +413,7 @@
 
     // I am taking some shortcuts here to avoid 500 gets for a large list
     if (data) {
-<<<<<<< HEAD
-      _.each(data, topic => {
-=======
       data.forEach(topic => {
->>>>>>> c10941bb
         var category = idMap[topic.category_id];
         if (category && category.parent_category_id) {
           topic.parent_category_id = category.parent_category_id;
