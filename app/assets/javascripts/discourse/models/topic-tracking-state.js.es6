--- conflicted
+++ resolved
@@ -143,21 +143,6 @@
       }
     }
 
-<<<<<<< HEAD
-=======
-    if (filter === defaultHomepage()) {
-      const suppressed_from_latest_category_ids = Site.currentProp(
-        "suppressed_from_latest_category_ids"
-      );
-      if (
-        suppressed_from_latest_category_ids &&
-        suppressed_from_latest_category_ids.includes(data.payload.category_id)
-      ) {
-        return;
-      }
-    }
-
->>>>>>> d28de23a
     if (
       ["all", "latest", "new"].includes(filter) &&
       data.message_type === "new_topic"
