import { ajax } from "discourse/lib/ajax";
import BadgeGrouping from "discourse/models/badge-grouping";
import RestModel from "discourse/models/rest";

const Badge = RestModel.extend({
<<<<<<< HEAD
  newBadge: Em.computed.none("id"),
=======
  newBadge: Ember.computed.none("id"),
>>>>>>> c10941bb

  url: function() {
    return Discourse.getURL(`/badges/${this.get("id")}/${this.get("slug")}`);
  }.property(),

  /**
    Update this badge with the response returned by the server on save.

    @method updateFromJson
    @param {Object} json The JSON response returned by the server
  **/
  updateFromJson: function(json) {
    const self = this;
    if (json.badge) {
      Object.keys(json.badge).forEach(function(key) {
        self.set(key, json.badge[key]);
      });
    }
    if (json.badge_types) {
      json.badge_types.forEach(function(badgeType) {
        if (badgeType.id === self.get("badge_type_id")) {
          self.set("badge_type", Object.create(badgeType));
        }
      });
    }
  },

  badgeTypeClassName: function() {
    const type = this.get("badge_type.name") || "";
    return "badge-type-" + type.toLowerCase();
  }.property("badge_type.name"),

  /**
    Save and update the badge from the server's response.

    @method save
    @returns {Promise} A promise that resolves to the updated `Badge`
  **/
  save: function(data) {
    let url = "/admin/badges",
      requestType = "POST";
    const self = this;

    if (this.get("id")) {
      // We are updating an existing badge.
      url += "/" + this.get("id");
      requestType = "PUT";
    }

    return ajax(url, {
      type: requestType,
      data: data
    })
      .then(function(json) {
        self.updateFromJson(json);
        return self;
      })
      .catch(function(error) {
        throw new Error(error);
      });
  },

  /**
    Destroy the badge.

    @method destroy
    @returns {Promise} A promise that resolves to the server response
  **/
  destroy: function() {
    if (this.get("newBadge")) return Ember.RSVP.resolve();
    return ajax("/admin/badges/" + this.get("id"), {
      type: "DELETE"
    });
  }
});

Badge.reopenClass({
  /**
    Create `Badge` instances from the server JSON response.

    @method createFromJson
    @param {Object} json The JSON returned by the server
    @returns Array or instance of `Badge` depending on the input JSON
  **/
  createFromJson: function(json) {
    // Create BadgeType objects.
    const badgeTypes = {};
    if ("badge_types" in json) {
      json.badge_types.forEach(function(badgeTypeJson) {
        badgeTypes[badgeTypeJson.id] = Ember.Object.create(badgeTypeJson);
      });
    }

    const badgeGroupings = {};
    if ("badge_groupings" in json) {
      json.badge_groupings.forEach(function(badgeGroupingJson) {
        badgeGroupings[badgeGroupingJson.id] = BadgeGrouping.create(
          badgeGroupingJson
        );
      });
    }

    // Create Badge objects.
    let badges = [];
    if ("badge" in json) {
      badges = [json.badge];
    } else if (json.badges) {
      badges = json.badges;
    }
    badges = badges.map(function(badgeJson) {
      const badge = Badge.create(badgeJson);
      badge.set("badge_type", badgeTypes[badge.get("badge_type_id")]);
      badge.set(
        "badge_grouping",
        badgeGroupings[badge.get("badge_grouping_id")]
      );
      return badge;
    });

    if ("badge" in json) {
      return badges[0];
    } else {
      return badges;
    }
  },

  /**
    Find all `Badge` instances that have been defined.

    @method findAll
    @returns {Promise} a promise that resolves to an array of `Badge`
  **/
  findAll: function(opts) {
    let listable = "";
    if (opts && opts.onlyListable) {
      listable = "?only_listable=true";
    }
    return ajax("/badges.json" + listable, { data: opts }).then(function(
      badgesJson
    ) {
      return Badge.createFromJson(badgesJson);
    });
  },

  /**
    Returns a `Badge` that has the given ID.

    @method findById
    @param {Number} id ID of the badge
    @returns {Promise} a promise that resolves to a `Badge`
  **/
  findById: function(id) {
    return ajax("/badges/" + id).then(function(badgeJson) {
      return Badge.createFromJson(badgeJson);
    });
  }
});

export default Badge;<|MERGE_RESOLUTION|>--- conflicted
+++ resolved
@@ -3,11 +3,7 @@
 import RestModel from "discourse/models/rest";
 
 const Badge = RestModel.extend({
-<<<<<<< HEAD
-  newBadge: Em.computed.none("id"),
-=======
   newBadge: Ember.computed.none("id"),
->>>>>>> c10941bb
 
   url: function() {
     return Discourse.getURL(`/badges/${this.get("id")}/${this.get("slug")}`);
