--- conflicted
+++ resolved
@@ -26,15 +26,9 @@
 const isForever = dt => moment().diff(dt, "years") < -500;
 
 const User = RestModel.extend({
-<<<<<<< HEAD
-  hasPMs: Em.computed.gt("private_messages_stats.all", 0),
-  hasStartedPMs: Em.computed.gt("private_messages_stats.mine", 0),
-  hasUnreadPMs: Em.computed.gt("private_messages_stats.unread", 0),
-=======
   hasPMs: Ember.computed.gt("private_messages_stats.all", 0),
   hasStartedPMs: Ember.computed.gt("private_messages_stats.mine", 0),
   hasUnreadPMs: Ember.computed.gt("private_messages_stats.unread", 0),
->>>>>>> c10941bb
 
   redirected_to_top: {
     reason: null
@@ -60,11 +54,7 @@
     return UserDraftsStream.create({ user: this });
   },
 
-<<<<<<< HEAD
-  staff: Em.computed.or("admin", "moderator"),
-=======
   staff: Ember.computed.or("admin", "moderator"),
->>>>>>> c10941bb
 
   destroySession() {
     return ajax(`/session/${this.get("username")}`, { type: "DELETE" });
@@ -90,11 +80,7 @@
   @computed("profile_background")
   profileBackground(bgUrl) {
     if (
-<<<<<<< HEAD
-      Em.isEmpty(bgUrl) ||
-=======
       Ember.isEmpty(bgUrl) ||
->>>>>>> c10941bb
       !Discourse.SiteSettings.allow_profile_backgrounds
     ) {
       return "".htmlSafe();
@@ -117,11 +103,7 @@
     const keys = this.get("user_api_keys");
     if (keys) {
       return keys.map(raw => {
-<<<<<<< HEAD
-        let obj = Em.Object.create(raw);
-=======
         let obj = Ember.Object.create(raw);
->>>>>>> c10941bb
 
         obj.revoke = () => {
           this.revokeApiKey(obj);
@@ -208,17 +190,10 @@
     );
   },
 
-<<<<<<< HEAD
-  isBasic: Em.computed.equal("trust_level", 0),
-  isLeader: Em.computed.equal("trust_level", 3),
-  isElder: Em.computed.equal("trust_level", 4),
-  canManageTopic: Em.computed.or("staff", "isElder"),
-=======
   isBasic: Ember.computed.equal("trust_level", 0),
   isLeader: Ember.computed.equal("trust_level", 3),
   isElder: Ember.computed.equal("trust_level", 4),
   canManageTopic: Ember.computed.or("staff", "isElder"),
->>>>>>> c10941bb
 
   @computed("previous_visit_at")
   previousVisitAt(previous_visit_at) {
@@ -309,13 +284,9 @@
       "include_tl0_in_digests",
       "theme_ids",
       "allow_private_messages",
-<<<<<<< HEAD
-      "homepage_id"
-=======
       "homepage_id",
       "hide_profile_and_presence",
       "text_size"
->>>>>>> c10941bb
     ];
 
     if (fields) {
@@ -367,11 +338,7 @@
     })
       .then(result => {
         this.set("bio_excerpt", result.user.bio_excerpt);
-<<<<<<< HEAD
-        const userProps = Em.getProperties(
-=======
         const userProps = Ember.getProperties(
->>>>>>> c10941bb
           this.get("user_option"),
           "enable_quoting",
           "external_links_in_new_tab",
@@ -390,7 +357,6 @@
       dataType: "json",
       data: { login: this.get("username") },
       type: "POST"
-<<<<<<< HEAD
     });
   },
 
@@ -401,18 +367,6 @@
     });
   },
 
-=======
-    });
-  },
-
-  loadSecondFactorCodes(password) {
-    return ajax("/u/second_factors.json", {
-      data: { password },
-      type: "POST"
-    });
-  },
-
->>>>>>> c10941bb
   toggleSecondFactor(token, enable, method) {
     return ajax("/u/second_factor.json", {
       data: {
@@ -493,11 +447,7 @@
   statsCountNonPM() {
     if (Ember.isEmpty(this.get("statsExcludingPms"))) return 0;
     let count = 0;
-<<<<<<< HEAD
-    _.each(this.get("statsExcludingPms"), val => {
-=======
     this.get("statsExcludingPms").forEach(val => {
->>>>>>> c10941bb
       if (this.inAllStream(val)) {
         count += val.count;
       }
@@ -518,15 +468,9 @@
     return PreloadStore.getAndRemove(`user_${user.get("username")}`, () => {
       return ajax(userPath(`${user.get("username")}.json`), { data: options });
     }).then(json => {
-<<<<<<< HEAD
-      if (!Em.isEmpty(json.user.stats)) {
-        json.user.stats = Discourse.User.groupStats(
-          _.map(json.user.stats, s => {
-=======
       if (!Ember.isEmpty(json.user.stats)) {
         json.user.stats = Discourse.User.groupStats(
           json.user.stats.map(s => {
->>>>>>> c10941bb
             if (s.count) s.count = parseInt(s.count, 10);
             return UserActionStat.create(s);
           })
@@ -577,7 +521,6 @@
         this.setProperties(info);
       }
     );
-<<<<<<< HEAD
   },
 
   pickAvatar(upload_id, type) {
@@ -587,17 +530,6 @@
     );
   },
 
-=======
-  },
-
-  pickAvatar(upload_id, type) {
-    return ajax(
-      userPath(`${this.get("username_lower")}/preferences/avatar/pick`),
-      { type: "PUT", data: { upload_id, type } }
-    );
-  },
-
->>>>>>> c10941bb
   selectAvatar(avatarUrl) {
     return ajax(
       userPath(`${this.get("username_lower")}/preferences/avatar/select`),
@@ -702,8 +634,8 @@
   },
 
   summary() {
-<<<<<<< HEAD
-    let { store } = this;
+    // let { store } = this; would fail in tests
+    const store = Discourse.__container__.lookup("service:store");
 
     return ajax(userPath(`${this.get("username_lower")}/summary.json`)).then(
       json => {
@@ -745,51 +677,6 @@
           });
         }
 
-=======
-    // let { store } = this; would fail in tests
-    const store = Discourse.__container__.lookup("service:store");
-
-    return ajax(userPath(`${this.get("username_lower")}/summary.json`)).then(
-      json => {
-        const summary = json.user_summary;
-        const topicMap = {};
-        const badgeMap = {};
-
-        json.topics.forEach(
-          t => (topicMap[t.id] = store.createRecord("topic", t))
-        );
-        Badge.createFromJson(json).forEach(b => (badgeMap[b.id] = b));
-
-        summary.topics = summary.topic_ids.map(id => topicMap[id]);
-
-        summary.replies.forEach(r => {
-          r.topic = topicMap[r.topic_id];
-          r.url = r.topic.urlForPostNumber(r.post_number);
-          r.createdAt = new Date(r.created_at);
-        });
-
-        summary.links.forEach(l => {
-          l.topic = topicMap[l.topic_id];
-          l.post_url = l.topic.urlForPostNumber(l.post_number);
-        });
-
-        if (summary.badges) {
-          summary.badges = summary.badges.map(ub => {
-            const badge = badgeMap[ub.badge_id];
-            badge.count = ub.count;
-            return badge;
-          });
-        }
-
-        if (summary.top_categories) {
-          summary.top_categories.forEach(c => {
-            if (c.parent_category_id) {
-              c.parentCategory = Category.findById(c.parent_category_id);
-            }
-          });
-        }
-
->>>>>>> c10941bb
         return summary;
       }
     );
@@ -801,37 +688,23 @@
       : this.get("admin") || group.get("is_group_owner");
   },
 
-<<<<<<< HEAD
-  @computed("groups.@each.title", "badges.@each")
-  availableTitles() {
-    let titles = [];
-
-    _.each(this.get("groups"), group => {
-=======
   @computed("groups.@each.title", "badges.[]")
   availableTitles() {
     let titles = [];
 
     (this.get("groups") || []).forEach(group => {
->>>>>>> c10941bb
       if (group.get("title")) {
         titles.push(group.get("title"));
       }
     });
 
-<<<<<<< HEAD
-    _.each(this.get("badges"), badge => {
-=======
     (this.get("badges") || []).forEach(badge => {
->>>>>>> c10941bb
       if (badge.get("allow_title")) {
         titles.push(badge.get("name"));
       }
     });
 
     return _.uniq(titles).sort();
-<<<<<<< HEAD
-=======
   },
 
   @computed("user_option.text_size_seq", "user_option.text_size")
@@ -851,7 +724,6 @@
       path: "/",
       expires: 9999
     });
->>>>>>> c10941bb
   }
 });
 
@@ -865,8 +737,6 @@
   // TODO: Use app.register and junk Singleton
   createCurrent() {
     const userJson = PreloadStore.get("currentUser");
-<<<<<<< HEAD
-=======
 
     if (userJson && userJson.primary_group_id) {
       const primaryGroup = userJson.groups.find(
@@ -877,7 +747,6 @@
       }
     }
 
->>>>>>> c10941bb
     if (userJson) {
       const store = Discourse.__container__.lookup("service:store");
       return store.createRecord("user", userJson);
@@ -901,11 +770,7 @@
       responses.set("count", responses.get("count") + stat.get("count"));
     });
 
-<<<<<<< HEAD
-    const result = Em.A();
-=======
     const result = Ember.A();
->>>>>>> c10941bb
     result.pushObjects(stats.rejectBy("isResponse"));
 
     let insertAt = 0;
