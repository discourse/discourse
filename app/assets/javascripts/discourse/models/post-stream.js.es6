--- conflicted
+++ resolved
@@ -317,11 +317,7 @@
           });
 
           delete this.get("gaps.before")[postId];
-<<<<<<< HEAD
-          this.get("stream").enumerableContentDidChange();
-=======
           this.get("stream").arrayContentDidChange();
->>>>>>> c10941bb
           this.get("postsWithPlaceholders").arrayContentDidChange(
             origIdx,
             0,
@@ -344,11 +340,7 @@
       stream.pushObjects(gap);
       return this.appendMore().then(() => {
         delete this.get("gaps.after")[postId];
-<<<<<<< HEAD
-        this.get("stream").enumerableContentDidChange();
-=======
         this.get("stream").arrayContentDidChange();
->>>>>>> c10941bb
       });
     }
     return Ember.RSVP.resolve();
