import { ajax } from "discourse/lib/ajax";
import RestModel from "discourse/models/rest";
import { popupAjaxError } from "discourse/lib/ajax-error";
import ActionSummary from "discourse/models/action-summary";
import { propertyEqual } from "discourse/lib/computed";
import Quote from "discourse/lib/quote";
import computed from "ember-addons/ember-computed-decorators";
import { postUrl } from "discourse/lib/utilities";
import { cookAsync } from "discourse/lib/text";
import { userPath } from "discourse/lib/url";
import Composer from "discourse/models/composer";

const Post = RestModel.extend({
  @computed()
  siteSettings() {
    // TODO: Remove this once one instantiate all `Discourse.Post` models via the store.
    return Discourse.SiteSettings;
  },

  shareUrl: function() {
    const user = Discourse.User.current();
    const userSuffix = user ? "?u=" + user.get("username_lower") : "";

    if (this.get("firstPost")) {
      return this.get("topic.url") + userSuffix;
    } else {
      return this.get("url") + userSuffix;
    }
  }.property("url"),

<<<<<<< HEAD
  new_user: Em.computed.equal("trust_level", 0),
  firstPost: Em.computed.equal("post_number", 1),

  // Posts can show up as deleted if the topic is deleted
  deletedViaTopic: Em.computed.and("firstPost", "topic.deleted_at"),
  deleted: Em.computed.or("deleted_at", "deletedViaTopic"),
  notDeleted: Em.computed.not("deleted"),
=======
  new_user: Ember.computed.equal("trust_level", 0),
  firstPost: Ember.computed.equal("post_number", 1),

  // Posts can show up as deleted if the topic is deleted
  deletedViaTopic: Ember.computed.and("firstPost", "topic.deleted_at"),
  deleted: Ember.computed.or("deleted_at", "deletedViaTopic"),
  notDeleted: Ember.computed.not("deleted"),
>>>>>>> c10941bb

  showName: function() {
    const name = this.get("name");
    return (
      name &&
      name !== this.get("username") &&
      Discourse.SiteSettings.display_name_on_posts
    );
  }.property("name", "username"),

  postDeletedBy: function() {
    if (this.get("firstPost")) {
      return this.get("topic.deleted_by");
    }
    return this.get("deleted_by");
  }.property("firstPost", "deleted_by", "topic.deleted_by"),

  postDeletedAt: function() {
    if (this.get("firstPost")) {
      return this.get("topic.deleted_at");
    }
    return this.get("deleted_at");
  }.property("firstPost", "deleted_at", "topic.deleted_at"),

  url: function() {
    return postUrl(
      this.get("topic.slug") || this.get("topic_slug"),
      this.get("topic_id") || this.get("topic.id"),
      this.get("post_number")
    );
  }.property("post_number", "topic_id", "topic.slug"),

  // Don't drop the /1
  @computed("post_number", "url")
  urlWithNumber(postNumber, baseUrl) {
    return postNumber === 1 ? baseUrl + "/1" : baseUrl;
  },

  @computed("username")
  usernameUrl(username) {
    return userPath(username);
  },

  topicOwner: propertyEqual("topic.details.created_by.id", "user_id"),

  updatePostField(field, value) {
    const data = {};
    data[field] = value;

    return ajax(`/posts/${this.get("id")}/${field}`, { type: "PUT", data })
      .then(() => {
        this.set(field, value);
      })
      .catch(popupAjaxError);
<<<<<<< HEAD
  },

  internalLinks: function() {
    if (Ember.isEmpty(this.get("link_counts"))) return null;
    return this.get("link_counts")
      .filterBy("internal")
      .filterBy("title");
  }.property("link_counts.@each.internal"),

  flagsAvailable: function() {
    return this.site.get("flagTypes").filter(item => {
      return this.get(`actionByName.${item.get("name_key")}.can_act`);
    });
  }.property("actions_summary.@each.can_act"),
=======
  },

  @computed("link_counts.@each.internal")
  internalLinks() {
    if (Ember.isEmpty(this.get("link_counts"))) return null;

    return this.get("link_counts")
      .filterBy("internal")
      .filterBy("title");
  },

  @computed("actions_summary.@each.can_act")
  flagsAvailable() {
    // TODO: Investigate why `this.site` is sometimes null when running
    // Search - Search with context
    if (!this.site) {
      return [];
    }

    return this.site.get("flagTypes").filter(item => {
      return this.get(`actionByName.${item.get("name_key")}.can_act`);
    });
  },
>>>>>>> c10941bb

  afterUpdate(res) {
    if (res.category) {
      this.site.updateCategory(res.category);
    }
  },

  updateProperties() {
    return {
      post: { raw: this.get("raw"), edit_reason: this.get("editReason") },
      image_sizes: this.get("imageSizes")
    };
  },

  createProperties() {
    // composer only used once, defer the dependency
    const data = this.getProperties(Composer.serializedFieldsForCreate());
    data.reply_to_post_number = this.get("reply_to_post_number");
    data.image_sizes = this.get("imageSizes");

    const metaData = this.get("metaData");

    // Put the metaData into the request
    if (metaData) {
      data.meta_data = {};
      Object.keys(metaData).forEach(function(key) {
        data.meta_data[key] = metaData.get(key);
      });
    }

    return data;
  },

  // Expands the first post's content, if embedded and shortened.
  expand() {
    return ajax(`/posts/${this.get("id")}/expand-embed`).then(post => {
      this.set(
        "cooked",
        `<section class="expanded-embed">${post.cooked}</section>`
      );
    });
  },

  // Recover a deleted post
  recover() {
    const initProperties = this.getProperties(
      "deleted_at",
      "deleted_by",
      "user_deleted",
      "can_delete"
    );

    this.setProperties({
      deleted_at: null,
      deleted_by: null,
      user_deleted: false,
      can_delete: false
    });

    return ajax(`/posts/${this.get("id")}/recover`, {
      type: "PUT",
      cache: false
    })
      .then(data => {
        this.setProperties({
          cooked: data.cooked,
          raw: data.raw,
          user_deleted: false,
          can_delete: true,
          version: data.version
        });
      })
      .catch(error => {
        popupAjaxError(error);
        this.setProperties(initProperties);
      });
  },

  /**
    Changes the state of the post to be deleted. Does not call the server, that should be
    done elsewhere.
  **/
  setDeletedState(deletedBy) {
    let promise;
    this.set("oldCooked", this.get("cooked"));

    // Moderators can delete posts. Users can only trigger a deleted at message, unless delete_removed_posts_after is 0.
    if (
      deletedBy.get("staff") ||
      Discourse.SiteSettings.delete_removed_posts_after === 0
    ) {
      this.setProperties({
        deleted_at: new Date(),
        deleted_by: deletedBy,
        can_delete: false,
        can_recover: true
      });
    } else {
      promise = cookAsync(
        I18n.t("post.deleted_by_author", {
          count: Discourse.SiteSettings.delete_removed_posts_after
        })
      ).then(cooked => {
        this.setProperties({
          cooked: cooked,
          can_delete: false,
          version: this.get("version") + 1,
          can_recover: true,
          can_edit: false,
          user_deleted: true
        });
      });
    }

<<<<<<< HEAD
    return promise || Em.RSVP.Promise.resolve();
=======
    return promise || Ember.RSVP.Promise.resolve();
>>>>>>> c10941bb
  },

  /**
    Changes the state of the post to NOT be deleted. Does not call the server.
    This can only be called after setDeletedState was called, but the delete
    failed on the server.
  **/
  undoDeleteState() {
    if (this.get("oldCooked")) {
      this.setProperties({
        deleted_at: null,
        deleted_by: null,
        cooked: this.get("oldCooked"),
        version: this.get("version") - 1,
        can_recover: false,
        can_delete: true,
        user_deleted: false
      });
    }
  },

  destroy(deletedBy) {
    return this.setDeletedState(deletedBy).then(() => {
      return ajax("/posts/" + this.get("id"), {
        data: { context: window.location.pathname },
        type: "DELETE"
      });
    });
  },

  /**
    Updates a post from another's attributes. This will normally happen when a post is loading but
    is already found in an identity map.
  **/
  updateFromPost(otherPost) {
    const self = this;
    Object.keys(otherPost).forEach(function(key) {
      let value = otherPost[key],
        oldValue = self[key];

      if (!value) {
        value = null;
      }
      if (!oldValue) {
        oldValue = null;
      }

      let skip = false;
      if (typeof value !== "function" && oldValue !== value) {
        // wishing for an identity map
        if (key === "reply_to_user" && value && oldValue) {
          skip =
            value.username === oldValue.username ||
<<<<<<< HEAD
            Em.get(value, "username") === Em.get(oldValue, "username");
=======
            Ember.get(value, "username") === Ember.get(oldValue, "username");
>>>>>>> c10941bb
        }

        if (!skip) {
          self.set(key, value);
        }
      }
    });
  },

  expandHidden() {
    return ajax("/posts/" + this.get("id") + "/cooked.json").then(result => {
      this.setProperties({ cooked: result.cooked, cooked_hidden: false });
    });
  },

  rebake() {
    return ajax("/posts/" + this.get("id") + "/rebake", { type: "PUT" });
  },

  unhide() {
    return ajax("/posts/" + this.get("id") + "/unhide", { type: "PUT" });
  },

  toggleBookmark() {
    const self = this;
    let bookmarkedTopic;

    this.toggleProperty("bookmarked");

    if (this.get("bookmarked") && !this.get("topic.bookmarked")) {
      this.set("topic.bookmarked", true);
      bookmarkedTopic = true;
    }

    // need to wait to hear back from server (stuff may not be loaded)

    return Discourse.Post.updateBookmark(this.get("id"), this.get("bookmarked"))
      .then(function(result) {
        self.set("topic.bookmarked", result.topic_bookmarked);
      })
      .catch(function(error) {
        self.toggleProperty("bookmarked");
        if (bookmarkedTopic) {
          self.set("topic.bookmarked", false);
        }
        throw new Error(error);
      });
  },

  updateActionsSummary(json) {
    if (json && json.id === this.get("id")) {
      json = Post.munge(json);
      this.set("actions_summary", json.actions_summary);
    }
  },

  revertToRevision(version) {
    return ajax(`/posts/${this.get("id")}/revisions/${version}/revert`, {
      type: "PUT"
    });
  }
});

Post.reopenClass({
  munge(json) {
    if (json.actions_summary) {
      const lookup = Ember.Object.create();

      // this area should be optimized, it is creating way too many objects per post
      json.actions_summary = json.actions_summary.map(function(a) {
        a.actionType = Discourse.Site.current().postActionTypeById(a.id);
        a.count = a.count || 0;
        const actionSummary = ActionSummary.create(a);
        lookup[a.actionType.name_key] = actionSummary;

        if (a.actionType.name_key === "like") {
          json.likeAction = actionSummary;
        }
        return actionSummary;
      });

      json.actionByName = lookup;
    }

    if (json && json.reply_to_user) {
      json.reply_to_user = Discourse.User.create(json.reply_to_user);
    }
    return json;
  },

  updateBookmark(postId, bookmarked) {
    return ajax("/posts/" + postId + "/bookmark", {
      type: "PUT",
      data: { bookmarked: bookmarked }
    });
  },

<<<<<<< HEAD
  deleteMany(post_ids) {
    return ajax("/posts/destroy_many", {
      type: "DELETE",
      data: { post_ids }
=======
  deleteMany(post_ids, { deferFlags = false } = {}) {
    return ajax("/posts/destroy_many", {
      type: "DELETE",
      data: { post_ids, defer_flags: deferFlags }
>>>>>>> c10941bb
    });
  },

  mergePosts(post_ids) {
    return ajax("/posts/merge_posts", {
      type: "PUT",
      data: { post_ids }
    });
  },

  loadRevision(postId, version) {
    return ajax("/posts/" + postId + "/revisions/" + version + ".json").then(
      result => Ember.Object.create(result)
    );
  },

  hideRevision(postId, version) {
    return ajax("/posts/" + postId + "/revisions/" + version + "/hide", {
      type: "PUT"
    });
  },

  showRevision(postId, version) {
    return ajax("/posts/" + postId + "/revisions/" + version + "/show", {
      type: "PUT"
    });
  },

  loadQuote(postId) {
    return ajax("/posts/" + postId + ".json").then(result => {
      const post = Discourse.Post.create(result);
      return Quote.build(post, post.get("raw"), { raw: true, full: true });
    });
  },

  loadRawEmail(postId) {
    return ajax(`/posts/${postId}/raw-email.json`);
  }
});

export default Post;<|MERGE_RESOLUTION|>--- conflicted
+++ resolved
@@ -28,15 +28,6 @@
     }
   }.property("url"),
 
-<<<<<<< HEAD
-  new_user: Em.computed.equal("trust_level", 0),
-  firstPost: Em.computed.equal("post_number", 1),
-
-  // Posts can show up as deleted if the topic is deleted
-  deletedViaTopic: Em.computed.and("firstPost", "topic.deleted_at"),
-  deleted: Em.computed.or("deleted_at", "deletedViaTopic"),
-  notDeleted: Em.computed.not("deleted"),
-=======
   new_user: Ember.computed.equal("trust_level", 0),
   firstPost: Ember.computed.equal("post_number", 1),
 
@@ -44,7 +35,6 @@
   deletedViaTopic: Ember.computed.and("firstPost", "topic.deleted_at"),
   deleted: Ember.computed.or("deleted_at", "deletedViaTopic"),
   notDeleted: Ember.computed.not("deleted"),
->>>>>>> c10941bb
 
   showName: function() {
     const name = this.get("name");
@@ -99,22 +89,6 @@
         this.set(field, value);
       })
       .catch(popupAjaxError);
-<<<<<<< HEAD
-  },
-
-  internalLinks: function() {
-    if (Ember.isEmpty(this.get("link_counts"))) return null;
-    return this.get("link_counts")
-      .filterBy("internal")
-      .filterBy("title");
-  }.property("link_counts.@each.internal"),
-
-  flagsAvailable: function() {
-    return this.site.get("flagTypes").filter(item => {
-      return this.get(`actionByName.${item.get("name_key")}.can_act`);
-    });
-  }.property("actions_summary.@each.can_act"),
-=======
   },
 
   @computed("link_counts.@each.internal")
@@ -138,7 +112,6 @@
       return this.get(`actionByName.${item.get("name_key")}.can_act`);
     });
   },
->>>>>>> c10941bb
 
   afterUpdate(res) {
     if (res.category) {
@@ -253,11 +226,7 @@
       });
     }
 
-<<<<<<< HEAD
-    return promise || Em.RSVP.Promise.resolve();
-=======
     return promise || Ember.RSVP.Promise.resolve();
->>>>>>> c10941bb
   },
 
   /**
@@ -311,11 +280,7 @@
         if (key === "reply_to_user" && value && oldValue) {
           skip =
             value.username === oldValue.username ||
-<<<<<<< HEAD
-            Em.get(value, "username") === Em.get(oldValue, "username");
-=======
             Ember.get(value, "username") === Ember.get(oldValue, "username");
->>>>>>> c10941bb
         }
 
         if (!skip) {
@@ -413,17 +378,10 @@
     });
   },
 
-<<<<<<< HEAD
-  deleteMany(post_ids) {
-    return ajax("/posts/destroy_many", {
-      type: "DELETE",
-      data: { post_ids }
-=======
   deleteMany(post_ids, { deferFlags = false } = {}) {
     return ajax("/posts/destroy_many", {
       type: "DELETE",
       data: { post_ids, defer_flags: deferFlags }
->>>>>>> c10941bb
     });
   },
 
