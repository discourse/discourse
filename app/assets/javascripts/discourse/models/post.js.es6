import discourseComputed from "discourse-common/utils/decorators";
import { get } from "@ember/object";
import { isEmpty } from "@ember/utils";
import {
  default as computed,
  equal,
  and,
  or,
  not
} from "@ember/object/computed";
import EmberObject from "@ember/object";
import { ajax } from "discourse/lib/ajax";
import RestModel from "discourse/models/rest";
import { popupAjaxError } from "discourse/lib/ajax-error";
import ActionSummary from "discourse/models/action-summary";
import { propertyEqual } from "discourse/lib/computed";
import Quote from "discourse/lib/quote";
import { postUrl } from "discourse/lib/utilities";
import { cookAsync } from "discourse/lib/text";
import { userPath } from "discourse/lib/url";
import Composer from "discourse/models/composer";
import { Promise } from "rsvp";

const Post = RestModel.extend({
<<<<<<< HEAD
  // TODO: Remove this once one instantiate all `Discourse.Post` models via the store.
  siteSettings: computed({
=======
  // TODO: Remove this once one instantiate all `Post` models via the store.
  siteSettings: Ember.computed({
>>>>>>> 7e44065b
    get() {
      return Discourse.SiteSettings;
    },

    // prevents model created from json to overridde this property
    set() {
      return Discourse.SiteSettings;
    }
  }),

  @discourseComputed("url")
  shareUrl(url) {
    const user = Discourse.User.current();
    const userSuffix = user ? `?u=${user.username_lower}` : "";

    if (this.firstPost) {
      return this.get("topic.url") + userSuffix;
    } else {
      return url + userSuffix;
    }
  },

  new_user: equal("trust_level", 0),
  firstPost: equal("post_number", 1),

  // Posts can show up as deleted if the topic is deleted
  deletedViaTopic: and("firstPost", "topic.deleted_at"),
  deleted: or("deleted_at", "deletedViaTopic"),
  notDeleted: not("deleted"),

  @discourseComputed("name", "username")
  showName(name, username) {
    return (
      name && name !== username && Discourse.SiteSettings.display_name_on_posts
    );
  },

  @discourseComputed("firstPost", "deleted_by", "topic.deleted_by")
  postDeletedBy(firstPost, deletedBy, topicDeletedBy) {
    return firstPost ? topicDeletedBy : deletedBy;
  },

  @discourseComputed("firstPost", "deleted_at", "topic.deleted_at")
  postDeletedAt(firstPost, deletedAt, topicDeletedAt) {
    return firstPost ? topicDeletedAt : deletedAt;
  },

  @discourseComputed("post_number", "topic_id", "topic.slug")
  url(post_number, topic_id, topicSlug) {
    return postUrl(
      topicSlug || this.topic_slug,
      topic_id || this.get("topic.id"),
      post_number
    );
  },

  // Don't drop the /1
  @discourseComputed("post_number", "url")
  urlWithNumber(postNumber, baseUrl) {
    return postNumber === 1 ? `${baseUrl}/1` : baseUrl;
  },

  @discourseComputed("username")
  usernameUrl: userPath,

  topicOwner: propertyEqual("topic.details.created_by.id", "user_id"),

  updatePostField(field, value) {
    const data = {};
    data[field] = value;

    return ajax(`/posts/${this.id}/${field}`, { type: "PUT", data })
      .then(() => this.set(field, value))
      .catch(popupAjaxError);
  },

  @discourseComputed("link_counts.@each.internal")
  internalLinks() {
    if (isEmpty(this.link_counts)) return null;

    return this.link_counts.filterBy("internal").filterBy("title");
  },

  @discourseComputed("actions_summary.@each.can_act")
  flagsAvailable() {
    // TODO: Investigate why `this.site` is sometimes null when running
    // Search - Search with context
    if (!this.site) {
      return [];
    }

    return this.site.flagTypes.filter(item =>
      this.get(`actionByName.${item.name_key}.can_act`)
    );
  },

  afterUpdate(res) {
    if (res.category) {
      this.site.updateCategory(res.category);
    }
  },

  updateProperties() {
    return {
      post: { raw: this.raw, edit_reason: this.editReason },
      image_sizes: this.imageSizes
    };
  },

  createProperties() {
    // composer only used once, defer the dependency
    const data = this.getProperties(Composer.serializedFieldsForCreate());
    data.reply_to_post_number = this.reply_to_post_number;
    data.image_sizes = this.imageSizes;

    const metaData = this.metaData;

    // Put the metaData into the request
    if (metaData) {
      data.meta_data = {};
      Object.keys(metaData).forEach(
        key => (data.meta_data[key] = metaData[key])
      );
    }

    return data;
  },

  // Expands the first post's content, if embedded and shortened.
  expand() {
    return ajax(`/posts/${this.id}/expand-embed`).then(post => {
      this.set(
        "cooked",
        `<section class="expanded-embed">${post.cooked}</section>`
      );
    });
  },

  // Recover a deleted post
  recover() {
    const initProperties = this.getProperties(
      "deleted_at",
      "deleted_by",
      "user_deleted",
      "can_delete"
    );

    this.setProperties({
      deleted_at: null,
      deleted_by: null,
      user_deleted: false,
      can_delete: false
    });

    return ajax(`/posts/${this.id}/recover`, {
      type: "PUT",
      cache: false
    })
      .then(data => {
        this.setProperties({
          cooked: data.cooked,
          raw: data.raw,
          user_deleted: false,
          can_delete: true,
          version: data.version
        });
      })
      .catch(error => {
        popupAjaxError(error);
        this.setProperties(initProperties);
      });
  },

  /**
    Changes the state of the post to be deleted. Does not call the server, that should be
    done elsewhere.
  **/
  setDeletedState(deletedBy) {
    let promise;
    this.set("oldCooked", this.cooked);

    // Moderators can delete posts. Users can only trigger a deleted at message, unless delete_removed_posts_after is 0.
    if (
      deletedBy.staff ||
      Discourse.SiteSettings.delete_removed_posts_after === 0
    ) {
      this.setProperties({
        deleted_at: new Date(),
        deleted_by: deletedBy,
        can_delete: false,
        can_recover: true
      });
    } else {
      const key =
        this.post_number === 1
          ? "topic.deleted_by_author"
          : "post.deleted_by_author";
      promise = cookAsync(
        I18n.t(key, {
          count: Discourse.SiteSettings.delete_removed_posts_after
        })
      ).then(cooked => {
        this.setProperties({
          cooked: cooked,
          can_delete: false,
          version: this.version + 1,
          can_recover: true,
          can_edit: false,
          user_deleted: true
        });
      });
    }

    return promise || Promise.resolve();
  },

  /**
    Changes the state of the post to NOT be deleted. Does not call the server.
    This can only be called after setDeletedState was called, but the delete
    failed on the server.
  **/
  undoDeleteState() {
    if (this.oldCooked) {
      this.setProperties({
        deleted_at: null,
        deleted_by: null,
        cooked: this.oldCooked,
        version: this.version - 1,
        can_recover: false,
        can_delete: true,
        user_deleted: false
      });
    }
  },

  destroy(deletedBy) {
    return this.setDeletedState(deletedBy).then(() => {
      return ajax("/posts/" + this.id, {
        data: { context: window.location.pathname },
        type: "DELETE"
      });
    });
  },

  /**
    Updates a post from another's attributes. This will normally happen when a post is loading but
    is already found in an identity map.
  **/
  updateFromPost(otherPost) {
    Object.keys(otherPost).forEach(key => {
      let value = otherPost[key],
        oldValue = this[key];

      if (!value) {
        value = null;
      }
      if (!oldValue) {
        oldValue = null;
      }

      let skip = false;
      if (typeof value !== "function" && oldValue !== value) {
        // wishing for an identity map
        if (key === "reply_to_user" && value && oldValue) {
          skip =
            value.username === oldValue.username ||
            get(value, "username") === get(oldValue, "username");
        }

        if (!skip) {
          this.set(key, value);
        }
      }
    });
  },

  expandHidden() {
    return ajax(`/posts/${this.id}/cooked.json`).then(result => {
      this.setProperties({ cooked: result.cooked, cooked_hidden: false });
    });
  },

  rebake() {
    return ajax(`/posts/${this.id}/rebake`, { type: "PUT" });
  },

  unhide() {
    return ajax(`/posts/${this.id}/unhide`, { type: "PUT" });
  },

  toggleBookmark() {
    let bookmarkedTopic;

    this.toggleProperty("bookmarked");

    if (this.bookmarked && !this.get("topic.bookmarked")) {
      this.set("topic.bookmarked", true);
      bookmarkedTopic = true;
    }

    // need to wait to hear back from server (stuff may not be loaded)

    return Post.updateBookmark(this.id, this.bookmarked)
      .then(result => {
        this.set("topic.bookmarked", result.topic_bookmarked);
        this.appEvents.trigger("page:bookmark-post-toggled", this);
      })
      .catch(error => {
        this.toggleProperty("bookmarked");
        if (bookmarkedTopic) {
          this.set("topic.bookmarked", false);
        }
        throw new Error(error);
      });
  },

  updateActionsSummary(json) {
    if (json && json.id === this.id) {
      json = Post.munge(json);
      this.set("actions_summary", json.actions_summary);
    }
  },

  revertToRevision(version) {
    return ajax(`/posts/${this.id}/revisions/${version}/revert`, {
      type: "PUT"
    });
  }
});

Post.reopenClass({
  munge(json) {
    if (json.actions_summary) {
      const lookup = EmberObject.create();

      // this area should be optimized, it is creating way too many objects per post
      json.actions_summary = json.actions_summary.map(a => {
        a.actionType = Discourse.Site.current().postActionTypeById(a.id);
        a.count = a.count || 0;
        const actionSummary = ActionSummary.create(a);
        lookup[a.actionType.name_key] = actionSummary;

        if (a.actionType.name_key === "like") {
          json.likeAction = actionSummary;
        }
        return actionSummary;
      });

      json.actionByName = lookup;
    }

    if (json && json.reply_to_user) {
      json.reply_to_user = Discourse.User.create(json.reply_to_user);
    }

    return json;
  },

  updateBookmark(postId, bookmarked) {
    return ajax(`/posts/${postId}/bookmark`, {
      type: "PUT",
      data: { bookmarked }
    });
  },

  deleteMany(post_ids, { agreeWithFirstReplyFlag = true } = {}) {
    return ajax("/posts/destroy_many", {
      type: "DELETE",
      data: { post_ids, agree_with_first_reply_flag: agreeWithFirstReplyFlag }
    });
  },

  mergePosts(post_ids) {
    return ajax("/posts/merge_posts", {
      type: "PUT",
      data: { post_ids }
    });
  },

  loadRevision(postId, version) {
    return ajax(`/posts/${postId}/revisions/${version}.json`).then(result =>
      EmberObject.create(result)
    );
  },

  hideRevision(postId, version) {
    return ajax(`/posts/${postId}/revisions/${version}/hide`, {
      type: "PUT"
    });
  },

  showRevision(postId, version) {
    return ajax(`/posts/${postId}/revisions/${version}/show`, {
      type: "PUT"
    });
  },

  loadQuote(postId) {
    return ajax(`/posts/${postId}.json`).then(result => {
      const post = Post.create(result);
      return Quote.build(post, post.raw, { raw: true, full: true });
    });
  },

  loadRawEmail(postId) {
    return ajax(`/posts/${postId}/raw-email.json`);
  }
});

export default Post;<|MERGE_RESOLUTION|>--- conflicted
+++ resolved
@@ -22,13 +22,8 @@
 import { Promise } from "rsvp";
 
 const Post = RestModel.extend({
-<<<<<<< HEAD
   // TODO: Remove this once one instantiate all `Discourse.Post` models via the store.
   siteSettings: computed({
-=======
-  // TODO: Remove this once one instantiate all `Post` models via the store.
-  siteSettings: Ember.computed({
->>>>>>> 7e44065b
     get() {
       return Discourse.SiteSettings;
     },
