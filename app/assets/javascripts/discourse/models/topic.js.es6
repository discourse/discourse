import { ajax } from "discourse/lib/ajax";
import { flushMap } from "discourse/models/store";
import RestModel from "discourse/models/rest";
import { propertyEqual } from "discourse/lib/computed";
import { longDate } from "discourse/lib/formatter";
import { isRTL } from "discourse/lib/text-direction";
import computed from "ember-addons/ember-computed-decorators";
import ActionSummary from "discourse/models/action-summary";
import { popupAjaxError } from "discourse/lib/ajax-error";
import { censor } from "pretty-text/censored-words";
import { emojiUnescape } from "discourse/lib/text";
import PreloadStore from "preload-store";
import { userPath } from "discourse/lib/url";

export function loadTopicView(topic, args) {
  const topicId = topic.get("id");
  const data = _.merge({}, args);
  const url = Discourse.getURL("/t/") + topicId;
  const jsonUrl = (data.nearPost ? `${url}/${data.nearPost}` : url) + ".json";

  delete data.nearPost;
  delete data.__type;
  delete data.store;

  return PreloadStore.getAndRemove(`topic_${topicId}`, () => {
    return ajax(jsonUrl, { data });
  }).then(json => {
    topic.updateFromJson(json);
    return json;
  });
}

export const ID_CONSTRAINT = /^\d+$/;

const Topic = RestModel.extend({
  message: null,
  errorLoading: false,

  @computed("last_read_post_number", "highest_post_number")
  visited(lastReadPostNumber, highestPostNumber) {
    // >= to handle case where there are deleted posts at the end of the topic
    return lastReadPostNumber >= highestPostNumber;
  },

  @computed("posters.firstObject")
  creator(poster) {
    return poster && poster.user;
  },

  @computed("posters.[]")
  lastPoster(posters) {
    let user;
    if (posters && posters.length > 0) {
      const latest = posters.filter(
        p => p.extras && p.extras.indexOf("latest") >= 0
      )[0];
      user = latest && latest.user;
    }
    return user || this.get("creator");
  },

<<<<<<< HEAD
=======
  @computed("posters.[]", "participants.[]")
  featuredUsers(posters, participants) {
    let users = posters;
    const maxUserCount = 5;
    const posterCount = users.length;

    if (
      this.get("isPrivateMessage") &&
      participants &&
      posterCount < maxUserCount
    ) {
      let pushOffset = 0;
      if (posterCount > 1) {
        const lastUser = users[posterCount - 1];
        if (lastUser.extras && lastUser.extras.includes("latest")) {
          pushOffset = 1;
        }
      }

      const poster_ids = posters.map(p => p.user && p.user.id).filter(id => id);
      participants.some(p => {
        if (!poster_ids.includes(p.user_id)) {
          users.splice(users.length - pushOffset, 0, p);
          if (users.length === maxUserCount) {
            return true;
          }
        }
        return false;
      });
    }

    return users;
  },

>>>>>>> c10941bb
  @computed("fancy_title")
  fancyTitle(title) {
    let fancyTitle = censor(
      emojiUnescape(title || ""),
      Discourse.Site.currentProp("censored_words")
    );

    if (Discourse.SiteSettings.support_mixed_text_direction) {
      let titleDir = isRTL(title) ? "rtl" : "ltr";
      return `<span dir="${titleDir}">${fancyTitle}</span>`;
    }
    return fancyTitle;
  },

  // returns createdAt if there's no bumped date
  bumpedAt: function() {
    const bumpedAt = this.get("bumped_at");
    if (bumpedAt) {
      return new Date(bumpedAt);
    } else {
      return this.get("createdAt");
    }
  }.property("bumped_at", "createdAt"),

  bumpedAtTitle: function() {
    return (
      I18n.t("first_post") +
      ": " +
      longDate(this.get("createdAt")) +
      "\n" +
      I18n.t("last_post") +
      ": " +
      longDate(this.get("bumpedAt"))
    );
  }.property("bumpedAt"),

  createdAt: function() {
    return new Date(this.get("created_at"));
  }.property("created_at"),

  postStream: function() {
    return this.store.createRecord("postStream", {
      id: this.get("id"),
      topic: this
    });
  }.property(),

  @computed("tags")
  visibleListTags(tags) {
    if (!tags || !Discourse.SiteSettings.suppress_overlapping_tags_in_list) {
      return tags;
    }

    const title = this.get("title");
    const newTags = [];

    tags.forEach(function(tag) {
      if (title.toLowerCase().indexOf(tag) === -1) {
        newTags.push(tag);
      }
    });

    return newTags;
  },

<<<<<<< HEAD
=======
  @computed("related_messages")
  relatedMessages(relatedMessages) {
    if (relatedMessages) {
      const store = this.store;

      return this.set(
        "related_messages",
        relatedMessages.map(st => {
          return store.createRecord("topic", st);
        })
      );
    }
  },

>>>>>>> c10941bb
  @computed("suggested_topics")
  suggestedTopics(suggestedTopics) {
    if (suggestedTopics) {
      const store = this.store;

      return this.set(
        "suggested_topics",
        suggestedTopics.map(st => {
          return store.createRecord("topic", st);
        })
      );
    }
  },

  replyCount: function() {
    return this.get("posts_count") - 1;
  }.property("posts_count"),

  details: function() {
    return this.store.createRecord("topicDetails", {
      id: this.get("id"),
      topic: this
    });
  }.property(),

<<<<<<< HEAD
  invisible: Em.computed.not("visible"),
  deleted: Em.computed.notEmpty("deleted_at"),
=======
  invisible: Ember.computed.not("visible"),
  deleted: Ember.computed.notEmpty("deleted_at"),
>>>>>>> c10941bb

  searchContext: function() {
    return { type: "topic", id: this.get("id") };
  }.property("id"),

  _categoryIdChanged: function() {
    this.set("category", Discourse.Category.findById(this.get("category_id")));
  }
    .observes("category_id")
    .on("init"),

  _categoryNameChanged: function() {
    const categoryName = this.get("categoryName");
    let category;
    if (categoryName) {
      category = this.site.get("categories").findBy("name", categoryName);
    }
    this.set("category", category);
  }.observes("categoryName"),

  categoryClass: function() {
    return "category-" + this.get("category.fullSlug");
  }.property("category.fullSlug"),

  shareUrl: function() {
    const user = Discourse.User.current();
    return this.get("url") + (user ? "?u=" + user.get("username_lower") : "");
  }.property("url"),

  @computed("url")
  printUrl(url) {
    return url + "/print";
  },

  url: function() {
    let slug = this.get("slug") || "";
    if (slug.trim().length === 0) {
      slug = "topic";
    }
    return Discourse.getURL("/t/") + slug + "/" + this.get("id");
  }.property("id", "slug"),

  // Helper to build a Url with a post number
  urlForPostNumber(postNumber) {
    let url = this.get("url");
    if (postNumber && postNumber > 0) {
      url += "/" + postNumber;
    }
    return url;
  },

  totalUnread: function() {
    const count = (this.get("unread") || 0) + (this.get("new_posts") || 0);
    return count > 0 ? count : null;
  }.property("new_posts", "unread"),

  lastReadUrl: function() {
    return this.urlForPostNumber(this.get("last_read_post_number"));
  }.property("url", "last_read_post_number"),

  lastUnreadUrl: function() {
    const highest = this.get("highest_post_number");
    const lastRead = this.get("last_read_post_number");

    if (highest <= lastRead) {
      if (this.get("category.navigate_to_first_post_after_read")) {
        return this.urlForPostNumber(1);
      } else {
        return this.urlForPostNumber(lastRead + 1);
      }
    } else {
      return this.urlForPostNumber(lastRead + 1);
    }
  }.property("url", "last_read_post_number", "highest_post_number"),

  lastPostUrl: function() {
    return this.urlForPostNumber(this.get("highest_post_number"));
  }.property("url", "highest_post_number"),

  firstPostUrl: function() {
    return this.urlForPostNumber(1);
  }.property("url"),

  summaryUrl: function() {
    return (
      this.urlForPostNumber(1) +
      (this.get("has_summary") ? "?filter=summary" : "")
    );
  }.property("url"),

  @computed("last_poster.username")
  lastPosterUrl(username) {
    return userPath(username);
  },

  // The amount of new posts to display. It might be different than what the server
  // tells us if we are still asynchronously flushing our "recently read" data.
  // So take what the browser has seen into consideration.
  displayNewPosts: function() {
    const highestSeen = Discourse.Session.currentProp("highestSeenByTopic")[
      this.get("id")
    ];
    if (highestSeen) {
      let delta = highestSeen - this.get("last_read_post_number");
      if (delta > 0) {
        let result = this.get("new_posts") - delta;
        if (result < 0) {
          result = 0;
        }
        return result;
      }
    }
    return this.get("new_posts");
  }.property("new_posts", "id"),

  viewsHeat: function() {
    const v = this.get("views");
    if (v >= Discourse.SiteSettings.topic_views_heat_high)
      return "heatmap-high";
    if (v >= Discourse.SiteSettings.topic_views_heat_medium)
      return "heatmap-med";
    if (v >= Discourse.SiteSettings.topic_views_heat_low) return "heatmap-low";
    return null;
  }.property("views"),

  archetypeObject: function() {
    return Discourse.Site.currentProp("archetypes").findBy(
      "id",
      this.get("archetype")
    );
  }.property("archetype"),

<<<<<<< HEAD
  isPrivateMessage: Em.computed.equal("archetype", "private_message"),
  isBanner: Em.computed.equal("archetype", "banner"),
=======
  isPrivateMessage: Ember.computed.equal("archetype", "private_message"),
  isBanner: Ember.computed.equal("archetype", "banner"),
>>>>>>> c10941bb

  toggleStatus(property) {
    this.toggleProperty(property);
    return this.saveStatus(property, !!this.get(property));
  },

  saveStatus(property, value, until) {
    if (property === "closed") {
      this.incrementProperty("posts_count");
    }
    return ajax(this.get("url") + "/status", {
      type: "PUT",
      data: {
        status: property,
        enabled: !!value,
        until: until
      }
    });
  },

  makeBanner() {
    const self = this;
    return ajax("/t/" + this.get("id") + "/make-banner", { type: "PUT" }).then(
      function() {
        self.set("archetype", "banner");
      }
    );
  },

  removeBanner() {
    const self = this;
    return ajax("/t/" + this.get("id") + "/remove-banner", {
      type: "PUT"
    }).then(function() {
      self.set("archetype", "regular");
    });
  },

  toggleBookmark() {
    if (this.get("bookmarking")) {
      return Ember.RSVP.Promise.resolve();
    }
    this.set("bookmarking", true);

    const stream = this.get("postStream");
<<<<<<< HEAD
    const posts = Em.get(stream, "posts");
=======
    const posts = Ember.get(stream, "posts");
>>>>>>> c10941bb
    const firstPost =
      posts && posts[0] && posts[0].get("post_number") === 1 && posts[0];
    const bookmark = !this.get("bookmarked");
    const path = bookmark ? "/bookmark" : "/remove_bookmarks";

    const toggleBookmarkOnServer = () => {
      return ajax(`/t/${this.get("id")}${path}`, { type: "PUT" })
        .then(() => {
          this.toggleProperty("bookmarked");
          if (bookmark && firstPost) {
            firstPost.set("bookmarked", true);
            return [firstPost.id];
          }
          if (!bookmark && posts) {
            const updated = [];
            posts.forEach(post => {
              if (post.get("bookmarked")) {
                post.set("bookmarked", false);
                updated.push(post.get("id"));
              }
            });
            return updated;
          }

          return [];
        })
        .catch(popupAjaxError)
        .finally(() => this.set("bookmarking", false));
    };

    const unbookmarkedPosts = [];
    if (!bookmark && posts) {
      posts.forEach(
        post => post.get("bookmarked") && unbookmarkedPosts.push(post)
      );
    }

    return new Ember.RSVP.Promise(resolve => {
      if (unbookmarkedPosts.length > 1) {
        bootbox.confirm(
          I18n.t("bookmarks.confirm_clear"),
          I18n.t("no_value"),
          I18n.t("yes_value"),
          confirmed =>
            confirmed ? toggleBookmarkOnServer().then(resolve) : resolve()
        );
      } else {
        toggleBookmarkOnServer().then(resolve);
      }
    });
  },

  createGroupInvite(group) {
    return ajax("/t/" + this.get("id") + "/invite-group", {
      type: "POST",
      data: { group }
    });
  },

  createInvite(user, group_names, custom_message) {
    return ajax("/t/" + this.get("id") + "/invite", {
      type: "POST",
      data: { user, group_names, custom_message }
    });
  },

  generateInviteLink: function(email, groupNames, topicId) {
    return ajax("/invites/link", {
      type: "POST",
      data: { email: email, group_names: groupNames, topic_id: topicId }
    });
  },

  // Delete this topic
  destroy(deleted_by) {
    this.setProperties({
      deleted_at: new Date(),
      deleted_by: deleted_by,
      "details.can_delete": false,
      "details.can_recover": true
    });
    return ajax(`/t/${this.get("id")}`, {
      data: { context: window.location.pathname },
      type: "DELETE"
    });
  },

  // Recover this topic if deleted
  recover() {
    this.setProperties({
      deleted_at: null,
      deleted_by: null,
      "details.can_delete": true,
      "details.can_recover": false
    });
    return ajax(`/t/${this.get("id")}/recover`, {
      data: { context: window.location.pathname },
      type: "PUT"
    });
  },

  // Update our attributes from a JSON result
  updateFromJson(json) {
    this.get("details").updateFromJson(json.details);

    const keys = Object.keys(json);
    keys.removeObject("details");
    keys.removeObject("post_stream");

    keys.forEach(key => this.set(key, json[key]));
  },

  reload() {
    return ajax(`/t/${this.get("id")}`, { type: "GET" }).then(topic_json => {
      this.updateFromJson(topic_json);
    });
  },

  isPinnedUncategorized: function() {
    return this.get("pinned") && this.get("category.isUncategorizedCategory");
  }.property("pinned", "category.isUncategorizedCategory"),

  clearPin() {
    const topic = this;

    // Clear the pin optimistically from the object
    topic.set("pinned", false);
    topic.set("unpinned", true);

    ajax("/t/" + this.get("id") + "/clear-pin", {
      type: "PUT"
    }).then(null, function() {
      // On error, put the pin back
      topic.set("pinned", true);
      topic.set("unpinned", false);
    });
  },

  togglePinnedForUser() {
    if (this.get("pinned")) {
      this.clearPin();
    } else {
      this.rePin();
    }
  },

  rePin() {
    const topic = this;

    // Clear the pin optimistically from the object
    topic.set("pinned", true);
    topic.set("unpinned", false);

    ajax("/t/" + this.get("id") + "/re-pin", {
      type: "PUT"
    }).then(null, function() {
      // On error, put the pin back
      topic.set("pinned", true);
      topic.set("unpinned", false);
    });
  },

  @computed("excerpt")
  escapedExcerpt(excerpt) {
    return emojiUnescape(excerpt);
  },

<<<<<<< HEAD
  hasExcerpt: Em.computed.notEmpty("excerpt"),
=======
  hasExcerpt: Ember.computed.notEmpty("excerpt"),
>>>>>>> c10941bb

  excerptTruncated: function() {
    const e = this.get("excerpt");
    return e && e.substr(e.length - 8, 8) === "&hellip;";
  }.property("excerpt"),

  readLastPost: propertyEqual("last_read_post_number", "highest_post_number"),
<<<<<<< HEAD
  canClearPin: Em.computed.and("pinned", "readLastPost"),
=======
  canClearPin: Ember.computed.and("pinned", "readLastPost"),
>>>>>>> c10941bb

  archiveMessage() {
    this.set("archiving", true);
    var promise = ajax(`/t/${this.get("id")}/archive-message`, { type: "PUT" });

    promise
      .then(msg => {
        this.set("message_archived", true);
        if (msg && msg.group_name) {
          this.set("inboxGroupName", msg.group_name);
        }
      })
      .finally(() => this.set("archiving", false));

    return promise;
  },

  moveToInbox() {
    this.set("archiving", true);
    var promise = ajax(`/t/${this.get("id")}/move-to-inbox`, { type: "PUT" });

    promise
      .then(msg => {
        this.set("message_archived", false);
        if (msg && msg.group_name) {
          this.set("inboxGroupName", msg.group_name);
        }
      })
      .finally(() => this.set("archiving", false));

    return promise;
  },

  publish() {
    return ajax(`/t/${this.get("id")}/publish`, {
      type: "PUT",
      data: this.getProperties("destination_category_id")
    })
      .then(() => {
        this.set("destination_category_id", null);
      })
      .catch(popupAjaxError);
  },

  updateDestinationCategory(categoryId) {
    this.set("destination_category_id", categoryId);
    return ajax(`/t/${this.get("id")}/shared-draft`, {
      method: "PUT",
      data: { category_id: categoryId }
    });
  },

  convertTopic(type) {
    return ajax(`/t/${this.get("id")}/convert-topic/${type}`, { type: "PUT" })
      .then(() => {
        window.location.reload();
      })
      .catch(popupAjaxError);
  },

  resetBumpDate() {
    return ajax(`/t/${this.get("id")}/reset-bump-date`, { type: "PUT" }).catch(
      popupAjaxError
    );
  }
});

Topic.reopenClass({
  NotificationLevel: {
    WATCHING: 3,
    TRACKING: 2,
    REGULAR: 1,
    MUTED: 0
  },

  createActionSummary(result) {
    if (result.actions_summary) {
      const lookup = Ember.Object.create();
      result.actions_summary = result.actions_summary.map(function(a) {
        a.post = result;
        a.actionType = Discourse.Site.current().postActionTypeById(a.id);
        const actionSummary = ActionSummary.create(a);
        lookup.set(a.actionType.get("name_key"), actionSummary);
        return actionSummary;
      });
      result.set("actionByName", lookup);
    }
  },

  update(topic, props) {
    props = JSON.parse(JSON.stringify(props)) || {};

    // We support `category_id` and `categoryId` for compatibility
    if (typeof props.categoryId !== "undefined") {
      props.category_id = props.categoryId;
      delete props.categoryId;
    }

    // Make sure we never change the category for private messages
    if (topic.get("isPrivateMessage")) {
      delete props.category_id;
    }

    // Annoyingly, empty arrays are not sent across the wire. This
    // allows us to make a distinction between arrays that were not
    // sent and arrays that we specifically want to be empty.
    Object.keys(props).forEach(function(k) {
      const v = props[k];
      if (v instanceof Array && v.length === 0) {
        props[k + "_empty_array"] = true;
      }
    });

    return ajax(topic.get("url"), { type: "PUT", data: props }).then(function(
      result
    ) {
      // The title can be cleaned up server side
      props.title = result.basic_topic.title;
      props.fancy_title = result.basic_topic.fancy_title;
      topic.setProperties(props);
    });
  },

  create() {
    const result = this._super.apply(this, arguments);
    this.createActionSummary(result);
    return result;
  },

  // Load a topic, but accepts a set of filters
  find(topicId, opts) {
    let url = Discourse.getURL("/t/") + topicId;
    if (opts.nearPost) {
      url += "/" + opts.nearPost;
    }

    const data = {};
    if (opts.postsAfter) {
      data.posts_after = opts.postsAfter;
    }
    if (opts.postsBefore) {
      data.posts_before = opts.postsBefore;
    }
    if (opts.trackVisit) {
      data.track_visit = true;
    }

    // Add username filters if we have them
    if (opts.userFilters && opts.userFilters.length > 0) {
      data.username_filters = [];
      opts.userFilters.forEach(function(username) {
        data.username_filters.push(username);
      });
    }

    // Add the summary of filter if we have it
    if (opts.summary === true) {
      data.summary = true;
    }

    // Check the preload store. If not, load it via JSON
    return ajax(url + ".json", { data: data });
  },

  changeOwners(topicId, opts) {
    const promise = ajax("/t/" + topicId + "/change-owner", {
      type: "POST",
      data: opts
    }).then(function(result) {
      if (result.success) return result;
      promise.reject(new Error("error changing ownership of posts"));
    });
    return promise;
  },

  changeTimestamp(topicId, timestamp) {
    const promise = ajax("/t/" + topicId + "/change-timestamp", {
      type: "PUT",
      data: { timestamp: timestamp }
    }).then(function(result) {
      if (result.success) return result;
      promise.reject(new Error("error updating timestamp of topic"));
    });
    return promise;
  },

  bulkOperation(topics, operation) {
    return ajax("/topics/bulk", {
      type: "PUT",
      data: {
        topic_ids: topics.map(function(t) {
          return t.get("id");
        }),
        operation: operation
      }
    });
  },

  bulkOperationByFilter(filter, operation, categoryId) {
    const data = { filter: filter, operation: operation };
    if (categoryId) data["category_id"] = categoryId;
    return ajax("/topics/bulk", {
      type: "PUT",
      data: data
    });
  },

  resetNew() {
    return ajax("/topics/reset-new", { type: "PUT" });
  },

  idForSlug(slug) {
    return ajax("/t/id_for/" + slug);
  }
});

function moveResult(result) {
  if (result.success) {
    // We should be hesitant to flush the map but moving ids is one rare case
    flushMap();
    return result;
  }
  throw new Error("error moving posts topic");
}

export function movePosts(topicId, data) {
  return ajax("/t/" + topicId + "/move-posts", { type: "POST", data }).then(
    moveResult
  );
}

<<<<<<< HEAD
export function mergeTopic(topicId, destinationTopicId) {
  return ajax("/t/" + topicId + "/merge-topic", {
    type: "POST",
    data: { destination_topic_id: destinationTopicId }
  }).then(moveResult);
=======
export function mergeTopic(topicId, data) {
  return ajax("/t/" + topicId + "/merge-topic", { type: "POST", data }).then(
    moveResult
  );
>>>>>>> c10941bb
}

export default Topic;<|MERGE_RESOLUTION|>--- conflicted
+++ resolved
@@ -59,8 +59,6 @@
     return user || this.get("creator");
   },
 
-<<<<<<< HEAD
-=======
   @computed("posters.[]", "participants.[]")
   featuredUsers(posters, participants) {
     let users = posters;
@@ -95,7 +93,6 @@
     return users;
   },
 
->>>>>>> c10941bb
   @computed("fancy_title")
   fancyTitle(title) {
     let fancyTitle = censor(
@@ -161,8 +158,6 @@
     return newTags;
   },
 
-<<<<<<< HEAD
-=======
   @computed("related_messages")
   relatedMessages(relatedMessages) {
     if (relatedMessages) {
@@ -177,7 +172,6 @@
     }
   },
 
->>>>>>> c10941bb
   @computed("suggested_topics")
   suggestedTopics(suggestedTopics) {
     if (suggestedTopics) {
@@ -203,13 +197,8 @@
     });
   }.property(),
 
-<<<<<<< HEAD
-  invisible: Em.computed.not("visible"),
-  deleted: Em.computed.notEmpty("deleted_at"),
-=======
   invisible: Ember.computed.not("visible"),
   deleted: Ember.computed.notEmpty("deleted_at"),
->>>>>>> c10941bb
 
   searchContext: function() {
     return { type: "topic", id: this.get("id") };
@@ -342,13 +331,8 @@
     );
   }.property("archetype"),
 
-<<<<<<< HEAD
-  isPrivateMessage: Em.computed.equal("archetype", "private_message"),
-  isBanner: Em.computed.equal("archetype", "banner"),
-=======
   isPrivateMessage: Ember.computed.equal("archetype", "private_message"),
   isBanner: Ember.computed.equal("archetype", "banner"),
->>>>>>> c10941bb
 
   toggleStatus(property) {
     this.toggleProperty(property);
@@ -394,11 +378,7 @@
     this.set("bookmarking", true);
 
     const stream = this.get("postStream");
-<<<<<<< HEAD
-    const posts = Em.get(stream, "posts");
-=======
     const posts = Ember.get(stream, "posts");
->>>>>>> c10941bb
     const firstPost =
       posts && posts[0] && posts[0].get("post_number") === 1 && posts[0];
     const bookmark = !this.get("bookmarked");
@@ -566,11 +546,7 @@
     return emojiUnescape(excerpt);
   },
 
-<<<<<<< HEAD
-  hasExcerpt: Em.computed.notEmpty("excerpt"),
-=======
   hasExcerpt: Ember.computed.notEmpty("excerpt"),
->>>>>>> c10941bb
 
   excerptTruncated: function() {
     const e = this.get("excerpt");
@@ -578,11 +554,7 @@
   }.property("excerpt"),
 
   readLastPost: propertyEqual("last_read_post_number", "highest_post_number"),
-<<<<<<< HEAD
-  canClearPin: Em.computed.and("pinned", "readLastPost"),
-=======
   canClearPin: Ember.computed.and("pinned", "readLastPost"),
->>>>>>> c10941bb
 
   archiveMessage() {
     this.set("archiving", true);
@@ -814,18 +786,10 @@
   );
 }
 
-<<<<<<< HEAD
-export function mergeTopic(topicId, destinationTopicId) {
-  return ajax("/t/" + topicId + "/merge-topic", {
-    type: "POST",
-    data: { destination_topic_id: destinationTopicId }
-  }).then(moveResult);
-=======
 export function mergeTopic(topicId, data) {
   return ajax("/t/" + topicId + "/merge-topic", { type: "POST", data }).then(
     moveResult
   );
->>>>>>> c10941bb
 }
 
 export default Topic;