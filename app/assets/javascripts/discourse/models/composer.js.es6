--- conflicted
+++ resolved
@@ -26,10 +26,7 @@
   SAVING = "saving",
   OPEN = "open",
   DRAFT = "draft",
-<<<<<<< HEAD
-=======
   FULLSCREEN = "fullscreen",
->>>>>>> c10941bb
   // When creating, these fields are moved into the post model from the composer model
   _create_serializer = {
     raw: "reply",
@@ -55,11 +52,7 @@
     featuredLink: "topic.featured_link"
   };
 
-<<<<<<< HEAD
-const SAVE_LABELS = {
-=======
 export const SAVE_LABELS = {
->>>>>>> c10941bb
   [EDIT]: "composer.save_edit",
   [REPLY]: "composer.reply",
   [CREATE_TOPIC]: "composer.create_topic",
@@ -68,11 +61,7 @@
   [EDIT_SHARED_DRAFT]: "composer.save_edit"
 };
 
-<<<<<<< HEAD
-const SAVE_ICONS = {
-=======
 export const SAVE_ICONS = {
->>>>>>> c10941bb
   [EDIT]: "pencil",
   [EDIT_SHARED_DRAFT]: "clipboard",
   [REPLY]: "reply",
@@ -119,7 +108,6 @@
   @computed("categoryId")
   category(categoryId) {
     return categoryId ? this.site.categories.findBy("id", categoryId) : null;
-<<<<<<< HEAD
   },
 
   @computed("category")
@@ -129,25 +117,10 @@
       : null;
   },
 
-  creatingTopic: Em.computed.equal("action", CREATE_TOPIC),
-  creatingSharedDraft: Em.computed.equal("action", CREATE_SHARED_DRAFT),
-  creatingPrivateMessage: Em.computed.equal("action", PRIVATE_MESSAGE),
-  notCreatingPrivateMessage: Em.computed.not("creatingPrivateMessage"),
-=======
-  },
-
-  @computed("category")
-  minimumRequiredTags(category) {
-    return category && category.get("minimum_required_tags") > 0
-      ? category.get("minimum_required_tags")
-      : null;
-  },
-
   creatingTopic: Ember.computed.equal("action", CREATE_TOPIC),
   creatingSharedDraft: Ember.computed.equal("action", CREATE_SHARED_DRAFT),
   creatingPrivateMessage: Ember.computed.equal("action", PRIVATE_MESSAGE),
   notCreatingPrivateMessage: Ember.computed.not("creatingPrivateMessage"),
->>>>>>> c10941bb
 
   @computed("privateMessage", "archetype.hasOptions")
   showCategoryChooser(isPrivateMessage, hasOptions) {
@@ -163,24 +136,11 @@
     );
   },
 
-<<<<<<< HEAD
-  topicFirstPost: Em.computed.or("creatingTopic", "editingFirstPost"),
-=======
   topicFirstPost: Ember.computed.or("creatingTopic", "editingFirstPost"),
->>>>>>> c10941bb
 
   @computed("action")
   editingPost: isEdit,
 
-<<<<<<< HEAD
-  replyingToTopic: Em.computed.equal("action", REPLY),
-
-  viewOpen: Em.computed.equal("composeState", OPEN),
-  viewDraft: Em.computed.equal("composeState", DRAFT),
-
-  composeStateChanged: function() {
-    var oldOpen = this.get("composerOpened");
-=======
   replyingToTopic: Ember.computed.equal("action", REPLY),
 
   viewOpen: Ember.computed.equal("composeState", OPEN),
@@ -197,17 +157,12 @@
     } else {
       elem.removeClass("fullscreen-composer");
     }
->>>>>>> c10941bb
 
     if (this.get("composeState") === OPEN) {
       this.set("composerOpened", oldOpen || new Date());
     } else {
       if (oldOpen) {
-<<<<<<< HEAD
-        var oldTotal = this.get("composerTotalOpened") || 0;
-=======
         let oldTotal = this.get("composerTotalOpened") || 0;
->>>>>>> c10941bb
         this.set("composerTotalOpened", oldTotal + (new Date() - oldOpen));
       }
       this.set("composerOpened", null);
@@ -215,14 +170,8 @@
   }.observes("composeState"),
 
   composerTime: function() {
-<<<<<<< HEAD
-    var total = this.get("composerTotalOpened") || 0;
-
-    var oldOpen = this.get("composerOpened");
-=======
     let total = this.get("composerTotalOpened") || 0,
       oldOpen = this.get("composerOpened");
->>>>>>> c10941bb
     if (oldOpen) {
       total += new Date() - oldOpen;
     }
@@ -237,50 +186,32 @@
   }.property("archetypeId"),
 
   archetypeChanged: function() {
-<<<<<<< HEAD
-    return this.set("metaData", Em.Object.create());
-=======
     return this.set("metaData", Ember.Object.create());
->>>>>>> c10941bb
   }.observes("archetype"),
 
   // view detected user is typing
   typing: _.throttle(
     function() {
-<<<<<<< HEAD
-      var typingTime = this.get("typingTime") || 0;
-=======
       let typingTime = this.get("typingTime") || 0;
->>>>>>> c10941bb
       this.set("typingTime", typingTime + 100);
     },
     100,
     { leading: false, trailing: true }
   ),
 
-<<<<<<< HEAD
-  editingFirstPost: Em.computed.and("editingPost", "post.firstPost"),
-
-  canEditTitle: Em.computed.or(
-=======
   editingFirstPost: Ember.computed.and("editingPost", "post.firstPost"),
 
   canEditTitle: Ember.computed.or(
->>>>>>> c10941bb
     "creatingTopic",
     "creatingPrivateMessage",
     "editingFirstPost",
     "creatingSharedDraft"
   ),
 
-<<<<<<< HEAD
-  canCategorize: Em.computed.and("canEditTitle", "notCreatingPrivateMessage"),
-=======
   canCategorize: Ember.computed.and(
     "canEditTitle",
     "notCreatingPrivateMessage"
   ),
->>>>>>> c10941bb
 
   @computed("canEditTitle", "creatingPrivateMessage", "categoryId")
   canEditTopicFeaturedLink(canEditTitle, creatingPrivateMessage, categoryId) {
@@ -453,27 +384,10 @@
     if (this.get("titleLength") < this.get("minimumTitleLength")) return false;
     return this.get("titleLength") <= this.siteSettings.max_topic_title_length;
   }.property("minimumTitleLength", "titleLength", "post.static_doc"),
-<<<<<<< HEAD
-
-  @computed("action")
-  saveIcon(action) {
-    return SAVE_ICONS[action];
-  },
-
-  @computed("action", "whisper")
-  saveLabel(action, whisper) {
-    return whisper ? "composer.create_whisper" : SAVE_LABELS[action];
-  },
-
-  hasMetaData: function() {
-    const metaData = this.get("metaData");
-    return metaData ? Em.isEmpty(Em.keys(this.get("metaData"))) : false;
-=======
 
   hasMetaData: function() {
     const metaData = this.get("metaData");
     return metaData ? Ember.isEmpty(Ember.keys(this.get("metaData"))) : false;
->>>>>>> c10941bb
   }.property("metaData"),
 
   /**
@@ -718,11 +632,7 @@
 
     this.setProperties({
       archetypeId: opts.archetypeId || this.site.get("default_archetype"),
-<<<<<<< HEAD
-      metaData: opts.metaData ? Em.Object.create(opts.metaData) : null,
-=======
       metaData: opts.metaData ? Ember.Object.create(opts.metaData) : null,
->>>>>>> c10941bb
       reply: opts.reply || this.get("reply") || ""
     });
 
@@ -777,13 +687,10 @@
     if (this.get("editingFirstPost")) {
       this.set("originalTitle", this.get("title"));
     }
-<<<<<<< HEAD
-=======
 
     if (!isEdit(opts.action) || !opts.post) {
       composer.appEvents.trigger("composer:reply-reloaded", composer);
     }
->>>>>>> c10941bb
 
     return false;
   },
@@ -819,12 +726,8 @@
       composerOpened: null,
       composerTotalOpened: 0,
       featuredLink: null,
-<<<<<<< HEAD
-      noBump: false
-=======
       noBump: false,
       editConflict: false
->>>>>>> c10941bb
     });
   },
 
@@ -859,10 +762,7 @@
 
     const props = {
       raw: this.get("reply"),
-<<<<<<< HEAD
-=======
       raw_old: this.get("editConflict") ? null : this.get("originalText"),
->>>>>>> c10941bb
       edit_reason: opts.editReason,
       image_sizes: opts.imageSizes,
       cooked: this.getCookedHtml()
@@ -870,18 +770,12 @@
 
     this.set("composeState", SAVING);
 
-<<<<<<< HEAD
-    let rollback = throwAjaxError(() => {
-      post.set("cooked", oldCooked);
-      this.set("composeState", OPEN);
-=======
     let rollback = throwAjaxError(error => {
       post.set("cooked", oldCooked);
       this.set("composeState", OPEN);
       if (error.jqXHR && error.jqXHR.status === 409) {
         this.set("editConflict", true);
       }
->>>>>>> c10941bb
     });
 
     return promise
@@ -1074,27 +968,6 @@
       // Do not save when the reply's length is too small
       if (this.get("replyLength") < this.siteSettings.min_post_length) return;
     }
-<<<<<<< HEAD
-
-    const data = {
-      reply: this.get("reply"),
-      action: this.get("action"),
-      title: this.get("title"),
-      categoryId: this.get("categoryId"),
-      postId: this.get("post.id"),
-      archetypeId: this.get("archetypeId"),
-      whisper: this.get("whisper"),
-      metaData: this.get("metaData"),
-      usernames: this.get("targetUsernames"),
-      composerTime: this.get("composerTime"),
-      typingTime: this.get("typingTime"),
-      tags: this.get("tags"),
-      noBump: this.get("noBump")
-    };
-
-    this.set("draftStatus", I18n.t("composer.saving_draft_tip"));
-=======
->>>>>>> c10941bb
 
     this.setProperties({
       draftStatus: I18n.t("composer.saving_draft_tip"),
@@ -1106,15 +979,6 @@
       this._clearingStatus = null;
     }
 
-<<<<<<< HEAD
-    // try to save the draft
-    return Draft.save(this.get("draftKey"), this.get("draftSequence"), data)
-      .then(function() {
-        composer.set("draftStatus", I18n.t("composer.saved_draft_tip"));
-      })
-      .catch(function() {
-        composer.set("draftStatus", I18n.t("composer.drafts_offline"));
-=======
     const data = {
       reply: this.get("reply"),
       action: this.get("action"),
@@ -1154,7 +1018,6 @@
           draftStatus: I18n.t("composer.drafts_offline"),
           draftConflictUser: null
         });
->>>>>>> c10941bb
       });
   },
 
@@ -1163,18 +1026,11 @@
     const self = this;
 
     if (draftStatus && !this._clearingStatus) {
-<<<<<<< HEAD
-      this._clearingStatus = Em.run.later(
-        this,
-        function() {
-          self.set("draftStatus", null);
-=======
       this._clearingStatus = Ember.run.later(
         this,
         function() {
           self.set("draftStatus", null);
           self.set("draftConflictUser", null);
->>>>>>> c10941bb
           self._clearingStatus = null;
         },
         1000
