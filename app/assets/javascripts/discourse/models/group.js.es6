import { ajax } from "discourse/lib/ajax";
import {
  default as computed,
  observes
} from "ember-addons/ember-computed-decorators";
import GroupHistory from "discourse/models/group-history";
import RestModel from "discourse/models/rest";
import Category from "discourse/models/category";
import User from "discourse/models/user";
import Topic from "discourse/models/topic";
import { popupAjaxError } from "discourse/lib/ajax-error";

const Group = RestModel.extend({
  limit: 50,
  offset: 0,
  user_count: 0,
  owners: [],

  hasOwners: Ember.computed.notEmpty("owners"),

  @computed("automatic_membership_email_domains")
  emailDomains(value) {
    return Ember.isEmpty(value) ? "" : value;
  },

  @computed("automatic")
  type(automatic) {
    return automatic ? "automatic" : "custom";
  },

  @computed("user_count")
  userCountDisplay(userCount) {
    // don't display zero its ugly
    if (userCount > 0) {
      return userCount;
    }
  },

  findMembers(params) {
<<<<<<< HEAD
    if (Em.isEmpty(this.get("name"))) {
=======
    if (Ember.isEmpty(this.get("name"))) {
>>>>>>> c10941bb
      return;
    }

    const offset = Math.min(
      this.get("user_count"),
      Math.max(this.get("offset"), 0)
    );

    return Group.loadMembers(
      this.get("name"),
      offset,
      this.get("limit"),
      params
    ).then(result => {
      var ownerIds = {};
      result.owners.forEach(owner => (ownerIds[owner.id] = true));

      this.setProperties({
        user_count: result.meta.total,
        limit: result.meta.limit,
        offset: result.meta.offset,
        members: result.members.map(member => {
          if (ownerIds[member.id]) {
            member.owner = true;
          }
          return User.create(member);
        }),
        owners: result.owners.map(owner => User.create(owner))
      });
    });
  },

  removeOwner(member) {
    var self = this;
    return ajax("/admin/groups/" + this.get("id") + "/owners.json", {
      type: "DELETE",
      data: { user_id: member.get("id") }
    }).then(function() {
      // reload member list
      self.findMembers();
    });
  },

  removeMember(member, params) {
    return ajax("/groups/" + this.get("id") + "/members.json", {
      type: "DELETE",
      data: { user_id: member.get("id") }
    }).then(() => {
      this.findMembers(params);
    });
  },

  addMembers(usernames, filter) {
    return ajax("/groups/" + this.get("id") + "/members.json", {
      type: "PUT",
      data: { usernames: usernames }
    }).then(response => {
      if (filter) {
        this._filterMembers(response);
      } else {
        this.findMembers();
      }
    });
  },

  addOwners(usernames, filter) {
    return ajax(`/admin/groups/${this.get("id")}/owners.json`, {
      type: "PUT",
      data: { group: { usernames: usernames } }
    }).then(response => {
      if (filter) {
        this._filterMembers(response);
      } else {
        this.findMembers();
      }
    });
  },

  _filterMembers(response) {
    return this.findMembers({ filter: response.usernames.join(",") });
  },

  @computed("display_name", "name")
  displayName(groupDisplayName, name) {
    return groupDisplayName || name;
  },

  @computed("flair_bg_color")
  flairBackgroundHexColor() {
    return this.get("flair_bg_color")
      ? this.get("flair_bg_color").replace(new RegExp("[^0-9a-fA-F]", "g"), "")
      : null;
  },

  @computed("flair_color")
  flairHexColor() {
    return this.get("flair_color")
      ? this.get("flair_color").replace(new RegExp("[^0-9a-fA-F]", "g"), "")
      : null;
  },

  @computed("mentionable_level")
  canEveryoneMention(mentionableLevel) {
    return mentionableLevel === "99";
  },

  @computed("visibility_level")
  isPrivate(visibilityLevel) {
    return visibilityLevel !== 0;
  },

  @observes("visibility_level", "canEveryoneMention")
  _updateAllowMembershipRequests() {
    if (this.get("isPrivate") || !this.get("canEveryoneMention")) {
      this.set("allow_membership_requests", false);
    }
  },

  @observes("visibility_level")
  _updatePublic() {
    if (this.get("isPrivate")) {
      this.set("public", false);
      this.set("allow_membership_requests", false);
    }
  },

  asJSON() {
    const attrs = {
      name: this.get("name"),
      mentionable_level: this.get("mentionable_level"),
      messageable_level: this.get("messageable_level"),
      visibility_level: this.get("visibility_level"),
      automatic_membership_email_domains: this.get("emailDomains"),
      automatic_membership_retroactive: !!this.get(
        "automatic_membership_retroactive"
      ),
      title: this.get("title"),
      primary_group: !!this.get("primary_group"),
      grant_trust_level: this.get("grant_trust_level"),
      incoming_email: this.get("incoming_email"),
      flair_url: this.get("flair_url"),
      flair_bg_color: this.get("flairBackgroundHexColor"),
      flair_color: this.get("flairHexColor"),
      bio_raw: this.get("bio_raw"),
      public_admission: this.get("public_admission"),
      public_exit: this.get("public_exit"),
      allow_membership_requests: this.get("allow_membership_requests"),
      full_name: this.get("full_name"),
      default_notification_level: this.get("default_notification_level"),
      membership_request_template: this.get("membership_request_template")
    };

    if (!this.get("id")) {
      attrs["usernames"] = this.get("usernames");
      attrs["owner_usernames"] = this.get("ownerUsernames");
    }

    return attrs;
  },

  create() {
    return ajax("/admin/groups", {
      type: "POST",
      data: { group: this.asJSON() }
    }).then(resp => {
      this.setProperties({
        id: resp.basic_group.id,
        usernames: null,
        ownerUsernames: null
      });

      this.findMembers();
    });
  },

  save() {
    return ajax(`/groups/${this.get("id")}`, {
      type: "PUT",
      data: { group: this.asJSON() }
    });
  },

  destroy() {
    if (!this.get("id")) {
      return;
    }
    return ajax("/admin/groups/" + this.get("id"), { type: "DELETE" });
  },

  findLogs(offset, filters) {
    return ajax(`/groups/${this.get("name")}/logs.json`, {
      data: { offset, filters }
    }).then(results => {
      return Ember.Object.create({
        logs: results["logs"].map(log => GroupHistory.create(log)),
        all_loaded: results["all_loaded"]
      });
    });
  },

  findPosts(opts) {
    opts = opts || {};

    const type = opts.type || "posts";

    var data = {};
    if (opts.beforePostId) {
      data.before_post_id = opts.beforePostId;
    }
    if (opts.categoryId) {
      data.category_id = parseInt(opts.categoryId);
    }

    return ajax(`/groups/${this.get("name")}/${type}.json`, { data }).then(
      posts => {
        return posts.map(p => {
          p.user = User.create(p.user);
          p.topic = Topic.create(p.topic);
          p.category = Category.findById(p.category_id);
<<<<<<< HEAD
          return Em.Object.create(p);
=======
          return Ember.Object.create(p);
>>>>>>> c10941bb
        });
      }
    );
  },

  setNotification(notification_level, userId) {
    this.set("group_user.notification_level", notification_level);
    return ajax(`/groups/${this.get("name")}/notifications`, {
      data: { notification_level, user_id: userId },
      type: "POST"
    });
  },

  requestMembership(reason) {
    return ajax(`/groups/${this.get("name")}/request_membership`, {
      type: "POST",
      data: { reason: reason }
    });
  }
});

Group.reopenClass({
  findAll(opts) {
    return ajax("/groups/search.json", { data: opts }).then(groups => {
      return groups.map(g => Group.create(g));
    });
  },

  loadMembers(name, offset, limit, params) {
    return ajax("/groups/" + name + "/members.json", {
      data: _.extend(
        {
          limit: limit || 50,
          offset: offset || 0
        },
        params || {}
      )
    });
  },

  mentionable(name) {
    return ajax(`/groups/${name}/mentionable`);
  },

  messageable(name) {
    return ajax(`/groups/${name}/messageable`);
  },

  checkName(name) {
    return ajax("/groups/check-name", {
      data: { group_name: name }
    }).catch(popupAjaxError);
  }
});

export default Group;<|MERGE_RESOLUTION|>--- conflicted
+++ resolved
@@ -37,11 +37,7 @@
   },
 
   findMembers(params) {
-<<<<<<< HEAD
-    if (Em.isEmpty(this.get("name"))) {
-=======
     if (Ember.isEmpty(this.get("name"))) {
->>>>>>> c10941bb
       return;
     }
 
@@ -261,11 +257,7 @@
           p.user = User.create(p.user);
           p.topic = Topic.create(p.topic);
           p.category = Category.findById(p.category_id);
-<<<<<<< HEAD
-          return Em.Object.create(p);
-=======
           return Ember.Object.create(p);
->>>>>>> c10941bb
         });
       }
     );
