--- conflicted
+++ resolved
@@ -158,39 +158,6 @@
 
   asJSON() {
     const attrs = {
-<<<<<<< HEAD
-      name: this.get("name"),
-      mentionable_level: this.get("mentionable_level"),
-      messageable_level: this.get("messageable_level"),
-      visibility_level: this.get("visibility_level"),
-      automatic_membership_email_domains: this.get("emailDomains"),
-      automatic_membership_retroactive: !!this.get(
-        "automatic_membership_retroactive"
-      ),
-      title: this.get("title"),
-      primary_group: !!this.get("primary_group"),
-      grant_trust_level: this.get("grant_trust_level"),
-      incoming_email: this.get("incoming_email"),
-      smtp_server: this.get("smtp_server"),
-      smtp_port: this.get("smtp_port"),
-      smtp_ssl: this.get("smtp_ssl"),
-      imap_server: this.get("imap_server"),
-      imap_port: this.get("imap_port"),
-      imap_ssl: this.get("imap_ssl"),
-      email_username: this.get("email_username"),
-      email_password: this.get("email_password"),
-      mailboxes: this.get("extras.mailboxes"),
-      flair_url: this.get("flair_url"),
-      flair_bg_color: this.get("flairBackgroundHexColor"),
-      flair_color: this.get("flairHexColor"),
-      bio_raw: this.get("bio_raw"),
-      public_admission: this.get("public_admission"),
-      public_exit: this.get("public_exit"),
-      allow_membership_requests: this.get("allow_membership_requests"),
-      full_name: this.get("full_name"),
-      default_notification_level: this.get("default_notification_level"),
-      membership_request_template: this.get("membership_request_template")
-=======
       name: this.name,
       mentionable_level: this.mentionable_level,
       messageable_level: this.messageable_level,
@@ -201,6 +168,15 @@
       primary_group: !!this.primary_group,
       grant_trust_level: this.grant_trust_level,
       incoming_email: this.incoming_email,
+      smtp_server: this.smtp_server"),
+      smtp_port: this.smtp_port,
+      smtp_ssl: this.smtp_ssl,
+      imap_server: this.imap_server,
+      imap_port: this.imap_port,
+      imap_ssl: this.imap_ssl,
+      email_username: this.email_username,
+      email_password: this.email_password,
+      mailboxes: this.extras.mailboxes,
       flair_url: this.flair_url,
       flair_bg_color: this.flairBackgroundHexColor,
       flair_color: this.flairHexColor,
@@ -211,7 +187,6 @@
       full_name: this.full_name,
       default_notification_level: this.default_notification_level,
       membership_request_template: this.membership_request_template
->>>>>>> 6dfb2165
     };
 
     if (!this.id) {
