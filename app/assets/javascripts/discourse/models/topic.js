--- conflicted
+++ resolved
@@ -400,14 +400,8 @@
   afterTopicBookmarked(firstPost) {
     if (firstPost) {
       firstPost.set("bookmarked", true);
-<<<<<<< HEAD
       firstPost.set("bookmarked_with_reminder", true);
-=======
-      if (this.siteSettings.enable_bookmarks_with_reminders) {
-        this.set("bookmark_reminder_at", firstPost.bookmark_reminder_at);
-        firstPost.set("bookmarked_with_reminder", true);
-      }
->>>>>>> 8f054413
+      this.set("bookmark_reminder_at", firstPost.bookmark_reminder_at);
       return [firstPost.id];
     }
   },
@@ -442,31 +436,10 @@
     return this.firstPost().then(firstPost => {
       const toggleBookmarkOnServer = () => {
         if (bookmark) {
-<<<<<<< HEAD
           return firstPost.toggleBookmarkWithReminder().then(() => {
             this.set("bookmarking", false);
             return this.afterTopicBookmarked(firstPost);
           });
-=======
-          if (this.siteSettings.enable_bookmarks_with_reminders) {
-            return firstPost.toggleBookmarkWithReminder().then(response => {
-              this.set("bookmarking", false);
-              if (response && response.closedWithoutSaving) {
-                this.set("bookmarked", false);
-              } else {
-                return this.afterTopicBookmarked(firstPost);
-              }
-            });
-          } else {
-            return ajax(`/t/${this.id}/bookmark`, { type: "PUT" })
-              .then(() => {
-                this.toggleProperty("bookmarked");
-                return this.afterTopicBookmarked(firstPost);
-              })
-              .catch(popupAjaxError)
-              .finally(() => this.set("bookmarking", false));
-          }
->>>>>>> 8f054413
         } else {
           return ajax(`/t/${this.id}/remove_bookmarks`, { type: "PUT" })
             .then(() => {
