import EmberObject from "@ember/object";
import { not, notEmpty, equal, and, or } from "@ember/object/computed";
import { ajax } from "discourse/lib/ajax";
import { flushMap } from "discourse/models/store";
import RestModel from "discourse/models/rest";
import { propertyEqual, fmt } from "discourse/lib/computed";
import { longDate } from "discourse/lib/formatter";
import { isRTL } from "discourse/lib/text-direction";
import ActionSummary from "discourse/models/action-summary";
import { popupAjaxError } from "discourse/lib/ajax-error";
import { censor } from "pretty-text/censored-words";
import { emojiUnescape } from "discourse/lib/text";
import PreloadStore from "preload-store";
import { userPath } from "discourse/lib/url";
import discourseComputed, {
  observes,
  on
} from "discourse-common/utils/decorators";
import Category from "discourse/models/category";
import Session from "discourse/models/session";
import { Promise } from "rsvp";
import Site from "discourse/models/site";
import User from "discourse/models/user";

export function loadTopicView(topic, args) {
  const data = _.merge({}, args);
  const url = `${Discourse.getURL("/t/")}${topic.id}`;
  const jsonUrl = (data.nearPost ? `${url}/${data.nearPost}` : url) + ".json";

  delete data.nearPost;
  delete data.__type;
  delete data.store;

  return PreloadStore.getAndRemove(`topic_${topic.id}`, () =>
    ajax(jsonUrl, { data })
  ).then(json => {
    topic.updateFromJson(json);
    return json;
  });
}

export const ID_CONSTRAINT = /^\d+$/;

const Topic = RestModel.extend({
  message: null,
  errorLoading: false,

  @discourseComputed("last_read_post_number", "highest_post_number")
  visited(lastReadPostNumber, highestPostNumber) {
    // >= to handle case where there are deleted posts at the end of the topic
    return lastReadPostNumber >= highestPostNumber;
  },

  @discourseComputed("posters.firstObject")
  creator(poster) {
    return poster && poster.user;
  },

  @discourseComputed("posters.[]")
  lastPoster(posters) {
    let user;
    if (posters && posters.length > 0) {
      const latest = posters.filter(
        p => p.extras && p.extras.indexOf("latest") >= 0
      )[0];
      user = latest;
    }
    return user || posters.firstObject;
  },

  @discourseComputed("lastPoster")
  lastPosterUser(poster) {
    return poster.user;
  },

  @discourseComputed("lastPoster")
  lastPosterGroup(poster) {
    return poster.primary_group;
  },

  @discourseComputed("posters.[]", "participants.[]", "allowed_user_count")
  featuredUsers(posters, participants, allowedUserCount) {
    let users = posters;
    const maxUserCount = 5;
    const posterCount = users.length;

    if (this.isPrivateMessage && participants && posterCount < maxUserCount) {
      let pushOffset = 0;
      if (posterCount > 1) {
        const lastUser = users[posterCount - 1];
        if (lastUser.extras && lastUser.extras.includes("latest")) {
          pushOffset = 1;
        }
      }

      const poster_ids = posters.map(p => p.user && p.user.id).filter(id => id);
      participants.some(p => {
        if (!poster_ids.includes(p.user_id)) {
          users.splice(users.length - pushOffset, 0, p);
          if (users.length === maxUserCount) {
            return true;
          }
        }
        return false;
      });
    }

    if (this.isPrivateMessage && allowedUserCount > maxUserCount) {
      users.splice(maxUserCount - 2, 1); // remove second-last avatar
      users.push({
        moreCount: `+${allowedUserCount - maxUserCount + 1}`
      });
    }

    return users;
  },

  @discourseComputed("fancy_title")
  fancyTitle(title) {
    let fancyTitle = censor(
      emojiUnescape(title) || "",
      Site.currentProp("censored_regexp")
    );

    if (Discourse.SiteSettings.support_mixed_text_direction) {
      const titleDir = isRTL(title) ? "rtl" : "ltr";
      return `<span dir="${titleDir}">${fancyTitle}</span>`;
    }
    return fancyTitle;
  },

  // returns createdAt if there's no bumped date
  @discourseComputed("bumped_at", "createdAt")
  bumpedAt(bumped_at, createdAt) {
    if (bumped_at) {
      return new Date(bumped_at);
    } else {
      return createdAt;
    }
  },

  @discourseComputed("bumpedAt", "createdAt")
  bumpedAtTitle(bumpedAt, createdAt) {
    const firstPost = I18n.t("first_post");
    const lastPost = I18n.t("last_post");
    const createdAtDate = longDate(createdAt);
    const bumpedAtDate = longDate(bumpedAt);

    return I18n.messageFormat("topic.bumped_at_title_MF", {
      FIRST_POST: firstPost,
      CREATED_AT: createdAtDate,
      LAST_POST: lastPost,
      BUMPED_AT: bumpedAtDate
    });
  },

  @discourseComputed("created_at")
  createdAt(created_at) {
    return new Date(created_at);
  },

  @discourseComputed
  postStream() {
    return this.store.createRecord("postStream", {
      id: this.id,
      topic: this
    });
  },

  @discourseComputed("tags")
  visibleListTags(tags) {
    if (!tags || !Discourse.SiteSettings.suppress_overlapping_tags_in_list) {
      return tags;
    }

    const title = this.title;
    const newTags = [];

    tags.forEach(function(tag) {
      if (title.toLowerCase().indexOf(tag) === -1) {
        newTags.push(tag);
      }
    });

    return newTags;
  },

  @discourseComputed("related_messages")
  relatedMessages(relatedMessages) {
    if (relatedMessages) {
      const store = this.store;

      return this.set(
        "related_messages",
        relatedMessages.map(st => store.createRecord("topic", st))
      );
    }
  },

  @discourseComputed("suggested_topics")
  suggestedTopics(suggestedTopics) {
    if (suggestedTopics) {
      const store = this.store;

      return this.set(
        "suggested_topics",
        suggestedTopics.map(st => store.createRecord("topic", st))
      );
    }
  },

  @discourseComputed("posts_count")
  replyCount(postsCount) {
    return postsCount - 1;
  },

  @discourseComputed
  details() {
    return this.store.createRecord("topicDetails", {
      id: this.id,
      topic: this
    });
  },

  invisible: not("visible"),
  deleted: notEmpty("deleted_at"),

  @discourseComputed("id")
  searchContext(id) {
    return { type: "topic", id };
  },

  @on("init")
  @observes("category_id")
  _categoryIdChanged() {
    this.set("category", Category.findById(this.category_id));
  },

  @observes("categoryName")
  _categoryNameChanged() {
    const categoryName = this.categoryName;
    let category;
    if (categoryName) {
      category = this.site.get("categories").findBy("name", categoryName);
    }
    this.set("category", category);
  },

  categoryClass: fmt("category.fullSlug", "category-%@"),

  @discourseComputed("tags")
  tagClasses(tags) {
    return tags && tags.map(t => `tag-${t}`).join(" ");
  },

  @discourseComputed("url")
  shareUrl(url) {
    const user = User.current();
    const userQueryString = user ? `?u=${user.get("username_lower")}` : "";
    return `${url}${userQueryString}`;
  },

  printUrl: fmt("url", "%@/print"),

  @discourseComputed("id", "slug")
  url(id, slug) {
    slug = slug || "";
    if (slug.trim().length === 0) {
      slug = "topic";
    }
    return `${Discourse.getURL("/t/")}${slug}/${id}`;
  },

  // Helper to build a Url with a post number
  urlForPostNumber(postNumber) {
    let url = this.url;
    if (postNumber > 0) {
      url += `/${postNumber}`;
    }
    return url;
  },

  @discourseComputed("new_posts", "unread")
  totalUnread(newPosts, unread) {
    const count = (unread || 0) + (newPosts || 0);
    return count > 0 ? count : null;
  },

  @discourseComputed("last_read_post_number", "url")
  lastReadUrl(lastReadPostNumber) {
    return this.urlForPostNumber(lastReadPostNumber);
  },

  @discourseComputed("last_read_post_number", "highest_post_number", "url")
  lastUnreadUrl(lastReadPostNumber, highestPostNumber) {
    if (highestPostNumber <= lastReadPostNumber) {
      if (this.get("category.navigate_to_first_post_after_read")) {
        return this.urlForPostNumber(1);
      } else {
        return this.urlForPostNumber(lastReadPostNumber + 1);
      }
    } else {
      return this.urlForPostNumber(lastReadPostNumber + 1);
    }
  },

  @discourseComputed("highest_post_number", "url")
  lastPostUrl(highestPostNumber) {
    return this.urlForPostNumber(highestPostNumber);
  },

  @discourseComputed("url")
  firstPostUrl() {
    return this.urlForPostNumber(1);
  },

  @discourseComputed("url")
  summaryUrl() {
    const summaryQueryString = this.has_summary ? "?filter=summary" : "";
    return `${this.urlForPostNumber(1)}${summaryQueryString}`;
  },

  @discourseComputed("last_poster.username")
  lastPosterUrl(username) {
    return userPath(username);
  },

  // The amount of new posts to display. It might be different than what the server
  // tells us if we are still asynchronously flushing our "recently read" data.
  // So take what the browser has seen into consideration.
  @discourseComputed("new_posts", "id")
  displayNewPosts(newPosts, id) {
    const highestSeen = Session.currentProp("highestSeenByTopic")[id];
    if (highestSeen) {
      const delta = highestSeen - this.last_read_post_number;
      if (delta > 0) {
        let result = newPosts - delta;
        if (result < 0) {
          result = 0;
        }
        return result;
      }
    }
    return newPosts;
  },

  @discourseComputed("views")
  viewsHeat(v) {
    if (v >= Discourse.SiteSettings.topic_views_heat_high) {
      return "heatmap-high";
    }
    if (v >= Discourse.SiteSettings.topic_views_heat_medium) {
      return "heatmap-med";
    }
    if (v >= Discourse.SiteSettings.topic_views_heat_low) {
      return "heatmap-low";
    }
    return null;
  },

  @discourseComputed("archetype")
  archetypeObject(archetype) {
    return Site.currentProp("archetypes").findBy("id", archetype);
  },

  isPrivateMessage: equal("archetype", "private_message"),
  isBanner: equal("archetype", "banner"),

  toggleStatus(property) {
    this.toggleProperty(property);
    return this.saveStatus(property, !!this.get(property));
  },

  saveStatus(property, value, until) {
    if (property === "closed") {
      this.incrementProperty("posts_count");
    }
    return ajax(`${this.url}/status`, {
      type: "PUT",
      data: {
        status: property,
        enabled: !!value,
        until
      }
    });
  },

  makeBanner() {
    return ajax(`/t/${this.id}/make-banner`, { type: "PUT" }).then(() =>
      this.set("archetype", "banner")
    );
  },

  removeBanner() {
    return ajax(`/t/${this.id}/remove-banner`, {
      type: "PUT"
    }).then(() => this.set("archetype", "regular"));
  },

  afterTopicBookmarked(firstPost) {
    if (firstPost) {
      firstPost.set("bookmarked", true);
      firstPost.set("bookmarked_with_reminder", true);
      this.set("bookmark_reminder_at", firstPost.bookmark_reminder_at);
      return [firstPost.id];
    }
  },

  firstPost() {
    const postStream = this.postStream;
    let firstPost = postStream.get("posts.firstObject");

    if (firstPost.post_number === 1) {
      return Promise.resolve(firstPost);
    }

    const postId = postStream.findPostIdForPostNumber(1);

    // try loading from identity map first
    firstPost = postStream.findLoadedPost(postId);
    if (firstPost) {
      return Promise.resolve(firstPost);
    }

    return this.postStream.loadPost(postId);
  },

  toggleBookmark() {
    if (this.bookmarking) {
      return Promise.resolve();
    }
    this.set("bookmarking", true);
    const bookmark = !this.bookmarked;
    let posts = this.postStream.posts;

    return this.firstPost().then(firstPost => {
      const toggleBookmarkOnServer = () => {
        if (bookmark) {
          return firstPost.toggleBookmarkWithReminder().then(() => {
            this.set("bookmarking", false);
            return this.afterTopicBookmarked(firstPost);
          });
        } else {
          return ajax(`/t/${this.id}/remove_bookmarks`, { type: "PUT" })
            .then(() => {
              this.toggleProperty("bookmarked");
              this.set("bookmark_reminder_at", null);
              let clearedBookmarkProps = {
                bookmarked_with_reminder: false,
                bookmark_id: null,
                bookmark_name: null,
                bookmark_reminder_at: null
              };
              if (posts) {
                const updated = [];
                posts.forEach(post => {
                  if (post.bookmarked) {
                    post.set("bookmarked", false);
                    updated.push(post.id);
                  }
<<<<<<< HEAD
                  if (post.bookmarked_with_reminder) {
                    post.set("bookmarked_with_reminder", false);
=======
                  if (
                    this.siteSettings.enable_bookmarks_with_reminders &&
                    post.bookmarked_with_reminder
                  ) {
                    post.setProperties(clearedBookmarkProps);
>>>>>>> 344ef522
                    updated.push(post.id);
                  }
                });
                firstPost.setProperties(clearedBookmarkProps);
                return updated;
              }
            })
            .catch(popupAjaxError)
            .finally(() => this.set("bookmarking", false));
        }
      };

      const unbookmarkedPosts = [];
      if (!bookmark && posts) {
        posts.forEach(
          post =>
            (post.bookmarked || post.bookmarked_with_reminder) &&
            unbookmarkedPosts.push(post)
        );
      }

      return new Promise(resolve => {
        if (unbookmarkedPosts.length > 1) {
          bootbox.confirm(
            I18n.t("bookmarks.confirm_clear"),
            I18n.t("no_value"),
            I18n.t("yes_value"),
            confirmed =>
              confirmed ? toggleBookmarkOnServer().then(resolve) : resolve()
          );
        } else {
          toggleBookmarkOnServer().then(resolve);
        }
      });
    });
  },

  createGroupInvite(group) {
    return ajax(`/t/${this.id}/invite-group`, {
      type: "POST",
      data: { group }
    });
  },

  createInvite(user, group_names, custom_message) {
    return ajax(`/t/${this.id}/invite`, {
      type: "POST",
      data: { user, group_names, custom_message }
    });
  },

  generateInviteLink(email, groupNames, topicId) {
    return ajax("/invites/link", {
      type: "POST",
      data: { email, group_names: groupNames, topic_id: topicId }
    });
  },

  // Delete this topic
  destroy(deleted_by) {
    return ajax(`/t/${this.id}`, {
      data: { context: window.location.pathname },
      type: "DELETE"
    })
      .then(() => {
        this.setProperties({
          deleted_at: new Date(),
          deleted_by: deleted_by,
          "details.can_delete": false,
          "details.can_recover": true
        });
      })
      .catch(popupAjaxError);
  },

  // Recover this topic if deleted
  recover() {
    this.setProperties({
      deleted_at: null,
      deleted_by: null,
      "details.can_delete": true,
      "details.can_recover": false
    });
    return ajax(`/t/${this.id}/recover`, {
      data: { context: window.location.pathname },
      type: "PUT"
    });
  },

  // Update our attributes from a JSON result
  updateFromJson(json) {
    const keys = Object.keys(json);
    if (!json.view_hidden) {
      this.details.updateFromJson(json.details);

      keys.removeObjects(["details", "post_stream"]);

      if (json.published_page) {
        this.set(
          "publishedPage",
          this.store.createRecord("published-page", json.published_page)
        );
      }
    }
    keys.forEach(key => this.set(key, json[key]));
  },

  reload() {
    return ajax(`/t/${this.id}`, { type: "GET" }).then(topic_json =>
      this.updateFromJson(topic_json)
    );
  },

  isPinnedUncategorized: and("pinned", "category.isUncategorizedCategory"),

  clearPin() {
    // Clear the pin optimistically from the object
    this.setProperties({ pinned: false, unpinned: true });

    ajax(`/t/${this.id}/clear-pin`, {
      type: "PUT"
    }).then(null, () => {
      // On error, put the pin back
      this.setProperties({ pinned: true, unpinned: false });
    });
  },

  togglePinnedForUser() {
    if (this.pinned) {
      this.clearPin();
    } else {
      this.rePin();
    }
  },

  rePin() {
    // Clear the pin optimistically from the object
    this.setProperties({ pinned: true, unpinned: false });

    ajax(`/t/${this.id}/re-pin`, {
      type: "PUT"
    }).then(null, () => {
      // On error, put the pin back
      this.setProperties({ pinned: true, unpinned: false });
    });
  },

  @discourseComputed("excerpt")
  escapedExcerpt(excerpt) {
    return emojiUnescape(excerpt);
  },

  hasExcerpt: notEmpty("excerpt"),

  @discourseComputed("excerpt")
  excerptTruncated(excerpt) {
    return excerpt && excerpt.substr(excerpt.length - 8, 8) === "&hellip;";
  },

  readLastPost: propertyEqual("last_read_post_number", "highest_post_number"),
  canClearPin: and("pinned", "readLastPost"),
  canEditTags: or("details.can_edit", "details.can_edit_tags"),

  archiveMessage() {
    this.set("archiving", true);
    const promise = ajax(`/t/${this.id}/archive-message`, {
      type: "PUT"
    });

    promise
      .then(msg => {
        this.set("message_archived", true);
        if (msg && msg.group_name) {
          this.set("inboxGroupName", msg.group_name);
        }
      })
      .finally(() => this.set("archiving", false));

    return promise;
  },

  moveToInbox() {
    this.set("archiving", true);
    const promise = ajax(`/t/${this.id}/move-to-inbox`, { type: "PUT" });

    promise
      .then(msg => {
        this.set("message_archived", false);
        if (msg && msg.group_name) {
          this.set("inboxGroupName", msg.group_name);
        }
      })
      .finally(() => this.set("archiving", false));

    return promise;
  },

  publish() {
    return ajax(`/t/${this.id}/publish`, {
      type: "PUT",
      data: this.getProperties("destination_category_id")
    })
      .then(() => this.set("destination_category_id", null))
      .catch(popupAjaxError);
  },

  updateDestinationCategory(categoryId) {
    this.set("destination_category_id", categoryId);
    return ajax(`/t/${this.id}/shared-draft`, {
      type: "PUT",
      data: { category_id: categoryId }
    });
  },

  convertTopic(type, opts) {
    let args = { type: "PUT" };
    if (opts && opts.categoryId) {
      args.data = { category_id: opts.categoryId };
    }
    return ajax(`/t/${this.id}/convert-topic/${type}`, args);
  },

  resetBumpDate() {
    return ajax(`/t/${this.id}/reset-bump-date`, { type: "PUT" }).catch(
      popupAjaxError
    );
  },

  updateTags(tags) {
    if (!tags || tags.length === 0) {
      tags = [""];
    }

    return ajax(`/t/${this.id}/tags`, {
      type: "PUT",
      data: { tags: tags }
    });
  }
});

Topic.reopenClass({
  NotificationLevel: {
    WATCHING: 3,
    TRACKING: 2,
    REGULAR: 1,
    MUTED: 0
  },

  createActionSummary(result) {
    if (result.actions_summary) {
      const lookup = EmberObject.create();
      result.actions_summary = result.actions_summary.map(a => {
        a.post = result;
        a.actionType = Site.current().postActionTypeById(a.id);
        const actionSummary = ActionSummary.create(a);
        lookup.set(a.actionType.get("name_key"), actionSummary);
        return actionSummary;
      });
      result.set("actionByName", lookup);
    }
  },

  update(topic, props) {
    // We support `category_id` and `categoryId` for compatibility
    if (typeof props.categoryId !== "undefined") {
      props.category_id = props.categoryId;
      delete props.categoryId;
    }

    // Make sure we never change the category for private messages
    if (topic.get("isPrivateMessage")) {
      delete props.category_id;
    }

    return ajax(topic.get("url"), {
      type: "PUT",
      data: JSON.stringify(props),
      contentType: "application/json"
    }).then(result => {
      // The title can be cleaned up server side
      props.title = result.basic_topic.title;
      props.fancy_title = result.basic_topic.fancy_title;
      topic.setProperties(props);
    });
  },

  create() {
    const result = this._super.apply(this, arguments);
    this.createActionSummary(result);
    return result;
  },

  // Load a topic, but accepts a set of filters
  find(topicId, opts) {
    let url = Discourse.getURL("/t/") + topicId;
    if (opts.nearPost) {
      url += `/${opts.nearPost}`;
    }

    const data = {};
    if (opts.postsAfter) {
      data.posts_after = opts.postsAfter;
    }
    if (opts.postsBefore) {
      data.posts_before = opts.postsBefore;
    }
    if (opts.trackVisit) {
      data.track_visit = true;
    }

    // Add username filters if we have them
    if (opts.userFilters && opts.userFilters.length > 0) {
      data.username_filters = [];
      opts.userFilters.forEach(function(username) {
        data.username_filters.push(username);
      });
    }

    // Add the summary of filter if we have it
    if (opts.summary === true) {
      data.summary = true;
    }

    // Check the preload store. If not, load it via JSON
    return ajax(`${url}.json`, { data });
  },

  changeOwners(topicId, opts) {
    const promise = ajax(`/t/${topicId}/change-owner`, {
      type: "POST",
      data: opts
    }).then(result => {
      if (result.success) return result;
      promise.reject(new Error("error changing ownership of posts"));
    });
    return promise;
  },

  changeTimestamp(topicId, timestamp) {
    const promise = ajax(`/t/${topicId}/change-timestamp`, {
      type: "PUT",
      data: { timestamp }
    }).then(result => {
      if (result.success) return result;
      promise.reject(new Error("error updating timestamp of topic"));
    });
    return promise;
  },

  bulkOperation(topics, operation) {
    return ajax("/topics/bulk", {
      type: "PUT",
      data: {
        topic_ids: topics.map(t => t.get("id")),
        operation
      }
    });
  },

  bulkOperationByFilter(filter, operation, categoryId, options) {
    let data = { filter, operation };

    if (options && options.includeSubcategories) {
      data.include_subcategories = true;
    }

    if (categoryId) data.category_id = categoryId;
    return ajax("/topics/bulk", {
      type: "PUT",
      data
    });
  },

  resetNew(category, include_subcategories) {
    const data = category
      ? { category_id: category.id, include_subcategories }
      : {};
    return ajax("/topics/reset-new", { type: "PUT", data });
  },

  idForSlug(slug) {
    return ajax(`/t/id_for/${slug}`);
  }
});

function moveResult(result) {
  if (result.success) {
    // We should be hesitant to flush the map but moving ids is one rare case
    flushMap();
    return result;
  }
  throw new Error("error moving posts topic");
}

export function movePosts(topicId, data) {
  return ajax(`/t/${topicId}/move-posts`, { type: "POST", data }).then(
    moveResult
  );
}

export function mergeTopic(topicId, data) {
  return ajax(`/t/${topicId}/merge-topic`, { type: "POST", data }).then(
    moveResult
  );
}

export default Topic;<|MERGE_RESOLUTION|>--- conflicted
+++ resolved
@@ -458,16 +458,8 @@
                     post.set("bookmarked", false);
                     updated.push(post.id);
                   }
-<<<<<<< HEAD
                   if (post.bookmarked_with_reminder) {
-                    post.set("bookmarked_with_reminder", false);
-=======
-                  if (
-                    this.siteSettings.enable_bookmarks_with_reminders &&
-                    post.bookmarked_with_reminder
-                  ) {
                     post.setProperties(clearedBookmarkProps);
->>>>>>> 344ef522
                     updated.push(post.id);
                   }
                 });
