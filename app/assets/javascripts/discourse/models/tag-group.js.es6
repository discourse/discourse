import { ajax } from "discourse/lib/ajax";
import RestModel from "discourse/models/rest";
import computed from "ember-addons/ember-computed-decorators";
import PermissionType from "discourse/models/permission-type";

export default RestModel.extend({
  @computed("name", "tag_names", "saving")
  disableSave(name, tagNames, saving) {
    return saving || Ember.isEmpty(name) || Ember.isEmpty(tagNames);
  },

<<<<<<< HEAD
=======
  @computed("id")
  disableDelete(id) {
    return !parseInt(id);
  },

>>>>>>> c10941bb
  @computed("permissions")
  permissionName: {
    get(permissions) {
      if (!permissions) return "public";

      if (permissions["everyone"] === PermissionType.FULL) {
        return "public";
      } else if (permissions["everyone"] === PermissionType.READONLY) {
        return "visible";
      } else {
        return "private";
      }
    },

    set(value) {
      if (value === "private") {
        this.set("permissions", { staff: PermissionType.FULL });
      } else if (value === "visible") {
        this.set("permissions", {
          staff: PermissionType.FULL,
          everyone: PermissionType.READONLY
        });
      } else {
        this.set("permissions", { everyone: PermissionType.FULL });
      }
    }
  },

  save() {
    this.set("savingStatus", I18n.t("saving"));
    this.set("saving", true);

    const isNew = this.get("id") === "new";
    const url = isNew ? "/tag_groups" : `/tag_groups/${this.get("id")}`;
    const data = this.getProperties(
      "name",
      "tag_names",
      "parent_tag_name",
      "one_per_topic",
      "permissions"
    );

    return ajax(url, {
      data,
      type: isNew ? "POST" : "PUT"
    })
      .then(result => {
        if (result.tag_group && result.tag_group.id) {
          this.set("id", result.tag_group.id);
        }
      })
      .finally(() => {
        this.set("savingStatus", I18n.t("saved"));
        this.set("saving", false);
      });
  },

  destroy() {
    return ajax(`/tag_groups/${this.get("id")}`, { type: "DELETE" });
  }
});<|MERGE_RESOLUTION|>--- conflicted
+++ resolved
@@ -9,14 +9,11 @@
     return saving || Ember.isEmpty(name) || Ember.isEmpty(tagNames);
   },
 
-<<<<<<< HEAD
-=======
   @computed("id")
   disableDelete(id) {
     return !parseInt(id);
   },
 
->>>>>>> c10941bb
   @computed("permissions")
   permissionName: {
     get(permissions) {
