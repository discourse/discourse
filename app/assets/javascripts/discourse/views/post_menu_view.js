--- conflicted
+++ resolved
@@ -207,11 +207,7 @@
     }
 
     buffer.push("<button title=\"" + tooltip +
-<<<<<<< HEAD
-                "\" data-action=\"" + buttonClass + "\" class='bookmark'><div class='" + iconClass +
-=======
                 "\" data-action=\"bookmark\" class='bookmark'><div class='" + iconClass +
->>>>>>> d450c7e0
                 "'></div></button>");
   },
 
