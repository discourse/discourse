/**
  This view handles rendering of an activity in a user's stream

  @class ActivityFilterView
  @extends Discourse.View
  @namespace Discourse
  @module Discourse
**/
Discourse.ActivityFilterView = Discourse.View.extend({
  tagName: 'li',
  classNameBindings: ['active', 'noGlyph'],

  stream: Em.computed.alias('controller.stream'),
  shouldRerender: Discourse.View.renderIfChanged('count'),
  noGlyph: Em.computed.empty('icon'),

  active: function() {
    var content = this.get('content');
    if (content) {
      return parseInt(this.get('stream.filter'), 10) === parseInt(Em.get(content, 'action_type'), 10);
    } else {
      return this.blank('stream.filter');
    }
  }.property('stream.filter', 'content.action_type'),

  activityCount: function() {
    return this.get('content.count') || this.get('count');
  }.property('content.count', 'count'),

  typeKey: function() {

    var actionType = this.get('content.action_type');
    if (actionType === Discourse.UserAction.TYPES.messages_received) { return ""; }

    var result = Discourse.UserAction.TYPES_INVERTED[actionType];
    if (!result) { return ""; }

    // We like our URLS to have hyphens, not underscores
    return "/" + result.replace("_", "-");
  }.property('content.action_type'),

  url: function() {
    var section = this.get('content.isPM') ? "/private-messages" : "/activity";
    return "/users/" + this.get('user.username_lower') + section + this.get('typeKey');
  }.property('typeKey'),

  description: function() {
    return this.get('content.description') || I18n.t("user.filters.all");
  }.property('content.description'),

  render: function(buffer) {
    buffer.push("<a href='" + this.get('url') + "'>");
    var icon = this.get('icon');
    if (icon) {
      buffer.push("<i class='glyph icon icon-" + icon + "'></i> ");
    }

    buffer.push(this.get('description') + " <span class='count'>(" + this.get('activityCount') + ")</span>");
    buffer.push("<span class='icon-chevron-right'></span></a>");
  },

  icon: function(){
<<<<<<< HEAD
    var action_type = parseInt(this.get("content.action_type"),10);
    var icon;

    switch(action_type){
      case Discourse.UserAction.WAS_LIKED:
        icon = "lemon";
        break;
      case Discourse.UserAction.BOOKMARK:
        icon = "bookmark";
        break;
      case Discourse.UserAction.EDIT:
        icon = "pencil";
        break;
      case Discourse.UserAction.RESPONSE:
        icon = "reply";
        break;
      case Discourse.UserAction.STAR:
        icon = "star";
        break;
=======
    switch(parseInt(this.get('content.action_type'),10)) {
      case Discourse.UserAction.TYPES.likes_received:
        return "heart";
      case Discourse.UserAction.TYPES.bookmarks:
        return "bookmark";
      case Discourse.UserAction.TYPES.edits:
        return "pencil";
      case Discourse.UserAction.TYPES.replies:
        return "reply";
      case Discourse.UserAction.TYPES.favorites:
        return "star";
>>>>>>> 7a6f1b5a
    }
  }.property("content.action_type")

});

Discourse.View.registerHelper('activityFilter', Discourse.ActivityFilterView);<|MERGE_RESOLUTION|>--- conflicted
+++ resolved
@@ -60,30 +60,9 @@
   },
 
   icon: function(){
-<<<<<<< HEAD
-    var action_type = parseInt(this.get("content.action_type"),10);
-    var icon;
-
-    switch(action_type){
-      case Discourse.UserAction.WAS_LIKED:
-        icon = "lemon";
-        break;
-      case Discourse.UserAction.BOOKMARK:
-        icon = "bookmark";
-        break;
-      case Discourse.UserAction.EDIT:
-        icon = "pencil";
-        break;
-      case Discourse.UserAction.RESPONSE:
-        icon = "reply";
-        break;
-      case Discourse.UserAction.STAR:
-        icon = "star";
-        break;
-=======
     switch(parseInt(this.get('content.action_type'),10)) {
       case Discourse.UserAction.TYPES.likes_received:
-        return "heart";
+        return "lemon";
       case Discourse.UserAction.TYPES.bookmarks:
         return "bookmark";
       case Discourse.UserAction.TYPES.edits:
@@ -92,7 +71,6 @@
         return "reply";
       case Discourse.UserAction.TYPES.favorites:
         return "star";
->>>>>>> 7a6f1b5a
     }
   }.property("content.action_type")
 
