--- conflicted
+++ resolved
@@ -34,34 +34,20 @@
       {{group-membership-button
           class="inline"
           model=model
-<<<<<<< HEAD
-          showLogin='showLogin'}}
-
-      {{#if displayGroupMessageButton}}
-        {{d-button
-            action="messageGroup"
-=======
           showLogin=(route-action  "showLogin")}}
 
       {{#if displayGroupMessageButton}}
         {{d-button
             action=(action "messageGroup")
->>>>>>> c10941bb
             class="btn-primary group-message-button inline"
             icon="envelope"
             label="groups.message"}}
       {{/if}}
 
       {{#if currentUser.admin}}
-<<<<<<< HEAD
-        {{d-button action="destroy"
-            disabled=destroying
-            icon="trash"
-=======
         {{d-button action=(action "destroy")
             disabled=destroying
             icon="trash-alt"
->>>>>>> c10941bb
             class='btn-danger'
             label="admin.groups.delete"}}
       {{/if}}
