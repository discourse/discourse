{{#d-section pageClass="about"}}
  <div class='container'>
    <div class='contents clearfix body-page'>

      <ul class="nav-pills">
        <li class="nav-item-about">{{#link-to 'about' class="active"}}{{i18n 'about.simple_title'}}{{/link-to}}</li>
        {{#if faqOverriden}}
          <li class="nav-item-guidelines">{{#link-to 'guidelines'}}{{i18n 'guidelines'}}{{/link-to}}</li>
          <li class="nav-item-faq">{{#link-to 'faq'}}{{i18n 'faq'}}{{/link-to}}</li>
        {{else}}
          <li class="nav-item-faq">{{#link-to 'faq'}}{{i18n 'faq'}}{{/link-to}}</li>
        {{/if}}
        <li class="nav-item-tos">{{#link-to 'tos'}}{{i18n 'tos'}}{{/link-to}}</li>
        <li class="nav-item-privacy">{{#link-to 'privacy'}}{{i18n 'privacy'}}{{/link-to}}</li>
      </ul>

      <section class='about description'>
        <h2>{{i18n 'about.title' title=model.title}}</h2>
        <p>{{model.description}}</p>
      </section>

      {{#if model.admins}}
        <section class='about admins'>
          <h3>{{d-icon "users"}} {{i18n 'about.our_admins'}}</h3>

          {{#each model.admins as |a|}}
            {{user-info user=a}}
          {{/each}}
          <div class='clearfix'></div>

        </section>
      {{/if}}

      {{plugin-outlet name="about-after-admins"
                    connectorTagName='section'
                    args=(hash model=model)}}

      {{#if model.moderators}}
        <section class='about moderators'>
          <h3>{{d-icon "users"}} {{i18n 'about.our_moderators'}}</h3>

          <div class='users'>
            {{#each model.moderators as |m|}}
              {{user-info user=m}}
            {{/each}}
          </div>
          <div class='clearfix'></div>
        </section>
      {{/if}}

      {{plugin-outlet name="about-after-moderators"
                    connectorTagName='section'
                    args=(hash model=model)}}

      <section class='about stats'>
        <h3>{{d-icon "bar-chart"}}  {{i18n 'about.stats'}}</h3>

        <table class='table'>
          <tr>
            <th>&nbsp;</th>
            <th>{{i18n 'about.stat.all_time'}}</th>
            <th>{{i18n 'about.stat.last_7_days'}}</th>
            <th>{{i18n 'about.stat.last_30_days'}}</th>
          </tr>
          <tr>
            <td class='title'>{{i18n 'about.topic_count'}}</td>
            <td>{{number model.stats.topic_count}}</td>
            <td>{{number model.stats.topics_7_days}}</td>
            <td>{{number model.stats.topics_30_days}}</td>
          </tr>
          <tr>
            <td>{{i18n 'about.post_count'}}</td>
            <td>{{number model.stats.post_count}}</td>
            <td>{{number model.stats.posts_7_days}}</td>
            <td>{{number model.stats.posts_30_days}}</td>
          </tr>
          <tr>
            <td>{{i18n 'about.user_count'}}</td>
            <td>{{number model.stats.user_count}}</td>
            <td>{{number model.stats.users_7_days}}</td>
            <td>{{number model.stats.users_30_days}}</td>
          </tr>
          <tr>
            <td>{{i18n 'about.active_user_count'}}</td>
            <td>&mdash;</td>
            <td>{{number model.stats.active_users_7_days}}</td>
            <td>{{number model.stats.active_users_30_days}}</td>
          </tr>
          <tr>
            <td>{{i18n 'about.like_count'}}</td>
            <td>{{number model.stats.like_count}}</td>
            <td>{{number model.stats.likes_7_days}}</td>
            <td>{{number model.stats.likes_30_days}}</td>
          </tr>
        </table>
      </section>

      {{#if contactInfo}}
        <section class='about contact'>
<<<<<<< HEAD
            <h3>{{d-icon "envelope-o"}} {{i18n 'about.contact'}}</h3>
=======
            <h3>{{d-icon "far-envelope"}} {{i18n 'about.contact'}}</h3>
>>>>>>> c10941bb
            <p>{{{contactInfo}}}</p>
        </section>
      {{/if}}

    </div>
  </div>
{{/d-section}}<|MERGE_RESOLUTION|>--- conflicted
+++ resolved
@@ -97,11 +97,7 @@
 
       {{#if contactInfo}}
         <section class='about contact'>
-<<<<<<< HEAD
-            <h3>{{d-icon "envelope-o"}} {{i18n 'about.contact'}}</h3>
-=======
             <h3>{{d-icon "far-envelope"}} {{i18n 'about.contact'}}</h3>
->>>>>>> c10941bb
             <p>{{{contactInfo}}}</p>
         </section>
       {{/if}}
