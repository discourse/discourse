--- conflicted
+++ resolved
@@ -271,32 +271,14 @@
 
                 {{#if model.private_topic_timer.execute_at}}
                   {{topic-timer-info
-                      topicClosed=model.closed
-                      statusType=model.private_topic_timer.status_type
-                      executeAt=model.private_topic_timer.execute_at
-                      duration=model.private_topic_timer.duration}}
-                {{/if}}
-
-                {{topic-timer-info
                     topicClosed=model.closed
-<<<<<<< HEAD
-                    statusType=model.topic_timer.status_type
-                    executeAt=model.topic_timer.execute_at
-                    basedOnLastPost=model.topic_timer.based_on_last_post
-                    duration=model.topic_timer.duration
-                    categoryId=model.topic_timer.category_id}}
-
-                {{#if session.showSignupCta}}
-                  {{! replace "Log In to Reply" with the infobox }}
-                  {{signup-cta}}
-=======
                     statusType=model.private_topic_timer.status_type
                     executeAt=model.private_topic_timer.execute_at
                     duration=model.private_topic_timer.duration
                     removeTopicTimer=(action "removeTopicTimer" model.private_topic_timer.status_type "private_topic_timer")}}
-              {{/if}}
-
-              {{topic-timer-info
+                {{/if}}
+
+                {{topic-timer-info
                   topicClosed=model.closed
                   statusType=model.topic_timer.status_type
                   executeAt=model.topic_timer.execute_at
@@ -305,35 +287,9 @@
                   categoryId=model.topic_timer.category_id
                   removeTopicTimer=(action "removeTopicTimer" model.topic_timer.status_type "topic_timer")}}
 
-              {{#if session.showSignupCta}}
-                {{! replace "Log In to Reply" with the infobox }}
-                {{signup-cta}}
-              {{else}}
-                {{#if currentUser}}
-                  {{plugin-outlet name="topic-above-footer-buttons" args=(hash model=model)}}
-
-                  {{topic-footer-buttons
-                    topic=model
-                    toggleMultiSelect=(action "toggleMultiSelect")
-                    hideMultiSelect=(action "hideMultiSelect")
-                    deleteTopic=(action "deleteTopic")
-                    recoverTopic=(action "recoverTopic")
-                    toggleClosed=(action "toggleClosed")
-                    toggleArchived=(action "toggleArchived")
-                    toggleVisibility=(action "toggleVisibility")
-                    showTopicStatusUpdate=(route-action "showTopicStatusUpdate")
-                    showFeatureTopic=(route-action "showFeatureTopic")
-                    showChangeTimestamp=(route-action "showChangeTimestamp")
-                    resetBumpDate=(action "resetBumpDate")
-                    convertToPublicTopic=(action "convertToPublicTopic")
-                    convertToPrivateMessage=(action "convertToPrivateMessage")
-                    toggleBookmark=(action "toggleBookmark")
-                    showFlagTopic=(route-action "showFlagTopic")
-                    toggleArchiveMessage=(action "toggleArchiveMessage")
-                    editFirstPost=(action "editFirstPost")
-                    deferTopic=(action "deferTopic")
-                    replyToPost=(action "replyToPost")}}
->>>>>>> 3d645322
+                {{#if session.showSignupCta}}
+                  {{! replace "Log In to Reply" with the infobox }}
+                  {{signup-cta}}
                 {{else}}
                   {{#if currentUser}}
                     {{plugin-outlet name="topic-above-footer-buttons" args=(hash model=model)}}
@@ -357,6 +313,7 @@
                       showFlagTopic=(route-action "showFlagTopic")
                       toggleArchiveMessage=(action "toggleArchiveMessage")
                       editFirstPost=(action "editFirstPost")
+                      deferTopic=(action "deferTopic")
                       replyToPost=(action "replyToPost")}}
                   {{else}}
                     <div id="topic-footer-buttons">
