--- conflicted
+++ resolved
@@ -168,8 +168,6 @@
 
     <div class="control-group pref-email-settings">
       <label class="control-label">{{i18n 'user.email_settings'}}</label>
-<<<<<<< HEAD
-=======
       {{#if canReceiveDigest}}
         {{preference-checkbox labelKey="user.email_digests.title" checked=model.user_option.email_digests}}
         {{#if model.user_option.email_digests}}
@@ -180,7 +178,6 @@
         {{/if}}
       {{/if}}
       <br/>
->>>>>>> 88f38f34
       <div class='controls controls-dropdown'>
         <label>{{i18n 'user.email_previous_replies.title'}}</label>
         {{combo-box valueAttribute="value" content=previousRepliesOptions value=model.user_option.email_previous_replies}}
