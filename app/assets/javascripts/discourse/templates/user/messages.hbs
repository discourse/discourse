{{#d-section class="user-navigation" pageClass="user-messages"}}
  {{#unless site.mobileView}}
    {{#if showNewPM}}
      {{d-button class="btn-primary new-private-message" action=(route-action "composePrivateMessage") icon="envelope" label="user.new_private_message"}}
    {{/if}}
  {{/unless}}

  {{#mobile-nav class='messages-nav' desktopClass='nav-stacked action-list' currentPath=currentPath}}
    <li class="noGlyph">
      {{#link-to 'userPrivateMessages.index' model}}
        {{i18n 'user.messages.inbox'}}
      {{/link-to}}
    </li>
    <li class="noGlyph">
      {{#link-to 'userPrivateMessages.sent' model}}
        {{i18n 'user.messages.sent'}}
      {{/link-to}}
    </li>
    <li class="noGlyph">
      {{#link-to 'userPrivateMessages.archive' model}}
        {{i18n 'user.messages.archive'}}
      {{/link-to}}
    </li>
    {{plugin-outlet name="user-messages-nav" connectorTagName='li' args=(hash model=model)}}
    {{#each model.groups as |group|}}
      {{#if group.has_messages}}
        <li>
          {{#link-to 'userPrivateMessages.group' group.name}}
<<<<<<< HEAD
            {{d-icon "group" class="glyph"}}
=======
            {{d-icon "users"}}
>>>>>>> c10941bb
            {{capitalize-string group.name}}
          {{/link-to}}
        </li>
        <li class='archive'>
          {{#link-to 'userPrivateMessages.groupArchive' group.name}}
            {{i18n 'user.messages.archive'}}
          {{/link-to}}
        </li>
      {{/if}}
    {{/each}}

    {{#if pmTaggingEnabled}}
      <li class="noGlyph">
        {{#link-to 'userPrivateMessages.tags' model}}
          {{i18n 'user.messages.tags'}}
        {{/link-to}}
      </li>
      {{#if tagId}}
        <li class="archive">
          {{#link-to 'userPrivateMessages.tagsShow' tagId}}
            {{tagId}}
          {{/link-to}}
        </li>
      {{/if}}
    {{/if}}
  {{/mobile-nav}}
{{/d-section}}

<section class='user-right messages'>

<<<<<<< HEAD
<div class="clearfix list-actions">
    {{#if showToggleBulkSelect}}
      <button {{action "toggleBulkSelect"}} class="btn bulk-select no-text" title="{{i18n "user.messages.bulk_select"}}">
        {{d-icon "list"}}
      </button>
    {{/if}}
=======
<div class="list-actions">
  
    {{#unless site.mobileView}}
      {{#if showToggleBulkSelect}}
        <button {{action "toggleBulkSelect"}} class="btn btn-default bulk-select no-text" title="{{i18n "user.messages.bulk_select"}}">
          {{d-icon "list"}}
        </button>
      {{/if}}
    {{/unless}}
>>>>>>> c10941bb

    {{#if site.mobileView}}
      {{#if showNewPM}}
        {{d-button class="btn-primary new-private-message" action=(route-action "composePrivateMessage") icon="envelope" label="user.new_private_message"}}
      {{/if}}
    {{/if}}

    {{#if canArchive}}
    <button {{action "archive"}} class="btn btn-default btn-archive">
      {{i18n "user.messages.move_to_archive"}}
    </button>
    {{/if}}

    {{#if canMoveToInbox}}
    <button {{action "toInbox"}} class="btn btn-default btn-to-inbox">
      {{i18n "user.messages.move_to_inbox"}}
    </button>
    {{/if}}

    {{#if bulkSelectEnabled}}
    <button {{action "selectAll"}} class="btn btn-default btn-select-all">
      {{i18n "user.messages.select_all"}}
    </button>
    {{/if}}

    {{#if isGroup}}
      {{group-notifications-button value=group.group_user.notification_level group=group user=model}}
    {{/if}}
</div>

{{outlet}}
</section><|MERGE_RESOLUTION|>--- conflicted
+++ resolved
@@ -26,11 +26,7 @@
       {{#if group.has_messages}}
         <li>
           {{#link-to 'userPrivateMessages.group' group.name}}
-<<<<<<< HEAD
-            {{d-icon "group" class="glyph"}}
-=======
             {{d-icon "users"}}
->>>>>>> c10941bb
             {{capitalize-string group.name}}
           {{/link-to}}
         </li>
@@ -61,14 +57,6 @@
 
 <section class='user-right messages'>
 
-<<<<<<< HEAD
-<div class="clearfix list-actions">
-    {{#if showToggleBulkSelect}}
-      <button {{action "toggleBulkSelect"}} class="btn bulk-select no-text" title="{{i18n "user.messages.bulk_select"}}">
-        {{d-icon "list"}}
-      </button>
-    {{/if}}
-=======
 <div class="list-actions">
   
     {{#unless site.mobileView}}
@@ -78,7 +66,6 @@
         </button>
       {{/if}}
     {{/unless}}
->>>>>>> c10941bb
 
     {{#if site.mobileView}}
       {{#if showNewPM}}
