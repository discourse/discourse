{{#d-section pageClass="user-activity" class="user-secondary-navigation" scrollTop="false"}}
  {{#mobile-nav class="activity-nav" desktopClass="action-list activity-list nav-stacked" currentPath=router._router.currentPath}}
    <li>
      {{#link-to "userActivity.index"}}{{i18n "user.filters.all"}}{{/link-to}}
    </li>
    <li>
      {{#link-to "userActivity.topics"}}{{i18n "user_action_groups.4"}}{{/link-to}}
    </li>
    <li>
      {{#link-to "userActivity.replies"}}{{i18n "user_action_groups.5"}}{{/link-to}}
    </li>
    {{#if user.showDrafts}}
      <li>
        {{#link-to "userActivity.drafts"}}{{i18n "user_action_groups.15"}}{{/link-to}}
      </li>
    {{/if}}
    <li>
      {{#link-to "userActivity.likesGiven"}}{{i18n "user_action_groups.1"}}{{/link-to}}
    </li>
    {{#if user.showBookmarks}}
<<<<<<< HEAD
      <li>
        {{#link-to 'userActivity.bookmarksWithReminders'}}{{i18n 'user_action_groups.3'}}{{/link-to}}
      </li>
=======
      {{#if bookmarksWithRemindersEnabled}}
        <li>
          {{#link-to "userActivity.bookmarksWithReminders"}}{{i18n "user_action_groups.3"}}{{/link-to}}
        </li>
      {{else}}
        <li>
          {{#link-to "userActivity.bookmarks"}}{{i18n "user_action_groups.3"}}{{/link-to}}
        </li>
      {{/if}}
>>>>>>> 8f054413
    {{/if}}
    {{plugin-outlet
      name="user-activity-bottom"
      connectorTagName="li"
      args=(hash model=model)
    }}
  {{/mobile-nav}}
{{/d-section}}
{{#if canDownloadPosts}}
  <section class="user-additional-controls">
    {{d-button action=(action "exportUserArchive") class="btn-default" label="user.download_archive.button_text" icon="download"}}
  </section>
{{/if}}
<section class="user-content">
  {{outlet}}
</section><|MERGE_RESOLUTION|>--- conflicted
+++ resolved
@@ -18,21 +18,9 @@
       {{#link-to "userActivity.likesGiven"}}{{i18n "user_action_groups.1"}}{{/link-to}}
     </li>
     {{#if user.showBookmarks}}
-<<<<<<< HEAD
       <li>
         {{#link-to 'userActivity.bookmarksWithReminders'}}{{i18n 'user_action_groups.3'}}{{/link-to}}
       </li>
-=======
-      {{#if bookmarksWithRemindersEnabled}}
-        <li>
-          {{#link-to "userActivity.bookmarksWithReminders"}}{{i18n "user_action_groups.3"}}{{/link-to}}
-        </li>
-      {{else}}
-        <li>
-          {{#link-to "userActivity.bookmarks"}}{{i18n "user_action_groups.3"}}{{/link-to}}
-        </li>
-      {{/if}}
->>>>>>> 8f054413
     {{/if}}
     {{plugin-outlet
       name="user-activity-bottom"
