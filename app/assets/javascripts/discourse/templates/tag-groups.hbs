<div class="container tag-groups-container">
  <h2>{{i18n "tagging.groups.title"}}</h2>

  <div class='content-list'>
    <ul>
      {{#each model as |tagGroup|}}
        <li><a {{action "selectTagGroup" tagGroup}} class="{{if tagGroup.selected 'active'}}">{{tagGroup.name}}</a></li>
      {{/each}}
    </ul>
<<<<<<< HEAD
    <button {{action "newTagGroup"}} class='btn'>{{d-icon "plus"}}{{i18n 'tagging.groups.new'}}</button>
=======
    <button {{action "newTagGroup"}} class='btn btn-default'>{{d-icon "plus"}}{{i18n 'tagging.groups.new'}}</button>
>>>>>>> c10941bb
  </div>

  {{outlet}}

  <div class="clearfix" />
</div><|MERGE_RESOLUTION|>--- conflicted
+++ resolved
@@ -7,11 +7,7 @@
         <li><a {{action "selectTagGroup" tagGroup}} class="{{if tagGroup.selected 'active'}}">{{tagGroup.name}}</a></li>
       {{/each}}
     </ul>
-<<<<<<< HEAD
-    <button {{action "newTagGroup"}} class='btn'>{{d-icon "plus"}}{{i18n 'tagging.groups.new'}}</button>
-=======
     <button {{action "newTagGroup"}} class='btn btn-default'>{{d-icon "plus"}}{{i18n 'tagging.groups.new'}}</button>
->>>>>>> c10941bb
   </div>
 
   {{outlet}}
