--- conflicted
+++ resolved
@@ -19,11 +19,7 @@
 
   <td class='num likes'>
     {{#if like_count}}
-<<<<<<< HEAD
-      <a href='{{url}}{{#if has_best_of}}/best_of{{/if}}'>{{like_count}} <i class='icon-lemon'></i></a>
-=======
-      <a href='{{url}}{{#if has_best_of}}?filter=best_of{{/if}}'>{{like_count}} <i class='icon-heart'></i></a>
->>>>>>> d3cfb560
+      <a href='{{url}}{{#if has_best_of}}?filter=best_of{{/if}}'>{{like_count}} <i class='icon-lemon'></i></a>
     {{/if}}
   </td>
 
