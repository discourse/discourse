{{#if view.topics}}
  <table id="topic-list">
    <tr>
<<<<<<< HEAD
      <td class='main-link'>
        <a class='title' href="{{unbound lastReadUrl}}">{{{unbound fancy_title}}}</a>
        {{#if unread}}
          <a href="{{unbound lastReadUrl}}" class='badge unread badge-notification' title='{{i18n topic.unread_posts count="unread"}}'>{{unbound unread}}</a>
        {{/if}}
        {{#if new_posts}}
          <a href="{{unbound lastReadUrl}}" class='badge new-posts badge-notification' title='{{i18n topic.new_posts count="new_posts"}}'>{{unbound new_posts}}</a>
        {{/if}}
        {{#if unseen}}
          <a href="{{unbound lastReadUrl}}" class='badge new-posts badge-notification' title='{{i18n topic.new}}'><i class='icon icon-asterisk'></i></a>
        {{/if}}
      </td>
      <td class='category'>
        {{categoryLink category}}
      </td>
      <td class='num posts'><a href="{{unbound lastReadUrl}}" class='badge-posts'>{{number posts_count numberKey="posts_long"}}</a></td>

      <td class='num likes'>
        {{#if like_count}}
          <a href='{{unbound url}}{{#if has_best_of}}?filter=best_of{{/if}}'>{{unbound like_count}} <i class='icon-lemon'></i></a>
        {{/if}}
      </td>
=======
      <th>
        {{i18n topic.title}}
      </th>
      {{#unless controller.hideCategories}}
        <th>{{i18n category_title}}</th>
      {{/unless}}
      <th class='num posts'>{{i18n posts}}</th>
      <th class='num likes'>{{i18n likes}}</th>
      <th class='num views'>{{i18n views}}</th>
      <th class='num activity' colspan='2'>{{i18n activity}}</th>
    </tr>
>>>>>>> c0b051c9

    {{#groupedEach view.topics}}
      <tr>
        <td class='main-link'>
          <a class='title' href="{{unbound lastUnreadUrl}}">{{{unbound fancy_title}}}</a>
          {{#if unread}}
            <a href="{{unbound lastUnreadUrl}}" class='badge unread badge-notification' title='{{i18n topic.unread_posts count="unread"}}'>{{unbound unread}}</a>
          {{/if}}
          {{#if new_posts}}
            <a href="{{unbound lastUnreadUrl}}" class='badge new-posts badge-notification' title='{{i18n topic.new_posts count="new_posts"}}'>{{unbound new_posts}}</a>
          {{/if}}
          {{#if unseen}}
            <a href="{{unbound lastUnreadUrl}}" class='badge new-posts badge-notification' title='{{i18n topic.new}}'><i class='icon icon-asterisk'></i></a>
          {{/if}}
        </td>
        {{#unless controller.hideCategories}}
          <td class='category'>
            {{categoryLink category}}
          </td>
        {{/unless}}
        <td class='num posts'><a href="{{unbound lastUnreadUrl}}" class='badge-posts'>{{number posts_count numberKey="posts_long"}}</a></td>

        <td class='num likes'>
          {{#if like_count}}
            <a href='{{unbound url}}{{#if has_best_of}}?filter=best_of{{/if}}'>{{unbound like_count}} <i class='icon-heart'></i></a>
          {{/if}}
        </td>

        <td {{bindAttr class=":num :views viewsHeat"}}>{{number views numberKey="views_long"}}</td>
        {{#if bumped}}
          <td class='num activity'>
            <a href="{{unbound url}}" {{{bindAttr class=":age ageCold"}}} title='{{i18n first_post}}: {{{unboundDate created_at}}}' >{{unboundAge created_at}}</a>
          </td>
          <td class='num activity last'>
            <a href="{{unbound lastPostUrl}}" class='age' title='{{i18n last_post}}: {{{unboundDate bumped_at}}}'>{{unboundAge bumped_at}}</a>
          </td>
        {{else}}
          <td class='num activity'>
            <a href="{{unbound url}}" class='age' title='{{i18n first_post}}: {{{unboundDate created_at}}}'>{{unboundAge created_at}}</a>
          </td>
          <td class="activity"></td>
        {{/if}}
      </tr>
    {{/groupedEach}}

  </table>
{{else}}
  <div class='alert alert-info'>
  {{i18n choose_topic.none_found}}
  </div>
{{/if}}<|MERGE_RESOLUTION|>--- conflicted
+++ resolved
@@ -1,30 +1,6 @@
 {{#if view.topics}}
   <table id="topic-list">
     <tr>
-<<<<<<< HEAD
-      <td class='main-link'>
-        <a class='title' href="{{unbound lastReadUrl}}">{{{unbound fancy_title}}}</a>
-        {{#if unread}}
-          <a href="{{unbound lastReadUrl}}" class='badge unread badge-notification' title='{{i18n topic.unread_posts count="unread"}}'>{{unbound unread}}</a>
-        {{/if}}
-        {{#if new_posts}}
-          <a href="{{unbound lastReadUrl}}" class='badge new-posts badge-notification' title='{{i18n topic.new_posts count="new_posts"}}'>{{unbound new_posts}}</a>
-        {{/if}}
-        {{#if unseen}}
-          <a href="{{unbound lastReadUrl}}" class='badge new-posts badge-notification' title='{{i18n topic.new}}'><i class='icon icon-asterisk'></i></a>
-        {{/if}}
-      </td>
-      <td class='category'>
-        {{categoryLink category}}
-      </td>
-      <td class='num posts'><a href="{{unbound lastReadUrl}}" class='badge-posts'>{{number posts_count numberKey="posts_long"}}</a></td>
-
-      <td class='num likes'>
-        {{#if like_count}}
-          <a href='{{unbound url}}{{#if has_best_of}}?filter=best_of{{/if}}'>{{unbound like_count}} <i class='icon-lemon'></i></a>
-        {{/if}}
-      </td>
-=======
       <th>
         {{i18n topic.title}}
       </th>
@@ -36,7 +12,6 @@
       <th class='num views'>{{i18n views}}</th>
       <th class='num activity' colspan='2'>{{i18n activity}}</th>
     </tr>
->>>>>>> c0b051c9
 
     {{#groupedEach view.topics}}
       <tr>
@@ -61,7 +36,7 @@
 
         <td class='num likes'>
           {{#if like_count}}
-            <a href='{{unbound url}}{{#if has_best_of}}?filter=best_of{{/if}}'>{{unbound like_count}} <i class='icon-heart'></i></a>
+            <a href='{{unbound url}}{{#if has_best_of}}?filter=best_of{{/if}}'>{{unbound like_count}} <i class='icon-lemon'></i></a>
           {{/if}}
         </td>
 
