{{#if controller.currentUser.id}}
  <td class='star'>
    <a {{bindAttr class=":star :icon-star starred:starred"}} {{action toggleStar this}} href='#' {{bindAttr title="favoriteTooltip"}}></a>
  </td>
{{/if}}

<td class='main-link clearfix'>

  {{#if controller.rankDetailsVisible}}
    <div class='rank-details'>
      <p>{{rank_details.hot_topic_type}}</p>
      <p>
        ({{float rank_details.random_bias}} * {{float rank_details.random_multiplier}}) + ({{float rank_details.days_ago_bias}} * {{float rank_details.days_ago_multiplier}}) = <b>{{float rank_details.ranking_score}}</b>
        <i class='icon icon-beaker score' {{action showRankDetails this}} title='{{i18n rank_details.show}}'></i>
      </p>
    </div>
  {{/if}}

  {{topicStatus topic=this}}
  {{{topicLink this}}}
  {{#if unread}}
    <a href="{{lastReadUrl}}" class='badge unread badge-notification' title='{{i18n topic.unread_posts count="unread"}}'>{{unread}}</a>
  {{/if}}
  {{#if displayNewPosts}}
    <a href="{{lastReadUrl}}" class='badge new-posts badge-notification' title='{{i18n topic.new_posts count="displayNewPosts"}}'>{{displayNewPosts}}</a>
  {{/if}}
  {{#if unseen}}
    <a href="{{lastReadUrl}}" class='badge new-posts badge-notification' title='{{i18n topic.new}}'><i class='icon icon-asterisk'></i></a>
  {{/if}}

  {{#if hasExcerpt}}
    <div class="topic-excerpt">
      {{excerpt}}
      {{#if excerptTruncated}}
        {{#unless canClearPin}}<a href="{{lastReadUrl}}">{{i18n read_more}}</a>{{/unless}}
      {{/if}}
      {{#if canClearPin}}
        <a href="#" {{action clearPin this}} title="{{i18n topic.clear_pin.help}}">{{i18n topic.clear_pin.title}}</a>
      {{/if}}
    </div>
  {{/if}}
</td>

<td class='category'>
  {{categoryLink category}}
</td>

<td class='posters'>
  {{#each posters}}
    <a href="{{user.path}}" class="{{extras}}">{{avatar this usernamePath="user.username" imageSize="small"}}</a>
  {{/each}}
</td>

<td class='num posts'><a href="{{lastReadUrl}}" class='badge-posts'>{{number posts_count numberKey="posts_long"}}</a></td>

<<<<<<< HEAD
  <td class='num likes'>
    {{#if like_count}}
      <a href='{{url}}{{#if has_best_of}}?filter=best_of{{/if}}' title='{{i18n topic.likes count="like_count"}}'>{{number like_count numberKey="likes_long"}} <i class='icon-lemon'></i></a>
    {{/if}}
  </td>
=======
<td class='num likes'>
  {{#if like_count}}
    <a href='{{url}}{{#if has_best_of}}?filter=best_of{{/if}}' title='{{i18n topic.likes count="like_count"}}'>{{number like_count numberKey="likes_long"}} <i class='icon-heart'></i></a>
  {{/if}}
</td>
>>>>>>> c2f8aa1f

<td {{bindAttr class=":num :views viewsHeat"}}>{{number views numberKey="views_long"}}</td>

{{#if bumped}}
  <td class='num activity'>
    <a href="{{url}}" {{{bindAttr class=":age ageCold"}}} title='{{i18n first_post}}: {{{unboundDate created_at}}}' >{{unboundAge created_at}}</a>
  </td>
  <td class='num activity last'>
    <a href="{{lastPostUrl}}" class='age' title='{{i18n last_post}}: {{{unboundDate bumped_at}}}'>{{unboundAge bumped_at}}</a>
  </td>
{{else}}
  <td class='num activity'>
    <a href="{{url}}" class='age' title='{{i18n first_post}}: {{{unboundDate created_at}}}'>{{unboundAge created_at}}</a>
  </td>
  <td class='activity'></td>
{{/if}}<|MERGE_RESOLUTION|>--- conflicted
+++ resolved
@@ -53,19 +53,11 @@
 
 <td class='num posts'><a href="{{lastReadUrl}}" class='badge-posts'>{{number posts_count numberKey="posts_long"}}</a></td>
 
-<<<<<<< HEAD
-  <td class='num likes'>
-    {{#if like_count}}
-      <a href='{{url}}{{#if has_best_of}}?filter=best_of{{/if}}' title='{{i18n topic.likes count="like_count"}}'>{{number like_count numberKey="likes_long"}} <i class='icon-lemon'></i></a>
-    {{/if}}
-  </td>
-=======
 <td class='num likes'>
   {{#if like_count}}
-    <a href='{{url}}{{#if has_best_of}}?filter=best_of{{/if}}' title='{{i18n topic.likes count="like_count"}}'>{{number like_count numberKey="likes_long"}} <i class='icon-heart'></i></a>
+    <a href='{{url}}{{#if has_best_of}}?filter=best_of{{/if}}' title='{{i18n topic.likes count="like_count"}}'>{{number like_count numberKey="likes_long"}} <i class='icon-lemon'></i></a>
   {{/if}}
 </td>
->>>>>>> c2f8aa1f
 
 <td {{bindAttr class=":num :views viewsHeat"}}>{{number views numberKey="views_long"}}</td>
 
