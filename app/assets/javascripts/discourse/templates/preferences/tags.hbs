{{#if siteSettings.tagging_enabled}}
<div class="control-group tag-notifications">

  <label class="control-label">{{i18n 'user.tag_settings'}}</label>

  <div class="controls tag-controls">
    <label>{{d-icon "d-watching" class="icon watching"}} {{i18n 'user.watched_tags'}}</label>
    {{tag-chooser
      tags=model.watched_tags
      blacklist=selectedTags
<<<<<<< HEAD
      filterPlaceholder=null
=======
      filterPlaceholder="select_kit.filter_placeholder"
>>>>>>> c10941bb
      allowCreate=false
      everyTag=true
      unlimitedTagCount=true}}
  </div>
  <div class="instructions">{{i18n 'user.watched_tags_instructions'}}</div>

  <div class="controls tag-controls">
    <label>{{d-icon "d-tracking" class="icon tracking"}} {{i18n 'user.tracked_tags'}}</label>
    {{tag-chooser
      tags=model.tracked_tags
      blacklist=selectedTags
<<<<<<< HEAD
      filterPlaceholder=null
=======
      filterPlaceholder="select_kit.filter_placeholder"
>>>>>>> c10941bb
      allowCreate=false
      everyTag=true
      unlimitedTagCount=true}}
  </div>
  <div class="instructions">{{i18n 'user.tracked_tags_instructions'}}</div>

  <div class="controls tag-controls">
    <label>{{d-icon "d-watching-first" class="icon watching-first-post"}} {{i18n 'user.watched_first_post_tags'}}</label>
    {{tag-chooser
      tags=model.watching_first_post_tags
      blacklist=selectedTags
<<<<<<< HEAD
      filterPlaceholder=null
=======
      filterPlaceholder="select_kit.filter_placeholder"
>>>>>>> c10941bb
      allowCreate=false
      everyTag=true
      unlimitedTagCount=true}}
  </div>
  <div class="instructions">{{i18n 'user.watched_first_post_tags_instructions'}}</div>

  <div class="controls tag-controls">
    <label>{{d-icon "d-muted" class="icon muted"}} {{i18n 'user.muted_tags'}}</label>
    {{tag-chooser
      tags=model.muted_tags
      blacklist=selectedTags
<<<<<<< HEAD
      filterPlaceholder=null
=======
      filterPlaceholder="select_kit.filter_placeholder"
>>>>>>> c10941bb
      allowCreate=false
      everyTag=true
      unlimitedTagCount=true}}
  </div>
  <div class="instructions">{{i18n 'user.muted_tags_instructions'}}</div>

</div>

{{plugin-outlet name="user-preferences-tags" args=(hash model=model save=(action "save"))}}

<br/>

{{plugin-outlet name="user-custom-controls" args=(hash model=model)}}

<div class="control-group save-button">
  <div class="controls">
    {{partial 'user/preferences/save-button'}}
  </div>
</div>
{{/if}}<|MERGE_RESOLUTION|>--- conflicted
+++ resolved
@@ -8,11 +8,7 @@
     {{tag-chooser
       tags=model.watched_tags
       blacklist=selectedTags
-<<<<<<< HEAD
-      filterPlaceholder=null
-=======
       filterPlaceholder="select_kit.filter_placeholder"
->>>>>>> c10941bb
       allowCreate=false
       everyTag=true
       unlimitedTagCount=true}}
@@ -24,11 +20,7 @@
     {{tag-chooser
       tags=model.tracked_tags
       blacklist=selectedTags
-<<<<<<< HEAD
-      filterPlaceholder=null
-=======
       filterPlaceholder="select_kit.filter_placeholder"
->>>>>>> c10941bb
       allowCreate=false
       everyTag=true
       unlimitedTagCount=true}}
@@ -40,11 +32,7 @@
     {{tag-chooser
       tags=model.watching_first_post_tags
       blacklist=selectedTags
-<<<<<<< HEAD
-      filterPlaceholder=null
-=======
       filterPlaceholder="select_kit.filter_placeholder"
->>>>>>> c10941bb
       allowCreate=false
       everyTag=true
       unlimitedTagCount=true}}
@@ -56,11 +44,7 @@
     {{tag-chooser
       tags=model.muted_tags
       blacklist=selectedTags
-<<<<<<< HEAD
-      filterPlaceholder=null
-=======
       filterPlaceholder="select_kit.filter_placeholder"
->>>>>>> c10941bb
       allowCreate=false
       everyTag=true
       unlimitedTagCount=true}}
