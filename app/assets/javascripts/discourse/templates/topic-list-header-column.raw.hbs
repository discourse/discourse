--- conflicted
+++ resolved
@@ -5,13 +5,8 @@
     {{/if ~}}
     {{~#if bulkSelectEnabled}}
       <span class='bulk-select-topics'>
-<<<<<<< HEAD
-        <button class='btn bulk-select-all'>{{i18n "topics.bulk.select_all"}}</button>
-        <button class='btn bulk-clear-all'>{{i18n "topics.bulk.clear_all"}}</button>
-=======
         <button class='btn btn-default bulk-select-all'>{{i18n "topics.bulk.select_all"}}</button>
         <button class='btn btn-default bulk-clear-all'>{{i18n "topics.bulk.clear_all"}}</button>
->>>>>>> c10941bb
       </span>
     {{/if ~}}
   {{/if ~}}
