--- conflicted
+++ resolved
@@ -1,8 +1,4 @@
-<<<<<<< HEAD
-{{#load-more selector=".user-stream-item" action="loadMore"}}
-=======
 {{#load-more selector=".user-stream-item" action=(action "loadMore")}}
->>>>>>> c10941bb
   <div class="user-stream">
     {{#each model as |post|}}
       {{group-post post=post class="user-stream-item item"}}
