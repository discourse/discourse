{{#if redirectedReason}}
  <div class="alert alert-info">{{redirectedReason}}</div>
{{/if}}

{{#if showDismissAtTop}}
  <div class="row">
    {{#if showDismissRead}}
      <button title="{{i18n 'topics.bulk.dismiss_tooltip'}}" id='dismiss-topics-top' class='btn btn-default dismiss-read' {{action "dismissReadPosts"}}>{{i18n 'topics.bulk.dismiss_button'}}</button>
    {{/if}}
    {{#if showResetNew}}
<<<<<<< HEAD
    <button id='dismiss-new-top' class='btn dismiss-read' {{action "resetNew"}}>{{d-icon "check"}} {{i18n 'topics.bulk.dismiss_new'}}</button>
=======
    <button id='dismiss-new-top' class='btn btn-default dismiss-read' {{action "resetNew"}}>{{d-icon "check"}} {{i18n 'topics.bulk.dismiss_new'}}</button>
>>>>>>> c10941bb
    {{/if}}
  </div>
{{/if}}

{{#if model.sharedDrafts}}
  {{topic-list
    class="shared-drafts"
    listTitle="shared_drafts.title"
    top=top
    hideCategory="true"
    category=category
    topics=model.sharedDrafts
    discoveryList=true}}
{{/if}}

<<<<<<< HEAD
{{bulk-select-button selected=selected action="refresh" category=category}}
=======
{{bulk-select-button selected=selected action=(action "refresh") category=category}}
>>>>>>> c10941bb

{{#discovery-topics-list model=model refresh=(action "refresh") incomingCount=topicTrackingState.incomingCount}}
  {{#if top}}
    <div class='top-lists'>
      {{period-chooser period=period action=(action "changePeriod")}}
    </div>
  {{else}}
    {{#if topicTrackingState.hasIncoming}}
      <div class="show-more {{if hasTopics 'has-topics'}}">
        <div class='alert alert-info clickable' {{action "showInserted"}}>
          <a tabindex="0" href="" {{action "showInserted"}}>
            {{count-i18n key="topic_count_" suffix=topicTrackingState.filter count=topicTrackingState.incomingCount}}
          </a>
        </div>
      </div>
    {{/if}}
  {{/if}}

  {{#if hasTopics}}
    {{topic-list
      highlightLastVisited=true
      top=top
      showTopicPostBadges=showTopicPostBadges
      showPosters=true
      canBulkSelect=canBulkSelect
<<<<<<< HEAD
      changeSort="changeSort"
      toggleBulkSelect="toggleBulkSelect"
=======
      changeSort=(action "changeSort")
      toggleBulkSelect=(action "toggleBulkSelect")
>>>>>>> c10941bb
      hideCategory=model.hideCategory
      order=order
      ascending=ascending
      bulkSelectEnabled=bulkSelectEnabled
      selected=selected
      expandGloballyPinned=expandGloballyPinned
      expandAllPinned=expandAllPinned
      category=category
      topics=model.topics
      discoveryList=true}}
  {{/if}}
{{/discovery-topics-list}}

<footer class='topic-list-bottom'>
  {{conditional-loading-spinner condition=model.loadingMore}}
  {{#if allLoaded}}
    {{#if showDismissRead}}
      <button title="{{i18n 'topics.bulk.dismiss_tooltip'}}" id='dismiss-topics' class='btn btn-default dismiss-read' {{action "dismissReadPosts"}}>{{i18n 'topics.bulk.dismiss_button'}}</button>
    {{/if}}
    {{#if showResetNew}}
<<<<<<< HEAD
      <button id='dismiss-new' class='btn dismiss-read' {{action "resetNew"}}>
=======
      <button id='dismiss-new' class='btn btn-default dismiss-read' {{action "resetNew"}}>
>>>>>>> c10941bb
        {{d-icon "check"}} {{i18n 'topics.bulk.dismiss_new'}}</button>
    {{/if}}

    {{#footer-message education=footerEducation message=footerMessage}}
      {{#if latest}}
<<<<<<< HEAD
        {{#if canCreateTopicOnCategory}}<a href {{action "createTopic"}}>{{i18n 'topic.suggest_create_topic'}}</a>.{{/if}}
      {{else if top}}
        {{#link-to "discovery.categories"}}{{i18n 'topic.browse_all_categories'}}{{/link-to}}, {{#link-to 'discovery.latest'}}{{i18n 'topic.view_latest_topics'}}{{/link-to}} {{i18n 'or'}} {{i18n 'filters.top.other_periods'}}.
        {{top-period-buttons period=period action="changePeriod"}}
=======
        {{#if canCreateTopicOnCategory}}<a href {{action "createTopic"}}>{{i18n 'topic.suggest_create_topic'}}</a>{{/if}}
      {{else if top}}
        {{#link-to "discovery.categories"}}{{i18n 'topic.browse_all_categories'}}{{/link-to}}, {{#link-to 'discovery.latest'}}{{i18n 'topic.view_latest_topics'}}{{/link-to}} {{i18n 'or'}} {{i18n 'filters.top.other_periods'}}.
        {{top-period-buttons period=period action=(action "changePeriod")}}
>>>>>>> c10941bb
      {{else}}
        {{#link-to "discovery.categories"}} {{i18n 'topic.browse_all_categories'}}{{/link-to}} {{i18n 'or'}} {{#link-to 'discovery.latest'}}{{i18n 'topic.view_latest_topics'}}{{/link-to}}.
      {{/if}}
    {{/footer-message}}

  {{/if}}
</footer><|MERGE_RESOLUTION|>--- conflicted
+++ resolved
@@ -8,11 +8,7 @@
       <button title="{{i18n 'topics.bulk.dismiss_tooltip'}}" id='dismiss-topics-top' class='btn btn-default dismiss-read' {{action "dismissReadPosts"}}>{{i18n 'topics.bulk.dismiss_button'}}</button>
     {{/if}}
     {{#if showResetNew}}
-<<<<<<< HEAD
-    <button id='dismiss-new-top' class='btn dismiss-read' {{action "resetNew"}}>{{d-icon "check"}} {{i18n 'topics.bulk.dismiss_new'}}</button>
-=======
     <button id='dismiss-new-top' class='btn btn-default dismiss-read' {{action "resetNew"}}>{{d-icon "check"}} {{i18n 'topics.bulk.dismiss_new'}}</button>
->>>>>>> c10941bb
     {{/if}}
   </div>
 {{/if}}
@@ -28,11 +24,7 @@
     discoveryList=true}}
 {{/if}}
 
-<<<<<<< HEAD
-{{bulk-select-button selected=selected action="refresh" category=category}}
-=======
 {{bulk-select-button selected=selected action=(action "refresh") category=category}}
->>>>>>> c10941bb
 
 {{#discovery-topics-list model=model refresh=(action "refresh") incomingCount=topicTrackingState.incomingCount}}
   {{#if top}}
@@ -58,13 +50,8 @@
       showTopicPostBadges=showTopicPostBadges
       showPosters=true
       canBulkSelect=canBulkSelect
-<<<<<<< HEAD
-      changeSort="changeSort"
-      toggleBulkSelect="toggleBulkSelect"
-=======
       changeSort=(action "changeSort")
       toggleBulkSelect=(action "toggleBulkSelect")
->>>>>>> c10941bb
       hideCategory=model.hideCategory
       order=order
       ascending=ascending
@@ -85,27 +72,16 @@
       <button title="{{i18n 'topics.bulk.dismiss_tooltip'}}" id='dismiss-topics' class='btn btn-default dismiss-read' {{action "dismissReadPosts"}}>{{i18n 'topics.bulk.dismiss_button'}}</button>
     {{/if}}
     {{#if showResetNew}}
-<<<<<<< HEAD
-      <button id='dismiss-new' class='btn dismiss-read' {{action "resetNew"}}>
-=======
       <button id='dismiss-new' class='btn btn-default dismiss-read' {{action "resetNew"}}>
->>>>>>> c10941bb
         {{d-icon "check"}} {{i18n 'topics.bulk.dismiss_new'}}</button>
     {{/if}}
 
     {{#footer-message education=footerEducation message=footerMessage}}
       {{#if latest}}
-<<<<<<< HEAD
-        {{#if canCreateTopicOnCategory}}<a href {{action "createTopic"}}>{{i18n 'topic.suggest_create_topic'}}</a>.{{/if}}
-      {{else if top}}
-        {{#link-to "discovery.categories"}}{{i18n 'topic.browse_all_categories'}}{{/link-to}}, {{#link-to 'discovery.latest'}}{{i18n 'topic.view_latest_topics'}}{{/link-to}} {{i18n 'or'}} {{i18n 'filters.top.other_periods'}}.
-        {{top-period-buttons period=period action="changePeriod"}}
-=======
         {{#if canCreateTopicOnCategory}}<a href {{action "createTopic"}}>{{i18n 'topic.suggest_create_topic'}}</a>{{/if}}
       {{else if top}}
         {{#link-to "discovery.categories"}}{{i18n 'topic.browse_all_categories'}}{{/link-to}}, {{#link-to 'discovery.latest'}}{{i18n 'topic.view_latest_topics'}}{{/link-to}} {{i18n 'or'}} {{i18n 'filters.top.other_periods'}}.
         {{top-period-buttons period=period action=(action "changePeriod")}}
->>>>>>> c10941bb
       {{else}}
         {{#link-to "discovery.categories"}} {{i18n 'topic.browse_all_categories'}}{{/link-to}} {{i18n 'or'}} {{#link-to 'discovery.latest'}}{{i18n 'topic.view_latest_topics'}}{{/link-to}}.
       {{/if}}
