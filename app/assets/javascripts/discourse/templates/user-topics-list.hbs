{{#load-more class="paginated-topics-list" selector=".paginated-topics-list .topic-list tr" action=(action "loadMore")}}
  {{basic-topic-list topicList=model
                     hideCategory=hideCategory
                     showPosters=showPosters
                     bulkSelectEnabled=bulkSelectEnabled
                     selected=selected
                     hasIncoming=hasIncoming
                     incomingCount=incomingCount
<<<<<<< HEAD
                     showInserted="showInserted"
=======
                     showInserted=(action "showInserted")
>>>>>>> c10941bb
                     tagsForUser=tagsForUser}}

  {{conditional-loading-spinner condition=model.loadingMore}}
{{/load-more}}<|MERGE_RESOLUTION|>--- conflicted
+++ resolved
@@ -6,11 +6,7 @@
                      selected=selected
                      hasIncoming=hasIncoming
                      incomingCount=incomingCount
-<<<<<<< HEAD
-                     showInserted="showInserted"
-=======
                      showInserted=(action "showInserted")
->>>>>>> c10941bb
                      tagsForUser=tagsForUser}}
 
   {{conditional-loading-spinner condition=model.loadingMore}}
