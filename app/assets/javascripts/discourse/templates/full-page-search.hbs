{{#d-section pageClass="search" class="search-container"}}
  {{scroll-tracker name="full-page-search" tag=searchTerm class="hidden"}}

  <div class="search-advanced">
    {{#unless site.mobileView}}
      <div class="search-bar">
        {{search-text-field value=searchTerm class="full-page-search search no-blur search-query" enter=(action "search") hasAutofocus=hasAutofocus}}
        {{d-button action=(action "search") icon="search" class="btn-primary search-cta" disabled=searchButtonDisabled}}
      </div>
    {{/unless}}

    <div class="search-notice">
      {{#if invalidSearch}}
        <div class="fps-invalid">
          {{i18n "search.too_short"}}
        </div>
      {{/if}}
    </div>

    {{!-- context is only provided when searching from mobile view --}}
    <div class="search-context">
      {{#if context}}
        <div class='fps-search-context'>
          <label>
            {{input type="checkbox" name="searchContext" checked=searchContextEnabled}} {{searchContextDescription}}
          </label>
        </div>
      {{/if}}
    </div>

    {{#if hasResults}}
      <div class='search-title'>
        {{#if hasResults}}
          {{create-topic-button canCreateTopic=canCreateTopic action=(action "createTopic" searchTerm)}}
        {{/if}}

        {{#if canBulkSelect}}
          {{d-button icon="list" class="btn-default bulk-select" title="topics.bulk.toggle" action=(action "toggleBulkSelect")}}
          {{bulk-select-button selected=selected category=category action=(action "search")}}
        {{/if}}

        {{#if bulkSelectEnabled}}
          <div class='fps-select'>
            <a href {{action "selectAll"}}>{{i18n "search.select_all"}}</a>
            <a href {{action "clearAll"}}>{{i18n "search.clear_all"}}</a>
          </div>
        {{/if}}
      </div>

      <div class='search-info'>
        <div class='result-count'>
          {{html-safe resultCountLabel}}
        </div>
        <div class='sort-by'>
          <span class='desc'>
            {{i18n "search.sort_by"}}
          </span>
          {{combo-box
            value=sortOrder
            content=sortOrders
            castInteger=true
            onChange=(action (mut sortOrder))
          }}
        </div>
      </div>
    {{/if}}

    {{plugin-outlet name="full-page-search-below-search-info" args=(hash search=searchTerm)}}

    {{#if searching}}
      {{loading-spinner size="medium"}}
    {{else}}
      <div class="search-results">
        {{#load-more selector=".fps-result" action=(action "loadMore")}}
          {{#each model.posts as |result|}}
            <div class='fps-result'>
              <div class='author'>
                <a href={{result.userPath}} data-user-card={{result.username}}>
                  {{avatar result imageSize="large"}}
                </a>
              </div>

              <div class='fps-topic'>
                <div class='topic'>
                  {{#if bulkSelectEnabled}}
                    {{track-selected selectedList=selected selectedId=result.topic}}
                  {{/if}}

                  <a class='search-link' href={{result.url}} {{action "logClick" result.topic_id}}>
                    {{topic-status topic=result.topic disableActions=true showPrivateMessageIcon=true}}
<<<<<<< HEAD
                    <span class='topic-title'>{{#highlight-search highlight=q}}{{{result.topic.fancyTitle}}}{{/highlight-search}}</span>
=======
                    <span class='topic-title'>{{#highlight-text highlight=q}}{{html-safe result.topic.fancyTitle}}{{/highlight-text}}</span>
>>>>>>> d3b53fb5
                  </a>

                  <div class='search-category'>
                    {{#if result.topic.category.parentCategory}}
                    {{category-link result.topic.category.parentCategory}}
                    {{/if}}
                    {{category-link result.topic.category hideParent=true}}
                    {{#each result.topic.tags as |tag|}}
                      {{discourse-tag tag isPrivateMessage=isPrivateMessage}}
                    {{/each}}
                    {{plugin-outlet name="full-page-search-category" args=(hash result=result)}}
                  </div>
                </div>

                <div class='blurb container'>
                  <span class='date'>
                    {{format-age result.created_at}}
                    {{#if result.blurb}}
                    -
                    {{/if}}
                  </span>

                  {{#if result.blurb}}
<<<<<<< HEAD
                    {{#highlight-search highlight=highlightQuery}}
                      {{{result.blurb}}}
                    {{/highlight-search}}
=======
                    {{#highlight-text highlight=highlightQuery}}
                      {{html-safe result.blurb}}
                    {{/highlight-text}}
>>>>>>> d3b53fb5
                  {{/if}}
                </div>

                {{#if showLikeCount}}
                  {{#if result.like_count}}
                    <span class='like-count'>
                      {{result.like_count}} {{d-icon "heart"}}
                    </span>
                  {{/if}}
                {{/if}}
              </div>
            </div>
          {{/each}}

          {{#conditional-loading-spinner condition=loading }}
            {{#unless hasResults}}
              {{#if searchActive}}
                <h3>{{i18n "search.no_results"}}</h3>

                {{#if model.grouped_search_result.error}}
                  <div class="warning">
                    {{model.grouped_search_result.error}}
                  </div>
                {{/if}}

                {{#if showSuggestion}}
                  <div class="no-results-suggestion">
                    {{i18n "search.cant_find"}}
                    {{#if canCreateTopic}}
                      <a href {{action "createTopic" searchTerm}}>{{i18n "search.start_new_topic"}}</a>
                      {{#unless siteSettings.login_required}}
                        {{i18n "search.or_search_google"}}
                      {{/unless}}
                    {{else}}
                      {{i18n "search.search_google"}}
                    {{/if}}
                  </div>

                  {{google-search searchTerm=searchTerm}}
                {{/if}}
              {{/if}}
            {{/unless}}

            {{#if hasResults}}
              {{#unless loading}}
                <h3 class="search-footer">
                  {{#if model.grouped_search_result.more_full_page_results}}
                    {{#if isLastPage }}
                      {{i18n "search.more_results"}}
                    {{/if}}
                  {{else}}
                    {{i18n "search.no_more_results"}}
                  {{/if}}
                </h3>
              {{/unless}}
            {{/if}}
          {{/conditional-loading-spinner}}
        {{/load-more}}
      </div>
    {{/if}}
  </div>

  <div class="search-advanced-sidebar">
    {{#if site.mobileView}}
      <div class="search-bar">
        {{search-text-field value=searchTerm class="full-page-search search no-blur search-query" enter=(action "search") hasAutofocus=hasAutofocus}}
        {{d-button action=(action "search") icon="search" class="btn-primary search-cta" disabled=searchButtonDisabled}}
      </div>
    {{/if}}

    {{#if site.mobileView}}
      {{d-button
        class="search-advanced-title"
        action=(action "toggleAdvancedSearch")
        icon=(if expanded "caret-down" "caret-right")
        label="search.advanced.title"}}
    {{else}}
      <span class="search-advanced-title">
        {{i18n "search.advanced.title"}}
      </span>
    {{/if}}

    {{#if site.mobileView}}
      {{#if expanded}}
        <div class="search-advanced-filters">
          {{search-advanced-options
            searchTerm=searchTerm
            isExpanded=expanded
          }}
        </div>
      {{/if}}
    {{else}}
      <div class="search-advanced-filters">
        {{search-advanced-options
          searchTerm=searchTerm
          isExpanded=true
          category=category
        }}

        {{d-button
          label="submit"
          action=(action "search")
          icon="search"
          class="btn-primary search-cta"
          disabled=searchButtonDisabled}}
      </div>
    {{/if}}
  </div>
{{/d-section}}<|MERGE_RESOLUTION|>--- conflicted
+++ resolved
@@ -88,11 +88,7 @@
 
                   <a class='search-link' href={{result.url}} {{action "logClick" result.topic_id}}>
                     {{topic-status topic=result.topic disableActions=true showPrivateMessageIcon=true}}
-<<<<<<< HEAD
-                    <span class='topic-title'>{{#highlight-search highlight=q}}{{{result.topic.fancyTitle}}}{{/highlight-search}}</span>
-=======
-                    <span class='topic-title'>{{#highlight-text highlight=q}}{{html-safe result.topic.fancyTitle}}{{/highlight-text}}</span>
->>>>>>> d3b53fb5
+                    <span class='topic-title'>{{#highlight-search highlight=q}}{{html-safe result.topic.fancyTitle}}{{/highlight-search}}</span>
                   </a>
 
                   <div class='search-category'>
@@ -116,15 +112,9 @@
                   </span>
 
                   {{#if result.blurb}}
-<<<<<<< HEAD
                     {{#highlight-search highlight=highlightQuery}}
-                      {{{result.blurb}}}
+                      {{html-safe result.blurb}}
                     {{/highlight-search}}
-=======
-                    {{#highlight-text highlight=highlightQuery}}
-                      {{html-safe result.blurb}}
-                    {{/highlight-text}}
->>>>>>> d3b53fb5
                   {{/if}}
                 </div>
 
