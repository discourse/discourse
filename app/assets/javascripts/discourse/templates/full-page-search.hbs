{{#d-section pageClass="search" class="search-container"}}
  {{scroll-tracker name="full-page-search" tag=searchTerm class="hidden"}}

  <div class="search-advanced">
    {{#unless site.mobileView}}
      <div class="search-bar">
        {{search-text-field value=searchTerm class="full-page-search search no-blur search-query" enter=(action "search") hasAutofocus=hasAutofocus}}
        {{d-button action=(action "search") icon="search" class="btn-primary search-cta" disabled=searchButtonDisabled}}
      </div>
    {{/unless}}

    <div class="search-notice">
      {{#if invalidSearch}}
        <div class="fps-invalid">
          {{i18n "search.too_short"}}
        </div>
      {{/if}}
    </div>

    {{!-- context is only provided when searching from mobile view --}}
    <div class="search-context">
      {{#if context}}
        <div class="fps-search-context">
          <label>
            {{input type="checkbox" name="searchContext" checked=searchContextEnabled}} {{searchContextDescription}}
          </label>
        </div>
      {{/if}}
    </div>

    {{#if hasResults}}
      <div class="search-title">
        {{#if hasResults}}
          {{create-topic-button canCreateTopic=canCreateTopic action=(action "createTopic" searchTerm)}}
        {{/if}}

        {{#if canBulkSelect}}
          {{d-button icon="list" class="btn-default bulk-select" title="topics.bulk.toggle" action=(action "toggleBulkSelect")}}
          {{bulk-select-button selected=selected category=category action=(action "search")}}
        {{/if}}

        {{#if bulkSelectEnabled}}
          <div class="fps-select">
            <a href {{action "selectAll"}}>{{i18n "search.select_all"}}</a>
            <a href {{action "clearAll"}}>{{i18n "search.clear_all"}}</a>
          </div>
        {{/if}}
      </div>

      <div class="search-info">
        <div class="result-count">
          {{html-safe resultCountLabel}}
        </div>
        <div class="sort-by">
          <span class="desc">
            {{i18n "search.sort_by"}}
          </span>
          {{combo-box
            value=sortOrder
            content=sortOrders
            castInteger=true
            onChange=(action (mut sortOrder))
          }}
        </div>
      </div>
    {{/if}}

    {{plugin-outlet name="full-page-search-below-search-info" args=(hash search=searchTerm)}}

    {{#if searching}}
      {{loading-spinner size="medium"}}
    {{else}}
      <div class="search-results">
        {{#load-more selector=".fps-result" action=(action "loadMore")}}
          {{#each model.posts as |result|}}
            <div class="fps-result">
              <div class="author">
                <a href={{result.userPath}} data-user-card={{result.username}}>
                  {{avatar result imageSize="large"}}
                </a>
              </div>

              <div class="fps-topic">
                <div class="topic">
                  {{#if bulkSelectEnabled}}
                    {{track-selected selectedList=selected selectedId=result.topic}}
                  {{/if}}

                  <a href={{result.url}} {{action "logClick" result.topic_id}} class="search-link">
                    {{topic-status topic=result.topic disableActions=true showPrivateMessageIcon=true}}
<<<<<<< HEAD
                    <span class='topic-title'>{{#highlight-search highlight=q}}{{html-safe result.topic.fancyTitle}}{{/highlight-search}}</span>
=======
                    <span class="topic-title">{{#highlight-text highlight=q}}{{html-safe result.topic.fancyTitle}}{{/highlight-text}}</span>
>>>>>>> 40531fc8
                  </a>

                  <div class="search-category">
                    {{#if result.topic.category.parentCategory}}
                      {{category-link result.topic.category.parentCategory}}
                    {{/if}}
                    {{category-link result.topic.category hideParent=true}}
                    {{#each result.topic.tags as |tag|}}
                      {{discourse-tag tag isPrivateMessage=isPrivateMessage}}
                    {{/each}}
                    {{plugin-outlet name="full-page-search-category" args=(hash result=result)}}
                  </div>
                </div>

                <div class="blurb container">
                  <span class="date">
                    {{format-age result.created_at}}
                    {{#if result.blurb}}
                      -
                    {{/if}}
                  </span>

                  {{#if result.blurb}}
                    {{#highlight-search highlight=highlightQuery}}
                      {{html-safe result.blurb}}
                    {{/highlight-search}}
                  {{/if}}
                </div>

                {{#if showLikeCount}}
                  {{#if result.like_count}}
                    <span class="like-count">
                      {{result.like_count}} {{d-icon "heart"}}
                    </span>
                  {{/if}}
                {{/if}}
              </div>
            </div>
          {{/each}}

          {{#conditional-loading-spinner condition=loading }}
            {{#unless hasResults}}
              {{#if searchActive}}
                <h3>{{i18n "search.no_results"}}</h3>

                {{#if model.grouped_search_result.error}}
                  <div class="warning">
                    {{model.grouped_search_result.error}}
                  </div>
                {{/if}}

                {{#if showSuggestion}}
                  <div class="no-results-suggestion">
                    {{i18n "search.cant_find"}}
                    {{#if canCreateTopic}}
                      <a href {{action "createTopic" searchTerm}}>{{i18n "search.start_new_topic"}}</a>
                      {{#unless siteSettings.login_required}}
                        {{i18n "search.or_search_google"}}
                      {{/unless}}
                    {{else}}
                      {{i18n "search.search_google"}}
                    {{/if}}
                  </div>

                  {{google-search searchTerm=searchTerm}}
                {{/if}}
              {{/if}}
            {{/unless}}

            {{#if hasResults}}
              {{#unless loading}}
                <h3 class="search-footer">
                  {{#if model.grouped_search_result.more_full_page_results}}
                    {{#if isLastPage }}
                      {{i18n "search.more_results"}}
                    {{/if}}
                  {{else}}
                    {{i18n "search.no_more_results"}}
                  {{/if}}
                </h3>
              {{/unless}}
            {{/if}}
          {{/conditional-loading-spinner}}
        {{/load-more}}
      </div>
    {{/if}}
  </div>

  <div class="search-advanced-sidebar">
    {{#if site.mobileView}}
      <div class="search-bar">
        {{search-text-field value=searchTerm class="full-page-search search no-blur search-query" enter=(action "search") hasAutofocus=hasAutofocus}}
        {{d-button action=(action "search") icon="search" class="btn-primary search-cta" disabled=searchButtonDisabled}}
      </div>
    {{/if}}

    {{#if site.mobileView}}
      {{d-button
        class="search-advanced-title"
        action=(action "toggleAdvancedSearch")
        icon=(if expanded "caret-down" "caret-right")
        label="search.advanced.title"}}
    {{else}}
      <span class="search-advanced-title">
        {{i18n "search.advanced.title"}}
      </span>
    {{/if}}

    {{#if site.mobileView}}
      {{#if expanded}}
        <div class="search-advanced-filters">
          {{search-advanced-options
            searchTerm=searchTerm
            isExpanded=expanded
          }}
        </div>
      {{/if}}
    {{else}}
      <div class="search-advanced-filters">
        {{search-advanced-options
          searchTerm=searchTerm
          isExpanded=true
          category=category
        }}

        {{d-button
          label="submit"
          action=(action "search")
          icon="search"
          class="btn-primary search-cta"
          disabled=searchButtonDisabled}}
      </div>
    {{/if}}
  </div>
{{/d-section}}<|MERGE_RESOLUTION|>--- conflicted
+++ resolved
@@ -88,11 +88,7 @@
 
                   <a href={{result.url}} {{action "logClick" result.topic_id}} class="search-link">
                     {{topic-status topic=result.topic disableActions=true showPrivateMessageIcon=true}}
-<<<<<<< HEAD
-                    <span class='topic-title'>{{#highlight-search highlight=q}}{{html-safe result.topic.fancyTitle}}{{/highlight-search}}</span>
-=======
-                    <span class="topic-title">{{#highlight-text highlight=q}}{{html-safe result.topic.fancyTitle}}{{/highlight-text}}</span>
->>>>>>> 40531fc8
+                    <span class="topic-title">{{#highlight-search highlight=q}}{{html-safe result.topic.fancyTitle}}{{/highlight-search}}</span>
                   </a>
 
                   <div class="search-category">
