--- conflicted
+++ resolved
@@ -1,10 +1,5 @@
-<<<<<<< HEAD
-{{#login-modal screenX=lastX screenY=lastY loginName=loginName loginPassword=loginPassword loginSecondFactor=loginSecondFactor action="login"}}
-  {{#d-modal-body title="login.title" class="login-modal"}}
-=======
 {{#login-modal screenX=lastX screenY=lastY loginName=loginName loginPassword=loginPassword loginSecondFactor=loginSecondFactor action=(action "login")}}
   {{#d-modal-body title="login.title" class=(concat "login-modal" " " (if hasAtLeastOneLoginButton "has-alt-auth"))}}
->>>>>>> c10941bb
 
     {{#if canLoginLocal}}
       <form id='login-form' method='post'>
@@ -35,23 +30,14 @@
       {{login-buttons
         showLoginWithEmailLink=showLoginWithEmailLink
         processingEmailLink=processingEmailLink
-<<<<<<< HEAD
-        emailLogin='emailLogin'
-        externalLogin='externalLogin'}}
-=======
         emailLogin=(action "emailLogin")
         externalLogin=(action "externalLogin")}}
->>>>>>> c10941bb
     {{/if}}
   {{/d-modal-body}}
 
   <div class="modal-footer">
     {{#if canLoginLocal}}
-<<<<<<< HEAD
-      {{d-button action="login"
-=======
       {{d-button action=(action "login")
->>>>>>> c10941bb
           icon="unlock"
           label=loginButtonLabel
           disabled=loginDisabled
