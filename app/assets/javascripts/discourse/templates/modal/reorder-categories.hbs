--- conflicted
+++ resolved
@@ -15,11 +15,7 @@
           {{d-button class="btn-default no-text" action=(action "moveUp") actionParam=cat icon="arrow-up"}}
           {{d-button class="btn-default no-text" action=(action "moveDown") actionParam=cat icon="arrow-down"}}
           {{#if cat.hasBufferedChanges}}
-<<<<<<< HEAD
-            {{d-button class="no-text ok" action="commit" icon="check"}}
-=======
             {{d-button class="no-text ok" action=(action "commit") icon="check"}}
->>>>>>> c10941bb
           {{/if}}
         </td>
         <td>{{category-badge cat allowUncategorized="true"}}</td>
