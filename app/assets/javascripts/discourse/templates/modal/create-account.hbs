--- conflicted
+++ resolved
@@ -1,20 +1,11 @@
-<<<<<<< HEAD
-{{#create-account email=accountEmail disabled=submitDisabled action="createAccount"}}
-  {{#unless complete}}
-    {{#d-modal-body title="create_account.title"}}
-          
-      {{#unless hasAuthOptions}}
-        {{login-buttons externalLogin="externalLogin"}}
-=======
 {{#create-account email=accountEmail disabled=submitDisabled action=(action "createAccount")}}
   {{#unless complete}}
     {{#d-modal-body title="create_account.title" class=(concat (if hasAtLeastOneLoginButton "has-alt-auth") " " (if userFields "has-user-fields"))}}
 
       {{#unless hasAuthOptions}}
         {{login-buttons externalLogin=(action "externalLogin")}}
->>>>>>> c10941bb
       {{/unless}}
-      
+
       {{#if showCreateForm}}
         <div class="login-form">
           <form>
@@ -26,17 +17,10 @@
                 {{input type="email" value=accountEmail id="new-account-email" disabled=emailValidated name="email" autofocus="autofocus"}}
                 </td>
           </tr>
-<<<<<<< HEAD
-          
-          <tr class="instructions create-account-email">
-            <td></td>
-                {{input-tip validation=emailValidation}}
-=======
 
           <tr class="instructions create-account-email">
             <td></td>
                 {{input-tip validation=emailValidation id="account-email-validation"}}
->>>>>>> c10941bb
                 <td><label>{{i18n 'user.email.instructions'}}</label></td>
           </tr>
 
