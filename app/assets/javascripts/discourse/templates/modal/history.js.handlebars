<div class="modal-body">
  <div>
    <div id="revision-controls">
      {{#if displayGoToFirst}}<button class="btn standard" title="{{i18n post.revisions.controls.first}}" {{bind-attr disabled=loading}} {{action loadFirstVersion}}><i class="fa fa-fast-backward"></i></button>{{/if}}
      {{#if displayGoToPrevious}}<button class="btn standard" title="{{i18n post.revisions.controls.previous}}" {{bind-attr disabled=loading}} {{action loadPreviousVersion}}><i class="fa fa-backward"></i></button>{{/if}}
      {{#if displayRevisions}}{{{i18n post.revisions.controls.comparing_previous_to_current_out_of_total previous=previousVersion current=version total=revisions_count}}}{{/if}}
      {{#if displayGoToNext}}<button class="btn standard" title="{{i18n post.revisions.controls.next}}" {{bind-attr disabled=loading}} {{action loadNextVersion}}><i class="fa fa-forward"></i></button>{{/if}}
      {{#if displayGoToLast}}<button class="btn standard" title="{{i18n post.revisions.controls.last}}" {{bind-attr disabled=loading}} {{action loadLastVersion}}><i class="fa fa-fast-forward"></i></button>{{/if}}
    </div>
<<<<<<< HEAD
    <div id="revisions">
      {{#if title_changes}}
        <div class="row">
          <h2>{{{title_diff}}}</h2>
        </div>
      {{/if}}
      {{#if category_changes}}
        <div class="row">
          {{{category_diff}}}
        </div>
      {{/if}}
      {{{body_diff}}}
=======
    {{#if loading}}<div id='revision-loading'><i class='fa fa-spinner fa-spin'></i>{{i18n loading}}</div>{{/if}}
    <div id="display-modes">
      <button {{bind-attr class=":btn displayingInline:btn-primary:standard"}} title="{{i18n post.revisions.displays.inline.title}}" {{action displayInline}}>{{{i18n post.revisions.displays.inline.button}}}</button>
      {{#unless Discourse.Mobile.mobileView}}
        <button {{bind-attr class=":btn displayingSideBySide:btn-primary:standard"}} title="{{i18n post.revisions.displays.side_by_side.title}}" {{action displaySideBySide}}>{{{i18n post.revisions.displays.side_by_side.button}}}</button>
        <button {{bind-attr class=":btn displayingSideBySideMarkdown:btn-primary:standard"}} title="{{i18n post.revisions.displays.side_by_side_markdown.title}}" {{action displaySideBySideMarkdown}}>{{{i18n post.revisions.displays.side_by_side_markdown.button}}}</button>
      {{/unless}}
>>>>>>> d450c7e0
    </div>
  </div>
  <div id="revision-details">
    {{i18n post.revisions.details.edited_by}} {{avatar this imageSize="small"}} {{username}} <span class="date">{{unboundDate path="created_at" leaveAgo="true"}}</span> {{#if edit_reason}} &mdash; <span class="edit-reason">{{edit_reason}}</span>{{/if}}
  </div>
  <div id="revisions">
    {{#if title_changes}}
      <div class="row">
        <h2>{{{title_diff}}}</h2>
      </div>
    {{/if}}
    {{#if category_changes}}
      <div class="row">
        {{{category_diff}}}
      </div>
    {{/if}}
    {{{body_diff}}}
  </div>
</div><|MERGE_RESOLUTION|>--- conflicted
+++ resolved
@@ -7,20 +7,6 @@
       {{#if displayGoToNext}}<button class="btn standard" title="{{i18n post.revisions.controls.next}}" {{bind-attr disabled=loading}} {{action loadNextVersion}}><i class="fa fa-forward"></i></button>{{/if}}
       {{#if displayGoToLast}}<button class="btn standard" title="{{i18n post.revisions.controls.last}}" {{bind-attr disabled=loading}} {{action loadLastVersion}}><i class="fa fa-fast-forward"></i></button>{{/if}}
     </div>
-<<<<<<< HEAD
-    <div id="revisions">
-      {{#if title_changes}}
-        <div class="row">
-          <h2>{{{title_diff}}}</h2>
-        </div>
-      {{/if}}
-      {{#if category_changes}}
-        <div class="row">
-          {{{category_diff}}}
-        </div>
-      {{/if}}
-      {{{body_diff}}}
-=======
     {{#if loading}}<div id='revision-loading'><i class='fa fa-spinner fa-spin'></i>{{i18n loading}}</div>{{/if}}
     <div id="display-modes">
       <button {{bind-attr class=":btn displayingInline:btn-primary:standard"}} title="{{i18n post.revisions.displays.inline.title}}" {{action displayInline}}>{{{i18n post.revisions.displays.inline.button}}}</button>
@@ -28,7 +14,6 @@
         <button {{bind-attr class=":btn displayingSideBySide:btn-primary:standard"}} title="{{i18n post.revisions.displays.side_by_side.title}}" {{action displaySideBySide}}>{{{i18n post.revisions.displays.side_by_side.button}}}</button>
         <button {{bind-attr class=":btn displayingSideBySideMarkdown:btn-primary:standard"}} title="{{i18n post.revisions.displays.side_by_side_markdown.title}}" {{action displaySideBySideMarkdown}}>{{{i18n post.revisions.displays.side_by_side_markdown.button}}}</button>
       {{/unless}}
->>>>>>> d450c7e0
     </div>
   </div>
   <div id="revision-details">
