{{#d-modal-body id="bookmark-reminder-modal"}}
  {{#conditional-loading-spinner condition=loading}}
    {{#if errorMessage}}
    <div class="control-group">
      <div class="controls">
        <div class='alert alert-error'>{{errorMessage}}</div>
      </div>
    </div>
    {{/if}}

    <div class="control-group">
      <label class="control-label" for="name">
        {{i18n 'post.bookmarks.name'}}
      </label>

      {{input value=name name="name" class="bookmark-name" enter=(action "saveAndClose") placeholder=(i18n "post.bookmarks.name_placeholder")}}
    </div>

    {{#if showBookmarkReminderControls}}
    <div class="control-group">
      <label class="control-label" for="set_reminder">
        {{i18n 'post.bookmarks.set_reminder'}}
      </label>

      {{#if userHasTimezoneSet}}
        {{#tap-tile-grid activeTile=selectedReminderType as |grid|}}
          {{#if usingMobileDevice}}
<<<<<<< HEAD
            {{!-- {{tap-tile icon="desktop" text=(i18n "bookmarks.reminders.at_desktop") tileId=reminderTypes.AT_DESKTOP activeTile=grid.activeTile onChange=(action "selectReminderType")}} --}}
=======
            {{tap-tile icon="desktop" text=(i18n "bookmarks.reminders.at_desktop") tileId=reminderTypes.AT_DESKTOP activeTile=grid.activeTile onChange=(action "selectReminderType")}}
>>>>>>> 89a1b3a7
          {{/if}}

          {{#if showLaterToday}}
            {{tap-tile icon="far-moon" text=laterTodayFormatted tileId=reminderTypes.LATER_TODAY activeTile=grid.activeTile onChange=(action "selectReminderType")}}
          {{/if}}
          {{tap-tile icon="briefcase" text=nextBusinessDayFormatted tileId=reminderTypes.NEXT_BUSINESS_DAY activeTile=grid.activeTile onChange=(action "selectReminderType")}}
          {{tap-tile icon="far-sun" text=tomorrowFormatted tileId=reminderTypes.TOMORROW activeTile=grid.activeTile onChange=(action "selectReminderType")}}
          {{tap-tile icon="far-clock" text=nextWeekFormatted tileId=reminderTypes.NEXT_WEEK activeTile=grid.activeTile onChange=(action "selectReminderType")}}
          {{tap-tile icon="far-calendar-plus" text=nextMonthFormatted tileId=reminderTypes.NEXT_MONTH activeTile=grid.activeTile onChange=(action "selectReminderType")}}
<<<<<<< HEAD
          {{!-- {{tap-tile icon="calendar-alt" text=(I18n "bookmarks.reminders.custom") tileId=reminderTypes.CUSTOM activeTile=grid.activeTile onChange=(action "selectReminderType")}} --}}
=======
          {{tap-tile icon="calendar-alt" text=(I18n "bookmarks.reminders.custom") tileId=reminderTypes.CUSTOM activeTile=grid.activeTile onChange=(action "selectReminderType")}}
>>>>>>> 89a1b3a7
        {{/tap-tile-grid}}
        {{#if customDateTimeSelected}}
          <div class="control-group">
            {{d-icon "calendar-alt"}}
            {{date-picker-future
              value=customReminderDate
              onSelect=(action (mut customReminderDate))
            }}
            {{d-icon "far-clock"}}
            {{input placeholder="--:--" type="time" value=customReminderTime}}
          </div>
        {{/if}}

      {{else}}
        <div class="alert alert-info">{{i18n "bookmarks.no_timezone" basePath=basePath }}</div>
      {{/if}}
    </div>
    {{/if}}

    <div class="control-group">
      {{d-button label="bookmarks.save" class="btn-primary" action=(action "saveAndClose")}}
      {{d-modal-cancel close=(action "closeWithoutSavingBookmark")}}
    </div>
  {{/conditional-loading-spinner}}
{{/d-modal-body}}<|MERGE_RESOLUTION|>--- conflicted
+++ resolved
@@ -25,11 +25,7 @@
       {{#if userHasTimezoneSet}}
         {{#tap-tile-grid activeTile=selectedReminderType as |grid|}}
           {{#if usingMobileDevice}}
-<<<<<<< HEAD
-            {{!-- {{tap-tile icon="desktop" text=(i18n "bookmarks.reminders.at_desktop") tileId=reminderTypes.AT_DESKTOP activeTile=grid.activeTile onChange=(action "selectReminderType")}} --}}
-=======
             {{tap-tile icon="desktop" text=(i18n "bookmarks.reminders.at_desktop") tileId=reminderTypes.AT_DESKTOP activeTile=grid.activeTile onChange=(action "selectReminderType")}}
->>>>>>> 89a1b3a7
           {{/if}}
 
           {{#if showLaterToday}}
@@ -39,11 +35,7 @@
           {{tap-tile icon="far-sun" text=tomorrowFormatted tileId=reminderTypes.TOMORROW activeTile=grid.activeTile onChange=(action "selectReminderType")}}
           {{tap-tile icon="far-clock" text=nextWeekFormatted tileId=reminderTypes.NEXT_WEEK activeTile=grid.activeTile onChange=(action "selectReminderType")}}
           {{tap-tile icon="far-calendar-plus" text=nextMonthFormatted tileId=reminderTypes.NEXT_MONTH activeTile=grid.activeTile onChange=(action "selectReminderType")}}
-<<<<<<< HEAD
-          {{!-- {{tap-tile icon="calendar-alt" text=(I18n "bookmarks.reminders.custom") tileId=reminderTypes.CUSTOM activeTile=grid.activeTile onChange=(action "selectReminderType")}} --}}
-=======
           {{tap-tile icon="calendar-alt" text=(I18n "bookmarks.reminders.custom") tileId=reminderTypes.CUSTOM activeTile=grid.activeTile onChange=(action "selectReminderType")}}
->>>>>>> 89a1b3a7
         {{/tap-tile-grid}}
         {{#if customDateTimeSelected}}
           <div class="control-group">
