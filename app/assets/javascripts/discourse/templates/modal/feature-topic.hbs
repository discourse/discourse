--- conflicted
+++ resolved
@@ -44,28 +44,18 @@
             {{future-date-input
               class="pin-until"
               includeFarFuture=true
-<<<<<<< HEAD
-=======
               clearable=true
->>>>>>> c10941bb
               input=model.pinnedInCategoryUntil}}
             {{popup-input-tip validation=pinInCategoryValidation shownAt=pinInCategoryTipShownAt}}
           </p>
         {{else}}
           <p class="with-validation">
             {{{pinMessage}}}
-<<<<<<< HEAD
-            {{d-icon "clock-o"}}
-            {{future-date-input
-              class="pin-until"
-              includeFarFuture=true
-=======
             {{d-icon "far-clock"}}
             {{future-date-input
               class="pin-until"
               includeFarFuture=true
               clearable=true
->>>>>>> c10941bb
               input=model.pinnedInCategoryUntil}}
             {{popup-input-tip validation=pinInCategoryValidation shownAt=pinInCategoryTipShownAt}}
           </p>
@@ -98,28 +88,18 @@
             {{future-date-input
               class="pin-until"
               includeFarFuture=true
-<<<<<<< HEAD
-=======
               clearable=true
->>>>>>> c10941bb
               input=model.pinnedGloballyUntil}}
             {{popup-input-tip validation=pinGloballyValidation shownAt=pinGloballyTipShownAt}}
           </p>
         {{else}}
           <p class="with-validation">
             {{i18n "topic.feature_topic.pin_globally"}}
-<<<<<<< HEAD
-            {{d-icon "clock-o"}}
-            {{future-date-input
-              class="pin-until"
-              includeFarFuture=true
-=======
             {{d-icon "far-clock"}}
             {{future-date-input
               class="pin-until"
               includeFarFuture=true
               clearable=true
->>>>>>> c10941bb
               input=model.pinnedGloballyUntil}}
             {{popup-input-tip validation=pinGloballyValidation shownAt=pinGloballyTipShownAt}}
           </p>
@@ -163,9 +143,5 @@
   </div>
 {{/d-modal-body}}
 <div class="modal-footer">
-<<<<<<< HEAD
-  {{d-modal-cancel close=(action "closeModal")}}
-=======
   {{d-modal-cancel close=(route-action "closeModal")}}
->>>>>>> c10941bb
 </div>