--- conflicted
+++ resolved
@@ -43,11 +43,7 @@
   {{#if showDeleteSpammer}}
     {{d-button
       class="btn-danger"
-<<<<<<< HEAD
-      action="deleteSpammer"
-=======
       action=(action "deleteSpammer")
->>>>>>> c10941bb
       disabled=submitDisabled
       icon="exclamation-triangle"
       label="flagging.delete_spammer"}}
