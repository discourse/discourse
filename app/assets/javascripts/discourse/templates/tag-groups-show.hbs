--- conflicted
+++ resolved
@@ -30,17 +30,6 @@
 
   <section class="group-visibility">
     <div>
-<<<<<<< HEAD
-      {{radio-button class="tag-permissions-choice" name="tag-permissions-choice" value="public" id="public-permission" selection=model.permissionName onChange="changed"}}
-      <label class="radio" for="public-permission">{{i18n 'tagging.groups.everyone_can_use'}}</label>
-    </div>
-    <div>
-      {{radio-button class="tag-permissions-choice" name="tag-permissions-choice" value="visible" id="visible-permission" selection=model.permissionName onChange="changed"}}
-      <label class="radio" for="visible-permission">{{i18n 'tagging.groups.usable_only_by_staff'}}</label>
-    </div>
-    <div>
-      {{radio-button class="tag-permissions-choice" name="tag-permissions-choice" value="private" id="private-permission" selection=model.permissionName onChange="changed"}}
-=======
       {{radio-button class="tag-permissions-choice" name="tag-permissions-choice" value="public" id="public-permission" selection=model.permissionName}}
       <label class="radio" for="public-permission">{{i18n 'tagging.groups.everyone_can_use'}}</label>
     </div>
@@ -50,17 +39,11 @@
     </div>
     <div>
       {{radio-button class="tag-permissions-choice" name="tag-permissions-choice" value="private" id="private-permission" selection=model.permissionName}}
->>>>>>> c10941bb
       <label class="radio" for="private-permission">{{i18n 'tagging.groups.visible_only_to_staff'}}</label>
     </div>
   </section>
 
-<<<<<<< HEAD
-  <button {{action "save"}} disabled={{model.disableSave}} class='btn'>{{i18n 'tagging.groups.save'}}</button>
-  <button {{action "destroy"}} disabled={{model.disableSave}} class='btn btn-danger'>{{d-icon "trash-o"}} {{i18n 'tagging.groups.delete'}}</button>
-=======
   <button {{action "save"}} disabled={{model.disableSave}} class='btn btn-default'>{{i18n 'tagging.groups.save'}}</button>
   <button {{action "destroy"}} disabled={{model.disableDelete}} class='btn btn-danger'>{{d-icon "far-trash-alt"}} {{i18n 'tagging.groups.delete'}}</button>
->>>>>>> c10941bb
   <span class="saving {{unless model.savingStatus 'hidden'}}">{{model.savingStatus}}</span>
 </div>