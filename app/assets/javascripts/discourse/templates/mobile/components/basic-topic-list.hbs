{{#conditional-loading-spinner condition=loading}}
  {{#if hasIncoming}}
  <div class="show-mores">
<<<<<<< HEAD
    <div class='alert alert-info clickable' {{action "showInserted"}}>
=======
    <div class='alert alert-info clickable' {{action showInserted}}>
>>>>>>> c10941bb
      {{count-i18n key="topic_count_" suffix="latest" count=incomingCount}}
    </div>
  </div>
  {{/if}}

  {{#if topics}}
    <table class="topic-list">
      <tbody>
      {{#each topics as |t|}}
        <tr class="topic-list-item {{if t.archived 'archived'}} {{if t.visited 'visited'}}" data-topic-id={{t.id}}>
          <td>
            <div class='main-link'>
              {{topic-status topic=t}}
              {{topic-link t}}
              {{#if t.unseen}}
                <span class="badge-notification new-topic"></span>
              {{/if}}
              {{#if t.hasExcerpt}}
                <div class="topic-excerpt">
                  {{{t.excerpt}}}
                  {{#if t.excerptTruncated}}
                    {{#unless t.canClearPin}}<a href="{{unbound t.url}}">{{i18n 'read_more'}}</a>{{/unless}}
                  {{/if}}
                  {{#if t.canClearPin}}
                    <a href {{action "clearPin" t}} title="{{i18n 'topic.clear_pin.help'}}">{{i18n 'topic.clear_pin.title'}}</a>
                  {{/if}}
                </div>
              {{/if}}
            </div>
            <div class='pull-right'>
              {{raw "list/post-count-or-badges" topic=t postBadgesEnabled="true"}}
            </div>
            <div class='clearfix'></div>
            <div class="topic-item-stats clearfix">
              {{discourse-tags t mode="list" tagsForUser=tagsForUser}}
              <div class="pull-right">
                {{raw "list/activity-column" topic=t tagName="div" class="num activity last"}}
                <a href="{{t.lastPostUrl}}" title='{{i18n 'last_post'}}: {{{raw-date t.bumped_at}}}'>{{t.last_poster_username}}</a>
              </div>
              {{#unless hideCategory}}
                <div class='category'>
                  {{category-link t.category}}
                </div>
              {{/unless}}
              <div class="clearfix"></div>
            </div>
          </td>
        </tr>
      {{/each}}
      </tbody>
    </table>
  {{else}}
    <div class='alert alert-info'>
      {{i18n 'choose_topic.none_found'}}
    </div>
  {{/if}}
{{/conditional-loading-spinner}}<|MERGE_RESOLUTION|>--- conflicted
+++ resolved
@@ -1,11 +1,7 @@
 {{#conditional-loading-spinner condition=loading}}
   {{#if hasIncoming}}
   <div class="show-mores">
-<<<<<<< HEAD
-    <div class='alert alert-info clickable' {{action "showInserted"}}>
-=======
     <div class='alert alert-info clickable' {{action showInserted}}>
->>>>>>> c10941bb
       {{count-i18n key="topic_count_" suffix="latest" count=incomingCount}}
     </div>
   </div>
