--- conflicted
+++ resolved
@@ -1,20 +1,11 @@
-<<<<<<< HEAD
-{{#login-modal screenX=lastX screenY=lastY loginName=loginName loginPassword=loginPassword loginSecondFactor=loginSecondFactor action="login"}}
-=======
 {{#login-modal screenX=lastX screenY=lastY loginName=loginName loginPassword=loginPassword loginSecondFactor=loginSecondFactor action=(action "login")}}
->>>>>>> c10941bb
   {{#d-modal-body title="login.title" class="login-modal"}}
     {{#if showLoginButtons}}
       {{login-buttons
         showLoginWithEmailLink=showLoginWithEmailLink
         processingEmailLink=processingEmailLink
-<<<<<<< HEAD
-        emailLogin='emailLogin'
-        externalLogin='externalLogin'}}
-=======
         emailLogin=(action "emailLogin")
         externalLogin=(action "externalLogin")}}
->>>>>>> c10941bb
     {{/if}}
 
     {{#if canLoginLocal}}
@@ -59,19 +50,11 @@
     {{/if}}
 
     {{#if canLoginLocal}}
-<<<<<<< HEAD
-      {{d-button action="login"
-          icon="unlock"
-          label=loginButtonLabel
-          disabled=loginDisabled
-          class='btn btn-large btn-primary'}}
-=======
       {{d-button action=(action "login")
         icon="unlock"
         label=loginButtonLabel
         disabled=loginDisabled
         class="btn btn-large btn-primary"}}
->>>>>>> c10941bb
 
       {{#if showSignupLink}}
         {{#d-button class="btn btn-large" id="new-account-link" action=(route-action "showCreateAccount")}}
