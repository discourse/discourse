--- conflicted
+++ resolved
@@ -33,11 +33,7 @@
       <button title="{{i18n 'topics.bulk.dismiss_tooltip'}}" id='dismiss-topics' class='btn btn-default dismiss-read' {{action "dismissReadPosts"}}>{{i18n 'topics.bulk.dismiss_button'}}</button>
     {{/if}}
     {{#if showResetNew}}
-<<<<<<< HEAD
-      <button id='dismiss-new' class='btn dismiss-read' {{action "resetNew"}}>
-=======
       <button id='dismiss-new' class='btn btn-default dismiss-read' {{action "resetNew"}}>
->>>>>>> c10941bb
         {{d-icon "check"}}
         {{i18n 'topics.bulk.dismiss_new'}}</button>
     {{/if}}
@@ -47,11 +43,7 @@
         {{#if canCreateTopicOnCategory}}<a href {{action "createTopic"}}>{{i18n 'topic.suggest_create_topic'}}</a>.{{/if}}
       {{else if top}}
         {{#link-to "discovery.categories"}}{{i18n 'topic.browse_all_categories'}}{{/link-to}}, {{#link-to 'discovery.latest'}}{{i18n 'topic.view_latest_topics'}}{{/link-to}} {{i18n 'or'}} {{i18n 'filters.top.other_periods'}}.
-<<<<<<< HEAD
-        {{top-period-buttons period=period action="changePeriod"}}
-=======
         {{top-period-buttons period=period action=(action "changePeriod")}}
->>>>>>> c10941bb
       {{else}}
         {{#link-to "discovery.categories"}} {{i18n 'topic.browse_all_categories'}}{{/link-to}} {{i18n 'or'}} {{#link-to 'discovery.latest'}}{{i18n 'topic.view_latest_topics'}}{{/link-to}}.
       {{/if}}
