{{#d-section class="navigation-container"}}
  {{add-category-class category=category}}

  <section class='category-heading'>
    {{#if category.uploaded_logo.url}}
<<<<<<< HEAD
      {{cdn-img src=category.uploaded_logo.url class="category-logo"}}
=======
      {{cdn-img
        src=category.uploaded_logo.url
        class="category-logo"
        width=category.uploaded_logo.width
        height=category.uploaded_logo.height}}
>>>>>>> c10941bb
      {{#if category.description}}
        <p>{{{dir-span category.description}}}</p>
      {{/if}}
    {{/if}}
  </section>

  <div class='category-navigation'>
    {{d-navigation
      category=category
      filterMode=filterMode
      noSubcategories=noSubcategories
      canCreateTopic=canCreateTopic
      createTopic=(route-action "createTopic")
      createTopicDisabled=cannotCreateTopicOnCategory
      hasDraft=draft
      editCategory=(route-action "editCategory" category)}}

    {{plugin-outlet name="category-navigation" args=(hash category=category)}}
  </div>
{{/d-section}}<|MERGE_RESOLUTION|>--- conflicted
+++ resolved
@@ -3,15 +3,11 @@
 
   <section class='category-heading'>
     {{#if category.uploaded_logo.url}}
-<<<<<<< HEAD
-      {{cdn-img src=category.uploaded_logo.url class="category-logo"}}
-=======
       {{cdn-img
         src=category.uploaded_logo.url
         class="category-logo"
         width=category.uploaded_logo.width
         height=category.uploaded_logo.height}}
->>>>>>> c10941bb
       {{#if category.description}}
         <p>{{{dir-span category.description}}}</p>
       {{/if}}
