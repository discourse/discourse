<div class="group-membership">
  {{#if canManageGroup}}
  <div class="clearfix">
    {{user-selector usernames=add_usernames tabindex="1"}}
    <button {{action "addMembers"}} {{bind-attr disabled="disableSave"}} class='btn' tabindex="2">{{i18n admin.groups.selector_placeholder}}</button>
  </div>
  {{/if}}

  <table class='group-members'>
<<<<<<< HEAD
    <thead>
      <tr>
        <th colspan=4></th>
        <th class="seen">
          {{i18n last_seen}}
        </th>
      </tr>
    </thead>
    <tbody>
      {{#each model itemController="group/member"}}
      <tr class='group-member'>
        {{#if canManageGroup}}
          <td class='action'>
            <span class='remove' {{action "removeMe"}}><i class='fa fa-times'></i> {{i18n admin.groups.delete}}</span>
          </td>
        {{/if}}
        <td class='avatar'>
          {{! {{#link-to 'user' this class="avatar-link" data-user-card="{{unbound username}\}"}\}<div class='avatar-wrapper'>{{avatar this imageSize="medium" extraClasses="actor" ignoreTitle="true"}\}</div>{{/link-to}\} }}
          <a href="#" data-user-card="{{unbound username}}">{{avatar this imageSize="medium" extraClasses="actor" ignoreTitle="true"}}</a>
        </td>
        <td>
          <span class='username'>{{#link-to 'user' this}}{{unbound username}}{{/link-to}}</span>
        </td>
        <td>
          <span class='fullname'>{{unbound name}}</span>
        </td>
        <td>
          <span class='last-seen-at'>{{bound-date last_seen_at}}</span>
        </td>
      </tr>
      {{/each}}
    </tbody>
  </table>
</div>
=======
    <tr>
      <th colspan="3" class="seen">{{i18n 'last_seen'}}</th>
    </tr>
  {{#each model}}
  <tr>
      <td class='avatar'>
        {{avatar this imageSize="large"}}
      </td>
      <td>
        <h3>{{#link-to 'user' this}}{{username}}{{/link-to}}</h3>
        <p>{{name}}</p>
      </td>
      <td>
        <span class='last-seen-at'>{{bound-date last_seen_at}}</span>
      </td>
    </tr>
    </div>
  {{/each}}
</table>
{{/if}}
>>>>>>> e76449d8
<|MERGE_RESOLUTION|>--- conflicted
+++ resolved
@@ -7,7 +7,6 @@
   {{/if}}
 
   <table class='group-members'>
-<<<<<<< HEAD
     <thead>
       <tr>
         <th colspan=4></th>
@@ -25,8 +24,7 @@
           </td>
         {{/if}}
         <td class='avatar'>
-          {{! {{#link-to 'user' this class="avatar-link" data-user-card="{{unbound username}\}"}\}<div class='avatar-wrapper'>{{avatar this imageSize="medium" extraClasses="actor" ignoreTitle="true"}\}</div>{{/link-to}\} }}
-          <a href="#" data-user-card="{{unbound username}}">{{avatar this imageSize="medium" extraClasses="actor" ignoreTitle="true"}}</a>
+          {{avatar this imageSize="medium"}}
         </td>
         <td>
           <span class='username'>{{#link-to 'user' this}}{{unbound username}}{{/link-to}}</span>
@@ -41,26 +39,4 @@
       {{/each}}
     </tbody>
   </table>
-</div>
-=======
-    <tr>
-      <th colspan="3" class="seen">{{i18n 'last_seen'}}</th>
-    </tr>
-  {{#each model}}
-  <tr>
-      <td class='avatar'>
-        {{avatar this imageSize="large"}}
-      </td>
-      <td>
-        <h3>{{#link-to 'user' this}}{{username}}{{/link-to}}</h3>
-        <p>{{name}}</p>
-      </td>
-      <td>
-        <span class='last-seen-at'>{{bound-date last_seen_at}}</span>
-      </td>
-    </tr>
-    </div>
-  {{/each}}
-</table>
-{{/if}}
->>>>>>> e76449d8
+</div>