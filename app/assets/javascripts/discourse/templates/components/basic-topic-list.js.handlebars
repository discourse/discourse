{{#if loaded}}
  {{#if topics}}
    <table id="topic-list">
      <tr>
        {{#sortable-heading sortBy="default" sortOrder=sortOrder}}
          {{i18n topic.title}}
        {{/sortable-heading}}
        {{#unless controller.hideCategory}}
          {{#sortable-heading sortBy="category" sortOrder=sortOrder}}
            {{i18n category_title}}
          {{/sortable-heading}}
        {{/unless}}
        {{#sortable-heading sortBy="posts" number=true sortOrder=sortOrder}}
          {{i18n posts}}
        {{/sortable-heading}}
        {{#sortable-heading sortBy="likes" number=true sortOrder=sortOrder}}
          {{i18n likes}}
        {{/sortable-heading}}
        {{#sortable-heading sortBy="views" number=true sortOrder=sortOrder}}
          {{i18n views}}
        {{/sortable-heading}}
        {{#sortable-heading sortBy="activity" number=true colspan="2" sortOrder=sortOrder}}
          {{i18n activity}}
        {{/sortable-heading}}
      </tr>

      {{#groupedEach topic in topics}}
        <tr {{bind-attr class="archived"}}>
          <td class='main-link'>
            {{topicStatus topic=topic}}
            <a class='title' href="{{unbound topic.lastUnreadUrl}}">{{{unbound topic.fancy_title}}}</a>
            {{#if unread}}
              <a href="{{unbound topic.lastUnreadUrl}}" class='badge unread badge-notification' title='{{i18n topic.unread_posts count="unread"}}'>{{unbound topic.unread}}</a>
            {{/if}}
            {{#if topic.new_posts}}
              <a href="{{unbound topic.lastUnreadUrl}}" class='badge new-posts badge-notification' title='{{i18n topic.new_posts count="new_posts"}}'>{{unbound topic.new_posts}}</a>
            {{/if}}
            {{#if topic.unseen}}
              <a href="{{unbound topic.lastUnreadUrl}}" class='badge new-posts badge-notification' title='{{i18n topic.new}}'><i class='fa fa-asterisk'></i></a>
            {{/if}}
          </td>

<<<<<<< HEAD
          <td class="category">
            {{categoryLink topic.category}}
          </td>
=======
          {{#unless controller.hideCategory}}
          <td class="category">
            {{categoryLink topic.category}}
          </td>
          {{/unless}}
>>>>>>> 5958e710

          <td class='num posts'><a href="{{unbound topic.lastUnreadUrl}}" class='badge-posts'>{{number topic.posts_count numberKey="posts_long"}}</a></td>

          <td class='num likes'>
            {{#if topic.like_count}}
              <a href='{{unbound topic.url}}{{#if topic.has_summary}}?filter=summary{{/if}}'>{{unbound topic.like_count}} <i class='fa fa-heart'></i></a>
            {{/if}}
          </td>

          <td {{bind-attr class=":num :views topic.viewsHeat"}}>{{number topic.views numberKey="views_long"}}</td>
          {{#if topic.bumped}}
            <td class='num activity'>
              <a href="{{unbound topic.url}}" {{{bind-attr class=":age topic.ageCold"}}} title='{{i18n first_post}}: {{{rawDate topic.created_at}}}' >{{unboundAge topic.created_at}}</a>
            </td>
            <td class='num activity last'>
              <a href="{{unbound topic.lastPostUrl}}" class='age' title='{{i18n last_post}}: {{{rawDate topic.bumped_at}}}'>{{unboundAge topic.bumped_at}}</a>
            </td>
          {{else}}
            <td class='num activity'>
              <a href="{{unbound topic.url}}" class='age' title='{{i18n first_post}}: {{{rawDate topic.created_at}}}'>{{unboundAge topic.created_at}}</a>
            </td>
            <td class="activity"></td>
          {{/if}}
        </tr>
      {{/groupedEach}}

    </table>
  {{else}}
    <div class='alert alert-info'>
    {{i18n choose_topic.none_found}}
    </div>
  {{/if}}
{{else}}
  <div class='spinner'>{{i18n loading}}</div>
{{/if}}<|MERGE_RESOLUTION|>--- conflicted
+++ resolved
@@ -40,17 +40,11 @@
             {{/if}}
           </td>
 
-<<<<<<< HEAD
-          <td class="category">
-            {{categoryLink topic.category}}
-          </td>
-=======
           {{#unless controller.hideCategory}}
           <td class="category">
             {{categoryLink topic.category}}
           </td>
           {{/unless}}
->>>>>>> 5958e710
 
           <td class='num posts'><a href="{{unbound topic.lastUnreadUrl}}" class='badge-posts'>{{number topic.posts_count numberKey="posts_long"}}</a></td>
 
