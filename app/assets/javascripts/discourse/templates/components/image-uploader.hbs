<div class="uploaded-image-preview input-xxlarge" style={{backgroundStyle}}>
  <div class="image-upload-controls">
<<<<<<< HEAD
    <label class="btn pad-left no-text {{if uploading 'disabled'}}">
      {{d-icon "picture-o"}}
      <input disabled={{uploading}} type="file" accept="image/*" style="visibility: hidden; position: absolute;" />
    </label>
    {{#if backgroundStyle}}
      <button {{action "trash"}} class="btn btn-danger pad-left no-text">{{d-icon "trash-o"}}</button>
=======
    <label class="btn btn-default pad-left no-text {{if uploading 'disabled'}}">
      {{d-icon "far-image"}}
      <input class="hidden-upload-field" disabled={{uploading}} type="file" accept="image/*" />
    </label>
    {{#if hasBackgroundStyle}}
      <button {{action "trash"}} class="btn btn-danger pad-left no-text">{{d-icon "far-trash-alt"}}</button>
>>>>>>> c10941bb
    {{/if}}
    <span class="btn {{unless uploading 'hidden'}}">{{i18n 'upload_selector.uploading'}} {{uploadProgress}}%</span>
  </div>
</div><|MERGE_RESOLUTION|>--- conflicted
+++ resolved
@@ -1,20 +1,11 @@
 <div class="uploaded-image-preview input-xxlarge" style={{backgroundStyle}}>
   <div class="image-upload-controls">
-<<<<<<< HEAD
-    <label class="btn pad-left no-text {{if uploading 'disabled'}}">
-      {{d-icon "picture-o"}}
-      <input disabled={{uploading}} type="file" accept="image/*" style="visibility: hidden; position: absolute;" />
-    </label>
-    {{#if backgroundStyle}}
-      <button {{action "trash"}} class="btn btn-danger pad-left no-text">{{d-icon "trash-o"}}</button>
-=======
     <label class="btn btn-default pad-left no-text {{if uploading 'disabled'}}">
       {{d-icon "far-image"}}
       <input class="hidden-upload-field" disabled={{uploading}} type="file" accept="image/*" />
     </label>
     {{#if hasBackgroundStyle}}
       <button {{action "trash"}} class="btn btn-danger pad-left no-text">{{d-icon "far-trash-alt"}}</button>
->>>>>>> c10941bb
     {{/if}}
     <span class="btn {{unless uploading 'hidden'}}">{{i18n 'upload_selector.uploading'}} {{uploadProgress}}%</span>
   </div>
