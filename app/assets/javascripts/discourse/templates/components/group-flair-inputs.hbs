<div class='control-group'>
  <label class="control-label" for="flair_url">{{i18n 'groups.flair_url'}}</label>

  {{text-field name="flair_url"
      class="input-xxlarge"
      value=model.flair_url
      placeholderKey="groups.flair_url_placeholder"}}
<<<<<<< HEAD
=======
  <div class="control-instructions">
    {{i18n 'groups.flair_url_description'}}
  </div>
>>>>>>> c10941bb
</div>

<div class='control-group'>
  <label class="control-label" for="flair_bg_color">{{i18n 'groups.flair_bg_color'}}</label>

  {{text-field name="flair_bg_color"
      class="group-flair-bg-color input-xxlarge"
      value=model.flair_bg_color
      placeholderKey="groups.flair_bg_color_placeholder"}}
</div>

{{#if flairPreviewIcon}}
  <div class='control-group'>
    <label class="control-label" for="flair_color">{{i18n 'groups.flair_color'}}</label>

    {{text-field name="flair_color"
        class="group-flair-color input-xxlarge"
        value=model.flair_color
        placeholderKey="groups.flair_color_placeholder"}}
  </div>
{{/if}}

<div class='control-group'>
  <label class='control-label'>{{flairPreviewLabel}}</label>

  <div class="avatar-flair-preview">
    <div class="avatar-wrapper">
      <img width="45" height="45" src="{{demoAvatarUrl}}" class="avatar actor">
    </div>

    {{#if flairPreviewImage}}
      <div class="avatar-flair demo {{flairPreviewClasses}}" style={{flairPreviewStyle}}></div>
    {{else}}
      <div class="avatar-flair demo {{flairPreviewClasses}}" style={{flairPreviewStyle}}>
        {{d-icon flairPreviewIconUrl}}
      </div>
    {{/if}}
  </div>
</div><|MERGE_RESOLUTION|>--- conflicted
+++ resolved
@@ -5,12 +5,9 @@
       class="input-xxlarge"
       value=model.flair_url
       placeholderKey="groups.flair_url_placeholder"}}
-<<<<<<< HEAD
-=======
   <div class="control-instructions">
     {{i18n 'groups.flair_url_description'}}
   </div>
->>>>>>> c10941bb
 </div>
 
 <div class='control-group'>
