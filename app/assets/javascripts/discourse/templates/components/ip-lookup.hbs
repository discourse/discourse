{{#if ip}}
<<<<<<< HEAD
  <button class="btn" {{action "lookup"}}>
    {{d-icon "globe"}}{{i18n 'admin.user.ip_lookup'}}
=======
  <button class="btn btn-default" {{action "lookup"}}>
    {{d-icon "globe"}}
    {{i18n "admin.user.ip_lookup"}}
>>>>>>> c10941bb
  </button>
{{/if}}
{{#if show}}
  <div class="location-box">
    <a class="close pull-right" {{action "hide"}}>{{d-icon "times"}}</a>
    {{#if copied}}
<<<<<<< HEAD
      <a class="btn btn-hover pull-right">{{d-icon "copy"}} {{i18n "ip_lookup.copied"}}</a>
    {{else}}
      <a class="btn pull-right" {{action "copy"}}>{{d-icon "copy"}}</a>
    {{/if}}
    <h4>{{i18n 'ip_lookup.title'}}</h4>
    <p class='powered-by'>{{{i18n 'ip_lookup.powered_by'}}}</p>
=======
      <a class="btn btn-default btn-hover pull-right">
        {{d-icon "copy"}}
        {{i18n "ip_lookup.copied"}}
      </a>
    {{else}}
      <a class="btn btn-default pull-right no-text" {{action "copy"}}>
        {{d-icon "copy"}}
      </a>
    {{/if}}
    <h4>{{i18n "ip_lookup.title"}}</h4>
    <p class='powered-by'>{{{i18n "ip_lookup.powered_by"}}}</p>
>>>>>>> c10941bb
    <dl>
      {{#if location}}
        {{#if location.hostname}}
          <dt>{{i18n "ip_lookup.hostname"}}</dt>
          <dd>{{location.hostname}}</dd>
        {{/if}}

        <dt>{{i18n "ip_lookup.location"}}</dt>
        <dd>
          {{#if location.location}}
            <a href="https://maps.google.com/maps?q={{unbound location.latitude}},{{unbound location.longitude}}" target="_blank">
              {{location.location}}
            </a>
          {{else}}
            {{i18n "ip_lookup.location_not_found"}}
          {{/if}}
        </dd>

        {{#if location.organization}}
          <dt>{{i18n "ip_lookup.organisation"}}</dt>
          <dd>{{location.organization}}</dd>
        {{/if}}
      {{else}}
        {{loading-spinner size="small"}}
      {{/if}}

      <dt>
        {{i18n "ip_lookup.other_accounts"}}
        <strong>{{totalOthersWithSameIP}}</strong>
        {{#if other_accounts.length}}
          <button class="btn btn-danger pull-right" {{action "deleteOtherAccounts"}}>
<<<<<<< HEAD
            {{d-icon "warning"}}{{i18n 'ip_lookup.delete_other_accounts' count=otherAccountsToDelete}}
=======
            {{d-icon "warning"}}
            {{i18n "ip_lookup.delete_other_accounts" count=otherAccountsToDelete}}
>>>>>>> c10941bb
          </button>
        {{/if}}
      </dt>

      {{#conditional-loading-spinner size="small" condition=otherAccountsLoading}}
        {{#if other_accounts.length}}
          <dd class="other-accounts">
            <table class="table table-condensed table-hover">
              <thead>
                <tr>
                  <th>{{i18n "ip_lookup.username"}}</th>
                  <th>{{i18n "ip_lookup.trust_level"}}</th>
                  <th>{{i18n "ip_lookup.read_time"}}</th>
                  <th>{{i18n "ip_lookup.topics_entered"}}</th>
                  <th>{{i18n "ip_lookup.post_count"}}</th>
                </tr>
              </thead>
              <tbody>
                {{#each other_accounts as |a|}}
                  <tr>
                    <td>
                      {{#link-to "adminUser" a}}
                        {{avatar a usernamePath="user.username" imageSize="small"}}
                        &nbsp;
                        <span>{{a.username}}</span>
                      {{/link-to}}
                    </td>
                    <td>{{a.trustLevel.id}}</td>
                    <td>{{a.time_read}}</td>
                    <td>{{a.topics_entered}}</td>
                    <td>{{a.post_count}}</td>
                  </tr>
                {{/each}}
              </tbody>
            </table>
          </dd>
        {{/if}}
      {{/conditional-loading-spinner}}
    </dl>
  </div>
{{/if}}<|MERGE_RESOLUTION|>--- conflicted
+++ resolved
@@ -1,26 +1,13 @@
 {{#if ip}}
-<<<<<<< HEAD
-  <button class="btn" {{action "lookup"}}>
-    {{d-icon "globe"}}{{i18n 'admin.user.ip_lookup'}}
-=======
   <button class="btn btn-default" {{action "lookup"}}>
     {{d-icon "globe"}}
     {{i18n "admin.user.ip_lookup"}}
->>>>>>> c10941bb
   </button>
 {{/if}}
 {{#if show}}
   <div class="location-box">
     <a class="close pull-right" {{action "hide"}}>{{d-icon "times"}}</a>
     {{#if copied}}
-<<<<<<< HEAD
-      <a class="btn btn-hover pull-right">{{d-icon "copy"}} {{i18n "ip_lookup.copied"}}</a>
-    {{else}}
-      <a class="btn pull-right" {{action "copy"}}>{{d-icon "copy"}}</a>
-    {{/if}}
-    <h4>{{i18n 'ip_lookup.title'}}</h4>
-    <p class='powered-by'>{{{i18n 'ip_lookup.powered_by'}}}</p>
-=======
       <a class="btn btn-default btn-hover pull-right">
         {{d-icon "copy"}}
         {{i18n "ip_lookup.copied"}}
@@ -32,7 +19,6 @@
     {{/if}}
     <h4>{{i18n "ip_lookup.title"}}</h4>
     <p class='powered-by'>{{{i18n "ip_lookup.powered_by"}}}</p>
->>>>>>> c10941bb
     <dl>
       {{#if location}}
         {{#if location.hostname}}
@@ -64,12 +50,8 @@
         <strong>{{totalOthersWithSameIP}}</strong>
         {{#if other_accounts.length}}
           <button class="btn btn-danger pull-right" {{action "deleteOtherAccounts"}}>
-<<<<<<< HEAD
-            {{d-icon "warning"}}{{i18n 'ip_lookup.delete_other_accounts' count=otherAccountsToDelete}}
-=======
             {{d-icon "warning"}}
             {{i18n "ip_lookup.delete_other_accounts" count=otherAccountsToDelete}}
->>>>>>> c10941bb
           </button>
         {{/if}}
       </dt>
