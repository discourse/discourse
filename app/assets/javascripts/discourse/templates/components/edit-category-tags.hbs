--- conflicted
+++ resolved
@@ -1,25 +1,14 @@
 <section class="field">
-<<<<<<< HEAD
-  <p>{{i18n 'category.tags_allowed_tags'}}</p>
-  {{tag-chooser
-=======
   <label for="category-allowed-tags">{{i18n 'category.tags_allowed_tags'}}</label>
   {{tag-chooser
     id="category-allowed-tags"
->>>>>>> c10941bb
     filterPlaceholder="category.tags_placeholder"
     tags=category.allowed_tags
     everyTag=true
     unlimitedTagCount=true}}
-<<<<<<< HEAD
-
-  <p>{{i18n 'category.tags_allowed_tag_groups'}}</p>
-  {{tag-group-chooser tagGroups=category.allowed_tag_groups}}
-=======
     </section>
 
 <section class="field">
   <label for="category-allowed-tag-groups">{{i18n 'category.tags_allowed_tag_groups'}}</label>
   {{tag-group-chooser id="category-allowed-tag-groups" tagGroups=category.allowed_tag_groups}}
->>>>>>> c10941bb
 </section>