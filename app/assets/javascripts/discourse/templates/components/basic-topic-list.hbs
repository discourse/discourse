{{#conditional-loading-spinner condition=loading}}
  {{#if hasIncoming}}
  <div class="show-mores">
<<<<<<< HEAD
    <div class='alert alert-info clickable' {{action "showInserted"}}>
      <a tabindex="0" href="" {{action "showInserted"}}>
=======
    <div class='alert alert-info clickable' {{action showInserted}}>
      <a tabindex="0" href="" {{action showInserted}}>
>>>>>>> c10941bb
        {{count-i18n key="topic_count_" suffix="latest" count=incomingCount}}
      </a>
    </div>
  </div>
  {{/if}}

  {{#if topics}}
    {{topic-list showPosters=showPosters
                 hideCategory=hideCategory
                 topics=topics
                 expandExcerpts=expandExcerpts
                 bulkSelectEnabled=bulkSelectEnabled
                 canBulkSelect=canBulkSelect
                 selected=selected
                 skipHeader=skipHeader
                 tagsForUser=tagsForUser}}
  {{else}}
    {{#unless loadingMore}}
    <div class='alert alert-info'>
      {{i18n 'choose_topic.none_found'}}
    </div>
    {{/unless}}
  {{/if}}
{{/conditional-loading-spinner}}<|MERGE_RESOLUTION|>--- conflicted
+++ resolved
@@ -1,13 +1,8 @@
 {{#conditional-loading-spinner condition=loading}}
   {{#if hasIncoming}}
   <div class="show-mores">
-<<<<<<< HEAD
-    <div class='alert alert-info clickable' {{action "showInserted"}}>
-      <a tabindex="0" href="" {{action "showInserted"}}>
-=======
     <div class='alert alert-info clickable' {{action showInserted}}>
       <a tabindex="0" href="" {{action showInserted}}>
->>>>>>> c10941bb
         {{count-i18n key="topic_count_" suffix="latest" count=incomingCount}}
       </a>
     </div>
