<form>
  {{category-name-fields category=category tagName=""}}

  {{#if canSelectParentCategory}}
    <section class='field'>
      {{#if subCategories}}
        <label>{{i18n 'categories.subcategories'}}</label>
        {{#each subCategories as |s|}}
          {{category-badge s hideParent="true"}}
        {{/each}}
      {{else}}
        <label>{{i18n 'category.parent'}}</label>
        {{category-chooser
          none="category.none"
          value=category.parent_category_id
          excludeCategoryId=category.id
          categories=parentCategories
          allowSubCategories=false
          allowUncategorized=false}}
      {{/if}}
    </section>
  {{/if}}

  {{#if showDescription}}
    <section class='field'>
      <label>{{i18n 'category.description'}}</label>
      {{#if category.description}}
        {{{category.description}}}
      {{else}}
        {{i18n 'category.no_description'}}
      {{/if}}
      {{#if category.topic_url}}
        <br>
<<<<<<< HEAD
        {{d-button class="btn-small" action="showCategoryTopic" icon="pencil" label="category.change_in_category_topic"}}
=======
        {{d-button class="btn-default" action=(action "showCategoryTopic") icon="pencil-alt" label="category.change_in_category_topic"}}
>>>>>>> c10941bb
      {{/if}}
    </section>
  {{/if}}

  {{#unless noCategoryStyle}}
    <section class='field'>
      <label>{{i18n 'category.badge_colors'}}</label>
      <div class="category-color-editor">
        {{{categoryBadgePreview}}}

        <div class='input-prepend input-append' style="margin-top: 10px;">
          <span class='color-title'>{{i18n 'category.background_color'}}:</span>
<<<<<<< HEAD
          <span class='add-on'>#</span>{{text-field value=category.color placeholderKey="category.color_placeholder" maxlength="6"}}
          {{color-picker colors=backgroundColors usedColors=usedBackgroundColors value=category.color}}
=======
          <div class="colorpicker-wrapper">
            <span class='add-on'>#</span>{{text-field value=category.color placeholderKey="category.color_placeholder" maxlength="6"}}
            {{color-picker colors=backgroundColors usedColors=usedBackgroundColors value=category.color}}
          </div>
>>>>>>> c10941bb
        </div>

        <div class='input-prepend input-append'>
          <span class='color-title'>{{i18n 'category.foreground_color'}}:</span>
<<<<<<< HEAD
          <span class='add-on'>#</span>{{text-field value=category.text_color placeholderKey="category.color_placeholder" maxlength="6"}}
          {{color-picker colors=foregroundColors value=category.text_color id='edit-text-color'}}
=======
          <div class="colorpicker-wrapper">
            <span class='add-on'>#</span>{{text-field value=category.text_color placeholderKey="category.color_placeholder" maxlength="6"}}
            {{color-picker colors=foregroundColors value=category.text_color id='edit-text-color'}}
          </div>
>>>>>>> c10941bb
        </div>
      </div>
    </section>
  {{/unless}}
</form><|MERGE_RESOLUTION|>--- conflicted
+++ resolved
@@ -31,11 +31,7 @@
       {{/if}}
       {{#if category.topic_url}}
         <br>
-<<<<<<< HEAD
-        {{d-button class="btn-small" action="showCategoryTopic" icon="pencil" label="category.change_in_category_topic"}}
-=======
         {{d-button class="btn-default" action=(action "showCategoryTopic") icon="pencil-alt" label="category.change_in_category_topic"}}
->>>>>>> c10941bb
       {{/if}}
     </section>
   {{/if}}
@@ -48,28 +44,18 @@
 
         <div class='input-prepend input-append' style="margin-top: 10px;">
           <span class='color-title'>{{i18n 'category.background_color'}}:</span>
-<<<<<<< HEAD
-          <span class='add-on'>#</span>{{text-field value=category.color placeholderKey="category.color_placeholder" maxlength="6"}}
-          {{color-picker colors=backgroundColors usedColors=usedBackgroundColors value=category.color}}
-=======
           <div class="colorpicker-wrapper">
             <span class='add-on'>#</span>{{text-field value=category.color placeholderKey="category.color_placeholder" maxlength="6"}}
             {{color-picker colors=backgroundColors usedColors=usedBackgroundColors value=category.color}}
           </div>
->>>>>>> c10941bb
         </div>
 
         <div class='input-prepend input-append'>
           <span class='color-title'>{{i18n 'category.foreground_color'}}:</span>
-<<<<<<< HEAD
-          <span class='add-on'>#</span>{{text-field value=category.text_color placeholderKey="category.color_placeholder" maxlength="6"}}
-          {{color-picker colors=foregroundColors value=category.text_color id='edit-text-color'}}
-=======
           <div class="colorpicker-wrapper">
             <span class='add-on'>#</span>{{text-field value=category.text_color placeholderKey="category.color_placeholder" maxlength="6"}}
             {{color-picker colors=foregroundColors value=category.text_color id='edit-text-color'}}
           </div>
->>>>>>> c10941bb
         </div>
       </div>
     </section>
