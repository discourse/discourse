<label>{{i18n 'groups.members.title'}} ({{model.user_count}})</label>

{{#if model.members}}
  <div>
    <a class="previous {{if showingFirst 'disabled'}}" {{action "previous"}}>{{d-icon "fast-backward"}}</a>
    {{currentPage}}/{{totalPages}}
    <a class="next {{if showingLast 'disabled'}}" {{action "next"}}>{{d-icon "fast-forward"}}</a>
  </div>
  <div class="ac-wrap clearfix">
    {{#each model.members as |member|}}
<<<<<<< HEAD
      {{group-member member=member automatic=model.automatic removeAction="removeMember"}}
=======
      {{group-member member=member automatic=model.automatic removeAction=(action "removeMember")}}
>>>>>>> c10941bb
    {{/each}}
  </div>
{{/if}}

{{#unless model.automatic}}
  <div class="group-members-input-selector">
    {{user-selector usernames=model.usernames
          placeholderKey="groups.selector_placeholder"
          id="member-selector"}}

    {{#if addButton}}
<<<<<<< HEAD
      {{d-button action="addMembers"
=======
      {{d-button action=(action "addMembers")
>>>>>>> c10941bb
          class="add"
          icon="plus"
          disabled=disableAddButton
          label="groups.manage.add_members"}}
    {{/if}}
  </div>
{{/unless}}<|MERGE_RESOLUTION|>--- conflicted
+++ resolved
@@ -8,11 +8,7 @@
   </div>
   <div class="ac-wrap clearfix">
     {{#each model.members as |member|}}
-<<<<<<< HEAD
-      {{group-member member=member automatic=model.automatic removeAction="removeMember"}}
-=======
       {{group-member member=member automatic=model.automatic removeAction=(action "removeMember")}}
->>>>>>> c10941bb
     {{/each}}
   </div>
 {{/if}}
@@ -24,11 +20,7 @@
           id="member-selector"}}
 
     {{#if addButton}}
-<<<<<<< HEAD
-      {{d-button action="addMembers"
-=======
       {{d-button action=(action "addMembers")
->>>>>>> c10941bb
           class="add"
           icon="plus"
           disabled=disableAddButton
