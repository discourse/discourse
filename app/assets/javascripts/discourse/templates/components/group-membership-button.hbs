{{#if canJoinGroup}}
<<<<<<< HEAD
  {{d-button action="joinGroup"
=======
  {{d-button action=(action "joinGroup")
>>>>>>> c10941bb
      class="group-index-join"
      icon="user-plus"
      label="groups.join"
      disabled=updatingMembership}}
{{else if canLeaveGroup}}
<<<<<<< HEAD
  {{d-button action="leaveGroup"
=======
  {{d-button action=(action "leaveGroup")
>>>>>>> c10941bb
      class="btn-danger group-index-leave"
      icon="user-times"
      label="groups.leave"
      disabled=updatingMembership}}
<<<<<<< HEAD
{{else if model.allow_membership_requests}}
  {{d-button action="showRequestMembershipForm"
=======
{{else if canRequestMembership}}
  {{d-button action=(action "showRequestMembershipForm")
>>>>>>> c10941bb
      class="group-index-request"
      disabled=loading
      icon="user-plus"
      label="groups.request"}}
{{/if}}<|MERGE_RESOLUTION|>--- conflicted
+++ resolved
@@ -1,30 +1,17 @@
 {{#if canJoinGroup}}
-<<<<<<< HEAD
-  {{d-button action="joinGroup"
-=======
   {{d-button action=(action "joinGroup")
->>>>>>> c10941bb
       class="group-index-join"
       icon="user-plus"
       label="groups.join"
       disabled=updatingMembership}}
 {{else if canLeaveGroup}}
-<<<<<<< HEAD
-  {{d-button action="leaveGroup"
-=======
   {{d-button action=(action "leaveGroup")
->>>>>>> c10941bb
       class="btn-danger group-index-leave"
       icon="user-times"
       label="groups.leave"
       disabled=updatingMembership}}
-<<<<<<< HEAD
-{{else if model.allow_membership_requests}}
-  {{d-button action="showRequestMembershipForm"
-=======
 {{else if canRequestMembership}}
   {{d-button action=(action "showRequestMembershipForm")
->>>>>>> c10941bb
       class="group-index-request"
       disabled=loading
       icon="user-plus"
