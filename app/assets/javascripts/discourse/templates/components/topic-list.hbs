{{#unless skipHeader}}
  <thead>
    {{raw "topic-list-header"
      canBulkSelect=canBulkSelect
      toggleInTitle=toggleInTitle
      hideCategory=hideCategory
      showPosters=showPosters
      showLikes=showLikes
      showOpLikes=showOpLikes
<<<<<<< HEAD
      showParticipants=showParticipants
=======
>>>>>>> c10941bb
      order=order
      ascending=ascending
      sortable=sortable
      listTitle=listTitle
      bulkSelectEnabled=bulkSelectEnabled}}
  </thead>
{{/unless}}

{{plugin-outlet
  name="before-topic-list-body"
  args=(hash
    topics=topics
    selected=selected
    bulkSelectEnabled=bulkSelectEnabled
    lastVisitedTopic=lastVisitedTopic
    discoveryList=discoveryList
    hideCategory=hideCategory)
  tagName=""
  connectorTagName=""}}

<tbody>
  {{#each filteredTopics as |topic|}}
    {{topic-list-item topic=topic
                      bulkSelectEnabled=bulkSelectEnabled
                      showTopicPostBadges=showTopicPostBadges
                      hideCategory=hideCategory
                      showPosters=showPosters
                      showLikes=showLikes
                      showOpLikes=showOpLikes
                      expandGloballyPinned=expandGloballyPinned
                      expandAllPinned=expandAllPinned
                      lastVisitedTopic=lastVisitedTopic
                      selected=selected
                      tagsForUser=tagsForUser}}
    {{raw "list/visited-line" lastVisitedTopic=lastVisitedTopic topic=topic}}
  {{/each}}
</tbody><|MERGE_RESOLUTION|>--- conflicted
+++ resolved
@@ -7,10 +7,6 @@
       showPosters=showPosters
       showLikes=showLikes
       showOpLikes=showOpLikes
-<<<<<<< HEAD
-      showParticipants=showParticipants
-=======
->>>>>>> c10941bb
       order=order
       ascending=ascending
       sortable=sortable
