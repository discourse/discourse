{{#each categories as |c|}}
<<<<<<< HEAD
  <div class='category-box category-box-{{unbound c.slug}}' style={{border-color c.color}} data-url={{c.url}}>
    <div class='category-box-inner'>
      <div class='category-box-heading'>
        {{#if c.uploaded_logo.url}}
          {{cdn-img src=c.uploaded_logo.url class="logo"}}
        {{/if}}

        <h3>
          {{#if c.read_restricted}}
            {{d-icon 'lock'}}
          {{/if}}
          {{c.name}}
        </h3>
      </div>

      <div class='description'>
        {{{text-overflow class="overflow" text=c.description_excerpt}}}
=======
  <div class='category category-box category-box-{{unbound c.slug}}' style={{border-color c.color}} data-url={{c.url}}>
    <div class='category-box-inner'>
      <div class="category-logo">
        {{#if c.uploaded_logo.url}}
          {{cdn-img
              src=c.uploaded_logo.url
              class="logo"
              width=c.uploaded_logo.width
              height=c.uploaded_logo.height}}
        {{/if}}
      </div>
      <div class="category-details">
        <div class='category-box-heading'>
          <h3>
            {{#if c.read_restricted}}
              {{d-icon 'lock'}}
            {{/if}}
            {{c.name}}
          </h3>
        </div>

        <div class='description'>
          {{{text-overflow class="overflow" text=c.description_excerpt}}}
        </div>

        {{#if c.subcategories}}
          <div class='subcategories'>
            {{#each c.subcategories as |sc|}}
              <a class="subcategory" href={{sc.url}}>
                <span class="subcategory-image-placeholder">
                  {{cdn-img
                      src=sc.uploaded_logo.url
                      class="logo"
                      width=sc.uploaded_logo.width
                      height=sc.uploaded_logo.height}}
                </span>
                <span class="subcategory-link">{{sc.name}}</span>
              </a>
            {{/each}}
          </div>
        {{/if}}
>>>>>>> c10941bb
      </div>
    </div>
  </div>
{{/each}}<|MERGE_RESOLUTION|>--- conflicted
+++ resolved
@@ -1,23 +1,4 @@
 {{#each categories as |c|}}
-<<<<<<< HEAD
-  <div class='category-box category-box-{{unbound c.slug}}' style={{border-color c.color}} data-url={{c.url}}>
-    <div class='category-box-inner'>
-      <div class='category-box-heading'>
-        {{#if c.uploaded_logo.url}}
-          {{cdn-img src=c.uploaded_logo.url class="logo"}}
-        {{/if}}
-
-        <h3>
-          {{#if c.read_restricted}}
-            {{d-icon 'lock'}}
-          {{/if}}
-          {{c.name}}
-        </h3>
-      </div>
-
-      <div class='description'>
-        {{{text-overflow class="overflow" text=c.description_excerpt}}}
-=======
   <div class='category category-box category-box-{{unbound c.slug}}' style={{border-color c.color}} data-url={{c.url}}>
     <div class='category-box-inner'>
       <div class="category-logo">
@@ -59,7 +40,6 @@
             {{/each}}
           </div>
         {{/if}}
->>>>>>> c10941bb
       </div>
     </div>
   </div>
