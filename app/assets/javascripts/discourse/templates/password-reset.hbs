--- conflicted
+++ resolved
@@ -18,11 +18,6 @@
       <form>
         {{#if secondFactorRequired}}
           {{#second-factor-form secondFactorMethod=secondFactorMethod backupEnabled=backupEnabled}}
-<<<<<<< HEAD
-            {{text-field value=secondFactor id="second-factor" autocorrect="off" autocapitalize="off" autofocus="autofocus" secondFactorMethod=secondFactorMethod}}
-          {{/second-factor-form}}
-          {{d-button action="submit" class='btn-primary' label='submit'}}
-=======
             {{text-field
                 id="second-factor"
                 value=secondFactor
@@ -34,7 +29,6 @@
             }}
           {{/second-factor-form}}
           {{d-button action=(action "submit") class='btn-primary' label='submit'}}
->>>>>>> c10941bb
         {{else}}
           <h2>{{i18n 'user.change_password.choose'}}</h2>
 
@@ -48,11 +42,7 @@
               {{d-icon "exclamation-triangle"}} {{i18n 'login.caps_lock_warning'}}</div>
           </div>
 
-<<<<<<< HEAD
-          {{d-button action="submit" class='btn-primary' label='user.change_password.set_password'}}
-=======
           {{d-button action=(action "submit") class='btn-primary' label='user.change_password.set_password'}}
->>>>>>> c10941bb
         {{/if}}
 
         {{#if errorMessage}}
