import Mixin from "@ember/object/mixin";
import { ajax } from "discourse/lib/ajax";
import {
  bindFileInputChangeListener,
  displayErrorForUpload,
  validateUploadedFile,
} from "discourse/lib/uploads";
import { deepMerge } from "discourse-common/lib/object";
import getUrl from "discourse-common/lib/get-url";
import I18n from "I18n";
import Uppy from "@uppy/core";
import DropTarget from "@uppy/drop-target";
import XHRUpload from "@uppy/xhr-upload";
import AwsS3 from "@uppy/aws-s3";
import UppyChecksum from "discourse/lib/uppy-checksum-plugin";
import UppyS3Multipart from "discourse/mixins/uppy-s3-multipart";
import { on } from "discourse-common/utils/decorators";
import { warn } from "@ember/debug";

export const HUGE_FILE_THRESHOLD_BYTES = 104_857_600; // 100MB

export default Mixin.create(UppyS3Multipart, {
  uploading: false,
  uploadProgress: 0,
  _uppyInstance: null,
  autoStartUploads: true,
  _inProgressUploads: 0,
  id: null,

  uploadDone() {
    warn("You should implement `uploadDone`", {
      id: "discourse.upload.missing-upload-done",
    });
  },

  validateUploadedFilesOptions() {
    return {};
  },

  @on("willDestroyElement")
  _destroy() {
    if (this.messageBus) {
      this.messageBus.unsubscribe(`/uploads/${this.type}`);
    }
    this.fileInputEl?.removeEventListener(
      "change",
      this.fileInputEventListener
    );
    this._uppyInstance?.close();
    this._uppyInstance = null;
  },

  @on("didInsertElement")
  _initialize() {
    this.setProperties({
      fileInputEl: this.element.querySelector(".hidden-upload-field"),
    });
    this.set("allowMultipleFiles", this.fileInputEl.multiple);

    this._bindFileInputChange();

    if (!this.id) {
      warn(
        "uppy needs a unique id, pass one in to the component implementing this mixin",
        {
          id: "discourse.upload.missing-id",
        }
      );
    }

    this._uppyInstance = new Uppy({
      id: this.id,
      autoProceed: this.autoStartUploads,

      // need to use upload_type because uppy overrides type with the
      // actual file type
      meta: deepMerge(
        { upload_type: this.type },
        this.additionalParams || {},
        this.data || {}
      ),

      onBeforeFileAdded: (currentFile) => {
        const validationOpts = deepMerge(
          {
            bypassNewUserRestriction: true,
            user: this.currentUser,
            siteSettings: this.siteSettings,
            validateSize: true,
          },
          this.validateUploadedFilesOptions()
        );
        const isValid = validateUploadedFile(currentFile, validationOpts);
        this.setProperties({ uploadProgress: 0, uploading: isValid });
        return isValid;
      },

      onBeforeUpload: (files) => {
        let tooMany = false;
        const fileCount = Object.keys(files).length;
        const maxFiles = this.getWithDefault(
          "maxFiles",
          this.siteSettings.simultaneous_uploads
        );

        if (this.allowMultipleFiles) {
          tooMany = maxFiles > 0 && fileCount > maxFiles;
        } else {
          tooMany = fileCount > 1;
        }

        if (tooMany) {
          bootbox.alert(
            I18n.t("post.errors.too_many_dragged_and_dropped_files", {
              count: this.allowMultipleFiles ? maxFiles : 1,
            })
          );
          this._reset();
          return false;
        }
      },
    });

    this._uppyInstance.use(DropTarget, { target: this.element });
    this._uppyInstance.use(UppyChecksum, { capabilities: this.capabilities });

    this._uppyInstance.on("progress", (progress) => {
      if (this.isDestroying || this.isDestroyed) {
        return;
      }

      this.set("uploadProgress", progress);
    });

    this._uppyInstance.on("upload", (data) => {
      this._inProgressUploads += data.fileIDs.length;
    });

    this._uppyInstance.on("upload-success", (file, response) => {
      this._inProgressUploads--;

      if (this.usingS3Uploads) {
        this.setProperties({ uploading: false, processing: true });
        this._completeExternalUpload(file)
          .then((completeResponse) => {
            this.uploadDone(completeResponse);

            if (this._inProgressUploads === 0) {
              this._reset();
            }
          })
          .catch((errResponse) => {
            displayErrorForUpload(errResponse, this.siteSettings, file.name);
            if (this._inProgressUploads === 0) {
              this._reset();
            }
          });
      } else {
        this.uploadDone(response.body);
        if (this._inProgressUploads === 0) {
          this._reset();
        }
      }
    });

    this._uppyInstance.on("upload-error", (file, error, response) => {
      displayErrorForUpload(response || error, this.siteSettings, file.name);
      this._reset();
    });

<<<<<<< HEAD
    if (this.siteSettings.enable_direct_s3_uploads) {
      if (this.useMultipartUploadsIfAvailable) {
        this._useS3MultipartUploads();
      } else {
        this._useS3Uploads();
      }
=======
    // TODO (martin) preventDirectS3Uploads is necessary because some of
    // the current upload mixin components, for example the emoji uploader,
    // send the upload to custom endpoints that do fancy things in the rails
    // controller with the upload or create additional data or records. we
    // need a nice way to do this on complete-external-upload before we can
    // allow these other uploaders to go direct to S3.
    if (
      this.siteSettings.enable_direct_s3_uploads &&
      !this.preventDirectS3Uploads
    ) {
      this._useS3Uploads();
>>>>>>> 9a72a094
    } else {
      this._useXHRUploads();
    }
  },

  _useXHRUploads() {
    this._uppyInstance.use(XHRUpload, {
      endpoint: this._xhrUploadUrl(),
      headers: {
        "X-CSRF-Token": this.session.csrfToken,
      },
    });
  },

  _useS3Uploads() {
    this.set("usingS3Uploads", true);
    this._uppyInstance.use(AwsS3, {
      getUploadParameters: (file) => {
        const data = {
          file_name: file.name,
          file_size: file.size,
          type: this.type,
        };

        // the sha1 checksum is set by the UppyChecksum plugin, except
        // for in cases where the browser does not support the required
        // crypto mechanisms or an error occurs. it is an additional layer
        // of security, and not required.
        if (file.meta.sha1_checksum) {
          data.metadata = { "sha1-checksum": file.meta.sha1_checksum };
        }

        return ajax(getUrl("/uploads/generate-presigned-put"), {
          type: "POST",
          data,
        })
          .then((response) => {
            this._uppyInstance.setFileMeta(file.id, {
              uniqueUploadIdentifier: response.unique_identifier,
            });

            return {
              method: "put",
              url: response.url,
              headers: {
                "Content-Type": file.type,
              },
            };
          })
          .catch((errResponse) => {
            displayErrorForUpload(errResponse, this.siteSettings, file.name);
            this._reset();
          });
      },
    });
  },

  _xhrUploadUrl() {
    return (
      getUrl(this.getWithDefault("uploadUrl", "/uploads")) +
      ".json?client_id=" +
      this.messageBus?.clientId
    );
  },

  _bindFileInputChange() {
    this.fileInputEventListener = bindFileInputChangeListener(
      this.fileInputEl,
      (file) => {
        try {
          this._uppyInstance.addFile({
            source: `${this.id} file input`,
            name: file.name,
            type: file.type,
            data: file,
          });
        } catch (err) {
          warn(`error adding files to uppy: ${err}`, {
            id: "discourse.upload.uppy-add-files-error",
          });
        }
      }
    );
  },

  _completeExternalUpload(file) {
    return ajax(getUrl("/uploads/complete-external-upload"), {
      type: "POST",
      data: deepMerge(
        { unique_identifier: file.meta.uniqueUploadIdentifier },
        this.additionalParams || {}
      ),
    });
  },

  _reset() {
    this._uppyInstance?.reset();
    this.setProperties({
      uploading: false,
      processing: false,
      uploadProgress: 0,
    });
    this.fileInputEl.value = "";
  },
});<|MERGE_RESOLUTION|>--- conflicted
+++ resolved
@@ -168,14 +168,6 @@
       this._reset();
     });
 
-<<<<<<< HEAD
-    if (this.siteSettings.enable_direct_s3_uploads) {
-      if (this.useMultipartUploadsIfAvailable) {
-        this._useS3MultipartUploads();
-      } else {
-        this._useS3Uploads();
-      }
-=======
     // TODO (martin) preventDirectS3Uploads is necessary because some of
     // the current upload mixin components, for example the emoji uploader,
     // send the upload to custom endpoints that do fancy things in the rails
@@ -186,8 +178,11 @@
       this.siteSettings.enable_direct_s3_uploads &&
       !this.preventDirectS3Uploads
     ) {
-      this._useS3Uploads();
->>>>>>> 9a72a094
+      if (this.useMultipartUploadsIfAvailable) {
+        this._useS3MultipartUploads();
+      } else {
+        this._useS3Uploads();
+      }
     } else {
       this._useXHRUploads();
     }
