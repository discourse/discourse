--- conflicted
+++ resolved
@@ -84,20 +84,11 @@
         'link[media="(prefers-color-scheme: dark)"]'
       ).length > 0;
 
-<<<<<<< HEAD
     session.darkColorScheme =
-      getComputedStyle(document.documentElement)
-        .getPropertyValue("--scheme-type")
-        .trim() === "dark";
-=======
-    Session.currentProp(
-      "defaultColorSchemeIsDark",
       !window.matchMedia("(prefers-color-scheme: dark)").matches &&
         getComputedStyle(document.documentElement)
           .getPropertyValue("--scheme-type")
-          .trim() === "dark"
-    );
->>>>>>> dde3d63b
+          .trim() === "dark";
 
     session.highlightJsPath = setupData.highlightJsPath;
     session.svgSpritePath = setupData.svgSpritePath;
