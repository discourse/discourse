--- conflicted
+++ resolved
@@ -3,13 +3,7 @@
 import discourseLater from "discourse/lib/later";
 import { withPluginApi } from "discourse/lib/plugin-api";
 import { sanitize } from "discourse/lib/text";
-<<<<<<< HEAD
-import { iconHTML } from "discourse-common/lib/icon-library";
-import discourseLater from "discourse-common/lib/later";
-import I18n from "discourse-i18n";
-=======
 import { i18n } from "discourse-i18n";
->>>>>>> 76e7f12a
 
 export default {
   initialize(owner) {
@@ -36,13 +30,7 @@
           const notice = document.createElement("div");
           notice.className = "notice error";
           notice.innerHTML =
-<<<<<<< HEAD
-            iconHTML("triangle-exclamation") +
-            " " +
-            I18n.t("invalid_video_url");
-=======
             iconHTML("triangle-exclamation") + " " + i18n("invalid_video_url");
->>>>>>> 76e7f12a
           wrapper.appendChild(notice);
           overlay.innerHTML = iconHTML("play");
 
