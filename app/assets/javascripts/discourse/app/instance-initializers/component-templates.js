/* eslint-disable ember/no-classic-components */
import ClassicComponent from "@ember/component";
import DiscourseTemplateMap from "discourse/lib/discourse-template-map";
<<<<<<< HEAD
import { isTesting } from "discourse/lib/environment";
import { RAW_TOPIC_LIST_DEPRECATION_OPTIONS } from "discourse/lib/plugin-api";
import { getThemeInfo } from "discourse/lib/source-identifier";

let THROW_GJS_ERROR = isTesting();

/** For use in tests/integration/component-templates-test only */
export function overrideThrowGjsError(value) {
  THROW_GJS_ERROR = value;
}

// We're using a patched version of Ember with a modified GlimmerManager to make the code below work.
// This patch is not ideal, but Ember does not allow us to change a component template after initial association
// https://github.com/glimmerjs/glimmer-vm/blob/03a4b55c03/packages/%40glimmer/manager/lib/public/template.ts#L14-L20

const LEGACY_TOPIC_LIST_OVERRIDES = ["topic-list", "topic-list-item"];

function sourceForModuleName(name) {
  const pluginMatch = name.match(/^discourse\/plugins\/([^\/]+)\//)?.[1];
  if (pluginMatch) {
    return {
      type: "plugin",
      name: pluginMatch,
    };
  }

  const themeMatch = name.match(/^discourse\/theme-(\d+)\//)?.[1];
  if (themeMatch) {
    return {
      ...getThemeInfo(parseInt(themeMatch, 10)),
      type: "theme",
    };
  }
}

=======

// Looks for `**/templates/components/**` in themes and plugins, and registers
// a classic component backing class for it, for backwards compatibility.
// These templates will all be raising the `component-template-resolving` deprecation,
// so there's no need to emit our own deprecation here.
>>>>>>> 3cac9432
export default {
  after: ["populate-template-map"],

  initialize(owner) {
    for (const templatePath of DiscourseTemplateMap.templates.keys()) {
      if (!templatePath.startsWith("components/")) {
        continue;
      }

<<<<<<< HEAD
      let componentName = templateKey;
      const finalOverrideModuleName = moduleNames[moduleNames.length - 1];

      if (mobile) {
        deprecated(
          `Mobile-specific hbs templates are deprecated. Use responsive CSS or {{#if this.site.mobileView}} instead. [${templateKey}]`,
          {
            id: "discourse.mobile-templates",
            url: "https://meta.discourse.org/t/355668",
            source: sourceForModuleName(finalOverrideModuleName),
          }
        );
        if (this.site.mobileView) {
          componentName = componentName.slice("mobile/".length);
        }
      }

      componentName = componentName.slice("components/".length);

=======
      const componentName = templatePath.slice("components/".length);
>>>>>>> 3cac9432
      const component = owner.resolveRegistration(`component:${componentName}`);

      if (!component) {
        owner.register(`component:${componentName}`, ClassicComponent);
<<<<<<< HEAD
        return;
      }

      // patched function: Ember's OG won't return overridden templates. This version will.
      // it's safe to call it original template here because the override wasn't set yet.
      const originalTemplate = GlimmerManager.getComponentTemplate(component);
      const isStrictMode = originalTemplate?.()?.parsedLayout?.isStrictMode;

      if (isStrictMode) {
        const message =
          `[${finalOverrideModuleName}] ${componentName} was authored using gjs and its template cannot be overridden. ` +
          `Ignoring override. For more information on the future of template overrides, see https://meta.discourse.org/t/247487`;
        if (THROW_GJS_ERROR) {
          throw new Error(message);
        } else {
          // eslint-disable-next-line no-console
          console.error(message);
        }
      } else if (originalTemplate) {
        if (LEGACY_TOPIC_LIST_OVERRIDES.includes(componentName)) {
          // Special handling for these, with a different deprecation id, so the auto-feature-flag works correctly
          deprecated(
            `Overriding '${componentName}' template is deprecated. Use the value transformer 'topic-list-columns' and other new topic-list plugin APIs instead.`,
            {
              ...RAW_TOPIC_LIST_DEPRECATION_OPTIONS,
              source: sourceForModuleName(finalOverrideModuleName),
            }
          );
        } else {
          deprecated(
            `Overriding component templates is deprecated, and will soon be disabled. Use plugin outlets, CSS, or other customization APIs instead. [${finalOverrideModuleName}]`,
            {
              id: "discourse.component-template-overrides",
              url: "https://meta.discourse.org/t/355668",
              source: sourceForModuleName(finalOverrideModuleName),
            }
          );
        }

        const overrideTemplate = require(finalOverrideModuleName).default;

        // patched function: Ember's OG does not allow overriding a component template
        GlimmerManager.setComponentTemplate(overrideTemplate, component);
      }
    });
  },

  eachThemePluginTemplate(cb) {
    const { coreTemplates, pluginTemplates, themeTemplates } =
      DiscourseTemplateMap;

    const orderedOverrides = [
      [pluginTemplates, "components/", false],
      [themeTemplates, "components/", false],
      [coreTemplates, "mobile/components/", true],
      [pluginTemplates, "mobile/components/", true],
      [themeTemplates, "mobile/components/", true],
    ];

    for (const [map, prefix, mobile] of orderedOverrides) {
      for (const [key, value] of map) {
        if (key.startsWith(prefix)) {
          cb(key, value, mobile);
        }
=======
>>>>>>> 3cac9432
      }
    }
  },
};<|MERGE_RESOLUTION|>--- conflicted
+++ resolved
@@ -1,49 +1,11 @@
 /* eslint-disable ember/no-classic-components */
 import ClassicComponent from "@ember/component";
 import DiscourseTemplateMap from "discourse/lib/discourse-template-map";
-<<<<<<< HEAD
-import { isTesting } from "discourse/lib/environment";
-import { RAW_TOPIC_LIST_DEPRECATION_OPTIONS } from "discourse/lib/plugin-api";
-import { getThemeInfo } from "discourse/lib/source-identifier";
-
-let THROW_GJS_ERROR = isTesting();
-
-/** For use in tests/integration/component-templates-test only */
-export function overrideThrowGjsError(value) {
-  THROW_GJS_ERROR = value;
-}
-
-// We're using a patched version of Ember with a modified GlimmerManager to make the code below work.
-// This patch is not ideal, but Ember does not allow us to change a component template after initial association
-// https://github.com/glimmerjs/glimmer-vm/blob/03a4b55c03/packages/%40glimmer/manager/lib/public/template.ts#L14-L20
-
-const LEGACY_TOPIC_LIST_OVERRIDES = ["topic-list", "topic-list-item"];
-
-function sourceForModuleName(name) {
-  const pluginMatch = name.match(/^discourse\/plugins\/([^\/]+)\//)?.[1];
-  if (pluginMatch) {
-    return {
-      type: "plugin",
-      name: pluginMatch,
-    };
-  }
-
-  const themeMatch = name.match(/^discourse\/theme-(\d+)\//)?.[1];
-  if (themeMatch) {
-    return {
-      ...getThemeInfo(parseInt(themeMatch, 10)),
-      type: "theme",
-    };
-  }
-}
-
-=======
 
 // Looks for `**/templates/components/**` in themes and plugins, and registers
 // a classic component backing class for it, for backwards compatibility.
 // These templates will all be raising the `component-template-resolving` deprecation,
 // so there's no need to emit our own deprecation here.
->>>>>>> 3cac9432
 export default {
   after: ["populate-template-map"],
 
@@ -53,100 +15,11 @@
         continue;
       }
 
-<<<<<<< HEAD
-      let componentName = templateKey;
-      const finalOverrideModuleName = moduleNames[moduleNames.length - 1];
-
-      if (mobile) {
-        deprecated(
-          `Mobile-specific hbs templates are deprecated. Use responsive CSS or {{#if this.site.mobileView}} instead. [${templateKey}]`,
-          {
-            id: "discourse.mobile-templates",
-            url: "https://meta.discourse.org/t/355668",
-            source: sourceForModuleName(finalOverrideModuleName),
-          }
-        );
-        if (this.site.mobileView) {
-          componentName = componentName.slice("mobile/".length);
-        }
-      }
-
-      componentName = componentName.slice("components/".length);
-
-=======
       const componentName = templatePath.slice("components/".length);
->>>>>>> 3cac9432
       const component = owner.resolveRegistration(`component:${componentName}`);
 
       if (!component) {
         owner.register(`component:${componentName}`, ClassicComponent);
-<<<<<<< HEAD
-        return;
-      }
-
-      // patched function: Ember's OG won't return overridden templates. This version will.
-      // it's safe to call it original template here because the override wasn't set yet.
-      const originalTemplate = GlimmerManager.getComponentTemplate(component);
-      const isStrictMode = originalTemplate?.()?.parsedLayout?.isStrictMode;
-
-      if (isStrictMode) {
-        const message =
-          `[${finalOverrideModuleName}] ${componentName} was authored using gjs and its template cannot be overridden. ` +
-          `Ignoring override. For more information on the future of template overrides, see https://meta.discourse.org/t/247487`;
-        if (THROW_GJS_ERROR) {
-          throw new Error(message);
-        } else {
-          // eslint-disable-next-line no-console
-          console.error(message);
-        }
-      } else if (originalTemplate) {
-        if (LEGACY_TOPIC_LIST_OVERRIDES.includes(componentName)) {
-          // Special handling for these, with a different deprecation id, so the auto-feature-flag works correctly
-          deprecated(
-            `Overriding '${componentName}' template is deprecated. Use the value transformer 'topic-list-columns' and other new topic-list plugin APIs instead.`,
-            {
-              ...RAW_TOPIC_LIST_DEPRECATION_OPTIONS,
-              source: sourceForModuleName(finalOverrideModuleName),
-            }
-          );
-        } else {
-          deprecated(
-            `Overriding component templates is deprecated, and will soon be disabled. Use plugin outlets, CSS, or other customization APIs instead. [${finalOverrideModuleName}]`,
-            {
-              id: "discourse.component-template-overrides",
-              url: "https://meta.discourse.org/t/355668",
-              source: sourceForModuleName(finalOverrideModuleName),
-            }
-          );
-        }
-
-        const overrideTemplate = require(finalOverrideModuleName).default;
-
-        // patched function: Ember's OG does not allow overriding a component template
-        GlimmerManager.setComponentTemplate(overrideTemplate, component);
-      }
-    });
-  },
-
-  eachThemePluginTemplate(cb) {
-    const { coreTemplates, pluginTemplates, themeTemplates } =
-      DiscourseTemplateMap;
-
-    const orderedOverrides = [
-      [pluginTemplates, "components/", false],
-      [themeTemplates, "components/", false],
-      [coreTemplates, "mobile/components/", true],
-      [pluginTemplates, "mobile/components/", true],
-      [themeTemplates, "mobile/components/", true],
-    ];
-
-    for (const [map, prefix, mobile] of orderedOverrides) {
-      for (const [key, value] of map) {
-        if (key.startsWith(prefix)) {
-          cb(key, value, mobile);
-        }
-=======
->>>>>>> 3cac9432
       }
     }
   },
