{{~raw-plugin-outlet name="topic-list-header-before"~}}
<<<<<<< HEAD

{{~#each view.columns as |entry|~}}
  {{~#if entry.value~}}
    {{~entry.value~}}
  {{else if (raw-eq entry.key "bulk-select")}}
    {{#if bulkSelectEnabled}}
      <th class="bulk-select topic-list-data">
        {{#if canBulkSelect}}
          {{raw "flat-button" class="bulk-select" icon="tasks" title="topics.bulk.toggle"}}
        {{/if}}
      </th>
=======
{{~plugin-outlet name="topic-list-header-before"~}}
{{#if bulkSelectEnabled}}
  <th class="bulk-select topic-list-data">
    {{#if canBulkSelect}}
      {{raw "flat-button" class="bulk-select" icon="list-check" title="topics.bulk.toggle"}}
>>>>>>> 0c019b2e
    {{/if}}
  {{else if (raw-eq entry.key "topic")}}
    {{raw "topic-list-header-column" order='default' name=listTitle bulkSelectEnabled=bulkSelectEnabled showBulkToggle=toggleInTitle canBulkSelect=canBulkSelect canDoBulkActions=canDoBulkActions showTopicsAndRepliesToggle=showTopicsAndRepliesToggle newListSubset=newListSubset newRepliesCount=newRepliesCount newTopicsCount=newTopicsCount bulkSelectHelper=bulkSelectHelper}}
    {{raw-plugin-outlet name="topic-list-header-after-main-link"}}
  {{else if (raw-eq entry.key "posters")}}
    {{#if showPosters}}
      {{raw "topic-list-header-column" name='posters' screenreaderOnly='true'}}
    {{/if}}
  {{else if (raw-eq entry.key "replies")}}
    {{raw "topic-list-header-column" sortable=sortable number='true' order='posts' name='replies'}}
  {{else if (raw-eq entry.key "likes")}}
    {{#if showLikes}}
      {{raw "topic-list-header-column" sortable=sortable number='true' order='likes' name='likes'}}
    {{/if}}
  {{else if (raw-eq entry.key "op-likes")}}
    {{#if showOpLikes}}
      {{raw "topic-list-header-column" sortable=sortable number='true' order='op_likes' name='likes'}}
    {{/if}}
  {{else if (raw-eq entry.key "views")}}
    {{raw "topic-list-header-column" sortable=sortable number='true' order='views' name='views'}}
  {{else if (raw-eq entry.key "activity")}}
    {{raw "topic-list-header-column" sortable=sortable number='true' order='activity' name='activity'}}
  {{/if}}
{{~/each~}}

{{~raw-plugin-outlet name="topic-list-header-after"~}}<|MERGE_RESOLUTION|>--- conflicted
+++ resolved
@@ -1,5 +1,4 @@
 {{~raw-plugin-outlet name="topic-list-header-before"~}}
-<<<<<<< HEAD
 
 {{~#each view.columns as |entry|~}}
   {{~#if entry.value~}}
@@ -8,16 +7,9 @@
     {{#if bulkSelectEnabled}}
       <th class="bulk-select topic-list-data">
         {{#if canBulkSelect}}
-          {{raw "flat-button" class="bulk-select" icon="tasks" title="topics.bulk.toggle"}}
+          {{raw "flat-button" class="bulk-select" icon="list-check" title="topics.bulk.toggle"}}
         {{/if}}
       </th>
-=======
-{{~plugin-outlet name="topic-list-header-before"~}}
-{{#if bulkSelectEnabled}}
-  <th class="bulk-select topic-list-data">
-    {{#if canBulkSelect}}
-      {{raw "flat-button" class="bulk-select" icon="list-check" title="topics.bulk.toggle"}}
->>>>>>> 0c019b2e
     {{/if}}
   {{else if (raw-eq entry.key "topic")}}
     {{raw "topic-list-header-column" order='default' name=listTitle bulkSelectEnabled=bulkSelectEnabled showBulkToggle=toggleInTitle canBulkSelect=canBulkSelect canDoBulkActions=canDoBulkActions showTopicsAndRepliesToggle=showTopicsAndRepliesToggle newListSubset=newListSubset newRepliesCount=newRepliesCount newTopicsCount=newTopicsCount bulkSelectHelper=bulkSelectHelper}}
