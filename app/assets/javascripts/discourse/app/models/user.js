--- conflicted
+++ resolved
@@ -32,13 +32,8 @@
 import { userPath } from "discourse/lib/url";
 import { htmlSafe } from "@ember/template";
 import Evented from "@ember/object/evented";
-<<<<<<< HEAD
-import { cancel, later } from "@ember/runloop";
-=======
 import { cancel } from "@ember/runloop";
 import discourseLater from "discourse-common/lib/later";
-import { isTesting } from "discourse-common/config/environment";
->>>>>>> 6e2199cd
 
 export const SECOND_FACTOR_METHODS = {
   TOTP: 1,
