--- conflicted
+++ resolved
@@ -133,19 +133,9 @@
 
   @discourseComputed("reminder_at", "currentUser")
   formattedReminder(bookmarkReminderAt, currentUser) {
-<<<<<<< HEAD
-    return formattedReminderTime(
-      bookmarkReminderAt,
-      currentUser.timezone
-    ).capitalize();
-=======
     return capitalize(
-      formattedReminderTime(
-        bookmarkReminderAt,
-        currentUser.resolvedTimezone(currentUser)
-      )
+      formattedReminderTime(bookmarkReminderAt, currentUser.timezone)
     );
->>>>>>> de9fe907
   },
 
   @discourseComputed("reminder_at")
