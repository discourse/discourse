--- conflicted
+++ resolved
@@ -68,13 +68,8 @@
 
         const promises = result.drafts.map((draft) => {
           draft.data = JSON.parse(draft.data);
-<<<<<<< HEAD
           return cook(draft.data.reply).then((cooked) => {
-            draft.excerpt = excerpt(cooked.string, 300);
-=======
-          return cookAsync(draft.data.reply).then((cooked) => {
             draft.excerpt = excerpt(cooked.toString(), 300);
->>>>>>> 84479288
             draft.post_number = draft.data.postId || null;
             if (
               draft.draft_key === NEW_PRIVATE_MESSAGE_KEY ||
