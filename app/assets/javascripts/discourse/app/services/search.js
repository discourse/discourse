import { tracked } from "@glimmer/tracking";
import { action } from "@ember/object";
import Service, { service } from "@ember/service";
import { disableImplicitInjections } from "discourse/lib/implicit-injections";
import { applyValueTransformer } from "discourse/lib/transformer";

@disableImplicitInjections
export default class Search extends Service {
  @service appEvents;
  @service siteSettings;

  @tracked activeGlobalSearchTerm = "";
  @tracked searchContext;
  @tracked highlightTerm;
  @tracked inTopicContext = false;
  @tracked visible = false;
  @tracked results = {};
<<<<<<< HEAD
  @tracked noResults = false; // TODO: shouldn't `noResults` default value be `true`?
  @tracked welcomeBannerSearchInViewport = applyValueTransformer(
    "site-setting-enable-welcome-banner",
    this.siteSettings.enable_welcome_banner
  );
=======
  @tracked noResults = false;
  @tracked welcomeBannerSearchInViewport = false;
>>>>>>> 2e4076f5

  // only relative for the widget search menu
  searchContextEnabled = false; // checkbox to scope search

  get currentSearchInputId() {
    if (this.welcomeBannerSearchInViewport) {
      return "welcome-banner-search-input";
    } else if (this.searchExperience === "search_field") {
      return "header-search-input";
    } else {
      return "icon-search-input";
    }
  }

  get searchExperience() {
    return applyValueTransformer(
      "site-setting-search-experience",
      this.siteSettings.search_experience
    );
  }

  focusSearchInput() {
    document.getElementById(this.currentSearchInputId)?.focus();
  }

  get contextType() {
    return this.searchContext?.type || null;
  }

  // The need to navigate with the keyboard creates a lot shared logic
  // between multiple components
  //
  // - SearchTerm
  // - Results::AssistantItem
  // - Results::Types
  // - Results::MoreLink
  // - Results::RecentSearches
  //
  // To minimize the duplicate logic we will create a shared action here
  // that can be reused across all of the components
  @action
  handleResultInsertion(e) {
    if (e.keyCode === 65 /* a or A */) {
      // add a link and focus composer if open
      if (document.querySelector("#reply-control.open")) {
        this.appEvents.trigger(
          "composer:insert-text",
          document.activeElement.href,
          {
            ensureSpace: true,
          }
        );
        this.appEvents.trigger("header:keyboard-trigger", { type: "search" });
        document.querySelector("#reply-control.open textarea").focus();

        e.stopPropagation();
        e.preventDefault();
        return false;
      }
    }
  }

  @action
  handleArrowUpOrDown(e) {
    if (e.key === "ArrowUp" || e.key === "ArrowDown") {
      let focused = e.target.closest(".search-menu") ? e.target : null;
      if (!focused) {
        return;
      }

      let links = document.querySelectorAll(".search-menu .results a");
      let results = document.querySelectorAll(
        ".search-menu .results .search-link"
      );

      if (!results.length) {
        return;
      }

      let prevResult;
      let result;

      links.forEach((item) => {
        if (item.classList.contains("search-link")) {
          prevResult = item;
        }

        if (item === focused) {
          result = prevResult;
        }
      });

      let index = -1;
      if (result) {
        index = Array.prototype.indexOf.call(results, result);
      }

      if (index === -1 && e.key === "ArrowDown") {
        // change focus from the search input to the first result item
        const firstResult = results[0] || links[0];
        firstResult.focus();
      } else if (index === 0 && e.key === "ArrowUp") {
        this.focusSearchInput();
      } else if (index > -1) {
        // change focus to the next result item if present
        index += e.key === "ArrowDown" ? 1 : -1;
        if (index >= 0 && index < results.length) {
          results[index].focus();
        }
      }

      e.stopPropagation();
      e.preventDefault();
      return false;
    }
  }
}<|MERGE_RESOLUTION|>--- conflicted
+++ resolved
@@ -15,16 +15,8 @@
   @tracked inTopicContext = false;
   @tracked visible = false;
   @tracked results = {};
-<<<<<<< HEAD
-  @tracked noResults = false; // TODO: shouldn't `noResults` default value be `true`?
-  @tracked welcomeBannerSearchInViewport = applyValueTransformer(
-    "site-setting-enable-welcome-banner",
-    this.siteSettings.enable_welcome_banner
-  );
-=======
   @tracked noResults = false;
   @tracked welcomeBannerSearchInViewport = false;
->>>>>>> 2e4076f5
 
   // only relative for the widget search menu
   searchContextEnabled = false; // checkbox to scope search
