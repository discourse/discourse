import Service from "@ember/service";
import { getOwner } from "@ember/application";
import { Promise } from "rsvp";
import { fileToImageData } from "discourse/lib/media-optimization-utils";
import { getAbsoluteURL, getURLWithCDN } from "discourse-common/lib/get-url";

export default class MediaOptimizationWorkerService extends Service {
  appEvents = getOwner(this).lookup("service:app-events");
  worker = null;
  workerUrl = getAbsoluteURL("/javascripts/media-optimization-worker.js");
  currentComposerUploadData = null;
  promiseResolvers = null;

  startWorker() {
    this.logIfDebug("Starting media-optimization-worker");
    this.worker = new Worker(this.workerUrl); // TODO come up with a workaround for FF that lacks type: module support
  }

  stopWorker() {
    this.logIfDebug("Stopping media-optimization-worker...");
    this.worker.terminate();
    this.worker = null;
  }

  ensureAvailiableWorker() {
    if (!this.worker) {
      this.startWorker();
      this.registerMessageHandler();
      this.appEvents.on("composer:closed", this, "stopWorker");
    }
  }

  logIfDebug(message) {
    if (this.siteSettings.composer_media_optimization_debug_mode) {
      // eslint-disable-next-line no-console
      console.log(message);
    }
  }

  optimizeImage(data, opts = {}) {
    this.usingUppy = data.id && data.id.includes("uppy");
    this.promiseResolvers = this.promiseResolvers || {};
    this.stopWorkerOnError = opts.hasOwnProperty("stopWorkerOnError")
      ? opts.stopWorkerOnError
      : true;

    let file = this.usingUppy ? data : data.files[data.index];
    if (!/(\.|\/)(jpe?g|png|webp)$/i.test(file.type)) {
      return this.usingUppy ? Promise.resolve() : data;
    }
    if (
      file.size <
      this.siteSettings
        .composer_media_optimization_image_bytes_optimization_threshold
    ) {
      return this.usingUppy ? Promise.resolve() : data;
    }
    this.ensureAvailiableWorker();
    return new Promise(async (resolve) => {
      this.logIfDebug(`Transforming ${file.name}`);

      this.currentComposerUploadData = data;
      // TODO (martin) Use something better than the fileName for the key
      this.promiseResolvers[file.name] = resolve;

      let imageData;
      try {
        if (this.usingUppy) {
          imageData = await fileToImageData(file.data);
        } else {
          imageData = await fileToImageData(file);
        }
      } catch (error) {
        this.logIfDebug(error);
        return this.usingUppy ? resolve() : resolve(data);
      }

      this.worker.postMessage(
        {
          type: "compress",
          file: imageData.data.buffer,
          fileName: file.name,
          width: imageData.width,
          height: imageData.height,
          settings: {
            mozjpeg_script: getURLWithCDN(
              "/javascripts/squoosh/mozjpeg_enc.js"
            ),
            mozjpeg_wasm: getURLWithCDN(
              "/javascripts/squoosh/mozjpeg_enc.wasm"
            ),
            resize_script: getURLWithCDN(
              "/javascripts/squoosh/squoosh_resize.js"
            ),
            resize_wasm: getURLWithCDN(
              "/javascripts/squoosh/squoosh_resize_bg.wasm"
            ),
            resize_threshold: this.siteSettings
              .composer_media_optimization_image_resize_dimensions_threshold,
            resize_target: this.siteSettings
              .composer_media_optimization_image_resize_width_target,
            resize_pre_multiply: this.siteSettings
              .composer_media_optimization_image_resize_pre_multiply,
            resize_linear_rgb: this.siteSettings
              .composer_media_optimization_image_resize_linear_rgb,
            encode_quality: this.siteSettings
              .composer_media_optimization_image_encode_quality,
            debug_mode: this.siteSettings
              .composer_media_optimization_debug_mode,
          },
        },
        [imageData.data.buffer]
      );
    });
  }

  registerMessageHandler() {
    this.worker.onmessage = (e) => {
      switch (e.data.type) {
        case "file":
          let optimizedFile = new File([e.data.file], `${e.data.fileName}`, {
            type: "image/jpeg",
          });
          this.logIfDebug(
            `Finished optimization of ${optimizedFile.name} new size: ${optimizedFile.size}.`
          );

<<<<<<< HEAD
          if (usingUppy) {
            // TODO (martin) Use something better than the fileName for the key
=======
          if (this.usingUppy) {
>>>>>>> 2ab4f2a1
            this.promiseResolvers[optimizedFile.name](optimizedFile);
          } else {
            let data = this.currentComposerUploadData;
            data.files[data.index] = optimizedFile;
            // TODO (martin) Use something better than the fileName for the key
            this.promiseResolvers[optimizedFile.name](data);
          }

          break;
        case "error":
<<<<<<< HEAD
          this.stopWorker();
          if (usingUppy) {
            // TODO (martin) Use something better than the fileName for the key
=======
          this.logIfDebug(
            `Handling error message from image optimization for ${e.data.fileName}.`
          );

          if (this.stopWorkerOnError) {
            this.stopWorker();
          }

          if (this.usingUppy) {
>>>>>>> 2ab4f2a1
            this.promiseResolvers[e.data.fileName]();
          } else {
            // TODO (martin) Use something better than the fileName for the key
            this.promiseResolvers[e.data.fileName](
              this.currentComposerUploadData
            );
          }
          break;
        default:
          this.logIfDebug(`Sorry, we are out of ${e}.`);
      }
    };
  }
}<|MERGE_RESOLUTION|>--- conflicted
+++ resolved
@@ -125,12 +125,7 @@
             `Finished optimization of ${optimizedFile.name} new size: ${optimizedFile.size}.`
           );
 
-<<<<<<< HEAD
-          if (usingUppy) {
-            // TODO (martin) Use something better than the fileName for the key
-=======
           if (this.usingUppy) {
->>>>>>> 2ab4f2a1
             this.promiseResolvers[optimizedFile.name](optimizedFile);
           } else {
             let data = this.currentComposerUploadData;
@@ -141,11 +136,6 @@
 
           break;
         case "error":
-<<<<<<< HEAD
-          this.stopWorker();
-          if (usingUppy) {
-            // TODO (martin) Use something better than the fileName for the key
-=======
           this.logIfDebug(
             `Handling error message from image optimization for ${e.data.fileName}.`
           );
@@ -155,7 +145,6 @@
           }
 
           if (this.usingUppy) {
->>>>>>> 2ab4f2a1
             this.promiseResolvers[e.data.fileName]();
           } else {
             // TODO (martin) Use something better than the fileName for the key
