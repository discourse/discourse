--- conflicted
+++ resolved
@@ -18,11 +18,6 @@
   "create-account",
   "create-invite-bulk",
   "create-invite",
-<<<<<<< HEAD
-  "edit-topic-timer",
-=======
-  "explain-reviewable",
->>>>>>> 4ee0f4e5
   "feature-topic-on-profile",
   "feature-topic",
   "flag",
