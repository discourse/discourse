--- conflicted
+++ resolved
@@ -37,12 +37,6 @@
   "share-and-invite",
   "tag-upload",
   "admin-reseed",
-<<<<<<< HEAD
-  "admin-color-scheme-select-base",
-  "admin-staff-action-log-details",
-=======
-  "admin-form-template-validation-options",
->>>>>>> 3052779e
   "admin-uploaded-image-list",
 ];
 
