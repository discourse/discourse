import Service, { inject as service } from "@ember/service";
import { tracked } from "@glimmer/tracking";
import { getOwner } from "@ember/application";
import I18n from "I18n";
import { dasherize } from "@ember/string";
import { action } from "@ember/object";
import { disableImplicitInjections } from "discourse/lib/implicit-injections";
import { CLOSE_INITIATED_BY_MODAL_SHOW } from "discourse/components/d-modal";
import deprecated from "discourse-common/lib/deprecated";

// Known legacy modals in core. Silence deprecation warnings for these so the messages
// don't cause unnecessary noise.
const KNOWN_LEGACY_MODALS = [
  "associate-account-confirm",
  "auth-token",
  "avatar-selector",
  "change-owner",
  "change-post-notice",
  "create-account",
  "create-invite-bulk",
  "create-invite",
  "edit-topic-timer",
  "edit-user-directory-columns",
  "explain-reviewable",
  "feature-topic-on-profile",
  "feature-topic",
  "flag",
  "grant-badge",
  "group-default-notifications",
  "login",
  "move-to-topic",
  "post-enqueued",
  "raw-email",
  "reject-reason-reviewable",
  "reorder-categories",
  "request-group-membership-form",
  "share-and-invite",
  "tag-upload",
  "admin-reseed",
<<<<<<< HEAD
  "admin-color-scheme-select-base",
  "admin-form-template-validation-options",
=======
  "admin-staff-action-log-details",
>>>>>>> 0c26d8b3
  "admin-uploaded-image-list",
];

const LEGACY_OPTS = new Set([
  "admin",
  "templateName",
  "title",
  "titleTranslated",
  "modalClass",
  "titleAriaElementId",
  "panels",
]);

@disableImplicitInjections
class ModalService extends Service {
  @tracked activeModal;
  @tracked opts = {};

  @tracked containerElement;

  @action
  setContainerElement(element) {
    this.containerElement = element;
  }

  /**
   * Render a modal
   *
   * @param {Component} modal - a reference to the component class for the modal
   * @param {Object} [options] - options
   * @param {string} [options.model] - An object which will be passed as the `@model` argument on the component
   *
   * @returns {Promise} A promise that resolves when the modal is closed, with any data passed to closeModal
   */
  show(modal, opts) {
    this.close({ initiatedBy: CLOSE_INITIATED_BY_MODAL_SHOW });

    let resolveShowPromise;
    const promise = new Promise((resolve) => {
      resolveShowPromise = resolve;
    });

    this.opts = opts || {};
    this.activeModal = { component: modal, opts, resolveShowPromise };

    const unsupportedOpts = Object.keys(opts).filter((key) =>
      LEGACY_OPTS.has(key)
    );
    if (unsupportedOpts.length > 0) {
      throw new Error(
        `${unsupportedOpts.join(
          ", "
        )} are not supported in the component-based modal API. See https://meta.discourse.org/t/268057`
      );
    }

    return promise;
  }

  close(data) {
    this.activeModal?.resolveShowPromise?.(data);
    this.activeModal = null;
    this.opts = {};
  }
}

// Remove all logic below when legacy modals are dropped (deprecation: discourse.modal-controllers)
export default class ModalServiceWithLegacySupport extends ModalService {
  @service appEvents;

  @tracked name;
  @tracked selectedPanel;
  @tracked hidden = true;

  @tracked titleOverride;
  @tracked modalClassOverride;
  @tracked onSelectPanel;

  get title() {
    if (this.titleOverride) {
      return this.titleOverride;
    } else if (this.opts.titleTranslated) {
      return this.opts.titleTranslated;
    } else if (this.opts.title) {
      return I18n.t(this.opts.title);
    } else {
      return null;
    }
  }

  set title(value) {
    this.titleOverride = value;
  }

  get modalClass() {
    if (!this.isLegacy) {
      return null;
    }

    return (
      this.modalClassOverride ||
      this.opts.modalClass ||
      `${dasherize(this.name.replace(/^modals\//, "")).toLowerCase()}-modal`
    );
  }

  set modalClass(value) {
    this.modalClassOverride = value;
  }

  show(modal, opts = {}) {
    if (typeof modal !== "string") {
      return super.show(modal, opts);
    }

    this.close({ initiatedBy: CLOSE_INITIATED_BY_MODAL_SHOW });

    if (!KNOWN_LEGACY_MODALS.includes(modal)) {
      deprecated(
        `Defining modals using a controller is deprecated. Use the component-based API instead. (modal: ${modal})`,
        {
          id: "discourse.modal-controllers",
          since: "3.1",
          dropFrom: "3.2",
          url: "https://meta.discourse.org/t/268057",
        }
      );
    }

    const name = modal;
    const container = getOwner(this);
    const route = container.lookup("route:application");

    this.opts = opts;

    const controllerName = opts.admin ? `modals/${name}` : name;
    this.name = controllerName;

    let controller = container.lookup("controller:" + controllerName);
    const templateName = opts.templateName || dasherize(name);

    const renderArgs = { into: "application", outlet: "modalBody" };
    if (controller) {
      renderArgs.controller = controllerName;
    } else {
      // use a basic controller
      renderArgs.controller = "basic-modal-body";
      controller = container.lookup(`controller:${renderArgs.controller}`);
    }

    if (opts.addModalBodyView) {
      renderArgs.view = "modal-body";
    }

    const modalName = `modal/${templateName}`;
    const fullName = opts.admin ? `admin/templates/${modalName}` : modalName;
    route.render(fullName, renderArgs);

    if (opts.panels) {
      if (controller.actions.onSelectPanel) {
        this.onSelectPanel = controller.actions.onSelectPanel.bind(controller);
      }
      this.selectedPanel = opts.panels[0];
    }

    controller.set("modal", this);
    const model = opts.model;
    if (model) {
      controller.set("model", model);
    }
    if (controller.onShow) {
      controller.onShow();
    }
    controller.set("flashMessage", null);

    return (this.activeController = controller);
  }

  close(initiatedBy) {
    if (!this.isLegacy) {
      super.close(...arguments);
    }

    const controllerName = this.name;
    const controller = controllerName
      ? getOwner(this).lookup(`controller:${controllerName}`)
      : null;

    if (controller?.beforeClose?.() === false) {
      return;
    }

    getOwner(this)
      .lookup("route:application")
      .render("hide-modal", { into: "application", outlet: "modalBody" });
    $(".d-modal.fixed-modal").modal("hide");

    if (controller) {
      this.appEvents.trigger("modal:closed", {
        name: controllerName,
        controller,
      });

      if (controller.onClose) {
        controller.onClose({
          initiatedByCloseButton: initiatedBy === "initiatedByCloseButton",
          initiatedByClickOut: initiatedBy === "initiatedByClickOut",
          initiatedByESC: initiatedBy === "initiatedByESC",
        });
      }
    }
    this.hidden = true;

    this.name =
      this.selectedPanel =
      this.modalClassOverride =
      this.titleOverride =
      this.onSelectPanel =
        null;

    super.close();
  }

  hide() {
    if (this.isLegacy) {
      $(".d-modal.fixed-modal").modal("hide");
    } else {
      throw "hide/reopen are not supported for component-based modals";
    }
  }

  reopen() {
    if (this.isLegacy) {
      $(".d-modal.fixed-modal").modal("show");
    } else {
      throw "hide/reopen are not supported for component-based modals";
    }
  }

  get isLegacy() {
    return this.name && !this.activeModal;
  }
}<|MERGE_RESOLUTION|>--- conflicted
+++ resolved
@@ -37,12 +37,7 @@
   "share-and-invite",
   "tag-upload",
   "admin-reseed",
-<<<<<<< HEAD
-  "admin-color-scheme-select-base",
   "admin-form-template-validation-options",
-=======
-  "admin-staff-action-log-details",
->>>>>>> 0c26d8b3
   "admin-uploaded-image-list",
 ];
 
