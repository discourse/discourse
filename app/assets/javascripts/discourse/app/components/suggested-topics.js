<<<<<<< HEAD
import { computed, get } from "@ember/object";
import Component from "@ember/component";
import I18n from "I18n";
import { categoryBadgeHTML } from "discourse/helpers/category-link";
import discourseComputed from "discourse-common/utils/decorators";
import getURL from "discourse-common/lib/get-url";
import { iconHTML } from "discourse-common/lib/icon-library";

export default Component.extend({
  tagName: "",
=======
import Component from "@glimmer/component";
import { action, computed } from "@ember/object";
import { inject as service } from "@ember/service";
import I18n from "discourse-i18n";

export default class SuggestedTopics extends Component {
  @service moreTopicsPreferenceTracking;
  @service currentUser;
>>>>>>> b2b1e721

  listId = "suggested-topics";

  get suggestedTitleLabel() {
    const href = this.currentUser && this.currentUser.pmPath(this.args.topic);
    if (this.args.topic.isPrivateMessage && href) {
      return "suggested_topics.pm_title";
    } else {
      return "suggested_topics.title";
    }
<<<<<<< HEAD
  }),

  @discourseComputed(
    "topic",
    "pmTopicTrackingState.isTracking",
    "pmTopicTrackingState.statesModificationCounter",
    "topicTrackingState.messageCount"
  )
  browseMoreMessage(topic) {
    return topic.isPrivateMessage
      ? this._privateMessageBrowseMoreMessage(topic)
      : this._topicBrowseMoreMessage(topic);
  },

  _privateMessageBrowseMoreMessage(topic) {
    const username = this.currentUser.username;
    const suggestedGroupName = topic.suggested_group_name;
    const inboxFilter = suggestedGroupName ? "group" : "user";

    const unreadCount = this.pmTopicTrackingState.lookupCount("unread", {
      inboxFilter,
      groupName: suggestedGroupName,
=======
  }

  @computed("moreTopicsPreferenceTracking.selectedTab")
  get hidden() {
    return this.moreTopicsPreferenceTracking.selectedTab !== this.listId;
  }

  @action
  registerList() {
    this.moreTopicsPreferenceTracking.registerTopicList({
      name: I18n.t("suggested_topics.pill"),
      id: this.listId,
>>>>>>> b2b1e721
    });
  }

  @action
  removeList() {
    this.moreTopicsPreferenceTracking.removeTopicList(this.listId);
  }
}<|MERGE_RESOLUTION|>--- conflicted
+++ resolved
@@ -1,15 +1,3 @@
-<<<<<<< HEAD
-import { computed, get } from "@ember/object";
-import Component from "@ember/component";
-import I18n from "I18n";
-import { categoryBadgeHTML } from "discourse/helpers/category-link";
-import discourseComputed from "discourse-common/utils/decorators";
-import getURL from "discourse-common/lib/get-url";
-import { iconHTML } from "discourse-common/lib/icon-library";
-
-export default Component.extend({
-  tagName: "",
-=======
 import Component from "@glimmer/component";
 import { action, computed } from "@ember/object";
 import { inject as service } from "@ember/service";
@@ -18,7 +6,6 @@
 export default class SuggestedTopics extends Component {
   @service moreTopicsPreferenceTracking;
   @service currentUser;
->>>>>>> b2b1e721
 
   listId = "suggested-topics";
 
@@ -29,30 +16,6 @@
     } else {
       return "suggested_topics.title";
     }
-<<<<<<< HEAD
-  }),
-
-  @discourseComputed(
-    "topic",
-    "pmTopicTrackingState.isTracking",
-    "pmTopicTrackingState.statesModificationCounter",
-    "topicTrackingState.messageCount"
-  )
-  browseMoreMessage(topic) {
-    return topic.isPrivateMessage
-      ? this._privateMessageBrowseMoreMessage(topic)
-      : this._topicBrowseMoreMessage(topic);
-  },
-
-  _privateMessageBrowseMoreMessage(topic) {
-    const username = this.currentUser.username;
-    const suggestedGroupName = topic.suggested_group_name;
-    const inboxFilter = suggestedGroupName ? "group" : "user";
-
-    const unreadCount = this.pmTopicTrackingState.lookupCount("unread", {
-      inboxFilter,
-      groupName: suggestedGroupName,
-=======
   }
 
   @computed("moreTopicsPreferenceTracking.selectedTab")
@@ -65,7 +28,6 @@
     this.moreTopicsPreferenceTracking.registerTopicList({
       name: I18n.t("suggested_topics.pill"),
       id: this.listId,
->>>>>>> b2b1e721
     });
   }
 
