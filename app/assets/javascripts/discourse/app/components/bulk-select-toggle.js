<<<<<<< HEAD
import templateOnly from "@ember/component/template-only";

export default templateOnly();
=======
import Component from "@glimmer/component";
import { action } from "@ember/object";
import { getOwner } from "discourse-common/lib/get-owner";

export default class BulkSelectToggle extends Component {
  @action
  toggleBulkSelect() {
    const controller = getOwner(this).lookup(
      `controller:${this.args.parentController}`
    );
    const helper = controller.bulkSelectHelper;
    helper.clear();
    helper.bulkSelectEnabled = !helper.bulkSelectEnabled;
  }
}
>>>>>>> 73e0bc42
<|MERGE_RESOLUTION|>--- conflicted
+++ resolved
@@ -1,8 +1,3 @@
-<<<<<<< HEAD
-import templateOnly from "@ember/component/template-only";
-
-export default templateOnly();
-=======
 import Component from "@glimmer/component";
 import { action } from "@ember/object";
 import { getOwner } from "discourse-common/lib/get-owner";
@@ -17,5 +12,4 @@
     helper.clear();
     helper.bulkSelectEnabled = !helper.bulkSelectEnabled;
   }
-}
->>>>>>> 73e0bc42
+}