--- conflicted
+++ resolved
@@ -2,8 +2,6 @@
   @value={{this.value}}
   @type={{this.type}}
   @input={{action "onInput"}}
-<<<<<<< HEAD
-=======
   @placeholder={{this.placeholder}}
   @autocomplete="one-time-code"
   pattern={{this.pattern}}
@@ -13,6 +11,5 @@
   autocapitalize="off"
   autocorrect="off"
   autofocus="autofocus"
->>>>>>> b2b1e721
   ...attributes
 />