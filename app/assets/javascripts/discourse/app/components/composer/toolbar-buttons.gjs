import Component from "@glimmer/component";
import { hash } from "@ember/helper";
import { action } from "@ember/object";
import { eq } from "truth-helpers";
import DButton from "discourse/components/d-button";
import ToolbarPopupMenuOptions from "discourse/components/toolbar-popup-menu";
import concatClass from "discourse/helpers/concat-class";
<<<<<<< HEAD
import icon from "discourse/helpers/d-icon";
=======
import ToolbarPopupMenuOptions from "select-kit/components/toolbar-popup-menu-options";
>>>>>>> 4f2a8d39

export default class ComposerToolbarButtons extends Component {
  @action
  tabIndex(button) {
    return button === this.firstButton ? 0 : button.tabindex;
  }

  get firstButton() {
    const { isFirst = true } = this.args;
    return (
      isFirst &&
      this.args.data.groups.find((group) => group.buttons?.length > 0)
        ?.buttons[0]
    );
  }

  get rovingButtonBar() {
    return this.args.rovingButtonBar || this.args.data.rovingButtonBar;
  }

  <template>
    {{#each @data.groups key="group" as |group|}}
      {{#each group.buttons key="id" as |button|}}
        {{#if (button.condition @data.context)}}
          {{#if (eq button.type "separator")}}
            <div class="toolbar-separator"></div>
          {{else if button.popupMenu}}
            <ToolbarPopupMenuOptions
              @content={{(button.popupMenu.options)}}
              @onChange={{button.popupMenu.action}}
              @onOpen={{button.action}}
              @tabindex={{this.tabIndex button}}
              @onKeydown={{this.rovingButtonBar}}
              @options={{hash icon=button.icon focusAfterOnChange=false}}
              class={{button.className}}
            />
          {{else}}
<<<<<<< HEAD
            {{#let
              (this.getHref button) (this.getLabel button) (this.getIcon button)
              as |href label buttonIcon|
            }}
              {{#if href}}
                <a
                  href={{href}}
                  target="_blank"
                  rel="noopener noreferrer"
                  class={{concatClass
                    "btn no-text btn-icon toolbar-link"
                    button.className
                  }}
                  title={{button.title}}
                  tabindex={{this.tabIndex button}}
                  {{on "keydown" this.rovingButtonBar}}
                >
                  {{#if label}}
                    <span title={{label}} class="toolbar-link__label">
                      {{label}}
                    </span>
                  {{/if}}
                  {{#if buttonIcon}}
                    {{icon buttonIcon}}
                  {{/if}}
                </a>
              {{else if button.popupMenu}}
                <ToolbarPopupMenuOptions
                  @content={{(button.popupMenu.options)}}
                  @onChange={{button.popupMenu.action}}
                  @onOpen={{fn button.action button}}
                  @tabindex={{this.tabIndex button}}
                  @onKeydown={{this.rovingButtonBar}}
                  @options={{hash icon=buttonIcon focusAfterOnChange=false}}
                  class={{button.className}}
                  @id={{button.id}}
                />
              {{else}}
                <DButton
                  @action={{fn button.action button}}
                  @translatedTitle={{button.title}}
                  @label={{label}}
                  @icon={{buttonIcon}}
                  @preventFocus={{button.preventFocus}}
                  @onKeyDown={{this.rovingButtonBar}}
                  tabindex={{this.tabIndex button}}
                  class={{button.className}}
                />
              {{/if}}
            {{/let}}
=======
            <DButton
              @href={{button.href}}
              @action={{unless button.href button.action}}
              @translatedTitle={{button.title}}
              @label={{button.label}}
              @translatedLabel={{button.translatedLabel}}
              @disabled={{button.disabled}}
              @icon={{button.icon}}
              @preventFocus={{button.preventFocus}}
              @onKeyDown={{this.rovingButtonBar}}
              tabindex={{this.tabIndex button}}
              class={{concatClass "toolbar-link" button.className}}
              rel={{if button.href "noopener noreferrer"}}
              target={{if button.href "_blank"}}
            />
>>>>>>> 4f2a8d39
          {{/if}}
        {{/if}}
      {{/each}}
    {{/each}}
  </template>
}<|MERGE_RESOLUTION|>--- conflicted
+++ resolved
@@ -5,11 +5,6 @@
 import DButton from "discourse/components/d-button";
 import ToolbarPopupMenuOptions from "discourse/components/toolbar-popup-menu";
 import concatClass from "discourse/helpers/concat-class";
-<<<<<<< HEAD
-import icon from "discourse/helpers/d-icon";
-=======
-import ToolbarPopupMenuOptions from "select-kit/components/toolbar-popup-menu-options";
->>>>>>> 4f2a8d39
 
 export default class ComposerToolbarButtons extends Component {
   @action
@@ -46,75 +41,33 @@
               @options={{hash icon=button.icon focusAfterOnChange=false}}
               class={{button.className}}
             />
-          {{else}}
-<<<<<<< HEAD
-            {{#let
-              (this.getHref button) (this.getLabel button) (this.getIcon button)
-              as |href label buttonIcon|
-            }}
-              {{#if href}}
-                <a
-                  href={{href}}
-                  target="_blank"
-                  rel="noopener noreferrer"
-                  class={{concatClass
-                    "btn no-text btn-icon toolbar-link"
-                    button.className
-                  }}
-                  title={{button.title}}
-                  tabindex={{this.tabIndex button}}
-                  {{on "keydown" this.rovingButtonBar}}
-                >
-                  {{#if label}}
-                    <span title={{label}} class="toolbar-link__label">
-                      {{label}}
-                    </span>
-                  {{/if}}
-                  {{#if buttonIcon}}
-                    {{icon buttonIcon}}
-                  {{/if}}
-                </a>
-              {{else if button.popupMenu}}
-                <ToolbarPopupMenuOptions
-                  @content={{(button.popupMenu.options)}}
-                  @onChange={{button.popupMenu.action}}
-                  @onOpen={{fn button.action button}}
-                  @tabindex={{this.tabIndex button}}
-                  @onKeydown={{this.rovingButtonBar}}
-                  @options={{hash icon=buttonIcon focusAfterOnChange=false}}
-                  class={{button.className}}
-                  @id={{button.id}}
-                />
+            {{else if button.popupMenu}}
+              <ToolbarPopupMenuOptions
+                @content={{(button.popupMenu.options)}}
+                @onChange={{button.popupMenu.action}}
+                @onOpen={{button.action}}
+                @tabindex={{this.tabIndex button}}
+                @onKeydown={{this.rovingButtonBar}}
+                @options={{hash icon=button.icon focusAfterOnChange=false}}
+                class={{button.className}}
+                @id={{button.id}}
+              />
               {{else}}
                 <DButton
-                  @action={{fn button.action button}}
+                  @href={{button.href}}
+                  @action={{unless button.href button.action}}
                   @translatedTitle={{button.title}}
-                  @label={{label}}
-                  @icon={{buttonIcon}}
+                  @label={{button.label}}
+                  @translatedLabel={{button.translatedLabel}}
+                  @disabled={{button.disabled}}
+                  @icon={{button.icon}}
                   @preventFocus={{button.preventFocus}}
                   @onKeyDown={{this.rovingButtonBar}}
                   tabindex={{this.tabIndex button}}
-                  class={{button.className}}
+                  class={{concatClass "toolbar-link" button.className}}
+                  rel={{if button.href "noopener noreferrer"}}
+                  target={{if button.href "_blank"}}
                 />
-              {{/if}}
-            {{/let}}
-=======
-            <DButton
-              @href={{button.href}}
-              @action={{unless button.href button.action}}
-              @translatedTitle={{button.title}}
-              @label={{button.label}}
-              @translatedLabel={{button.translatedLabel}}
-              @disabled={{button.disabled}}
-              @icon={{button.icon}}
-              @preventFocus={{button.preventFocus}}
-              @onKeyDown={{this.rovingButtonBar}}
-              tabindex={{this.tabIndex button}}
-              class={{concatClass "toolbar-link" button.className}}
-              rel={{if button.href "noopener noreferrer"}}
-              target={{if button.href "_blank"}}
-            />
->>>>>>> 4f2a8d39
           {{/if}}
         {{/if}}
       {{/each}}
