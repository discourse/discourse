--- conflicted
+++ resolved
@@ -21,7 +21,6 @@
   usersNotSeen = null;
 
   @not("composer.viewOpenOrFullscreen") hidden;
-<<<<<<< HEAD
 
   _lastSimilaritySearch = null;
   _similarTopicsMessage = null;
@@ -54,10 +53,154 @@
         this.popup(message);
       }
 
-=======
-
-  _lastSimilaritySearch = null;
-  _similarTopicsMessage = null;
+      const recipient_names = this.composer.targetRecipientsArray
+        .filter((r) => r.type === "user")
+        .map(({ name }) => name);
+
+      if (
+        recipient_names.length > 0 &&
+        recipient_names.length !== _recipient_names.length &&
+        !recipient_names.every((v, i) => v === _recipient_names[i])
+      ) {
+        _recipient_names = recipient_names;
+
+        const response = await ajax(
+          `/composer_messages/user_not_seen_in_a_while`,
+          {
+            type: "GET",
+            data: {
+              usernames: recipient_names,
+            },
+          }
+        );
+
+        if (
+          response.user_count > 0 &&
+          this.usersNotSeen !== response.usernames.join("-")
+        ) {
+          this.set("usersNotSeen", response.usernames.join("-"));
+          this.messagesByTemplate["education"] = undefined;
+
+          let usernames = [];
+          response.usernames.forEach((username, index) => {
+            usernames[
+              index
+            ] = `<a class='mention' href='/u/${username}'>@${username}</a>`;
+          });
+
+          let body_key;
+          if (response.user_count === 1) {
+            body_key = "composer.user_not_seen_in_a_while.single";
+          } else {
+            body_key = "composer.user_not_seen_in_a_while.multiple";
+          }
+
+          const message = this.composer.store.createRecord("composer-message", {
+            id: "user-not-seen",
+            templateName: "education",
+            body: I18n.t(body_key, {
+              usernames: usernames.join(", "),
+              time_ago: response.time_ago,
+            }),
+          });
+
+          this.popup(message);
+        }
+      }
+    }
+  });
+
+  _findSimilar = task(async () => {
+    // We don't care about similar topics unless creating a topic
+    if (!this.composer.creatingTopic) {
+      return;
+    }
+
+    // TODO: pass the 200 in from somewhere
+    const raw = (this.composer.reply || "").slice(0, 200);
+    const title = this.composer.title || "";
+
+    // Ensure we have at least a title
+    if (title.length < this.siteSettings.min_title_similar_length) {
+      return;
+    }
+
+    // Don't search over and over
+    const concat = title + raw;
+    if (concat === this._lastSimilaritySearch) {
+      return;
+    }
+
+    this._lastSimilaritySearch = concat;
+    this._similarTopicsMessage ||= this.composer.store.createRecord(
+      "composer-message",
+      {
+        id: "similar_topics",
+        templateName: "similar-topics",
+        extraClass: "similar-topics",
+      }
+    );
+
+    const topics = await this.composer.store.find("similar-topic", {
+      title,
+      raw,
+    });
+
+    this.similarTopics.clear();
+    this.similarTopics.pushObjects(topics.content);
+
+    if (this.similarTopics.length > 0) {
+      this._similarTopicsMessage.set("similarTopics", this.similarTopics);
+      this.popup(this._similarTopicsMessage);
+    } else if (this._similarTopicsMessage) {
+      this.hideMessage(this._similarTopicsMessage);
+    }
+  });
+
+  // Figure out if there are any messages that should be displayed above the composer.
+  _findMessages = task(async () => {
+    if (this.checkedMessages) {
+      return;
+    }
+
+    const args = { composer_action: this.composer.action };
+    const topicId = this.composer.topic?.id;
+    const postId = this.composer.post?.id;
+
+    if (topicId) {
+      args.topic_id = topicId;
+    }
+
+    if (postId) {
+      args.post_id = postId;
+    }
+
+    const cacheKey = `${args.composer_action}${args.topic_id}${args.post_id}`;
+
+    let messages;
+    if (_messagesCache.cacheKey === cacheKey) {
+      messages = _messagesCache.messages;
+    } else {
+      messages = await this.composer.store.find("composer-message", args);
+      _messagesCache = { messages, cacheKey };
+    }
+
+    // Checking composer messages on replies can give us a list of links to check for
+    // duplicates
+    if (messages.extras?.duplicate_lookup) {
+      this.addLinkLookup(new LinkLookup(messages.extras.duplicate_lookup));
+    }
+
+    this.set("checkedMessages", true);
+
+    for (const msg of messages) {
+      if (msg.wait_for_typing) {
+        this.queuedForTyping.addObject(msg);
+      } else {
+        this.popup(msg);
+      }
+    }
+  });
 
   didInsertElement() {
     super.didInsertElement(...arguments);
@@ -81,10 +224,6 @@
   }
 
   _closeTop() {
-    if (this.isDestroying || this.isDestroyed) {
-      return;
-    }
-
     this.messages.popObject();
     this.set("messageCount", this.messages.length);
   }
@@ -115,310 +254,12 @@
     });
   }
 
-  // Called after the user has typed a reply.
-  // Some messages only get shown after being typed.
-  async _typedReply() {
-    if (this.isDestroying || this.isDestroyed) {
-      return;
-    }
-
-    for (const msg of this.queuedForTyping) {
-      if (this.composer.whisper && msg.hide_if_whisper) {
-        return;
-      }
-
-      this.popup(msg);
-    }
-
-    if (this.composer.privateMessage) {
-      if (
-        this.composer.targetRecipientsArray.length > 0 &&
-        this.composer.targetRecipientsArray.every(
-          (r) => r.name === this.currentUser.username
-        )
-      ) {
-        const message = this.composer.store.createRecord("composer-message", {
-          id: "yourself_confirm",
-          templateName: "education",
-          title: I18n.t("composer.yourself_confirm.title"),
-          body: I18n.t("composer.yourself_confirm.body"),
-        });
-
-        this.popup(message);
-      }
-
->>>>>>> 788dc0a0
-      const recipient_names = this.composer.targetRecipientsArray
-        .filter((r) => r.type === "user")
-        .map(({ name }) => name);
-
-      if (
-        recipient_names.length > 0 &&
-        recipient_names.length !== _recipient_names.length &&
-        !recipient_names.every((v, i) => v === _recipient_names[i])
-      ) {
-        _recipient_names = recipient_names;
-
-        const response = await ajax(
-          `/composer_messages/user_not_seen_in_a_while`,
-          {
-            type: "GET",
-            data: {
-              usernames: recipient_names,
-            },
-          }
-        );
-
-<<<<<<< HEAD
-=======
-        if (this.isDestroying || this.isDestroyed) {
-          return;
-        }
-
->>>>>>> 788dc0a0
-        if (
-          response.user_count > 0 &&
-          this.usersNotSeen !== response.usernames.join("-")
-        ) {
-          this.set("usersNotSeen", response.usernames.join("-"));
-          this.messagesByTemplate["education"] = undefined;
-
-          let usernames = [];
-          response.usernames.forEach((username, index) => {
-            usernames[
-              index
-            ] = `<a class='mention' href='/u/${username}'>@${username}</a>`;
-          });
-
-          let body_key;
-          if (response.user_count === 1) {
-            body_key = "composer.user_not_seen_in_a_while.single";
-          } else {
-            body_key = "composer.user_not_seen_in_a_while.multiple";
-          }
-
-          const message = this.composer.store.createRecord("composer-message", {
-            id: "user-not-seen",
-            templateName: "education",
-            body: I18n.t(body_key, {
-              usernames: usernames.join(", "),
-              time_ago: response.time_ago,
-            }),
-          });
-
-          this.popup(message);
-        }
-      }
-    }
-<<<<<<< HEAD
-  });
-=======
-  }
-
-  async _findSimilar() {
-    if (this.isDestroying || this.isDestroyed) {
-      return;
-    }
->>>>>>> 788dc0a0
-
-  _findSimilar = task(async () => {
-    // We don't care about similar topics unless creating a topic
-    if (!this.composer.creatingTopic) {
-      return;
-    }
-
-    // TODO: pass the 200 in from somewhere
-    const raw = (this.composer.reply || "").slice(0, 200);
-    const title = this.composer.title || "";
-
-    // Ensure we have at least a title
-    if (title.length < this.siteSettings.min_title_similar_length) {
-      return;
-    }
-
-    // Don't search over and over
-    const concat = title + raw;
-    if (concat === this._lastSimilaritySearch) {
-      return;
-    }
-
-    this._lastSimilaritySearch = concat;
-    this._similarTopicsMessage ||= this.composer.store.createRecord(
-      "composer-message",
-      {
-        id: "similar_topics",
-        templateName: "similar-topics",
-        extraClass: "similar-topics",
-      }
-    );
-<<<<<<< HEAD
-
-    const topics = await this.composer.store.find("similar-topic", {
-      title,
-      raw,
-    });
-
-=======
-
-    const topics = await this.composer.store.find("similar-topic", {
-      title,
-      raw,
-    });
-
-    if (this.isDestroying || this.isDestroyed) {
-      return;
-    }
-
->>>>>>> 788dc0a0
-    this.similarTopics.clear();
-    this.similarTopics.pushObjects(topics.content);
-
-    if (this.similarTopics.length > 0) {
-      this._similarTopicsMessage.set("similarTopics", this.similarTopics);
-      this.popup(this._similarTopicsMessage);
-    } else if (this._similarTopicsMessage) {
-      this.hideMessage(this._similarTopicsMessage);
-    }
-<<<<<<< HEAD
-  });
-
-  // Figure out if there are any messages that should be displayed above the composer.
-  _findMessages = task(async () => {
-=======
-  }
-
-  // Figure out if there are any messages that should be displayed above the composer.
-  async _findMessages() {
-    if (this.isDestroying || this.isDestroyed) {
-      return;
-    }
-
->>>>>>> 788dc0a0
-    if (this.checkedMessages) {
-      return;
-    }
-
-    const args = { composer_action: this.composer.action };
-    const topicId = this.composer.topic?.id;
-    const postId = this.composer.post?.id;
-
-    if (topicId) {
-      args.topic_id = topicId;
-    }
-
-    if (postId) {
-      args.post_id = postId;
-    }
-
-    const cacheKey = `${args.composer_action}${args.topic_id}${args.post_id}`;
-
-    let messages;
-    if (_messagesCache.cacheKey === cacheKey) {
-      messages = _messagesCache.messages;
-    } else {
-      messages = await this.composer.store.find("composer-message", args);
-<<<<<<< HEAD
-      _messagesCache = { messages, cacheKey };
-    }
-
-    // Checking composer messages on replies can give us a list of links to check for
-    // duplicates
-    if (messages.extras?.duplicate_lookup) {
-      this.addLinkLookup(new LinkLookup(messages.extras.duplicate_lookup));
-    }
-
-=======
-      if (this.isDestroying || this.isDestroyed) {
-        return;
-      }
-
-      _messagesCache = { messages, cacheKey };
-    }
-
-    // Checking composer messages on replies can give us a list of links to check for
-    // duplicates
-    if (messages.extras?.duplicate_lookup) {
-      this.addLinkLookup(new LinkLookup(messages.extras.duplicate_lookup));
-    }
-
->>>>>>> 788dc0a0
-    this.set("checkedMessages", true);
-
-    for (const msg of messages) {
-      if (msg.wait_for_typing) {
-        this.queuedForTyping.addObject(msg);
-      } else {
-        this.popup(msg);
-      }
-    }
-<<<<<<< HEAD
-  });
-
-  didInsertElement() {
-    this._super(...arguments);
-    this.appEvents.on("composer:typed-reply", this, this._typedReply);
-    this.appEvents.on("composer:opened", this, this._findMessages);
-    this.appEvents.on("composer:find-similar", this, this._findSimilar);
-    this.appEvents.on("composer-messages:close", this, this._closeTop);
-    this.appEvents.on("composer-messages:create", this, this._create);
-    this.reset();
-  }
-
-  willDestroyElement() {
-    this.appEvents.off("composer:typed-reply", this, this._typedReply);
-    this.appEvents.off("composer:opened", this, this._findMessages);
-    this.appEvents.off("composer:find-similar", this, this._findSimilar);
-    this.appEvents.off("composer-messages:close", this, this._closeTop);
-    this.appEvents.off("composer-messages:create", this, this._create);
-  }
-
-  _closeTop() {
-    this.messages.popObject();
-    this.set("messageCount", this.messages.length);
-  }
-
-  _removeMessage(message) {
-    this.messages.removeObject(message);
-    this.set("messageCount", this.messages.length);
-  }
-
-  _create(info) {
-    if (this.isDestroying || this.isDestroyed) {
-      return;
-    }
-
-    this.reset();
-    this.popup(EmberObject.create(info));
-  }
-
-  // Resets all active messages.
-  // For example if composing a new post.
-  reset() {
-    this.setProperties({
-      messages: [],
-      messagesByTemplate: {},
-      queuedForTyping: [],
-      checkedMessages: false,
-      similarTopics: [],
-    });
-  }
-
   @action
   closeMessage(message, event) {
     event?.preventDefault();
     this._removeMessage(message);
   }
 
-=======
-  }
-
-  @action
-  closeMessage(message, event) {
-    event?.preventDefault();
-    this._removeMessage(message);
-  }
-
->>>>>>> 788dc0a0
   @action
   hideMessage(message) {
     this._removeMessage(message);
@@ -440,10 +281,6 @@
   shareModal() {
     const { topic } = this.composer;
     const controller = showModal("share-topic", { model: topic.category });
-<<<<<<< HEAD
-=======
-
->>>>>>> 788dc0a0
     controller.setProperties({
       allowInvites:
         topic.details.can_invite_to &&
