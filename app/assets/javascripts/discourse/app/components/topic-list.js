--- conflicted
+++ resolved
@@ -1,8 +1,5 @@
-<<<<<<< HEAD
 import { alias } from "@ember/object/computed";
 import discourseComputed, { observes } from "discourse-common/utils/decorators";
-=======
->>>>>>> 48193767
 import Component from "@ember/component";
 import { alias, and } from "@ember/object/computed";
 import { on } from "@ember/object/evented";
