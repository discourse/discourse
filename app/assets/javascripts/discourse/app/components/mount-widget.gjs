--- conflicted
+++ resolved
@@ -56,13 +56,8 @@
 
     if (this.isDeactivated) {
       warnWidgetsDeprecation(
-<<<<<<< HEAD
-        `Widgets are deactivated and won't be rendered. Your site may not working properly. Affected widget: ${name}.`,
-        false
-=======
         `Widgets are deactivated and won't be rendered. Your site may not work properly. Affected widget: ${name}.`,
         true
->>>>>>> 89d2054c
       );
       return;
     } else {
