--- conflicted
+++ resolved
@@ -233,11 +233,7 @@
 
   willDestroyElement() {
     this._super(...arguments);
-<<<<<<< HEAD
-
-    this.appEvents.off("composer:resize", this, this.resize);
-=======
->>>>>>> 08e625c4
+
     if (this._visualViewportResizing()) {
       window.visualViewport.removeEventListener("resize", this.viewportResize);
     }
