--- conflicted
+++ resolved
@@ -33,11 +33,7 @@
                 {{#if c.read_restricted}}
                   {{d-icon this.lockIcon}}
                 {{/if}}
-<<<<<<< HEAD
-                {{c.name}}
-=======
                 {{c.displayName}}
->>>>>>> 76e7f12a
               </h3>
             </a>
           </div>
