import { getOwner } from "@ember/application";
import Component from "@ember/component";
import { alias } from "@ember/object/computed";
import { on } from "@ember/object/evented";
import { schedule } from "@ember/runloop";
import { inject as service } from "@ember/service";
import { htmlSafe } from "@ember/template";
import $ from "jquery";
import { topicTitleDecorators } from "discourse/components/topic-title";
import { wantsNewWindow } from "discourse/lib/intercept-click";
<<<<<<< HEAD
import { htmlSafe } from "@ember/template";
import { inject as service } from "@ember/service";
import { getOwner } from "@ember/application";
=======
import DiscourseURL, { groupPath } from "discourse/lib/url";
import { RUNTIME_OPTIONS } from "discourse-common/lib/raw-handlebars-helpers";
import { findRawTemplate } from "discourse-common/lib/raw-templates";
import discourseComputed, {
  bind,
  observes,
} from "discourse-common/utils/decorators";
import I18n from "discourse-i18n";
>>>>>>> b2b1e721

export function showEntrance(e) {
  let target = $(e.target);

  if (target.hasClass("posts-map") || target.parents(".posts-map").length > 0) {
    if (target.prop("tagName") !== "A") {
      target = target.find("a");
      if (target.length === 0) {
        target = target.end();
      }
    }

    this.appEvents.trigger("topic-entrance:show", {
      topic: this.topic,
      position: target.offset(),
    });
    return false;
  }
}

export function navigateToTopic(topic, href) {
<<<<<<< HEAD
  const owner = getOwner(this);
  const siteSettings = owner.lookup("service:site-settings");
  const router = owner.lookup("service:router");
  const session = owner.lookup("service:session");
  const appEvents = owner.lookup("service:appEvents");

  if (siteSettings.page_loading_indicator !== "slider") {
    // With the slider, it feels nicer for the header to update once the rest of the topic content loads,
    // so skip setting it early.
    appEvents.trigger("header:update-topic", topic);
  }

  session.set("lastTopicIdViewed", {
    topicId: topic.id,
    historyUuid: router.location.getState?.().uuid,
  });
=======
  const historyStore = getOwner(this).lookup("service:history-store");
  historyStore.set("lastTopicIdViewed", topic.id);
>>>>>>> b2b1e721

  DiscourseURL.routeTo(href || topic.get("url"));
  return false;
}

export default Component.extend({
  router: service(),
  historyStore: service(),
  tagName: "tr",
  classNameBindings: [":topic-list-item", "unboundClassNames", "topic.visited"],
  attributeBindings: ["data-topic-id", "role", "ariaLevel:aria-level"],
  "data-topic-id": alias("topic.id"),

  didReceiveAttrs() {
    this._super(...arguments);
    this.renderTopicListItem();
  },

  @observes("topic.pinned", "expandGloballyPinned", "expandAllPinned")
  renderTopicListItem() {
    const template = findRawTemplate("list/topic-list-item");
    if (template) {
      this.set(
        "topicListItemContents",
        htmlSafe(template(this, RUNTIME_OPTIONS))
      );
      schedule("afterRender", () => {
        if (this.isDestroyed || this.isDestroying) {
          return;
        }
        if (this.selected && this.selected.includes(this.topic)) {
          this.element.querySelector("input.bulk-select").checked = true;
        }
        if (this._shouldFocusLastVisited()) {
          const title = this._titleElement();
          if (title) {
            title.addEventListener("focus", this._onTitleFocus);
            title.addEventListener("blur", this._onTitleBlur);
          }
        }
      });
    }
  },

  didInsertElement() {
    this._super(...arguments);

    if (this.includeUnreadIndicator) {
      this.messageBus.subscribe(this.unreadIndicatorChannel, this.onMessage);
    }

    schedule("afterRender", () => {
      if (this.element && !this.isDestroying && !this.isDestroyed) {
        const rawTopicLink = this.element.querySelector(".raw-topic-link");

        rawTopicLink &&
          topicTitleDecorators?.forEach((cb) =>
            cb(this.topic, rawTopicLink, "topic-list-item-title")
          );
      }
    });
  },

  willDestroyElement() {
    this._super(...arguments);

    this.messageBus.unsubscribe(this.unreadIndicatorChannel, this.onMessage);

    if (this._shouldFocusLastVisited()) {
      const title = this._titleElement();
      if (title) {
        title.removeEventListener("focus", this._onTitleFocus);
        title.removeEventListener("blur", this._onTitleBlur);
      }
    }
  },

  @bind
  onMessage(data) {
    const nodeClassList = document.querySelector(
      `.indicator-topic-${data.topic_id}`
    ).classList;

    nodeClassList.toggle("read", !data.show_indicator);
  },

  @discourseComputed("topic.participant_groups")
  participantGroups(groupNames) {
    if (!groupNames) {
      return [];
    }

    return groupNames.map((name) => {
      return { name, url: groupPath(name) };
    });
  },

  @discourseComputed("topic.id")
  unreadIndicatorChannel(topicId) {
    return `/private-messages/unread-indicator/${topicId}`;
  },

  @discourseComputed("topic.unread_by_group_member")
  unreadClass(unreadByGroupMember) {
    return unreadByGroupMember ? "" : "read";
  },

  @discourseComputed("topic.unread_by_group_member")
  includeUnreadIndicator(unreadByGroupMember) {
    return typeof unreadByGroupMember !== "undefined";
  },

  @discourseComputed
  newDotText() {
    return this.currentUser && this.currentUser.trust_level > 0
      ? ""
      : I18n.t("filters.new.lower_title");
  },

  @discourseComputed("topic", "lastVisitedTopic")
  unboundClassNames(topic, lastVisitedTopic) {
    let classes = [];

    if (topic.get("category")) {
      classes.push("category-" + topic.get("category.fullSlug"));
    }

    if (topic.get("tags")) {
      topic.get("tags").forEach((tagName) => classes.push("tag-" + tagName));
    }

    if (topic.get("hasExcerpt")) {
      classes.push("has-excerpt");
    }

    if (topic.get("unseen")) {
      classes.push("unseen-topic");
    }

    if (topic.unread_posts) {
      classes.push("unread-posts");
    }

    ["liked", "archived", "bookmarked", "pinned", "closed"].forEach((name) => {
      if (topic.get(name)) {
        classes.push(name);
      }
    });

    if (topic === lastVisitedTopic) {
      classes.push("last-visit");
    }

    return classes.join(" ");
  },

  hasLikes() {
    return this.get("topic.like_count") > 0;
  },

  hasOpLikes() {
    return this.get("topic.op_like_count") > 0;
  },

  @discourseComputed
  expandPinned() {
    const pinned = this.get("topic.pinned");
    if (!pinned) {
      return false;
    }

    if (this.site.mobileView) {
      if (!this.siteSettings.show_pinned_excerpt_mobile) {
        return false;
      }
    } else {
      if (!this.siteSettings.show_pinned_excerpt_desktop) {
        return false;
      }
    }

    if (this.expandGloballyPinned && this.get("topic.pinned_globally")) {
      return true;
    }

    if (this.expandAllPinned) {
      return true;
    }

    return false;
  },

  showEntrance,

  click(e) {
    const result = this.showEntrance(e);
    if (result === false) {
      return result;
    }

    const topic = this.topic;
    const target = e.target;
    const classList = target.classList;
    if (classList.contains("bulk-select")) {
      const selected = this.selected;

      if (target.checked) {
        selected.addObject(topic);

        if (this.lastChecked && e.shiftKey) {
          const bulkSelects = Array.from(
              document.querySelectorAll("input.bulk-select")
            ),
            from = bulkSelects.indexOf(target),
            to = bulkSelects.findIndex((el) => el.id === this.lastChecked.id),
            start = Math.min(from, to),
            end = Math.max(from, to);

          bulkSelects
            .slice(start, end)
            .filter((el) => el.checked !== true)
            .forEach((checkbox) => {
              checkbox.click();
            });
        }

        this.set("lastChecked", target);
      } else {
        selected.removeObject(topic);
        this.set("lastChecked", null);
      }
    }

    if (
      classList.contains("raw-topic-link") ||
      classList.contains("post-activity")
    ) {
      if (wantsNewWindow(e)) {
        return true;
      }
      e.preventDefault();
      return this.navigateToTopic(topic, target.getAttribute("href"));
    }

    // make full row click target on mobile, due to size constraints
    if (
      this.site.mobileView &&
      e.target.matches(
        ".topic-list-data, .main-link, .right, .topic-item-stats, .topic-item-stats__category-tags, .discourse-tags"
      )
    ) {
      if (wantsNewWindow(e)) {
        return true;
      }
      e.preventDefault();
      return this.navigateToTopic(topic, topic.lastUnreadUrl);
    }

    if (
      classList.contains("d-icon-thumbtack") &&
      target.closest("a.topic-status")
    ) {
      this.topic.togglePinnedForUser();
      return false;
    }

    return this.unhandledRowClick(e, topic);
  },

  unhandledRowClick() {},

  keyDown(e) {
    if (e.key === "Enter" && e.target.classList.contains("post-activity")) {
      e.preventDefault();
      return this.navigateToTopic(this.topic, e.target.getAttribute("href"));
    }
  },

  navigateToTopic,

  highlight(opts = { isLastViewedTopic: false }) {
    schedule("afterRender", () => {
      if (!this.element || this.isDestroying || this.isDestroyed) {
        return;
      }

      this.element.classList.add("highlighted");
      this.element.setAttribute(
        "data-islastviewedtopic",
        opts.isLastViewedTopic
      );
      this.element.addEventListener("animationend", () => {
        this.element.classList.remove("highlighted");
      });
      if (opts.isLastViewedTopic && this._shouldFocusLastVisited()) {
        this._titleElement()?.focus();
      }
    });
  },

  _highlightIfNeeded: on("didInsertElement", function () {
    // highlight the last topic viewed
    const lastViewedTopicId = this.historyStore.get("lastTopicIdViewed");
    const isLastViewedTopic = lastViewedTopicId === this.topic.id;

    if (isLastViewedTopic) {
      this.historyStore.delete("lastTopicIdViewed");
      this.highlight({ isLastViewedTopic: true });
    } else if (this.get("topic.highlight")) {
      // highlight new topics that have been loaded from the server or the one we just created
      this.set("topic.highlight", false);
      this.highlight();
    }
  }),

  @bind
  _onTitleFocus() {
    if (this.element && !this.isDestroying && !this.isDestroyed) {
      this._mainLinkElement().classList.add("focused");
    }
  },

  @bind
  _onTitleBlur() {
    if (this.element && !this.isDestroying && !this.isDestroyed) {
      this._mainLinkElement().classList.remove("focused");
    }
  },

  _shouldFocusLastVisited() {
    return !this.site.mobileView && this.focusLastVisitedTopic;
  },

  _mainLinkElement() {
    return this.element.querySelector(".main-link");
  },

  _titleElement() {
    return this.element.querySelector(".main-link .title");
  },
});<|MERGE_RESOLUTION|>--- conflicted
+++ resolved
@@ -8,11 +8,6 @@
 import $ from "jquery";
 import { topicTitleDecorators } from "discourse/components/topic-title";
 import { wantsNewWindow } from "discourse/lib/intercept-click";
-<<<<<<< HEAD
-import { htmlSafe } from "@ember/template";
-import { inject as service } from "@ember/service";
-import { getOwner } from "@ember/application";
-=======
 import DiscourseURL, { groupPath } from "discourse/lib/url";
 import { RUNTIME_OPTIONS } from "discourse-common/lib/raw-handlebars-helpers";
 import { findRawTemplate } from "discourse-common/lib/raw-templates";
@@ -21,7 +16,6 @@
   observes,
 } from "discourse-common/utils/decorators";
 import I18n from "discourse-i18n";
->>>>>>> b2b1e721
 
 export function showEntrance(e) {
   let target = $(e.target);
@@ -43,27 +37,8 @@
 }
 
 export function navigateToTopic(topic, href) {
-<<<<<<< HEAD
-  const owner = getOwner(this);
-  const siteSettings = owner.lookup("service:site-settings");
-  const router = owner.lookup("service:router");
-  const session = owner.lookup("service:session");
-  const appEvents = owner.lookup("service:appEvents");
-
-  if (siteSettings.page_loading_indicator !== "slider") {
-    // With the slider, it feels nicer for the header to update once the rest of the topic content loads,
-    // so skip setting it early.
-    appEvents.trigger("header:update-topic", topic);
-  }
-
-  session.set("lastTopicIdViewed", {
-    topicId: topic.id,
-    historyUuid: router.location.getState?.().uuid,
-  });
-=======
   const historyStore = getOwner(this).lookup("service:history-store");
   historyStore.set("lastTopicIdViewed", topic.id);
->>>>>>> b2b1e721
 
   DiscourseURL.routeTo(href || topic.get("url"));
   return false;
