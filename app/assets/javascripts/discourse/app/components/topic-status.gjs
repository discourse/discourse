import Component from "@glimmer/component";
import { concat, get, hash } from "@ember/helper";
import { on } from "@ember/modifier";
import { action } from "@ember/object";
import { service } from "@ember/service";
import { and } from "truth-helpers";
import PluginOutlet from "discourse/components/plugin-outlet";
<<<<<<< HEAD
import element from "discourse/helpers/element";
import TopicStatusIcons from "discourse/helpers/topic-status-icons";
import icon from "discourse-common/helpers/d-icon";
=======
import icon from "discourse/helpers/d-icon";
>>>>>>> 637a6d79
import { i18n } from "discourse-i18n";

export default class TopicStatus extends Component {
  @service currentUser;

  get wrapperElement() {
    return element(this.args.tagName ?? "span");
  }

  get canAct() {
    // TODO: @disableActions -> !@interactive
    return this.currentUser && !this.args.disableActions;
  }

  @action
  togglePinned(e) {
    e.preventDefault();
    this.args.topic.togglePinnedForUser();
  }

  <template>
    {{~! no whitespace ~}}
    <this.wrapperElement class="topic-statuses">
      {{~#if @topic.bookmarked}}
        <a
          href={{@topic.url}}
          title={{i18n "topic_statuses.bookmarked.help"}}
          class="topic-status"
        >{{icon "bookmark"}}</a>
      {{~/if~}}

      {{~#if (and @topic.closed @topic.archived)~}}
        <span
          title={{i18n "topic_statuses.locked_and_archived.help"}}
          class="topic-status"
        >{{icon "lock"}}</span>
      {{~else if @topic.closed~}}
        <span
          title={{i18n "topic_statuses.locked.help"}}
          class="topic-status"
        >{{icon "lock"}}</span>
      {{~else if @topic.archived~}}
        <span
          title={{i18n "topic_statuses.archived.help"}}
          class="topic-status"
        >{{icon "lock"}}</span>
      {{~/if~}}

      {{~#if @topic.is_warning~}}
        <span
          title={{i18n "topic_statuses.warning.help"}}
          class="topic-status topic-status-warning"
        >{{icon "envelope"}}</span>
      {{~else if (and @showPrivateMessageIcon @topic.isPrivateMessage)~}}
        <span
          title={{i18n "topic_statuses.personal_message.help"}}
          class="topic-status"
        >{{icon "envelope"}}</span>
      {{~/if~}}

      {{~#if @topic.pinned~}}
        {{~#if this.canAct~}}
          <a
            {{on "click" this.togglePinned}}
            href
            title={{i18n "topic_statuses.pinned.help"}}
            class="topic-status pinned pin-toggle-button"
          >{{icon "thumbtack"}}</a>
        {{~else~}}
          <span
            title={{i18n "topic_statuses.pinned.help"}}
            class="topic-status pinned"
          >{{icon "thumbtack"}}</span>
        {{~/if~}}
      {{~else if @topic.unpinned~}}
        {{~#if this.canAct~}}
          <a
            {{on "click" this.togglePinned}}
            href
            title={{i18n "topic_statuses.unpinned.help"}}
            class="topic-status unpinned pin-toggle-button"
          >{{icon "thumbtack" class="unpinned"}}</a>
        {{~else~}}
          <span
            title={{i18n "topic_statuses.unpinned.help"}}
            class="topic-status unpinned"
          >{{icon "thumbtack" class="unpinned"}}</span>
        {{~/if~}}
      {{~/if~}}

      {{~#if @topic.invisible~}}
        <span
          title={{i18n
            "topic_statuses.unlisted.help"
            unlistedReason=@topic.visibilityReasonTranslated
          }}
          class="topic-status"
        >{{icon "far-eye-slash"}}</span>
      {{~/if~}}

      {{~#each TopicStatusIcons.entries as |entry|~}}
        {{~#if (get @topic entry.attribute)~}}
          <span
            title={{i18n (concat "topic_statuses." entry.titleKey "help")}}
            class="topic-status"
          >{{icon entry.iconName}}</span>
        {{~/if~}}
      {{~/each~}}

      <PluginOutlet
        @name="after-topic-status"
        @outletArgs={{hash topic=@topic}}
      />
      {{~! no whitespace ~}}
    </this.wrapperElement>
    {{~! no whitespace ~}}
  </template>
}<|MERGE_RESOLUTION|>--- conflicted
+++ resolved
@@ -5,13 +5,9 @@
 import { service } from "@ember/service";
 import { and } from "truth-helpers";
 import PluginOutlet from "discourse/components/plugin-outlet";
-<<<<<<< HEAD
+import icon from "discourse/helpers/d-icon";
 import element from "discourse/helpers/element";
 import TopicStatusIcons from "discourse/helpers/topic-status-icons";
-import icon from "discourse-common/helpers/d-icon";
-=======
-import icon from "discourse/helpers/d-icon";
->>>>>>> 637a6d79
 import { i18n } from "discourse-i18n";
 
 export default class TopicStatus extends Component {
