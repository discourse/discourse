--- conflicted
+++ resolved
@@ -191,28 +191,10 @@
         "_canEditPost",
         this.topic.postStream.findLoadedPost(postId)?.can_edit
       );
-<<<<<<< HEAD
-      const regexp = new RegExp(regexSafeStr(quoteState.buffer), "gi");
-      const matches = cooked.innerHTML.match(regexp);
-
-      if (
-        quoteState.buffer.length < 1 ||
-        quoteState.buffer.includes("|") || // tables are too complex
-        quoteState.buffer.match(/\n/g) || // linebreaks are too complex
-        matches?.length > 1 // duplicates are too complex
-      ) {
-        this.set("_isFastEditable", false);
-        this.set("_fastEditInitalSelection", null);
-        this.set("_fastEditNewSelection", null);
-      } else if (matches?.length === 1) {
-        this.set("_isFastEditable", true);
-        this.set("_fastEditInitalSelection", quoteState.buffer);
-        this.set("_fastEditNewSelection", quoteState.buffer);
-=======
 
       if (this._canEditPost) {
         const regexp = new RegExp(regexSafeStr(quoteState.buffer), "gi");
-        const matches = postBody.match(regexp);
+        const matches = cooked.innerHTML.match(regexp);
 
         if (
           quoteState.buffer.length < 1 ||
@@ -228,7 +210,6 @@
           this.set("_fastEditInitalSelection", quoteState.buffer);
           this.set("_fastEditNewSelection", quoteState.buffer);
         }
->>>>>>> c46b55dc
       }
     }
 
