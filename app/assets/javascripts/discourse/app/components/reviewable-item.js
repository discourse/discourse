--- conflicted
+++ resolved
@@ -32,11 +32,8 @@
   adminTools: optionalService(),
   dialog: service(),
   modal: service(),
-<<<<<<< HEAD
-=======
   siteSettings: service(),
   currentUser: service(),
->>>>>>> 4b522698
   tagName: "",
   updating: null,
   editing: false,
