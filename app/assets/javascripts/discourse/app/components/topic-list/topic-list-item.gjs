import Component from "@glimmer/component";
import { cached } from "@glimmer/tracking";
import { concat, hash } from "@ember/helper";
import { on } from "@ember/modifier";
import { action } from "@ember/object";
import didInsert from "@ember/render-modifiers/modifiers/did-insert";
import { next } from "@ember/runloop";
import { service } from "@ember/service";
import { modifier } from "ember-modifier";
import { eq, gt } from "truth-helpers";
import PluginOutlet from "discourse/components/plugin-outlet";
import ActivityColumn from "discourse/components/topic-list/activity-column";
import PostCountOrBadges from "discourse/components/topic-list/post-count-or-badges";
import PostersColumn from "discourse/components/topic-list/posters-column";
import PostsCountColumn from "discourse/components/topic-list/posts-count-column";
import TopicCell from "discourse/components/topic-list/topic-cell";
import TopicExcerpt from "discourse/components/topic-list/topic-excerpt";
import TopicLink from "discourse/components/topic-list/topic-link";
import TopicStatus from "discourse/components/topic-status";
import { topicTitleDecorators } from "discourse/components/topic-title";
import avatar from "discourse/helpers/avatar";
import categoryLink from "discourse/helpers/category-link";
import concatClass from "discourse/helpers/concat-class";
import discourseTags from "discourse/helpers/discourse-tags";
import formatDate from "discourse/helpers/format-date";
import number from "discourse/helpers/number";
import topicFeaturedLink from "discourse/helpers/topic-featured-link";
import DAG from "discourse/lib/dag";
import { wantsNewWindow } from "discourse/lib/intercept-click";
<<<<<<< HEAD
import { applyValueTransformer } from "discourse/lib/transformer";
import DiscourseURL from "discourse/lib/url";
import icon from "discourse-common/helpers/d-icon";
import i18n from "discourse-common/helpers/i18n";

export function createColumns() {
  const columns = new DAG();
  columns.add("topic-list-before-columns");
  columns.add("bulk-select");
  columns.add("topic");
  columns.add("topic-list-after-main-link");
  columns.add("posters");
  columns.add("replies");
  columns.add("likes");
  columns.add("op-likes");
  columns.add("views");
  columns.add("activity");
  columns.add("topic-list-after-columns");
  return columns;
}
=======
import DiscourseURL from "discourse/lib/url";
import icon from "discourse-common/helpers/d-icon";
import i18n from "discourse-common/helpers/i18n";
>>>>>>> d1feb67f

export default class TopicListItem extends Component {
  @service historyStore;
  @service site;
  @service siteSettings;
  @service topicTrackingState;

  highlightIfNeeded = modifier((element) => {
    if (this.args.topic.id === this.historyStore.get("lastTopicIdViewed")) {
      element.dataset.isLastViewedTopic = true;

      this.highlightRow(element);
      next(() => this.historyStore.delete("lastTopicIdViewed"));

      if (this.shouldFocusLastVisited) {
        element.querySelector(".main-link .title")?.focus();
      }
    } else if (this.args.topic.get("highlight")) {
      // highlight new topics that have been loaded from the server or the one we just created
      this.highlightRow(element);
      next(() => this.args.topic.set("highlight", false));
    }
  });

  get isSelected() {
    return this.args.selected?.includes(this.args.topic);
  }

  get tagClassNames() {
    return this.args.topic.tags?.map((tagName) => `tag-${tagName}`);
  }

  get expandPinned() {
    if (
      !this.args.topic.pinned ||
      (this.site.mobileView && !this.siteSettings.show_pinned_excerpt_mobile) ||
      (this.site.desktopView && !this.siteSettings.show_pinned_excerpt_desktop)
    ) {
      return false;
    }

    return (
      (this.args.expandGloballyPinned && this.args.topic.pinned_globally) ||
      this.args.expandAllPinned
    );
  }

  get shouldFocusLastVisited() {
    return this.site.desktopView && this.args.focusLastVisitedTopic;
  }

<<<<<<< HEAD
  @cached
  get columns() {
    const self = this;
    const context = {
      get category() {
        return self.args.category;
      },

      get filter() {
        return self.topicTrackingState.get("filter");
      },
    };

    return applyValueTransformer(
      "topic-list-item-columns",
      createColumns(),
      context
    );
  }

=======
>>>>>>> d1feb67f
  navigateToTopic(topic, href) {
    this.historyStore.set("lastTopicIdViewed", topic.id);
    DiscourseURL.routeTo(href || topic.url);
  }

  highlightRow(element) {
    element.addEventListener(
      "animationend",
      () => element.classList.remove("highlighted"),
      { once: true }
    );

    element.classList.add("highlighted");
  }

  @action
  applyTitleDecorators(element) {
    const rawTopicLink = element.querySelector(".raw-topic-link");

    if (rawTopicLink) {
      topicTitleDecorators?.forEach((cb) =>
        cb(this.args.topic, rawTopicLink, "topic-list-item-title")
      );
    }
  }

  @action
  onBulkSelectToggle(e) {
    if (e.target.checked) {
      this.args.selected.addObject(this.args.topic);

      if (this.args.lastCheckedElementId && e.shiftKey) {
        const bulkSelects = Array.from(
          document.querySelectorAll("input.bulk-select")
        );
        const from = bulkSelects.indexOf(e.target);
        const to = bulkSelects.findIndex(
          (el) => el.id === this.args.lastCheckedElementId
        );
        const start = Math.min(from, to);
        const end = Math.max(from, to);

        bulkSelects
          .slice(start, end)
          .filter((el) => !el.checked)
          .forEach((checkbox) => checkbox.click());
      }

      this.args.updateLastCheckedElementId(e.target.id);
    } else {
      this.args.selected.removeObject(this.args.topic);
      this.args.updateLastCheckedElementId(null);
    }
  }

  @action
  click(e) {
    if (
      e.target.classList.contains("raw-topic-link") ||
      e.target.classList.contains("post-activity")
    ) {
      if (wantsNewWindow(e)) {
        return;
      }

      e.preventDefault();
      this.navigateToTopic(this.args.topic, e.target.href);
      return;
    }

    // make full row click target on mobile, due to size constraints
    if (
      this.site.mobileView &&
      e.target.matches(
        ".topic-list-data, .main-link, .right, .topic-item-stats, .topic-item-stats__category-tags, .discourse-tags"
      )
    ) {
      if (wantsNewWindow(e)) {
        return;
      }

      e.preventDefault();
      this.navigateToTopic(this.args.topic, this.args.topic.lastUnreadUrl);
      return;
    }

    if (
      e.target.classList.contains("d-icon-thumbtack") &&
      e.target.closest("a.topic-status")
    ) {
      e.preventDefault();
      this.args.topic.togglePinnedForUser();
      return;
    }
  }

  @action
  keyDown(e) {
    if (e.key === "Enter" && e.target.classList.contains("post-activity")) {
      e.preventDefault();
      this.navigateToTopic(this.args.topic, e.target.href);
    }
  }

  <template>
    <tr
      {{! template-lint-disable no-invalid-interactive }}
      {{didInsert this.applyTitleDecorators}}
      {{this.highlightIfNeeded}}
      {{on "keydown" this.keyDown}}
      {{on "click" this.click}}
      data-topic-id={{@topic.id}}
      role={{this.role}}
      aria-level={{this.ariaLevel}}
      class={{concatClass
        "topic-list-item"
        (if @topic.category (concat "category-" @topic.category.fullSlug))
        (if (eq @topic @lastVisitedTopic) "last-visit")
        (if @topic.visited "visited")
        (if @topic.hasExcerpt "has-excerpt")
        (if @topic.unseen "unseen-topic")
        (if @topic.unread_posts "unread-posts")
        (if @topic.liked "liked")
        (if @topic.archived "archived")
        (if @topic.bookmarked "bookmarked")
        (if @topic.pinned "pinned")
        (if @topic.closed "closed")
        this.tagClassNames
      }}
    >
      <PluginOutlet
        @name="above-topic-list-item"
        @outletArgs={{hash topic=@topic}}
      />
      {{#if this.site.desktopView}}
<<<<<<< HEAD
        {{#each (this.columns.resolve) as |entry|}}
          {{#if entry.value}}
            <entry.value @topic={{@topic}} />
          {{else if (eq entry.key "bulk-select")}}
            {{#if @bulkSelectEnabled}}
              <td class="bulk-select topic-list-data">
                <label for="bulk-select-{{@topic.id}}">
                  <input
                    {{on "click" this.onBulkSelectToggle}}
                    checked={{this.isSelected}}
                    type="checkbox"
                    id="bulk-select-{{@topic.id}}"
                    class="bulk-select"
                  />
                </label>
              </td>
            {{/if}}
          {{else if (eq entry.key "topic")}}
            <TopicCell @topic={{@topic}} @expandPinned={{this.expandPinned}} />
          {{else if (eq entry.key "posters")}}
            {{#if @showPosters}}
              <PostersColumn @posters={{@topic.featuredUsers}} />
=======
        {{! TODO: column DAG "topic-list-before-columns" }}

        {{#if @bulkSelectEnabled}}
          <td class="bulk-select topic-list-data">
            <label for="bulk-select-{{@topic.id}}">
              <input
                {{on "click" this.onBulkSelectToggle}}
                checked={{this.isSelected}}
                type="checkbox"
                id="bulk-select-{{@topic.id}}"
                class="bulk-select"
              />
            </label>
          </td>
        {{/if}}

        <TopicCell
          @topic={{@topic}}
          @showTopicPostBadges={{@showTopicPostBadges}}
          @hideCategory={{@hideCategory}}
          @tagsForUser={{@tagsForUser}}
          @expandPinned={{this.expandPinned}}
        />

        <PluginOutlet
          @name="topic-list-after-main-link"
          @outletArgs={{hash topic=@topic}}
        />

        {{#if @showPosters}}
          <PostersColumn @posters={{@topic.featuredUsers}} />
        {{/if}}

        <PostsCountColumn @topic={{@topic}} />

        {{#if @showLikes}}
          <td class="num likes topic-list-data">
            {{#if (gt @topic.like_count 0)}}
              <a href={{@topic.summaryUrl}}>
                {{number @topic.like_count}}
                {{icon "heart"}}
              </a>
>>>>>>> d1feb67f
            {{/if}}
          {{else if (eq entry.key "replies")}}
            <PostsCountColumn @topic={{@topic}} />
          {{else if (eq entry.key "likes")}}
            {{#if @showLikes}}
              <td class="num likes topic-list-data">
                {{#if (gt @topic.like_count 0)}}
                  <a href={{@topic.summaryUrl}}>
                    {{number @topic.like_count}}
                    {{icon "heart"}}
                  </a>
                {{/if}}
              </td>
            {{/if}}
          {{else if (eq entry.key "op-likes")}}
            {{#if @showOpLikes}}
              <td class="num likes">
                {{#if (gt @topic.op_like_count 0)}}
                  <a href={{@topic.summaryUrl}}>
                    {{number @topic.op_like_count}}
                    {{icon "heart"}}
                  </a>
                {{/if}}
              </td>
            {{/if}}
          {{else if (eq entry.key "views")}}
            <td
              class={{concatClass "num views topic-list-data" @topic.viewsHeat}}
            >
              <PluginOutlet
                @name="topic-list-before-view-count"
                @outletArgs={{hash topic=@topic}}
              />
              {{number @topic.views numberKey="views_long"}}
            </td>
          {{else if (eq entry.key "activity")}}
            <ActivityColumn @topic={{@topic}} class="num topic-list-data" />
          {{/if}}
        {{/each}}
      {{else}}
        <td class="topic-list-data">
          <div class="pull-left">
            {{#if @bulkSelectEnabled}}
              <label for="bulk-select-{{@topic.id}}">
                <input
                  {{on "click" this.onBulkSelectToggle}}
                  checked={{this.isSelected}}
                  type="checkbox"
                  id="bulk-select-{{@topic.id}}"
                  class="bulk-select"
                />
              </label>
            {{else}}
              <a
                href={{@topic.lastPostUrl}}
                aria-label={{i18n
                  "latest_poster_link"
                  username=@topic.lastPosterUser.username
                }}
                data-user-card={{@topic.lastPosterUser.username}}
              >{{avatar @topic.lastPosterUser imageSize="large"}}</a>
            {{/if}}
          </div>

          <div class="topic-item-metadata right">
            {{~! no whitespace ~}}
            <PluginOutlet
              @name="topic-list-before-link"
              @outletArgs={{hash topic=@topic}}
            />

            <div class="main-link">
              {{~! no whitespace ~}}
              <PluginOutlet
                @name="topic-list-before-status"
                @outletArgs={{hash topic=@topic}}
              />
              {{~! no whitespace ~}}
              <TopicStatus @topic={{@topic}} />
              {{~! no whitespace ~}}
              <TopicLink
                {{on "focus" this.onTitleFocus}}
                {{on "blur" this.onTitleBlur}}
                @topic={{@topic}}
                class="raw-link raw-topic-link"
              />
              {{~#if @topic.featured_link~}}
                &nbsp;
                {{~topicFeaturedLink @topic}}
              {{~/if~}}
              <PluginOutlet
                @name="topic-list-after-title"
                @outletArgs={{hash topic=@topic}}
              />
              {{~#if @topic.unseen~}}
                <span class="topic-post-badges">&nbsp;<span
                    class="badge-notification new-topic"
                  ></span></span>
              {{~/if~}}
              {{~#if this.expandPinned~}}
                <TopicExcerpt @topic={{@topic}} />
              {{~/if~}}
              <PluginOutlet
                @name="topic-list-main-link-bottom"
                @outletArgs={{hash topic=@topic}}
              />
            </div>
            {{~! no whitespace ~}}
            <PluginOutlet
              @name="topic-list-after-main-link"
              @outletArgs={{hash topic=@topic}}
            />

            <div class="pull-right">
              <PostCountOrBadges
                @topic={{@topic}}
                @postBadgesEnabled={{@showTopicPostBadges}}
              />
            </div>

            <div class="topic-item-stats clearfix">
              <span class="topic-item-stats__category-tags">
                {{#unless @hideCategory}}
                  <PluginOutlet
                    @name="topic-list-before-category"
                    @outletArgs={{hash topic=@topic}}
                  />
                  {{categoryLink @topic.category}}
                {{/unless}}

                {{discourseTags @topic mode="list"}}
              </span>

              <div class="num activity last">
                <span title={{@topic.bumpedAtTitle}} class="age activity">
                  <a href={{@topic.lastPostUrl}}>{{formatDate
                      @topic.bumpedAt
                      format="tiny"
                      noTitle="true"
                    }}</a>
                </span>
              </div>
            </div>
          </div>
        </td>
      {{/if}}
    </tr>
  </template>
}<|MERGE_RESOLUTION|>--- conflicted
+++ resolved
@@ -27,7 +27,6 @@
 import topicFeaturedLink from "discourse/helpers/topic-featured-link";
 import DAG from "discourse/lib/dag";
 import { wantsNewWindow } from "discourse/lib/intercept-click";
-<<<<<<< HEAD
 import { applyValueTransformer } from "discourse/lib/transformer";
 import DiscourseURL from "discourse/lib/url";
 import icon from "discourse-common/helpers/d-icon";
@@ -48,11 +47,6 @@
   columns.add("topic-list-after-columns");
   return columns;
 }
-=======
-import DiscourseURL from "discourse/lib/url";
-import icon from "discourse-common/helpers/d-icon";
-import i18n from "discourse-common/helpers/i18n";
->>>>>>> d1feb67f
 
 export default class TopicListItem extends Component {
   @service historyStore;
@@ -104,7 +98,6 @@
     return this.site.desktopView && this.args.focusLastVisitedTopic;
   }
 
-<<<<<<< HEAD
   @cached
   get columns() {
     const self = this;
@@ -125,8 +118,6 @@
     );
   }
 
-=======
->>>>>>> d1feb67f
   navigateToTopic(topic, href) {
     this.historyStore.set("lastTopicIdViewed", topic.id);
     DiscourseURL.routeTo(href || topic.url);
@@ -262,7 +253,6 @@
         @outletArgs={{hash topic=@topic}}
       />
       {{#if this.site.desktopView}}
-<<<<<<< HEAD
         {{#each (this.columns.resolve) as |entry|}}
           {{#if entry.value}}
             <entry.value @topic={{@topic}} />
@@ -281,54 +271,16 @@
               </td>
             {{/if}}
           {{else if (eq entry.key "topic")}}
-            <TopicCell @topic={{@topic}} @expandPinned={{this.expandPinned}} />
+            <TopicCell
+              @topic={{@topic}}
+              @showTopicPostBadges={{@showTopicPostBadges}}
+              @hideCategory={{@hideCategory}}
+              @tagsForUser={{@tagsForUser}}
+              @expandPinned={{this.expandPinned}}
+            />
           {{else if (eq entry.key "posters")}}
             {{#if @showPosters}}
               <PostersColumn @posters={{@topic.featuredUsers}} />
-=======
-        {{! TODO: column DAG "topic-list-before-columns" }}
-
-        {{#if @bulkSelectEnabled}}
-          <td class="bulk-select topic-list-data">
-            <label for="bulk-select-{{@topic.id}}">
-              <input
-                {{on "click" this.onBulkSelectToggle}}
-                checked={{this.isSelected}}
-                type="checkbox"
-                id="bulk-select-{{@topic.id}}"
-                class="bulk-select"
-              />
-            </label>
-          </td>
-        {{/if}}
-
-        <TopicCell
-          @topic={{@topic}}
-          @showTopicPostBadges={{@showTopicPostBadges}}
-          @hideCategory={{@hideCategory}}
-          @tagsForUser={{@tagsForUser}}
-          @expandPinned={{this.expandPinned}}
-        />
-
-        <PluginOutlet
-          @name="topic-list-after-main-link"
-          @outletArgs={{hash topic=@topic}}
-        />
-
-        {{#if @showPosters}}
-          <PostersColumn @posters={{@topic.featuredUsers}} />
-        {{/if}}
-
-        <PostsCountColumn @topic={{@topic}} />
-
-        {{#if @showLikes}}
-          <td class="num likes topic-list-data">
-            {{#if (gt @topic.like_count 0)}}
-              <a href={{@topic.summaryUrl}}>
-                {{number @topic.like_count}}
-                {{icon "heart"}}
-              </a>
->>>>>>> d1feb67f
             {{/if}}
           {{else if (eq entry.key "replies")}}
             <PostsCountColumn @topic={{@topic}} />
