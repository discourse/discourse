--- conflicted
+++ resolved
@@ -23,13 +23,8 @@
 import { wantsNewWindow } from "discourse/lib/intercept-click";
 import { applyValueTransformer } from "discourse/lib/transformer";
 import DiscourseURL from "discourse/lib/url";
-<<<<<<< HEAD
-import i18n from "discourse-common/helpers/i18n";
+import { i18n } from "discourse-i18n";
 import { createColumns } from "./dag";
-=======
-import icon from "discourse-common/helpers/d-icon";
-import { i18n } from "discourse-i18n";
->>>>>>> 25895456
 
 export default class TopicListItem extends Component {
   @service historyStore;
