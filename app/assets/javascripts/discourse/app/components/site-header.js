--- conflicted
+++ resolved
@@ -450,10 +450,7 @@
     this._resizeObserver = null;
   },
 
-<<<<<<< HEAD
-=======
   @bind
->>>>>>> 6952bc3a
   updateHeaderOffset() {
     // check offset from top of the page, in case there's a custom header above
     // and adjust on scroll in case it's not sticky
@@ -462,14 +459,6 @@
     }
 
     this.scrollAnimationFrame = requestAnimationFrame(() => {
-<<<<<<< HEAD
-      const currentHeaderWrapTop = this.headerWrap.getBoundingClientRect().top;
-
-      document.documentElement.style.setProperty(
-        "--header-offset",
-        `${this.headerWrap.offsetHeight + currentHeaderWrapTop}px`
-      );
-=======
       const headerWrapTop = this.headerWrap.getBoundingClientRect().top;
 
       const documentStyle = document.documentElement.style;
@@ -480,7 +469,6 @@
       if (currentValue !== newValue) {
         documentStyle.setProperty("--header-offset", newValue);
       }
->>>>>>> 6952bc3a
     });
   },
 
@@ -497,11 +485,7 @@
         this.updateHeaderOffset();
       });
 
-<<<<<<< HEAD
-      window.addEventListener("scroll", () => this.updateHeaderOffset(), {
-=======
       window.addEventListener("scroll", this.updateHeaderOffset, {
->>>>>>> 6952bc3a
         passive: true,
       });
     }
@@ -531,11 +515,7 @@
 
   willDestroyElement() {
     this._super(...arguments);
-<<<<<<< HEAD
-    window.removeEventListener("scroll", () => this.updateHeaderOffset());
-=======
     window.removeEventListener("scroll", this.updateHeaderOffset);
->>>>>>> 6952bc3a
     this._resizeObserver?.disconnect();
     this.appEvents.off("site-header:force-refresh", this, "queueRerender");
   },
