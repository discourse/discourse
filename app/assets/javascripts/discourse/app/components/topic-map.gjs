--- conflicted
+++ resolved
@@ -10,11 +10,8 @@
 import TopicMapExpanded from "discourse/components/topic-map/topic-map-expanded";
 import TopicMapSummary from "discourse/components/topic-map/topic-map-summary";
 import concatClass from "discourse/helpers/concat-class";
-<<<<<<< HEAD
-=======
 import I18n from "discourse-i18n";
 import or from "truth-helpers/helpers/or";
->>>>>>> 05a5f3c8
 
 const MIN_POST_READ_TIME = 4;
 
@@ -99,45 +96,29 @@
         />
       </section>
     {{/unless}}
-<<<<<<< HEAD
-=======
 
-    {{#if (or @model.has_summary @model.summarizable)}}
-      <section class="information toggle-summary">
-        {{#if @model.has_summary}}
-          <p>{{htmlSafe this.topRepliesSummaryInfo}}</p>
-        {{/if}}
-        <PluginOutlet
-          @name="topic-map-expanded-after"
-          @defaultGlimmer={{true}}
-          @outletArgs={{hash topic=@model postStream=@postStream}}
-        >
-          <div class="summarization-buttons">
-            {{#if @model.has_summary}}
-              <DButton
-                @action={{if @postStream.summary @cancelFilter @showTopReplies}}
-                @translatedTitle={{this.topRepliesTitle}}
-                @translatedLabel={{this.topRepliesLabel}}
-                @icon={{this.topRepliesIcon}}
-                class="top-replies"
-              />
-            {{/if}}
-          </div>
-
-          {{#if @model.summarizable}}
-            <SummaryBox
-              @topic={{@model}}
-              @postStream={{@postStream}}
-              @cancelFilter={{@cancelFilter}}
-              @showTopReplies={{@showTopReplies}}
-              @collapseSummary={{@collapseSummary}}
-              @showSummary={{@showSummary}}
+    <section class="information toggle-summary">
+      {{#if @model.has_summary}}
+        <p>{{htmlSafe this.topRepliesSummaryInfo}}</p>
+      {{/if}}
+      <PluginOutlet
+        @name="topic-map-expanded-after"
+        @defaultGlimmer={{true}}
+        @outletArgs={{hash topic=@model postStream=@postStream}}
+      >
+        <div class="summarization-buttons">
+          {{#if @model.has_summary}}
+            <DButton
+              @action={{if @postStream.summary @cancelFilter @showTopReplies}}
+              @translatedTitle={{this.topRepliesTitle}}
+              @translatedLabel={{this.topRepliesLabel}}
+              @icon={{this.topRepliesIcon}}
+              class="top-replies"
             />
           {{/if}}
-        </PluginOutlet>
-      </section>
-    {{/if}}
->>>>>>> 05a5f3c8
+        </div>
+      </PluginOutlet>
+    </section>
 
     {{#if @showPMMap}}
       <section class="information private-message-map">
