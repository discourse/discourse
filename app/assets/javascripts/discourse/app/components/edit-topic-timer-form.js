import {
  BUMP_TYPE,
  CLOSE_AFTER_LAST_POST_STATUS_TYPE,
  CLOSE_STATUS_TYPE,
  DELETE_REPLIES_TYPE,
  DELETE_STATUS_TYPE,
  OPEN_STATUS_TYPE,
  PUBLISH_TO_CATEGORY_STATUS_TYPE,
} from "discourse/controllers/edit-topic-timer";
import { FORMAT } from "select-kit/components/future-date-input-selector";
import discourseComputed from "discourse-common/utils/decorators";
import { equal, or, readOnly } from "@ember/object/computed";
import I18n from "I18n";
import { action } from "@ember/object";
import Component from "@ember/component";
import { isEmpty } from "@ember/utils";
import { MOMENT_MONDAY, now, startOfDay } from "discourse/lib/time-utils";
import KeyboardShortcuts from "discourse/lib/keyboard-shortcuts";
import { TIME_SHORTCUT_TYPES } from "discourse/lib/time-shortcut";
import ItsATrap from "@discourse/itsatrap";

export default Component.extend({
  statusType: readOnly("topicTimer.status_type"),
  autoOpen: equal("statusType", OPEN_STATUS_TYPE),
  autoClose: equal("statusType", CLOSE_STATUS_TYPE),
  autoCloseAfterLastPost: equal(
    "statusType",
    CLOSE_AFTER_LAST_POST_STATUS_TYPE
  ),
  autoDelete: equal("statusType", DELETE_STATUS_TYPE),
  autoBump: equal("statusType", BUMP_TYPE),
  publishToCategory: equal("statusType", PUBLISH_TO_CATEGORY_STATUS_TYPE),
  autoDeleteReplies: equal("statusType", DELETE_REPLIES_TYPE),
  showTimeOnly: or("autoOpen", "autoDelete", "autoBump"),
  showFutureDateInput: or("showTimeOnly", "publishToCategory", "autoClose"),
  useDuration: or(
    "isBasedOnLastPost",
    "autoDeleteReplies",
    "autoCloseAfterLastPost"
  ),
  duration: null,
  _itsatrap: null,

  init() {
    this._super(...arguments);

    KeyboardShortcuts.pause();
    this.set("_itsatrap", new ItsATrap());

    this.set("duration", this.initialDuration);
  },

  get initialDuration() {
    if (!this.useDuration || !this.topicTimer.duration_minutes) {
      return null;
    } else if (this.durationType === "days") {
      return this.topicTimer.duration_minutes / 60 / 24;
    } else {
      return this.topicTimer.duration_minutes / 60;
    }
  },

  willDestroyElement() {
    this._super(...arguments);

    this._itsatrap.destroy();
    this.set("_itsatrap", null);
    KeyboardShortcuts.unpause();
  },

  @discourseComputed("autoDeleteReplies")
  durationType(autoDeleteReplies) {
    return autoDeleteReplies ? "days" : "hours";
  },

  @discourseComputed("topic.visible")
  excludeCategoryId(visible) {
    if (visible) {
      return this.get("topic.category_id");
    }
  },

  @discourseComputed()
  customTimeShortcutOptions() {
    const timezone = this.currentUser.resolvedTimezone(this.currentUser);
    return [
      {
<<<<<<< HEAD
        icon: "bed",
        id: "this_weekend",
        label: "time_shortcut.this_weekend",
        time: thisWeekend(timezone),
        timeFormatKey: "dates.time_short_day",
      },
      {
=======
>>>>>>> cd2e7d54
        icon: "far-clock",
        id: "two_weeks",
        label: "time_shortcut.two_weeks",
        time: startOfDay(now(timezone).add(2, "weeks").day(MOMENT_MONDAY)),
        timeFormatKey: "dates.long_no_year",
      },
      {
        icon: "far-calendar-plus",
        id: "six_months",
        label: "time_shortcut.six_months",
        time: startOfDay(now(timezone).add(6, "months").startOf("month")),
        timeFormatKey: "dates.long_no_year",
      },
    ];
  },

  @discourseComputed
  hiddenTimeShortcutOptions() {
    return [
      TIME_SHORTCUT_TYPES.NONE,
      TIME_SHORTCUT_TYPES.LATER_TODAY,
      TIME_SHORTCUT_TYPES.LATER_THIS_WEEK,
    ];
  },

  isCustom: equal("timerType", "custom"),
  isBasedOnLastPost: equal("statusType", "close_after_last_post"),

  @discourseComputed(
    "topicTimer.updateTime",
    "topicTimer.duration_minutes",
    "useDuration"
  )
  executeAt(updateTime, duration, useDuration) {
    if (useDuration) {
      return moment().add(parseFloat(duration), "minutes").format(FORMAT);
    } else {
      return updateTime;
    }
  },

  @discourseComputed(
    "isBasedOnLastPost",
    "topicTimer.duration_minutes",
    "topic.last_posted_at"
  )
  willCloseImmediately(isBasedOnLastPost, duration, lastPostedAt) {
    if (isBasedOnLastPost && duration) {
      let closeDate = moment(lastPostedAt);
      closeDate = closeDate.add(duration, "minutes");
      return closeDate < moment();
    }
  },

  @discourseComputed("isBasedOnLastPost", "topic.last_posted_at")
  willCloseI18n(isBasedOnLastPost, lastPostedAt) {
    if (isBasedOnLastPost) {
      const diff = Math.round(
        (new Date() - new Date(lastPostedAt)) / (1000 * 60 * 60)
      );
      return I18n.t("topic.auto_close_momentarily", { count: diff });
    }
  },

  @discourseComputed("durationType")
  durationLabel(durationType) {
    return I18n.t(`topic.topic_status_update.num_of_${durationType}`);
  },

  @discourseComputed(
    "statusType",
    "isCustom",
    "topicTimer.updateTime",
    "willCloseImmediately",
    "topicTimer.category_id",
    "useDuration",
    "topicTimer.duration_minutes"
  )
  showTopicTimerInfo(
    statusType,
    isCustom,
    updateTime,
    willCloseImmediately,
    categoryId,
    useDuration,
    duration
  ) {
    if (!statusType || willCloseImmediately) {
      return false;
    }

    if (statusType === PUBLISH_TO_CATEGORY_STATUS_TYPE && isEmpty(categoryId)) {
      return false;
    }

    if (isCustom && updateTime) {
      if (moment(updateTime) < moment()) {
        return false;
      }
    } else if (useDuration) {
      return duration;
    }

    return updateTime;
  },

  @action
  onTimeSelected(type, time) {
    this.set("timerType", type);
    this.onChangeInput(type, time);
  },

  @action
  durationChanged(newDurationMins) {
    this.set("topicTimer.duration_minutes", newDurationMins);
  },
});<|MERGE_RESOLUTION|>--- conflicted
+++ resolved
@@ -85,16 +85,6 @@
     const timezone = this.currentUser.resolvedTimezone(this.currentUser);
     return [
       {
-<<<<<<< HEAD
-        icon: "bed",
-        id: "this_weekend",
-        label: "time_shortcut.this_weekend",
-        time: thisWeekend(timezone),
-        timeFormatKey: "dates.time_short_day",
-      },
-      {
-=======
->>>>>>> cd2e7d54
         icon: "far-clock",
         id: "two_weeks",
         label: "time_shortcut.two_weeks",
