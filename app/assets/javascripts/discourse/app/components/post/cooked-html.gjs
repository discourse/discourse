import Component from "@glimmer/component";
import { getOwner } from "@ember/owner";
import { service } from "@ember/service";
import { htmlSafe } from "@ember/template";
import { TrackedMap } from "@ember-compat/tracked-built-ins";
import curryComponent from "ember-curry-component";
import DecoratedHtml from "discourse/components/decorated-html";
import lazyHash from "discourse/helpers/lazy-hash";
import { bind } from "discourse/lib/decorators";
import { isRailsTesting, isTesting } from "discourse/lib/environment";
import { makeArray } from "discourse/lib/helpers";
import decorateLinkCounts from "discourse/lib/post-cooked-html-decorators/link-counts";
import decorateMentions from "discourse/lib/post-cooked-html-decorators/mentions";
import decorateQuoteControls from "discourse/lib/post-cooked-html-decorators/quote-controls";
import decorateSearchHighlight from "discourse/lib/post-cooked-html-decorators/search-highlight";
import decorateSelectionBarrier from "discourse/lib/post-cooked-html-decorators/selection-barrier";
import { i18n } from "discourse-i18n";

const detachedDocument = document.implementation.createHTMLDocument("detached");

const POST_COOKED_DECORATORS = [
  decorateSelectionBarrier,
  decorateQuoteControls,
  decorateLinkCounts,
  decorateSearchHighlight,
  decorateMentions,
];

export default class PostCookedHtml extends Component {
  @service appEvents;
  @service currentUser;

  #pendingDecoratorCleanup = [];
  #decoratorState = this.args.decoratorState || new TrackedMap();

  willDestroy() {
    super.willDestroy(...arguments);
    this.#cleanupDecorations();
  }

  get isStreamElement() {
    return this.args.streamElement ?? false;
  }

  @bind
  decorateBeforeAdopt(element, helper, args) {
    this.#cleanupDecorations();

    [...POST_COOKED_DECORATORS, ...this.extraDecorators].forEach(
      (decorator) => {
        try {
          let decoratorState;
          if (this.#decoratorState.has(decorator)) {
            decoratorState = this.#decoratorState.get(decorator);
          } else {
            decoratorState = new TrackedMap();
            this.#decoratorState.set(decorator, decoratorState);
          }

          const owner = getOwner(this);
          const renderNestedPostCookedHtml = (
            nestedElement,
            nestedPost,
            extraDecorators,
            extraArguments
          ) => {
            const nestedArguments = {
              ...extraArguments,
              post: nestedPost,
              decoratorState,
<<<<<<< HEAD
              streamElement: false,
              highlightTerm: args.highlightTerm,
=======
              streamElement: this.isStreamElement,
              highlightTerm: this.highlightTerm,
>>>>>>> 725bd65d
              extraDecorators: [
                ...this.extraDecorators,
                ...makeArray(extraDecorators),
              ],
            };

            helper.renderGlimmer(
              nestedElement,
              curryComponent(PostCookedHtml, nestedArguments, owner)
            );
          };

          const decorationCleanup = decorator(element, {
            data: {
              post: this.args.post,
              cooked: this.cooked,
              highlightTerm: args.highlightTerm,
              isIgnored: args.isIgnored,
              ignoredUsers: args.ignoredUsers,
            },
            decoratorState,
            cooked: this.cooked,
            createDetachedElement: this.#createDetachedElement,
            currentUser: this.currentUser,
            extraDecorators: this.extraDecorators,
            helper,
            highlightTerm: args.highlightTerm,
            ignoredUsers: args.ignoredUsers,
            isIgnored: args.isIgnored,
            owner,
            post: this.args.post,
            renderGlimmer: helper.renderGlimmer,
            renderNestedPostCookedHtml,
            streamElement: this.isStreamElement,
          });

          if (typeof decorationCleanup === "function") {
            this.#pendingDecoratorCleanup.push(decorationCleanup);
          }
        } catch (e) {
          if (isRailsTesting() || isTesting()) {
            throw e;
          } else {
            // in case one of the decorators throws an error we want to surface it to the console but prevent
            // the application from crashing

            // eslint-disable-next-line no-console
            console.error(e);
          }
        }
      }
    );

    this.appEvents.trigger(
      this.isStreamElement
        ? "decorate-post-cooked-element:before-adopt"
        : "decorate-non-stream-cooked-element",
      element,
      helper
    );
  }

  @bind
  decorateAfterAdopt(element, helper) {
    if (!this.isStreamElement) {
      return;
    }

    this.appEvents.trigger(
      "decorate-post-cooked-element:after-adopt",
      element,
      helper
    );
  }

  get cooked() {
    if (this.isIgnored) {
      return i18n("post.ignored");
    }

    return this.args.post.cooked;
  }

  get highlightTerm() {
    return this.args.highlightTerm;
  }

  get extraDecorators() {
    return makeArray(this.args.extraDecorators);
  }

  get ignoredUsers() {
    return this.currentUser?.ignored_users;
  }

  get isIgnored() {
    return (
      (this.args.post.firstPost || this.args.embeddedPost) &&
      this.ignoredUsers?.includes?.(this.args.post.username)
    );
  }

  #cleanupDecorations() {
    this.#pendingDecoratorCleanup.forEach((teardown) => teardown());
    this.#pendingDecoratorCleanup = [];
  }

  #createDetachedElement(nodeName) {
    return detachedDocument.createElement(nodeName);
  }

  <template>
    <DecoratedHtml
      @className="cooked"
      @decorate={{this.decorateBeforeAdopt}}
      @decorateAfterAdopt={{this.decorateAfterAdopt}}
      @decorateArgs={{lazyHash
        highlightTerm=this.highlightTerm
        isIgnored=this.isIgnored
        ignoredUsers=this.ignoredUsers
      }}
      @html={{htmlSafe this.cooked}}
      @model={{@post}}
    />
  </template>
}<|MERGE_RESOLUTION|>--- conflicted
+++ resolved
@@ -68,13 +68,8 @@
               ...extraArguments,
               post: nestedPost,
               decoratorState,
-<<<<<<< HEAD
-              streamElement: false,
+              streamElement: this.isStreamElement,
               highlightTerm: args.highlightTerm,
-=======
-              streamElement: this.isStreamElement,
-              highlightTerm: this.highlightTerm,
->>>>>>> 725bd65d
               extraDecorators: [
                 ...this.extraDecorators,
                 ...makeArray(extraDecorators),
