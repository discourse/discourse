--- conflicted
+++ resolved
@@ -201,12 +201,9 @@
               <div class="small-action-custom-message">
                 <PostCookedHtml
                   @post={{@post}}
-<<<<<<< HEAD
+                  @decoratorState={{this.decoratorState}}
                   @highlightTerm={{@highlightTerm}}
-                  @decoratorState={{this.decoratorState}}
-=======
                   @streamElement={{@streamElement}}
->>>>>>> 725bd65d
                 />
               </div>
             {{/if}}
