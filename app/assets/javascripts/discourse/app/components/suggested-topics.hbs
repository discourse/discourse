--- conflicted
+++ resolved
@@ -1,16 +1,10 @@
 <div
   id="suggested-topics"
-<<<<<<< HEAD
-  class="suggested-topics"
-  role="complementary"
-  aria-labelledby="suggested-topics-title"
-=======
   class="more-topics__list {{if this.hidden 'hidden'}}"
   role="complementary"
   aria-labelledby="suggested-topics-title"
   {{did-insert this.registerList}}
   {{will-destroy this.removeList}}
->>>>>>> b2b1e721
 >
   {{#unless this.hidden}}
     <UserTip
@@ -21,11 +15,7 @@
     />
   {{/unless}}
 
-<<<<<<< HEAD
-  <h3 id="suggested-topics-title" class="suggested-topics-title">
-=======
   <h3 id="suggested-topics-title" class="more-topics__list-title">
->>>>>>> b2b1e721
     {{i18n this.suggestedTitleLabel}}
   </h3>
 
@@ -40,20 +30,4 @@
       <BasicTopicList @topics={{@topic.suggestedTopics}} />
     {{/if}}
   </div>
-<<<<<<< HEAD
-
-  <h3 class="suggested-topics-message">
-    {{html-safe this.browseMoreMessage}}
-  </h3>
-</div>
-
-<span>
-  <PluginOutlet
-    @name="below-suggested-topics"
-    @connectorTagName="div"
-    @outletArgs={{hash topic=this.topic}}
-  />
-</span>
-=======
-</div>
->>>>>>> b2b1e721
+</div>