--- conflicted
+++ resolved
@@ -313,11 +313,7 @@
                         </span>
                         <span class="like-section__likes">
                           {{post.like_count}}
-<<<<<<< HEAD
-                          {{dIcon "heart"}}</span>
-=======
                           {{icon "heart"}}</span>
->>>>>>> 76e7f12a
                         <p>
                           {{htmlSafe (emojiUnescape post.blurb)}}
                         </p>
