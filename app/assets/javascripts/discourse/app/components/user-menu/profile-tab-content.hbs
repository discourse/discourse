<ul aria-labelledby={{@ariaLabelledby}}>
  {{#if this.siteSettings.enable_user_status}}
    <li class="set-user-status">
      <DButton @class="btn-flat profile-tab-btn" @action={{this.setUserStatusClick}}>
        {{#if this.currentUser.status}}
          {{emoji this.currentUser.status.emoji}}
          <span class="item-label">
            {{this.currentUser.status.description}}
            {{#if this.currentUser.status.ends_at}}
              {{format-age this.currentUser.status.ends_at}}
            {{/if}}
          </span>
        {{else}}
          {{d-icon "plus-circle"}}
          <span class="item-label">
            {{i18n "user_status.set_custom_status"}}
          </span>
        {{/if}}
      </DButton>
    </li>
  {{/if}}

  <li class="summary">
    <LinkTo @route="user.summary" @model={{this.currentUser}}>
      {{d-icon "user"}}
      <span class="item-label">
        {{i18n "user.summary.title"}}
      </span>
    </LinkTo>
  </li>

  <li class="activity">
    <LinkTo @route="userActivity" @model={{this.currentUser}}>
      {{d-icon "stream"}}
      <span class="item-label">
        {{i18n "user.activity_stream"}}
      </span>
    </LinkTo>
  </li>

  {{#if this.currentUser.can_invite_to_forum}}
    <li class="invites">
      <LinkTo @route="userInvited" @model={{this.currentUser}}>
        {{d-icon "user-plus"}}
        <span class="item-label">
          {{i18n "user.invited.title"}}
        </span>
      </LinkTo>
    </li>
  {{/if}}

  <li class="drafts">
    <LinkTo @route="userActivity.drafts" @model={{this.currentUser}}>
      {{d-icon "pencil-alt"}}
      <span class="item-label">
        {{#if this.currentUser.draft_count}}
          {{i18n "drafts.label_with_count" count=this.currentUser.draft_count}}
        {{else}}
          {{i18n "drafts.label"}}
        {{/if}}
      </span>
    </LinkTo>
  </li>

  <li class="preferences">
    <LinkTo @route="preferences" @model={{this.currentUser}}>
      {{d-icon "cog"}}
      <span class="item-label">
        {{i18n "user.preferences"}}
      </span>
    </LinkTo>
  </li>

  <li class="do-not-disturb">
    <DButton @class="btn-flat profile-tab-btn" @action={{this.doNotDisturbClick}}>
      {{d-icon (if this.isInDoNotDisturb "toggle-on" "toggle-off")}}
      <span class="item-label">
        {{#if this.isInDoNotDisturb}}
<<<<<<< HEAD
          <span>{{i18n "pause_notifications.label"}}</span>
          {{format-age this.doNotDisturbDateTime}}
=======
          <span>{{i18n "do_not_disturb.label"}}</span>
          {{#if this.showDoNotDisturbEndDate}}
            {{format-age this.doNotDisturbDateTime}}
          {{/if}}
>>>>>>> 4908a669
        {{else}}
          {{i18n "pause_notifications.label"}}
        {{/if}}
      </span>
    </DButton>
  </li>

  {{#if this.showToggleAnonymousButton}}
    <li class={{if this.currentUser.is_anonymous "disable-anonymous" "enable-anonymous"}}>
      <DButton @class="btn-flat profile-tab-btn" @action={{route-action "toggleAnonymous"}}>
        {{#if this.currentUser.is_anonymous}}
          {{d-icon "ban"}}
          <span class="item-label">
            {{i18n "switch_from_anon"}}
          </span>
        {{else}}
          {{d-icon "user-secret"}}
          <span class="item-label">
            {{i18n "switch_to_anon"}}
          </span>
        {{/if}}
      </DButton>
    </li>
  {{/if}}

  <li class="logout">
    <DButton @class="btn-flat profile-tab-btn" @action={{route-action "logout"}}>
      {{d-icon "sign-out-alt"}}
      <span class="item-label">
        {{i18n "user.log_out"}}
      </span>
    </DButton>
  </li>
</ul><|MERGE_RESOLUTION|>--- conflicted
+++ resolved
@@ -76,15 +76,10 @@
       {{d-icon (if this.isInDoNotDisturb "toggle-on" "toggle-off")}}
       <span class="item-label">
         {{#if this.isInDoNotDisturb}}
-<<<<<<< HEAD
           <span>{{i18n "pause_notifications.label"}}</span>
-          {{format-age this.doNotDisturbDateTime}}
-=======
-          <span>{{i18n "do_not_disturb.label"}}</span>
           {{#if this.showDoNotDisturbEndDate}}
             {{format-age this.doNotDisturbDateTime}}
           {{/if}}
->>>>>>> 4908a669
         {{else}}
           {{i18n "pause_notifications.label"}}
         {{/if}}
