<BreadCrumbs
  @categories={{this.categories}}
  @category={{this.category}}
  @noSubcategories={{this.noSubcategories}}
  @tag={{this.tag}}
  @additionalTags={{this.additionalTags}}
/>

{{#unless this.additionalTags}}
  {{! nav bar doesn't work with tag intersections }}
  <NavigationBar
    @navItems={{this.navItems}}
    @filterMode={{this.filterMode}}
    @category={{this.category}}
  />
{{/unless}}

<div class="navigation-controls">
<<<<<<< HEAD
  {{#if (and this.notCategoriesRoute this.site.mobileView @canBulkSelect)}}
    <BulkSelectToggle @bulkSelectHelper={{@bulkSelectHelper}} />
=======
  {{#if (and this.notCategoriesRoute this.site.mobileView this.canBulk)}}
    <BulkSelectToggle @parentController="discovery/topics" @tagName="" />
>>>>>>> 5742c4b8
  {{/if}}

  {{#if this.showCategoryAdmin}}
    <CategoriesAdminDropdown
      @onChange={{action "selectCategoryAdminDropdownAction"}}
      @options={{hash triggerOnChangeOnTab=false}}
    />
  {{/if}}

  {{#if (and this.category this.showCategoryEdit)}}
    <DButton
      @action={{this.editCategory}}
      @icon="wrench"
      @title="category.edit_title"
      class="btn-default edit-category"
    />
  {{/if}}

  {{#if this.tag}}
    {{#if this.showToggleInfo}}
      <DButton
        @icon={{if this.currentUser.staff "wrench" "info-circle"}}
        @ariaLabel="tagging.info"
        @action={{this.toggleInfo}}
        id="show-tag-info"
        class="btn-default"
      />
    {{/if}}
  {{/if}}

  <PluginOutlet
    @name="before-create-topic-button"
    @connectorTagName="div"
    @outletArgs={{hash
      canCreateTopic=this.canCreateTopic
      createTopicDisabled=this.createTopicDisabled
      createTopicLabel=this.createTopicLabel
      additionalTags=this.additionalTags
      category=this.category
      tag=this.tag
    }}
  />

  <CreateTopicButton
    @canCreateTopic={{this.canCreateTopic}}
    @action={{action "clickCreateTopicButton"}}
    @disabled={{this.createTopicButtonDisabled}}
    @label={{this.createTopicLabel}}
    @btnClass={{this.createTopicClass}}
    @canCreateTopicOnTag={{this.canCreateTopicOnTag}}
  >
    {{#if this.createTopicButtonDisabled}}
      <DTooltip>{{i18n "topic.create_disabled_category"}}</DTooltip>
    {{/if}}
  </CreateTopicButton>

  <PluginOutlet
    @name="after-create-topic-button"
    @connectorTagName="div"
    @outletArgs={{hash
      canCreateTopic=this.canCreateTopic
      createTopicDisabled=this.createTopicDisabled
      createTopicLabel=this.createTopicLabel
      category=this.category
    }}
  />

  {{#if this.category}}
    {{#unless this.tag}}
      {{! don't show category notification menu on tag pages }}
      {{#if this.showCategoryNotifications}}
        <CategoryNotificationsButton
          @value={{this.categoryNotificationLevel}}
          @category={{this.category}}
          @onChange={{action "changeCategoryNotificationLevel"}}
        />
      {{/if}}
    {{/unless}}
  {{/if}}

  {{#if this.tag}}
    {{#unless this.category}}
      {{! don't show tag notification menu on category pages }}
      {{#if this.showTagNotifications}}
        <TagNotificationsButton
          @onChange={{this.changeTagNotificationLevel}}
          @value={{this.tagNotification.notification_level}}
        />
      {{/if}}
    {{/unless}}
  {{/if}}
</div><|MERGE_RESOLUTION|>--- conflicted
+++ resolved
@@ -16,13 +16,8 @@
 {{/unless}}
 
 <div class="navigation-controls">
-<<<<<<< HEAD
   {{#if (and this.notCategoriesRoute this.site.mobileView @canBulkSelect)}}
     <BulkSelectToggle @bulkSelectHelper={{@bulkSelectHelper}} />
-=======
-  {{#if (and this.notCategoriesRoute this.site.mobileView this.canBulk)}}
-    <BulkSelectToggle @parentController="discovery/topics" @tagName="" />
->>>>>>> 5742c4b8
   {{/if}}
 
   {{#if this.showCategoryAdmin}}
