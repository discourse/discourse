--- conflicted
+++ resolved
@@ -78,19 +78,11 @@
   >
     {{#if @showSecurityKey}}
       <SecurityKeyForm
-<<<<<<< HEAD
         @setShowSecurityKey={{fn (mut @showSecurityKey)}}
         @setShowSecondFactor={{fn (mut @showSecondFactor)}}
         @setSecondFactorMethod={{fn (mut @secondFactorMethod)}}
-=======
-        @allowedCredentialIds={{@securityKeyAllowedCredentialIds}}
-        @challenge={{@securityKeyChallenge}}
-        @showSecurityKey={{@showSecurityKey}}
-        @showSecondFactor={{@showSecondFactor}}
-        @secondFactorMethod={{@secondFactorMethod}}
         @backupEnabled={{@backupEnabled}}
         @totpEnabled={{@totpEnabled}}
->>>>>>> 6e56a76b
         @otherMethodAllowed={{@otherMethodAllowed}}
         @action={{this.authenticateSecurityKey}}
       />
