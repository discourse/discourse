--- conflicted
+++ resolved
@@ -72,24 +72,15 @@
           <Modal::Login::WelcomeHeader @wavingHandURL={{this.wavingHandURL}} />
         </div>
       {{/unless}}
-<<<<<<< HEAD
       {{#if this.hasAtLeastOneLoginButton}}
         <div class="login-right-side">
           <LoginButtons
             @externalLogin={{this.externalLoginAction}}
             @passkeyLogin={{this.passkeyLogin}}
+            @context="login"
           />
         </div>
       {{/if}}
-=======
-      <div class="login-right-side">
-        <LoginButtons
-          @externalLogin={{this.externalLoginAction}}
-          @passkeyLogin={{this.passkeyLogin}}
-          @context="login"
-        />
-      </div>
->>>>>>> 9919046c
     {{/if}}
   </:body>
 </DModal>