--- conflicted
+++ resolved
@@ -18,15 +18,8 @@
             @type="text"
             @value={{this.transformedModel.title}}
             class={{this.transformedModel.titleCssClass}}
-<<<<<<< HEAD
+            id="section-name"
             {{on "input" (pick (fn (mut this.transformedModel.title)))}}
-=======
-            id="section-name"
-            {{on
-              "input"
-              (action (mut this.transformedModel.title) value="target.value")
-            }}
->>>>>>> f44bee13
           />
 
           {{#if this.transformedModel.invalidTitleMessage}}
