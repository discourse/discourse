--- conflicted
+++ resolved
@@ -216,7 +216,7 @@
       $input.autocomplete({
         template: findRawTemplate("user-selector-autocomplete"),
         dataSource: (term) => {
-          destroyTippyInstances();
+          destroyUserStatuses();
           return userSearch({
             term,
             topicId: this.topic?.id,
@@ -235,9 +235,8 @@
         afterComplete: this._afterMentionComplete,
         triggerRule: (textarea) =>
           !inCodeBlock(textarea.value, caretPosition(textarea)),
-        onClose: destroyTippyInstances,
+        onClose: destroyUserStatuses,
       });
-<<<<<<< HEAD
     }
 
     this.element
@@ -292,48 +291,6 @@
               label: I18n.t("likes_lowercase", { count: 1 }),
             }),
           });
-=======
-    },
-
-    @on("didInsertElement")
-    _composerEditorInit() {
-      const $input = $(this.element.querySelector(".d-editor-input"));
-
-      if (this.siteSettings.enable_mentions) {
-        $input.autocomplete({
-          template: findRawTemplate("user-selector-autocomplete"),
-          dataSource: (term) => {
-            destroyUserStatuses();
-            return userSearch({
-              term,
-              topicId: this.topic?.id,
-              categoryId: this.topic?.category_id || this.composer?.categoryId,
-              includeGroups: true,
-            }).then((result) => {
-              initUserStatusHtml(result.users);
-              return result;
-            });
-          },
-          onRender: (options) => {
-            renderUserStatusHtml(options);
-          },
-          key: "@",
-          transformComplete: (v) => v.username || v.name,
-          afterComplete: this._afterMentionComplete,
-          triggerRule: (textarea) =>
-            !inCodeBlock(textarea.value, caretPosition(textarea)),
-          onClose: destroyUserStatuses,
-        });
-      }
-
-      this.element
-        .querySelector(".d-editor-input")
-        ?.addEventListener("scroll", this._throttledSyncEditorAndPreviewScroll);
-
-      // Focus on the body unless we have a title
-      if (!this.get("composer.canEditTitle")) {
-        putCursorAtEnd(this.element.querySelector(".d-editor-input"));
->>>>>>> 875cd714
       }
     }
 
