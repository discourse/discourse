import {
  authorizesOneOrMoreImageExtensions,
  displayErrorForUpload,
  getUploadMarkdown,
  validateUploadedFiles,
} from "discourse/lib/uploads";
import {
  cacheShortUploadUrl,
  resolveAllShortUrls,
} from "pretty-text/upload-short-url";
import {
  caretPosition,
  clipboardHelpers,
  formatUsername,
  inCodeBlock,
  tinyAvatar,
} from "discourse/lib/utilities";
import discourseComputed, {
  observes,
  on,
} from "discourse-common/utils/decorators";
import {
  fetchUnseenHashtags,
  linkSeenHashtags,
} from "discourse/lib/link-hashtags";
import {
  fetchUnseenMentions,
  linkSeenMentions,
} from "discourse/lib/link-mentions";
import { later, next, run, schedule, throttle } from "@ember/runloop";
import Component from "@ember/component";
import Composer from "discourse/models/composer";
import EmberObject from "@ember/object";
import I18n from "I18n";
import { ajax } from "discourse/lib/ajax";
import bootbox from "bootbox";
import discourseDebounce from "discourse-common/lib/debounce";
import { findRawTemplate } from "discourse-common/lib/raw-templates";
import getURL from "discourse-common/lib/get-url";
import { iconHTML } from "discourse-common/lib/icon-library";
import { isTesting } from "discourse-common/config/environment";
import { loadOneboxes } from "discourse/lib/load-oneboxes";
import putCursorAtEnd from "discourse/lib/put-cursor-at-end";
import userSearch from "discourse/lib/user-search";

const REBUILD_SCROLL_MAP_EVENTS = ["composer:resized", "composer:typed-reply"];

const uploadHandlers = [];
export function addComposerUploadHandler(extensions, method) {
  uploadHandlers.push({
    extensions,
    method,
  });
}

const uploadMarkdownResolvers = [];
export function addComposerUploadMarkdownResolver(resolver) {
  uploadMarkdownResolvers.push(resolver);
}

export default Component.extend({
  classNameBindings: ["showToolbar:toolbar-visible", ":wmd-controls"],

  uploadProgress: 0,
  _xhr: null,
  shouldBuildScrollMap: true,
  scrollMap: null,
  uploadFilenamePlaceholder: null,

  @discourseComputed("uploadFilenamePlaceholder")
  uploadPlaceholder(uploadFilenamePlaceholder) {
    const clipboard = I18n.t("clipboard");
    const filename = uploadFilenamePlaceholder
      ? uploadFilenamePlaceholder
      : clipboard;

    let placeholder = `[${I18n.t("uploading_filename", { filename })}]()\n`;
    if (!this._cursorIsOnEmptyLine()) {
      placeholder = `\n${placeholder}`;
    }

    return placeholder;
  },

  @discourseComputed("composer.requiredCategoryMissing")
  replyPlaceholder(requiredCategoryMissing) {
    if (requiredCategoryMissing) {
      return "composer.reply_placeholder_choose_category";
    } else {
      const key = authorizesOneOrMoreImageExtensions(
        this.currentUser.staff,
        this.siteSettings
      )
        ? "reply_placeholder"
        : "reply_placeholder_no_images";
      return `composer.${key}`;
    }
  },

  @discourseComputed
  showLink() {
    return (
      this.currentUser && this.currentUser.get("link_posting_access") !== "none"
    );
  },

  @discourseComputed("composer.requiredCategoryMissing", "composer.replyLength")
  disableTextarea(requiredCategoryMissing, replyLength) {
    return requiredCategoryMissing && replyLength === 0;
  },

  @observes("composer.uploadCancelled")
  _cancelUpload() {
    if (!this.get("composer.uploadCancelled")) {
      return;
    }
    this.set("composer.uploadCancelled", false);

    if (this._xhr) {
      this._xhr._userCancelled = true;
      this._xhr.abort();
    }
    this._resetUpload(true);
  },

  @observes("focusTarget")
  setFocus() {
    if (this.focusTarget === "editor") {
      putCursorAtEnd(this.element.querySelector("textarea"));
    }
  },

  @discourseComputed
  markdownOptions() {
    return {
      previewing: true,

      formatUsername,

      lookupAvatarByPostNumber: (postNumber, topicId) => {
        const topic = this.topic;
        if (!topic) {
          return;
        }

        const posts = topic.get("postStream.posts");
        if (posts && topicId === topic.get("id")) {
          const quotedPost = posts.findBy("post_number", postNumber);
          if (quotedPost) {
            return tinyAvatar(quotedPost.get("avatar_template"));
          }
        }
      },

      lookupPrimaryUserGroupByPostNumber: (postNumber, topicId) => {
        const topic = this.topic;
        if (!topic) {
          return;
        }

        const posts = topic.get("postStream.posts");
        if (posts && topicId === topic.get("id")) {
          const quotedPost = posts.findBy("post_number", postNumber);
          if (quotedPost) {
            return quotedPost.primary_group_name;
          }
        }
      },
    };
  },

  userSearchTerm(term) {
    const topicId = this.get("topic.id");
    // maybe this is a brand new topic, so grab category from composer
    const categoryId =
      this.get("topic.category_id") || this.get("composer.categoryId");

    return userSearch({
      term,
      topicId,
      categoryId,
      includeGroups: true,
    });
  },

  @on("didInsertElement")
  _composerEditorInit() {
    const $input = $(this.element.querySelector(".d-editor-input"));
    const $preview = $(this.element.querySelector(".d-editor-preview-wrapper"));

    if (this.siteSettings.enable_mentions) {
      $input.autocomplete({
        template: findRawTemplate("user-selector-autocomplete"),
        dataSource: (term) => this.userSearchTerm.call(this, term),
        key: "@",
        transformComplete: (v) => v.username || v.name,
        afterComplete: (value) => {
          this.composer.set("reply", value);

          // ensures textarea scroll position is correct
          schedule("afterRender", () => $input.blur().focus());
        },
        triggerRule: (textarea) =>
          !inCodeBlock(textarea.value, caretPosition(textarea)),
      });
    }

    if (this._enableAdvancedEditorPreviewSync()) {
      this._initInputPreviewSync($input, $preview);
    } else {
      $input.on("scroll", () =>
        throttle(this, this._syncEditorAndPreviewScroll, $input, $preview, 20)
      );
    }

    // Focus on the body unless we have a title
    if (!this.get("composer.canEditTitle")) {
      putCursorAtEnd(this.element.querySelector(".d-editor-input"));
    }

    this._bindUploadTarget();
    this.appEvents.trigger("composer:will-open");
  },

  @discourseComputed(
    "composer.reply",
    "composer.replyLength",
    "composer.missingReplyCharacters",
    "composer.minimumPostLength",
    "lastValidatedAt"
  )
  validation(
    reply,
    replyLength,
    missingReplyCharacters,
    minimumPostLength,
    lastValidatedAt
  ) {
    const postType = this.get("composer.post.post_type");
    if (postType === this.site.get("post_types.small_action")) {
      return;
    }

    let reason;
    if (replyLength < 1) {
      reason = I18n.t("composer.error.post_missing");
    } else if (missingReplyCharacters > 0) {
      reason = I18n.t("composer.error.post_length", {
        count: minimumPostLength,
      });
      const tl = this.get("currentUser.trust_level");
      if (tl === 0 || tl === 1) {
        reason +=
          "<br/>" +
          I18n.t("composer.error.try_like", { heart: iconHTML("heart") });
      }
    }

    if (reason) {
      return EmberObject.create({
        failed: true,
        reason,
        lastShownAt: lastValidatedAt,
      });
    }
  },

  _setUploadPlaceholderSend(data) {
    const filename = this._filenamePlaceholder(data);
    this.set("uploadFilenamePlaceholder", filename);

    // when adding two separate files with the same filename search for matching
    // placeholder already existing in the editor ie [Uploading: test.png...]
    // and add order nr to the next one: [Uplodading: test.png(1)...]
    const escapedFilename = filename.replace(/[.*+?^${}()|[\]\\]/g, "\\$&");
    const regexString = `\\[${I18n.t("uploading_filename", {
      filename: escapedFilename + "(?:\\()?([0-9])?(?:\\))?",
    })}\\]\\(\\)`;
    const globalRegex = new RegExp(regexString, "g");
    const matchingPlaceholder = this.get("composer.reply").match(globalRegex);
    if (matchingPlaceholder) {
      // get last matching placeholder and its consecutive nr in regex
      // capturing group and apply +1 to the placeholder
      const lastMatch = matchingPlaceholder[matchingPlaceholder.length - 1];
      const regex = new RegExp(regexString);
      const orderNr = regex.exec(lastMatch)[1]
        ? parseInt(regex.exec(lastMatch)[1], 10) + 1
        : 1;
      data.orderNr = orderNr;
      const filenameWithOrderNr = `${filename}(${orderNr})`;
      this.set("uploadFilenamePlaceholder", filenameWithOrderNr);
    }
  },

  _setUploadPlaceholderDone(data) {
    const filename = this._filenamePlaceholder(data);
    const filenameWithSize = `${filename} (${data.total})`;
    this.set("uploadFilenamePlaceholder", filenameWithSize);

    if (data.orderNr) {
      const filenameWithOrderNr = `${filename}(${data.orderNr})`;
      this.set("uploadFilenamePlaceholder", filenameWithOrderNr);
    } else {
      this.set("uploadFilenamePlaceholder", filename);
    }
  },

  _filenamePlaceholder(data) {
    return data.files[0].name.replace(/\u200B-\u200D\uFEFF]/g, "");
  },

  _resetUploadFilenamePlaceholder() {
    this.set("uploadFilenamePlaceholder", null);
  },

  _enableAdvancedEditorPreviewSync() {
    return this.siteSettings.enable_advanced_editor_preview_sync;
  },

  _resetShouldBuildScrollMap() {
    this.set("shouldBuildScrollMap", true);
  },

  _initInputPreviewSync($input, $preview) {
    REBUILD_SCROLL_MAP_EVENTS.forEach((event) => {
      this.appEvents.on(event, this, this._resetShouldBuildScrollMap);
    });

    schedule("afterRender", () => {
      $input.on("touchstart mouseenter", () => {
        if (!$preview.is(":visible")) {
          return;
        }
        $preview.off("scroll");

        $input.on("scroll", () => {
          this._syncScroll(this._syncEditorAndPreviewScroll, $input, $preview);
        });
      });

      $preview.on("touchstart mouseenter", () => {
        $input.off("scroll");

        $preview.on("scroll", () => {
          this._syncScroll(this._syncPreviewAndEditorScroll, $input, $preview);
        });
      });
    });
  },

  _syncScroll($callback, $input, $preview) {
    if (!this.scrollMap || this.shouldBuildScrollMap) {
      this.set("scrollMap", this._buildScrollMap($input, $preview));
      this.set("shouldBuildScrollMap", false);
    }

    throttle(this, $callback, $input, $preview, this.scrollMap, 20);
  },

  _teardownInputPreviewSync() {
    [
      $(this.element.querySelector(".d-editor-input")),
      $(this.element.querySelector(".d-editor-preview-wrapper")),
    ].forEach(($element) => {
      $element.off("mouseenter touchstart");
      $element.off("scroll");
    });

    REBUILD_SCROLL_MAP_EVENTS.forEach((event) => {
      this.appEvents.off(event, this, this._resetShouldBuildScrollMap);
    });
  },

  // Adapted from https://github.com/markdown-it/markdown-it.github.io
  _buildScrollMap($input, $preview) {
    let sourceLikeDiv = $("<div />")
      .css({
        position: "absolute",
        height: "auto",
        visibility: "hidden",
        width: $input[0].clientWidth,
        "font-size": $input.css("font-size"),
        "font-family": $input.css("font-family"),
        "line-height": $input.css("line-height"),
        "white-space": $input.css("white-space"),
      })
      .appendTo("body");

    const linesMap = [];
    let numberOfLines = 0;

    $input
      .val()
      .split("\n")
      .forEach((text) => {
        linesMap.push(numberOfLines);

        if (text.length === 0) {
          numberOfLines++;
        } else {
          sourceLikeDiv.text(text);

          let height;
          let lineHeight;
          height = parseFloat(sourceLikeDiv.css("height"));
          lineHeight = parseFloat(sourceLikeDiv.css("line-height"));
          numberOfLines += Math.round(height / lineHeight);
        }
      });

    linesMap.push(numberOfLines);
    sourceLikeDiv.remove();

    const previewOffsetTop = $preview.offset().top;
    const offset =
      $preview.scrollTop() -
      previewOffsetTop -
      ($input.offset().top - previewOffsetTop);
    const nonEmptyList = [];
    const scrollMap = [];
    for (let i = 0; i < numberOfLines; i++) {
      scrollMap.push(-1);
    }

    nonEmptyList.push(0);
    scrollMap[0] = 0;

    $preview.find(".preview-sync-line").each((_, element) => {
      let $element = $(element);
      let lineNumber = $element.data("line-number");
      let linesToTop = linesMap[lineNumber];
      if (linesToTop !== 0) {
        nonEmptyList.push(linesToTop);
      }
      scrollMap[linesToTop] = Math.round($element.offset().top + offset);
    });

    nonEmptyList.push(numberOfLines);
    scrollMap[numberOfLines] = $preview[0].scrollHeight;

    let position = 0;

    for (let i = 1; i < numberOfLines; i++) {
      if (scrollMap[i] !== -1) {
        position++;
        continue;
      }

      let top = nonEmptyList[position];
      let bottom = nonEmptyList[position + 1];

      scrollMap[i] = (
        (scrollMap[bottom] * (i - top) + scrollMap[top] * (bottom - i)) /
        (bottom - top)
      ).toFixed(2);
    }

    return scrollMap;
  },

  _syncEditorAndPreviewScroll($input, $preview, scrollMap) {
    if (this._enableAdvancedEditorPreviewSync()) {
      let scrollTop;
      const inputHeight = $input.height();
      const inputScrollHeight = $input[0].scrollHeight;
      const inputClientHeight = $input[0].clientHeight;
      const scrollable = inputScrollHeight > inputClientHeight;

      if (
        scrollable &&
        inputHeight + $input.scrollTop() + 100 > inputScrollHeight
      ) {
        scrollTop = $preview[0].scrollHeight;
      } else {
        const lineHeight = parseFloat($input.css("line-height"));
        const lineNumber = Math.floor($input.scrollTop() / lineHeight);
        scrollTop = scrollMap[lineNumber];
      }

      $preview.stop(true).animate({ scrollTop }, 100, "linear");
    } else {
      if (!$input) {
        return;
      }

      if ($input.scrollTop() === 0) {
        $preview.scrollTop(0);
        return;
      }

      const inputHeight = $input[0].scrollHeight;
      const previewHeight = $preview[0].scrollHeight;

      if ($input.height() + $input.scrollTop() + 100 > inputHeight) {
        // cheat, special case for bottom
        $preview.scrollTop(previewHeight);
        return;
      }

      const scrollPosition = $input.scrollTop();
      const factor = previewHeight / inputHeight;
      const desired = scrollPosition * factor;
      $preview.scrollTop(desired + 50);
    }
  },

  _syncPreviewAndEditorScroll($input, $preview, scrollMap) {
    if (scrollMap.length < 1) {
      return;
    }

    let scrollTop;
    const previewScrollTop = $preview.scrollTop();

    if ($preview.height() + previewScrollTop + 100 > $preview[0].scrollHeight) {
      scrollTop = $input[0].scrollHeight;
    } else {
      const lineHeight = parseFloat($input.css("line-height"));
      scrollTop =
        lineHeight * scrollMap.findIndex((offset) => offset > previewScrollTop);
    }

    $input.stop(true).animate({ scrollTop }, 100, "linear");
  },

  _renderUnseenMentions($preview, unseen) {
    // 'Create a New Topic' scenario is not supported (per conversation with codinghorror)
    // https://meta.discourse.org/t/taking-another-1-7-release-task/51986/7
    fetchUnseenMentions(unseen, this.get("composer.topic.id")).then(() => {
      linkSeenMentions($preview, this.siteSettings);
      this._warnMentionedGroups($preview);
      this._warnCannotSeeMention($preview);
    });
  },

  _renderUnseenHashtags($preview) {
    const unseen = linkSeenHashtags($preview);
    if (unseen.length > 0) {
      fetchUnseenHashtags(unseen).then(() => {
        linkSeenHashtags($preview);
      });
    }
  },

  _warnMentionedGroups($preview) {
    schedule("afterRender", () => {
      let found = this.warnedGroupMentions || [];
      $preview.find(".mention-group.notify").each((idx, e) => {
        if (this._isInQuote(e)) {
          return;
        }

        const $e = $(e);
        let name = $e.data("name");
        if (found.indexOf(name) === -1) {
          this.groupsMentioned([
            {
              name: name,
              user_count: $e.data("mentionable-user-count"),
              max_mentions: $e.data("max-mentions"),
            },
          ]);
          found.push(name);
        }
      });

      this.set("warnedGroupMentions", found);
    });
  },

  _warnCannotSeeMention($preview) {
    const composerDraftKey = this.get("composer.draftKey");

    if (composerDraftKey === Composer.NEW_PRIVATE_MESSAGE_KEY) {
      return;
    }

    schedule("afterRender", () => {
      let found = this.warnedCannotSeeMentions || [];

      $preview.find(".mention.cannot-see").each((idx, e) => {
        const $e = $(e);
        let name = $e.data("name");

        if (found.indexOf(name) === -1) {
          // add a delay to allow for typing, so you don't open the warning right away
          // previously we would warn after @bob even if you were about to mention @bob2
          later(
            this,
            () => {
              if (
                $preview.find('.mention.cannot-see[data-name="' + name + '"]')
                  .length > 0
              ) {
                this.cannotSeeMention([{ name }]);
                found.push(name);
              }
            },
            2000
          );
        }
      });

      this.set("warnedCannotSeeMentions", found);
    });
  },

  _resetUpload(removePlaceholder) {
    next(() => {
      if (this._validUploads > 0) {
        this._validUploads--;
      }
      if (this._validUploads === 0) {
        this.setProperties({
          uploadProgress: 0,
          isUploading: false,
          isCancellable: false,
        });
      }
      if (removePlaceholder) {
        this.appEvents.trigger(
          "composer:replace-text",
          this.uploadPlaceholder,
          ""
        );
      }
      this._resetUploadFilenamePlaceholder();
    });
  },

  _bindUploadTarget() {
    this._unbindUploadTarget(); // in case it's still bound, let's clean it up first
    this._pasted = false;

    const $element = $(this.element);

    $element.fileupload({
      url: getURL(`/uploads.json?client_id=${this.messageBus.clientId}`),
      dataType: "json",
      pasteZone: $element,
    });

    $element.on("fileuploadpaste", (e) => {
      this._pasted = true;

      if (!$(".d-editor-input").is(":focus")) {
        return;
      }

      const { canUpload, canPasteHtml, types } = clipboardHelpers(e, {
        siteSettings: this.siteSettings,
        canUpload: true,
      });

      if (!canUpload || canPasteHtml || types.includes("text/plain")) {
        e.preventDefault();
      }
    });

    $element.on("fileuploadsubmit", (e, data) => {
      const max = this.siteSettings.simultaneous_uploads;

      // Limit the number of simultaneous uploads
      if (max > 0 && data.files.length > max) {
        bootbox.alert(
          I18n.t("post.errors.too_many_dragged_and_dropped_files", {
            count: max,
          })
        );
        return false;
      }

      // Look for a matching file upload handler contributed from a plugin
      const matcher = (handler) => {
        const ext = handler.extensions.join("|");
        const regex = new RegExp(`\\.(${ext})$`, "i");
        return regex.test(data.files[0].name);
      };

      const matchingHandler = uploadHandlers.find(matcher);
      if (data.files.length === 1 && matchingHandler) {
        if (!matchingHandler.method(data.files[0], this)) {
          return false;
        }
      }

      // If no plugin, continue as normal
      const isPrivateMessage = this.get("composer.privateMessage");

      data.formData = { type: "composer" };
      if (isPrivateMessage) {
        data.formData.for_private_message = true;
      }
      if (this._pasted) {
        data.formData.pasted = true;
      }

      const opts = {
        user: this.currentUser,
        siteSettings: this.siteSettings,
        isPrivateMessage,
        allowStaffToUploadAnyFileInPm: this.siteSettings
          .allow_staff_to_upload_any_file_in_pm,
      };

      const isUploading = validateUploadedFiles(data.files, opts);

      run(() => {
        this.setProperties({ uploadProgress: 0, isUploading });
      });

      return isUploading;
    });

    $element.on("fileuploadprogressall", (e, data) => {
      run(() => {
        this.set(
          "uploadProgress",
          parseInt((data.loaded / data.total) * 100, 10)
        );
      });
    });

    $element.on("fileuploadsend", (e, data) => {
      run(() => {
        this._pasted = false;
        this._validUploads++;

        this._setUploadPlaceholderSend(data);

        this.appEvents.trigger("composer:insert-text", this.uploadPlaceholder);

        if (data.xhr && data.originalFiles.length === 1) {
          this.set("isCancellable", true);
          this._xhr = data.xhr();
        }
      });
    });

    $element.on("fileuploaddone", (e, data) => {
      run(() => {
        let upload = data.result;
        this._setUploadPlaceholderDone(data);
        if (!this._xhr || !this._xhr._userCancelled) {
          const markdown = uploadMarkdownResolvers.reduce(
            (md, resolver) => resolver(upload) || md,
            getUploadMarkdown(upload)
          );

          cacheShortUploadUrl(upload.short_url, upload);
          this.appEvents.trigger(
            "composer:replace-text",
            this.uploadPlaceholder.trim(),
            markdown
          );
          this._resetUpload(false);
        } else {
          this._resetUpload(true);
        }
      });
    });

    $element.on("fileuploadfail", (e, data) => {
      run(() => {
        this._setUploadPlaceholderDone(data);
        this._resetUpload(true);

        const userCancelled = this._xhr && this._xhr._userCancelled;
        this._xhr = null;

        if (!userCancelled) {
          displayErrorForUpload(data, this.siteSettings);
        }
      });
    });

    if (this.site.mobileView) {
      $("#reply-control .mobile-file-upload").on("click.uploader", function () {
        // redirect the click on the hidden file input
        $("#mobile-uploader").click();
      });
    }
  },

  _registerImageScaleButtonClick($preview) {
    // original string `![image|foo=bar|690x220, 50%|bar=baz](upload://1TjaobgKObzpU7xRMw2HuUc87vO.png "image title")`
    // group 1 `image|foo=bar`
    // group 2 `690x220`
    // group 3 `, 50%`
    // group 4 '|bar=baz'
    // group 5 'upload://1TjaobgKObzpU7xRMw2HuUc87vO.png "image title"'

    // Notes:
    // Group 3 is optional. group 4 can match images with or without a markdown title.
    // All matches are whitespace tolerant as long it's still valid markdown.
    // If the image is inside a code block, we'll ignore it `(?!(.*`))`.
    const imageScaleRegex = /!\[(.*?)\|(\d{1,4}x\d{1,4})(,\s*\d{1,3}%)?(.*?)\]\((upload:\/\/.*?)\)(?!(.*`))/g;
    $preview.off("click", ".scale-btn").on("click", ".scale-btn", (e) => {
      const index = parseInt($(e.target).parent().attr("data-image-index"), 10);

      const scale = e.target.attributes["data-scale"].value;
      const matchingPlaceholder = this.get("composer.reply").match(
        imageScaleRegex
      );

      if (matchingPlaceholder) {
        const match = matchingPlaceholder[index];

        if (match) {
          const replacement = match.replace(
            imageScaleRegex,
            `![$1|$2, ${scale}%$4]($5)`
          );

          this.appEvents.trigger(
            "composer:replace-text",
            matchingPlaceholder[index],
            replacement,
            { regex: imageScaleRegex, index }
          );
        }
      }

      e.preventDefault();
      return;
    });
  },

  @on("willDestroyElement")
  _unbindUploadTarget() {
    this._validUploads = 0;
    $("#reply-control .mobile-file-upload").off("click.uploader");
    this.messageBus.unsubscribe("/uploads/composer");
    const $uploadTarget = $(this.element);
    try {
      $uploadTarget.fileupload("destroy");
    } catch (e) {
      /* wasn't initialized yet */
    }
    $uploadTarget.off();
  },

  @on("willDestroyElement")
  _composerClosed() {
    this.appEvents.trigger("composer:will-close");
    next(() => {
      // need to wait a bit for the "slide down" transition of the composer
      later(
        () => this.appEvents.trigger("composer:closed"),
        isTesting() ? 0 : 400
      );
    });

    if (this._enableAdvancedEditorPreviewSync()) {
      this._teardownInputPreviewSync();
    }
  },

  showUploadSelector(toolbarEvent) {
    this.send("showUploadSelector", toolbarEvent);
  },

  onExpandPopupMenuOptions(toolbarEvent) {
    const selected = toolbarEvent.selected;
    toolbarEvent.selectText(selected.start, selected.end - selected.start);
    this.storeToolbarState(toolbarEvent);
  },

  showPreview() {
    this.send("togglePreview");
  },

  _isInQuote(element) {
    let parent = element.parentElement;
    while (parent && !this._isPreviewRoot(parent)) {
      if (this._isQuote(parent)) {
        return true;
      }

      parent = parent.parentElement;
    }

    return false;
  },

  _isPreviewRoot(element) {
    return (
      element.tagName === "DIV" &&
      element.classList.contains("d-editor-preview")
    );
  },

  _isQuote(element) {
    return element.tagName === "ASIDE" && element.classList.contains("quote");
  },

<<<<<<< HEAD
=======
  _cursorIsOnEmptyLine() {
    const textArea = this.element.querySelector(".d-editor-input");
    const selectionStart = textArea.selectionStart;
    if (selectionStart === 0) {
      return true;
    } else if (textArea.value.charAt(selectionStart - 1) === "\n") {
      return true;
    } else {
      return false;
    }
  },

>>>>>>> 75e159f0
  actions: {
    importQuote(toolbarEvent) {
      this.importQuote(toolbarEvent);
    },

    onExpandPopupMenuOptions(toolbarEvent) {
      this.onExpandPopupMenuOptions(toolbarEvent);
    },

    togglePreview() {
      this.togglePreview();
    },

    extraButtons(toolbar) {
      toolbar.addButton({
        id: "quote",
        group: "fontStyles",
        icon: "far-comment",
        sendAction: this.importQuote,
        title: "composer.quote_post_title",
        unshift: true,
      });

      if (this.allowUpload && this.uploadIcon && !this.site.mobileView) {
        toolbar.addButton({
          id: "upload",
          group: "insertions",
          icon: this.uploadIcon,
          title: "upload",
          sendAction: this.showUploadModal,
        });
      }

      toolbar.addButton({
        id: "options",
        group: "extras",
        icon: "cog",
        title: "composer.options",
        sendAction: this.onExpandPopupMenuOptions.bind(this),
        popupMenu: true,
      });
    },

    previewUpdated($preview) {
      // Paint mentions
      const unseenMentions = linkSeenMentions($preview, this.siteSettings);
      if (unseenMentions.length) {
        discourseDebounce(
          this,
          this._renderUnseenMentions,
          $preview,
          unseenMentions,
          450
        );
      }

      this._warnMentionedGroups($preview);
      this._warnCannotSeeMention($preview);

      // Paint category and tag hashtags
      const unseenHashtags = linkSeenHashtags($preview);
      if (unseenHashtags.length > 0) {
        discourseDebounce(this, this._renderUnseenHashtags, $preview, 450);
      }

      // Paint oneboxes
      const paintFunc = () => {
        const post = this.get("composer.post");
        let refresh = false;

        //If we are editing a post, we'll refresh its contents once.
        if (post && !post.get("refreshedPost")) {
          refresh = true;
        }

        const paintedCount = loadOneboxes(
          $preview[0],
          ajax,
          this.get("composer.topic.id"),
          this.get("composer.category.id"),
          this.siteSettings.max_oneboxes_per_post,
          refresh
        );

        if (refresh && paintedCount > 0) {
          post.set("refreshedPost", true);
        }
      };

      discourseDebounce(this, paintFunc, 450);

      // Short upload urls need resolution
      resolveAllShortUrls(ajax, this.siteSettings, $preview[0]);

      if (this._enableAdvancedEditorPreviewSync()) {
        this._syncScroll(
          this._syncEditorAndPreviewScroll,
          $(this.element.querySelector(".d-editor-input")),
          $preview
        );
      }

      this._registerImageScaleButtonClick($preview);

      this.trigger("previewRefreshed", $preview[0]);
      this.afterRefresh($preview);
    },
  },
});<|MERGE_RESOLUTION|>--- conflicted
+++ resolved
@@ -894,8 +894,6 @@
     return element.tagName === "ASIDE" && element.classList.contains("quote");
   },
 
-<<<<<<< HEAD
-=======
   _cursorIsOnEmptyLine() {
     const textArea = this.element.querySelector(".d-editor-input");
     const selectionStart = textArea.selectionStart;
@@ -908,7 +906,6 @@
     }
   },
 
->>>>>>> 75e159f0
   actions: {
     importQuote(toolbarEvent) {
       this.importQuote(toolbarEvent);
