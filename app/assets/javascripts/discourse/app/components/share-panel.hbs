--- conflicted
+++ resolved
@@ -5,13 +5,8 @@
 <div class="body">
   <DTextarea
     @value={{this.shareUrl}}
-<<<<<<< HEAD
-    @aria-label={{I18n "share.url"}}
+    @aria-label={{i18n "share.url"}}
     class="topic-share-url"
-=======
-    @class="topic-share-url"
-    @aria-label={{i18n "share.url"}}
->>>>>>> a1cf426e
   />
 
   <div class="sources">
