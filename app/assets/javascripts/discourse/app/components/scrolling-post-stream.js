--- conflicted
+++ resolved
@@ -312,22 +312,14 @@
   },
 
   _debouncedScroll() {
-<<<<<<< HEAD
-    debounce(this, this._scrollTriggered, 10);
-=======
-    discourseDebounce(this, this._scrollTriggered, DEBOUNCE_DELAY);
->>>>>>> b24a77ff
+    debounce(this, this._scrollTriggered, DEBOUNCE_DELAY);
   },
 
   didInsertElement() {
     this._super(...arguments);
-<<<<<<< HEAD
-    const debouncedScroll = () => debounce(this, this._scrollTriggered, 10);
-
-=======
+
     const debouncedScroll = () =>
-      discourseDebounce(this, this._scrollTriggered, DEBOUNCE_DELAY);
->>>>>>> b24a77ff
+      debounce(this, this._scrollTriggered, DEBOUNCE_DELAY);
     this._previouslyNearby = {};
 
     this.appEvents.on("post-stream:refresh", this, "_debouncedScroll");
