<<<<<<< HEAD
<DButton class="bulk-select" @action={{this.toggleBulkSelect}} @icon="list" />
=======
<DButton
  class="bulk-select"
  @action={{action "toggleBulkSelect"}}
  @icon="list"
/>
>>>>>>> 5742c4b8
<|MERGE_RESOLUTION|>--- conflicted
+++ resolved
@@ -1,9 +1,5 @@
-<<<<<<< HEAD
-<DButton class="bulk-select" @action={{this.toggleBulkSelect}} @icon="list" />
-=======
 <DButton
   class="bulk-select"
   @action={{action "toggleBulkSelect"}}
   @icon="list"
-/>
->>>>>>> 5742c4b8
+/>