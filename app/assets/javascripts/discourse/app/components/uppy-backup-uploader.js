import Component from "@ember/component";
import I18n from "I18n";
import UppyUploadMixin from "discourse/mixins/uppy-upload";
import discourseComputed from "discourse-common/utils/decorators";

export default Component.extend(UppyUploadMixin, {
  tagName: "span",
  type: "backup",
<<<<<<< HEAD
  useChunkedUploads: true,
  // useMultipartUploadsIfAvailable: true,
=======
  useMultipartUploadsIfAvailable: true,
  uploadRootPath: "/admin/backups",
>>>>>>> eb82849c

  @discourseComputed("uploading", "uploadProgress")
  uploadButtonText(uploading, progress) {
    return uploading
      ? I18n.t("admin.backups.upload.uploading_progress", { progress })
      : I18n.t("admin.backups.upload.label");
  },

  validateUploadedFilesOptions() {
    return { skipValidation: true };
  },

  // TODO (martin) THis is a bit weird, consistency of payload
  uploadDone(responseData) {
    this.done(responseData.fileName);
  },
});<|MERGE_RESOLUTION|>--- conflicted
+++ resolved
@@ -6,13 +6,9 @@
 export default Component.extend(UppyUploadMixin, {
   tagName: "span",
   type: "backup",
-<<<<<<< HEAD
   useChunkedUploads: true,
   // useMultipartUploadsIfAvailable: true,
-=======
-  useMultipartUploadsIfAvailable: true,
   uploadRootPath: "/admin/backups",
->>>>>>> eb82849c
 
   @discourseComputed("uploading", "uploadProgress")
   uploadButtonText(uploading, progress) {
