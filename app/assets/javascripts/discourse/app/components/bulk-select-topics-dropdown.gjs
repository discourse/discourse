import Component from "@glimmer/component";
import { fn } from "@ember/helper";
import { action } from "@ember/object";
import { service } from "@ember/service";
import DButton from "discourse/components/d-button";
import DropdownMenu from "discourse/components/dropdown-menu";
import BulkTopicActions, {
  addBulkDropdownAction,
} from "discourse/components/modal/bulk-topic-actions";
import concatClass from "discourse/helpers/concat-class";
import icon from "discourse-common/helpers/d-icon";
import i18n from "discourse-common/helpers/i18n";
import DMenu from "float-kit/components/d-menu";

const _customButtons = [];
const _customOnSelection = {};

export function addBulkDropdownButton(opts) {
  _customButtons.push({
    id: opts.id,
    icon: opts.icon,
    name: i18n(opts.label),
    visible: opts.visible,
    class: opts.class,
  });
  addBulkDropdownAction(opts.id, opts.action);
  const actionOpts = {
    label: opts.label,
    setComponent: true,
  };
  if (opts.actionType === "performAndRefresh") {
    actionOpts.setComponent = false;
  }
  _customOnSelection[opts.id] = actionOpts;
}

export default class BulkSelectTopicsDropdown extends Component {
  @service modal;
  @service router;
  @service currentUser;
  @service siteSettings;

  get buttons() {
    let options = [
      {
        id: "update-category",
        icon: "pencil-alt",
        name: i18n("topic_bulk_actions.update_category.name"),
        visible: ({ topics }) => {
          return !topics.some((t) => t.isPrivateMessage);
        },
      },
      {
        id: "update-notifications",
        icon: "d-regular",
        name: i18n("topic_bulk_actions.update_notifications.name"),
      },
      {
        id: "reset-bump-dates",
        icon: "anchor",
        name: i18n("topic_bulk_actions.reset_bump_dates.name"),
      },
      {
        id: "defer",
        icon: "circle",
        name: i18n("topic_bulk_actions.defer.name"),
        visible: ({ currentUser }) => currentUser.user_option.enable_defer,
      },
      {
        id: "close-topics",
        icon: "lock",
        name: i18n("topic_bulk_actions.close_topics.name"),
      },
      {
        id: "archive-topics",
        icon: "folder",
        name: i18n("topic_bulk_actions.archive_topics.name"),
        visible: ({ topics }) => !topics.some((t) => t.isPrivateMessage),
      },
      {
        id: "archive-messages",
        icon: "archive",
        name: i18n("topic_bulk_actions.archive_messages.name"),
        visible: ({ topics }) => topics.every((t) => t.isPrivateMessage),
      },
      {
        id: "move-messages-to-inbox",
        icon: "envelope",
        name: i18n("topic_bulk_actions.move_messages_to_inbox.name"),
        visible: ({ topics }) => topics.every((t) => t.isPrivateMessage),
      },
      {
        id: "unlist-topics",
        icon: "far-eye-slash",
        name: i18n("topic_bulk_actions.unlist_topics.name"),
        visible: ({ topics }) =>
          topics.some((t) => t.visible) &&
          !topics.some((t) => t.isPrivateMessage),
      },
      {
        id: "relist-topics",
        icon: "far-eye",
        name: i18n("topic_bulk_actions.relist_topics.name"),
        visible: ({ topics }) =>
          topics.some((t) => !t.visible) &&
          !topics.some((t) => t.isPrivateMessage),
      },
      {
        id: "append-tags",
        icon: "tag",
        name: i18n("topic_bulk_actions.append_tags.name"),
        visible: ({ currentUser, siteSettings }) =>
          siteSettings.tagging_enabled && currentUser.canManageTopic,
      },
      {
        id: "replace-tags",
        icon: "tag",
        name: i18n("topic_bulk_actions.replace_tags.name"),
        visible: ({ currentUser, siteSettings }) =>
          siteSettings.tagging_enabled && currentUser.canManageTopic,
      },
      {
        id: "remove-tags",
        icon: "tag",
        name: i18n("topic_bulk_actions.remove_tags.name"),
        visible: ({ currentUser, siteSettings }) =>
          siteSettings.tagging_enabled && currentUser.canManageTopic,
      },
      {
        id: "delete-topics",
        icon: "trash-alt",
        name: i18n("topic_bulk_actions.delete_topics.name"),
        visible: ({ currentUser }) => currentUser.staff,
      },
    ];

    return [...options, ..._customButtons].filter(({ visible }) => {
      if (visible) {
        return visible({
          topics: this.args.bulkSelectHelper.selected,
          currentUser: this.currentUser,
          siteSettings: this.siteSettings,
        });
      } else {
        return true;
      }
    });
  }

  showBulkTopicActionsModal(actionName, title, opts = {}) {
    let allowSilent = false;
    let initialAction = null;
    let initialActionLabel = null;
    let description = null;
    if (opts.allowSilent === true) {
      allowSilent = true;
    }
    if (opts.custom === true) {
      title = i18n(_customOnSelection[actionName].label);
      initialActionLabel = actionName;
      if (opts.setComponent === true) {
        initialAction = "set-component";
      }
    } else {
      title = i18n(`topics.bulk.${title}`);
    }
    if (opts.description) {
      description = opts.description;
    }

    this.modal.show(BulkTopicActions, {
      model: {
        action: actionName,
        title,
        description,
        bulkSelectHelper: this.args.bulkSelectHelper,
        refreshClosure: () => this.router.refresh(),
        allowSilent,
        initialAction,
        initialActionLabel,
      },
    });
  }

  @action
<<<<<<< HEAD
  onSelect(actionId) {
    switch (actionId) {
=======
  async onSelect(id) {
    await this.dMenu.close();

    switch (id) {
>>>>>>> a8f0a927
      case "update-category":
        this.showBulkTopicActionsModal(actionId, "change_category", {
          description: i18n(`topic_bulk_actions.update_category.description`),
        });
        break;
      case "update-notifications":
        this.showBulkTopicActionsModal(actionId, "notification_level", {
          description: i18n(
            `topic_bulk_actions.update_notifications.description`
          ),
        });
        break;
      case "close-topics":
        this.showBulkTopicActionsModal("close", "close_topics", {
          allowSilent: true,
        });
        break;
      case "archive-topics":
        this.showBulkTopicActionsModal("archive", "archive_topics");
        break;
      case "archive-messages":
        this.showBulkTopicActionsModal("archive_messages", "archive_messages");
        break;
      case "move-messages-to-inbox":
        this.showBulkTopicActionsModal(
          "move_messages_to_inbox",
          "move_messages_to_inbox"
        );
        break;
      case "unlist-topics":
        this.showBulkTopicActionsModal("unlist", "unlist_topics");
        break;
      case "relist-topics":
        this.showBulkTopicActionsModal("relist", "relist_topics");
        break;
      case "append-tags":
        this.showBulkTopicActionsModal(actionId, "choose_append_tags");
        break;
      case "replace-tags":
        this.showBulkTopicActionsModal(actionId, "change_tags");
        break;
      case "remove-tags":
        this.showBulkTopicActionsModal(actionId, "remove_tags");
        break;
      case "delete-topics":
        this.showBulkTopicActionsModal("delete", "delete");
        break;
      case "reset-bump-dates":
        this.showBulkTopicActionsModal(actionId, "reset_bump_dates", {
          description: i18n(`topic_bulk_actions.reset_bump_dates.description`),
        });
        break;
      case "defer":
        this.showBulkTopicActionsModal(actionId, "defer", {
          description: i18n(`topic_bulk_actions.defer.description`),
        });
        break;
      default:
        if (_customOnSelection[actionId]) {
          this.showBulkTopicActionsModal(
            actionId,
            _customOnSelection[actionId].label,
            {
              custom: true,
              setComponent: _customOnSelection[actionId].setComponent,
            }
          );
        }
    }
  }

  @action
  onRegisterApi(api) {
    this.dMenu = api;
  }

  <template>
    <DMenu
      @modalForMobile={{true}}
      @autofocus={{true}}
      @identifier="bulk-select-topics-dropdown"
      @onRegisterApi={{this.onRegisterApi}}
    >
      <:trigger>
        <span class="d-button-label">
          {{i18n "select_kit.components.bulk_select_topics_dropdown.title"}}
        </span>
        {{icon "angle-down"}}
      </:trigger>

      <:content>
        <DropdownMenu as |dropdown|>
          {{#each this.buttons as |button|}}
            <dropdown.item>
              <DButton
                @translatedLabel={{button.name}}
                @icon={{button.icon}}
                class={{concatClass "btn-transparent" button.id button.class}}
                @action={{fn this.onSelect button.id}}
              />
            </dropdown.item>
          {{/each}}
        </DropdownMenu>
      </:content>
    </DMenu>
  </template>
}<|MERGE_RESOLUTION|>--- conflicted
+++ resolved
@@ -183,15 +183,10 @@
   }
 
   @action
-<<<<<<< HEAD
-  onSelect(actionId) {
+  async onSelect(actionId) {
+    await this.dMenu.close();
+
     switch (actionId) {
-=======
-  async onSelect(id) {
-    await this.dMenu.close();
-
-    switch (id) {
->>>>>>> a8f0a927
       case "update-category":
         this.showBulkTopicActionsModal(actionId, "change_category", {
           description: i18n(`topic_bulk_actions.update_category.description`),
