import discourseComputed from "discourse-common/utils/decorators";
import { isEmpty } from "@ember/utils";
import { not } from "@ember/object/computed";
<<<<<<< HEAD
import { action } from "@ember/object";
import { later, cancel } from "@ember/runloop";
=======
import { later } from "@ember/runloop";
>>>>>>> 7edd312f
import { buildCategoryPanel } from "discourse/components/edit-category-panel";
import { categoryBadgeHTML } from "discourse/helpers/category-link";
import Category from "discourse/models/category";

export default buildCategoryPanel("general", {
  init() {
    this._super(...arguments);

    this.foregroundColors = ["FFFFFF", "000000"];
  },

  didInsertElement() {
    this._super(...arguments);

    this._focusCategoryName();
  },

<<<<<<< HEAD
  willDestroyElement() {
    this._super(...arguments);

    this._laterFocus && cancel(this._laterFocus);
  },

=======
>>>>>>> 7edd312f
  canSelectParentCategory: not("category.isUncategorizedCategory"),
  uncategorizedSiteSettingLink: Discourse.getURL(
    "/admin/site_settings/category/all_results?filter=allow_uncategorized_topics"
  ),
  customizeTextContentLink: Discourse.getURL(
    "/admin/customize/site_texts?q=uncategorized"
  ),

  // background colors are available as a pipe-separated string
  @discourseComputed
  backgroundColors() {
    const categories = this.site.get("categoriesList");
    return this.siteSettings.category_colors
      .split("|")
      .map(function(i) {
        return i.toUpperCase();
      })
      .concat(
        categories.map(function(c) {
          return c.color.toUpperCase();
        })
      )
      .uniq();
  },

  @discourseComputed
  noCategoryStyle() {
    return this.siteSettings.category_style === "none";
  },

  @discourseComputed("category.id", "category.color")
  usedBackgroundColors(categoryId, categoryColor) {
    const categories = this.site.get("categoriesList");

    // If editing a category, don't include its color:
    return categories
      .map(function(c) {
        return categoryId &&
          categoryColor.toUpperCase() === c.color.toUpperCase()
          ? null
          : c.color.toUpperCase();
      }, this)
      .compact();
  },

  @discourseComputed
  parentCategories() {
    return this.site
      .get("categoriesList")
      .filter(c => c.level + 1 < Discourse.SiteSettings.max_category_nesting);
  },

  @discourseComputed(
    "category.parent_category_id",
    "category.name",
    "category.color",
    "category.text_color"
  )
  categoryBadgePreview(parentCategoryId, name, color, textColor) {
    const category = this.category;
    const c = Category.create({
      name,
      color,
      text_color: textColor,
      parent_category_id: parseInt(parentCategoryId, 10),
      read_restricted: category.get("read_restricted")
    });
    return categoryBadgeHTML(c, { link: false });
  },

  // We can change the parent if there are no children
  @discourseComputed("category.id")
  subCategories(categoryId) {
    if (isEmpty(categoryId)) {
      return null;
    }
    return Category.list().filterBy("parent_category_id", categoryId);
  },

  @discourseComputed("category.isUncategorizedCategory", "category.id")
  showDescription(isUncategorizedCategory, categoryId) {
    return !isUncategorizedCategory && categoryId;
  },

<<<<<<< HEAD
  @action
  showCategoryTopic() {
    window.open(this.get("category.topic_url"), "_blank").focus();
    return false;
  },

  _focusCategoryName() {
    this._laterFocus = later(() => {
      const categoryName = this.element.querySelector(".category-name");
      categoryName && categoryName.focus();
=======
  actions: {
    showCategoryTopic() {
      window.open(this.get("category.topic_url"), "_blank").focus();
      return false;
    }
  },

  _focusCategoryName() {
    later(() => {
      if (this.element && !this.isDestroying && !this.isDestroyed) {
        const categoryName = this.element.querySelector(".category-name");
        categoryName && categoryName.focus();
      }
>>>>>>> 7edd312f
    }, 25);
  }
});<|MERGE_RESOLUTION|>--- conflicted
+++ resolved
@@ -1,12 +1,8 @@
 import discourseComputed from "discourse-common/utils/decorators";
 import { isEmpty } from "@ember/utils";
 import { not } from "@ember/object/computed";
-<<<<<<< HEAD
 import { action } from "@ember/object";
 import { later, cancel } from "@ember/runloop";
-=======
-import { later } from "@ember/runloop";
->>>>>>> 7edd312f
 import { buildCategoryPanel } from "discourse/components/edit-category-panel";
 import { categoryBadgeHTML } from "discourse/helpers/category-link";
 import Category from "discourse/models/category";
@@ -24,15 +20,13 @@
     this._focusCategoryName();
   },
 
-<<<<<<< HEAD
+
   willDestroyElement() {
     this._super(...arguments);
 
     this._laterFocus && cancel(this._laterFocus);
   },
 
-=======
->>>>>>> 7edd312f
   canSelectParentCategory: not("category.isUncategorizedCategory"),
   uncategorizedSiteSettingLink: Discourse.getURL(
     "/admin/site_settings/category/all_results?filter=allow_uncategorized_topics"
@@ -117,7 +111,6 @@
     return !isUncategorizedCategory && categoryId;
   },
 
-<<<<<<< HEAD
   @action
   showCategoryTopic() {
     window.open(this.get("category.topic_url"), "_blank").focus();
@@ -128,21 +121,6 @@
     this._laterFocus = later(() => {
       const categoryName = this.element.querySelector(".category-name");
       categoryName && categoryName.focus();
-=======
-  actions: {
-    showCategoryTopic() {
-      window.open(this.get("category.topic_url"), "_blank").focus();
-      return false;
-    }
-  },
-
-  _focusCategoryName() {
-    later(() => {
-      if (this.element && !this.isDestroying && !this.isDestroyed) {
-        const categoryName = this.element.querySelector(".category-name");
-        categoryName && categoryName.focus();
-      }
->>>>>>> 7edd312f
     }, 25);
   }
 });