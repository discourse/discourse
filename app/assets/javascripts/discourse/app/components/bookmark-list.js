import Component from "@ember/component";
import { BookmarkFormData } from "discourse/lib/bookmark";
import BookmarkModal from "discourse/components/modal/bookmark";
import { action } from "@ember/object";
<<<<<<< HEAD
import { next, schedule } from "@ember/runloop";
=======
import { openBookmarkModal } from "discourse/controllers/bookmark";
>>>>>>> 24ab2f42
import { ajax } from "discourse/lib/ajax";
import {
  openLinkInNewTab,
  shouldOpenInNewTab,
} from "discourse/lib/click-track";
import I18n from "I18n";
import { Promise } from "rsvp";
import { inject as service } from "@ember/service";

export default Component.extend({
  dialog: service(),
  modal: service(),
  classNames: ["bookmark-list-wrapper"],

  @action
  removeBookmark(bookmark) {
    return new Promise((resolve, reject) => {
      const deleteBookmark = () => {
        bookmark
          .destroy()
          .then(() => {
            this.appEvents.trigger(
              "bookmarks:changed",
              null,
              bookmark.attachedTo()
            );
            this._removeBookmarkFromList(bookmark);
            resolve(true);
          })
          .catch((error) => {
            reject(error);
          });
      };
      if (!bookmark.reminder_at) {
        return deleteBookmark();
      }
      this.dialog.deleteConfirm({
        message: I18n.t("bookmarks.confirm_delete"),
        didConfirm: () => deleteBookmark(),
        didCancel: () => resolve(false),
      });
    });
  },

  @action
  screenExcerptForExternalLink(event) {
    if (event?.target?.tagName === "A") {
      if (shouldOpenInNewTab(event.target.href)) {
        openLinkInNewTab(event, event.target);
      }
    }
  },

  @action
  editBookmark(bookmark) {
    this.modal.show(BookmarkModal, {
      model: {
        bookmark: new BookmarkFormData(bookmark),
        afterSave: (savedData) => {
          this.appEvents.trigger(
            "bookmarks:changed",
            savedData,
            bookmark.attachedTo()
          );
          this.reload();
        },
        afterDelete: () => {
          this.reload();
        },
      },
    });
  },

  @action
  clearBookmarkReminder(bookmark) {
    return ajax(`/bookmarks/${bookmark.id}`, {
      type: "PUT",
      data: { reminder_at: null },
    }).then(() => {
      bookmark.set("reminder_at", null);
    });
  },

  @action
  togglePinBookmark(bookmark) {
    bookmark.togglePin().then(this.reload);
  },

  _removeBookmarkFromList(bookmark) {
    this.content.removeObject(bookmark);
  },
});<|MERGE_RESOLUTION|>--- conflicted
+++ resolved
@@ -2,11 +2,7 @@
 import { BookmarkFormData } from "discourse/lib/bookmark";
 import BookmarkModal from "discourse/components/modal/bookmark";
 import { action } from "@ember/object";
-<<<<<<< HEAD
 import { next, schedule } from "@ember/runloop";
-=======
-import { openBookmarkModal } from "discourse/controllers/bookmark";
->>>>>>> 24ab2f42
 import { ajax } from "discourse/lib/ajax";
 import {
   openLinkInNewTab,
