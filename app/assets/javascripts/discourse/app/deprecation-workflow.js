/**
 * Valid environment names for deprecation workflows.
 * @type {string[]}
 */
const VALID_ENVS = [
  "development",
  "qunit-test",
  "rails-test",
  "test",
  "production",
  "unset",
];

/**
 * Valid handler types specifically for Ember CLI workflows.
 * @type {string[]}
 */
const VALID_EMBER_CLI_WORKFLOW_HANDLERS = ["silence", "log", "throw"];

/**
 * Valid handler types for deprecation workflows.
 * @type {string[]}
 */
const VALID_HANDLERS = [...VALID_EMBER_CLI_WORKFLOW_HANDLERS, "counter"];

/**
 * Handles deprecation workflows in Discourse.
 * @class
 */
export class DiscourseDeprecationWorkflow {
  #environment;
  #workflows;
  #activeWorkflows;

  /**
   * Creates a new DiscourseDeprecationWorkflow instance.
   * @param {Object[]} workflows - Array of workflow configurations
   * @param {(string|string[])} workflows[].handler - Handler type(s) for the workflow
   * @param {(string|RegExp)} workflows[].matchId - ID or pattern to match deprecations
   * @param {(string|string[])} [workflows[].env] - Environment(s) where the workflow applies
   */
  constructor(workflows) {
    workflows.forEach((workflow) => {
      // validate the deprecation handlers
      workflow.handler ||= [];
      workflow.handler = Array.isArray(workflow.handler)
        ? workflow.handler
        : [workflow.handler];

      // throw an error if handler contains an item that is not in VALID_HANDLERS
      workflow.handler.forEach((handler) => {
        if (!VALID_HANDLERS.includes(handler)) {
          throw new Error(
            `Deprecation Workflow: \`handler\` ${handler} must be one of ${VALID_HANDLERS.join(", ")}`
          );
        }
      });

      // we also need to ensure that `log` and `silence` are not used together
      if (
        workflow.handler.includes("log") &&
        workflow.handler.includes("silence")
      ) {
        throw new Error(
          `Deprecation Workflow: \`handler\` ${workflow.handler} must not include both \`log\` and \`silence\``
        );
      }

      // validate the deprecation matchIds
      if (
        typeof workflow.matchId !== "string" &&
        !(workflow.matchId instanceof RegExp)
      ) {
        throw new Error(
          `Deprecation Workflow: \`matchId\` ${workflow.matchId} must be a string or a regex`
        );
      }

      // validate the deprecation envs
      workflow.env ||= [];
      workflow.env = Array.isArray(workflow.env)
        ? workflow.env
        : [workflow.env];

      // throw an error if env contains an item that is not in VALID_ENVS
      workflow.env.forEach((env) => {
        if (!VALID_ENVS.includes(env)) {
          throw new Error(
            `Deprecation Workflow: \`env\` ${env} must be one of ${VALID_ENVS.join(", ")}`
          );
        }
      });
    });

    this.#workflows = workflows;
    this.#updateActiveWorkflows();
  }

  /**
   * Gets the list of active workflows.
   * @return {Object[]} Array of active workflow configurations
   */
  get list() {
    return this.#activeWorkflows;
  }

  /**
   * Gets Ember-specific workflows formatted for Ember CLI.
   * @return {Object[]} Array of formatted Ember workflow configurations
   */
  get emberWorkflowList() {
    return this.#activeWorkflows
      .flatMap((workflow) => {
        return workflow.handler.map((handler) => ({
          matchId: workflow.matchId,
          handler,
          env: workflow.env,
        }));
      })
      .filter((workflow) =>
        VALID_EMBER_CLI_WORKFLOW_HANDLERS.includes(workflow.handler)
      );
  }

  /**
   * Sets the current environment and updates active workflows.
   * @param {Object} environment - Environment object
   */
  setEnvironment(environment) {
    this.#environment = environment;
    this.#updateActiveWorkflows();
  }

  /**
   * Checks if a deprecation should be logged.
   * @param {string} deprecationId - ID of the deprecation
   * @return {boolean} True if deprecation should be logged
   */
  shouldLog(deprecationId) {
    const workflow = this.#find(deprecationId);
    return !workflow || workflow.handler.includes("log");
  }

  /**
   * Checks if a deprecation should be silenced.
   * @param {string} deprecationId - ID of the deprecation
   * @return {boolean} True if deprecation should be silenced
   */
  shouldSilence(deprecationId) {
    const workflow = this.#find(deprecationId);
    return !!workflow?.handler?.includes("silence");
  }

  /**
   * Checks if a deprecation should be counted.
   * @param {string} deprecationId - ID of the deprecation
   * @return {boolean} True if deprecation should be counted
   */
  shouldCount(deprecationId) {
    const workflow = this.#find(deprecationId);
    if (!workflow) {
      return true;
    }

    const silenced = workflow.handler?.includes("silence") ?? false;
    const count = workflow.handler?.includes("counter") ?? false;

    return !silenced || count;
  }

  /**
   * Checks if a deprecation should throw an error.
   * @param {string} deprecationId - ID of the deprecation
   * @param {boolean} [includeUnsilenced=false] - Whether to throw for unsilenced deprecations
   * @return {boolean} True if deprecation should throw
   */
  shouldThrow(deprecationId, includeUnsilenced = false) {
    const workflow = this.#find(deprecationId);

    if (includeUnsilenced) {
      return !this.shouldSilence(deprecationId);
    }

    return !!workflow?.handler?.includes("throw");
  }

  /**
   * Finds the workflow matching a deprecation ID.
   * @param {string} deprecationId - ID of the deprecation
   * @return {Object|undefined} Matching workflow configuration if found
   * @private
   */
  #find(deprecationId) {
    return this.#activeWorkflows.find((workflow) => {
      if (workflow.matchId instanceof RegExp) {
        return workflow.matchId.test(deprecationId);
      }

      return workflow.matchId === deprecationId;
    });
  }

  /**
   * Updates the list of active workflows based on current environment.
   * @private
   */
  #updateActiveWorkflows() {
    const environment = this.#environment;

    this.#activeWorkflows = this.#workflows.filter((workflow) => {
      let targetEnvs = workflow.env;

      if (targetEnvs.length === 0) {
        return true;
      }

      if (!environment) {
        return targetEnvs.includes("unset");
      }

      if (environment.isProduction()) {
        return targetEnvs.includes("production");
      }

      if (environment.isTesting()) {
        return targetEnvs.includes("qunit-test") || targetEnvs.includes("test");
      }

      if (environment.isRailsTesting()) {
        return targetEnvs.includes("rails-test") || targetEnvs.includes("test");
      }

      return targetEnvs.includes("development");
    });
  }
}

/**
 * Singleton DiscourseDeprecationWorkflow instance containing the current deprecation handling rules
 *
 * IMPORTANT: The first match wins, so the order of the workflows is relevant.
 *
 * Each workflow config item should have:
 * @property {(string|string[])} handler - Handler type(s): "silence", "log", "throw", and/or "counter"
 * @property {(string|RegExp)} matchId - ID or pattern to match deprecations
 * @property {(string|string[])} [env] - Optional environment(s): "development", "qunit-test", "rails-test", "test", "production", "unset"
 *
 */
const DeprecationWorkflow = new DiscourseDeprecationWorkflow([
  { handler: "silence", matchId: "template-action" }, // will be removed in Ember 6.0
  { handler: "silence", matchId: "discourse.select-kit" },
  {
    handler: "silence",
    matchId: "discourse.decorate-widget.hamburger-widget-links",
  },
  {
    handler: "silence",
    matchId: "deprecate-import-meta-from-ember",
  },
  {
    handler: "log",
<<<<<<< HEAD
    matchId: "discourse.native-array-extensions.get",
=======
    matchId: "discourse.native-array-extensions.any",
  },
  {
    handler: "log",
    matchId: "discourse.native-array-extensions.filterBy",
>>>>>>> 480a24e7
  },
  {
    handler: "log",
    matchId: "discourse.native-array-extensions.findBy",
  },
  {
    handler: "log",
    matchId: "discourse.native-array-extensions.isAny",
  },
  {
    handler: "log",
    matchId: "discourse.native-array-extensions.mapBy",
  },
  {
    handler: "log",
    matchId: "discourse.native-array-extensions.reject",
  },
  {
    handler: "log",
    matchId: "discourse.native-array-extensions.rejectBy",
  },
  {
    handler: "log",
<<<<<<< HEAD
    matchId: "discourse.native-array-extensions.set",
=======
    matchId: "discourse.native-array-extensions.replace",
>>>>>>> 480a24e7
  },
  {
    handler: "log",
    matchId: "discourse.native-array-extensions.sortBy",
  },
  {
    handler: "log",
    matchId: "discourse.native-array-extensions.without",
  },
  {
    handler: ["silence", "counter"],
    matchId: /^discourse\.native-array-extensions\..+$/,
    env: ["test"],
  },
  {
    handler: "silence",
    matchId: /^discourse\.native-array-extensions\..+$/,
    env: ["development", "production"],
  },
]);

export default DeprecationWorkflow;<|MERGE_RESOLUTION|>--- conflicted
+++ resolved
@@ -259,19 +259,19 @@
   },
   {
     handler: "log",
-<<<<<<< HEAD
+    matchId: "discourse.native-array-extensions.any",
+  },
+  {
+    handler: "log",
+    matchId: "discourse.native-array-extensions.filterBy",
+  },
+  {
+    handler: "log",
+    matchId: "discourse.native-array-extensions.findBy",
+  },
+  {
+    handler: "log",
     matchId: "discourse.native-array-extensions.get",
-=======
-    matchId: "discourse.native-array-extensions.any",
-  },
-  {
-    handler: "log",
-    matchId: "discourse.native-array-extensions.filterBy",
->>>>>>> 480a24e7
-  },
-  {
-    handler: "log",
-    matchId: "discourse.native-array-extensions.findBy",
   },
   {
     handler: "log",
@@ -291,11 +291,11 @@
   },
   {
     handler: "log",
-<<<<<<< HEAD
+    matchId: "discourse.native-array-extensions.replace",
+  },
+  {
+    handler: "log",
     matchId: "discourse.native-array-extensions.set",
-=======
-    matchId: "discourse.native-array-extensions.replace",
->>>>>>> 480a24e7
   },
   {
     handler: "log",
