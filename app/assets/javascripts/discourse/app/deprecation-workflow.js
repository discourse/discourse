--- conflicted
+++ resolved
@@ -251,7 +251,10 @@
     matchId: "discourse.decorate-widget.hamburger-widget-links",
   },
   {
-<<<<<<< HEAD
+    handler: "silence",
+    matchId: "deprecate-import-meta-from-ember",
+  },
+  {
     handler: ["silence", "counter"],
     matchId: /^discourse\.native-array-extensions\..+$/,
     env: ["test"],
@@ -262,11 +265,5 @@
     env: ["development", "production"],
   },
 ]);
-=======
-    handler: "silence",
-    matchId: "deprecate-import-meta-from-ember",
-  },
-];
->>>>>>> a79aaa5e
 
 export default DeprecationWorkflow;