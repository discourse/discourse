/**
 * Valid environment names for deprecation workflows.
 * @type {string[]}
 */
const VALID_ENVS = [
  "development",
  "qunit-test",
  "rails-test",
  "test",
  "production",
  "unset",
];

/**
 * Valid handler types specifically for Ember CLI workflows.
 * @type {string[]}
 */
const VALID_EMBER_CLI_WORKFLOW_HANDLERS = ["silence", "log", "throw"];

/**
 * Valid handler types for deprecation workflows.
 * @type {string[]}
 */
const VALID_HANDLERS = [...VALID_EMBER_CLI_WORKFLOW_HANDLERS, "counter"];

/**
 * Handles deprecation workflows in Discourse.
 * @class
 */
export class DiscourseDeprecationWorkflow {
  #environment;
  #workflows;
  #activeWorkflows;

  /**
   * Creates a new DiscourseDeprecationWorkflow instance.
   * @param {Object[]} workflows - Array of workflow configurations
   * @param {(string|string[])} workflows[].handler - Handler type(s) for the workflow
   * @param {(string|RegExp)} workflows[].matchId - ID or pattern to match deprecations
   * @param {(string|string[])} [workflows[].env] - Environment(s) where the workflow applies
   */
  constructor(workflows) {
    workflows.forEach((workflow) => {
      // validate the deprecation handlers
      workflow.handler ||= [];
      workflow.handler = Array.isArray(workflow.handler)
        ? workflow.handler
        : [workflow.handler];

      // throw an error if handler contains an item that is not in VALID_HANDLERS
      workflow.handler.forEach((handler) => {
        if (!VALID_HANDLERS.includes(handler)) {
          throw new Error(
            `Deprecation Workflow: \`handler\` ${handler} must be one of ${VALID_HANDLERS.join(", ")}`
          );
        }
      });

      // we also need to ensure that `log` and `silence` are not used together
      if (
        workflow.handler.includes("log") &&
        workflow.handler.includes("silence")
      ) {
        throw new Error(
          `Deprecation Workflow: \`handler\` ${workflow.handler} must not include both \`log\` and \`silence\``
        );
      }

      // validate the deprecation matchIds
      if (
        typeof workflow.matchId !== "string" &&
        !(workflow.matchId instanceof RegExp)
      ) {
        throw new Error(
          `Deprecation Workflow: \`matchId\` ${workflow.matchId} must be a string or a regex`
        );
      }

      // validate the deprecation envs
      workflow.env ||= [];
      workflow.env = Array.isArray(workflow.env)
        ? workflow.env
        : [workflow.env];

      // throw an error if env contains an item that is not in VALID_ENVS
      workflow.env.forEach((env) => {
        if (!VALID_ENVS.includes(env)) {
          throw new Error(
            `Deprecation Workflow: \`env\` ${env} must be one of ${VALID_ENVS.join(", ")}`
          );
        }
      });
    });

    this.#workflows = workflows;
    this.#updateActiveWorkflows();
  }

  /**
   * Gets the list of active workflows.
   * @return {Object[]} Array of active workflow configurations
   */
  get list() {
    return this.#activeWorkflows;
  }

  /**
   * Gets Ember-specific workflows formatted for Ember CLI.
   * @return {Object[]} Array of formatted Ember workflow configurations
   */
  get emberWorkflowList() {
    return this.#activeWorkflows
      .flatMap((workflow) => {
        return workflow.handler.map((handler) => ({
          matchId: workflow.matchId,
          handler,
          env: workflow.env,
        }));
      })
      .filter((workflow) =>
        VALID_EMBER_CLI_WORKFLOW_HANDLERS.includes(workflow.handler)
      );
  }

  /**
   * Sets the current environment and updates active workflows.
   * @param {Object} environment - Environment object
   */
  setEnvironment(environment) {
    this.#environment = environment;
    this.#updateActiveWorkflows();
  }

  /**
   * Checks if a deprecation should be logged.
   * @param {string} deprecationId - ID of the deprecation
   * @return {boolean} True if deprecation should be logged
   */
  shouldLog(deprecationId) {
    const workflow = this.#find(deprecationId);
    return !workflow || workflow.handler.includes("log");
  }

  /**
   * Checks if a deprecation should be silenced.
   * @param {string} deprecationId - ID of the deprecation
   * @return {boolean} True if deprecation should be silenced
   */
  shouldSilence(deprecationId) {
    const workflow = this.#find(deprecationId);
    return !!workflow?.handler?.includes("silence");
  }

  /**
   * Checks if a deprecation should be counted.
   * @param {string} deprecationId - ID of the deprecation
   * @return {boolean} True if deprecation should be counted
   */
  shouldCount(deprecationId) {
    const workflow = this.#find(deprecationId);
    if (!workflow) {
      return true;
    }

    const silenced = workflow.handler?.includes("silence") ?? false;
    const count = workflow.handler?.includes("counter") ?? false;

    return !silenced || count;
  }

  /**
   * Checks if a deprecation should throw an error.
   * @param {string} deprecationId - ID of the deprecation
   * @param {boolean} [includeUnhandled=false] - Whether to throw for unhandled deprecations
   * @return {boolean} True if deprecation should throw
   */
  shouldThrow(deprecationId, includeUnhandled = false) {
    const workflow = this.#find(deprecationId);
    return (
      (!workflow && includeUnhandled) || !!workflow?.handler?.includes("throw")
    );
  }

  /**
   * Finds the workflow matching a deprecation ID.
   * @param {string} deprecationId - ID of the deprecation
   * @return {Object|undefined} Matching workflow configuration if found
   * @private
   */
  #find(deprecationId) {
    return this.#activeWorkflows.find((workflow) => {
      if (workflow.matchId instanceof RegExp) {
        return workflow.matchId.test(deprecationId);
      }

      return workflow.matchId === deprecationId;
    });
  }

  /**
   * Updates the list of active workflows based on current environment.
   * @private
   */
  #updateActiveWorkflows() {
    const environment = this.#environment;

    this.#activeWorkflows = this.#workflows.filter((workflow) => {
      let targetEnvs = workflow.env;

      if (targetEnvs.length === 0) {
        return true;
      }

      if (!environment) {
        return targetEnvs.includes("unset");
      }

      if (environment.isProduction()) {
        return targetEnvs.includes("production");
      }

      if (environment.isTesting()) {
        return targetEnvs.includes("qunit-test") || targetEnvs.includes("test");
      }

      if (environment.isRailsTesting()) {
        return targetEnvs.includes("rails-test") || targetEnvs.includes("test");
      }

      return targetEnvs.includes("development");
    });
  }
}

/**
 * Singleton DiscourseDeprecationWorkflow instance containing the current deprecation handling rules
 *
 * IMPORTANT: The first match wins, so the order of the workflows is relevant.
 *
 * Each workflow config item should have:
 * @property {(string|string[])} handler - Handler type(s): "silence", "log", "throw", and/or "counter"
 * @property {(string|RegExp)} matchId - ID or pattern to match deprecations
 * @property {(string|string[])} [env] - Optional environment(s): "development", "qunit-test", "rails-test", "test", "production", "unset"
 *
 */
const DeprecationWorkflow = new DiscourseDeprecationWorkflow([
  { handler: "silence", matchId: "template-action" }, // will be removed in Ember 6.0
  { handler: "silence", matchId: "discourse.select-kit" },
  {
    handler: "silence",
    matchId: "discourse.decorate-widget.hamburger-widget-links",
  },
  {
    handler: "silence",
    matchId: "deprecate-import-meta-from-ember",
  },
  {
    handler: "log",
    matchId: "discourse.native-array-extensions.findBy",
  },
  {
    handler: "log",
<<<<<<< HEAD
    matchId: "discourse.native-array-extensions.reject",
  },
  {
    handler: "log",
    matchId: "discourse.native-array-extensions.rejectBy",
=======
    matchId: "discourse.native-array-extensions.without",
>>>>>>> 85a168f1
  },
  {
    handler: ["silence", "counter"],
    matchId: /^discourse\.native-array-extensions\..+$/,
    env: ["test"],
  },
  {
    handler: "silence",
    matchId: /^discourse\.native-array-extensions\..+$/,
    env: ["development", "production"],
  },
]);

export default DeprecationWorkflow;<|MERGE_RESOLUTION|>--- conflicted
+++ resolved
@@ -260,15 +260,15 @@
   },
   {
     handler: "log",
-<<<<<<< HEAD
     matchId: "discourse.native-array-extensions.reject",
   },
   {
     handler: "log",
     matchId: "discourse.native-array-extensions.rejectBy",
-=======
+  },
+  {
+    handler: "log",
     matchId: "discourse.native-array-extensions.without",
->>>>>>> 85a168f1
   },
   {
     handler: ["silence", "counter"],
