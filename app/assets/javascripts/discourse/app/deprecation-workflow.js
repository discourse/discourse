/**
 * Valid environment names for deprecation workflows.
 * @type {string[]}
 */
const VALID_ENVS = [
  "development",
  "qunit-test",
  "rails-test",
  "test",
  "production",
  "unset",
];

/**
 * Valid handler types specifically for Ember CLI workflows.
 * @type {string[]}
 */
const VALID_EMBER_CLI_WORKFLOW_HANDLERS = ["silence", "log", "throw"];

/**
 * Valid handler types for deprecation workflows.
 * @type {string[]}
 */
const VALID_HANDLERS = [...VALID_EMBER_CLI_WORKFLOW_HANDLERS, "counter"];

/**
 * Handles deprecation workflows in Discourse.
 * @class
 */
export class DiscourseDeprecationWorkflow {
  #environment;
  #workflows;
  #activeWorkflows;

  /**
   * Creates a new DiscourseDeprecationWorkflow instance.
   * @param {Object[]} workflows - Array of workflow configurations
   * @param {(string|string[])} workflows[].handler - Handler type(s) for the workflow
   * @param {(string|RegExp)} workflows[].matchId - ID or pattern to match deprecations
   * @param {(string|string[])} [workflows[].env] - Environment(s) where the workflow applies
   */
  constructor(workflows) {
    workflows.forEach((workflow) => {
      // validate the deprecation handlers
      workflow.handler ||= [];
      workflow.handler = Array.isArray(workflow.handler)
        ? workflow.handler
        : [workflow.handler];

      // throw an error if handler contains an item that is not in VALID_HANDLERS
      workflow.handler.forEach((handler) => {
        if (!VALID_HANDLERS.includes(handler)) {
          throw new Error(
            `Deprecation Workflow: \`handler\` ${handler} must be one of ${VALID_HANDLERS.join(", ")}`
          );
        }
      });

      // we also need to ensure that `log` and `silence` are not used together
      if (
        workflow.handler.includes("log") &&
        workflow.handler.includes("silence")
      ) {
        throw new Error(
          `Deprecation Workflow: \`handler\` ${workflow.handler} must not include both \`log\` and \`silence\``
        );
      }

      // validate the deprecation matchIds
      if (
        typeof workflow.matchId !== "string" &&
        !(workflow.matchId instanceof RegExp)
      ) {
        throw new Error(
          `Deprecation Workflow: \`matchId\` ${workflow.matchId} must be a string or a regex`
        );
      }

      // validate the deprecation envs
      workflow.env ||= [];
      workflow.env = Array.isArray(workflow.env)
        ? workflow.env
        : [workflow.env];

      // throw an error if env contains an item that is not in VALID_ENVS
      workflow.env.forEach((env) => {
        if (!VALID_ENVS.includes(env)) {
          throw new Error(
            `Deprecation Workflow: \`env\` ${env} must be one of ${VALID_ENVS.join(", ")}`
          );
        }
      });
    });

    this.#workflows = workflows;
    this.#updateActiveWorkflows();
  }

  /**
   * Gets the list of active workflows.
   * @return {Object[]} Array of active workflow configurations
   */
  get list() {
    return this.#activeWorkflows;
  }

  /**
   * Gets Ember-specific workflows formatted for Ember CLI.
   * @return {Object[]} Array of formatted Ember workflow configurations
   */
  get emberWorkflowList() {
    return this.#activeWorkflows
      .flatMap((workflow) => {
        return workflow.handler.map((handler) => ({
          matchId: workflow.matchId,
          handler,
          env: workflow.env,
        }));
      })
      .filter((workflow) =>
        VALID_EMBER_CLI_WORKFLOW_HANDLERS.includes(workflow.handler)
      );
  }

  /**
   * Sets the current environment and updates active workflows.
   * @param {Object} environment - Environment object
   */
  setEnvironment(environment) {
    this.#environment = environment;
    this.#updateActiveWorkflows();
  }

  /**
   * Checks if a deprecation should be logged.
   * @param {string} deprecationId - ID of the deprecation
   * @return {boolean} True if deprecation should be logged
   */
  shouldLog(deprecationId) {
    const workflow = this.#find(deprecationId);
    return !workflow || workflow.handler.includes("log");
  }

  /**
   * Checks if a deprecation should be silenced.
   * @param {string} deprecationId - ID of the deprecation
   * @return {boolean} True if deprecation should be silenced
   */
  shouldSilence(deprecationId) {
    const workflow = this.#find(deprecationId);
    return !!workflow?.handler?.includes("silence");
  }

  /**
   * Checks if a deprecation should be counted.
   * @param {string} deprecationId - ID of the deprecation
   * @return {boolean} True if deprecation should be counted
   */
  shouldCount(deprecationId) {
    const workflow = this.#find(deprecationId);
    if (!workflow) {
      return true;
    }

    const silenced = workflow.handler?.includes("silence") ?? false;
    const count = workflow.handler?.includes("counter") ?? false;

    return !silenced || count;
  }

  /**
   * Checks if a deprecation should throw an error.
   * @param {string} deprecationId - ID of the deprecation
   * @param {boolean} [includeUnsilenced=false] - Whether to throw for unsilenced deprecations
   * @return {boolean} True if deprecation should throw
   */
  shouldThrow(deprecationId, includeUnsilenced = false) {
    const workflow = this.#find(deprecationId);

    if (includeUnsilenced) {
      return !this.shouldSilence(deprecationId);
    }

    return !!workflow?.handler?.includes("throw");
  }

  /**
   * Finds the workflow matching a deprecation ID.
   * @param {string} deprecationId - ID of the deprecation
   * @return {Object|undefined} Matching workflow configuration if found
   * @private
   */
  #find(deprecationId) {
    return this.#activeWorkflows.find((workflow) => {
      if (workflow.matchId instanceof RegExp) {
        return workflow.matchId.test(deprecationId);
      }

      return workflow.matchId === deprecationId;
    });
  }

  /**
   * Updates the list of active workflows based on current environment.
   * @private
   */
  #updateActiveWorkflows() {
    const environment = this.#environment;

    this.#activeWorkflows = this.#workflows.filter((workflow) => {
      let targetEnvs = workflow.env;

      if (targetEnvs.length === 0) {
        return true;
      }

      if (!environment) {
        return targetEnvs.includes("unset");
      }

      if (environment.isProduction()) {
        return targetEnvs.includes("production");
      }

      if (environment.isTesting()) {
        return targetEnvs.includes("qunit-test") || targetEnvs.includes("test");
      }

      if (environment.isRailsTesting()) {
        return targetEnvs.includes("rails-test") || targetEnvs.includes("test");
      }

      return targetEnvs.includes("development");
    });
  }
}

/**
 * Singleton DiscourseDeprecationWorkflow instance containing the current deprecation handling rules
 *
 * IMPORTANT: The first match wins, so the order of the workflows is relevant.
 *
 * Each workflow config item should have:
 * @property {(string|string[])} handler - Handler type(s): "silence", "log", "throw", and/or "counter"
 * @property {(string|RegExp)} matchId - ID or pattern to match deprecations
 * @property {(string|string[])} [env] - Optional environment(s): "development", "qunit-test", "rails-test", "test", "production", "unset"
 *
 */
const DeprecationWorkflow = new DiscourseDeprecationWorkflow([
  { handler: "silence", matchId: "template-action" }, // will be removed in Ember 6.0
  { handler: "silence", matchId: "discourse.select-kit" },
  {
    handler: "silence",
    matchId: "discourse.decorate-widget.hamburger-widget-links",
  },
  {
    handler: "silence",
    matchId: "deprecate-import-meta-from-ember",
  },
  {
    handler: "log",
    matchId: "discourse.native-array-extensions.[]",
  },
  {
    handler: "log",
    matchId: "discourse.native-array-extensions.any",
  },
  {
    handler: "log",
    matchId: "discourse.native-array-extensions.filterBy",
  },
  {
    handler: "log",
    matchId: "discourse.native-array-extensions.findBy",
  },
  {
    handler: "log",
    matchId: "discourse.native-array-extensions.get",
  },
  {
    handler: "log",
    matchId: "discourse.native-array-extensions.isAny",
  },
  {
    handler: "log",
    matchId: "discourse.native-array-extensions.mapBy",
  },
  {
    handler: "log",
    matchId: "discourse.native-array-extensions.reject",
  },
  {
    handler: "log",
    matchId: "discourse.native-array-extensions.rejectBy",
  },
  {
    handler: "log",
    matchId: "discourse.native-array-extensions.replace",
  },
  {
    handler: "log",
    matchId: "discourse.native-array-extensions.set",
  },
  {
    handler: "log",
    matchId: "discourse.native-array-extensions.sortBy",
  },
  {
    handler: "log",
<<<<<<< HEAD
    matchId: "discourse.native-array-extensions.uniq",
  },
  {
    handler: "log",
    matchId: "discourse.native-array-extensions.uniqBy",
=======
    matchId: "discourse.native-array-extensions.toArray",
>>>>>>> 2ebfd822
  },
  {
    handler: "log",
    matchId: "discourse.native-array-extensions.without",
  },
  {
    handler: ["silence", "counter"],
    matchId: /^discourse\.native-array-extensions\..+$/,
    env: ["test"],
  },
  {
    handler: "silence",
    matchId: /^discourse\.native-array-extensions\..+$/,
    env: ["development", "production"],
  },
]);

export default DeprecationWorkflow;<|MERGE_RESOLUTION|>--- conflicted
+++ resolved
@@ -307,15 +307,15 @@
   },
   {
     handler: "log",
-<<<<<<< HEAD
+    matchId: "discourse.native-array-extensions.toArray",
+  },
+  {
+    handler: "log",
     matchId: "discourse.native-array-extensions.uniq",
   },
   {
     handler: "log",
     matchId: "discourse.native-array-extensions.uniqBy",
-=======
-    matchId: "discourse.native-array-extensions.toArray",
->>>>>>> 2ebfd822
   },
   {
     handler: "log",
