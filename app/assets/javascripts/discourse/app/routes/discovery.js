--- conflicted
+++ resolved
@@ -45,54 +45,29 @@
     }
   },
 
-<<<<<<< HEAD
   @action
   loading() {
-    this.controllerFor("discovery").set("loading", true);
+    this.controllerFor("discovery").loadingBegan();
+
+    // We don't want loading to bubble
     return true;
   },
 
   @action
   loadingComplete() {
-    this.controllerFor("discovery").set("loading", false);
+    this.controllerFor("discovery").loadingComplete();
     if (!this.session.get("topicListScrollPosition")) {
       scrollTop();
     }
-    return false;
   },
 
   @action
   didTransition() {
-    this.controllerFor("discovery")._showFooter();
     this.send("loadingComplete");
 
     const model = this.controllerFor("discovery/topics").get("model");
     setTopicList(model);
-    return false;
   },
-=======
-  actions: {
-    loading() {
-      this.controllerFor("discovery").loadingBegan();
-
-      // We don't want loading to bubble
-      return true;
-    },
-
-    loadingComplete() {
-      this.controllerFor("discovery").loadingComplete();
-      if (!this.session.get("topicListScrollPosition")) {
-        scrollTop();
-      }
-    },
-
-    didTransition() {
-      this.send("loadingComplete");
-
-      const model = this.controllerFor("discovery/topics").get("model");
-      setTopicList(model);
-    },
->>>>>>> e9065969
 
   // clear a pinned topic
   @action
