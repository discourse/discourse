--- conflicted
+++ resolved
@@ -147,7 +147,6 @@
   }
 
   setupController(controller, model) {
-<<<<<<< HEAD
     controller.setProperties({
       model: model.list,
       tag: model.tag,
@@ -162,17 +161,6 @@
         tag: model.tag,
       },
       tagNotification: model.tagNotification,
-=======
-    const noSubcategories = this.noSubcategories;
-
-    controller.setProperties({
-      model: model.tag,
-      ...model,
-      period: model.list.for_period,
-      navMode: this.navMode,
-      noSubcategories,
-      loading: false,
->>>>>>> 29beaff2
     });
 
     if (model.category || model.additionalTags) {
@@ -230,61 +218,6 @@
   }
 
   @action
-<<<<<<< HEAD
-=======
-  renameTag(tag) {
-    showModal("rename-tag", { model: tag });
-  }
-
-  @action
-  createTopic() {
-    if (this.currentUser?.has_topic_draft) {
-      this.openTopicDraft();
-    } else {
-      const controller = this.controllerFor(this.controllerName);
-      this.composer
-        .open({
-          categoryId: controller.category?.id,
-          action: Composer.CREATE_TOPIC,
-          draftKey: Composer.NEW_TOPIC_KEY,
-        })
-        .then(() => {
-          // Pre-fill the tags input field
-          if (this.composer.canEditTags && controller.tag?.id) {
-            const composerModel = this.composer.model;
-            composerModel.set("tags", this._controllerTags(controller));
-          }
-        });
-    }
-  }
-
-  @action
-  dismissReadTopics(dismissTopics) {
-    const operationType = dismissTopics ? "topics" : "posts";
-    this.send("dismissRead", operationType);
-  }
-
-  @action
-  dismissRead(operationType) {
-    const controller = this.controllerFor(this.controllerName);
-    let options = {
-      tagName: controller.tag?.id,
-    };
-    const categoryId = controller.category?.id;
-
-    if (categoryId) {
-      options = {
-        ...options,
-        categoryId,
-        includeSubcategories: !controller.noSubcategories,
-      };
-    }
-
-    controller.send("dismissRead", operationType, options);
-  }
-
-  @action
->>>>>>> 29beaff2
   resetParams(skipParams = []) {
     resetParams.call(this, skipParams);
   }
