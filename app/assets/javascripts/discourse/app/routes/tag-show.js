--- conflicted
+++ resolved
@@ -15,12 +15,7 @@
   findTopicList,
 } from "discourse/routes/build-topic-route";
 import DiscourseRoute from "discourse/routes/discourse";
-<<<<<<< HEAD
-import I18n from "I18n";
-=======
-import { makeArray } from "discourse-common/lib/helpers";
 import I18n from "discourse-i18n";
->>>>>>> c34f8b65
 
 const NONE = "none";
 const ALL = "all";
