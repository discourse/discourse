import DiscourseRoute from "discourse/routes/discourse";
import I18n from "I18n";

export default DiscourseRoute.extend({
  model() {
<<<<<<< HEAD
    const user = this.modelFor("user");
    const draftsStream = user.get("userDraftsStream");

    return draftsStream.load(this.site).then(() => {
      return {
        stream: draftsStream,
        isAnotherUsersPage: this.isAnotherUsersPage(user),
        emptyState: this.emptyState(),
      };
    });
=======
    const model = this.modelFor("user").get("userDraftsStream");
    model.reset();
    return model.findItems(this.site).then(() => model);
>>>>>>> 98dcbd21
  },

  renderTemplate() {
    this.render("user_stream");
  },

  setupController(controller, model) {
    controller.set("model", model);
  },

  emptyState() {
    const title = I18n.t("user_activity.no_drafts_title");
    const body = I18n.t("user_activity.no_drafts_body");
    return { title, body };
  },

  activate() {
    this.appEvents.on("draft:destroyed", this, this.refresh);
  },

  deactivate() {
    this.appEvents.off("draft:destroyed", this, this.refresh);
  },

  actions: {
    didTransition() {
      this.controllerFor("user-activity")._showFooter();
      return true;
    },
  },
});<|MERGE_RESOLUTION|>--- conflicted
+++ resolved
@@ -3,22 +3,17 @@
 
 export default DiscourseRoute.extend({
   model() {
-<<<<<<< HEAD
     const user = this.modelFor("user");
     const draftsStream = user.get("userDraftsStream");
+    draftsStream.reset();
 
-    return draftsStream.load(this.site).then(() => {
+    return draftsStream.findItems(this.site).then(() => {
       return {
         stream: draftsStream,
         isAnotherUsersPage: this.isAnotherUsersPage(user),
         emptyState: this.emptyState(),
       };
     });
-=======
-    const model = this.modelFor("user").get("userDraftsStream");
-    model.reset();
-    return model.findItems(this.site).then(() => model);
->>>>>>> 98dcbd21
   },
 
   renderTemplate() {
