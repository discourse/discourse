--- conflicted
+++ resolved
@@ -5,15 +5,8 @@
 import { inject as service } from "@ember/service";
 
 export default DiscourseRoute.extend({
-<<<<<<< HEAD
   templateName: "user/messages",
-=======
   composer: service(),
-
-  renderTemplate() {
-    this.render("user/messages");
-  },
->>>>>>> f20be4b0
 
   model() {
     return this.modelFor("user");
