<<<<<<< HEAD
import TagShowRoute from "discourse/routes/tag-show";
import { queryParams } from "discourse/controllers/discovery-sortable";

// The tags-intersection route is the same as the tags-show route, but the wildcard at the
=======
import { buildTagRoute } from "discourse/routes/tag-show";

export default buildTagRoute();

// The tags-intersection route is exactly the same as the tags-show route, but the wildcard at the
>>>>>>> 460e7028
// end of the route (*additional_tags) will cause a match when query parameters are present,
// breaking all other tags-show routes. Ember thinks the query params are addition tags and should
// be handled by the intersection logic. Defining tags-intersection as something separate avoids
// that confusion.
export default TagShowRoute.extend({
  controllerName: "tags.intersection",

  init() {
    this._super(...arguments);

    // The only difference is support for `category` query param.
    // Other routes include category in the route path.
    this.set("queryParams", { ...queryParams });
    this.queryParams["categoryParam"] = { replace: true, refreshModel: true };
  },
});<|MERGE_RESOLUTION|>--- conflicted
+++ resolved
@@ -1,20 +1,12 @@
-<<<<<<< HEAD
-import TagShowRoute from "discourse/routes/tag-show";
 import { queryParams } from "discourse/controllers/discovery-sortable";
-
-// The tags-intersection route is the same as the tags-show route, but the wildcard at the
-=======
 import { buildTagRoute } from "discourse/routes/tag-show";
 
-export default buildTagRoute();
-
 // The tags-intersection route is exactly the same as the tags-show route, but the wildcard at the
->>>>>>> 460e7028
 // end of the route (*additional_tags) will cause a match when query parameters are present,
 // breaking all other tags-show routes. Ember thinks the query params are addition tags and should
 // be handled by the intersection logic. Defining tags-intersection as something separate avoids
 // that confusion.
-export default TagShowRoute.extend({
+export default buildTagRoute().extend({
   controllerName: "tags.intersection",
 
   init() {
