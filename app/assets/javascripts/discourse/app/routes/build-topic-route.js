<<<<<<< HEAD
import { queryParams, resetParams } from "discourse/controllers/discovery/list";
import DiscourseRoute from "discourse/routes/discourse";
import I18n from "I18n";
=======
import { action } from "@ember/object";
import { inject as service } from "@ember/service";
import { isEmpty } from "@ember/utils";
import {
  changeNewListSubset,
  changeSort,
  queryParams,
  resetParams,
} from "discourse/controllers/discovery-sortable";
import { defaultHomepage } from "discourse/lib/utilities";
>>>>>>> 48193767
import Session from "discourse/models/session";
import Site from "discourse/models/site";
import User from "discourse/models/user";
import DiscourseRoute from "discourse/routes/discourse";
import { deepEqual } from "discourse-common/lib/object";
import I18n from "I18n";

// A helper to build a topic route for a filter
export function filterQueryParams(params, defaultParams) {
  const findOpts = { ...(defaultParams || {}) };

  if (params) {
    Object.keys(queryParams).forEach(function (opt) {
      if (!isEmpty(params[opt])) {
        findOpts[opt] = params[opt];
      }
    });
  }
  return findOpts;
}

export async function findTopicList(
  store,
  tracking,
  filter,
  filterParams,
  extras = {}
) {
  let list;
  const session = Session.current();

  if (extras.cached) {
    const cachedList = session.get("topicList");

    // Try to use the cached version if it exists and is greater than the topics per page
    if (
      cachedList &&
      cachedList.get("filter") === filter &&
      (cachedList.get("topics.length") || 0) > cachedList.get("per_page") &&
      deepEqual(cachedList.get("listParams"), filterParams)
    ) {
      cachedList.set("loaded", true);

      tracking?.updateTopics(cachedList.get("topics"));
      list = cachedList;
    }

    session.set("topicList", null);
  } else {
    // Clear the cache
    session.setProperties({ topicList: null });
  }

  if (!list) {
    // Clean up any string parameters that might slip through
    filterParams ||= {};
    for (const [key, val] of Object.entries(filterParams)) {
      if (val === "undefined" || val === "null") {
        filterParams[key] = null;
      }
    }

    list = await store.findFiltered("topicList", {
      filter,
      params: filterParams,
    });
  }

  list.set("listParams", filterParams);

  if (tracking) {
    tracking.sync(list, list.filter, filterParams);
    tracking.trackIncoming(list.filter);
  }

  Session.currentProp("topicList", list);

  if (list.topic_list?.top_tags) {
    if (list.filter.startsWith("c/") || list.filter.startsWith("tags/c/")) {
      Site.currentProp("category_top_tags", list.topic_list.top_tags);
    } else {
      Site.currentProp("top_tags", list.topic_list.top_tags);
    }
  }

  return list;
}

class AbstractTopicRoute extends DiscourseRoute {
  @service screenTrack;
  queryParams = queryParams;
  templateName = "discovery/list";
  controllerName = "discovery/list";

  model(data, transition) {
    // attempt to stop early cause we need this to be called before .sync
    this.screenTrack.stop();

    const findOpts = filterQueryParams(data),
      findExtras = { cached: this.isPoppedState(transition) };

    return findTopicList(
      this.store,
      this.topicTrackingState,
      this.routeConfig.filter,
      findOpts,
      findExtras
    );
  }

  titleToken() {
    if (this.routeConfig.filter === defaultHomepage()) {
      return;
    }

    const filterText = I18n.t(
      "filters." + this.routeConfig.filter.replace("/", ".") + ".title"
    );
    return I18n.t("filters.with_topics", { filter: filterText });
  }

  setupController(controller) {
    const filterType = this.routeConfig.filter.split("/")[0];
    controller.setProperties({
      filterType,
      expandAllPinned: false,
      expandGloballyPinned: true,
      navigationArgs: { filterType },
    });
    controller.bulkSelectHelper.clear();

    super.setupController(...arguments);
  }

  @action
  resetParams(skipParams = []) {
    resetParams.call(this, skipParams);
  }

  @action
  willTransition() {
    if (this.routeConfig.filter === "top") {
      User.currentProp("user_option.should_be_redirected_to_top", false);
      if (User.currentProp("user_option.redirected_to_top")) {
        User.currentProp("user_option.redirected_to_top.reason", null);
      }
    }
    return super.willTransition(...arguments);
  }
}

export default function buildTopicRoute(filter) {
  return class extends AbstractTopicRoute {
    routeConfig = { filter };
  };
}<|MERGE_RESOLUTION|>--- conflicted
+++ resolved
@@ -1,19 +1,6 @@
-<<<<<<< HEAD
 import { queryParams, resetParams } from "discourse/controllers/discovery/list";
 import DiscourseRoute from "discourse/routes/discourse";
 import I18n from "I18n";
-=======
-import { action } from "@ember/object";
-import { inject as service } from "@ember/service";
-import { isEmpty } from "@ember/utils";
-import {
-  changeNewListSubset,
-  changeSort,
-  queryParams,
-  resetParams,
-} from "discourse/controllers/discovery-sortable";
-import { defaultHomepage } from "discourse/lib/utilities";
->>>>>>> 48193767
 import Session from "discourse/models/session";
 import Site from "discourse/models/site";
 import User from "discourse/models/user";
