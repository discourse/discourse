--- conflicted
+++ resolved
@@ -13,15 +13,10 @@
 import Session from "discourse/models/session";
 import { inject as service } from "@ember/service";
 
-<<<<<<< HEAD
-const DiscoveryCategoriesRoute = DiscourseRoute.extend(OpenComposer, {
-  templateName: "discovery/categories-route",
-  router: service(),
-
-=======
 export default class DiscoveryCategoriesRoute extends DiscourseRoute.extend(
   OpenComposer
 ) {
+  templateName = "discovery/categories-route";
   @service router;
 
   renderTemplate() {
@@ -29,7 +24,6 @@
     this.render("discovery/categories", { outlet: "list-container" });
   }
 
->>>>>>> 4d2d31e6
   findCategories() {
     let style =
       !this.site.mobileView && this.siteSettings.desktop_category_page_style;
@@ -144,13 +138,9 @@
     controller.setProperties({
       discovery: this.controllerFor("discovery"),
     });
-<<<<<<< HEAD
 
-    this._super(...arguments);
-  },
-=======
+    super.setupController(...arguments);
   }
->>>>>>> 4d2d31e6
 
   @action
   triggerRefresh() {
