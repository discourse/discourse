import { inject as service } from "@ember/service";
import { Promise, all } from "rsvp";
import {
  changeNewListSubset,
  changeSort,
  queryParams,
  resetParams,
} from "discourse/controllers/discovery-sortable";
import {
  filterQueryParams,
  findTopicList,
} from "discourse/routes/build-topic-route";
import Category from "discourse/models/category";
import CategoryList from "discourse/models/category-list";
import DiscourseRoute from "discourse/routes/discourse";
import I18n from "I18n";
import TopicList from "discourse/models/topic-list";
import { action } from "@ember/object";
import PreloadStore from "discourse/lib/preload-store";

class AbstractCategoryRoute extends DiscourseRoute {
  @service composer;
  @service router;

  queryParams = queryParams;

  templateName = "discovery/list";

  model(modelParams) {
    const category = Category.findBySlugPathWithID(
      modelParams.category_slug_path_with_id
    );

    if (!category) {
      const parts = modelParams.category_slug_path_with_id.split("/");
      if (parts.length > 0 && parts[parts.length - 1].match(/^\d+$/)) {
        parts.pop();
      }

      return Category.reloadBySlugPath(parts.join("/")).then((result) => {
        const record = this.store.createRecord("category", result.category);
        record.setupGroupsAndPermissions();
        this.site.updateCategory(record);
        return { category: record, modelParams };
      });
    }

    if (category) {
      return { category, modelParams };
    }
  }

  afterModel(model, transition) {
    if (!model) {
      this.router.replaceWith("/404");
      return;
    }

    const { category, modelParams } = model;

    if (
      this.routeConfig?.no_subcategories === undefined &&
      category.default_list_filter === "none" &&
      this.routeConfig?.filter === "default" &&
      modelParams
    ) {
      // TODO: avoid throwing away preload data by redirecting on the server
      PreloadStore.getAndRemove("topic_list");
      this.router.replaceWith(
        "discovery.categoryNone",
        modelParams.category_slug_path_with_id
      );
      return;
    }

    return all([
      this._createSubcategoryList(category),
      this._retrieveTopicList(category, transition, modelParams),
    ]);
  }

  filter(category) {
    return this.routeConfig?.filter === "default"
      ? category.get("default_view") || "latest"
      : this.routeConfig?.filter;
  }

  _navigationArgs(category) {
    const noSubcategories =
        this.routeConfig && !!this.routeConfig.no_subcategories,
      filterType = this.filter(category).split("/")[0];

    return {
      category,
      filterType,
      noSubcategories,
    };
  }

  _createSubcategoryList(category) {
    this._categoryList = null;

    if (category.isParent && category.show_subcategory_list) {
      return CategoryList.listForParent(this.store, category).then(
        (list) => (this._categoryList = list)
      );
    }

    // If we're not loading a subcategory list just resolve
    return Promise.resolve();
  }

  _retrieveTopicList(category, transition, modelParams) {
    const findOpts = filterQueryParams(modelParams, this.routeConfig);
    const extras = { cached: this.isPoppedState(transition) };

    let listFilter = `c/${Category.slugFor(category)}/${category.id}`;
    if (findOpts.no_subcategories) {
      listFilter += "/none";
    }
    listFilter += `/l/${this.filter(category)}`;

    return findTopicList(
      this.store,
      this.topicTrackingState,
      listFilter,
      findOpts,
      extras
    ).then((list) => {
      TopicList.hideUniformCategory(list, category);
      this.set("topics", list);
      return list;
    });
  }

  titleToken() {
    const category = this.currentModel.category;

    const filterText = I18n.t(
      "filters." + this.filter(category).replace("/", ".") + ".title"
    );

    let categoryName = category.name;
    if (category.parent_category_id) {
      const list = Category.list();
      const parentCategory = list.findBy("id", category.parent_category_id);
      categoryName = `${parentCategory.name}/${categoryName}`;
    }

    return I18n.t("filters.with_category", {
      filter: filterText,
      category: categoryName,
    });
  }

  setupController(controller, model) {
    const topics = this.topics,
      category = model.category;

    controller.setProperties({
      discovery: this.controllerFor("discovery"),
      navigationArgs: this._navigationArgs(category),
      subcategoryList: this._categoryList,
    });

    let topicOpts = {
      model: topics,
      category,
<<<<<<< HEAD
      noSubcategories: !!this.routeConfig?.no_subcategories,
=======
      period:
        topics.get("for_period") ||
        (model.modelParams && model.modelParams.period),
      noSubcategories: this.routeConfig && !!this.routeConfig.no_subcategories,
>>>>>>> 73e0bc42
      expandAllPinned: true,
    };

    const p = category.get("params");
    if (p && Object.keys(p).length) {
      if (p.order !== undefined) {
        topicOpts.order = p.order;
      }
      if (p.ascending !== undefined) {
        topicOpts.ascending = p.ascending;
      }
    }

<<<<<<< HEAD
=======
    this.controllerFor("discovery/topics").setProperties(topicOpts);
    this.controllerFor("discovery/topics").bulkSelectHelper.clear();
>>>>>>> 73e0bc42
    this.searchService.searchContext = category.get("searchContext");
    this.set("topics", null);

    controller.setProperties(topicOpts);
  }

  deactivate() {
    super.deactivate(...arguments);

    this.composer.set("prioritizedCategoryId", null);
    this.searchService.searchContext = null;
  }

  @action
  setNotification(notification_level) {
    this.currentModel.setNotification(notification_level);
  }

  @action
  triggerRefresh() {
    this.refresh();
  }

  @action
  changeSort(sortBy) {
    changeSort.call(this, sortBy);
  }

  @action
  changeNewListSubset(subset) {
    changeNewListSubset.call(this, subset);
  }

  @action
  resetParams(skipParams = []) {
    resetParams.call(this, skipParams);
  }
}

// A helper function to create a category route with parameters
export default function buildCategoryRoute(routeConfig) {
  return class extends AbstractCategoryRoute {
    routeConfig = routeConfig;
  };
}<|MERGE_RESOLUTION|>--- conflicted
+++ resolved
@@ -166,14 +166,7 @@
     let topicOpts = {
       model: topics,
       category,
-<<<<<<< HEAD
       noSubcategories: !!this.routeConfig?.no_subcategories,
-=======
-      period:
-        topics.get("for_period") ||
-        (model.modelParams && model.modelParams.period),
-      noSubcategories: this.routeConfig && !!this.routeConfig.no_subcategories,
->>>>>>> 73e0bc42
       expandAllPinned: true,
     };
 
@@ -187,15 +180,11 @@
       }
     }
 
-<<<<<<< HEAD
-=======
-    this.controllerFor("discovery/topics").setProperties(topicOpts);
-    this.controllerFor("discovery/topics").bulkSelectHelper.clear();
->>>>>>> 73e0bc42
     this.searchService.searchContext = category.get("searchContext");
     this.set("topics", null);
 
     controller.setProperties(topicOpts);
+    controller.bulkSelectHelper.clear();
   }
 
   deactivate() {
