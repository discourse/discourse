--- conflicted
+++ resolved
@@ -1,9 +1,6 @@
 import DiscourseRoute from "discourse/routes/discourse";
-<<<<<<< HEAD
 import Group from "discourse/models/group";
-=======
 import I18n from "I18n";
->>>>>>> 0cc178d5
 
 export default DiscourseRoute.extend({
   queryParams: {
