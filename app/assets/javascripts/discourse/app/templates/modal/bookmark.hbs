--- conflicted
+++ resolved
@@ -1,121 +1,8 @@
 {{#d-modal-body id="bookmark-reminder-modal"}}
-  {{#conditional-loading-spinner condition=loading}}
-    {{#if errorMessage}}
-      <div class="control-group">
-        <div class="controls">
-          <div class="alert alert-error">{{errorMessage}}</div>
-        </div>
-      </div>
-    {{/if}}
-
-    <div class="control-group bookmark-name-wrap">
-      {{input id="bookmark-name" value=model.name name="bookmark-name" class="bookmark-name" enter=(action "saveAndClose") placeholder=(i18n "post.bookmarks.name_placeholder") maxlength="100"}}
-      {{d-button icon="cog" action=(action "toggleOptionsPanel") class="bookmark-options-button"}}
-    </div>
-
-    <div class="bookmark-options-panel">
-      <label class="control-label" for="bookmark_auto_delete_preference">{{i18n "bookmarks.auto_delete_preference.label"}}</label>
-      {{combo-box
-        content=autoDeletePreferences
-        value=autoDeletePreference
-        class="bookmark-option-selector"
-        onChange=(action (mut autoDeletePreference))
-      }}
-    </div>
-
-    {{#if showExistingReminderAt }}
-      <div class="alert alert-info existing-reminder-at-alert">
-        {{d-icon "far-clock"}}
-        <span>{{i18n "bookmarks.reminders.existing_reminder" at_date_time=existingReminderAtFormatted}}</span>
-      </div>
-    {{/if}}
-
-    <div class="control-group">
-      <label class="control-label" for="set_reminder">
-        {{i18n "post.bookmarks.set_reminder"}}
-      </label>
-
-      {{#if userHasTimezoneSet}}
-<<<<<<< HEAD
-        {{time-shortcut-picker prefilledDatetime=prefilledDatetime onTimeSelected=(action "onTimeSelected") customOptions=customTimeShortcutOptions additionalOptionsToShow=additionalTimeShortcutOptions}}
-=======
-        {{#tap-tile-grid activeTile=selectedReminderType as |grid|}}
-          {{#if showLaterToday}}
-            {{#tap-tile icon="angle-right" tileId=reminderTypes.LATER_TODAY activeTile=grid.activeTile onChange=(action "selectReminderType")}}
-              <div class="tap-tile-title">{{i18n "bookmarks.reminders.later_today"}}</div>
-              <div class="tap-tile-date">{{laterTodayFormatted}}</div>
-            {{/tap-tile}}
-          {{/if}}
-          {{#tap-tile icon="far-sun" tileId=reminderTypes.TOMORROW activeTile=grid.activeTile onChange=(action "selectReminderType")}}
-            <div class="tap-tile-title">{{i18n "bookmarks.reminders.tomorrow"}}</div>
-            <div class="tap-tile-date">{{tomorrowFormatted}}</div>
-          {{/tap-tile}}
-          {{#if showLaterThisWeek}}
-            {{#tap-tile icon="angle-double-right" tileId=reminderTypes.LATER_THIS_WEEK activeTile=grid.activeTile onChange=(action "selectReminderType")}}
-              <div class="tap-tile-title">{{i18n "bookmarks.reminders.later_this_week"}}</div>
-              <div class="tap-tile-date">{{laterThisWeekFormatted}}</div>
-            {{/tap-tile}}
-          {{/if}}
-          {{#tap-tile icon="briefcase" tileId=reminderTypes.START_OF_NEXT_BUSINESS_WEEK activeTile=grid.activeTile onChange=(action "selectReminderType")}}
-            <div class="tap-tile-title">{{startNextBusinessWeekLabel}}</div>
-            <div class="tap-tile-date">{{startNextBusinessWeekFormatted}}</div>
-          {{/tap-tile}}
-          {{#tap-tile icon="far-clock" tileId=reminderTypes.NEXT_WEEK activeTile=grid.activeTile onChange=(action "selectReminderType")}}
-            <div class="tap-tile-title">{{i18n "bookmarks.reminders.next_week"}}</div>
-            <div class="tap-tile-date">{{nextWeekFormatted}}</div>
-          {{/tap-tile}}
-          {{#tap-tile icon="far-calendar-plus" tileId=reminderTypes.NEXT_MONTH activeTile=grid.activeTile onChange=(action "selectReminderType")}}
-            <div class="tap-tile-title">{{i18n "bookmarks.reminders.next_month"}}</div>
-            <div class="tap-tile-date">{{nextMonthFormatted}}</div>
-          {{/tap-tile}}
-          {{bookmark-local-date postId=model.postId tileId=reminderTypes.POST_LOCAL_DATE activeTile=grid.activeTile onChange=(action "selectPostLocalDate")}}
-          {{#tap-tile icon="calendar-alt" tileId=reminderTypes.CUSTOM activeTile=grid.activeTile onChange=(action "selectReminderType")}}
-            <div class="tap-tile-title">{{i18n "bookmarks.reminders.custom"}}</div>
-          {{/tap-tile}}
-
-          {{#if customDateTimeSelected}}
-            <div class="control-group custom-date-time-wrap">
-              <div class="tap-tile-date-input">
-                {{d-icon "calendar-alt"}}
-                {{date-picker-future
-                  value=customReminderDate
-                  onSelect=(action (mut customReminderDate))
-                  id="bookmark-custom-date"
-                }}
-              </div>
-              <div class="tap-tile-time-input">
-                {{d-icon "far-clock"}}
-                {{input placeholder="--:--" id="bookmark-custom-time" type="time" class="time-input" value=customReminderTime}}
-              </div>
-            </div>
-          {{/if}}
-
-          {{#if showLastCustom}}
-            {{#tap-tile icon="undo" tileId=reminderTypes.LAST_CUSTOM activeTile=grid.activeTile onChange=(action "selectReminderType")}}
-              <div class="tap-tile-title">{{i18n "bookmarks.reminders.last_custom"}}</div>
-              <div class="tap-tile-date">{{lastCustomFormatted}}</div>
-            {{/tap-tile}}
-          {{/if}}
-
-          {{#tap-tile icon="ban" tileId=reminderTypes.NONE activeTile=grid.activeTile onChange=(action "selectReminderType")}}
-            <div class="tap-tile-title">{{i18n "bookmarks.reminders.none"}}</div>
-          {{/tap-tile}}
-        {{/tap-tile-grid}}
-
->>>>>>> fcbb6c41
-      {{else}}
-        <div class="alert alert-info">{{html-safe (i18n "bookmarks.no_timezone" basePath=(base-path))}}</div>
-      {{/if}}
-    </div>
-
-    <div class="control-group">
-      {{d-button id="save-bookmark" label="bookmarks.save" class="btn-primary" action=(action "saveAndClose")}}
-      {{d-modal-cancel close=(action "closeWithoutSavingBookmark")}}
-      {{#if showDelete}}
-        <div class="pull-right">
-          {{d-button id="delete-bookmark" icon="trash-alt" class="btn-danger" action=(action "delete")}}
-        </div>
-      {{/if}}
-    </div>
-  {{/conditional-loading-spinner}}
+  {{bookmark model=model
+    afterSave=afterSave
+    afterDelete=afterDelete
+    onCloseWithoutSaving=onCloseWithoutSaving
+    registerOnCloseHandler=(action "registerOnCloseHandler")
+    closeModal=(action "closeModal")}}
 {{/d-modal-body}}