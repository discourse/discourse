--- conflicted
+++ resolved
@@ -16,24 +16,14 @@
           {{#if this.secondFactorRequired}}
             {{#if this.model.security_key_required}}
               <SecurityKeyForm
-<<<<<<< HEAD
                 @setShowSecurityKey={{fn
                   (mut this.model.security_key_required)
                 }}
                 @setSecondFactorMethod={{fn (mut this.secondFactorMethod)}}
-                @otherMethodAllowed={{fn (mut this.secondFactorRequired)}}
-                @action={{this.authenticateSecurityKey}}
-=======
-                @allowedCredentialIds={{this.model.allowed_credential_ids}}
-                @challenge={{this.model.security_key_challenge}}
-                @showSecurityKey={{this.model.security_key_required}}
-                @showSecondFactor={{false}}
-                @secondFactorMethod={{this.secondFactorMethod}}
                 @backupEnabled={{this.model.backup_codes_enabled}}
                 @totpEnabled={{this.model.totp_enabled}}
                 @otherMethodAllowed={{this.secondFactorRequired}}
-                @action={{action "authenticateSecurityKey"}}
->>>>>>> 6e56a76b
+                @action={{this.authenticateSecurityKey}}
               />
             {{else}}
               <SecondFactorForm
