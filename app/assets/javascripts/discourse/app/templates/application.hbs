<DiscourseRoot>
  <a href="#main-container" id="skip-link">{{i18n "skip_to_main_content"}}</a>
  <DDocument />
  <PluginOutlet
    @name="above-site-header"
    @connectorTagName="div"
    @outletArgs={{hash currentPath=this.router._router.currentPath}}
  />

  {{#if this.showSiteHeader}}
    <SiteHeader
      @canSignUp={{this.canSignUp}}
      @showCreateAccount={{route-action "showCreateAccount"}}
      @showLogin={{route-action "showLogin"}}
      @showKeyboard={{route-action "showKeyboardShortcutsHelp"}}
      @toggleMobileView={{route-action "toggleMobileView"}}
      @toggleAnonymous={{route-action "toggleAnonymous"}}
      @logout={{route-action "logout"}}
      @sidebarEnabled={{this.sidebarEnabled}}
      @navigationMenuQueryParamOverride={{this.navigationMenuQueryParamOverride}}
      @showSidebar={{this.showSidebar}}
      @toggleSidebar={{action "toggleSidebar"}}
    />
  {{/if}}

  <SoftwareUpdatePrompt />

  {{#if this.siteSettings.enable_offline_indicator}}
    <OfflineIndicator />
  {{/if}}

  <PluginOutlet
    @name="below-site-header"
    @connectorTagName="div"
    @outletArgs={{hash currentPath=this.router._router.currentPath}}
  />

  <div id="main-outlet-wrapper" class="wrap" role="main">

    <div class="sidebar-wrapper">
      {{! empty div allows for animation }}
      {{#if (and this.sidebarEnabled this.showSidebar)}}
        <Sidebar @toggleSidebar={{action "toggleSidebar"}} />
      {{/if}}
    </div>

    <div id="main-outlet">
      <PluginOutlet @name="above-main-container" @connectorTagName="div" />
      <div class="container" id="main-container">
        {{#if this.showTop}}
          <CustomHtml @name="top" />
        {{/if}}
        <NotificationConsentBanner />
        <PwaInstallBanner />
        <GlobalNotice />
        <CreateTopicsNotice />
        <PluginOutlet
          @name="top-notices"
          @connectorTagName="div"
          @outletArgs={{hash currentPath=this.router._router.currentPath}}
        />
      </div>

      {{outlet}}

      <CardContainer />
    </div>
  </div>

  <PluginOutlet
    @name="above-footer"
    @connectorTagName="div"
    @outletArgs={{hash showFooter=this.showFooter}}
  />
  {{#if this.showFooter}}
    <CustomHtml
      @name="footer"
      @triggerAppEvent="true"
      @classNames="custom-footer-content"
    />
  {{/if}}
  <PluginOutlet
    @name="below-footer"
    @connectorTagName="div"
    @outletArgs={{hash showFooter=this.showFooter}}
  />

<<<<<<< HEAD
  {{outlet "modal"}}
  <DLightbox />
=======
  <ModalContainer />
>>>>>>> e4875028
  <DialogHolder />
  <TopicEntrance />
  <ComposerContainer />

  {{#if this.showFooterNav}}
    <FooterNav />
  {{/if}}
</DiscourseRoot><|MERGE_RESOLUTION|>--- conflicted
+++ resolved
@@ -85,12 +85,8 @@
     @outletArgs={{hash showFooter=this.showFooter}}
   />
 
-<<<<<<< HEAD
-  {{outlet "modal"}}
   <DLightbox />
-=======
   <ModalContainer />
->>>>>>> e4875028
   <DialogHolder />
   <TopicEntrance />
   <ComposerContainer />
