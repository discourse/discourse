<DSection @pageClass="user-messages" />

<PluginOutlet
  @name="user-messages-above-navigation"
  @outletArgs={{hash model=this.model}}
/>

<div class="user-navigation user-navigation-secondary">
  <ol class="category-breadcrumb">
    <li>
      <UserNav::MessagesDropdown
        @content={{this.messagesDropdownContent}}
        @value={{this.messagesDropdownValue}}
        @onChange={{this.onMessagesDropdownChange}}
      />
    </li>
  </ol>

  <HorizontalOverflowNav
    @className="messages-nav"
    @ariaLabel="User secondary - messages"
    id="user-navigation-secondary__horizontal-nav"
  />

  <div class="navigation-controls">
    {{#if this.site.mobileView}}
      {{#if this.currentUser.admin}}
<<<<<<< HEAD
        <BulkSelectToggle @bulkSelectHelper={{this.bulkSelectHelper}} />
=======
        <BulkSelectToggle @parentController="user-topics-list" @tagName="" />
>>>>>>> 5742c4b8
      {{/if}}
    {{/if}}

    <span id="navigation-controls__button"></span>

    {{#if this.showNewPM}}
      <DButton
        @action={{route-action "composePrivateMessage"}}
        @icon="envelope"
        @label="user.new_private_message"
        class="btn-primary new-private-message"
      />
    {{/if}}
    <PluginOutlet
      @name="user-messages-controls-bottom"
      @outletArgs={{hash showNewPM=this.showNewPM}}
    />
  </div>
</div>

<section class="user-content" id="user-content">
  {{outlet}}
</section><|MERGE_RESOLUTION|>--- conflicted
+++ resolved
@@ -25,11 +25,7 @@
   <div class="navigation-controls">
     {{#if this.site.mobileView}}
       {{#if this.currentUser.admin}}
-<<<<<<< HEAD
         <BulkSelectToggle @bulkSelectHelper={{this.bulkSelectHelper}} />
-=======
-        <BulkSelectToggle @parentController="user-topics-list" @tagName="" />
->>>>>>> 5742c4b8
       {{/if}}
     {{/if}}
 
