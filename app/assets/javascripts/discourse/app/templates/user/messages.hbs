<DSection @class="user-secondary-navigation" @pageClass="user-messages">
  <MobileNav @class="messages-nav" @desktopClass="nav-stacked action-list">
    <li>
      <LinkTo @route="userPrivateMessages.index" @model={{this.model}}>
        {{i18n "user.messages.inbox"}}
      </LinkTo>
    </li>

    {{#if this.isPersonal}}
      <li class="archive">
        <LinkTo @route="userPrivateMessages.sent" @model={{this.model}}>
          {{i18n "user.messages.sent"}}
        </LinkTo>
      </li>

      {{#if this.viewingSelf}}
        <li class="archive">
          <LinkTo @route="userPrivateMessages.new" @model={{this.model}} class="new">
            {{this.newLinkText}}
          </LinkTo>
        </li>

        <li class="archive">
          <LinkTo @route="userPrivateMessages.unread" @model={{this.model}} class="unread">
            {{this.unreadLinkText}}
          </LinkTo>
        </li>
      {{/if}}

      <li class="archive">
        <LinkTo @route="userPrivateMessages.archive" @model={{this.model}}>
          {{i18n "user.messages.archive"}}
        </LinkTo>
      </li>
    {{/if}}

    {{#each this.model.groups as |group|}}
      {{#if group.has_messages}}
        <li>
          <LinkTo @route="userPrivateMessages.group" @model={{group.name}}>
            {{d-icon "users"}}
            {{capitalize-string group.name}}
          </LinkTo>
        </li>

        {{#if (and this.isGroup (eq this.groupFilter group.name))}}
          {{#if this.viewingSelf}}
            <li class="archive">
              <LinkTo @route="userPrivateMessages.groupNew" @model={{group.name}} class="new">
                {{this.newLinkText}}
              </LinkTo>
            </li>

            <li class="archive">
              <LinkTo @route="userPrivateMessages.groupUnread" @model={{group.name}} class="unread">
                {{this.unreadLinkText}}
              </LinkTo>
            </li>
          {{/if}}

          <li class="archive">
            <LinkTo @route="userPrivateMessages.groupArchive" @model={{group.name}}>
              {{i18n "user.messages.archive"}}
            </LinkTo>
          </li>
        {{/if}}
      {{/if}}
    {{/each}}

    {{#if this.pmTaggingEnabled}}
      <li class="tags">
        <LinkTo @route="userPrivateMessages.tags" @model={{this.model}}>
          {{i18n "user.messages.tags"}}
        </LinkTo>

        {{#if this.tagId}}
          <li class="archive">
            <LinkTo @route="userPrivateMessages.tagsShow" @model={{this.tagId}}>
              {{this.tagId}}
            </LinkTo>
          </li>
        {{/if}}
      </li>
    {{/if}}

    <PluginOutlet @name="user-messages-nav" @tagName="span" @connectorTagName="li" @args={{hash model=this.model}} />
  </MobileNav>
</DSection>

{{#unless this.site.mobileView}}
  <section class="user-additional-controls">
    {{#if this.group}}
      <GroupNotificationsButton @value={{this.group.group_user.notification_level}} @onChange={{action "changeGroupNotificationLevel"}} />
    {{/if}}

    {{#if this.showNewPM}}
      <DButton @class="btn-primary new-private-message" @action={{route-action "composePrivateMessage"}} @icon="envelope" @label="user.new_private_message" />
    {{/if}}
  </section>
{{/unless}}

<section class="user-content">
  <div class="list-actions">
<<<<<<< HEAD
    {{#if site.mobileView}}
      {{#if showNewPM}}
        {{d-button
          class="btn-primary new-private-message"
          action=(route-action "composePrivateMessage")
          icon="envelope"
          label="user.new_private_message"}}
      {{/if}}
      {{#if (or viewingSelf currentUser.admin)}}
        {{bulk-select-toggle parentController="user-topics-list"}}
      {{/if}}
=======
    {{#if (and this.site.mobileView this.showNewPM)}}
      <DButton @class="btn-primary new-private-message" @action={{route-action "composePrivateMessage"}} @icon="envelope" @label="user.new_private_message" />
>>>>>>> f75a99e9
    {{/if}}
  </div>

  {{#if this.showWarningsWarning}}
    <div class="alert alert-info">{{html-safe (i18n "admin.user.warnings_list_warning")}}</div>
  {{/if}}

  {{outlet}}
</section><|MERGE_RESOLUTION|>--- conflicted
+++ resolved
@@ -101,22 +101,13 @@
 
 <section class="user-content">
   <div class="list-actions">
-<<<<<<< HEAD
-    {{#if site.mobileView}}
-      {{#if showNewPM}}
-        {{d-button
-          class="btn-primary new-private-message"
-          action=(route-action "composePrivateMessage")
-          icon="envelope"
-          label="user.new_private_message"}}
+    {{#if this.site.mobileView}}
+      {{#if this.showNewPM}}
+        <DButton @class="btn-primary new-private-message" @action={{route-action "composePrivateMessage"}} @icon="envelope" @label="user.new_private_message" />
       {{/if}}
-      {{#if (or viewingSelf currentUser.admin)}}
+      {{#if (or this.viewingSelf this.currentUser.admin)}}
         {{bulk-select-toggle parentController="user-topics-list"}}
       {{/if}}
-=======
-    {{#if (and this.site.mobileView this.showNewPM)}}
-      <DButton @class="btn-primary new-private-message" @action={{route-action "composePrivateMessage"}} @icon="envelope" @label="user.new_private_message" />
->>>>>>> f75a99e9
     {{/if}}
   </div>
 
