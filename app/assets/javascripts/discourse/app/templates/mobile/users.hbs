{{#load-more selector=".directory .user" action=(action "loadMore")}}
  <div class="container">
    <div class="users-directory directory">
      {{plugin-outlet name="users-top" connectorTagName="div" args=(hash model=model)}}

      <div class="directory-controls">
        {{period-chooser period=period onChange=(action (mut period)) fullDay=false}}
        {{#if lastUpdatedAt}}
          <div class="directory-last-updated">
            {{i18n "directory.last_updated"}}
            {{lastUpdatedAt}}
          </div>
        {{/if}}
<<<<<<< HEAD
        {{text-field value=nameInput placeholderKey="directory.filter_name" class="filter-name no-blur"}}
        {{group-chooser
          class="filter-name"
          content=availableGroups
          singleSelect=true
          value=selectedGroupId
          onChange=(action "updateGroupParam")
          labelProperty="directory.filter_group"}}
=======
        {{input
          value=(readonly nameInput)
          input=(action "onFilterChanged" value="target.value")
          placeholderKey="directory.filter_name"
          class="filter-name no-blur"
        }}
>>>>>>> 0cc178d5
      </div>

      {{#conditional-loading-spinner condition=model.loading}}
        {{#if model.length}}
          <div class="total-rows">{{i18n "directory.total_rows" count=model.totalRows}}</div>
          {{#each model as |item|}}
            {{directory-item tagName="div" class="user" item=item showTimeRead=showTimeRead}}
          {{/each}}

          {{conditional-loading-spinner condition=model.loadingMore}}
        {{else}}
          <div class="clearfix"></div>
          <p>{{i18n "directory.no_results"}}</p>
        {{/if}}
      {{/conditional-loading-spinner}}

    </div>
  </div>
{{/load-more}}<|MERGE_RESOLUTION|>--- conflicted
+++ resolved
@@ -11,8 +11,13 @@
             {{lastUpdatedAt}}
           </div>
         {{/if}}
-<<<<<<< HEAD
-        {{text-field value=nameInput placeholderKey="directory.filter_name" class="filter-name no-blur"}}
+
+        {{input
+          value=(readonly nameInput)
+          input=(action "onFilterChanged" value="target.value")
+          placeholderKey="directory.filter_name"
+          class="filter-name no-blur"
+        }}
         {{group-chooser
           class="filter-name"
           content=availableGroups
@@ -20,14 +25,6 @@
           value=selectedGroupId
           onChange=(action "updateGroupParam")
           labelProperty="directory.filter_group"}}
-=======
-        {{input
-          value=(readonly nameInput)
-          input=(action "onFilterChanged" value="target.value")
-          placeholderKey="directory.filter_name"
-          class="filter-name no-blur"
-        }}
->>>>>>> 0cc178d5
       </div>
 
       {{#conditional-loading-spinner condition=model.loading}}
