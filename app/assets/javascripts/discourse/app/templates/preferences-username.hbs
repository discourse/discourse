<<<<<<< HEAD
{{#d-section pageClass="user-preferences" tagName=""}}
  <section class="user-preferences solo-preference">
=======
<DSection @pageClass="user-preferences" @tagName="">
  <section class="user-preferences  solo-preference">
>>>>>>> 4acf2394
    <form class="form-horizontal">
      <div class="control-group">
        <div class="controls">
          <h3>{{i18n "user.change_username.title"}}</h3>
        </div>
      </div>

      <div class="control-group">
        <label for="change_username" class="control-label">{{i18n "user.username.title"}}</label>
        <div class="controls">
          <TextField @value={{newUsername}} @id="change_username" @classNames="input-xxlarge" @maxlength={{maxLength}} @autofocus="autofocus" @insert-newline="changeUsername" />
        </div>
        <div class="instructions controls">
          <p>
            {{#if taken}}
              {{i18n "user.change_username.taken"}}
            {{/if}}
            <span>{{errorMessage}}</span>
          </p>
        </div>
      </div>

      <div class="control-group">
        <div class="controls">
          <DButton @class="btn-primary" @action={{action "changeUsername"}} @type="submit" @disabled={{saveDisabled}} @translatedLabel={{saveButtonText}} />
          {{#if saved}}{{i18n "saved"}}{{/if}}
        </div>
      </div>
    </form>
  </section>
</DSection><|MERGE_RESOLUTION|>--- conflicted
+++ resolved
@@ -1,10 +1,5 @@
-<<<<<<< HEAD
-{{#d-section pageClass="user-preferences" tagName=""}}
+<DSection @pageClass="user-preferences" @tagName="">
   <section class="user-preferences solo-preference">
-=======
-<DSection @pageClass="user-preferences" @tagName="">
-  <section class="user-preferences  solo-preference">
->>>>>>> 4acf2394
     <form class="form-horizontal">
       <div class="control-group">
         <div class="controls">
