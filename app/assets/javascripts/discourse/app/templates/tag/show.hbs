{{#if this.list.canLoadMore}}
  {{hide-application-footer}}
{{/if}}

{{body-class
  "tags-page"
  (concat "tag-" this.tag.id)
  (if this.category.slug (concat "category-" this.category.slug))
  (if this.additionalTags "tags-intersection")
}}

<div class="container">
  <DiscourseBanner @user={{this.currentUser}} @banner={{this.site.banner}} />
</div>

<span>
  <PluginOutlet @name="discovery-list-controls-above" @connectorTagName="div" />
</span>

<div class="list-controls">
  <PluginOutlet
    @name="discovery-navigation-bar-above"
    @connectorTagName="div"
  />
  <div class="container">
    <section class="navigation-container tag-navigation">
      <DNavigation
        @filterMode={{this.filterMode}}
        @canCreateTopic={{this.canCreateTopic}}
        @hasDraft={{this.currentUser.has_topic_draft}}
        @createTopic={{route-action "createTopic"}}
        @category={{this.category}}
        @editCategory={{route-action "editCategory" this.category}}
        @tag={{this.tag}}
        @noSubcategories={{this.noSubcategories}}
        @tagNotification={{this.tagNotification}}
        @additionalTags={{this.additionalTags}}
        @showInfo={{this.showInfo}}
        @canCreateTopicOnTag={{this.canCreateTopicOnTag}}
        @createTopicDisabled={{this.createTopicDisabled}}
        @changeTagNotificationLevel={{action "changeTagNotificationLevel"}}
        @toggleInfo={{action "toggleInfo"}}
      />

      <PluginOutlet
        @name="tag-navigation"
        @connectorTagName="div"
        @outletArgs={{hash category=this.category tag=this.tag}}
      />
    </section>
  </div>
</div>

{{#if this.showInfo}}
  <TagInfo
    @tag={{this.tag}}
    @list={{this.list}}
    @deleteAction={{action "deleteTag"}}
  />
{{/if}}

<<<<<<< HEAD
  <TopicDismissButtons
    @position="top"
    @selectedTopics={{this.bulkSelectHelper.selected}}
    @model={{this.model}}
    @showResetNew={{this.showResetNew}}
    @showDismissRead={{this.showDismissRead}}
    @resetNew={{action "resetNew"}}
    @dismissRead={{route-action "dismissReadTopics"}}
=======
<span>
  <PluginOutlet
    @name="discovery-list-container-top"
    @connectorTagName="div"
    @outletArgs={{hash category=this.category}}
>>>>>>> 87d0336f
  />
</span>

<TopicDismissButtons
  @position="top"
  @selectedTopics={{this.selected}}
  @model={{this.model}}
  @showResetNew={{this.showResetNew}}
  @showDismissRead={{this.showDismissRead}}
  @resetNew={{action "resetNew"}}
/>

<<<<<<< HEAD
  <div class="container list-container">
    <div class="row">
      <div class="full-width">
        <PluginOutlet @name="before-list-area" />
        <div id="list-area">
          {{#unless this.loading}}
            <DiscoveryTopicsList
              @model={{this.list}}
              @refresh={{action "refresh"}}
              @bulkSelectHelper={{this.bulkSelectHelper}}
            >
              {{#if this.top}}
                <div class="top-lists">
                  <PeriodChooser
                    @period={{this.period}}
                    @action={{action "changePeriod"}}
                    @fullDay={{false}}
                  />
=======
<span>
  <PluginOutlet @name="discovery-above" @connectorTagName="div" />
</span>

<div class="container list-container">
  <div class="row">
    <div class="full-width">
      <PluginOutlet @name="before-list-area" />
      <div id="list-area">
        {{#unless this.loading}}
          <DiscoveryTopicsList
            @model={{this.list}}
            @refresh={{action "refresh"}}
            @autoAddTopicsToBulkSelect={{this.autoAddTopicsToBulkSelect}}
            @bulkSelectEnabled={{this.bulkSelectEnabled}}
            @addTopicsToBulkSelect={{action "addTopicsToBulkSelect"}}
          >
            {{#if this.top}}
              <div class="top-lists">
                <PeriodChooser
                  @period={{this.period}}
                  @action={{action "changePeriod"}}
                  @fullDay={{false}}
                />
              </div>
            {{else}}
              {{#if this.topicTrackingState.hasIncoming}}
                <div class="show-more {{if this.hasTopics 'has-topics'}}">
                  <a
                    tabindex="0"
                    href
                    {{on "click" this.showInserted}}
                    class="alert alert-info clickable"
                  >
                    <CountI18n
                      @key="topic_count_"
                      @suffix={{this.topicTrackingState.filter}}
                      @count={{this.topicTrackingState.incomingCount}}
                    />
                  </a>
>>>>>>> 87d0336f
                </div>
              {{/if}}
<<<<<<< HEAD
              {{#unless this.bulkSelectEnabled}}
                {{#if
                  (and this.showTopicsAndRepliesToggle this.site.mobileView)
                }}
                  <NewListHeaderControlsWrapper
                    @current={{this.subset}}
                    @newRepliesCount={{this.newRepliesCount}}
                    @newTopicsCount={{this.newTopicsCount}}
                    @changeNewListSubset={{action "changeNewListSubset"}}
                  />
                {{/if}}
              {{/unless}}
              {{#if this.list.topics}}
                <TopicList
                  @topics={{this.list.topics}}
                  @canBulkSelect={{this.canBulkSelect}}
                  @bulkSelectHelper={{this.bulkSelectHelper}}
                  @category={{this.category}}
                  @showPosters={{true}}
                  @order={{this.order}}
                  @ascending={{this.ascending}}
                  @changeSort={{action "changeSort"}}
                  @focusLastVisitedTopic={{true}}
                  @showTopicsAndRepliesToggle={{this.showTopicsAndRepliesToggle}}
                  @newListSubset={{this.subset}}
                  @changeNewListSubset={{action "changeNewListSubset"}}
=======
            {{/if}}
            {{#unless this.bulkSelectEnabled}}
              {{#if (and this.showTopicsAndRepliesToggle this.site.mobileView)}}
                <NewListHeaderControlsWrapper
                  @current={{this.subset}}
>>>>>>> 87d0336f
                  @newRepliesCount={{this.newRepliesCount}}
                  @newTopicsCount={{this.newTopicsCount}}
                  @changeNewListSubset={{action "changeNewListSubset"}}
                />
              {{/if}}
<<<<<<< HEAD
            </DiscoveryTopicsList>

            <footer class="topic-list-bottom">
              <TopicDismissButtons
                @position="bottom"
                @selectedTopics={{this.bulkSelectHelper.selected}}
                @model={{this.model}}
                @showResetNew={{this.showResetNew}}
                @showDismissRead={{this.showDismissRead}}
                @resetNew={{action "resetNew"}}
                @dismissRead={{route-action "dismissReadTopics"}}
=======
            {{/unless}}
            {{#if this.list.topics}}
              <TopicList
                @topics={{this.list.topics}}
                @canBulkSelect={{this.canBulkSelect}}
                @toggleBulkSelect={{action "toggleBulkSelect"}}
                @bulkSelectEnabled={{this.bulkSelectEnabled}}
                @bulkSelectAction={{action "refresh"}}
                @updateAutoAddTopicsToBulkSelect={{action
                  "updateAutoAddTopicsToBulkSelect"
                }}
                @selected={{this.selected}}
                @category={{this.category}}
                @showPosters={{true}}
                @order={{this.order}}
                @ascending={{this.ascending}}
                @changeSort={{action "changeSort"}}
                @focusLastVisitedTopic={{true}}
                @showTopicsAndRepliesToggle={{this.showTopicsAndRepliesToggle}}
                @newListSubset={{this.subset}}
                @changeNewListSubset={{action "changeNewListSubset"}}
                @newRepliesCount={{this.newRepliesCount}}
                @newTopicsCount={{this.newTopicsCount}}
>>>>>>> 87d0336f
              />
            {{/if}}
          </DiscoveryTopicsList>

          <footer class="topic-list-bottom">
            <TopicDismissButtons
              @position="bottom"
              @selectedTopics={{this.selected}}
              @model={{this.model}}
              @showResetNew={{this.showResetNew}}
              @showDismissRead={{this.showDismissRead}}
              @resetNew={{action "resetNew"}}
            />

            {{#unless this.list.canLoadMore}}
              <FooterMessage
                @education={{this.footerEducation}}
                @message={{this.footerMessage}}
              >
                {{html-safe
                  (i18n "topic.browse_all_tags_or_latest" basePath=(base-path))
                }}
              </FooterMessage>
            {{/unless}}
          </footer>
        {{/unless}}

        <ConditionalLoadingSpinner @condition={{this.list.loadingMore}} />
      </div>
    </div>
  </div>
</div>

<span>
  <PluginOutlet @name="discovery-below" @connectorTagName="div" />
</span><|MERGE_RESOLUTION|>--- conflicted
+++ resolved
@@ -59,54 +59,24 @@
   />
 {{/if}}
 
-<<<<<<< HEAD
-  <TopicDismissButtons
-    @position="top"
-    @selectedTopics={{this.bulkSelectHelper.selected}}
-    @model={{this.model}}
-    @showResetNew={{this.showResetNew}}
-    @showDismissRead={{this.showDismissRead}}
-    @resetNew={{action "resetNew"}}
-    @dismissRead={{route-action "dismissReadTopics"}}
-=======
 <span>
   <PluginOutlet
     @name="discovery-list-container-top"
     @connectorTagName="div"
     @outletArgs={{hash category=this.category}}
->>>>>>> 87d0336f
   />
 </span>
 
 <TopicDismissButtons
   @position="top"
-  @selectedTopics={{this.selected}}
+  @selectedTopics={{this.bulkSelectHelper.selected}}
   @model={{this.model}}
   @showResetNew={{this.showResetNew}}
   @showDismissRead={{this.showDismissRead}}
   @resetNew={{action "resetNew"}}
+  @dismissRead={{route-action "dismissReadTopics"}}
 />
 
-<<<<<<< HEAD
-  <div class="container list-container">
-    <div class="row">
-      <div class="full-width">
-        <PluginOutlet @name="before-list-area" />
-        <div id="list-area">
-          {{#unless this.loading}}
-            <DiscoveryTopicsList
-              @model={{this.list}}
-              @refresh={{action "refresh"}}
-              @bulkSelectHelper={{this.bulkSelectHelper}}
-            >
-              {{#if this.top}}
-                <div class="top-lists">
-                  <PeriodChooser
-                    @period={{this.period}}
-                    @action={{action "changePeriod"}}
-                    @fullDay={{false}}
-                  />
-=======
 <span>
   <PluginOutlet @name="discovery-above" @connectorTagName="div" />
 </span>
@@ -120,9 +90,7 @@
           <DiscoveryTopicsList
             @model={{this.list}}
             @refresh={{action "refresh"}}
-            @autoAddTopicsToBulkSelect={{this.autoAddTopicsToBulkSelect}}
-            @bulkSelectEnabled={{this.bulkSelectEnabled}}
-            @addTopicsToBulkSelect={{action "addTopicsToBulkSelect"}}
+            @bulkSelectHelper={{this.bulkSelectHelper}}
           >
             {{#if this.top}}
               <div class="top-lists">
@@ -147,73 +115,24 @@
                       @count={{this.topicTrackingState.incomingCount}}
                     />
                   </a>
->>>>>>> 87d0336f
                 </div>
               {{/if}}
-<<<<<<< HEAD
-              {{#unless this.bulkSelectEnabled}}
-                {{#if
-                  (and this.showTopicsAndRepliesToggle this.site.mobileView)
-                }}
-                  <NewListHeaderControlsWrapper
-                    @current={{this.subset}}
-                    @newRepliesCount={{this.newRepliesCount}}
-                    @newTopicsCount={{this.newTopicsCount}}
-                    @changeNewListSubset={{action "changeNewListSubset"}}
-                  />
-                {{/if}}
-              {{/unless}}
-              {{#if this.list.topics}}
-                <TopicList
-                  @topics={{this.list.topics}}
-                  @canBulkSelect={{this.canBulkSelect}}
-                  @bulkSelectHelper={{this.bulkSelectHelper}}
-                  @category={{this.category}}
-                  @showPosters={{true}}
-                  @order={{this.order}}
-                  @ascending={{this.ascending}}
-                  @changeSort={{action "changeSort"}}
-                  @focusLastVisitedTopic={{true}}
-                  @showTopicsAndRepliesToggle={{this.showTopicsAndRepliesToggle}}
-                  @newListSubset={{this.subset}}
-                  @changeNewListSubset={{action "changeNewListSubset"}}
-=======
             {{/if}}
             {{#unless this.bulkSelectEnabled}}
               {{#if (and this.showTopicsAndRepliesToggle this.site.mobileView)}}
                 <NewListHeaderControlsWrapper
                   @current={{this.subset}}
->>>>>>> 87d0336f
                   @newRepliesCount={{this.newRepliesCount}}
                   @newTopicsCount={{this.newTopicsCount}}
                   @changeNewListSubset={{action "changeNewListSubset"}}
                 />
               {{/if}}
-<<<<<<< HEAD
-            </DiscoveryTopicsList>
-
-            <footer class="topic-list-bottom">
-              <TopicDismissButtons
-                @position="bottom"
-                @selectedTopics={{this.bulkSelectHelper.selected}}
-                @model={{this.model}}
-                @showResetNew={{this.showResetNew}}
-                @showDismissRead={{this.showDismissRead}}
-                @resetNew={{action "resetNew"}}
-                @dismissRead={{route-action "dismissReadTopics"}}
-=======
             {{/unless}}
             {{#if this.list.topics}}
               <TopicList
                 @topics={{this.list.topics}}
                 @canBulkSelect={{this.canBulkSelect}}
-                @toggleBulkSelect={{action "toggleBulkSelect"}}
-                @bulkSelectEnabled={{this.bulkSelectEnabled}}
-                @bulkSelectAction={{action "refresh"}}
-                @updateAutoAddTopicsToBulkSelect={{action
-                  "updateAutoAddTopicsToBulkSelect"
-                }}
-                @selected={{this.selected}}
+                @bulkSelectHelper={{this.bulkSelectHelper}}
                 @category={{this.category}}
                 @showPosters={{true}}
                 @order={{this.order}}
@@ -225,7 +144,6 @@
                 @changeNewListSubset={{action "changeNewListSubset"}}
                 @newRepliesCount={{this.newRepliesCount}}
                 @newTopicsCount={{this.newTopicsCount}}
->>>>>>> 87d0336f
               />
             {{/if}}
           </DiscoveryTopicsList>
@@ -233,11 +151,12 @@
           <footer class="topic-list-bottom">
             <TopicDismissButtons
               @position="bottom"
-              @selectedTopics={{this.selected}}
+              @selectedTopics={{this.bulkSelectHelper.selected}}
               @model={{this.model}}
               @showResetNew={{this.showResetNew}}
               @showDismissRead={{this.showDismissRead}}
               @resetNew={{action "resetNew"}}
+              @dismissRead={{route-action "dismissReadTopics"}}
             />
 
             {{#unless this.list.canLoadMore}}
