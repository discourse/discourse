{{#d-section tagName="" pageClass="tags" bodyClass=(concat "tag-" tag.id (if category.slug (concat " category-" category.slug)) ""  (if additionalTags " tags-intersection"))}}
  <div class="container">
    {{discourse-banner user=currentUser banner=site.banner}}
  </div>

  <div class="list-controls">
    <div class="container">
      <section class="navigation-container tag-navigation">
        {{d-navigation
          filterMode=filterMode
          canCreateTopic=canCreateTopic
          hasDraft=currentUser.has_topic_draft
          createTopic=(route-action "createTopic")
          category=category
          tag=tag
          noSubcategories=noSubcategories
          tagNotification=tagNotification
          additionalTags=additionalTags
          showInfo=showInfo
          canCreateTopicOnTag=canCreateTopicOnTag
          changeTagNotificationLevel=(action "changeTagNotificationLevel")
          toggleInfo=(action "toggleInfo")
        }}

        {{plugin-outlet
<<<<<<< HEAD
            name="tag-navigation"
            args=(hash category=category tag=tag)
            tagName=""
          }}
=======
          name="tag-navigation"
          args=(hash category=category tag=tag)
          tagName=""
        }}
>>>>>>> aaa03478
      </section>
    </div>
  </div>

  {{#if showInfo}}
    {{tag-info tag=tag list=list deleteAction=(action "deleteTag")}}
  {{/if}}

  {{plugin-outlet name="discovery-list-container-top" args=(hash category=category)}}

<<<<<<< HEAD
  {{topic-dismiss-buttons position="top" selectedTopics=selected model=list resetNew=(action "resetNew")}}
=======
  {{#if showDismissAtTop}}
    <div class="row dismiss-container-top">
      {{#if showDismissRead}}
        {{d-button
          class="btn-default dismiss-read"
          id="dismiss-topics"
          action=(action "dismissReadPosts")
          title="topics.bulk.dismiss_tooltip"
          label="topics.bulk.dismiss_button"
        }}
      {{/if}}

      {{#if showResetNew}}
        {{d-button
          class="btn-default dismiss-read"
          action=(action "resetNew")
          id="dismiss-new"
          icon="check"
          label="topics.bulk.dismiss_new"
        }}
      {{/if}}
    </div>
  {{/if}}
>>>>>>> aaa03478

  <div class="container list-container">
    <div class="row">
      <div class="full-width">
        <div id="list-area">
          {{#unless loading}}
            {{#if list.topics}}
              {{#discovery-topics-list
                model=list
                refresh=(action "refresh")
                autoAddTopicsToBulkSelect=autoAddTopicsToBulkSelect
                bulkSelectEnabled=bulkSelectEnabled
                addTopicsToBulkSelect=(action "addTopicsToBulkSelect")
                as |discoveryTopicList|
              }}
                {{bulk-select-button
                  selected=selected
                  action=(action "refresh")
                  category=category
                }}

                {{topic-list
                  topics=list.topics
                  canBulkSelect=canBulkSelect
                  toggleBulkSelect=(action "toggleBulkSelect")
                  bulkSelectEnabled=bulkSelectEnabled
                  updateAutoAddTopicsToBulkSelect=(action "updateAutoAddTopicsToBulkSelect")
                  selected=selected
                  showPosters=true
                  order=order
                  ascending=ascending
                  changeSort=(action "changeSort")
                  onScroll=discoveryTopicList.saveScrollPosition
                  scrollOnLoad=true
                }}
              {{/discovery-topics-list}}
            {{/if}}

            <footer class="topic-list-bottom">
<<<<<<< HEAD
              {{topic-dismiss-buttons position="bottom" selectedTopics=selected model=list resetNew=(action "resetNew")}}
=======
              {{#if showDismissRead}}
                {{d-button
                  class="btn-default dismiss-read"
                  id="dismiss-topics"
                  action=(action "dismissReadPosts")
                  title="topics.bulk.dismiss_tooltip"
                  label="topics.bulk.dismiss_button"
                }}
              {{/if}}

              {{#if showResetNew}}
                {{d-button
                  class="btn-default dismiss-read"
                  action=(action "resetNew")
                  id="dismiss-new"
                  icon="check"
                  label="topics.bulk.dismiss_new"
                }}
              {{/if}}
>>>>>>> aaa03478

              {{#footer-message education=footerEducation message=footerMessage}}
                {{#link-to "tags"}} {{i18n "topic.browse_all_tags"}}{{/link-to}} {{i18n "or"}} {{#link-to "discovery.latest"}}{{i18n "topic.view_latest_topics"}}{{/link-to}}.
              {{/footer-message}}
            </footer>
          {{/unless}}

          {{conditional-loading-spinner condition=list.loadingMore}}
        </div>
      </div>
    </div>
  </div>

  {{plugin-outlet name="discovery-below"}}
{{/d-section}}<|MERGE_RESOLUTION|>--- conflicted
+++ resolved
@@ -23,17 +23,10 @@
         }}
 
         {{plugin-outlet
-<<<<<<< HEAD
-            name="tag-navigation"
-            args=(hash category=category tag=tag)
-            tagName=""
-          }}
-=======
           name="tag-navigation"
           args=(hash category=category tag=tag)
           tagName=""
         }}
->>>>>>> aaa03478
       </section>
     </div>
   </div>
@@ -44,33 +37,7 @@
 
   {{plugin-outlet name="discovery-list-container-top" args=(hash category=category)}}
 
-<<<<<<< HEAD
   {{topic-dismiss-buttons position="top" selectedTopics=selected model=list resetNew=(action "resetNew")}}
-=======
-  {{#if showDismissAtTop}}
-    <div class="row dismiss-container-top">
-      {{#if showDismissRead}}
-        {{d-button
-          class="btn-default dismiss-read"
-          id="dismiss-topics"
-          action=(action "dismissReadPosts")
-          title="topics.bulk.dismiss_tooltip"
-          label="topics.bulk.dismiss_button"
-        }}
-      {{/if}}
-
-      {{#if showResetNew}}
-        {{d-button
-          class="btn-default dismiss-read"
-          action=(action "resetNew")
-          id="dismiss-new"
-          icon="check"
-          label="topics.bulk.dismiss_new"
-        }}
-      {{/if}}
-    </div>
-  {{/if}}
->>>>>>> aaa03478
 
   <div class="container list-container">
     <div class="row">
@@ -110,29 +77,7 @@
             {{/if}}
 
             <footer class="topic-list-bottom">
-<<<<<<< HEAD
               {{topic-dismiss-buttons position="bottom" selectedTopics=selected model=list resetNew=(action "resetNew")}}
-=======
-              {{#if showDismissRead}}
-                {{d-button
-                  class="btn-default dismiss-read"
-                  id="dismiss-topics"
-                  action=(action "dismissReadPosts")
-                  title="topics.bulk.dismiss_tooltip"
-                  label="topics.bulk.dismiss_button"
-                }}
-              {{/if}}
-
-              {{#if showResetNew}}
-                {{d-button
-                  class="btn-default dismiss-read"
-                  action=(action "resetNew")
-                  id="dismiss-new"
-                  icon="check"
-                  label="topics.bulk.dismiss_new"
-                }}
-              {{/if}}
->>>>>>> aaa03478
 
               {{#footer-message education=footerEducation message=footerMessage}}
                 {{#link-to "tags"}} {{i18n "topic.browse_all_tags"}}{{/link-to}} {{i18n "or"}} {{#link-to "discovery.latest"}}{{i18n "topic.view_latest_topics"}}{{/link-to}}.
