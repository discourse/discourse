--- conflicted
+++ resolved
@@ -422,7 +422,6 @@
               data-topic-id={{@controller.model.id}}
             >
 
-<<<<<<< HEAD
               {{#if @controller.site.useGlimmerPostStream}}
                 <div class="posts-wrapper">
                   <span>
@@ -495,25 +494,13 @@
                 <div class="posts-wrapper">
                   <ConditionalLoadingSpinner
                     @condition={{@controller.model.postStream.loadingAbove}}
-=======
-              <div class="posts-wrapper">
-                <ConditionalLoadingSpinner
-                  @condition={{@controller.model.postStream.loadingAbove}}
-                />
-
-                <span>
-                  <PluginOutlet
-                    @name="topic-above-posts"
-                    @connectorTagName="div"
-                    @outletArgs={{lazyHash model=@controller.model}}
->>>>>>> 199e120e
                   />
 
                   <span>
                     <PluginOutlet
                       @name="topic-above-posts"
                       @connectorTagName="div"
-                      @outletArgs={{hash model=@controller.model}}
+                      @outletArgs={{lazyHash model=@controller.model}}
                     />
                   </span>
 
