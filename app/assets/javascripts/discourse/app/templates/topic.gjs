--- conflicted
+++ resolved
@@ -99,7 +99,6 @@
             @save={{@controller.finishedEditingTopic}}
             @model={{@controller.model}}
           >
-<<<<<<< HEAD
             <div
               class={{concatClass
                 "title-wrapper"
@@ -112,40 +111,11 @@
                   <PrivateMessageGlyph
                     @shouldShow={{@controller.model.isPrivateMessage}}
                   />
-=======
-            {{#if @controller.editingTopic}}
-              <div class="edit-topic-title">
-                <PrivateMessageGlyph
-                  @shouldShow={{@controller.model.isPrivateMessage}}
-                />
-
-                <div class="edit-title__wrapper">
-                  <PluginOutlet
-                    @name="edit-topic-title"
-                    @outletArgs={{lazyHash
-                      model=@controller.model
-                      buffered=@controller.buffered
-                    }}
-                  >
-                    <TextField
-                      @id="edit-title"
-                      @value={{@controller.buffered.title}}
-                      @maxlength={{@controller.siteSettings.max_topic_title_length}}
-                      @autofocus="true"
-                    />
-                  </PluginOutlet>
-                </div>
->>>>>>> 36890055
 
                   <div class="edit-title__wrapper">
                     <PluginOutlet
-<<<<<<< HEAD
                       @name="edit-topic-title"
                       @outletArgs={{hash
-=======
-                      @name="edit-topic-category"
-                      @outletArgs={{lazyHash
->>>>>>> 36890055
                         model=@controller.model
                         buffered=@controller.buffered
                       }}
@@ -158,8 +128,6 @@
                       />
                     </PluginOutlet>
                   </div>
-
-<<<<<<< HEAD
                   {{#if @controller.showCategoryChooser}}
                     <div class="edit-category__wrapper">
                       <PluginOutlet
@@ -167,26 +135,6 @@
                         @outletArgs={{hash
                           model=@controller.model
                           buffered=@controller.buffered
-=======
-                {{#if @controller.canEditTags}}
-                  <div class="edit-tags__wrapper">
-                    <PluginOutlet
-                      @name="edit-topic-tags"
-                      @outletArgs={{lazyHash
-                        model=@controller.model
-                        buffered=@controller.buffered
-                      }}
-                    >
-                      <MiniTagChooser
-                        @value={{@controller.buffered.tags}}
-                        @onChange={{@controller.topicTagsChanged}}
-                        @options={{hash
-                          filterable=true
-                          categoryId=@controller.buffered.category_id
-                          minimum=@controller.minimumRequiredTags
-                          filterPlaceholder="tagging.choose_for_topic"
-                          useHeaderFilter=true
->>>>>>> 36890055
                         }}
                       >
                         <CategoryChooser
@@ -198,7 +146,6 @@
                     </div>
                   {{/if}}
 
-<<<<<<< HEAD
                   {{#if @controller.canEditTags}}
                     <div class="edit-tags__wrapper">
                       <PluginOutlet
@@ -222,16 +169,6 @@
                       </PluginOutlet>
                     </div>
                   {{/if}}
-=======
-                <PluginOutlet
-                  @name="edit-topic"
-                  @connectorTagName="div"
-                  @outletArgs={{lazyHash
-                    model=@controller.model
-                    buffered=@controller.buffered
-                  }}
-                />
->>>>>>> 36890055
 
                   <PluginOutlet
                     @name="edit-topic"
@@ -312,7 +249,6 @@
                 </h1>
 
                 <PluginOutlet
-<<<<<<< HEAD
                   @name="topic-category-wrapper"
                   @outletArgs={{hash topic=@controller.model}}
                 >
@@ -321,22 +257,6 @@
                     class="topic-category"
                   />
                 </PluginOutlet>
-=======
-                  @name="topic-title-suffix"
-                  @outletArgs={{lazyHash model=@controller.model}}
-                />
-              </h1>
-
-              <PluginOutlet
-                @name="topic-category-wrapper"
-                @outletArgs={{lazyHash topic=@controller.model}}
-              >
-                <TopicCategory
-                  @topic={{@controller.model}}
-                  class="topic-category"
-                />
-              </PluginOutlet>
->>>>>>> 36890055
 
               {{/if}}
             </div>
