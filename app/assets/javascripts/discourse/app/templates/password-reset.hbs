{{body-class "password-reset-page"}}
{{hide-application-sidebar}}
{{hide-application-header-buttons "search" "login" "signup"}}
<div class="container password-reset clearfix">
  <div class="pull-left col-image">
    <img src={{this.lockImageUrl}} class="password-reset-img" alt="" />
  </div>

  <div class="pull-left col-form">
    {{#if this.successMessage}}
      <p>{{this.successMessage}}</p>

      {{#if this.requiresApproval}}
        <p>{{i18n "login.not_approved"}}</p>
      {{else}}
        {{#unless this.redirected}}
          <a
            class="btn"
            href={{this.redirectHref}}
            {{on "click" this.done}}
          >{{this.continueButtonText}}</a>
        {{/unless}}
      {{/if}}
    {{else}}
      <form class="change-password-form">
        {{#if this.securityKeyOrSecondFactorRequired}}
          <h2>{{i18n "user.change_password.title"}}</h2>
          <p>
            {{i18n "user.change_password.verify_identity"}}
          </p>
          {{#if this.errorMessage}}
            <div class="alert alert-error">{{this.errorMessage}}</div>
            <br />
          {{/if}}

          {{#if this.displaySecurityKeyForm}}
            <SecurityKeyForm
<<<<<<< HEAD
              @setShowSecurityKey={{fn (mut this.model.security_key_required)}}
              @setSecondFactorMethod={{fn
                (mut this.selectedSecondFactorMethod)
              }}
=======
              @allowedCredentialIds={{this.model.allowed_credential_ids}}
              @challenge={{this.model.security_key_challenge}}
              @showSecurityKey={{false}}
              @showSecondFactor={{false}}
              @secondFactorMethod={{this.selectedSecondFactorMethod}}
              @backupEnabled={{this.backupEnabled}}
              @totpEnabled={{this.secondFactorRequired}}
>>>>>>> 6e56a76b
              @otherMethodAllowed={{this.otherMethodAllowed}}
              @action={{this.authenticateSecurityKey}}
            />
          {{else}}
            <SecondFactorForm
              @secondFactorMethod={{this.selectedSecondFactorMethod}}
              @secondFactorToken={{this.secondFactorToken}}
              @backupEnabled={{this.backupEnabled}}
              @totpEnabled={{this.secondFactorRequired}}
              @isLogin={{false}}
            >
              <SecondFactorInput
                {{on
                  "input"
                  (with-event-value (fn (mut this.secondFactorToken)))
                }}
                @secondFactorMethod={{this.selectedSecondFactorMethod}}
                value={{this.secondFactorToken}}
                id="second-factor"
              />
            </SecondFactorForm>
          {{/if}}

          {{#unless this.displaySecurityKeyForm}}
            <DButton
              @action={{action "submit"}}
              @label="submit"
              type="submit"
              class="btn-primary"
            />
          {{/unless}}
        {{else}}
          <h2>{{i18n "user.change_password.choose"}}</h2>
          {{#if this.errorMessage}}
            <div class="alert alert-error">{{this.errorMessage}}</div>
            <br />
          {{/if}}

          <div class="input">
            <PasswordField
              @value={{this.accountPassword}}
              @capsLockOn={{this.capsLockOn}}
              type={{if this.maskPassword "password" "text"}}
              autofocus="autofocus"
              autocomplete="new-password"
              id="new-account-password"
            />
            <TogglePasswordMask
              @maskPassword={{this.maskPassword}}
              @togglePasswordMask={{this.togglePasswordMask}}
            />

            <div class="caps-lock-warning {{unless this.capsLockOn 'hidden'}}">
              {{d-icon "exclamation-triangle"}}
              {{i18n "login.caps_lock_warning"}}
            </div>
          </div>

          <InputTip @validation={{this.passwordValidation}} />

          <DButton
            @action={{action "submit"}}
            @label="user.change_password.set_password"
            type="submit"
            class="btn-primary"
          />
        {{/if}}
      </form>
    {{/if}}
  </div>
</div><|MERGE_RESOLUTION|>--- conflicted
+++ resolved
@@ -35,20 +35,11 @@
 
           {{#if this.displaySecurityKeyForm}}
             <SecurityKeyForm
-<<<<<<< HEAD
-              @setShowSecurityKey={{fn (mut this.model.security_key_required)}}
               @setSecondFactorMethod={{fn
                 (mut this.selectedSecondFactorMethod)
               }}
-=======
-              @allowedCredentialIds={{this.model.allowed_credential_ids}}
-              @challenge={{this.model.security_key_challenge}}
-              @showSecurityKey={{false}}
-              @showSecondFactor={{false}}
-              @secondFactorMethod={{this.selectedSecondFactorMethod}}
               @backupEnabled={{this.backupEnabled}}
               @totpEnabled={{this.secondFactorRequired}}
->>>>>>> 6e56a76b
               @otherMethodAllowed={{this.otherMethodAllowed}}
               @action={{this.authenticateSecurityKey}}
             />
