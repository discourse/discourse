--- conflicted
+++ resolved
@@ -6,47 +6,11 @@
       {{nav-item route="userInvited.show" routeParam="redeemed" i18nLabel=redeemedLabel}}
     {{/mobile-nav}}
   {{/d-section}}
-<<<<<<< HEAD
-
-  {{#d-section class="user-additional-controls"}}
-    {{d-button class="btn-default" icon="plus" action=(action "createInvite") label="user.invited.create"}}
-    {{#if canBulkInvite}}
-      {{d-button class="btn-default" icon="upload" action=(action "createInviteCsv") label="user.invited.bulk_invite.text"}}
-    {{/if}}
-    {{#if showBulkActionButtons}}
-      {{#if inviteExpired}}
-        {{#if removedAll}}
-          <li>
-            {{i18n "user.invited.removed_all"}}
-          </li>
-        {{else}}
-          {{d-button icon="times" action=(action "destroyAllExpired") label="user.invited.remove_all"}}
-        {{/if}}
-      {{/if}}
-
-      {{#if invitePending}}
-        {{#if reinvitedAll}}
-          <li>
-            {{i18n "user.invited.reinvited_all"}}
-          </li>
-        {{else}}
-          {{d-button class="btn-default" icon="sync" action=(action "reinviteAll") label="user.invited.reinvite_all"}}
-        {{/if}}
-      {{/if}}
-    {{/if}}
-  {{/d-section}}
-=======
->>>>>>> 837bd5a6
 {{/if}}
 
 {{#d-section pageClass="user-invites" tagName=""}}
   {{#if canInviteToForum}}
     {{#load-more class="user-content" selector=".user-invite-list tr" action=(action "loadMore")}}
-<<<<<<< HEAD
-      <section>
-=======
-      {{#d-section class="user-additional-controls"}}
->>>>>>> 837bd5a6
         {{#if showSearch}}
           <div class="user-invite-search">
             <form>{{text-field value=searchTerm placeholderKey="user.invited.search"}}</form>
