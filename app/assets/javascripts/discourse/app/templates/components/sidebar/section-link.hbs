--- conflicted
+++ resolved
@@ -27,12 +27,7 @@
       {{@content}}
     </span>
 
-<<<<<<< HEAD
-    {{! TODO move badge count to suffixType="text", suffixValue="3" like prefix}}
-    {{#if @badgeCount}}
-=======
     {{#if @badgeText}}
->>>>>>> 0ca1152c
       <span class="sidebar-section-link-content-badge">
         {{@badgeText}}
       </span>
