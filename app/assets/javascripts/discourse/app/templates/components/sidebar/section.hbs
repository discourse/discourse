--- conflicted
+++ resolved
@@ -4,17 +4,13 @@
       {{d-icon this.headerCaretIcon}}
     </button>
 
-<<<<<<< HEAD
-    <LinkTo @route={{@headerRoute}} @query={{@headerQuery}} class="sidebar-section-header-link" title={{@headerLinkTitle}}>
-=======
     <LinkTo
       @route={{@headerRoute}}
       @query={{@headerQuery}}
       @models={{if @headerModel (array @headerModel) (if @headerModels @headerModels (array))}}
       @class="sidebar-section-header-link"
-      title={{@headerLinkTitle}}>
-
->>>>>>> 4acf2394
+      title={{@headerLinkTitle}}
+    >
       {{@headerLinkText}}
     </LinkTo>
 
