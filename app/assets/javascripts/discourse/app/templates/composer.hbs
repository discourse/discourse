--- conflicted
+++ resolved
@@ -542,13 +542,7 @@
                 {{/if}}
 
                 {{#if this.isCancellable}}
-<<<<<<< HEAD
-                  <a href id="cancel-file-upload" {{action "cancelUpload"}}>
-                    {{d-icon "times"}}
-                  </a>
-=======
                   <a href id="cancel-file-upload" {{on "click" this.cancelUpload}}>{{d-icon "times"}}</a>
->>>>>>> 84f25291
                 {{/if}}
               </div>
             {{/if}}
@@ -596,22 +590,7 @@
               </a>
             {{/if}}
 
-<<<<<<< HEAD
-            <a 
-              href 
-              class="
-                btn 
-                btn-default 
-                no-text 
-                mobile-preview
-              " 
-              title={{i18n "composer.show_preview"}} 
-              {{action "togglePreview"}} 
-              aria-label={{i18n "preview"}}
-            >
-=======
             <a href class="btn btn-default no-text mobile-preview" title={{i18n "composer.show_preview"}} {{on "click" this.togglePreview}} aria-label={{i18n "preview"}}>
->>>>>>> 84f25291
               {{d-icon "desktop"}}
             </a>
 
@@ -639,17 +618,7 @@
     {{else}}
       <div class="saving-text">
         {{#if this.model.createdPost}}
-<<<<<<< HEAD
-          {{i18n "composer.saved"}} 
-          <a 
-            href={{this.createdPost.url}} 
-            {{action "viewNewReply"}} 
-            class="permalink">
-            {{i18n "composer.view_new_post"}}
-          </a>
-=======
           {{i18n "composer.saved"}} <a href={{this.createdPost.url}} {{on "click" this.viewNewReply}} class="permalink">{{i18n "composer.view_new_post"}}</a>
->>>>>>> 84f25291
         {{else}}
           {{i18n "composer.saving"}} {{loading-spinner size="small"}}
         {{/if}}
