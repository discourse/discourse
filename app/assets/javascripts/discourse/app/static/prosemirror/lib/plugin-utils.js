--- conflicted
+++ resolved
@@ -13,7 +13,6 @@
       const attrs = getAttrs instanceof Function ? getAttrs(match) : getAttrs;
       const tr = state.tr;
 
-<<<<<<< HEAD
       // attrs may override match or start
       const {
         match: attrsMatch,
@@ -23,12 +22,6 @@
       match = attrsMatch ?? match;
       start += attrsStart ?? 0;
 
-      if (state.doc.rangeHasMark(start, end, markType)) {
-        return null;
-      }
-
-=======
->>>>>>> f7d95a8f
       if (match[1]) {
         let textStart = start + match[0].indexOf(match[1]);
         let textEnd = textStart + match[1].length;
