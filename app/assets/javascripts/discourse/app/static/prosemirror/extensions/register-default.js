import { registerRichEditorExtension } from "discourse/lib/composer/rich-editor-extensions";
<<<<<<< HEAD
import quote from "./quote";
=======
import emoji from "./emoji";
import hashtag from "./hashtag";
import heading from "./heading";
import image from "./image";
import link from "./link";
import mention from "./mention";
import underline from "./underline";
>>>>>>> 7210d29c

/**
 * List of default extensions
 * ProsemirrorEditor autoloads them when includeDefault=true (the default)
 *
 * @type {RichEditorExtension[]}
 */
<<<<<<< HEAD
const defaultExtensions = [quote];
=======
const defaultExtensions = [
  emoji,
  image,
  link,
  heading,
  hashtag,
  mention,
  underline,
];
>>>>>>> 7210d29c

defaultExtensions.forEach(registerRichEditorExtension);

export default defaultExtensions;<|MERGE_RESOLUTION|>--- conflicted
+++ resolved
@@ -1,7 +1,4 @@
 import { registerRichEditorExtension } from "discourse/lib/composer/rich-editor-extensions";
-<<<<<<< HEAD
-import quote from "./quote";
-=======
 import emoji from "./emoji";
 import hashtag from "./hashtag";
 import heading from "./heading";
@@ -9,7 +6,7 @@
 import link from "./link";
 import mention from "./mention";
 import underline from "./underline";
->>>>>>> 7210d29c
+import quote from "./quote";
 
 /**
  * List of default extensions
@@ -17,19 +14,16 @@
  *
  * @type {RichEditorExtension[]}
  */
-<<<<<<< HEAD
-const defaultExtensions = [quote];
-=======
 const defaultExtensions = [
   emoji,
   image,
   link,
   heading,
+  quote,
   hashtag,
   mention,
   underline,
 ];
->>>>>>> 7210d29c
 
 defaultExtensions.forEach(registerRichEditorExtension);
 
