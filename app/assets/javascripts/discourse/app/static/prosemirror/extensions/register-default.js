import { registerRichEditorExtension } from "discourse/lib/composer/rich-editor-extensions";
import codeBlock from "./code-block";
import emoji from "./emoji";
import hashtag from "./hashtag";
import heading from "./heading";
import htmlBlock from "./html-block";
import htmlInline from "./html-inline";
import image from "./image";
import link from "./link";
import markdownPaste from "./markdown-paste";
import mention from "./mention";
import onebox from "./onebox";
import quote from "./quote";
import strikethrough from "./strikethrough";
import table from "./table";
<<<<<<< HEAD
import trailingParagraph from "./trailing-paragraph";
=======
>>>>>>> b9e03747
import typographerReplacements from "./typographer-replacements";
import underline from "./underline";

/**
 * List of default extensions
 * ProsemirrorEditor autoloads them when includeDefault=true (the default)
 *
 * @type {RichEditorExtension[]}
 */
const defaultExtensions = [
  emoji,
  image,
<<<<<<< HEAD
=======
  link,
  heading,
  codeBlock,
  quote,
>>>>>>> b9e03747
  hashtag,
  mention,
  strikethrough,
  underline,
  htmlInline,
  htmlBlock,
<<<<<<< HEAD
  onebox,
  link,
  heading,
  codeBlock,
  quote,
  trailingParagraph,
  typographerReplacements,
  markdownPaste,
=======
  typographerReplacements,
>>>>>>> b9e03747
  table,
  markdownPaste,
];

defaultExtensions.forEach(registerRichEditorExtension);

export default defaultExtensions;<|MERGE_RESOLUTION|>--- conflicted
+++ resolved
@@ -13,10 +13,7 @@
 import quote from "./quote";
 import strikethrough from "./strikethrough";
 import table from "./table";
-<<<<<<< HEAD
 import trailingParagraph from "./trailing-paragraph";
-=======
->>>>>>> b9e03747
 import typographerReplacements from "./typographer-replacements";
 import underline from "./underline";
 
@@ -29,31 +26,19 @@
 const defaultExtensions = [
   emoji,
   image,
-<<<<<<< HEAD
-=======
   link,
   heading,
   codeBlock,
   quote,
->>>>>>> b9e03747
   hashtag,
   mention,
   strikethrough,
   underline,
   htmlInline,
   htmlBlock,
-<<<<<<< HEAD
   onebox,
-  link,
-  heading,
-  codeBlock,
-  quote,
   trailingParagraph,
   typographerReplacements,
-  markdownPaste,
-=======
-  typographerReplacements,
->>>>>>> b9e03747
   table,
   markdownPaste,
 ];
