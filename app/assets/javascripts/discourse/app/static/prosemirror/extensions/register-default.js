import { registerRichEditorExtension } from "discourse/lib/composer/rich-editor-extensions";
<<<<<<< HEAD
import codeBlock from "./code-block";
=======
import emoji from "./emoji";
import hashtag from "./hashtag";
import heading from "./heading";
import image from "./image";
import link from "./link";
import mention from "./mention";
import quote from "./quote";
import strikethrough from "./strikethrough";
import table from "./table";
import underline from "./underline";
>>>>>>> 9f51f648

/**
 * List of default extensions
 * ProsemirrorEditor autoloads them when includeDefault=true (the default)
 *
 * @type {RichEditorExtension[]}
 */
<<<<<<< HEAD
const defaultExtensions = [codeBlock];
=======
const defaultExtensions = [
  emoji,
  image,
  link,
  heading,
  quote,
  hashtag,
  mention,
  strikethrough,
  underline,
  table,
];
>>>>>>> 9f51f648

defaultExtensions.forEach(registerRichEditorExtension);

export default defaultExtensions;<|MERGE_RESOLUTION|>--- conflicted
+++ resolved
@@ -1,7 +1,4 @@
 import { registerRichEditorExtension } from "discourse/lib/composer/rich-editor-extensions";
-<<<<<<< HEAD
-import codeBlock from "./code-block";
-=======
 import emoji from "./emoji";
 import hashtag from "./hashtag";
 import heading from "./heading";
@@ -12,7 +9,7 @@
 import strikethrough from "./strikethrough";
 import table from "./table";
 import underline from "./underline";
->>>>>>> 9f51f648
+import codeBlock from "./code-block";
 
 /**
  * List of default extensions
@@ -20,14 +17,12 @@
  *
  * @type {RichEditorExtension[]}
  */
-<<<<<<< HEAD
-const defaultExtensions = [codeBlock];
-=======
 const defaultExtensions = [
   emoji,
   image,
   link,
   heading,
+  codeBlock,
   quote,
   hashtag,
   mention,
@@ -35,7 +30,6 @@
   underline,
   table,
 ];
->>>>>>> 9f51f648
 
 defaultExtensions.forEach(registerRichEditorExtension);
 
