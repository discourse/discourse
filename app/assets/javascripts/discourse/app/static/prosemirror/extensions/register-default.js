--- conflicted
+++ resolved
@@ -1,14 +1,11 @@
 import { registerRichEditorExtension } from "discourse/lib/composer/rich-editor-extensions";
-<<<<<<< HEAD
-import link from "./link";
-=======
 import emoji from "./emoji";
 import hashtag from "./hashtag";
 import heading from "./heading";
 import image from "./image";
 import mention from "./mention";
 import underline from "./underline";
->>>>>>> 18a63991
+import link from "./link";
 
 /**
  * List of default extensions
@@ -16,11 +13,7 @@
  *
  * @type {RichEditorExtension[]}
  */
-<<<<<<< HEAD
-const defaultExtensions = [link];
-=======
-const defaultExtensions = [emoji, image, heading, hashtag, mention, underline];
->>>>>>> 18a63991
+const defaultExtensions = [emoji, image, link, heading, hashtag, mention, underline];
 
 defaultExtensions.forEach(registerRichEditorExtension);
 
