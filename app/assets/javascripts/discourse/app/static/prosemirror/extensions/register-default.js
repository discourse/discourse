--- conflicted
+++ resolved
@@ -1,7 +1,4 @@
 import { registerRichEditorExtension } from "discourse/lib/composer/rich-editor-extensions";
-<<<<<<< HEAD
-import htmlInline from "./html-inline";
-=======
 import emoji from "./emoji";
 import hashtag from "./hashtag";
 import heading from "./heading";
@@ -12,7 +9,7 @@
 import strikethrough from "./strikethrough";
 import table from "./table";
 import underline from "./underline";
->>>>>>> ba3f1577
+import htmlInline from "./html-inline";
 
 /**
  * List of default extensions
@@ -20,9 +17,6 @@
  *
  * @type {RichEditorExtension[]}
  */
-<<<<<<< HEAD
-const defaultExtensions = [htmlInline];
-=======
 const defaultExtensions = [
   emoji,
   image,
@@ -33,9 +27,9 @@
   mention,
   strikethrough,
   underline,
+  htmlInline,
   table,
 ];
->>>>>>> ba3f1577
 
 defaultExtensions.forEach(registerRichEditorExtension);
 
