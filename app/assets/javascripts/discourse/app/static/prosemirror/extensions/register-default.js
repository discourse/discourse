import { registerRichEditorExtension } from "discourse/lib/composer/rich-editor-extensions";
import codeBlock from "./code-block";
import emoji from "./emoji";
import hashtag from "./hashtag";
import heading from "./heading";
import htmlBlock from "./html-block";
import htmlInline from "./html-inline";
import image from "./image";
import link from "./link";
import markdownPaste from "./markdown-paste";
import mention from "./mention";
import onebox from "./onebox";
import quote from "./quote";
import strikethrough from "./strikethrough";
import table from "./table";
import trailingParagraph from "./trailing-paragraph";
import typographerReplacements from "./typographer-replacements";
import underline from "./underline";

/**
 * List of default extensions
 * ProsemirrorEditor autoloads them when includeDefault=true (the default)
 *
 * @type {RichEditorExtension[]}
 */
const defaultExtensions = [
  emoji,
  image,
  onebox,
  link,
  heading,
  codeBlock,
  quote,
  hashtag,
  mention,
  strikethrough,
  underline,
  htmlInline,
  htmlBlock,
<<<<<<< HEAD
  onebox,
=======
>>>>>>> 623f02af
  trailingParagraph,
  typographerReplacements,
  table,
  markdownPaste,
];

defaultExtensions.forEach(registerRichEditorExtension);

export default defaultExtensions;<|MERGE_RESOLUTION|>--- conflicted
+++ resolved
@@ -37,10 +37,6 @@
   underline,
   htmlInline,
   htmlBlock,
-<<<<<<< HEAD
-  onebox,
-=======
->>>>>>> 623f02af
   trailingParagraph,
   typographerReplacements,
   table,
