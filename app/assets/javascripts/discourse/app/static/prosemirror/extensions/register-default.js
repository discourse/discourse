--- conflicted
+++ resolved
@@ -1,12 +1,9 @@
 import { registerRichEditorExtension } from "discourse/lib/composer/rich-editor-extensions";
-<<<<<<< HEAD
 import emoji from "./emoji";
 import heading from "./heading";
-=======
 import hashtag from "./hashtag";
 import mention from "./mention";
 import underline from "./underline";
->>>>>>> 5a21f747
 
 /**
  * List of default extensions
@@ -14,11 +11,7 @@
  *
  * @type {RichEditorExtension[]}
  */
-<<<<<<< HEAD
-const defaultExtensions = [emoji, heading];
-=======
-const defaultExtensions = [hashtag, mention, underline];
->>>>>>> 5a21f747
+const defaultExtensions = [emoji, heading, hashtag, mention, underline];
 
 defaultExtensions.forEach(registerRichEditorExtension);
 
