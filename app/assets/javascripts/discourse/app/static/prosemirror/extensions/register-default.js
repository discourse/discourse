import { registerRichEditorExtension } from "discourse/lib/composer/rich-editor-extensions";
import codeBlock from "./code-block";
import emoji from "./emoji";
import hashtag from "./hashtag";
import heading from "./heading";
<<<<<<< HEAD
import htmlBlock from "./html-block";
=======
import htmlInline from "./html-inline";
>>>>>>> 03429b0f
import image from "./image";
import link from "./link";
import markdownPaste from "./markdown-paste";
import mention from "./mention";
import quote from "./quote";
import strikethrough from "./strikethrough";
import table from "./table";
import underline from "./underline";

/**
 * List of default extensions
 * ProsemirrorEditor autoloads them when includeDefault=true (the default)
 *
 * @type {RichEditorExtension[]}
 */
const defaultExtensions = [
  emoji,
  image,
  link,
  heading,
  codeBlock,
  quote,
  hashtag,
  mention,
  strikethrough,
  underline,
<<<<<<< HEAD
  htmlBlock,
=======
  htmlInline,
>>>>>>> 03429b0f
  table,
  markdownPaste,
];

defaultExtensions.forEach(registerRichEditorExtension);

export default defaultExtensions;<|MERGE_RESOLUTION|>--- conflicted
+++ resolved
@@ -3,11 +3,8 @@
 import emoji from "./emoji";
 import hashtag from "./hashtag";
 import heading from "./heading";
-<<<<<<< HEAD
 import htmlBlock from "./html-block";
-=======
 import htmlInline from "./html-inline";
->>>>>>> 03429b0f
 import image from "./image";
 import link from "./link";
 import markdownPaste from "./markdown-paste";
@@ -34,11 +31,8 @@
   mention,
   strikethrough,
   underline,
-<<<<<<< HEAD
+  htmlInline,
   htmlBlock,
-=======
-  htmlInline,
->>>>>>> 03429b0f
   table,
   markdownPaste,
 ];
