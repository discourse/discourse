import { registerRichEditorExtension } from "discourse/lib/composer/rich-editor-extensions";
<<<<<<< HEAD
import mention from "./mention";
=======
import hashtag from "./hashtag";
import underline from "./underline";
>>>>>>> b43e4656

/**
 * List of default extensions
 * ProsemirrorEditor autoloads them when includeDefault=true (the default)
 *
 * @type {RichEditorExtension[]}
 */
<<<<<<< HEAD
const defaultExtensions = [mention];
=======
const defaultExtensions = [hashtag, underline];
>>>>>>> b43e4656

defaultExtensions.forEach(registerRichEditorExtension);

export default defaultExtensions;<|MERGE_RESOLUTION|>--- conflicted
+++ resolved
@@ -1,10 +1,7 @@
 import { registerRichEditorExtension } from "discourse/lib/composer/rich-editor-extensions";
-<<<<<<< HEAD
+import hashtag from "./hashtag";
 import mention from "./mention";
-=======
-import hashtag from "./hashtag";
 import underline from "./underline";
->>>>>>> b43e4656
 
 /**
  * List of default extensions
@@ -12,11 +9,11 @@
  *
  * @type {RichEditorExtension[]}
  */
-<<<<<<< HEAD
-const defaultExtensions = [mention];
-=======
-const defaultExtensions = [hashtag, underline];
->>>>>>> b43e4656
+const defaultExtensions = [
+  hashtag,
+  mention,
+  underline
+];
 
 defaultExtensions.forEach(registerRichEditorExtension);
 
