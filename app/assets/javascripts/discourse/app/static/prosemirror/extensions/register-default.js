import { registerRichEditorExtension } from "discourse/lib/composer/rich-editor-extensions";
<<<<<<< HEAD
import codeBlock from "./code-block";
import emoji from "./emoji";
import hashtag from "./hashtag";
import heading from "./heading";
import htmlBlock from "./html-block";
import htmlInline from "./html-inline";
import image from "./image";
import link from "./link";
import markdownPaste from "./markdown-paste";
import mention from "./mention";
import onebox from "./onebox";
import quote from "./quote";
import strikethrough from "./strikethrough";
import table from "./table";
import trailingParagraph from "./trailing-paragraph";
import typographerReplacements from "./typographer-replacements";
=======
import emoji from "./emoji";
import hashtag from "./hashtag";
import heading from "./heading";
import image from "./image";
import link from "./link";
import mention from "./mention";
import quote from "./quote";
import strikethrough from "./strikethrough";
import table from "./table";
>>>>>>> 9f51f648
import underline from "./underline";

/**
 * List of default extensions
 * ProsemirrorEditor autoloads them when includeDefault=true (the default)
 *
 * @type {RichEditorExtension[]}
 */
const defaultExtensions = [
  emoji,
  image,
<<<<<<< HEAD
=======
  link,
  heading,
  quote,
>>>>>>> 9f51f648
  hashtag,
  mention,
  strikethrough,
  underline,
<<<<<<< HEAD
  htmlInline,
  htmlBlock,
  onebox,
  link,
  heading,
  codeBlock,
  quote,
  trailingParagraph,
  typographerReplacements,
  markdownPaste,
=======
>>>>>>> 9f51f648
  table,
];

defaultExtensions.forEach(registerRichEditorExtension);

export default defaultExtensions;<|MERGE_RESOLUTION|>--- conflicted
+++ resolved
@@ -1,5 +1,4 @@
 import { registerRichEditorExtension } from "discourse/lib/composer/rich-editor-extensions";
-<<<<<<< HEAD
 import codeBlock from "./code-block";
 import emoji from "./emoji";
 import hashtag from "./hashtag";
@@ -16,17 +15,6 @@
 import table from "./table";
 import trailingParagraph from "./trailing-paragraph";
 import typographerReplacements from "./typographer-replacements";
-=======
-import emoji from "./emoji";
-import hashtag from "./hashtag";
-import heading from "./heading";
-import image from "./image";
-import link from "./link";
-import mention from "./mention";
-import quote from "./quote";
-import strikethrough from "./strikethrough";
-import table from "./table";
->>>>>>> 9f51f648
 import underline from "./underline";
 
 /**
@@ -38,17 +26,10 @@
 const defaultExtensions = [
   emoji,
   image,
-<<<<<<< HEAD
-=======
-  link,
-  heading,
-  quote,
->>>>>>> 9f51f648
   hashtag,
   mention,
   strikethrough,
   underline,
-<<<<<<< HEAD
   htmlInline,
   htmlBlock,
   onebox,
@@ -59,8 +40,6 @@
   trailingParagraph,
   typographerReplacements,
   markdownPaste,
-=======
->>>>>>> 9f51f648
   table,
 ];
 
