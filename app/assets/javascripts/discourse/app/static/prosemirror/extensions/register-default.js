import { registerRichEditorExtension } from "discourse/lib/composer/rich-editor-extensions";
<<<<<<< HEAD
import strikethrough from "./strikethrough";
=======
import emoji from "./emoji";
import hashtag from "./hashtag";
import heading from "./heading";
import image from "./image";
import link from "./link";
import mention from "./mention";
import quote from "./quote";
import underline from "./underline";
>>>>>>> ddcbffc8

/**
 * List of default extensions
 * ProsemirrorEditor autoloads them when includeDefault=true (the default)
 *
 * @type {RichEditorExtension[]}
 */
<<<<<<< HEAD
const defaultExtensions = [strikethrough];
=======
const defaultExtensions = [
  emoji,
  image,
  link,
  heading,
  quote,
  hashtag,
  mention,
  underline,
];
>>>>>>> ddcbffc8

defaultExtensions.forEach(registerRichEditorExtension);

export default defaultExtensions;<|MERGE_RESOLUTION|>--- conflicted
+++ resolved
@@ -1,7 +1,4 @@
 import { registerRichEditorExtension } from "discourse/lib/composer/rich-editor-extensions";
-<<<<<<< HEAD
-import strikethrough from "./strikethrough";
-=======
 import emoji from "./emoji";
 import hashtag from "./hashtag";
 import heading from "./heading";
@@ -10,7 +7,7 @@
 import mention from "./mention";
 import quote from "./quote";
 import underline from "./underline";
->>>>>>> ddcbffc8
+import strikethrough from "./strikethrough";
 
 /**
  * List of default extensions
@@ -18,9 +15,6 @@
  *
  * @type {RichEditorExtension[]}
  */
-<<<<<<< HEAD
-const defaultExtensions = [strikethrough];
-=======
 const defaultExtensions = [
   emoji,
   image,
@@ -29,9 +23,9 @@
   quote,
   hashtag,
   mention,
+  strikethrough,
   underline,
 ];
->>>>>>> ddcbffc8
 
 defaultExtensions.forEach(registerRichEditorExtension);
 
