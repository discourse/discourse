--- conflicted
+++ resolved
@@ -31,11 +31,8 @@
   mention,
   strikethrough,
   underline,
-<<<<<<< HEAD
+  htmlInline,
   typographerReplacements,
-=======
-  htmlInline,
->>>>>>> 03429b0f
   table,
   markdownPaste,
 ];
