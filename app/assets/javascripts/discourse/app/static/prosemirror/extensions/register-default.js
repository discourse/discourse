--- conflicted
+++ resolved
@@ -1,7 +1,4 @@
 import { registerRichEditorExtension } from "discourse/lib/composer/rich-editor-extensions";
-<<<<<<< HEAD
-import table from "./table";
-=======
 import emoji from "./emoji";
 import hashtag from "./hashtag";
 import heading from "./heading";
@@ -11,7 +8,7 @@
 import quote from "./quote";
 import strikethrough from "./strikethrough";
 import underline from "./underline";
->>>>>>> 225f90b1
+import table from "./table";
 
 /**
  * List of default extensions
@@ -19,9 +16,6 @@
  *
  * @type {RichEditorExtension[]}
  */
-<<<<<<< HEAD
-const defaultExtensions = [table];
-=======
 const defaultExtensions = [
   emoji,
   image,
@@ -32,8 +26,8 @@
   mention,
   strikethrough,
   underline,
+  table,
 ];
->>>>>>> 225f90b1
 
 defaultExtensions.forEach(registerRichEditorExtension);
 
