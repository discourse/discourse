--- conflicted
+++ resolved
@@ -1,9 +1,6 @@
 import { registerRichEditorExtension } from "discourse/lib/composer/rich-editor-extensions";
-<<<<<<< HEAD
 import hashtag from "./hashtag";
-=======
 import underline from "./underline";
->>>>>>> 519be0f0
 
 /**
  * List of default extensions
@@ -11,11 +8,10 @@
  *
  * @type {RichEditorExtension[]}
  */
-<<<<<<< HEAD
-const defaultExtensions = [hashtag];
-=======
-const defaultExtensions = [underline];
->>>>>>> 519be0f0
+const defaultExtensions =
+  hashtag,
+  underline,
+];
 
 defaultExtensions.forEach(registerRichEditorExtension);
 
