import I18n from "I18n";
import ComposerEditor, {
  addComposerUploadHandler,
  addComposerUploadMarkdownResolver,
  addComposerUploadPreProcessor,
} from "discourse/components/composer-editor";
import {
  addButton,
  apiExtraButtons,
  removeButton,
} from "discourse/widgets/post-menu";
import {
  addExtraIconRenderer,
  replaceCategoryLinkRenderer,
} from "discourse/helpers/category-link";
import {
  addPostTransformCallback,
  preventCloak,
} from "discourse/widgets/post-stream";
import {
  addSaveableUserField,
  addSaveableUserOptionField,
} from "discourse/models/user";
import {
  addToHeaderIcons,
  attachAdditionalPanel,
} from "discourse/widgets/header";
import {
  changeSetting,
  createWidget,
  decorateWidget,
  queryRegistry,
  reopenWidget,
} from "discourse/widgets/widget";
import {
  iconNode,
  registerIconRenderer,
  replaceIcon,
} from "discourse-common/lib/icon-library";
import Composer, {
  registerCustomizationCallback,
} from "discourse/models/composer";
import DiscourseBanner from "discourse/components/discourse-banner";
import KeyboardShortcuts from "discourse/lib/keyboard-shortcuts";
import Sharing from "discourse/lib/sharing";
import { addAdvancedSearchOptions } from "discourse/components/search-advanced-options";
import { addCardClickListenerSelector } from "discourse/mixins/card-contents-base";
import { addCategorySortCriteria } from "discourse/components/edit-category-settings";
import { addDecorator } from "discourse/widgets/post-cooked";
import { addDiscoveryQueryParam } from "discourse/controllers/discovery-sortable";
import { addFeaturedLinkMetaDecorator } from "discourse/lib/render-topic-featured-link";
import { addGTMPageChangedCallback } from "discourse/lib/page-tracker";
import { addGlobalNotice } from "discourse/components/global-notice";
import { addNavItem } from "discourse/models/nav-item";
import { addPluginDocumentTitleCounter } from "discourse/components/d-document";
import { addPluginOutletDecorator } from "discourse/components/plugin-connector";
import { addPluginReviewableParam } from "discourse/components/reviewable-item";
import {
  addComposerSaveErrorCallback,
  addPopupMenuOptionsCallback,
} from "discourse/services/composer";
import { addPostClassesCallback } from "discourse/widgets/post";
import {
  addGroupPostSmallActionCode,
  addPostSmallActionClassesCallback,
  addPostSmallActionIcon,
} from "discourse/widgets/post-small-action";
import { addTagsHtmlCallback } from "discourse/lib/render-tags";
import { addToolbarCallback } from "discourse/components/d-editor";
import { addTopicParticipantClassesCallback } from "discourse/widgets/topic-map";
import { addTopicSummaryCallback } from "discourse/widgets/toggle-topic-summary";
import { addTopicTitleDecorator } from "discourse/components/topic-title";
import { addUserMenuProfileTabItem } from "discourse/components/user-menu/profile-tab-content";
import { addUsernameSelectorDecorator } from "discourse/helpers/decorate-username-selector";
import { addWidgetCleanCallback } from "discourse/components/mount-widget";
import deprecated from "discourse-common/lib/deprecated";
import { disableNameSuppression } from "discourse/widgets/poster-name";
import { extraConnectorClass } from "discourse/lib/plugin-connectors";
import { getOwner } from "discourse-common/lib/get-owner";
import { h } from "virtual-dom";
import { includeAttributes } from "discourse/lib/transform-post";
import { modifySelectKit } from "select-kit/mixins/plugin-api";
import { on } from "@ember/object/evented";
import { registerCustomAvatarHelper } from "discourse/helpers/user-avatar";
import { registerCustomPostMessageCallback as registerCustomPostMessageCallback1 } from "discourse/controllers/topic";
import {
  registerHighlightJSLanguage,
  registerHighlightJSPlugin,
} from "discourse/lib/highlight-syntax";
import { registerTopicFooterButton } from "discourse/lib/register-topic-footer-button";
import { registerTopicFooterDropdown } from "discourse/lib/register-topic-footer-dropdown";
import { registerDesktopNotificationHandler } from "discourse/lib/desktop-notifications";
import { replaceFormatter } from "discourse/lib/utilities";
import { replaceTagRenderer } from "discourse/lib/render-tag";
import { registerCustomLastUnreadUrlCallback } from "discourse/models/topic";
import { setNewCategoryDefaultColors } from "discourse/routes/new-category";
import { addSearchResultsCallback } from "discourse/lib/search";
import {
  addQuickSearchRandomTip,
  addSearchSuggestion,
} from "discourse/widgets/search-menu-results";
import { CUSTOM_USER_SEARCH_OPTIONS } from "select-kit/components/user-chooser";
import { downloadCalendar } from "discourse/lib/download-calendar";
import { consolePrefix } from "discourse/lib/source-identifier";
import { addSectionLink as addCustomCommunitySectionLink } from "discourse/lib/sidebar/custom-community-section-links";
import { addSidebarSection } from "discourse/lib/sidebar/custom-sections";
import {
  registerCustomCategoryLockIcon,
  registerCustomCategorySectionLinkPrefix,
  registerCustomCountable as registerUserCategorySectionLinkCountable,
} from "discourse/lib/sidebar/user/categories-section/category-section-link";
import { REFRESH_COUNTS_APP_EVENT_NAME as REFRESH_USER_SIDEBAR_CATEGORIES_SECTION_COUNTS_APP_EVENT_NAME } from "discourse/components/sidebar/user/categories-section";
import DiscourseURL from "discourse/lib/url";
import { registerNotificationTypeRenderer } from "discourse/lib/notification-types-manager";
import { registerUserMenuTab } from "discourse/lib/user-menu/tab";
import { registerModelTransformer } from "discourse/lib/model-transformers";
import { registerCustomUserNavMessagesDropdownRow } from "discourse/controllers/user-private-messages";
import { registerFullPageSearchType } from "discourse/controllers/full-page-search";
import { registerHashtagType } from "discourse/lib/hashtag-autocomplete";

// If you add any methods to the API ensure you bump up the version number
// based on Semantic Versioning 2.0.0. Please update the changelog at
// docs/CHANGELOG-JAVASCRIPT-PLUGIN-API.md whenever you change the version
// using the format described at https://keepachangelog.com/en/1.0.0/.
<<<<<<< HEAD
const PLUGIN_API_VERSION = "1.6.1";
=======
export const PLUGIN_API_VERSION = "1.6.1";
>>>>>>> dad6b618

// This helper prevents us from applying the same `modifyClass` over and over in test mode.
function canModify(klass, type, resolverName, changes) {
  if (!changes.pluginId) {
    // eslint-disable-next-line no-console
    console.warn(
      consolePrefix(),
      "To prevent errors in tests, add a `pluginId` key to your `modifyClass` call. This will ensure the modification is only applied once."
    );
    return true;
  }

  let key = "_" + type + "/" + changes.pluginId + "/" + resolverName;
  if (klass.class[key]) {
    return false;
  } else {
    klass.class[key] = 1;
    return true;
  }
}

function wrapWithErrorHandler(func, messageKey) {
  return function () {
    try {
      return func.call(this, ...arguments);
    } catch (error) {
      document.dispatchEvent(
        new CustomEvent("discourse-error", {
          detail: { messageKey, error },
        })
      );
      return;
    }
  };
}

class PluginApi {
  constructor(version, container) {
    this.version = version;
    this.container = container;
    this.h = h;
  }

  /**
   * Use this function to retrieve the currently logged in user within your plugin.
   * If the user is not logged in, it will be `null`.
   **/
  getCurrentUser() {
    return this._lookupContainer("service:current-user");
  }

  _lookupContainer(path) {
    if (
      !this.container ||
      this.container.isDestroying ||
      this.container.isDestroyed
    ) {
      return;
    }

    return this.container.lookup(path);
  }

  _resolveClass(resolverName, opts) {
    opts = opts || {};

    if (
      this.container.cache[resolverName] ||
      (resolverName === "model:user" &&
        this.container.lookup("service:current-user"))
    ) {
      // eslint-disable-next-line no-console
      console.warn(
        consolePrefix(),
        `"${resolverName}" has already been initialized and registered as a singleton. Move the modifyClass call earlier in the boot process for changes to take effect. https://meta.discourse.org/t/262064`
      );
    }

    const klass = this.container.factoryFor(resolverName);
    if (!klass) {
      if (!opts.ignoreMissing) {
        // eslint-disable-next-line no-console
        console.warn(
          consolePrefix(),
          `"${resolverName}" was not found by modifyClass`
        );
      }
      return;
    }

    return klass;
  }

  /**
   * Allows you to overwrite or extend methods in a class.
   *
   * You should add a `pluginId` property to identify your plugin
   * to help Discourse reload classes properly.
   *
   * For example:
   *
   * ```
   * api.modifyClass('controller:composer', {
   *   pluginId: 'my-plugin',
   *   actions: {
   *     newActionHere() { }
   *   }
   * });
   * ```
   **/
  modifyClass(resolverName, changes, opts) {
    const klass = this._resolveClass(resolverName, opts);
    if (!klass) {
      return;
    }

    if (canModify(klass, "member", resolverName, changes)) {
      delete changes.pluginId;

      if (klass.class.reopen) {
        klass.class.reopen(changes);
      } else {
        Object.defineProperties(
          klass.class.prototype || klass.class,
          Object.getOwnPropertyDescriptors(changes)
        );
      }
    }

    return klass;
  }

  /**
   * Allows you to overwrite or extend static methods in a class.
   *
   * For example:
   *
   * ```
   * api.modifyClassStatic('controller:composer', {
   *   superFinder() { return []; }
   * });
   * ```
   **/
  modifyClassStatic(resolverName, changes, opts) {
    const klass = this._resolveClass(resolverName, opts);
    if (!klass) {
      return;
    }

    if (canModify(klass, "static", resolverName, changes)) {
      delete changes.pluginId;
      klass.class.reopenClass(changes);
    }

    return klass;
  }

  /**
   * If you want to use custom icons in your discourse application,
   * you can register a renderer that will return an icon in the
   * format required.
   *
   * For example, the following resolver will render a smile in the place
   * of every icon on Discourse.
   *
   * api.registerIconRenderer({
   *   name: 'smile-icons',
   *
   *   // for the place in code that render a string
   *   string() {
   *     return "<svg class=\"fa d-icon d-icon-far-smile svg-icon\" aria-hidden=\"true\"><use href=\"#far-smile\"></use></svg>";
   *   },
   *
   *   // for the places in code that render virtual dom elements
   *   node() {
   *     return h("svg", {
   *          attributes: { class: "fa d-icon d-icon-far-smile", "aria-hidden": true },
   *          namespace: "http://www.w3.org/2000/svg"
   *        },[
   *          h("use", {
   *          "href": attributeHook("http://www.w3.org/1999/xlink", `#far-smile`),
   *          namespace: "http://www.w3.org/2000/svg"
   *        })]
   *     );
   *   }
   * });
   **/
  registerIconRenderer(fn) {
    registerIconRenderer(fn);
  }

  /**
   * Replace all occurrences of one icon with another without having to
   * resort to a custom IconRenderer. If you want to do something more
   * complicated than a simple replacement then create a new icon renderer.
   *
   * api.replaceIcon('d-tracking', 'smile-o');
   *
   **/
  replaceIcon(source, destination) {
    replaceIcon(source, destination);
  }

  /**
   * Method for decorating the `cooked` content of a post using JQuery
   *
   * You should use decorateCookedElement instead, which works without JQuery
   *
   * This method will be deprecated in future
   **/
  decorateCooked(callback, opts) {
    this.decorateCookedElement(
      (element, decoratorHelper) => callback($(element), decoratorHelper),
      opts
    );
  }

  /**
   * Used for decorating the `cooked` content of a post after it is rendered
   *
   * `callback` will be called when it is time to decorate with an DOM node.
   *
   * Use `options.onlyStream` if you only want to decorate posts within a topic,
   * and not in other places like the user stream.
   *
   * Decoration normally happens in a detached DOM. Use `options.afterAdopt`
   * to decorate html content after it is adopted by the main `document`.
   *
   * For example, to add a yellow background to all posts you could do this:
   *
   * ```
   * api.decorateCookedElement(
   *   elem => { elem.style.backgroundColor = 'yellow' },
   *   { id: 'yellow-decorator' }
   * );
   * ```
   *
   * NOTE: To avoid memory leaks, it is highly recommended to pass a unique `id` parameter.
   * You will receive a warning if you do not.
   **/
  decorateCookedElement(callback, opts) {
    opts = opts || {};

    callback = wrapWithErrorHandler(callback, "broken_decorator_alert");

    addDecorator(callback, { afterAdopt: !!opts.afterAdopt });

    if (!opts.onlyStream) {
      decorate(ComposerEditor, "previewRefreshed", callback, opts.id);
      decorate(DiscourseBanner, "didInsertElement", callback, opts.id);
      ["didInsertElement", "user-stream:new-item-inserted"].forEach((event) => {
        const klass = this.container.factoryFor("component:user-stream").class;
        decorate(klass, event, callback, opts.id);
      });
    }
  }

  /**
   * See KeyboardShortcuts.addShortcut documentation.
   **/
  addKeyboardShortcut(shortcut, callback, opts = {}) {
    KeyboardShortcuts.addShortcut(shortcut, callback, opts);
  }

  /**
   * addPosterIcon(callback)
   *
   * This function is an alias of addPosterIcons, which the latter has the ability
   * to add multiple icons at once. Please refer to `addPosterIcons` for usage examples.
   **/
  addPosterIcon(cb) {
    this.addPosterIcons(cb);
  }

  /**
   * addPosterIcons(callback)
   *
   * This function can be used to add one, or multiple icons, with a link that will
   * be displayed beside a poster's name. The `callback` is called with the post's
   * user custom fields and post attributes. One or multiple icons may be rendered
   * when the callback returns an array of objects with the appropriate attributes.
   *
   * The returned object(s) each can have the following attributes:
   *
   *   icon        the font awesome icon to render
   *   emoji       an emoji icon to render
   *   className   (optional) a css class to apply to the icon
   *   url         (optional) where to link the icon
   *   title       (optional) the tooltip title for the icon on hover
   *   text        (optional) text to display alongside the emoji or icon
   *
   * ```
   * api.addPosterIcons((cfs, attrs) => {
   *   if (cfs.customer) {
   *     return { icon: 'user', className: 'customer', title: 'customer' };
   *   }
   * });
   * ```
   * or
   * * ```
   * api.addPosterIcons((cfs, attrs) => {
   *   return attrs.customers.map(({name}) => {
   *     icon: 'user', className: 'customer', title: name
   *   })
   * });
   * ```
   **/
  addPosterIcons(cb) {
    const site = this._lookupContainer("service:site");
    const loc = site && site.mobileView ? "before" : "after";

    decorateWidget(`poster-name:${loc}`, (dec) => {
      const attrs = dec.attrs;
      let results = cb(attrs.userCustomFields || {}, attrs);

      if (results) {
        if (!Array.isArray(results)) {
          results = [results];
        }

        return results.map((result) => {
          let iconBody;

          if (result.icon) {
            iconBody = iconNode(result.icon);
          } else if (result.emoji) {
            iconBody = result.emoji.split("|").map((name) => {
              let widgetAttrs = { name };
              if (result.emojiTitle) {
                widgetAttrs.title = true;
              }
              return dec.attach("emoji", widgetAttrs);
            });
          }

          if (result.text) {
            iconBody = [iconBody, result.text];
          }

          if (result.url) {
            iconBody = dec.h(
              "a",
              { attributes: { href: result.url } },
              iconBody
            );
          }

          return dec.h(
            "span.poster-icon",
            {
              className: result.className,
              attributes: { title: result.title },
            },
            iconBody
          );
        });
      }
    });
  }

  /**
   * The main interface for extending widgets with additional HTML.
   *
   * The `name` you pass it should be the name of the widget and a type
   * for the decorator. All widgets support `before` and `after` types.
   *
   * Example:
   *
   * ```
   * api.decorateWidget('post:after', () => {
   *   return "I am displayed after every post!";
   * });
   * ```
   *
   * Your decorator will be called with an instance of a `DecoratorHelper`
   * object, which provides methods you can use to build more interesting
   * formatting.
   *
   * ```
   * api.decorateWidget('post:after', helper => {
   *   return helper.h('p.fancy', `I'm an HTML paragraph on post with id ${helper.attrs.id}`);
   * });
   *
   * (View the source for `DecoratorHelper` for more helper methods you
   * can use in your plugin decorators.)
   *
   **/
  decorateWidget(name, fn) {
    this._deprecateDecoratingHamburgerWidgetLinks(name, fn);
    decorateWidget(name, fn);
  }

  _deprecateDecoratingHamburgerWidgetLinks(name, fn) {
    if (
      name === "hamburger-menu:generalLinks" ||
      name === "hamburger-menu:footerLinks"
    ) {
      const siteSettings = this.container.lookup("service:site-settings");

      if (siteSettings.navigation_menu !== "legacy") {
        try {
          const { href, route, label, rawLabel, className } = fn();
          const textContent = rawLabel || I18n.t(label);

          const args = {
            name: className || textContent.replace(/\s+/g, "-").toLowerCase(),
            title: textContent,
            text: textContent,
          };

          if (href) {
            if (DiscourseURL.isInternal(href)) {
              args.href = href;
            } else {
              // Skip external links support for now
              return;
            }
          } else {
            args.route = route;
          }

          this.addCommunitySectionLink(args, name.match(/footerLinks/));
        } catch {
          deprecated(
            `Usage of \`api.decorateWidget('hamburger-menu:generalLinks')\` is incompatible with the \`navigation_menu\` site setting when not set to "legacy". Please use \`api.addCommunitySectionLink\` instead.`,
            { id: "discourse.decorate-widget.hamburger-widget-links" }
          );
        }

        return;
      }
    }
  }

  /**
   * Adds a new action to a widget that already exists. You can use this to
   * add additional functionality from your plugin.
   *
   * Example:
   *
   * ```
   * api.attachWidgetAction('post', 'annoyMe', () => {
   *  alert('ANNOYED!');
   * });
   * ```
   **/
  attachWidgetAction(widget, actionName, fn) {
    const widgetClass =
      queryRegistry(widget) ||
      this.container.factoryFor(`widget:${widget}`).class;
    widgetClass.prototype[actionName] = fn;
  }

  /**
   * Add more attributes to the Post's `attrs` object passed through to widgets.
   * You'll need to do this if you've added attributes to the serializer for a
   * Post and want to use them when you're rendering.
   *
   * Example:
   *
   * ```
   * // attrs.poster_age and attrs.poster_height will be present
   * api.includePostAttributes('poster_age', 'poster_height');
   * ```
   *
   **/
  includePostAttributes(...attributes) {
    includeAttributes(...attributes);
  }

  /**
   * Add a new button below a post with your plugin.
   *
   * The `callback` function will be called whenever the post menu is rendered,
   * and if you return an object with the button details it will be rendered.
   *
   * Example:
   *
   * ```
   * api.addPostMenuButton('coffee', () => {
   *   return {
   *     action: 'drinkCoffee',
   *     icon: 'coffee',
   *     className: 'hot-coffee',
   *     title: 'coffee.title',
   *     position: 'first'  // can be `first`, `last` or `second-last-hidden`
   *   };
   * });
   * ```
   **/
  addPostMenuButton(name, callback) {
    apiExtraButtons[name] = callback;
    addButton(name, callback);
  }

  /**
   * Remove existing button below a post with your plugin.
   *
   * Example:
   *
   * ```
   * api.removePostMenuButton('like');
   * ```
   *
   * ```
   * api.removePostMenuButton('like', (attrs, state, siteSettings, settings, currentUser) => {
   *   if (attrs.post_number === 1) {
   *     return true;
   *   }
   * });
   * ```
   **/
  removePostMenuButton(name, callback) {
    removeButton(name, callback);
  }

  /**
   * A hook that is called when the editor toolbar is created. You can
   * use this to add custom editor buttons.
   *
   * Example:
   *
   * ```
   * api.onToolbarCreate(toolbar => {
   *   toolbar.addButton({
   *     id: 'pop-text',
   *     group: 'extras',
   *     icon: 'bolt',
   *     action: 'makeItPop',
   *     title: 'pop_format.title'
   *   });
   * });
   **/
  onToolbarCreate(callback) {
    addToolbarCallback(callback);
  }

  /**
   * Add a new button in the options popup menu.
   *
   * Example:
   *
   * ```
   * api.addToolbarPopupMenuOptionsCallback(() => {
   *  return {
   *    action: 'toggleWhisper',
   *    icon: 'far-eye-slash',
   *    label: 'composer.toggle_whisper',
   *    condition: "canWhisper"
   *  };
   * });
   * ```
   **/
  addToolbarPopupMenuOptionsCallback(callback) {
    addPopupMenuOptionsCallback(callback);
  }

  /**
   * A hook that is called when the post stream is removed from the DOM.
   * This advanced hook should be used if you end up wiring up any
   * events that need to be torn down when the user leaves the topic
   * page.
   **/
  cleanupStream(fn) {
    addWidgetCleanCallback("post-stream", fn);
  }

  /**
   Called whenever the "page" changes. This allows us to set up analytics
   and other tracking.

   To get notified when the page changes, you can install a hook like so:

   ```javascript
   api.onPageChange((url, title) => {
        console.log('the page changed to: ' + url + ' and title ' + title);
      });
   ```
   **/
  onPageChange(fn) {
    this.onAppEvent("page:changed", (data) => fn(data.url, data.title));
  }

  /**
   Listen for a triggered `AppEvent` from Discourse.

   ```javascript
   api.onAppEvent('inserted-custom-html', () => {
        console.log('a custom footer was rendered');
      });
   ```
   **/
  onAppEvent(name, fn) {
    const appEvents = this._lookupContainer("service:app-events");
    appEvents && appEvents.on(name, fn);
  }

  /**
   Registers a function to generate custom avatar CSS classes
   for a particular user.

   Takes a function that will accept a user as a parameter
   and return an array of CSS classes to apply.

   ```javascript
   api.customUserAvatarClasses(user => {
      if (get(user, 'primary_group_name') === 'managers') {
        return ['managers'];
      }
    });
   **/
  customUserAvatarClasses(fn) {
    registerCustomAvatarHelper(fn);
  }

  /**
   * Allows you to disable suppression of similar username / names on posts
   * If a user has the username bob.bob and the name Bob Bob, one of the two
   * will be suppressed depending on prioritize_username_in_ux.
   * This allows you to override core behavior
   **/
  disableNameSuppressionOnPosts() {
    disableNameSuppression();
  }

  /**
   * Registers a callback that will be invoked when the server calls
   * Post#publish_change_to_clients! Please ensure your type does not
   * match acted, revised, rebaked, recovered, created, move_to_inbox
   * or archived
   *
   * callback will be called with topicController and Message
   *
   * Example:
   *
   * api.registerCustomPostMessageCallback("applied_color", (topicController, message) => {
   *   let stream = topicController.get("model.postStream");
   *   // etc
   * });
   */
  registerCustomPostMessageCallback(type, callback) {
    registerCustomPostMessageCallback1(type, callback);
  }

  /**
   * Changes a setting associated with a widget. For example, if
   * you wanted small avatars in the post stream:
   *
   * ```javascript
   * api.changeWidgetSetting('post-avatar', 'size', 'small');
   * ```
   *
   **/
  changeWidgetSetting(widgetName, settingName, newValue) {
    changeSetting(widgetName, settingName, newValue);
  }

  /**
   * Prevents an element in the post stream from being cloaked.
   * This is useful if you are using a plugin such as youtube
   * and don't want the video removed once it has begun
   * playing.
   *
   * ```javascript
   * api.preventCloak(1234);
   * ```
   **/
  preventCloak(postId) {
    preventCloak(postId);
  }

  /**
   * Exposes the widget creating ability to plugins. Plugins can
   * register their own widgets and attach them with decorators.
   * See `createWidget` in `discourse/widgets/widget` for more info.
   **/
  createWidget(name, args) {
    return createWidget(name, args);
  }

  /**
   * Exposes the widget update ability to plugins. Updates the widget
   * registry for the given widget name to include the properties on args
   * See `reopenWidget` in `discourse/widgets/widget` from more info.
   **/

  reopenWidget(name, args) {
    return reopenWidget(name, args);
  }

  addFlagProperty() {
    deprecated(
      "addFlagProperty has been removed. Use the reviewable API instead.",
      { id: "discourse.add-flag-property" }
    );
  }

  /**
   * Adds a panel to the header
   *
   * takes a widget name, a value to toggle on, and a function which returns the attrs for the widget
   * Example:
   * ```javascript
   * api.addHeaderPanel('widget-name', 'widgetVisible', function(attrs, state) {
   *   return { name: attrs.name, description: state.description };
   * });
   * ```
   * 'toggle' is an attribute on the state of the header widget,
   *
   * 'transformAttrs' is a function which is passed the current attrs and state of the widget,
   * and returns a hash of values to pass to attach
   *
   **/
  addHeaderPanel(name, toggle, transformAttrs) {
    attachAdditionalPanel(name, toggle, transformAttrs);
  }

  /**
   * Adds a pluralization to the store
   *
   * Example:
   *
   * ```javascript
   * api.addStorePluralization('mouse', 'mice');
   * ```
   *
   * ```javascript
   * this.store.find('mouse');
   * ```
   * will issue a request to `/mice.json`
   **/
  addStorePluralization(thing, plural) {
    const store = this._lookupContainer("service:store");
    store && store.addPluralization(thing, plural);
  }

  /**
   * Register a Connector class for a particular outlet and connector.
   *
   * For example, if the outlet is `user-profile-primary` and your connector
   * template is called `my-connector.hbs`:
   *
   * ```javascript
   * api.registerConnectorClass('user-profile-primary', 'my-connector', {
   *   shouldRender(args, component) {
   *     return component.siteSettings.my_plugin_enabled;
   *   }
   * });
   * ```
   *
   * For more information on connector classes, see:
   * https://meta.discourse.org/t/important-changes-to-plugin-outlets-for-ember-2-10/54136
   **/
  registerConnectorClass(outletName, connectorName, klass) {
    extraConnectorClass(`${outletName}/${connectorName}`, klass);
  }

  /**
   * Register a button to display at the bottom of a topic
   *
   * ```javascript
   * api.registerTopicFooterButton({
   *   id: "flag",
   *   icon: "flag",
   *   action(context) { console.log(context.get("topic.id")) },
   * });
   * ```
   **/
  registerTopicFooterButton(buttonOptions) {
    registerTopicFooterButton(buttonOptions);
  }

  /**
   * Register a dropdown to display at the bottom of a topic, desktop only
   *
   * ```javascript
   * api.registerTopicFooterDropdown({
   *   id: "my-button",
   *   content() { return [{id: 1, name: "foo"}] },
   *   action(itemId) { console.log(itemId) },
   * });
   * ```
   **/
  registerTopicFooterDropdown(dropdownOptions) {
    registerTopicFooterDropdown(dropdownOptions);
  }

  /**
   * Register a desktop notification handler
   *
   * ```javascript
   * api.registerDesktopNotificationHandler((data, siteSettings, user) => {
   *   // Do something!
   * });
   * ```
   **/
  registerDesktopNotificationHandler(handler) {
    registerDesktopNotificationHandler(handler);
  }

  /**
   * Register a small icon to be used for custom small post actions
   *
   * ```javascript
   * api.registerPostSmallActionIcon('assign-to', 'user-add');
   * ```
   **/
  addPostSmallActionIcon(key, icon) {
    addPostSmallActionIcon(key, icon);
  }

  /**
   * Register a small action code to be used for small post actions containing a link to a group
   *
   * ```javascript
   * api.addGroupPostSmallActionCode('group_assigned');
   * ```
   **/
  addGroupPostSmallActionCode(actionCode) {
    addGroupPostSmallActionCode(actionCode);
  }

  /**
   * Adds a callback to be called before rendering any small action post
   * that returns custom classes to add to the small action post
   *
   * ```javascript
   * addPostSmallActionClassesCallback(post => {
   *   if (post.actionCode.includes("group")) {
   *     return ["group-small-post"];
   *   }
   * });
   * ```
   **/
  addPostSmallActionClassesCallback(callback) {
    addPostSmallActionClassesCallback(callback);
  }

  /**
   * Register an additional query param with topic discovery,
   * this allows for filters on the topic list
   *
   **/
  addDiscoveryQueryParam(param, options) {
    addDiscoveryQueryParam(param, options);
  }

  /**
   * Register a callback to be called every time tags render
   * highest priority callbacks are called first
   * example:
   *
   * callback = function(topic, params) {
   *    if (topic.get("created_at") < "2000-00-01") {
   *      return "<span class='discourse-tag'>ANCIENT</span>"
   *    }
   * }
   *
   * api.addTagsHtmlCallback(callback, {priority: 100});
   *
   **/
  addTagsHtmlCallback(callback, options) {
    addTagsHtmlCallback(callback, options);
  }

  /**
   * Adds a glyph to the legacy user menu after bookmarks
   * WARNING: there is limited space there
   *
   * example:
   *
   * api.addUserMenuGlyph({
   *    title: 'awesome.label',
   *    className: 'my-class',
   *    icon: 'my-icon',
   *    data: { url: `/some/path` },
   * });
   *
   * To customize the new user menu, see api.registerUserMenuTab
   */
  addUserMenuGlyph() {
    deprecated(
      "addUserMenuGlyph has been removed. Use api.registerUserMenuTab instead.",
      { id: "discourse.add-user-menu-glyph" }
    );
  }

  /**
   * Adds a callback to be called before rendering any post that
   * that returns custom classes to add to the post
   *
   * Example:
   *
   * addPostClassesCallback((attrs) => {if (attrs.post_number == 1) return ["first"];})
   **/
  addPostClassesCallback(callback) {
    addPostClassesCallback(callback);
  }

  /**
   * Adds a callback to be called before rendering a topic participant that
   * that returns custom classes to add to the participant element
   *
   * Example:
   *
   * addTopicParticipantClassesCallback((attrs) => {if (attrs.primary_group_name == "moderator") return ["important-participant"];})
   **/
  addTopicParticipantClassesCallback(callback) {
    addTopicParticipantClassesCallback(callback);
  }

  /**
   * EXPERIMENTAL. Do not use.
   * Adds a callback to be topic summary widget markup that can be used, for example,
   * to add an extra button to the topic summary widget.
   *
   * Example:
   *
   *  api.addTopicSummaryCallback((html, attrs, widget) => {
   *    html.push(
   *      widget.attach("button", {
   *        className: "btn btn-primary",
   *        icon: "magic",
   *        title: "discourse_ai.ai_helper.title",
   *        label: "discourse_ai.ai_helper.title",
   *        action: "showAiSummary",
   *     })
   *   );
   **/
  addTopicSummaryCallback(callback) {
    addTopicSummaryCallback(callback);
  }

  /**
   *
   * Adds a callback to be executed on the "transformed" post that is passed to the post
   * widget.
   *
   * This allows you to apply transformations on the actual post that is about to be rendered.
   *
   * Example:
   *
   * addPostTransformCallback((t)=>{
   *  // post number 7 is overrated, don't show it ever
   *  if (t.post_number === 7) { t.cooked = ""; }
   * })
   */
  addPostTransformCallback(callback) {
    addPostTransformCallback(callback);
  }

  /**
   *
   * Adds a new item in the navigation bar. Returns the NavItem object created.
   *
   * Example:
   *
   * addNavigationBarItem({
   *   name: "discourse",
   *   displayName: "Discourse"
   *   href: "https://www.discourse.org",
   * })
   *
   * An optional `customFilter` callback can be included to not display the
   * nav item on certain routes
   *
   * An optional `init` callback can be included to run custom code on menu
   * init
   *
   * Example:
   *
   * addNavigationBarItem({
   *   name: "link-to-bugs-category",
   *   displayName: "bugs"
   *   href: "/c/bugs",
   *   init: (navItem, category) => { if (category) { navItem.set("category", category)  } }
   *   customFilter: (category, args, router) => { return category && category.name !== 'bug' }
   *   customHref: (category, args, router) => {  if (category && category.name) === 'not-a-bug') return "/a-feature"; },
   *   before: "top",
   *   forceActive: (category, args, router) => router.currentURL === "/a/b/c/d",
   * })
   */
  addNavigationBarItem(item) {
    if (!item["name"]) {
      // eslint-disable-next-line no-console
      console.warn(
        consolePrefix(),
        "A 'name' is required when adding a Navigation Bar Item.",
        item
      );
    } else {
      const customHref = item.customHref;
      if (customHref) {
        const router = this.container.lookup("service:router");
        item.customHref = function (category, args) {
          return customHref(category, args, router);
        };
      }

      const customFilter = item.customFilter;
      if (customFilter) {
        const router = this.container.lookup("service:router");
        item.customFilter = function (category, args) {
          return customFilter(category, args, router);
        };
      }

      const forceActive = item.forceActive;
      if (forceActive) {
        const router = this.container.lookup("service:router");
        item.forceActive = function (category, args) {
          return forceActive(category, args, router);
        };
      }

      const init = item.init;
      if (init) {
        const router = this.container.lookup("service:router");
        item.init = function (navItem, category, args) {
          init(navItem, category, args, router);
        };
      }

      addNavItem(item);
    }
  }

  /**
   *
   * Registers a function that will format a username when displayed. This will not
   * be applied when the username is used as an `id` or in URL strings.
   *
   * Example:
   *
   * ```
   * // display usernames in UPPER CASE
   * api.formatUsername(username => username.toUpperCase());
   *
   * ```
   *
   **/
  formatUsername(fn) {
    replaceFormatter(fn);
  }

  /**
   *
   * Access SelectKit plugin api
   *
   * Example:
   *
   * api.modifySelectKit("topic-footer-mobile-dropdown").appendContent(() => [{
   *   name: "discourse",
   *   id: 1
   * }])
   */
  modifySelectKit(pluginApiKey) {
    return modifySelectKit(pluginApiKey);
  }

  /**
   *
   * Registers a function that can inspect and modify the data that
   * will be sent to Google Tag Manager when a page changed event is triggered.
   *
   * Example:
   *
   * api.addGTMPageChangedCallback( gtmData => gtmData.locale = I18n.currentLocale() )
   *
   */
  addGTMPageChangedCallback(fn) {
    addGTMPageChangedCallback(fn);
  }

  /**
   *
   * Registers a function that can add a new sharing source
   *
   * Example:
   *
   * // read discourse/lib/sharing for options
   * api.addSharingSource(options)
   *
   */
  addSharingSource(options) {
    Sharing.addSharingId(options.id);
    Sharing.addSource(options);
  }

  /**
   * Registers a function to handle uploads for specified file types.
   * The normal uploading functionality will be bypassed if function returns
   * a falsy value.
   *
   * Example:
   *
   * api.addComposerUploadHandler(["mp4", "mov"], (files, editor) => {
   *   files.forEach((file) => {
   *     console.log("Handling upload for", file.name);
   *   });
   * })
   */
  addComposerUploadHandler(extensions, method) {
    addComposerUploadHandler(extensions, method);
  }

  /**
   * Registers a pre-processor for file uploads in the form
   * of an Uppy preprocessor plugin.
   *
   * See https://uppy.io/docs/writing-plugins/ for the Uppy
   * documentation, but other examples of preprocessors in core
   * can be found in UppyMediaOptimization and UppyChecksum.
   *
   * Useful for transforming to-be uploaded files client-side.
   *
   * Example:
   *
   * api.addComposerUploadPreProcessor(UppyMediaOptimization, ({ composerModel, composerElement, capabilities, isMobileDevice }) => {
   *   return {
   *     composerModel,
   *     composerElement,
   *     capabilities,
   *     isMobileDevice,
   *     someOption: true,
   *     someFn: () => {},
   *   };
   * });
   *
   * @param {BasePlugin} pluginClass The uppy plugin class to use for the preprocessor.
   * @param {Function} optionsResolverFn This function should return an object which is passed into the constructor
   *                                     of the uppy plugin as the options argument. The object passed to the function
   *                                     contains references to the composer model, element, the capabilities of the
   *                                     browser, and isMobileDevice.
   */
  addComposerUploadPreProcessor(pluginClass, optionsResolverFn) {
    addComposerUploadPreProcessor(pluginClass, optionsResolverFn);
  }

  /**
   * Registers a function to generate Markdown after a file has been uploaded.
   *
   * Example:
   *
   * api.addComposerUploadMarkdownResolver(upload => {
   *   return `_uploaded ${upload.original_filename}_`;
   * })
   */
  addComposerUploadMarkdownResolver(resolver) {
    addComposerUploadMarkdownResolver(resolver);
  }

  /**
   * Registers a function to decorate each autocomplete usernames.
   *
   * Example:
   *
   * api.addUsernameSelectorDecorator(username => {
   *   return `<span class="status">[is_away]</class>`;
   * })
   */
  addUsernameSelectorDecorator(decorator) {
    addUsernameSelectorDecorator(decorator);
  }

  /**
   * Registers a "beforeSave" function on the composer. This allows you to
   * implement custom logic that will happen before the user makes a post.
   * The passed function is expected to return a promise.
   *
   * Example:
   *
   * api.composerBeforeSave(() => {
   *   return new Promise(() => {
   *     console.log("Before saving, do something!")
   *   })
   * })
   */
  composerBeforeSave(method) {
    Composer.reopen({ beforeSave: method });
  }

  /**
   * Registers a callback function to handle the composer save errors.
   * This allows you to implement custom logic that will happen before
   * the raw error is presented to the user.
   * The passed function is expected to return true if the error was handled,
   * false otherwise.
   *
   * Example:
   *
   * api.addComposerSaveErrorCallback((error) => {
   *   if (error == "my_error") {
   *      //handle error
   *      return true;
   *   }
   *   return false;
   * })
   */
  addComposerSaveErrorCallback(callback) {
    addComposerSaveErrorCallback(callback);
  }

  /**
   * Adds a field to topic edit serializer
   *
   * Example:
   *
   * api.serializeToTopic('key_set_in_model', 'field_name_in_payload');
   *
   * to keep both of them same
   * api.serializeToTopic('field_name');
   *
   */
  serializeToTopic(fieldName, property) {
    Composer.serializeToTopic(fieldName, property);
  }

  /**
   * Adds a field to draft serializer
   *
   * Example:
   *
   * api.serializeToDraft('key_set_in_model', 'field_name_in_payload');
   *
   * to keep both of them same
   * api.serializeToDraft('field_name');
   *
   */
  serializeToDraft(fieldName, property) {
    Composer.serializeToDraft(fieldName, property);
  }

  /**
   * Adds a field to composer create serializer
   *
   * Example:
   *
   * api.serializeOnCreate('key_set_in_model', 'field_name_in_payload');
   *
   * to keep both of them same
   * api.serializeOnCreate('field_name');
   *
   */
  serializeOnCreate(fieldName, property) {
    Composer.serializeOnCreate(fieldName, property);
  }

  /**
   * Adds a field to composer update serializer
   *
   * Example:
   *
   * api.serializeOnUpdate('key_set_in_model', 'field_name_in_payload');
   *
   * to keep both of them same
   * api.serializeOnUpdate('field_name');
   *
   */
  serializeOnUpdate(fieldName, property) {
    Composer.serializeOnUpdate(fieldName, property);
  }

  /**
   * Registers a criteria that can be used as default topic order on category
   * pages.
   *
   * Example:
   *
   * categorySortCriteria("votes");
   */
  addCategorySortCriteria(criteria) {
    addCategorySortCriteria(criteria);
  }

  /**
   * Card contents mixin will add a listener to elements matching this selector
   * that will open card contents when a mention of div with the correct data attribute
   * is clicked
   */
  addCardClickListenerSelector(selector) {
    addCardClickListenerSelector(selector);
  }

  /**
   * Registers a renderer that overrides the display of category links.
   *
   * Example:
   *
   * function testReplaceRenderer(category, opts) {
   *   return "Hello World";
   * }
   * api.replaceCategoryLinkRenderer(categoryIconsRenderer);
   **/
  replaceCategoryLinkRenderer(fn) {
    replaceCategoryLinkRenderer(fn);
  }

  /**
   * Registers a renderer that overrides the display of a tag.
   *
   * Example:
   *
   * function testTagRenderer(tag, params) {
   *   const visibleName = escapeExpression(tag);
   *   return `testing: ${visibleName}`;
   * }
   * api.replaceTagRenderer(testTagRenderer);
   **/
  replaceTagRenderer(fn) {
    replaceTagRenderer(fn);
  }

  /**
   * Register a custom last unread url for a topic list item.
   * If a non-null value is returned, it will be used right away.
   *
   * Example:
   *
   * function testLastUnreadUrl(context) {
   *   return context.urlForPostNumber(1);
   * }
   * api.registerCustomLastUnreadUrlCallback(testLastUnreadUrl);
   **/
  registerCustomLastUnreadUrlCallback(fn) {
    registerCustomLastUnreadUrlCallback(fn);
  }

  /**
   * Registers custom languages for use with HighlightJS.
   *
   * See https://highlightjs.readthedocs.io/en/latest/language-guide.html
   * for instructions on how to define a new language for HighlightJS.
   * Build minified language file by running "node tools/build.js -t cdn" in the HighlightJS repo
   * and use the minified output as the registering function.
   *
   * Example:
   *
   * let aLang = function(e){return{cI:!1,c:[{bK:"GET HEAD PUT POST DELETE PATCH",e:"$",c:[{cN:"title",b:"/?.+"}]},{b:"^{$",e:"^}$",sL:"json"}]}}
   * api.registerHighlightJSLanguage("kibana", aLang);
   **/
  registerHighlightJSLanguage(name, fn) {
    registerHighlightJSLanguage(name, fn);
  }

  /**
   * Registers custom HighlightJS plugins.
   *
   * See https://highlightjs.readthedocs.io/en/latest/plugin-api.html
   * for instructions on how to define a new plugin for HighlightJS.
   * This API exposes the Function Based Plugins interface
   *
   * Example:
   *
   * let aPlugin = {
       'after:highlightElement': ({ el, result, text }) => {
         console.log(el);
       }
     }
   * api.registerHighlightJSPlugin(aPlugin);
   **/
  registerHighlightJSPlugin(plugin) {
    registerHighlightJSPlugin(plugin);
  }

  /**
   * Adds global notices to display.
   *
   * Example:
   *
   * api.addGlobalNotice("text", "foo", { html: "<p>bar</p>" })
   *
   **/
  addGlobalNotice(text, id, options) {
    addGlobalNotice(text, id, options);
  }

  /**
   * Used for modifying the document title count. The core count is unread notifications, and
   * the returned value from calling the passed in function will be added to this number.
   *
   * For example, to add a count
   * api.addDocumentTitleCounter(() => {
   *   return currentUser.somePluginValue;
   * })
   **/
  addDocumentTitleCounter(counterFunction) {
    addPluginDocumentTitleCounter(counterFunction);
  }
  /**
   * Used for decorating the rendered HTML content of a plugin-outlet after it's been rendered
   *
   * `callback` will be called when it is time to decorate it.
   *
   * For example, to add a yellow background to a connector:
   *
   * ```
   * api.decoratePluginOutlet(
   *   "discovery-list-container-top",
   *   (elem, args) => {
   *     if (elem.classList.contains("foo")) {
   *       elem.style.backgroundColor = "yellow";
   *     }
   *   }
   * );
   * ```
   *
   **/
  decoratePluginOutlet(outletName, callback, opts) {
    addPluginOutletDecorator(outletName, callback, opts || {});
  }

  /**
   * Allows altering the topic title in the topic list, and in the topic view
   *
   * topicTitleType can be `topic-title` or `topic-list-item-title`
   *
   * For example, to replace the topic title:
   *
   * ```
   * api.decorateTopicTitle((topicModel, node, topicTitleType) => {
   *   node.innerText = "my new topic title";
   * });
   * ```
   *
   **/
  decorateTopicTitle(callback) {
    addTopicTitleDecorator(callback);
  }

  /**
   * Allows adding icons to the category-link html
   *
   * ```
   * api.addCategoryLinkIcon((category) => {
   *  if (category.someProperty) {
        return "eye"
      }
   * });
   * ```
   *
   **/
  addCategoryLinkIcon(renderer) {
    addExtraIconRenderer(renderer);
  }
  /**
   * Adds a widget to the header-icon ul. The widget must already be created. You can create new widgets
   * in a theme or plugin via an initializer prior to calling this function.
   *
   * ```
   * api.addToHeaderIcons(
   *  createWidget('some-widget')
   * ```
   *
   **/
  addToHeaderIcons(icon) {
    addToHeaderIcons(icon);
  }

  /**
   * Adds an item to the quick access profile panel, before "Log Out".
   *
   * ```
   * api.addQuickAccessProfileItem({
   *   icon: "pencil-alt",
   *   href: "/somewhere",
   *   content: I18n.t("user.somewhere")
   * })
   * ```
   *
   **/
  addQuickAccessProfileItem(item) {
    addUserMenuProfileTabItem(item);
  }

  addFeaturedLinkMetaDecorator(decorator) {
    addFeaturedLinkMetaDecorator(decorator);
  }

  /**
   * Adds items to dropdown's in search-advanced-options.
   *
   * ```
   * api.addAdvancedSearchOptions({
   *   inOptionsForUsers:[{
   *     name: I18n.t("search.advanced.in.assigned"),
   *     value: "assigned",
   *   },
   *   {
   *     name: I18n.t("search.advanced.in.not_assigned"),
   *     value: "not_assigned",
   *   },]
   *   statusOptions: [{
   *     name: I18n.t("search.advanced.status.open"),
   *     value: "open"
   *   }]
   * ```
   *
   **/
  addAdvancedSearchOptions(options) {
    addAdvancedSearchOptions(options);
  }

  addSaveableUserField(fieldName) {
    addSaveableUserField(fieldName);
  }
  addSaveableUserOptionField(fieldName) {
    addSaveableUserOptionField(fieldName);
  }
  addPluginReviewableParam(reviewableType, param) {
    addPluginReviewableParam(reviewableType, param);
  }

  /**
   * Change the default category background and text colors in the
   * category creation modal.
   *
   * ```
   * api.setNewCategoryDefaultColors(
   *   'FFFFFF', // background color
   *   '000000'  // text color
   *  )
   * ```
   *
   **/
  setNewCategoryDefaultColors(backgroundColor, textColor) {
    setNewCategoryDefaultColors(backgroundColor, textColor);
  }

  /**
   * Add a callback to modify search results before displaying them.
   *
   * ```
   * api.addSearchResultsCallback((results) => {
   *   results.topics.push(Topic.create({ ... }));
   *   return results;
   * });
   * ```
   *
   */
  addSearchResultsCallback(callback) {
    addSearchResultsCallback(callback);
  }

  /**
   * Add a suggestion shortcut to search menu panel.
   *
   * ```
   * api.addSearchSuggestion("in:assigned");
   * ```
   *
   */
  addSearchSuggestion(value) {
    addSearchSuggestion(value);
  }

  /**
   * Download calendar modal which allow to pick between ICS and Google Calendar
   *
   * ```
   * api.downloadCalendar("title of the event", [
   * {
        startsAt: "2021-10-12T15:00:00.000Z",
        endsAt: "2021-10-12T16:00:00.000Z",
      },
   * ]);
   * ```
   *
   */
  downloadCalendar(title, dates) {
    downloadCalendar(title, dates);
  }

  /**
   * Add a quick search tip shown randomly when the search dropdown is invoked on desktop.
   *
   * Example usage:
   * ```
   * const tip = {
   *    label: "in:docs",
   *    description: I18n.t("search.tips.in_docs"),
   *    clickable: true,
   *    showTopics: true
   * };
   * api.addQuickSearchRandomTip(tip);
   * ```
   *
   */
  addQuickSearchRandomTip(tip) {
    addQuickSearchRandomTip(tip);
  }

  /**
   * Add custom user search options.
   * It is heavily correlated with `register_groups_callback_for_users_search_controller_action` which allows defining custom filter.
   * Example usage:
   * ```
   * api.addUserSearchOption("adminsOnly");

   * register_groups_callback_for_users_search_controller_action(:admins_only) do |groups, user|
   *   groups.where(name: "admins")
   * end
   *
   * {{email-group-user-chooser
   *   options=(hash
   *     includeGroups=true
   *     adminsOnly=true
   *   )
   * }}
   * ```
   */
  addUserSearchOption(value) {
    CUSTOM_USER_SEARCH_OPTIONS.push(value);
  }

  /**
   * Calls a method on a mounted widget whenever an app event happens.
   *
   * For example, if you have a widget with a `key` of `cool-widget` that lives inside the
   * `site-header` component, and you wanted it to respond to `thing:happened`, you could do this:
   *
   * ```
   * api.dispatchWidgetAppEvent('site-header', 'cool-widget', 'thing:happened');
   * ```
   *
   * In this case, the `cool-widget` must have a method called `thingHappened`. The event name
   * is converted to camelCase and used as the method name for you.
   */
  dispatchWidgetAppEvent(mountedComponent, widgetKey, appEvent) {
    this.modifyClass(
      `component:${mountedComponent}`,
      {
        pluginId: `${mountedComponent}/${widgetKey}/${appEvent}`,

        didInsertElement() {
          this._super();
          this.dispatch(appEvent, widgetKey);
        },
      },
      { ignoreMissing: true }
    );
  }

  /**
   * Support for customizing the composer text. By providing a callback. Callbacks should
   * return `null` or `undefined` if you don't need a customization based on the current state.
   *
   * ```
   * api.customizeComposerText({
   *   actionTitle(model) {
   *     if (model.hello) {
   *        return "hello.world";
   *     }
   *   },
   *
   *   saveLabel(model) {
   *     return "my.custom_save_label_key";
   *   }
   * })
   *
   */
  customizeComposerText(callbacks) {
    registerCustomizationCallback(callbacks);
  }

  /**
   * EXPERIMENTAL. Do not use.
   * Support for adding a navigation link to Sidebar Community section under the "More..." links drawer by returning a
   * class which extends from the BaseSectionLink class interface. See `lib/sidebar/user/community-section/base-section-link.js`
   * for documentation on the BaseSectionLink class interface.
   *
   * ```
   * api.addCommunitySectionLink((baseSectionLink) => {
   *   return class CustomSectionLink extends baseSectionLink {
   *     get name() {
   *       return "bookmarked";
   *     }
   *
   *     get route() {
   *       return "userActivity.bookmarks";
   *     }
   *
   *     get model() {
   *       return this.currentUser;
   *     }
   *
   *     get title() {
   *       return I18n.t("sidebar.sections.topics.links.bookmarked.title");
   *     }
   *
   *     get text() {
   *       return I18n.t("sidebar.sections.topics.links.bookmarked.content");
   *     }
   *   }
   * })
   * ```
   *
   * or
   *
   * ```
   * api.addCommunitySectionLink({
   *   name: "unread",
   *   route: "discovery.unread",
   *   title: I18n.t("some.unread.title"),
   *   text: I18n.t("some.unread.text")
   * })
   * ```
   *
   * @callback addCommunitySectionLinkCallback
   * @param {BaseSectionLink} baseSectionLink - Factory class to inherit from.
   * @returns {BaseSectionLink} - A class that extends BaseSectionLink.
   *
   * @param {(addCommunitySectionLinkCallback|Object)} arg - A callback function or an Object.
   * @param {string} arg.name - The name of the link. Needs to be dasherized and lowercase.
   * @param {string=} arg.route - The Ember route name to generate the href attribute for the link.
   * @param {string=} arg.href - The href attribute for the link.
   * @param {string} arg.title - The title attribute for the link.
   * @param {string} arg.text - The text to display for the link.
   * @param {Boolean} [secondary] - Determines whether the section link should be added to the main or secondary section in the "More..." links drawer.
   */
  addCommunitySectionLink(arg, secondary) {
    addCustomCommunitySectionLink(arg, secondary);
  }

  /**
   * EXPERIMENTAL. Do not use.
   * Registers a new countable for section links under Sidebar Categories section on top of the default countables of
   * unread topics count and new topics count.
   *
   * ```
   * api.registerUserCategorySectionLinkCountable({
   *   badgeTextFunction: (count) => {
   *     return I18n.t("custom.open_count", count: count");
   *   },
   *   route: "discovery.openCategory",
   *   shouldRegister: ({ category } => {
   *     return category.custom_fields.enable_open_topics_count;
   *   }),
   *   refreshCountFunction: ({ _topicTrackingState, category } => {
   *     return category.open_topics_count;
   *   }),
   *   prioritizeDefaults: ({ currentUser, category } => {
   *     return category.custom_fields.show_open_topics_count_first;
   *   })
   * })
   * ```
   *
   * @callback badgeTextFunction
   * @param {Integer} count - The count as given by the `refreshCountFunction`.
   * @returns {String} - Text for the badge displayed in the section link.
   *
   * @callback shouldRegister
   * @param {Object} arg
   * @param {Category} arg.category - The category model for the sidebar section link.
   * @returns {Boolean} - Whether the countable should be registered for the sidebar section link.
   *
   * @callback refreshCountFunction
   * @param {Object} arg
   * @param {Category} arg.category - The category model for the sidebar section link.
   * @returns {integer} - The value used to set the property for the count.
   *
   * @callback prioritizeOverDefaults
   * @param {Object} arg
   * @param {Category} arg.category - The category model for the sidebar section link.
   * @param {User} arg.currentUser - The user model for the current user.
   * @returns {boolean} - Whether the countable should be prioritized over the defaults.
   *
   * @param {Object} arg - An object
   * @param {string} arg.badgeTextFunction - Function used to generate the text for the badge displayed in the section link.
   * @param {string} arg.route - The Ember route name to generate the href attribute for the link.
   * @param {Object=} arg.routeQuery - Object representing the query params that should be appended to the route generated.
   * @param {shouldRegister} arg.shouldRegister - Function used to determine if the countable should be registered for the category.
   * @param {refreshCountFunction} arg.refreshCountFunction - Function used to calculate the value used to set the property for the count whenever the sidebar section link refreshes.
   * @param {prioritizeOverDefaults} args.prioritizeOverDefaults - Function used to determine whether the countable should be prioritized over the default countables of unread/new.
   */
  registerUserCategorySectionLinkCountable({
    badgeTextFunction,
    route,
    routeQuery,
    shouldRegister,
    refreshCountFunction,
    prioritizeOverDefaults,
  }) {
    registerUserCategorySectionLinkCountable({
      badgeTextFunction,
      route,
      routeQuery,
      shouldRegister,
      refreshCountFunction,
      prioritizeOverDefaults,
    });
  }

  /**
   * EXPERIMENTAL. Do not use.
   * Changes the lock icon used for a sidebar category section link to indicate that a category is read restricted.
   *
   * @param {String} Name of a FontAwesome 5 icon
   */
  registerCustomCategorySectionLinkLockIcon(icon) {
    return registerCustomCategoryLockIcon(icon);
  }

  /**
   * EXPERIMENTAL. Do not use.
   * Register a custom prefix for a sidebar category section link.
   *
   * Example:
   *
   * ```
   * api.registerCustomCategorySectionLinkPrefix({
   *   categoryId: category.id,
   *   prefixType: "icon",
   *   prefixValue: "wrench",
   *   prefixColor: "FF0000"
   * })
   * ```
   *
   * @params {Object} arg - An object
   * @params {string} arg.categoryId - The id of the category
   * @params {string} arg.prefixType - The type of prefix to use. Can be "icon", "image", "text" or "span".
   * @params {string} arg.prefixValue - The value of the prefix to use.
   *                                    For "icon", pass in the name of a FontAwesome 5 icon.
   *                                    For "image", pass in the src of the image.
   *                                    For "text", pass in the text to display.
   *                                    For "span", pass in an array containing two hex color values. Example: `[FF0000, 000000]`.
   * @params {string} arg.prefixColor - The color of the prefix to use. Example: "FF0000".
   */
  registerCustomCategorySectionLinkPrefix({
    categoryId,
    prefixType,
    prefixValue,
    prefixColor,
  }) {
    registerCustomCategorySectionLinkPrefix({
      categoryId,
      prefixType,
      prefixValue,
      prefixColor,
    });
  }

  /**
   * EXPERIMENTAL. Do not use.
   * Triggers a refresh of the counts for all category section links under the categories section for a logged in user.
   */
  refreshUserSidebarCategoriesSectionCounts() {
    const appEvents = this._lookupContainer("service:app-events");

    appEvents?.trigger(
      REFRESH_USER_SIDEBAR_CATEGORIES_SECTION_COUNTS_APP_EVENT_NAME
    );
  }

  /**
   * EXPERIMENTAL. Do not use.
   * Support for adding a Sidebar section by returning a class which extends from the BaseCustomSidebarSection
   * class interface. See `lib/sidebar/user/base-custom-sidebar-section.js` for documentation on the BaseCustomSidebarSection class
   * interface.
   *
   * ```
   * api.addSidebarSection((BaseCustomSidebarSection, BaseCustomSidebarSectionLink) => {
   *   return class extends BaseCustomSidebarSection {
   *     get name() {
   *       return "chat-channels";
   *     }
   *
   *     get route() {
   *       return "chat";
   *     }
   *
   *     get title() {
   *       return I18n.t("sidebar.sections.chat.title");
   *     }
   *
   *     get text() {
   *       return I18n.t("sidebar.sections.chat.text");
   *     }
   *
   *     get actionsIcon() {
   *       return "cog";
   *     }
   *
   *     get actions() {
   *       return [
   *         { id: "browseChannels", title: "Browse channel", action: () => {} },
   *         { id: "settings", title: "Settings", action: () => {} },
   *       ];
   *     }
   *
   *     get links() {
   *       return [
   *         new (class extends BaseCustomSidebarSectionLink {
   *           get name() {
   *             "dev"
   *           }
   *           get route() {
   *             return "chat.channel";
   *           }
   *           get model() {
   *             return {
   *               channelId: "1",
   *               channelTitle: "dev channel"
   *             };
   *           }
   *           get title() {
   *             return "dev channel";
   *           }
   *           get text() {
   *             return "dev channel";
   *           }
   *           get prefixValue() {
   *             return "icon";
   *           }
   *           get prefixValue() {
   *             return "hashtag";
   *           }
   *           get prefixColor() {
   *             return "000000";
   *           }
   *           get prefixBadge() {
   *             return "lock";
   *           }
   *           get suffixType() {
   *             return "icon";
   *           }
   *           get suffixValue() {
   *             return "circle";
   *           }
   *           get suffixCSSClass() {
   *             return "unread";
   *           }
   *         })(),
   *         new (class extends BaseCustomSidebarSectionLink {
   *           get name() {
   *             "random"
   *           }
   *           get route() {
   *             return "chat.channel";
   *           }
   *           get model() {
   *             return {
   *               channelId: "2",
   *               channelTitle: "random channel"
   *             };
   *           }
   *           get currentWhen() {
   *             return true;
   *           }
   *           get title() {
   *             return "random channel";
   *           }
   *           get text() {
   *             return "random channel";
   *           }
   *           get hoverType() {
   *             return "icon";
   *           }
   *           get hoverValue() {
   *             return "times";
   *           }
   *           get hoverAction() {
   *             return () => {};
   *           }
   *           get hoverTitle() {
   *             return "button title attribute"
   *           }
   *         })()
   *       ];
   *     }
   *   }
   * })
   * ```
   */
  addSidebarSection(func) {
    addSidebarSection(func);
  }

  /**
   * EXPERIMENTAL. Do not use.
   * Register a custom renderer for a notification type or override the
   * renderer of an existing type. See lib/notification-types/base.js for
   * documentation and the default renderer.
   *
   * ```
   * api.registerNotificationTypeRenderer("your_notification_type", (NotificationTypeBase) => {
   *   return class extends NotificationTypeBase {
   *     get label() {
   *       return "some label";
   *     }
   *
   *     get description() {
   *       return "fancy description";
   *     }
   *   };
   * });
   * ```
   * @callback renderDirectorRegistererCallback
   * @param {NotificationTypeBase} The base class from which the returned class should inherit.
   * @returns {NotificationTypeBase} A class that inherits from NotificationTypeBase.
   *
   * @param {string} notificationType - ID of the notification type (i.e. the key value of your notification type in the `Notification.types` enum on the server side).
   * @param {renderDirectorRegistererCallback} func - Callback function that returns a subclass from the class it receives as its argument.
   */
  registerNotificationTypeRenderer(notificationType, func) {
    registerNotificationTypeRenderer(notificationType, func);
  }

  /**
   * Registers a new tab in the user menu. This API method expects a callback
   * that should return a class inheriting from the class (UserMenuTab) that's
   * passed to the callback. See discourse/app/lib/user-menu/tab.js for
   * documentation of UserMenuTab.
   *
   * ```
   * api.registerUserMenuTab((UserMenuTab) => {
   *   return class extends UserMenuTab {
   *     id = "custom-tab-id";
   *     panelComponent = MyCustomPanelGlimmerComponent;
   *     icon = "some-fa5-icon";
   *
   *     get shouldDisplay() {
   *       return this.siteSettings.enable_custom_tab && this.currentUser.admin;
   *     }
   *
   *     get count() {
   *       return this.currentUser.my_custom_notification_count;
   *     }
   *   }
   * });
   * ```
   *
   * @callback customTabRegistererCallback
   * @param {UserMenuTab} The base class from which the returned class should inherit.
   * @returns {UserMenuTab} A class that inherits from UserMenuTab.
   *
   * @param {customTabRegistererCallback} func - Callback function that returns a subclass from the class it receives as its argument.
   */
  registerUserMenuTab(func) {
    registerUserMenuTab(func);
  }

  /**
   * EXPERIMENTAL. Do not use.
   * Apply transformation using a callback on a list of model instances of a
   * specific type. Currently, this API only works on lists rendered in the
   * user menu such as notifications, bookmarks and topics (i.e. messages), but
   * it may be extended to other lists in other parts of the app.
   *
   * You can pass an `async` callback to this API and it'll be `await`ed and
   * block rendering until the callback finishes executing.
   *
   * ```
   * api.registerModelTransformer("topic", async (topics) => {
   *   for (const topic of topics) {
   *     const decryptedTitle = await decryptTitle(topic.encrypted_title);
   *     if (decryptedTitle) {
   *       topic.fancy_title = decryptedTitle;
   *     }
   *   }
   * });
   * ```
   *
   * @callback registerModelTransformerCallback
   * @param {Object[]} A list of model instances
   *
   * @param {string} modelName - Model type on which transformation should be applied. Currently valid types are "topic", "notification" and "bookmark".
   * @param {registerModelTransformerCallback} transformer - Callback function that receives a list of model objects of the specified type and applies transformation on them.
   */
  registerModelTransformer(modelName, transformer) {
    registerModelTransformer(modelName, transformer);
  }

  /**
   * EXPERIMENTAL. Do not use.
   * Adds a row to the dropdown used on the `userPrivateMessages` route used to navigate between the different user
   * messages pages.
   *
   * @param {string} routeName The Ember route name to transition to when the row is selected in the dropdown
   * @param {string} name The text displayed to represent the row in the dropdown
   * @param {string} [icon] The name of the icon that will be used when displaying the row in the dropdown
   */
  addUserMessagesNavigationDropdownRow(routeName, name, icon) {
    registerCustomUserNavMessagesDropdownRow(routeName, name, icon);
  }

  /**
   * EXPERIMENTAL. Do not use.
   * Adds a new search type which can be selected when visiting the full page search UI.
   *
   * @param {string} translationKey
   * @param {string} searchTypeId
   * @param {function} searchFunc - Available arguments: fullPage controller, search args, searchKey.
   */
  addFullPageSearchType(translationKey, searchTypeId, searchFunc) {
    registerFullPageSearchType(translationKey, searchTypeId, searchFunc);
  }

  /**
   * Registers a hastag type and its corresponding class.
   * This is used when generating CSS classes in the hashtag-css-generator.
   *
   * @param {string} type - The type of the hashtag.
   * @param {Class} typeClassInstance - The initialized class of the hashtag type, which
   *  needs the `container`.
   */
  registerHashtagType(type, typeClassInstance) {
    registerHashtagType(type, typeClassInstance);
  }
}

// from http://stackoverflow.com/questions/6832596/how-to-compare-software-version-number-using-js-only-number
function cmpVersions(a, b) {
  let i, diff;
  let regExStrip0 = /(\.0+)+$/;
  let segmentsA = a.replace(regExStrip0, "").split(".");
  let segmentsB = b.replace(regExStrip0, "").split(".");
  let l = Math.min(segmentsA.length, segmentsB.length);

  for (i = 0; i < l; i++) {
    diff = parseInt(segmentsA[i], 10) - parseInt(segmentsB[i], 10);
    if (diff) {
      return diff;
    }
  }
  return segmentsA.length - segmentsB.length;
}

function getPluginApi(version) {
  version = version.toString();

  if (cmpVersions(version, PLUGIN_API_VERSION) <= 0) {
    const owner = getOwner(this);
    let pluginApi = owner.lookup("plugin-api:main");

    if (!pluginApi) {
      pluginApi = new PluginApi(version, owner);
      owner.registry.register("plugin-api:main", pluginApi, {
        instantiate: false,
      });
    } else {
      // If we are re-using an instance, make sure the container is correct
      pluginApi.container = owner;
    }

    // We are recycling the compatible object, but let's update to the higher version
    if (pluginApi.version < version) {
      pluginApi.version = version;
    }

    return pluginApi;
  } else {
    // eslint-disable-next-line no-console
    console.warn(consolePrefix(), `Plugin API v${version} is not supported`);
  }
}

/**
 * withPluginApi(version, apiCodeCallback, opts)
 *
 * Helper to version our client side plugin API. Pass the version of the API that your
 * plugin is coded against. If that API is available, the `apiCodeCallback` function will
 * be called with the `PluginApi` object.
 */
export function withPluginApi(version, apiCodeCallback, opts) {
  opts = opts || {};

  const api = getPluginApi(version);
  if (api) {
    return apiCodeCallback(api, opts);
  }
}

let _decorateId = 0;
let _decorated = new WeakMap();

function decorate(klass, evt, cb, id) {
  if (!id) {
    // eslint-disable-next-line no-console
    console.warn(
      consolePrefix(),
      "`decorateCooked` should be supplied with an `id` option to avoid memory leaks in test mode. The id will be used to ensure the decorator is only applied once."
    );
  } else {
    if (!_decorated.has(klass)) {
      _decorated.set(klass, new Set());
    }
    id = `${id}:${evt}`;
    let set = _decorated.get(klass);
    if (set.has(id)) {
      return;
    }
    set.add(id);
  }

  const mixin = {};
  let name = `_decorate_${_decorateId++}`;

  if (id) {
    name += `_${id.replaceAll(/\W/g, "_")}`;
  }

  mixin[name] = on(evt, function (elem) {
    elem = elem || this.element;
    if (elem) {
      cb(elem);
    }
  });

  klass.reopen(mixin);
}<|MERGE_RESOLUTION|>--- conflicted
+++ resolved
@@ -122,11 +122,7 @@
 // based on Semantic Versioning 2.0.0. Please update the changelog at
 // docs/CHANGELOG-JAVASCRIPT-PLUGIN-API.md whenever you change the version
 // using the format described at https://keepachangelog.com/en/1.0.0/.
-<<<<<<< HEAD
-const PLUGIN_API_VERSION = "1.6.1";
-=======
 export const PLUGIN_API_VERSION = "1.6.1";
->>>>>>> dad6b618
 
 // This helper prevents us from applying the same `modifyClass` over and over in test mode.
 function canModify(klass, type, resolverName, changes) {
