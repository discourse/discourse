import ComposerEditor, {
  addComposerUploadHandler,
  addComposerUploadMarkdownResolver,
  addComposerUploadPreProcessor,
  addComposerUploadProcessor,
} from "discourse/components/composer-editor";
import {
  addButton,
  apiExtraButtons,
  removeButton,
} from "discourse/widgets/post-menu";
import {
  addExtraIconRenderer,
  replaceCategoryLinkRenderer,
} from "discourse/helpers/category-link";
import {
  addPostTransformCallback,
  preventCloak,
} from "discourse/widgets/post-stream";
import {
  addSaveableUserField,
  addSaveableUserOptionField,
} from "discourse/models/user";
import {
  addToHeaderIcons,
  attachAdditionalPanel,
} from "discourse/widgets/header";
import {
  changeSetting,
  createWidget,
  decorateWidget,
  queryRegistry,
  reopenWidget,
} from "discourse/widgets/widget";
import {
  iconNode,
  registerIconRenderer,
  replaceIcon,
} from "discourse-common/lib/icon-library";
import Composer, {
  registerCustomizationCallback,
} from "discourse/models/composer";
import DiscourseBanner from "discourse/components/discourse-banner";
import KeyboardShortcuts from "discourse/lib/keyboard-shortcuts";
import Sharing from "discourse/lib/sharing";
import { addAdvancedSearchOptions } from "discourse/components/search-advanced-options";
import { addCardClickListenerSelector } from "discourse/mixins/card-contents-base";
import { addCategorySortCriteria } from "discourse/components/edit-category-settings";
import { addDecorator } from "discourse/widgets/post-cooked";
import { addDiscoveryQueryParam } from "discourse/controllers/discovery-sortable";
import { addFeaturedLinkMetaDecorator } from "discourse/lib/render-topic-featured-link";
import { addGTMPageChangedCallback } from "discourse/lib/page-tracker";
import { addGlobalNotice } from "discourse/components/global-notice";
import { addNavItem } from "discourse/models/nav-item";
import { addPluginDocumentTitleCounter } from "discourse/components/d-document";
import { addPluginOutletDecorator } from "discourse/components/plugin-connector";
import { addPluginReviewableParam } from "discourse/components/reviewable-item";
import { addPopupMenuOptionsCallback } from "discourse/controllers/composer";
import { addPostClassesCallback } from "discourse/widgets/post";
import {
  addGroupPostSmallActionCode,
  addPostSmallActionIcon,
} from "discourse/widgets/post-small-action";
import { addQuickAccessProfileItem } from "discourse/widgets/quick-access-profile";
import { addTagsHtmlCallback } from "discourse/lib/render-tags";
import { addToolbarCallback } from "discourse/components/d-editor";
import { addTopicParticipantClassesCallback } from "discourse/widgets/topic-map";
import { addTopicTitleDecorator } from "discourse/components/topic-title";
import { addUserMenuGlyph } from "discourse/widgets/user-menu";
import { addUsernameSelectorDecorator } from "discourse/helpers/decorate-username-selector";
import { addWidgetCleanCallback } from "discourse/components/mount-widget";
import deprecated from "discourse-common/lib/deprecated";
import { disableNameSuppression } from "discourse/widgets/poster-name";
import { extraConnectorClass } from "discourse/lib/plugin-connectors";
import { getOwner } from "discourse-common/lib/get-owner";
import { h } from "virtual-dom";
import { includeAttributes } from "discourse/lib/transform-post";
import { modifySelectKit } from "select-kit/mixins/plugin-api";
import { on } from "@ember/object/evented";
import { registerCustomAvatarHelper } from "discourse/helpers/user-avatar";
import { registerCustomPostMessageCallback as registerCustomPostMessageCallback1 } from "discourse/controllers/topic";
import { registerHighlightJSLanguage } from "discourse/lib/highlight-syntax";
import { registerTopicFooterButton } from "discourse/lib/register-topic-footer-button";
import { replaceFormatter } from "discourse/lib/utilities";
import { replaceTagRenderer } from "discourse/lib/render-tag";
import { setNewCategoryDefaultColors } from "discourse/routes/new-category";
import { addSearchResultsCallback } from "discourse/lib/search";
import {
  addQuickSearchRandomTip,
  addSearchSuggestion,
} from "discourse/widgets/search-menu-results";
import { CUSTOM_USER_SEARCH_OPTIONS } from "select-kit/components/user-chooser";
<<<<<<< HEAD
=======
import { unsubscribeFromNotifications } from "discourse/initializers/subscribe-user-notifications";
import { disableDefaultBadging } from "discourse/initializers/badging";
import { downloadCalendar } from "discourse/lib/download-calendar";
>>>>>>> 2427ea66

// If you add any methods to the API ensure you bump up this number
const PLUGIN_API_VERSION = "0.13.0";

// This helper prevents us from applying the same `modifyClass` over and over in test mode.
function canModify(klass, type, resolverName, changes) {
  if (!changes.pluginId) {
    // eslint-disable-next-line no-console
    console.warn(
      "To prevent errors, add a `pluginId` key to your changes when calling `modifyClass`"
    );
    return true;
  }

  let key = "_" + type + "/" + changes.pluginId + "/" + resolverName;
  if (klass.class[key]) {
    return false;
  } else {
    klass.class[key] = 1;
    return true;
  }
}

class PluginApi {
  constructor(version, container) {
    this.version = version;
    this.container = container;
    this.h = h;
  }

  /**
   * Use this function to retrieve the currently logged in user within your plugin.
   * If the user is not logged in, it will be `null`.
   **/
  getCurrentUser() {
    return this._lookupContainer("current-user:main");
  }

  _lookupContainer(path) {
    if (
      !this.container ||
      this.container.isDestroying ||
      this.container.isDestroyed
    ) {
      return;
    }

    return this.container.lookup(path);
  }

  _resolveClass(resolverName, opts) {
    opts = opts || {};

    if (this.container.cache[resolverName]) {
      // eslint-disable-next-line no-console
      console.warn(
        `"${resolverName}" was already cached in the container. Changes won't be applied.`
      );
    }

    const klass = this.container.factoryFor(resolverName);
    if (!klass) {
      if (!opts.ignoreMissing) {
        // eslint-disable-next-line no-console
        console.warn(`"${resolverName}" was not found by modifyClass`);
      }
      return;
    }

    return klass;
  }

  /**
   * Allows you to overwrite or extend methods in a class.
   *
   * You should add a `pluginId` property to identify your plugin
   * to help Discourse reload classes properly.
   *
   * For example:
   *
   * ```
   * api.modifyClass('controller:composer', {
   *   pluginId: 'my-plugin',
   *   actions: {
   *     newActionHere() { }
   *   }
   * });
   * ```
   **/
  modifyClass(resolverName, changes, opts) {
    const klass = this._resolveClass(resolverName, opts);
    if (!klass) {
      return;
    }

    if (canModify(klass, "member", resolverName, changes)) {
      delete changes.pluginId;
      klass.class.reopen(changes);
    }

    return klass;
  }

  /**
   * Allows you to overwrite or extend static methods in a class.
   *
   * For example:
   *
   * ```
   * api.modifyClassStatic('controller:composer', {
   *   superFinder: function() { return []; }
   * });
   * ```
   **/
  modifyClassStatic(resolverName, changes, opts) {
    const klass = this._resolveClass(resolverName, opts);
    if (!klass) {
      return;
    }

    if (canModify(klass, "static", resolverName, changes)) {
      delete changes.pluginId;
      klass.class.reopenClass(changes);
    }

    return klass;
  }

  /**
   * If you want to use custom icons in your discourse application,
   * you can register a renderer that will return an icon in the
   * format required.
   *
   * For example, the following resolver will render a smile in the place
   * of every icon on Discourse.
   *
   * api.registerIconRenderer({
   *   name: 'smile-icons',
   *
   *   // for the place in code that render a string
   *   string() {
   *     return "<svg class=\"fa d-icon d-icon-far-smile svg-icon\" aria-hidden=\"true\"><use xlink:href=\"#far-smile\"></use></svg>";
   *   },
   *
   *   // for the places in code that render virtual dom elements
   *   node() {
   *     return h("svg", {
   *          attributes: { class: "fa d-icon d-icon-far-smile", "aria-hidden": true },
   *          namespace: "http://www.w3.org/2000/svg"
   *        },[
   *          h("use", {
   *          "xlink:href": attributeHook("http://www.w3.org/1999/xlink", `#far-smile`),
   *          namespace: "http://www.w3.org/2000/svg"
   *        })]
   *     );
   *   }
   * });
   **/
  registerIconRenderer(fn) {
    registerIconRenderer(fn);
  }

  /**
   * Replace all occurrences of one icon with another without having to
   * resort to a custom IconRenderer. If you want to do something more
   * complicated than a simple replacement then create a new icon renderer.
   *
   * api.replaceIcon('d-tracking', 'smile-o');
   *
   **/
  replaceIcon(source, destination) {
    replaceIcon(source, destination);
  }

  /**
   * Method for decorating the `cooked` content of a post using JQuery
   *
   * You should use decorateCookedElement instead, which works without JQuery
   *
   * This method will be deprecated in future
   **/
  decorateCooked(callback, opts) {
    this.decorateCookedElement(
      (element, decoratorHelper) => callback($(element), decoratorHelper),
      opts
    );
  }

  /**
   * Used for decorating the `cooked` content of a post after it is rendered
   *
   * `callback` will be called when it is time to decorate with an DOM node.
   *
   * Use `options.onlyStream` if you only want to decorate posts within a topic,
   * and not in other places like the user stream.
   *
   * Decoration normally happens in a detached DOM. Use `options.afterAdopt`
   * to decorate html content after it is adopted by the main `document`.
   *
   * For example, to add a yellow background to all posts you could do this:
   *
   * ```
   * api.decorateCookedElement(
   *   elem => { elem.style.backgroundColor = 'yellow' },
   *   { id: 'yellow-decorator' }
   * );
   * ```
   *
   * NOTE: To avoid memory leaks, it is highly recommended to pass a unique `id` parameter.
   * You will receive a warning if you do not.
   **/
  decorateCookedElement(callback, opts) {
    opts = opts || {};

    addDecorator(callback, { afterAdopt: !!opts.afterAdopt });

    if (!opts.onlyStream) {
      decorate(ComposerEditor, "previewRefreshed", callback, opts.id);
      decorate(DiscourseBanner, "didInsertElement", callback, opts.id);
      ["didInsertElement", "user-stream:new-item-inserted"].forEach((event) => {
        const klass = this.container.factoryFor("component:user-stream").class;
        decorate(klass, event, callback, opts.id);
      });
    }
  }

  /**
   * See KeyboardShortcuts.addShortcut documentation.
   **/
  addKeyboardShortcut(shortcut, callback, opts = {}) {
    KeyboardShortcuts.addShortcut(shortcut, callback, opts);
  }

  /**
   * addPosterIcon(callback)
   *
   * This function can be used to add an icon with a link that will be displayed
   * beside a poster's name. The `callback` is called with the post's user custom
   * fields and post attributes. An icon will be rendered if the callback returns
   * an object with the appropriate attributes.
   *
   * The returned object can have the following attributes:
   *
   *   icon        the font awesome icon to render
   *   emoji       an emoji icon to render
   *   className   (optional) a css class to apply to the icon
   *   url         (optional) where to link the icon
   *   title       (optional) the tooltip title for the icon on hover
   *   text        (optional) text to display alongside the emoji or icon
   *
   * ```
   * api.addPosterIcon((cfs, attrs) => {
   *   if (cfs.customer) {
   *     return { icon: 'user', className: 'customer', title: 'customer' };
   *   }
   * });
   * ```
   **/
  addPosterIcon(cb) {
    const site = this._lookupContainer("site:main");
    const loc = site && site.mobileView ? "before" : "after";

    decorateWidget(`poster-name:${loc}`, (dec) => {
      const attrs = dec.attrs;
      const result = cb(attrs.userCustomFields || {}, attrs);

      if (result) {
        let iconBody;

        if (result.icon) {
          iconBody = iconNode(result.icon);
        } else if (result.emoji) {
          iconBody = result.emoji.split("|").map((name) => {
            let widgetAttrs = { name };
            if (result.emojiTitle) {
              widgetAttrs.title = true;
            }
            return dec.attach("emoji", widgetAttrs);
          });
        }

        if (result.text) {
          iconBody = [iconBody, result.text];
        }

        if (result.url) {
          iconBody = dec.h("a", { attributes: { href: result.url } }, iconBody);
        }

        return dec.h(
          "span.poster-icon",
          { className: result.className, attributes: { title: result.title } },
          iconBody
        );
      }
    });
  }

  /**
   * The main interface for extending widgets with additional HTML.
   *
   * The `name` you pass it should be the name of the widget and a type
   * for the decorator. All widgets support `before` and `after` types.
   *
   * Example:
   *
   * ```
   * api.decorateWidget('post:after', () => {
   *   return "I am displayed after every post!";
   * });
   * ```
   *
   * Your decorator will be called with an instance of a `DecoratorHelper`
   * object, which provides methods you can use to build more interesting
   * formatting.
   *
   * ```
   * api.decorateWidget('post:after', helper => {
   *   return helper.h('p.fancy', `I'm an HTML paragraph on post with id ${helper.attrs.id}`);
   * });
   *
   * (View the source for `DecoratorHelper` for more helper methods you
   * can use in your plugin decorators.)
   *
   **/
  decorateWidget(name, fn) {
    decorateWidget(name, fn);
  }

  /**
   * Adds a new action to a widget that already exists. You can use this to
   * add additional functionality from your plugin.
   *
   * Example:
   *
   * ```
   * api.attachWidgetAction('post', 'annoyMe', () => {
   *  alert('ANNOYED!');
   * });
   * ```
   **/
  attachWidgetAction(widget, actionName, fn) {
    const widgetClass =
      queryRegistry(widget) ||
      this.container.factoryFor(`widget:${widget}`).class;
    widgetClass.prototype[actionName] = fn;
  }

  /**
   * Add more attributes to the Post's `attrs` object passed through to widgets.
   * You'll need to do this if you've added attributes to the serializer for a
   * Post and want to use them when you're rendering.
   *
   * Example:
   *
   * ```
   * // attrs.poster_age and attrs.poster_height will be present
   * api.includePostAttributes('poster_age', 'poster_height');
   * ```
   *
   **/
  includePostAttributes(...attributes) {
    includeAttributes(...attributes);
  }

  /**
   * Add a new button below a post with your plugin.
   *
   * The `callback` function will be called whenever the post menu is rendered,
   * and if you return an object with the button details it will be rendered.
   *
   * Example:
   *
   * ```
   * api.addPostMenuButton('coffee', () => {
   *   return {
   *     action: 'drinkCoffee',
   *     icon: 'coffee',
   *     className: 'hot-coffee',
   *     title: 'coffee.title',
   *     position: 'first'  // can be `first`, `last` or `second-last-hidden`
   *   };
   * });
   * ```
   **/
  addPostMenuButton(name, callback) {
    apiExtraButtons[name] = callback;
    addButton(name, callback);
  }

  /**
   * Remove existing button below a post with your plugin.
   *
   * Example:
   *
   * ```
   * api.removePostMenuButton('like');
   * ```
   **/
  removePostMenuButton(name) {
    removeButton(name);
  }

  /**
   * A hook that is called when the editor toolbar is created. You can
   * use this to add custom editor buttons.
   *
   * Example:
   *
   * ```
   * api.onToolbarCreate(toolbar => {
   *   toolbar.addButton({
   *     id: 'pop-text',
   *     group: 'extras',
   *     icon: 'bolt',
   *     action: 'makeItPop',
   *     title: 'pop_format.title'
   *   });
   * });
   **/
  onToolbarCreate(callback) {
    addToolbarCallback(callback);
  }

  /**
   * Add a new button in the options popup menu.
   *
   * Example:
   *
   * ```
   * api.addToolbarPopupMenuOptionsCallback(() => {
   *  return {
   *    action: 'toggleWhisper',
   *    icon: 'far-eye-slash',
   *    label: 'composer.toggle_whisper',
   *    condition: "canWhisper"
   *  };
   * });
   * ```
   **/
  addToolbarPopupMenuOptionsCallback(callback) {
    addPopupMenuOptionsCallback(callback);
  }

  /**
   * A hook that is called when the post stream is removed from the DOM.
   * This advanced hook should be used if you end up wiring up any
   * events that need to be torn down when the user leaves the topic
   * page.
   **/
  cleanupStream(fn) {
    addWidgetCleanCallback("post-stream", fn);
  }

  /**
   Called whenever the "page" changes. This allows us to set up analytics
   and other tracking.

   To get notified when the page changes, you can install a hook like so:

   ```javascript
   api.onPageChange((url, title) => {
        console.log('the page changed to: ' + url + ' and title ' + title);
      });
   ```
   **/
  onPageChange(fn) {
    this.onAppEvent("page:changed", (data) => fn(data.url, data.title));
  }

  /**
   Listen for a triggered `AppEvent` from Discourse.

   ```javascript
   api.onAppEvent('inserted-custom-html', () => {
        console.log('a custom footer was rendered');
      });
   ```
   **/
  onAppEvent(name, fn) {
    const appEvents = this._lookupContainer("service:app-events");
    appEvents && appEvents.on(name, fn);
  }

  /**
   Registers a function to generate custom avatar CSS classes
   for a particular user.

   Takes a function that will accept a user as a parameter
   and return an array of CSS classes to apply.

   ```javascript
   api.customUserAvatarClasses(user => {
      if (get(user, 'primary_group_name') === 'managers') {
        return ['managers'];
      }
    });
   **/
  customUserAvatarClasses(fn) {
    registerCustomAvatarHelper(fn);
  }

  /**
   * Allows you to disable suppression of similar username / names on posts
   * If a user has the username bob.bob and the name Bob Bob, one of the two
   * will be suppressed depending on prioritize_username_in_ux.
   * This allows you to override core behavior
   **/
  disableNameSuppressionOnPosts() {
    disableNameSuppression();
  }

  /**
   * Registers a callback that will be invoked when the server calls
   * Post#publish_change_to_clients! Please ensure your type does not
   * match acted, revised, rebaked, recovered, created, move_to_inbox
   * or archived
   *
   * callback will be called with topicController and Message
   *
   * Example:
   *
   * api.registerCustomPostMessageCallback("applied_color", (topicController, message) => {
   *   let stream = topicController.get("model.postStream");
   *   // etc
   * });
   */
  registerCustomPostMessageCallback(type, callback) {
    registerCustomPostMessageCallback1(type, callback);
  }

  /**
   * Changes a setting associated with a widget. For example, if
   * you wanted small avatars in the post stream:
   *
   * ```javascript
   * api.changeWidgetSetting('post-avatar', 'size', 'small');
   * ```
   *
   **/
  changeWidgetSetting(widgetName, settingName, newValue) {
    changeSetting(widgetName, settingName, newValue);
  }

  /**
   * Prevents an element in the post stream from being cloaked.
   * This is useful if you are using a plugin such as youtube
   * and don't want the video removed once it has begun
   * playing.
   *
   * ```javascript
   * api.preventCloak(1234);
   * ```
   **/
  preventCloak(postId) {
    preventCloak(postId);
  }

  /**
   * Exposes the widget creating ability to plugins. Plugins can
   * register their own widgets and attach them with decorators.
   * See `createWidget` in `discourse/widgets/widget` for more info.
   **/
  createWidget(name, args) {
    return createWidget(name, args);
  }

  /**
   * Exposes the widget update ability to plugins. Updates the widget
   * registry for the given widget name to include the properties on args
   * See `reopenWidget` in `discourse/widgets/widget` from more info.
   **/

  reopenWidget(name, args) {
    return reopenWidget(name, args);
  }

  addFlagProperty() {
    deprecated(
      "addFlagProperty has been removed. Use the reviewable API instead."
    );
  }

  /**
   * Adds a panel to the header
   *
   * takes a widget name, a value to toggle on, and a function which returns the attrs for the widget
   * Example:
   * ```javascript
   * api.addHeaderPanel('widget-name', 'widgetVisible', function(attrs, state) {
   *   return { name: attrs.name, description: state.description };
   * });
   * ```
   * 'toggle' is an attribute on the state of the header widget,
   *
   * 'transformAttrs' is a function which is passed the current attrs and state of the widget,
   * and returns a hash of values to pass to attach
   *
   **/
  addHeaderPanel(name, toggle, transformAttrs) {
    attachAdditionalPanel(name, toggle, transformAttrs);
  }

  /**
   * Adds a pluralization to the store
   *
   * Example:
   *
   * ```javascript
   * api.addStorePluralization('mouse', 'mice');
   * ```
   *
   * ```javascript
   * this.store.find('mouse');
   * ```
   * will issue a request to `/mice.json`
   **/
  addStorePluralization(thing, plural) {
    const store = this._lookupContainer("service:store");
    store && store.addPluralization(thing, plural);
  }

  /**
   * Register a Connector class for a particular outlet and connector.
   *
   * For example, if the outlet is `user-profile-primary` and your connector
   * template is called `my-connector.hbs`:
   *
   * ```javascript
   * api.registerConnectorClass('user-profile-primary', 'my-connector', {
   *   shouldRender(args, component) {
   *     return component.siteSettings.my_plugin_enabled;
   *   }
   * });
   * ```
   *
   * For more information on connector classes, see:
   * https://meta.discourse.org/t/important-changes-to-plugin-outlets-for-ember-2-10/54136
   **/
  registerConnectorClass(outletName, connectorName, klass) {
    extraConnectorClass(`${outletName}/${connectorName}`, klass);
  }

  /**
   * Register a small icon to be used for custom small post actions
   *
   * ```javascript
   * api.registerTopicFooterButton({
   *   key: "flag"
   *   icon: "flag"
   *   action: (context) => console.log(context.get("topic.id"))
   * });
   * ```
   **/
  registerTopicFooterButton(action) {
    registerTopicFooterButton(action);
  }

  /**
   * Register a small icon to be used for custom small post actions
   *
   * ```javascript
   * api.registerPostSmallActionIcon('assign-to', 'user-add');
   * ```
   **/
  addPostSmallActionIcon(key, icon) {
    addPostSmallActionIcon(key, icon);
  }

  /**
   * Register a small action code to be used for small post actions containing a link to a group
   *
   * ```javascript
   * api.addGroupPostSmallActionCode('group_assigned');
   * ```
   **/
  addGroupPostSmallActionCode(actionCode) {
    addGroupPostSmallActionCode(actionCode);
  }

  /**
   * Register an additional query param with topic discovery,
   * this allows for filters on the topic list
   *
   **/
  addDiscoveryQueryParam(param, options) {
    addDiscoveryQueryParam(param, options);
  }

  /**
   * Register a callback to be called every time tags render
   * highest priority callbacks are called first
   * example:
   *
   * callback = function(topic, params) {
   *    if (topic.get("created_at") < "2000-00-01") {
   *      return "<span class='discourse-tag'>ANCIENT</span>"
   *    }
   * }
   *
   * api.addTagsHtmlCallback(callback, {priority: 100});
   *
   **/
  addTagsHtmlCallback(callback, options) {
    addTagsHtmlCallback(callback, options);
  }

  /**
   * Adds a glyph to user menu after bookmarks
   * WARNING: there is limited space there
   *
   * example:
   *
   * api.addUserMenuGlyph({
   *    title: 'awesome.label',
   *    className: 'my-class',
   *    icon: 'my-icon',
   *    data: { url: `/some/path` },
   * });
   *
   */
  addUserMenuGlyph(glyph) {
    addUserMenuGlyph(glyph);
  }

  /**
   * Adds a callback to be called before rendering any post that
   * that returns custom classes to add to the post
   *
   * Example:
   *
   * addPostClassesCallback((attrs) => {if (attrs.post_number == 1) return ["first"];})
   **/
  addPostClassesCallback(callback) {
    addPostClassesCallback(callback);
  }

  /**
   * Adds a callback to be called before rendering a topic participant that
   * that returns custom classes to add to the participant element
   *
   * Example:
   *
   * addTopicParticipantClassesCallback((attrs) => {if (attrs.primary_group_name == "moderator") return ["important-participant"];})
   **/
  addTopicParticipantClassesCallback(callback) {
    addTopicParticipantClassesCallback(callback);
  }

  /**
   *
   * Adds a callback to be executed on the "transformed" post that is passed to the post
   * widget.
   *
   * This allows you to apply transformations on the actual post that is about to be rendered.
   *
   * Example:
   *
   * addPostTransformCallback((t)=>{
   *  // post number 7 is overrated, don't show it ever
   *  if (t.post_number === 7) { t.cooked = ""; }
   * })
   */
  addPostTransformCallback(callback) {
    addPostTransformCallback(callback);
  }

  /**
   *
   * Adds a new item in the navigation bar. Returns the NavItem object created.
   *
   * Example:
   *
   * addNavigationBarItem({
   *   name: "discourse",
   *   displayName: "Discourse"
   *   href: "https://www.discourse.org",
   * })
   *
   * An optional `customFilter` callback can be included to not display the
   * nav item on certain routes
   *
   * An optional `init` callback can be included to run custom code on menu
   * init
   *
   * Example:
   *
   * addNavigationBarItem({
   *   name: "link-to-bugs-category",
   *   displayName: "bugs"
   *   href: "/c/bugs",
   *   init: (navItem, category) => { if (category) { navItem.set("category", category)  } }
   *   customFilter: (category, args, router) => { return category && category.name !== 'bug' }
   *   customHref: (category, args, router) => {  if (category && category.name) === 'not-a-bug') return "/a-feature"; },
   *   before: "top",
   *   forceActive(category, args, router) => router.currentURL === "/a/b/c/d";
   * })
   */
  addNavigationBarItem(item) {
    if (!item["name"]) {
      // eslint-disable-next-line no-console
      console.warn(
        "A 'name' is required when adding a Navigation Bar Item.",
        item
      );
    } else {
      const customHref = item.customHref;
      if (customHref) {
        const router = this.container.lookup("service:router");
        item.customHref = function (category, args) {
          return customHref(category, args, router);
        };
      }

      const customFilter = item.customFilter;
      if (customFilter) {
        const router = this.container.lookup("service:router");
        item.customFilter = function (category, args) {
          return customFilter(category, args, router);
        };
      }

      const forceActive = item.forceActive;
      if (forceActive) {
        const router = this.container.lookup("service:router");
        item.forceActive = function (category, args) {
          return forceActive(category, args, router);
        };
      }

      const init = item.init;
      if (init) {
        const router = this.container.lookup("service:router");
        item.init = function (navItem, category, args) {
          init(navItem, category, args, router);
        };
      }

      addNavItem(item);
    }
  }

  /**
   *
   * Registers a function that will format a username when displayed. This will not
   * be applied when the username is used as an `id` or in URL strings.
   *
   * Example:
   *
   * ```
   * // display usernames in UPPER CASE
   * api.formatUsername(username => username.toUpperCase());
   *
   * ```
   *
   **/
  formatUsername(fn) {
    replaceFormatter(fn);
  }

  /**
   *
   * Access SelectKit plugin api
   *
   * Example:
   *
   * api.modifySelectKit("topic-footer-mobile-dropdown").appendContent(() => [{
   *   name: "discourse",
   *   id: 1
   * }])
   */
  modifySelectKit(pluginApiKey) {
    return modifySelectKit(pluginApiKey);
  }

  /**
   *
   * Registers a function that can inspect and modify the data that
   * will be sent to Google Tag Manager when a page changed event is triggered.
   *
   * Example:
   *
   * api.addGTMPageChangedCallback( gtmData => gtmData.locale = I18n.currentLocale() )
   *
   */
  addGTMPageChangedCallback(fn) {
    addGTMPageChangedCallback(fn);
  }

  /**
   *
   * Registers a function that can add a new sharing source
   *
   * Example:
   *
   * // read discourse/lib/sharing for options
   * api.addSharingSource(options)
   *
   */
  addSharingSource(options) {
    Sharing.addSharingId(options.id);
    Sharing.addSource(options);
  }

  /**
   * Registers a function to handle uploads for specified file types
   * The normal uploading functionality will be bypassed if function returns
   * a falsy value.
   * This only for uploads of individual files
   *
   * Example:
   *
   * api.addComposerUploadHandler(["mp4", "mov"], (file, editor) => {
   *   console.log("Handling upload for", file.name);
   * })
   */
  addComposerUploadHandler(extensions, method) {
    addComposerUploadHandler(extensions, method);
  }

  /**
   * Registers a pre-processor for file uploads
   * See https://github.com/blueimp/jQuery-File-Upload/wiki/Options#file-processing-options
   *
   * Useful for transforming to-be uploaded files client-side
   *
   * Example:
   *
   * api.addComposerUploadProcessor({action: 'myFileTransformation'}, {
   *    myFileTransformation: function (data, options) {
   *      let p = new Promise((resolve, reject) => {
   *        let file = data.files[data.index];
   *        console.log(`Transforming ${file.name}`);
   *        // do work...
   *        resolve(data);
   *      });
   *      return p;
   * });
   */
  addComposerUploadProcessor(queueItem, actionItem) {
    addComposerUploadProcessor(queueItem, actionItem);
  }

  /**
   * Registers a pre-processor for file uploads in the form
   * of an Uppy preprocessor plugin.
   *
   * See https://uppy.io/docs/writing-plugins/ for the Uppy
   * documentation, but other examples of preprocessors in core
   * can be found in UppyMediaOptimization and UppyChecksum.
   *
   * Useful for transforming to-be uploaded files client-side.
   *
   * Example:
   *
   * api.addComposerUploadPreProcessor(UppyMediaOptimization, ({ composerModel, composerElement, capabilities, isMobileDevice }) => {
   *   return {
   *     composerModel,
   *     composerElement,
   *     capabilities,
   *     isMobileDevice,
   *     someOption: true,
   *     someFn: () => {},
   *   };
   * });
   *
   * @param {BasePlugin} pluginClass The uppy plugin class to use for the preprocessor.
   * @param {Function} optionsResolverFn This function should return an object which is passed into the constructor
   *                                     of the uppy plugin as the options argument. The object passed to the function
   *                                     contains references to the composer model, element, the capabilities of the
   *                                     browser, and isMobileDevice.
   */
  addComposerUploadPreProcessor(pluginClass, optionsResolverFn) {
    addComposerUploadPreProcessor(pluginClass, optionsResolverFn);
  }

  /**
   * Registers a function to generate Markdown after a file has been uploaded.
   *
   * Example:
   *
   * api.addComposerUploadMarkdownResolver(upload => {
   *   return `_uploaded ${upload.original_filename}_`;
   * })
   */
  addComposerUploadMarkdownResolver(resolver) {
    addComposerUploadMarkdownResolver(resolver);
  }

  /**
   * Registers a function to decorate each autocomplete usernames.
   *
   * Example:
   *
   * api.addUsernameSelectorDecorator(username => {
   *   return `<span class="status">[is_away]</class>`;
   * })
   */
  addUsernameSelectorDecorator(decorator) {
    addUsernameSelectorDecorator(decorator);
  }

  /**
   * Registers a "beforeSave" function on the composer. This allows you to
   * implement custom logic that will happen before the user makes a post.
   *
   * Example:
   *
   * api.composerBeforeSave(() => {
   *   console.log("Before saving, do something!");
   * })
   */
  composerBeforeSave(method) {
    Composer.reopen({ beforeSave: method });
  }

  /**
   * Adds a field to topic edit serializer
   *
   * Example:
   *
   * api.serializeToTopic('key_set_in_model', 'field_name_in_payload');
   *
   * to keep both of them same
   * api.serializeToTopic('field_name');
   *
   */
  serializeToTopic(fieldName, property) {
    Composer.serializeToTopic(fieldName, property);
  }

  /**
   * Adds a field to draft serializer
   *
   * Example:
   *
   * api.serializeToDraft('key_set_in_model', 'field_name_in_payload');
   *
   * to keep both of them same
   * api.serializeToDraft('field_name');
   *
   */
  serializeToDraft(fieldName, property) {
    Composer.serializeToDraft(fieldName, property);
  }

  /**
   * Adds a field to composer create serializer
   *
   * Example:
   *
   * api.serializeOnCreate('key_set_in_model', 'field_name_in_payload');
   *
   * to keep both of them same
   * api.serializeOnCreate('field_name');
   *
   */
  serializeOnCreate(fieldName, property) {
    Composer.serializeOnCreate(fieldName, property);
  }

  /**
   * Adds a field to composer update serializer
   *
   * Example:
   *
   * api.serializeOnUpdate('key_set_in_model', 'field_name_in_payload');
   *
   * to keep both of them same
   * api.serializeOnUpdate('field_name');
   *
   */
  serializeOnUpdate(fieldName, property) {
    Composer.serializeOnUpdate(fieldName, property);
  }

  /**
   * Registers a criteria that can be used as default topic order on category
   * pages.
   *
   * Example:
   *
   * categorySortCriteria("votes");
   */
  addCategorySortCriteria(criteria) {
    addCategorySortCriteria(criteria);
  }

  /**
   * Card contents mixin will add a listener to elements matching this selector
   * that will open card contents when a mention of div with the correct data attribute
   * is clicked
   */
  addCardClickListenerSelector(selector) {
    addCardClickListenerSelector(selector);
  }

  /**
   * Registers a renderer that overrides the display of category links.
   *
   * Example:
   *
   * function testReplaceRenderer(category, opts) {
   *   return "Hello World";
   * }
   * api.replaceCategoryLinkRenderer(categoryIconsRenderer);
   **/
  replaceCategoryLinkRenderer(fn) {
    replaceCategoryLinkRenderer(fn);
  }

  /**
   * Registers a renderer that overrides the display of a tag.
   *
   * Example:
   *
   * function testTagRenderer(tag, params) {
   *   const visibleName = escapeExpression(tag);
   *   return `testing: ${visibleName}`;
   * }
   * api.replaceTagRenderer(testTagRenderer);
   **/
  replaceTagRenderer(fn) {
    replaceTagRenderer(fn);
  }

  /**
   * Registers custom languages for use with HighlightJS.
   *
   * See https://highlightjs.readthedocs.io/en/latest/language-guide.html
   * for instructions on how to define a new language for HighlightJS.
   * Build minified language file by running "node tools/build.js -t cdn" in the HighlightJS repo
   * and use the minified output as the registering function.
   *
   * Example:
   *
   * let aLang = function(e){return{cI:!1,c:[{bK:"GET HEAD PUT POST DELETE PATCH",e:"$",c:[{cN:"title",b:"/?.+"}]},{b:"^{$",e:"^}$",sL:"json"}]}}
   * api.registerHighlightJSLanguage("kibana", aLang);
   **/
  registerHighlightJSLanguage(name, fn) {
    registerHighlightJSLanguage(name, fn);
  }

  /**
   * Adds global notices to display.
   *
   * Example:
   *
   * api.addGlobalNotice("text", "foo", { html: "<p>bar</p>" })
   *
   **/
  addGlobalNotice(text, id, options) {
    addGlobalNotice(text, id, options);
  }

  /**
   * Used for modifying the document title count. The core count is unread notifications, and
   * the returned value from calling the passed in function will be added to this number.
   *
   * For example, to add a count
   * api.addDocumentTitleCounter(() => {
   *   return currentUser.somePluginValue;
   * })
   **/
  addDocumentTitleCounter(counterFunction) {
    addPluginDocumentTitleCounter(counterFunction);
  }
  /**
   * Used for decorating the rendered HTML content of a plugin-outlet after it's been rendered
   *
   * `callback` will be called when it is time to decorate it.
   *
   * For example, to add a yellow background to a connector:
   *
   * ```
   * api.decoratePluginOutlet(
   *   "discovery-list-container-top",
   *   (elem, args) => {
   *     if (elem.classList.contains("foo")) {
   *       elem.style.backgroundColor = "yellow";
   *     }
   *   }
   * );
   * ```
   *
   **/
  decoratePluginOutlet(outletName, callback, opts) {
    addPluginOutletDecorator(outletName, callback, opts || {});
  }

  /**
   * Allows altering the topic title in the topic list, and in the topic view
   *
   * topicTitleType can be `topic-title` or `topic-list-item-title`
   *
   * For example, to replace the topic title:
   *
   * ```
   * api.decorateTopicTitle((topicModel, node, topicTitleType) => {
   *   node.innerText = "my new topic title";
   * });
   * ```
   *
   **/
  decorateTopicTitle(callback) {
    addTopicTitleDecorator(callback);
  }

  /**
   * Allows adding icons to the category-link html
   *
   * ```
   * api.addCategoryLinkIcon((category) => {
   *  if (category.someProperty) {
        return "eye"
      }
   * });
   * ```
   *
   **/
  addCategoryLinkIcon(renderer) {
    addExtraIconRenderer(renderer);
  }
  /**
   * Adds a widget to the header-icon ul. The widget must already be created. You can create new widgets
   * in a theme or plugin via an initializer prior to calling this function.
   *
   * ```
   * api.addToHeaderIcons(
   *  createWidget('some-widget')
   * ```
   *
   **/
  addToHeaderIcons(icon) {
    addToHeaderIcons(icon);
  }

  /**
   * Adds an item to the quick access profile panel, before "Log Out".
   *
   * ```
   * api.addQuickAccessProfileItem({
   *   icon: "pencil-alt",
   *   href: "/somewhere",
   *   content: I18n.t("user.somewhere")
   * })
   * ```
   *
   **/
  addQuickAccessProfileItem(item) {
    addQuickAccessProfileItem(item);
  }

  addFeaturedLinkMetaDecorator(decorator) {
    addFeaturedLinkMetaDecorator(decorator);
  }

  /**
   * Adds items to dropdown's in search-advanced-options.
   *
   * ```
   * api.addAdvancedSearchOptions({
   *   inOptionsForUsers:[{
   *     name: I18n.t("search.advanced.in.assigned"),
   *     value: "assigned",
   *   },
   *   {
   *     name: I18n.t("search.advanced.in.not_assigned"),
   *     value: "not_assigned",
   *   },]
   *   statusOptions: [{
   *     name: I18n.t("search.advanced.status.open"),
   *     value: "open"
   *   }]
   * ```
   *
   **/
  addAdvancedSearchOptions(options) {
    addAdvancedSearchOptions(options);
  }

  addSaveableUserField(fieldName) {
    addSaveableUserField(fieldName);
  }
  addSaveableUserOptionField(fieldName) {
    addSaveableUserOptionField(fieldName);
  }
  addPluginReviewableParam(reviewableType, param) {
    addPluginReviewableParam(reviewableType, param);
  }

  /**
   * Change the default category background and text colors in the
   * category creation modal.
   *
   * ```
   * api.setNewCategoryDefaultColors(
   *   'FFFFFF', // background color
   *   '000000'  // text color
   *  )
   * ```
   *
   **/
  setNewCategoryDefaultColors(backgroundColor, textColor) {
    setNewCategoryDefaultColors(backgroundColor, textColor);
  }

  /**
   * Add a callback to modify search results before displaying them.
   *
   * ```
   * api.addSearchResultsCallback((results) => {
   *   results.topics.push(Topic.create({ ... }));
   *   return results;
   * });
   * ```
   *
   */
  addSearchResultsCallback(callback) {
    addSearchResultsCallback(callback);
  }

  /**
   * Add a suggestion shortcut to search menu panel.
   *
   * ```
   * api.addSearchSuggestion("in:assigned");
   * ```
   *
   */
  addSearchSuggestion(value) {
    addSearchSuggestion(value);
  }

  /**
   * Download calendar modal which allow to pick between ICS and Google Calendar
   *
   * ```
   * api.downloadCalendar("title of the event", [
   * {
        startsAt: "2021-10-12T15:00:00.000Z",
        endsAt: "2021-10-12T16:00:00.000Z",
      },
   * ]);
   * ```
   *
   */
  downloadCalendar(title, dates) {
    downloadCalendar(title, dates);
  }

  /**
   * Add a quick search tip shown randomly when the search dropdown is invoked on desktop.
   *
   * Example usage:
   * ```
   * const tip = {
   *    label: "in:docs",
   *    description: I18n.t("search.tips.in_docs"),
   *    clickable: true,
   *    showTopics: true
   * };
   * api.addQuickSearchRandomTip(tip);
   * ```
   *
   */
  addQuickSearchRandomTip(tip) {
    addQuickSearchRandomTip(tip);
  }

  /**
   * Add custom user search options.
   * It is heavily correlated with `register_groups_callback_for_users_search_controller_action` which allows defining custom filter.
   * Example usage:
   * ```
   * api.addUserSearchOption("adminsOnly");

   * register_groups_callback_for_users_search_controller_action(:admins_only) do |groups, user|
   *   groups.where(name: "admins")
   * end
   *
   * {{email-group-user-chooser
   *   options=(hash
   *     includeGroups=true
   *     adminsOnly=true
   *   )
   * }}
   * ```
   */
  addUserSearchOption(value) {
    CUSTOM_USER_SEARCH_OPTIONS.push(value);
  }

  /**
   * Calls a method on a mounted widget whenever an app event happens.
   *
   * For example, if you have a widget with a `key` of `cool-widget` that lives inside the
   * `site-header` component, and you wanted it to respond to `thing:happened`, you could do this:
   *
   * ```
   * api.dispatchWidgetAppEvent('site-header', 'cool-widget', 'thing:happened');
   * ```
   *
   * In this case, the `cool-widget` must have a method called `thingHappened`. The event name
   * is converted to camelCase and used as the method name for you.
   */
  dispatchWidgetAppEvent(mountedComponent, widgetKey, appEvent) {
    this.modifyClass(
      `component:${mountedComponent}`,
      {
        pluginId: `${mountedComponent}/${widgetKey}/${appEvent}`,

        didInsertElement() {
          this._super();
          this.dispatch(appEvent, widgetKey);
        },
      },
      { ignoreMissing: true }
    );
  }

  /**
   * Support for customizing the composer text. By providing a callback. Callbacks should
   * return `null` or `undefined` if you don't need a customization based on the current state.
   *
   * ```
   * api.customizeComposerText({
   *   actionTitle(model) {
   *     if (model.hello) {
   *        return "hello.world";
   *     }
   *   },
   *
   *   saveLabel(model) {
   *     return "my.custom_save_label_key";
   *   }
   * })
   *
   */
  customizeComposerText(callbacks) {
    registerCustomizationCallback(callbacks);
  }
}

// from http://stackoverflow.com/questions/6832596/how-to-compare-software-version-number-using-js-only-number
function cmpVersions(a, b) {
  let i, diff;
  let regExStrip0 = /(\.0+)+$/;
  let segmentsA = a.replace(regExStrip0, "").split(".");
  let segmentsB = b.replace(regExStrip0, "").split(".");
  let l = Math.min(segmentsA.length, segmentsB.length);

  for (i = 0; i < l; i++) {
    diff = parseInt(segmentsA[i], 10) - parseInt(segmentsB[i], 10);
    if (diff) {
      return diff;
    }
  }
  return segmentsA.length - segmentsB.length;
}

function getPluginApi(version) {
  version = version.toString();

  if (cmpVersions(version, PLUGIN_API_VERSION) <= 0) {
    const owner = getOwner(this);
    let pluginApi = owner.lookup("plugin-api:main");

    if (!pluginApi) {
      pluginApi = new PluginApi(version, owner);
      owner.registry.register("plugin-api:main", pluginApi, {
        instantiate: false,
      });
    }

    // We are recycling the compatible object, but let's update to the higher version
    if (pluginApi.version < version) {
      pluginApi.version = version;
    }

    return pluginApi;
  } else {
    // eslint-disable-next-line no-console
    console.warn(`Plugin API v${version} is not supported`);
  }
}

/**
 * withPluginApi(version, apiCodeCallback, opts)
 *
 * Helper to version our client side plugin API. Pass the version of the API that your
 * plugin is coded against. If that API is available, the `apiCodeCallback` function will
 * be called with the `PluginApi` object.
 */
export function withPluginApi(version, apiCodeCallback, opts) {
  opts = opts || {};

  const api = getPluginApi(version);
  if (api) {
    return apiCodeCallback(api, opts);
  }
}

let _decorateId = 0;
let _decorated = new WeakMap();

function decorate(klass, evt, cb, id) {
  if (!id) {
    // eslint-disable-next-line no-console
    console.warn(
      "`decorateCooked` should be supplied with an `id` option to avoid memory leaks."
    );
  } else {
    if (!_decorated.has(klass)) {
      _decorated.set(klass, new Set());
    }
    id = `${id}:${evt}`;
    let set = _decorated.get(klass);
    if (set.has(id)) {
      return;
    }
    set.add(id);
  }

  const mixin = {};
  mixin["_decorate_" + _decorateId++] = on(evt, function (elem) {
    elem = elem || this.element;
    if (elem) {
      cb(elem);
    }
  });
  klass.reopen(mixin);
}<|MERGE_RESOLUTION|>--- conflicted
+++ resolved
@@ -90,12 +90,7 @@
   addSearchSuggestion,
 } from "discourse/widgets/search-menu-results";
 import { CUSTOM_USER_SEARCH_OPTIONS } from "select-kit/components/user-chooser";
-<<<<<<< HEAD
-=======
-import { unsubscribeFromNotifications } from "discourse/initializers/subscribe-user-notifications";
-import { disableDefaultBadging } from "discourse/initializers/badging";
 import { downloadCalendar } from "discourse/lib/download-calendar";
->>>>>>> 2427ea66
 
 // If you add any methods to the API ensure you bump up this number
 const PLUGIN_API_VERSION = "0.13.0";
