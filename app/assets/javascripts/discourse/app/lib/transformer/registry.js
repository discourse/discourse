export const BEHAVIOR_TRANSFORMERS = Object.freeze([
  // use only lowercase names
  "discovery-topic-list-load-more",
]);

export const VALUE_TRANSFORMERS = Object.freeze([
  // use only lowercase names
  "category-description-text",
  "category-display-name",
  "header-notifications-avatar-size",
  "home-logo-href",
  "home-logo-image-url",
<<<<<<< HEAD
  "topic-list-header-columns",
  "topic-list-item-columns",
=======
  "mentions-class",
  "more-topics-tabs",
>>>>>>> 216845e4
]);<|MERGE_RESOLUTION|>--- conflicted
+++ resolved
@@ -10,11 +10,8 @@
   "header-notifications-avatar-size",
   "home-logo-href",
   "home-logo-image-url",
-<<<<<<< HEAD
+  "mentions-class",
+  "more-topics-tabs",
   "topic-list-header-columns",
   "topic-list-item-columns",
-=======
-  "mentions-class",
-  "more-topics-tabs",
->>>>>>> 216845e4
 ]);