--- conflicted
+++ resolved
@@ -3,11 +3,7 @@
 // docs/CHANGELOG-JAVASCRIPT-PLUGIN-API.md whenever you change the version
 // using the format described at https://keepachangelog.com/en/1.0.0/.
 
-<<<<<<< HEAD
 export const PLUGIN_API_VERSION = "2.1.0";
-=======
-export const PLUGIN_API_VERSION = "2.0.1";
->>>>>>> 15838aa7
 
 import $ from "jquery";
 import { h } from "virtual-dom";
@@ -3382,16 +3378,6 @@
   }
 
   /**
-<<<<<<< HEAD
-   * Registers an extension for the rich editor
-   *
-   * EXPERIMENTAL: This API will change without warning
-   *
-   * @param {RichEditorExtension} extension
-   */
-  registerRichEditorExtension(extension) {
-    registerRichEditorExtension(extension);
-=======
    * Registers a report mode and an associated component, which will be rendered
    * by the AdminReport component. A mode is a different way of displaying the
    * report data, core modes are things like "table" and "chart". For all core modes
@@ -3402,7 +3388,17 @@
    */
   registerReportModeComponent(mode, componentClass) {
     registerReportModeComponent(mode, componentClass);
->>>>>>> 15838aa7
+  }
+
+  /**
+   * Registers an extension for the rich editor
+   *
+   * EXPERIMENTAL: This API will change without warning
+   *
+   * @param {RichEditorExtension} extension
+   */
+  registerRichEditorExtension(extension) {
+    registerRichEditorExtension(extension);
   }
 
   #deprecatedWidgetOverride(widgetName, override) {
