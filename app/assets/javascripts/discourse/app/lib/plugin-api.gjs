--- conflicted
+++ resolved
@@ -3,11 +3,7 @@
 // docs/CHANGELOG-JAVASCRIPT-PLUGIN-API.md whenever you change the version
 // using the format described at https://keepachangelog.com/en/1.0.0/.
 
-<<<<<<< HEAD
 export const PLUGIN_API_VERSION = "1.38.0";
-=======
-export const PLUGIN_API_VERSION = "1.37.3";
->>>>>>> cf156d0f
 
 import $ from "jquery";
 import { h } from "virtual-dom";
