--- conflicted
+++ resolved
@@ -140,16 +140,12 @@
 import { addPostClassesCallback } from "discourse/widgets/post";
 import { addDecorator } from "discourse/widgets/post-cooked";
 import {
-<<<<<<< HEAD
-  addGroupPostSmallActionCode,
-=======
   addButton,
   apiExtraButtons,
   removeButton,
   replaceButton,
 } from "discourse/widgets/post-menu";
 import {
->>>>>>> c671cfff
   addPostSmallActionClassesCallback,
   addPostSmallActionIcon,
 } from "discourse/widgets/post-small-action";
@@ -169,8 +165,6 @@
 import { CUSTOM_USER_SEARCH_OPTIONS } from "select-kit/components/user-chooser";
 import { modifySelectKit } from "select-kit/mixins/plugin-api";
 
-<<<<<<< HEAD
-=======
 const DEPRECATED_POST_STREAM_WIDGETS = [
   "actions-summary",
   "avatar-flair",
@@ -223,7 +217,6 @@
   url: "https://meta.discourse.org/t/341014",
 };
 
->>>>>>> c671cfff
 export const RAW_TOPIC_LIST_DEPRECATION_OPTIONS = {
   since: "v3.4.0.beta4-dev",
   id: "discourse.hbr-topic-list-overrides",
@@ -949,13 +942,59 @@
   }
 
   /**
-   * Decommissioned API
-   **/
-  addPostMenuButton() {
-    // eslint-disable-next-line no-console
-    console.error(
-      "`api.addPostMenuButton`: This API was decommissioned. Use the value transformer `post-menu-buttons` instead."
+   * Add a new button below a post with your plugin.
+   *
+   * The `callback` function will be called whenever the post menu is rendered,
+   * and if you return an object with the button details it will be rendered.
+   *
+   * Example:
+   *
+   * ```
+   * api.addPostMenuButton('coffee', () => {
+   *   return {
+   *     action: 'drinkCoffee',
+   *     icon: 'mug-saucer',
+   *     className: 'hot-coffee',
+   *     title: 'coffee.title',
+   *     position: 'first'  // can be `first`, `last` or `second-last-hidden`
+   *   };
+   * });
+   *
+   * ```
+   *
+   * action: may be a string or a function. If it is a string, a widget action
+   * will be triggered. If it is function, the function will be called.
+   *
+   * function will receive a single argument:
+   *  {
+   *    post:
+   *    showFeedback:
+   *  }
+   *
+   *  showFeedback can be called to issue a visual feedback on button press.
+   *  It gets a single argument with a localization key.
+   *
+   *  Example:
+   *
+   *  api.addPostMenuButton('coffee', () => {
+   *    return {
+   *      action: ({ post, showFeedback }) => {
+   *        drinkCoffee(post);
+   *        showFeedback('discourse_plugin.coffee.drink');
+   *      },
+   *      icon: 'mug-saucer',
+   *      className: 'hot-coffee',
+   *    }
+   *  }
+   **/
+  addPostMenuButton(name, callback) {
+    deprecated(
+      "`api.addPostMenuButton` has been deprecated. Use the value transformer `post-menu-buttons` instead.",
+      POST_MENU_DEPRECATION_OPTIONS
     );
+
+    apiExtraButtons[name] = callback;
+    addButton(name, callback);
   }
 
   /**
@@ -1007,23 +1046,54 @@
   }
 
   /**
-   * Decommissioned API
-   **/
-  removePostMenuButton() {
-    // eslint-disable-next-line no-console
-    console.error(
-      "`api.removePostMenuButton`: This API was decommissioned. Use the value transformer `post-menu-buttons` instead."
+   * Remove existing button below a post with your plugin.
+   *
+   * Example:
+   *
+   * ```
+   * api.removePostMenuButton('like');
+   * ```
+   *
+   * ```
+   * api.removePostMenuButton('like', (attrs, state, siteSettings, settings, currentUser) => {
+   *   if (attrs.post_number === 1) {
+   *     return true;
+   *   }
+   * });
+   * ```
+   **/
+  removePostMenuButton(name, callback) {
+    deprecated(
+      "`api.removePostMenuButton` has been deprecated. Use the value transformer `post-menu-buttons` instead.",
+      POST_MENU_DEPRECATION_OPTIONS
     );
-  }
-
-  /**
-   * Decommissioned API
-   **/
-  replacePostMenuButton() {
-    // eslint-disable-next-line no-console
-    console.error(
-      "`api.replacePostMenuButton`: This API was decommissioned. Use the value transformer `post-menu-buttons` instead."
+
+    removeButton(name, callback);
+  }
+
+  /**
+   * Replace an existing button with a widget
+   *
+   * Example:
+   * ```
+   * api.replacePostMenuButton("like", {
+   *   name: "widget-name",
+   *   buildAttrs: (widget) => {
+   *     return { post: widget.findAncestorModel() };
+   *   },
+   *   shouldRender: (widget) => {
+   *     const post = widget.findAncestorModel();
+   *     return post.id === 1
+   *   }
+   * });
+   **/
+  replacePostMenuButton(name, widget) {
+    deprecated(
+      "`api.replacePostMenuButton` has been deprecated. Use the value transformer `post-menu-buttons` instead.",
+      POST_MENU_DEPRECATION_OPTIONS
     );
+
+    replaceButton(name, widget);
   }
 
   /**
@@ -2184,16 +2254,13 @@
    *
    * ```
    * const IconWithDropdown = <template>
-    *
-    <DMenu @icon="foo" title={{i18n "title"}}>
-      *
-      <:content as |args|>
-        *       dropdown content here
-        *
-        <DButton @action={{args.close}} @icon="bar" />
-        *     </:content>
-      *   </DMenu>
-    * </template>;
+   *   <DMenu @icon="foo" title={{i18n "title"}}>
+   *     <:content as |args|>
+   *       dropdown content here
+   *       <DButton @action={{args.close}} @icon="bar" />
+   *     </:content>
+   *   </DMenu>
+   * </template>;
    *
    * api.headerIcons.add("icon-name", IconWithDropdown, { before: "search" })
    * ```
@@ -3452,10 +3519,8 @@
     registerRichEditorExtension(extension);
   }
 
-  // eslint-disable-next-line no-unused-vars
   #deprecatedWidgetOverride(widgetName, override) {
     // insert here the code to handle widget deprecations, e.g. for the header widgets we used:
-    //
     // if (DEPRECATED_HEADER_WIDGETS.includes(widgetName)) {
     //   this.container.lookup("service:header").anyWidgetHeaderOverrides = true;
     //   deprecated(
@@ -3467,8 +3532,6 @@
     //     }
     //   );
     // }
-<<<<<<< HEAD
-=======
 
     if (DEPRECATED_POST_STREAM_WIDGETS.includes(widgetName)) {
       deprecated(
@@ -3484,7 +3547,6 @@
         POST_MENU_DEPRECATION_OPTIONS
       );
     }
->>>>>>> c671cfff
   }
 }
 
