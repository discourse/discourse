import UserMenuBaseItem from "discourse/lib/user-menu/base-item";
import cookie from "discourse/lib/cookie";
import getURL from "discourse-common/lib/get-url";
import { setTransientHeader } from "discourse/lib/ajax";
import { getRenderDirector } from "discourse/lib/notification-types-manager";

export default class UserMenuNotificationItem extends UserMenuBaseItem {
  constructor({ notification, appEvents, currentUser, siteSettings, site }) {
    super(...arguments);
    this.appEvents = appEvents;
    this.notification = notification;
    this.currentUser = currentUser;
    this.siteSettings = siteSettings;
    this.site = site;

    this.renderDirector = getRenderDirector(
      this.#notificationName,
      notification,
      currentUser,
      siteSettings,
      site
    );
  }

  get className() {
    return this.renderDirector.classNames?.join(" ") || "";
  }

  get linkHref() {
    return this.renderDirector.linkHref;
  }

  get linkTitle() {
    return this.renderDirector.linkTitle;
  }

  get icon() {
    return this.renderDirector.icon;
  }

  get label() {
    return this.renderDirector.label;
  }

  get labelClass() {
    return this.renderDirector.labelClasses?.join(" ") || "";
  }

  get description() {
    return this.renderDirector.description;
  }

  get descriptionClass() {
    return this.renderDirector.descriptionClasses?.join(" ") || "";
  }

  get topicId() {
    return this.notification.topic_id;
  }

  get #notificationName() {
    return this.site.notificationLookup[this.notification.notification_type];
  }

  onClick() {
<<<<<<< HEAD
=======
    this.renderDirector.onClick?.();
>>>>>>> dad6b618
    this.appEvents.trigger("user-menu:notification-click", this.notification);

    if (!this.notification.read) {
      this.notification.set("read", true);

      const groupedUnreadNotifications = {
        ...this.currentUser.grouped_unread_notifications,
      };
      const unreadCount =
        groupedUnreadNotifications &&
        groupedUnreadNotifications[this.notification.notification_type];
      if (unreadCount > 0) {
        groupedUnreadNotifications[this.notification.notification_type] =
          unreadCount - 1;
        this.currentUser.set(
          "grouped_unread_notifications",
          groupedUnreadNotifications
        );
      }

      setTransientHeader("Discourse-Clear-Notifications", this.notification.id);
      cookie("cn", this.notification.id, { path: getURL("/") });
    }
    super.onClick(...arguments);
  }
}<|MERGE_RESOLUTION|>--- conflicted
+++ resolved
@@ -63,10 +63,7 @@
   }
 
   onClick() {
-<<<<<<< HEAD
-=======
     this.renderDirector.onClick?.();
->>>>>>> dad6b618
     this.appEvents.trigger("user-menu:notification-click", this.notification);
 
     if (!this.notification.read) {
