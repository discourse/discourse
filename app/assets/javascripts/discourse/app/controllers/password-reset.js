import Controller from "@ember/controller";
import { action } from "@ember/object";
import { alias, or, readOnly } from "@ember/object/computed";
import { ajax } from "discourse/lib/ajax";
import DiscourseURL, { userPath } from "discourse/lib/url";
import { modKeysPressed } from "discourse/lib/utilities";
import { getWebauthnCredential } from "discourse/lib/webauthn";
import PasswordValidation from "discourse/mixins/password-validation";
import { SECOND_FACTOR_METHODS } from "discourse/models/user";
import getURL from "discourse-common/lib/get-url";
import discourseComputed from "discourse-common/utils/decorators";
import I18n from "discourse-i18n";

export default Controller.extend(PasswordValidation, {
  isDeveloper: alias("model.is_developer"),
  admin: alias("model.admin"),
  secondFactorRequired: alias("model.second_factor_required"),
  securityKeyRequired: alias("model.security_key_required"),
  backupEnabled: alias("model.backup_enabled"),
  securityKeyOrSecondFactorRequired: or(
    "model.second_factor_required",
    "model.security_key_required"
  ),
  otherMethodAllowed: readOnly("model.multiple_second_factor_methods"),
  passwordRequired: true,
  errorMessage: null,
  successMessage: null,
  requiresApproval: false,
  redirected: false,
  maskPassword: true,

  @discourseComputed("securityKeyRequired", "selectedSecondFactorMethod")
  displaySecurityKeyForm(securityKeyRequired, selectedSecondFactorMethod) {
    return (
      securityKeyRequired &&
      selectedSecondFactorMethod === SECOND_FACTOR_METHODS.SECURITY_KEY
    );
  },

  initSelectedSecondFactorMethod() {
    if (this.model.security_key_required) {
      this.set(
        "selectedSecondFactorMethod",
        SECOND_FACTOR_METHODS.SECURITY_KEY
      );
    } else if (this.model.second_factor_required) {
      this.set("selectedSecondFactorMethod", SECOND_FACTOR_METHODS.TOTP);
    } else if (this.model.backup_enabled) {
      this.set("selectedSecondFactorMethod", SECOND_FACTOR_METHODS.BACKUP_CODE);
    }
  },

  @discourseComputed()
  continueButtonText() {
    return I18n.t("password_reset.continue", {
      site_name: this.siteSettings.title,
    });
  },

  @discourseComputed("redirectTo")
  redirectHref(redirectTo) {
    return getURL(redirectTo || "/");
  },

  lockImageUrl: getURL("/images/lock.svg"),

  @action
  done(event) {
    if (event && modKeysPressed(event).length > 0) {
      return false;
    }
    event?.preventDefault();
    this.set("redirected", true);
    DiscourseURL.redirectTo(this.redirectTo || "/");
  },

  @action
  togglePasswordMask() {
    this.toggleProperty("maskPassword");
  },

  @action
  submit() {
    ajax({
      url: userPath(`password-reset/${this.get("model.token")}.json`),
      type: "PUT",
      data: {
        password: this.accountPassword,
        second_factor_token:
          this.securityKeyCredential || this.secondFactorToken,
        second_factor_method: this.selectedSecondFactorMethod,
        timezone: moment.tz.guess(),
      },
    })
      .then((result) => {
        if (result.success) {
          this.set("successMessage", result.message);
          this.set("redirectTo", result.redirect_to);
          if (result.requires_approval) {
            this.set("requiresApproval", true);
          } else {
            this.set("redirected", true);
            DiscourseURL.redirectTo(result.redirect_to || "/");
          }
        } else {
          if (
            result.errors.security_keys ||
            result.errors.user_second_factors
          ) {
            this.setProperties({
              secondFactorRequired: this.secondFactorRequired,
              securityKeyRequired: this.securityKeyRequired,
              password: null,
              errorMessage: result.message,
            });
          } else if (this.secondFactorRequired || this.securityKeyRequired) {
            this.setProperties({
              secondFactorRequired: false,
              securityKeyRequired: false,
              errorMessage: null,
            });
          } else if (
            result.errors &&
            result.errors.password &&
            result.errors.password.length > 0
          ) {
            this.rejectedPasswords.pushObject(this.accountPassword);
            this.rejectedPasswordsMessages.set(
              this.accountPassword,
              (result.friendly_messages || []).join("\n")
            );
          }

<<<<<<< HEAD
          if (result.message) {
            this.set("errorMessage", result.message);
          }
=======
    authenticateSecurityKey() {
      this.set(
        "selectedSecondFactorMethod",
        SECOND_FACTOR_METHODS.SECURITY_KEY
      );

      getWebauthnCredential(
        this.model.challenge,
        this.model.allowed_credential_ids,
        (credentialData) => {
          this.set("securityKeyCredential", credentialData);
          this.send("submit");
        },
        (errorMessage) => {
          this.setProperties({
            securityKeyRequired: true,
            password: null,
            errorMessage,
          });
>>>>>>> 6e56a76b
        }
      })
      .catch((e) => {
        if (e.jqXHR && e.jqXHR.status === 429) {
          this.set("errorMessage", I18n.t("user.second_factor.rate_limit"));
        } else {
          throw new Error(e);
        }
      });
  },

  @action
  authenticateSecurityKey() {
    this.set("selectedSecondFactorMethod", SECOND_FACTOR_METHODS.SECURITY_KEY);
    getWebauthnCredential(
      this.model.challenge,
      this.model.allowed_credential_ids,
      (credentialData) => {
        this.set("securityKeyCredential", credentialData);
        this.send("submit");
      },
      (errorMessage) => {
        this.setProperties({
          securityKeyRequired: true,
          password: null,
          errorMessage,
        });
      }
    );
  },
});<|MERGE_RESOLUTION|>--- conflicted
+++ resolved
@@ -131,31 +131,9 @@
             );
           }
 
-<<<<<<< HEAD
           if (result.message) {
             this.set("errorMessage", result.message);
           }
-=======
-    authenticateSecurityKey() {
-      this.set(
-        "selectedSecondFactorMethod",
-        SECOND_FACTOR_METHODS.SECURITY_KEY
-      );
-
-      getWebauthnCredential(
-        this.model.challenge,
-        this.model.allowed_credential_ids,
-        (credentialData) => {
-          this.set("securityKeyCredential", credentialData);
-          this.send("submit");
-        },
-        (errorMessage) => {
-          this.setProperties({
-            securityKeyRequired: true,
-            password: null,
-            errorMessage,
-          });
->>>>>>> 6e56a76b
         }
       })
       .catch((e) => {
@@ -170,6 +148,7 @@
   @action
   authenticateSecurityKey() {
     this.set("selectedSecondFactorMethod", SECOND_FACTOR_METHODS.SECURITY_KEY);
+
     getWebauthnCredential(
       this.model.challenge,
       this.model.allowed_credential_ids,
