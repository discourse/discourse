--- conflicted
+++ resolved
@@ -1,14 +1,7 @@
-<<<<<<< HEAD
-import { inject as controller } from "@ember/controller";
 import { inject as service } from "@ember/service";
 import { readOnly } from "@ember/object/computed";
 import DiscoverySortableController from "discourse/controllers/discovery-sortable";
 import discourseComputed from "discourse-common/utils/decorators";
-import { observes } from "@ember-decorators/object";
-=======
-import DiscoverySortableController from "discourse/controllers/discovery-sortable";
-import discourseComputed from "discourse-common/utils/decorators";
->>>>>>> 5a992436
 import BulkTopicSelection from "discourse/mixins/bulk-topic-selection";
 import DismissTopics from "discourse/mixins/dismiss-topics";
 import I18n from "I18n";
@@ -22,14 +15,12 @@
 
 export default class TagShowController extends DiscoverySortableController.extend(
   BulkTopicSelection,
-<<<<<<< HEAD
   DismissTopics
 ) {
   @service dialog;
   @service router;
   @service currentUser;
   @service siteSettings;
-  @controller application;
 
   @tracked category;
   @tracked filterType;
@@ -88,11 +79,6 @@
     });
   }
 
-  @observes("list.canLoadMore")
-  _showFooter() {
-    this.set("application.showFooter", !this.list?.canLoadMore);
-  }
-
   @discourseComputed("navMode", "list.topics.length", "loading")
   footerMessage(navMode, listTopicsLength, loading) {
     if (loading) {
@@ -102,36 +88,6 @@
     if (listTopicsLength === 0) {
       return I18n.t(`tagging.topics.none.${navMode}`, {
         tag: this.tag?.id,
-=======
-  DismissTopics,
-
-  {
-    dialog: service(),
-    router: service(),
-    currentUser: service(),
-    siteSettings: service(),
-
-    tag: null,
-    additionalTags: null,
-    list: null,
-    canAdminTag: readOnly("currentUser.staff"),
-    navMode: "latest",
-    loading: false,
-    canCreateTopic: false,
-    showInfo: false,
-    top: endWith("list.filter", "top"),
-
-    category: tracked(),
-    filterType: tracked(),
-    noSubcategories: tracked(),
-
-    @dependentKeyCompat
-    get filterMode() {
-      return calculateFilterMode({
-        category: this.category,
-        filterType: this.filterType,
-        noSubcategories: this.noSubcategories,
->>>>>>> 5a992436
       });
     } else {
       return I18n.t("topics.bottom.tag", {
@@ -140,7 +96,6 @@
     }
   }
 
-<<<<<<< HEAD
   @discourseComputed("list.filter", "list.topics.length")
   showDismissRead(filter, topicsLength) {
     return this._isFilterPage(filter, "unread") && topicsLength > 0;
@@ -150,13 +105,6 @@
   showResetNew(filter, topicsLength) {
     return this._isFilterPage(filter, "new") && topicsLength > 0;
   }
-=======
-    @discourseComputed("navMode", "list.topics.length", "loading")
-    footerMessage(navMode, listTopicsLength, loading) {
-      if (loading) {
-        return;
-      }
->>>>>>> 5a992436
 
   callResetNew(dismissPosts = false, dismissTopics = false, untrack = false) {
     const filterTracked =
