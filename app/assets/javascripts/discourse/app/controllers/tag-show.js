import { inject as service } from "@ember/service";
import { or, readOnly } from "@ember/object/computed";
import DiscoverySortableController from "discourse/controllers/discovery-sortable";
import discourseComputed from "discourse-common/utils/decorators";
import BulkSelectHelper from "discourse/lib/bulk-select-helper";
import DismissTopics from "discourse/mixins/dismiss-topics";
import I18n from "I18n";
import NavItem from "discourse/models/nav-item";
import Topic from "discourse/models/topic";
import { endWith } from "discourse/lib/computed";
import { action } from "@ember/object";
import { calculateFilterMode } from "discourse/lib/filter-mode";
import { dependentKeyCompat } from "@ember/object/compat";
import { tracked } from "@glimmer/tracking";

export default class TagShowController extends DiscoverySortableController.extend(
  DismissTopics
) {
  @service dialog;
  @service router;
  @service currentUser;
  @service siteSettings;
  @service topicTrackingState;

  @tracked category;
  @tracked filterType;
  @tracked noSubcategories;

  bulkSelectHelper = new BulkSelectHelper(this);

  tag = null;
  additionalTags = null;
  list = null;

  @readOnly("currentUser.staff") canAdminTag;

  navMode = "latest";
  loading = false;
  canCreateTopic = false;
  showInfo = false;

  @endWith("list.filter", "top") top;

  @or("currentUser.canManageTopic", "showDismissRead", "showResetNew")
  canBulkSelect;

<<<<<<< HEAD
=======
  get bulkSelectEnabled() {
    return this.bulkSelectHelper.bulkSelectEnabled;
  }

  get selected() {
    return this.bulkSelectHelper.selected;
  }

>>>>>>> 231ea8fa
  @dependentKeyCompat
  get filterMode() {
    return calculateFilterMode({
      category: this.category,
      filterType: this.filterType,
      noSubcategories: this.noSubcategories,
    });
  }

  @discourseComputed(
    "canCreateTopic",
    "category",
    "canCreateTopicOnCategory",
    "tag",
    "canCreateTopicOnTag"
  )
  createTopicDisabled(
    canCreateTopic,
    category,
    canCreateTopicOnCategory,
    tag,
    canCreateTopicOnTag
  ) {
    return (
      !canCreateTopic ||
      (category && !canCreateTopicOnCategory) ||
      (tag && !canCreateTopicOnTag)
    );
  }

  @discourseComputed("category", "tag.id", "filterType", "noSubcategories")
  navItems(category, tagId, filterType, noSubcategories) {
    return NavItem.buildList(category, {
      tagId,
      filterType,
      noSubcategories,
      siteSettings: this.siteSettings,
    });
  }

  @discourseComputed("navMode", "list.topics.length", "loading")
  footerMessage(navMode, listTopicsLength, loading) {
    if (loading) {
      return;
    }

    if (listTopicsLength === 0) {
      return I18n.t(`tagging.topics.none.${navMode}`, {
        tag: this.tag?.id,
      });
    } else {
      return I18n.t("topics.bottom.tag", {
        tag: this.tag?.id,
      });
    }
  }

  @discourseComputed("filterType", "list.topics.length")
  showDismissRead(filterType, topicsLength) {
    return filterType === "unread" && topicsLength > 0;
  }

  @discourseComputed("filterType")
  new(filterType) {
    return filterType === "new";
  }

  @discourseComputed("new")
  showTopicsAndRepliesToggle(isNew) {
    return isNew && this.currentUser?.new_new_view_enabled;
  }

  @discourseComputed("topicTrackingState.messageCount")
  newRepliesCount() {
    if (this.currentUser?.new_new_view_enabled) {
      return this.topicTrackingState.countUnread({
        categoryId: this.category?.id,
        noSubcategories: this.noSubcategories,
        tagId: this.tag?.id,
      });
    } else {
      return 0;
    }
  }

  @discourseComputed("topicTrackingState.messageCount")
  newTopicsCount() {
    if (this.currentUser?.new_new_view_enabled) {
      return this.topicTrackingState.countNew({
        categoryId: this.category?.id,
        noSubcategories: this.noSubcategories,
        tagId: this.tag?.id,
      });
    } else {
      return 0;
    }
  }

  @discourseComputed("new", "list.topics.length")
  showResetNew(isNew, topicsLength) {
    return isNew && topicsLength > 0;
  }

  callResetNew(dismissPosts = false, dismissTopics = false, untrack = false) {
    const filterTracked =
      (this.router.currentRoute.queryParams["f"] ||
        this.router.currentRoute.queryParams["filter"]) === "tracked";

    let topicIds = this.bulkSelectHelper.selected.map((t) => t.id);

    Topic.resetNew(this.category, !this.noSubcategories, {
      tracked: filterTracked,
      tag: this.tag,
      topicIds,
      dismissPosts,
      dismissTopics,
      untrack,
    }).then((result) => {
      if (result.topic_ids) {
        this.topicTrackingState.removeTopics(result.topic_ids);
      }
      this.refresh(
        filterTracked ? { skipResettingParams: ["filter", "f"] } : {}
      );
    });
  }

  @action
  showInserted(event) {
    event?.preventDefault();
    const tracker = this.topicTrackingState;
    this.list.loadBefore(tracker.newIncoming, true);
    tracker.resetTracking();
    return false;
  }

  @action
  changeSort(order) {
    if (order === this.order) {
      this.toggleProperty("ascending");
    } else {
      this.setProperties({ order, ascending: false });
    }
  }

  @action
  changeNewListSubset(subset) {
    this.set("subset", subset);
  }

  @action
  changePeriod(p) {
    this.set("period", p);
  }

  @action
  toggleInfo() {
    this.toggleProperty("showInfo");
  }

  @action
  refresh() {
    return this.store
      .findFiltered("topicList", {
        filter: this.list?.filter,
      })
      .then((list) => {
        this.set("list", list);
        this.bulkSelectHelper.clear();
      });
  }

  @action
  deleteTag(tagInfo) {
    const numTopics =
      this.get("list.topic_list.tags.firstObject.topic_count") || 0;

    let confirmText =
      numTopics === 0
        ? I18n.t("tagging.delete_confirm_no_topics")
        : I18n.t("tagging.delete_confirm", { count: numTopics });

    if (tagInfo.synonyms.length > 0) {
      confirmText +=
        " " +
        I18n.t("tagging.delete_confirm_synonyms", {
          count: tagInfo.synonyms.length,
        });
    }

    this.dialog.deleteConfirm({
      message: confirmText,
      didConfirm: () => {
        return this.tag
          .destroyRecord()
          .then(() => this.router.transitionTo("tags.index"))
          .catch(() => this.dialog.alert(I18n.t("generic_error")));
      },
    });
  }

  @action
  changeTagNotificationLevel(notificationLevel) {
    this.tagNotification
      .update({ notification_level: notificationLevel })
      .then((response) => {
        const payload = response.responseJson;

        this.tagNotification.set("notification_level", notificationLevel);

        this.currentUser.setProperties({
          watched_tags: payload.watched_tags,
          watching_first_post_tags: payload.watching_first_post_tags,
          tracked_tags: payload.tracked_tags,
          muted_tags: payload.muted_tags,
          regular_tags: payload.regular_tags,
        });
      });
  }

  @action
<<<<<<< HEAD
  dismissRead(operationType, options) {
    this.bulkSelectHelper.dismissRead(operationType, options);
  }
=======
  toggleBulkSelect() {
    this.bulkSelectHelper.toggleBulkSelect();
  }

  @action
  dismissRead(operationType, options) {
    this.bulkSelectHelper.dismissRead(operationType, options);
  }

  @action
  updateAutoAddTopicsToBulkSelect(value) {
    this.bulkSelectHelper.autoAddTopicsToBulkSelect = value;
  }

  @action
  addTopicsToBulkSelect(topics) {
    this.bulkSelectHelper.addTopics(topics);
  }
>>>>>>> 231ea8fa
}<|MERGE_RESOLUTION|>--- conflicted
+++ resolved
@@ -44,8 +44,6 @@
   @or("currentUser.canManageTopic", "showDismissRead", "showResetNew")
   canBulkSelect;
 
-<<<<<<< HEAD
-=======
   get bulkSelectEnabled() {
     return this.bulkSelectHelper.bulkSelectEnabled;
   }
@@ -54,7 +52,6 @@
     return this.bulkSelectHelper.selected;
   }
 
->>>>>>> 231ea8fa
   @dependentKeyCompat
   get filterMode() {
     return calculateFilterMode({
@@ -276,28 +273,7 @@
   }
 
   @action
-<<<<<<< HEAD
   dismissRead(operationType, options) {
     this.bulkSelectHelper.dismissRead(operationType, options);
   }
-=======
-  toggleBulkSelect() {
-    this.bulkSelectHelper.toggleBulkSelect();
-  }
-
-  @action
-  dismissRead(operationType, options) {
-    this.bulkSelectHelper.dismissRead(operationType, options);
-  }
-
-  @action
-  updateAutoAddTopicsToBulkSelect(value) {
-    this.bulkSelectHelper.autoAddTopicsToBulkSelect = value;
-  }
-
-  @action
-  addTopicsToBulkSelect(topics) {
-    this.bulkSelectHelper.addTopics(topics);
-  }
->>>>>>> 231ea8fa
 }