import Controller from "@ember/controller";
import EmberObject, { action } from "@ember/object";
import { alias, and, not, or } from "@ember/object/computed";
import { next, schedule } from "@ember/runloop";
import { service } from "@ember/service";
import { isEmpty, isPresent } from "@ember/utils";
import { observes } from "@ember-decorators/object";
import { Promise } from "rsvp";
import {
  CLOSE_INITIATED_BY_BUTTON,
  CLOSE_INITIATED_BY_ESC,
} from "discourse/components/d-modal";
import BookmarkModal from "discourse/components/modal/bookmark";
import ChangePostNoticeModal from "discourse/components/modal/change-post-notice";
import ConvertToPublicTopicModal from "discourse/components/modal/convert-to-public-topic";
import DeleteTopicConfirmModal from "discourse/components/modal/delete-topic-confirm";
import JumpToPost from "discourse/components/modal/jump-to-post";
import { MIN_POSTS_COUNT } from "discourse/components/topic-map/topic-map-summary";
import { spinnerHTML } from "discourse/helpers/loading-spinner";
import { ajax } from "discourse/lib/ajax";
import { popupAjaxError } from "discourse/lib/ajax-error";
import { BookmarkFormData } from "discourse/lib/bookmark-form-data";
import { resetCachedTopicList } from "discourse/lib/cached-topic-list";
import { wantsNewWindow } from "discourse/lib/intercept-click";
import { buildQuote } from "discourse/lib/quote";
import QuoteState from "discourse/lib/quote-state";
import { extractLinkMeta } from "discourse/lib/render-topic-featured-link";
import DiscourseURL, { userPath } from "discourse/lib/url";
import { escapeExpression } from "discourse/lib/utilities";
import { bufferedProperty } from "discourse/mixins/buffered-content";
import Bookmark, { AUTO_DELETE_PREFERENCES } from "discourse/models/bookmark";
import Category from "discourse/models/category";
import Composer from "discourse/models/composer";
import Post from "discourse/models/post";
import Topic from "discourse/models/topic";
import TopicTimer from "discourse/models/topic-timer";
import discourseLater from "discourse-common/lib/later";
import { deepMerge } from "discourse-common/lib/object";
import discourseComputed, { bind } from "discourse-common/utils/decorators";
import I18n from "discourse-i18n";

let customPostMessageCallbacks = {};

const RETRIES_ON_RATE_LIMIT = 4;

export function resetCustomPostMessageCallbacks() {
  customPostMessageCallbacks = {};
}

export function registerCustomPostMessageCallback(type, callback) {
  if (customPostMessageCallbacks[type]) {
    throw new Error(`Error ${type} is an already registered post message!`);
  }

  customPostMessageCallbacks[type] = callback;
}

export default class TopicController extends Controller.extend(
  bufferedProperty("model")
) {
  @service composer;
  @service dialog;
  @service documentTitle;
  @service screenTrack;
  @service modal;
  @service currentUser;
  @service router;
  @service siteSettings;
  @service site;
  @service appEvents;

  queryParams = ["filter", "username_filters", "replies_to_post_number"];

  @and("canEditTopicFeaturedLink", "buffered.featured_link")
  canRemoveTopicFeaturedLink;
  @not("model.isPrivateMessage") showCategoryChooser;
  @or("model.errorHtml", "model.errorMessage") hasError;
  @not("hasError") noErrorYet;
  @alias("site.categoriesList") categories;
  @alias("selectedPostIds.length") selectedPostsCount;
  @alias("selectedAllPosts") canDeselectAll;
  @or("model.postStream.loadedAllPosts", "model.postStream.loadingLastPost")
  loadedAllPosts;

  multiSelect = false;
  selectedPostIds = [];
  editingTopic = false;
  enteredAt = null;
  enteredIndex = null;
  retrying = false;
  userTriggeredProgress = null;
  hasScrolled = null;
  username_filters = null;
  replies_to_post_number = null;
  filter = null;
  quoteState = new QuoteState();
  currentPostId = null;
  userLastReadPostNumber = null;
  highestPostNumber = null;
  _progressIndex = null;
  _retryInProgress = false;
  _retryRateLimited = false;
  _newPostsInStream = [];

  init() {
    super.init(...arguments);

    this.appEvents.on("post:show-revision", this, "_showRevision");
    this.appEvents.on("post:created", this, () => {
      this._removeDeleteOnOwnerReplyBookmarks();
      this.appEvents.trigger("post-stream:refresh", { force: true });
    });
  }

  willDestroy() {
    super.willDestroy(...arguments);
    this.appEvents.off("post:show-revision", this, "_showRevision");
  }

  updateQueryParams() {
    const filters = this.get("model.postStream.streamFilters");

    if (Object.keys(filters).length > 0) {
      this.setProperties(filters);
    } else {
      this.setProperties({
        username_filters: null,
        filter: null,
        replies_to_post_number: null,
      });
    }
  }

  @observes("model.title", "category")
  _titleChanged() {
    const title = this.get("model.title");
    if (!isEmpty(title)) {
      // force update lazily loaded titles
      this.send("refreshTitle");
    }
  }

  @discourseComputed("model.postStream.loaded", "model.is_shared_draft")
  showSharedDraftControls(loaded, isSharedDraft) {
    return loaded && isSharedDraft;
  }

  @discourseComputed("site.mobileView", "model.posts_count")
  showSelectedPostsAtBottom(mobileView, postsCount) {
    return mobileView && postsCount > 3;
  }

  @discourseComputed(
    "model.postStream.posts",
    "model.postStream.postsWithPlaceholders"
  )
  postsToRender(posts, postsWithPlaceholders) {
    return this.capabilities.isAndroid ? posts : postsWithPlaceholders;
  }

  @discourseComputed("model.postStream.loadingFilter")
  androidLoading(loading) {
    return this.capabilities.isAndroid && loading;
  }

  @discourseComputed("model")
  pmPath(topic) {
    return this.currentUser && this.currentUser.pmPath(topic);
  }

  _showRevision(postNumber, revision) {
    const post = this.model.get("postStream").postForPostNumber(postNumber);

    if (post && post.version > 1 && post.can_view_edit_history) {
      schedule("afterRender", () => this.send("showHistory", post, revision));
    }
  }

  gotoInbox(name) {
    let url = userPath(`${this.get("currentUser.username_lower")}/messages`);

    if (name) {
      url = `${url}/group/${name}`;
    }

    DiscourseURL.routeTo(url);
  }

  @discourseComputed
  selectedQuery() {
    return (post) => this.postSelected(post);
  }

  @discourseComputed("model.isPrivateMessage", "model.category.id")
  canEditTopicFeaturedLink(isPrivateMessage, categoryId) {
    if (this.currentUser && this.currentUser.trust_level === 0) {
      return false;
    }

    if (!this.siteSettings.topic_featured_link_enabled || isPrivateMessage) {
      return false;
    }

    const categoryIds = this.site.get(
      "topic_featured_link_allowed_category_ids"
    );
    return (
      categoryIds === undefined ||
      !categoryIds.length ||
      categoryIds.includes(categoryId)
    );
  }

  @discourseComputed("model")
  featuredLinkDomain(topic) {
    return extractLinkMeta(topic).domain;
  }

  @discourseComputed("model.isPrivateMessage")
  canEditTags(isPrivateMessage) {
    return (
      this.site.get("can_tag_topics") &&
      (!isPrivateMessage || this.site.get("can_tag_pms"))
    );
  }

  @discourseComputed("currentUser.can_send_private_messages")
  canSendPms() {
    return this.currentUser?.can_send_private_messages;
  }

  @discourseComputed("buffered.category_id")
  minimumRequiredTags(categoryId) {
    return Category.findById(categoryId)?.minimumRequiredTags || 0;
  }

  @discourseComputed("model.posts_count", "model.postStream.loadingFilter")
  showBottomTopicMap(postsCount, loading) {
<<<<<<< HEAD
    return (
      this.siteSettings.show_bottom_topic_map &&
      !loading &&
      postsCount > MIN_POSTS_COUNT
    );
  },
=======
    return !loading && postsCount > MIN_POSTS_COUNT;
  }
>>>>>>> 34de336a

  _removeDeleteOnOwnerReplyBookmarks() {
    // the user has already navigated away from the topic. the PostCreator
    // in rails already handles deleting the bookmarks that need to be
    // based on auto_delete_preference; this is mainly used to clean up
    // the in-memory post stream and topic model
    if (!this.model) {
      return;
    }

    const posts = this.get("model.postStream.posts");
    if (posts) {
      posts
        .filter(
          (post) =>
            post.bookmarked &&
            post.bookmark_auto_delete_preference ===
              AUTO_DELETE_PREFERENCES.ON_OWNER_REPLY
        )
        .forEach((post) => {
          post.clearBookmark();
          this.model.removeBookmark(post.bookmark_id);
        });
    }
    const forTopicBookmark = this.model.bookmarks.findBy(
      "bookmarkable_type",
      "Topic"
    );
    if (
      forTopicBookmark?.auto_delete_preference ===
      AUTO_DELETE_PREFERENCES.ON_OWNER_REPLY
    ) {
      this.model.removeBookmark(forTopicBookmark.id);
    }
  }

  _forceRefreshPostStream() {
    this.appEvents.trigger("post-stream:refresh", { force: true });
  }

  _updateSelectedPostIds(postIds) {
    const smallActionsPostIds = this._smallActionPostIds();
    this.selectedPostIds.pushObjects(
      postIds.filter((postId) => !smallActionsPostIds.has(postId))
    );
    this.set("selectedPostIds", [...new Set(this.selectedPostIds)]);
    this._forceRefreshPostStream();
  }

  _smallActionPostIds() {
    const smallActionsPostIds = new Set();
    const posts = this.get("model.postStream.posts");
    if (posts && this.site) {
      const smallAction = this.site.get("post_types.small_action");
      const whisper = this.site.get("post_types.whisper");
      posts.forEach((post) => {
        if (
          post.post_type === smallAction ||
          (!post.cooked && post.post_type === whisper)
        ) {
          smallActionsPostIds.add(post.id);
        }
      });
    }
    return smallActionsPostIds;
  }

  _loadPostIds(post) {
    if (this.loadingPostIds) {
      return;
    }

    const postStream = this.get("model.postStream");
    const url = `/t/${this.get("model.id")}/post_ids.json`;

    this.set("loadingPostIds", true);

    return ajax(url, {
      data: deepMerge(
        { post_number: post.get("post_number") },
        postStream.get("streamFilters")
      ),
    })
      .then((result) => {
        result.post_ids.pushObject(post.get("id"));
        this._updateSelectedPostIds(result.post_ids);
      })
      .finally(() => {
        this.set("loadingPostIds", false);
      });
  }

  @action
  editTopic(event) {
    event?.preventDefault();
    if (this.get("model.details.can_edit")) {
      this.set("editingTopic", true);
    }
  }

  @action
  jumpTop(event) {
    if (event && wantsNewWindow(event)) {
      return;
    }

    event?.preventDefault();
    DiscourseURL.routeTo(this.get("model.firstPostUrl"), {
      skipIfOnScreen: false,
      keepFilter: true,
    });
  }

  @action
  removeFeaturedLink(event) {
    event?.preventDefault();
    this.set("buffered.featured_link", null);
  }

  @action
  selectAll(event) {
    event?.preventDefault();
    const smallActionsPostIds = this._smallActionPostIds();
    this.set("selectedPostIds", [
      ...this.get("model.postStream.stream").filter(
        (postId) => !smallActionsPostIds.has(postId)
      ),
    ]);
    this._forceRefreshPostStream();
  }

  @action
  deselectAll(event) {
    event?.preventDefault();
    this.set("selectedPostIds", []);
    this._forceRefreshPostStream();
  }

  @action
  toggleMultiSelect(event) {
    event?.preventDefault();
    this.toggleProperty("multiSelect");
    this._forceRefreshPostStream();
  }

  @action
  topicCategoryChanged(categoryId) {
    this.set("buffered.category_id", categoryId);
  }

  @action
  topicTagsChanged(value) {
    this.set("buffered.tags", value);
  }

  @action
  deletePending(pending) {
    return ajax(`/review/${pending.id}`, { type: "DELETE" })
      .then(() => {
        this.get("model.pending_posts").removeObject(pending);
      })
      .catch(popupAjaxError);
  }

  @action
  showPostFlags(post) {
    return this.send("showFlags", post);
  }

  @action
  openFeatureTopic() {
    this.send("showFeatureTopic");
  }

  @action
  selectText() {
    const { postId, buffer, opts } = this.quoteState;
    const loadedPost = this.get("model.postStream").findLoadedPost(postId);
    const promise = loadedPost
      ? Promise.resolve(loadedPost)
      : this.get("model.postStream").loadPost(postId);

    return promise.then((post) => {
      const composer = this.composer;
      const viewOpen = composer.get("model.viewOpen");

      // If we can't create a post, delegate to reply as new topic
      if (!viewOpen && !this.get("model.details.can_create_post")) {
        this.send("replyAsNewTopic", post);
        return;
      }

      const composerOpts = {
        action: Composer.REPLY,
        draftSequence: post.get("topic.draft_sequence"),
        draftKey: post.get("topic.draft_key"),
      };

      if (post.get("post_number") === 1) {
        composerOpts.topic = post.get("topic");
      } else {
        composerOpts.post = post;
      }

      // If the composer is associated with a different post, we don't change it.
      const composerPost = composer.get("model.post");
      if (composerPost && composerPost.get("id") !== this.get("post.id")) {
        composerOpts.post = composerPost;
      }

      const quotedText = buildQuote(post, buffer, opts);
      composerOpts.quote = quotedText;

      if (composer.get("model.viewOpen")) {
        this.appEvents.trigger("composer:insert-block", quotedText);
      } else if (composer.get("model.viewDraft")) {
        const model = composer.get("model");
        model.set("reply", model.get("reply") + "\n" + quotedText);
        composer.openIfDraft();
      } else {
        composer.open(composerOpts);
      }
    });
  }

  @action
  fillGapBefore(args) {
    return this.get("model.postStream").fillGapBefore(args.post, args.gap);
  }

  @action
  fillGapAfter(args) {
    return this.get("model.postStream").fillGapAfter(args.post, args.gap);
  }

  @action
  currentPostChanged(event) {
    const { post } = event;
    if (!post) {
      return;
    }

    this.set("currentPostId", post.id);
    const postNumber = post.get("post_number");
    const topic = this.model;
    topic.set("currentPost", postNumber);
    if (postNumber > (topic.get("last_read_post_number") || 0)) {
      topic.set("last_read_post_id", post.get("id"));
      topic.set("last_read_post_number", postNumber);
    }

    this.send("postChangedRoute", postNumber);
    this._progressIndex = topic.get("postStream").progressIndexOfPost(post);

    this.appEvents.trigger("topic:current-post-changed", { post });
  }

  @action
  currentPostScrolled(event) {
    const total = this.get("model.postStream.filteredPostsCount");
    const percent = parseFloat(this._progressIndex + event.percent - 1) / total;
    this.appEvents.trigger("topic:current-post-scrolled", {
      postIndex: this._progressIndex,
      percent: Math.max(Math.min(percent, 1.0), 0.0),
    });
  }

  // Called when the topmost visible post on the page changes.
  @action
  topVisibleChanged(event) {
    const { post, refresh } = event;
    if (!post) {
      return;
    }

    const postStream = this.get("model.postStream");
    const firstLoadedPost = postStream.get("posts.firstObject");

    if (post.get && post.get("post_number") === 1) {
      return;
    }

    if (firstLoadedPost && firstLoadedPost === post) {
      postStream.prependMore().then(() => refresh());
    }
  }

  // Called the bottommost visible post on the page changes.
  @action
  bottomVisibleChanged(event) {
    const { post, refresh } = event;

    const postStream = this.get("model.postStream");
    const lastLoadedPost = postStream.get("posts.lastObject");

    if (
      lastLoadedPost &&
      lastLoadedPost === post &&
      postStream.get("canAppendMore")
    ) {
      postStream.appendMore().then(() => refresh());
      // show loading stuff
      refresh();
    }
  }

  @action
  showTopReplies() {
    return this.get("model.postStream")
      .showTopReplies()
      .then(() => {
        this.updateQueryParams();
      });
  }

  @action
  cancelFilter(nearestPost = null) {
    const postStream = this.get("model.postStream");

    if (!nearestPost) {
      const loadedPost = postStream.findLoadedPost(this.currentPostId);
      if (loadedPost) {
        nearestPost = loadedPost.post_number;
      } else {
        postStream.findPostsByIds([this.currentPostId]).then((arr) => {
          nearestPost = arr[0].post_number;
        });
      }
    }

    postStream.cancelFilter();
    postStream
      .refresh({
        nearPost: nearestPost,
        forceLoad: true,
      })
      .then(() => {
        DiscourseURL.routeTo(this.model.urlForPostNumber(nearestPost));
        this.updateQueryParams();
      });
  }

  @action
  removeAllowedUser(user) {
    return this.get("model.details")
      .removeAllowedUser(user)
      .then(() => {
        if (this.currentUser.id === user.id) {
          this.router.transitionTo("userPrivateMessages", user);
        }
      });
  }

  @action
  removeAllowedGroup(group) {
    return this.get("model.details").removeAllowedGroup(group);
  }

  // Archive a PM (as opposed to archiving a topic)
  @action
  toggleArchiveMessage() {
    const topic = this.model;

    if (!topic || topic.get("archiving") || !topic.isPrivateMessage) {
      return;
    }

    const backToInbox = () => {
      resetCachedTopicList(this.session);
      this.gotoInbox(topic.get("inboxGroupName"));
    };

    if (topic.get("message_archived")) {
      topic.moveToInbox().then(backToInbox);
    } else {
      topic.archiveMessage().then(backToInbox);
    }
  }

  @action
  deferTopic() {
    const { screenTrack, currentUser } = this;
    const topic = this.model;

    screenTrack.reset();
    screenTrack.stop();
    const goToPath = topic.get("isPrivateMessage")
      ? currentUser.pmPath(topic)
      : "/";
    ajax("/t/" + topic.get("id") + "/timings.json?last=1", { type: "DELETE" })
      .then(() => {
        const highestSeenByTopic = this.session.get("highestSeenByTopic");
        highestSeenByTopic[topic.get("id")] = null;
        DiscourseURL.routeTo(goToPath);
      })
      .catch(popupAjaxError);
  }

  @action
  editFirstPost() {
    this.model
      .firstPost()
      .then((firstPost) => this.send("editPost", firstPost));
  }

  // Post related methods
  @action
  replyToPost(post) {
    const composerController = this.composer;
    const topic = post ? post.get("topic") : this.model;
    const quoteState = this.quoteState;
    const postStream = this.get("model.postStream");

    this.appEvents.trigger("page:compose-reply", topic);

    if (!postStream || !topic || !topic.get("details.can_create_post")) {
      return;
    }

    const quotedPost = postStream.findLoadedPost(quoteState.postId);
    const quotedText = buildQuote(
      quotedPost,
      quoteState.buffer,
      quoteState.opts
    );

    quoteState.clear();

    if (
      composerController.get("model.topic.id") === topic.get("id") &&
      composerController.get("model.action") === Composer.REPLY &&
      post?.get("post_number") !== 1
    ) {
      composerController.set("model.post", post);
      composerController.set("model.composeState", Composer.OPEN);
      this.appEvents.trigger("composer:insert-block", quotedText.trim());
    } else {
      const opts = {
        action: Composer.REPLY,
        draftKey: topic.get("draft_key"),
        draftSequence: topic.get("draft_sequence"),
      };

      if (quotedText) {
        opts.quote = quotedText;
      }

      if (post && post.get("post_number") !== 1) {
        opts.post = post;
      } else {
        opts.topic = topic;
      }

      composerController.open(opts);
    }
    return false;
  }

  @action
  recoverPost(post) {
    post.get("post_number") === 1 ? this.recoverTopic() : post.recover();
  }

  @action
  deletePost(post, opts) {
    if (post.get("post_number") === 1) {
      return this.deleteTopic(opts);
    } else if (
      (!opts?.force_destroy && !post.can_delete) ||
      (opts?.force_destroy && !post.can_permanently_delete)
    ) {
      return false;
    }

    const user = this.currentUser;
    const refresh = () => this.appEvents.trigger("post-stream:refresh");
    const hasReplies = post.get("reply_count") > 0;
    const loadedPosts = this.get("model.postStream.posts");

    if (user.get("staff") && hasReplies) {
      ajax(`/posts/${post.id}/reply-ids.json`).then((replies) => {
        if (replies.length === 0) {
          return post
            .destroy(user, opts)
            .then(refresh)
            .catch((error) => {
              popupAjaxError(error);
              post.undoDeleteState();
            });
        }

        const buttons = [];

        const directReplyIds = replies
          .filter((r) => r.level === 1)
          .map((r) => r.id);

        buttons.push({
          label: I18n.t("post.controls.delete_replies.direct_replies", {
            count: directReplyIds.length,
          }),
          class: "btn-primary",
          action: () => {
            loadedPosts.forEach(
              (p) =>
                (p === post || directReplyIds.includes(p.id)) &&
                p.setDeletedState(user)
            );
            Post.deleteMany([post.id, ...directReplyIds])
              .then(refresh)
              .catch(popupAjaxError);
          },
        });

        if (replies.some((r) => r.level > 1)) {
          buttons.push({
            label: I18n.t("post.controls.delete_replies.all_replies", {
              count: replies.length,
            }),
            action: () => {
              loadedPosts.forEach(
                (p) =>
                  (p === post || replies.some((r) => r.id === p.id)) &&
                  p.setDeletedState(user)
              );
              Post.deleteMany([post.id, ...replies.map((r) => r.id)])
                .then(refresh)
                .catch(popupAjaxError);
            },
          });
        }

        buttons.push({
          label: I18n.t("post.controls.delete_replies.just_the_post"),
          action: () => {
            post
              .destroy(user, opts)
              .then(refresh)
              .catch((error) => {
                popupAjaxError(error);
                post.undoDeleteState();
              });
          },
        });

        buttons.push({
          label: I18n.t("cancel"),
          class: "btn-flat",
        });

        this.dialog.alert({
          title: I18n.t("post.controls.delete_replies.confirm"),
          buttons,
        });
      });
    } else {
      return post
        .destroy(user, opts)
        .then(refresh)
        .catch((error) => {
          popupAjaxError(error);
          post.undoDeleteState();
        });
    }
  }

  @action
  deletePostWithConfirmation(post, opts) {
    this.dialog.yesNoConfirm({
      message: I18n.t("post.confirm_delete"),
      didConfirm: () => this.send("deletePost", post, opts),
    });
  }

  @action
  permanentlyDeletePost(post) {
    return this.dialog.yesNoConfirm({
      message: I18n.t("post.controls.permanently_delete_confirmation"),
      didConfirm: () => {
        this.send("deletePost", post, { force_destroy: true });
      },
    });
  }

  @action
  editPost(post) {
    if (!this.currentUser) {
      return this.dialog.alert(I18n.t("post.controls.edit_anonymous"));
    } else if (!post.can_edit) {
      return false;
    }

    const composer = this.composer;
    let topic = this.model;
    const composerModel = composer.get("model");
    let editingFirst =
      composerModel &&
      (post.get("firstPost") || composerModel.get("editingFirstPost"));

    let editingSharedDraft = false;
    let draftsCategoryId = this.get("site.shared_drafts_category_id");
    if (draftsCategoryId && draftsCategoryId === topic.get("category.id")) {
      editingSharedDraft = post.get("firstPost");
    }

    const opts = {
      post,
      action: editingSharedDraft ? Composer.EDIT_SHARED_DRAFT : Composer.EDIT,
      draftKey: post.get("topic.draft_key"),
      draftSequence: post.get("topic.draft_sequence"),
    };

    if (editingSharedDraft) {
      opts.destinationCategoryId = topic.get("destination_category_id");
    }

    // Reopen the composer if we're editing the same post
    const editingExisting =
      post.id === composerModel?.post?.id &&
      opts?.action === Composer.EDIT &&
      composerModel?.draftKey === opts.draftKey;
    if (editingExisting) {
      composer.unshrink();
      return;
    }

    // Cancel and reopen the composer for the first post
    if (editingFirst) {
      composer.cancelComposer(opts).then(() => composer.open(opts));
    } else {
      composer.open(opts);
    }
  }

  @action
  toggleBookmark(post) {
    if (!this.currentUser) {
      return this.dialog.alert(I18n.t("bookmarks.not_bookmarked"));
    } else if (post) {
      const bookmarkForPost = this.model.bookmarks.find(
        (bookmark) =>
          bookmark.bookmarkable_id === post.id &&
          bookmark.bookmarkable_type === "Post"
      );
      return this._modifyPostBookmark(
        bookmarkForPost ||
          Bookmark.createFor(this.currentUser, "Post", post.id),
        post
      );
    } else {
      return this._toggleTopicLevelBookmark().then((changedIds) => {
        if (!changedIds) {
          return;
        }
        changedIds.forEach((id) =>
          this.appEvents.trigger("post-stream:refresh", { id })
        );
      });
    }
  }

  @action
  jumpToIndex(index) {
    this._jumpToIndex(index);
  }

  @action
  jumpToDate(date) {
    this._jumpToDate(date);
  }

  @action
  jumpToPostPrompt() {
    this.modal.show(JumpToPost, {
      model: {
        topic: this.model,
        jumpToIndex: (index) => this.send("jumpToIndex", index),
        jumpToDate: (date) => this.send("jumpToDate", date),
      },
    });
  }

  @action
  jumpToPost(postNumber) {
    this._jumpToPostNumber(postNumber);
  }

  @action
  jumpBottom() {
    // When a topic only has one lengthy post
    const jumpEnd = this.model.highest_post_number === 1 ? true : false;

    DiscourseURL.routeTo(this.get("model.lastPostUrl"), {
      skipIfOnScreen: false,
      jumpEnd,
      keepFilter: true,
    });
  }

  @action
  jumpEnd() {
    this.appEvents.trigger(
      "topic:jump-to-post",
      this.get("model.highest_post_number")
    );
    DiscourseURL.routeTo(this.get("model.lastPostUrl"), {
      jumpEnd: true,
      keepFilter: true,
    });
  }

  @action
  jumpUnread() {
    this._jumpToPostId(this.get("model.last_read_post_id"));
  }

  @action
  jumpToPostId(postId) {
    this._jumpToPostId(postId);
  }

  @action
  togglePostSelection(post) {
    const selected = this.selectedPostIds;
    selected.includes(post.id)
      ? selected.removeObject(post.id)
      : selected.addObject(post.id);
  }

  @action
  selectReplies(post) {
    ajax(`/posts/${post.id}/reply-ids.json`).then((replies) => {
      const replyIds = replies.map((r) => r.id);
      const postIds = [...this.selectedPostIds, post.id, ...replyIds];
      this.set("selectedPostIds", [...new Set(postIds)]);
      this._forceRefreshPostStream();
    });
  }

  @action
  selectBelow(post) {
    if (this.get("model.postStream.isMegaTopic")) {
      this._loadPostIds(post);
    } else {
      const stream = [...this.get("model.postStream.stream")];
      const below = stream.slice(stream.indexOf(post.id));
      this._updateSelectedPostIds(below);
    }
  }

  @action
  deleteSelected() {
    const user = this.currentUser;
    this.dialog.yesNoConfirm({
      message: I18n.t("post.delete.confirm", {
        count: this.selectedPostsCount,
      }),
      didConfirm: () => {
        // If all posts are selected, it's the same thing as deleting the topic
        if (this.selectedAllPosts) {
          return this.deleteTopic();
        }

        Post.deleteMany(this.selectedPostIds);
        this.get("model.postStream.posts").forEach(
          (p) => this.postSelected(p) && p.setDeletedState(user)
        );
        this.send("toggleMultiSelect");
      },
    });
  }

  @action
  mergePosts() {
    this.dialog.yesNoConfirm({
      message: I18n.t("post.merge.confirm", {
        count: this.selectedPostsCount,
      }),
      didConfirm: () => {
        Post.mergePosts(this.selectedPostIds);
        this.send("toggleMultiSelect");
      },
    });
  }

  @action
  changePostOwner(post) {
    this.set("selectedPostIds", [post.id]);
    this.send("changeOwner");
  }

  @action
  lockPost(post) {
    return post.updatePostField("locked", true);
  }

  @action
  unlockPost(post) {
    return post.updatePostField("locked", false);
  }

  @action
  grantBadge(post) {
    this.set("selectedPostIds", [post.id]);
    this.send("showGrantBadgeModal");
  }

  @action
  async changeNotice(post) {
    await this.modal.show(ChangePostNoticeModal, { model: { post } });
  }

  @action
  filterParticipant(user) {
    this.get("model.postStream")
      .filterParticipant(user.username)
      .then(() => this.updateQueryParams);
  }

  @action
  cancelEditingTopic() {
    this.set("editingTopic", false);
    this.rollbackBuffer();
  }

  @action
  finishedEditingTopic() {
    if (!this.editingTopic) {
      return;
    }

    // save the modifications
    const props = this.get("buffered.buffer");

    Topic.update(this.model, props, { fastEdit: true })
      .then(() => {
        // We roll back on success here because `update` saves the properties to the topic
        this.rollbackBuffer();
        this.set("editingTopic", false);
      })
      .catch(popupAjaxError);
  }

  @action
  expandHidden(post) {
    return post.expandHidden();
  }

  @action
  toggleVisibility() {
    this.model.toggleStatus("visible");
  }

  @action
  toggleClosed() {
    const topic = this.model;

    this.model.toggleStatus("closed").then((result) => {
      topic.set("topic_status_update", result.topic_status_update);
    });
  }

  @action
  makeBanner() {
    this.model.makeBanner();
  }

  @action
  removeBanner() {
    this.model.removeBanner();
  }

  @action
  togglePinned() {
    const value = this.get("model.pinned_at") ? false : true,
      topic = this.model,
      until = this.get("model.pinnedInCategoryUntil");

    // optimistic update
    topic.setProperties({
      pinned_at: value ? moment() : null,
      pinned_globally: false,
      pinned_until: value ? until : null,
    });

    return topic.saveStatus("pinned", value, until);
  }

  @action
  pinGlobally() {
    const topic = this.model,
      until = this.get("model.pinnedGloballyUntil");

    // optimistic update
    topic.setProperties({
      pinned_at: moment(),
      pinned_globally: true,
      pinned_until: until,
    });

    return topic.saveStatus("pinned_globally", true, until);
  }

  @action
  toggleArchived() {
    this.model.toggleStatus("archived");
  }

  @action
  clearPin() {
    this.model.clearPin();
  }

  @action
  togglePinnedForUser() {
    if (this.get("model.pinned_at")) {
      const topic = this.model;
      if (topic.get("pinned")) {
        topic.clearPin();
      } else {
        topic.rePin();
      }
    }
  }

  @action
  replyAsNewTopic(post) {
    const composerController = this.composer;
    const { quoteState } = this;
    const quotedText = buildQuote(post, quoteState.buffer, quoteState.opts);

    quoteState.clear();

    let options;
    if (this.get("model.isPrivateMessage")) {
      let users = this.get("model.details.allowed_users");
      let groups = this.get("model.details.allowed_groups");

      let recipients = [];
      users.forEach((user) => recipients.push(user.username));
      groups.forEach((group) => recipients.push(group.name));
      recipients = recipients.join();

      options = {
        action: Composer.PRIVATE_MESSAGE,
        archetypeId: "private_message",
        draftKey: post.topic.draft_key,
        recipients,
      };
    } else {
      options = {
        action: Composer.CREATE_TOPIC,
        draftKey: post.topic.draft_key,
        topicCategoryId: this.get("model.category.id"),
        prioritizedCategoryId: this.get("model.category.id"),
      };
    }

    composerController.open(options).then(() => {
      const title = escapeExpression(this.model.title);
      const postUrl = `${location.protocol}//${location.host}${post.url}`;
      const postLink = `[${title}](${postUrl})`;
      const text = `${I18n.t("post.continue_discussion", {
        postLink,
      })}\n\n${quotedText}`;

      composerController.model.prependText(text, { new_line: true });
    });
  }

  @action
  retryLoading() {
    this.set("retrying", true);
    const rollback = () => this.set("retrying", false);
    this.get("model.postStream").refresh().then(rollback, rollback);
  }

  @action
  toggleWiki(post) {
    return post.updatePostField("wiki", !post.get("wiki"));
  }

  @action
  togglePostType(post) {
    const regular = this.site.get("post_types.regular");
    const moderator = this.site.get("post_types.moderator_action");
    return post.updatePostField(
      "post_type",
      post.get("post_type") === moderator ? regular : moderator
    );
  }

  @action
  rebakePost(post) {
    return post.rebake();
  }

  @action
  unhidePost(post) {
    return post.unhide();
  }

  @action
  convertToPublicTopic() {
    this.modal.show(ConvertToPublicTopicModal, {
      model: { topic: this.model },
    });
  }

  @action
  convertToPrivateMessage() {
    this.model
      .convertTopic("private")
      .then(() => window.location.reload())
      .catch(popupAjaxError);
  }

  @action
  resetBumpDate() {
    this.model.resetBumpDate();
  }

  @action
  removeTopicTimer(statusType, topicTimer) {
    TopicTimer.update(this.get("model.id"), null, null, statusType, null)
      .then(() => this.set(`model.${topicTimer}`, EmberObject.create({})))
      .catch((error) => popupAjaxError(error));
  }

  _jumpToIndex(index) {
    const postStream = this.get("model.postStream");

    if (postStream.get("isMegaTopic")) {
      this._jumpToPostNumber(index);
    } else {
      const stream = postStream.get("stream");
      const streamIndex = Math.max(1, Math.min(stream.length, index));
      this._jumpToPostId(stream[streamIndex - 1]);
    }
  }

  _jumpToDate(date) {
    const postStream = this.get("model.postStream");

    postStream
      .loadNearestPostToDate(date)
      .then((post) => {
        DiscourseURL.routeTo(
          this.model.urlForPostNumber(post.get("post_number"))
        );
      })
      .catch(() => {
        this._jumpToIndex(postStream.get("topic.highest_post_number"));
      });
  }

  _jumpToPostNumber(postNumber) {
    const postStream = this.get("model.postStream");
    const post = postStream.get("posts").findBy("post_number", postNumber);

    if (post) {
      DiscourseURL.routeTo(
        this.model.urlForPostNumber(post.get("post_number"))
      );
    } else {
      postStream.loadPostByPostNumber(postNumber).then((p) => {
        DiscourseURL.routeTo(this.model.urlForPostNumber(p.get("post_number")));
      });
    }
  }

  _jumpToPostId(postId) {
    if (!postId) {
      // eslint-disable-next-line no-console
      console.warn(
        "jump-post code broken - requested an index outside the stream array"
      );
      return;
    }

    this.appEvents.trigger("topic:jump-to-post", postId);

    const topic = this.model;
    const postStream = topic.get("postStream");
    const post = postStream.findLoadedPost(postId);

    if (post) {
      DiscourseURL.routeTo(topic.urlForPostNumber(post.get("post_number")), {
        keepFilter: true,
      });
    } else {
      // need to load it
      postStream.findPostsByIds([postId]).then((arr) => {
        DiscourseURL.routeTo(
          topic.urlForPostNumber(arr[0].get("post_number")),
          {
            keepFilter: true,
          }
        );
      });
    }
  }

  _modifyTopicBookmark(bookmark) {
    this.modal.show(BookmarkModal, {
      model: {
        bookmark: new BookmarkFormData(bookmark),
        afterSave: (bookmarkFormData) => {
          this._syncBookmarks(bookmarkFormData.saveData);
          this.model.set("bookmarking", false);
          this.model.set("bookmarked", true);
          this.model.incrementProperty("bookmarksWereChanged");
          this.appEvents.trigger(
            "bookmarks:changed",
            bookmarkFormData.saveData,
            bookmark.attachedTo()
          );
        },
        afterDelete: (topicBookmarked, bookmarkId) => {
          this.model.removeBookmark(bookmarkId);
        },
      },
    });
  }

  _modifyPostBookmark(bookmark, post) {
    this.modal
      .show(BookmarkModal, {
        model: {
          bookmark: new BookmarkFormData(bookmark),
          afterSave: (savedData) => {
            this._syncBookmarks(savedData);
            this.model.set("bookmarking", false);
            post.createBookmark(savedData);
            this.model.afterPostBookmarked(post, savedData);
            return [post.id];
          },
          afterDelete: (topicBookmarked, bookmarkId) => {
            this.model.removeBookmark(bookmarkId);
            post.deleteBookmark(topicBookmarked);
          },
        },
      })
      .then((closeData) => {
        if (!closeData) {
          return;
        }

        if (
          closeData.closeWithoutSaving ||
          closeData.initiatedBy === CLOSE_INITIATED_BY_ESC ||
          closeData.initiatedBy === CLOSE_INITIATED_BY_BUTTON
        ) {
          post.appEvents.trigger("post-stream:refresh", {
            id: bookmark.bookmarkable_id,
          });
        }
      });
  }

  _syncBookmarks(data) {
    if (!this.model.bookmarks) {
      this.model.set("bookmarks", []);
    }

    const bookmark = this.model.bookmarks.findBy("id", data.id);
    if (!bookmark) {
      this.model.bookmarks.pushObject(Bookmark.create(data));
    } else {
      bookmark.reminder_at = data.reminder_at;
      bookmark.name = data.name;
      bookmark.auto_delete_preference = data.auto_delete_preference;
    }
  }

  async _toggleTopicLevelBookmark() {
    if (this.model.bookmarking) {
      return Promise.resolve();
    }

    if (this.model.bookmarkCount > 1) {
      return this._maybeClearAllBookmarks();
    }

    if (this.model.bookmarkCount === 1) {
      const topicBookmark = this.model.bookmarks.findBy(
        "bookmarkable_type",
        "Topic"
      );
      if (topicBookmark) {
        return this._modifyTopicBookmark(topicBookmark);
      } else {
        const bookmark = this.model.bookmarks[0];
        const post = await this.model.postById(bookmark.bookmarkable_id);
        return this._modifyPostBookmark(bookmark, post);
      }
    }

    if (this.model.bookmarkCount === 0) {
      return this._modifyTopicBookmark(
        Bookmark.createFor(this.currentUser, "Topic", this.model.id)
      );
    }
  }

  _maybeClearAllBookmarks() {
    return new Promise((resolve) => {
      this.dialog.yesNoConfirm({
        message: I18n.t("bookmarks.confirm_clear"),
        didConfirm: () => {
          return this.model
            .deleteBookmarks()
            .then(() => resolve(this.model.clearBookmarks()))
            .catch(popupAjaxError)
            .finally(() => {
              this.model.set("bookmarking", false);
            });
        },
        didCancel: () => {
          this.model.set("bookmarking", false);
          resolve();
        },
      });
    });
  }

  togglePinnedState() {
    this.send("togglePinnedForUser");
  }

  print() {
    if (this.siteSettings.max_prints_per_hour_per_user > 0) {
      window.open(
        this.get("model.printUrl"),
        "",
        "menubar=no,toolbar=no,resizable=yes,scrollbars=yes,width=600,height=315"
      );
    }
  }

  @discourseComputed(
    "selectedPostIds",
    "model.postStream.posts",
    "selectedPostIds.[]",
    "model.postStream.posts.[]"
  )
  selectedPosts(selectedPostIds, loadedPosts) {
    return selectedPostIds
      .map((id) => loadedPosts.find((p) => p.id === id))
      .filter((post) => post !== undefined);
  }

  @discourseComputed("selectedPostsCount", "selectedPosts", "selectedPosts.[]")
  selectedPostsUsername(selectedPostsCount, selectedPosts) {
    if (selectedPosts.length < 1 || selectedPostsCount > selectedPosts.length) {
      return undefined;
    }
    const username = selectedPosts[0].username;
    return selectedPosts.every((p) => p.username === username)
      ? username
      : undefined;
  }

  @discourseComputed(
    "selectedPostsCount",
    "model.postStream.isMegaTopic",
    "model.postStream.stream.length",
    "model.posts_count"
  )
  selectedAllPosts(
    selectedPostsCount,
    isMegaTopic,
    postsCount,
    topicPostsCount
  ) {
    if (isMegaTopic) {
      return selectedPostsCount >= topicPostsCount;
    } else {
      return selectedPostsCount >= postsCount;
    }
  }

  @discourseComputed("selectedAllPosts", "model.postStream.isMegaTopic")
  canSelectAll(selectedAllPosts, isMegaTopic) {
    return isMegaTopic ? false : !selectedAllPosts;
  }

  @discourseComputed(
    "currentUser.staff",
    "selectedPostsCount",
    "selectedAllPosts",
    "selectedPosts",
    "selectedPosts.[]"
  )
  canDeleteSelected(
    isStaff,
    selectedPostsCount,
    selectedAllPosts,
    selectedPosts
  ) {
    return (
      selectedPostsCount > 0 &&
      ((selectedAllPosts && isStaff) ||
        selectedPosts.every((p) => p.can_delete))
    );
  }

  @discourseComputed("model.details.can_move_posts", "selectedPostsCount")
  canMergeTopic(canMovePosts, selectedPostsCount) {
    return canMovePosts && selectedPostsCount > 0;
  }

  @discourseComputed(
    "currentUser.admin",
    "currentUser.staff",
    "siteSettings.moderators_change_post_ownership",
    "selectedPostsCount",
    "selectedPostsUsername"
  )
  canChangeOwner(
    isAdmin,
    isStaff,
    modChangePostOwner,
    selectedPostsCount,
    selectedPostsUsername
  ) {
    return (
      (isAdmin || (modChangePostOwner && isStaff)) &&
      selectedPostsCount > 0 &&
      selectedPostsUsername !== undefined
    );
  }

  @discourseComputed(
    "selectedPostsCount",
    "selectedPostsUsername",
    "selectedPosts",
    "selectedPosts.[]"
  )
  canMergePosts(selectedPostsCount, selectedPostsUsername, selectedPosts) {
    return (
      selectedPostsCount > 1 &&
      selectedPostsUsername !== undefined &&
      selectedPosts.every((p) => p.can_delete)
    );
  }

  @observes("multiSelect")
  _multiSelectChanged() {
    this.set("selectedPostIds", []);
  }

  postSelected(post) {
    return this.selectedAllPost || this.selectedPostIds.includes(post.id);
  }

  @discourseComputed
  loadingHTML() {
    return spinnerHTML;
  }

  @action
  recoverTopic() {
    this.model.recover();
  }

  @action
  buildQuoteMarkdown() {
    const { postId, buffer, opts } = this.quoteState;
    const loadedPost = this.get("model.postStream").findLoadedPost(postId);
    const promise = loadedPost
      ? Promise.resolve(loadedPost)
      : this.get("model.postStream").loadPost(postId);

    return promise.then((post) => {
      return buildQuote(post, buffer, opts);
    });
  }

  @action
  deleteTopic(opts = {}) {
    if (opts.force_destroy) {
      return this.model.destroy(this.currentUser, opts);
    }

    if (
      this.model.views > this.siteSettings.min_topic_views_for_delete_confirm
    ) {
      this.deleteTopicModal();
    } else {
      this.model.destroy(this.currentUser, opts);
    }
  }

  deleteTopicModal() {
    this.modal.show(DeleteTopicConfirmModal, { model: { topic: this.model } });
  }

  retryOnRateLimit(times, promise, topicId) {
    const currentTopicId = this.get("model.id");
    topicId = topicId || currentTopicId;
    if (topicId !== currentTopicId) {
      // we navigated to another topic, so skip
      return;
    }

    if (this._retryRateLimited || times <= 0) {
      return;
    }

    if (this._retryInProgress) {
      discourseLater(() => {
        this.retryOnRateLimit(times, promise, topicId);
      }, 100);
      return;
    }

    this._retryInProgress = true;

    promise()
      .catch((e) => {
        const xhr = e.jqXHR;
        if (
          xhr &&
          xhr.status === 429 &&
          xhr.responseJSON &&
          xhr.responseJSON.extras &&
          xhr.responseJSON.extras.wait_seconds
        ) {
          let waitSeconds = xhr.responseJSON.extras.wait_seconds;
          if (waitSeconds < 5) {
            waitSeconds = 5;
          }

          this._retryRateLimited = true;

          discourseLater(() => {
            this._retryRateLimited = false;
            this.retryOnRateLimit(times - 1, promise, topicId);
          }, waitSeconds * 1000);
        }
      })
      .finally(() => {
        this._retryInProgress = false;
      });
  }

  subscribe() {
    this.unsubscribe();

    this.messageBus.subscribe(
      `/topic/${this.get("model.id")}`,
      this.onMessage,
      this.get("model.message_bus_last_id")
    );
  }

  unsubscribe() {
    // never unsubscribe when navigating from topic to topic
    if (!this.get("model.id")) {
      return;
    }

    this.messageBus.unsubscribe("/topic/*", this.onMessage);
  }

  @bind
  onMessage(data) {
    const topic = this.model;
    const refresh = (args) =>
      this.appEvents.trigger("post-stream:refresh", args);

    if (isPresent(data.notification_level_change)) {
      topic.set("details.notification_level", data.notification_level_change);
      topic.set(
        "details.notifications_reason_id",
        data.notifications_reason_id
      );
      return;
    }

    const postStream = this.get("model.postStream");

    if (data.reload_topic) {
      topic.reload().then(() => {
        this.send("postChangedRoute", topic.get("post_number") || 1);
        this.appEvents.trigger("header:update-topic", topic);
        if (data.refresh_stream) {
          postStream.refresh();
        }
      });

      return;
    }

    switch (data.type) {
      case "acted":
        postStream
          .triggerChangedPost(data.id, data.updated_at, {
            preserveCooked: true,
          })
          .then(() => refresh({ id: data.id, refreshLikes: true }));
        break;
      case "read": {
        postStream
          .triggerReadPost(data.id, data.readers_count)
          .then(() => refresh({ id: data.id, refreshLikes: true }));
        break;
      }
      case "liked":
      case "unliked": {
        postStream
          .triggerLikedPost(data.id, data.likes_count, data.user_id, data.type)
          .then(() => refresh({ id: data.id, refreshLikes: true }));
        break;
      }
      case "revised":
      case "rebaked": {
        postStream
          .triggerChangedPost(data.id, data.updated_at)
          .then(() => refresh({ id: data.id }));
        break;
      }
      case "deleted": {
        postStream
          .triggerDeletedPost(data.id)
          .then(() => refresh({ id: data.id }));
        break;
      }
      case "destroyed": {
        postStream
          .triggerDestroyedPost(data.id)
          .then(() => refresh({ id: data.id }));
        break;
      }
      case "recovered": {
        postStream
          .triggerRecoveredPost(data.id)
          .then(() => refresh({ id: data.id }));
        break;
      }
      case "created": {
        this._newPostsInStream.push(data.id);

        this.retryOnRateLimit(RETRIES_ON_RATE_LIMIT, () => {
          const postIds = this._newPostsInStream;
          this._newPostsInStream = [];

          return postStream
            .triggerNewPostsInStream(postIds, { background: true })
            .then(() => refresh())
            .catch((e) => {
              this._newPostsInStream = postIds.concat(this._newPostsInStream);
              throw e;
            });
        });

        if (this.get("currentUser.id") !== data.user_id) {
          this.documentTitle.incrementBackgroundContextCount();
        }
        break;
      }
      case "move_to_inbox": {
        topic.set("message_archived", false);
        break;
      }
      case "archived": {
        topic.set("message_archived", true);
        break;
      }
      case "stats": {
        let updateStream = false;
        ["last_posted_at", "like_count", "posts_count"].forEach((property) => {
          const value = data[property];
          if (typeof value !== "undefined") {
            topic.set(property, value);
            updateStream = true;
          }
        });

        if (data["last_poster"]) {
          topic.details.set("last_poster", data["last_poster"]);
          updateStream = true;
        }

        if (updateStream) {
          postStream
            .triggerChangedTopicStats()
            .then((firstPostId) => refresh({ id: firstPostId }));
        }
        break;
      }
      default: {
        let callback = customPostMessageCallbacks[data.type];
        if (callback) {
          callback(this, data);
        } else {
          // eslint-disable-next-line no-console
          console.warn("unknown topic bus message type", data);
        }
      }
    }
  }

  reply() {
    this.replyToPost();
  }

  readPosts(topicId, postNumbers) {
    const topic = this.model;
    const postStream = topic.get("postStream");

    if (topic.get("id") === topicId) {
      postStream.get("posts").forEach((post) => {
        if (!post.read && postNumbers.includes(post.post_number)) {
          post.set("read", true);
          this.appEvents.trigger("post-stream:refresh", { id: post.get("id") });
        }
      });

      if (
        this.siteSettings.automatically_unpin_topics &&
        this.currentUser &&
        this.currentUser.user_option.automatically_unpin_topics
      ) {
        // automatically unpin topics when the user reaches the bottom
        const max = Math.max(...postNumbers);
        if (topic.get("pinned") && max >= topic.get("highest_post_number")) {
          next(() => topic.clearPin());
        }
      }
    }
  }
}<|MERGE_RESOLUTION|>--- conflicted
+++ resolved
@@ -236,17 +236,12 @@
 
   @discourseComputed("model.posts_count", "model.postStream.loadingFilter")
   showBottomTopicMap(postsCount, loading) {
-<<<<<<< HEAD
     return (
       this.siteSettings.show_bottom_topic_map &&
       !loading &&
       postsCount > MIN_POSTS_COUNT
     );
-  },
-=======
-    return !loading && postsCount > MIN_POSTS_COUNT;
-  }
->>>>>>> 34de336a
+  }
 
   _removeDeleteOnOwnerReplyBookmarks() {
     // the user has already navigated away from the topic. the PostCreator
