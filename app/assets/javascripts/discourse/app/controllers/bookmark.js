--- conflicted
+++ resolved
@@ -1,131 +1,18 @@
-<<<<<<< HEAD
-import {
-  LATER_TODAY_CUTOFF_HOUR,
-  MOMENT_THURSDAY,
-  laterToday,
-  now,
-  parseCustomDatetime,
-  tomorrow,
-} from "discourse/lib/timeUtils";
-=======
-import { REMINDER_TYPES, formattedReminderTime } from "discourse/lib/bookmark";
->>>>>>> fcbb6c41
-import { isEmpty, isPresent } from "@ember/utils";
-import { next, schedule } from "@ember/runloop";
-
-import { AUTO_DELETE_PREFERENCES } from "discourse/models/bookmark";
 import Controller from "@ember/controller";
-import I18n from "I18n";
-import KeyboardShortcuts from "discourse/lib/keyboard-shortcuts";
 import ModalFunctionality from "discourse/mixins/modal-functionality";
-import { Promise } from "rsvp";
-import { TIME_SHORTCUT_TYPES } from "discourse/lib/timeShortcut";
-
 import { action } from "@ember/object";
-import { ajax } from "discourse/lib/ajax";
-import { and } from "@ember/object/computed";
-import bootbox from "bootbox";
-import discourseComputed from "discourse-common/utils/decorators";
-import { formattedReminderTime } from "discourse/lib/bookmark";
-import { or } from "@ember/object/computed";
-import { popupAjaxError } from "discourse/lib/ajax-error";
-
-// global shortcuts that interfere with these modal shortcuts, they are rebound when the
-// modal is closed
-//
-// c createTopic
-// r replyToPost
-// l toggle like
-// d deletePost
-// t replyAsNewTopic
-const GLOBAL_SHORTCUTS_TO_PAUSE = ["c", "r", "l", "d", "t"];
-const BOOKMARK_BINDINGS = {
-  enter: { handler: "saveAndClose" },
-  "l t": {
-    handler: "selectReminderType",
-    args: [TIME_SHORTCUT_TYPES.LATER_TODAY],
-  },
-  "l w": {
-    handler: "selectReminderType",
-    args: [TIME_SHORTCUT_TYPES.LATER_THIS_WEEK],
-  },
-  "n b d": {
-    handler: "selectReminderType",
-    args: [TIME_SHORTCUT_TYPES.NEXT_BUSINESS_DAY],
-  },
-  "n d": {
-    handler: "selectReminderType",
-    args: [TIME_SHORTCUT_TYPES.TOMORROW],
-  },
-  "n w": {
-    handler: "selectReminderType",
-    args: [TIME_SHORTCUT_TYPES.NEXT_WEEK],
-  },
-  "n b w": {
-    handler: "selectReminderType",
-    args: [TIME_SHORTCUT_TYPES.START_OF_NEXT_BUSINESS_WEEK],
-  },
-  "n m": {
-    handler: "selectReminderType",
-    args: [TIME_SHORTCUT_TYPES.NEXT_MONTH],
-  },
-  "c r": { handler: "selectReminderType", args: [TIME_SHORTCUT_TYPES.CUSTOM] },
-  "n r": { handler: "selectReminderType", args: [TIME_SHORTCUT_TYPES.NONE] },
-  "d d": { handler: "delete" },
-};
 
 export default Controller.extend(ModalFunctionality, {
-  loading: false,
-  errorMessage: null,
-  selectedReminderType: null,
-  _closeWithoutSaving: false,
-  _savingBookmarkManually: false,
-  onCloseWithoutSaving: null,
-<<<<<<< HEAD
-  postDetectedLocalDate: null,
-  postDetectedLocalTime: null,
-  postDetectedLocalTimezone: null,
-  prefilledDatetime: null,
-=======
-  customReminderDate: null,
-  customReminderTime: null,
-  lastCustomReminderDate: null,
-  lastCustomReminderTime: null,
-  postLocalDate: null,
->>>>>>> fcbb6c41
-  mouseTrap: null,
-  userTimezone: null,
-  showOptions: false,
-
   onShow() {
     this.setProperties({
-      errorMessage: null,
-      selectedReminderType: TIME_SHORTCUT_TYPES.NONE,
-      _closeWithoutSaving: false,
-      _savingBookmarkManually: false,
-      postDetectedLocalDate: null,
-      postDetectedLocalTime: null,
-      postDetectedLocalTimezone: null,
-      prefilledDatetime: null,
-      userTimezone: this.currentUser.resolvedTimezone(this.currentUser),
-      showOptions: false,
       model: this.model || {},
+      allowSave: true,
     });
+  },
 
-    this._loadBookmarkOptions();
-    this._bindKeyboardShortcuts();
-
-    if (this._editingExistingBookmark()) {
-      this._initializeExistingBookmarkData();
-    }
-
-    this.loadLocalDates();
-
-    schedule("afterRender", () => {
-      if (this.site.isMobileDevice) {
-        document.getElementById("bookmark-name").blur();
-      }
-    });
+  @action
+  registerOnCloseHandler(handlerFn) {
+    this.set("onCloseHandler", handlerFn);
   },
 
   /**
@@ -133,457 +20,8 @@
    * clicks the save or cancel button to mimic browser behaviour.
    */
   onClose(opts = {}) {
-    if (opts.initiatedByCloseButton) {
-      this._closeWithoutSaving = true;
-    }
-
-    this._unbindKeyboardShortcuts();
-    this._restoreGlobalShortcuts();
-    if (!this._closeWithoutSaving && !this._savingBookmarkManually) {
-      this._saveBookmark().catch((e) => this._handleSaveError(e));
-    }
-    if (this.onCloseWithoutSaving && this._closeWithoutSaving) {
-      this.onCloseWithoutSaving();
+    if (this.onCloseHandler) {
+      this.onCloseHandler(opts.initiatedByCloseButton);
     }
   },
-
-  _initializeExistingBookmarkData() {
-    if (this._existingBookmarkHasReminder()) {
-      this.setProperties({
-        prefilledDatetime: this.model.reminderAt,
-      });
-    }
-  },
-
-  _editingExistingBookmark() {
-    return isPresent(this.model) && isPresent(this.model.id);
-  },
-
-  _existingBookmarkHasReminder() {
-    return isPresent(this.model) && isPresent(this.model.reminderAt);
-  },
-
-  _loadBookmarkOptions() {
-    this.set(
-      "autoDeletePreference",
-      this.model.autoDeletePreference || this._preferredDeleteOption() || 0
-    );
-
-    // we want to make sure the options panel opens so the user
-    // knows they have set these options previously. run next otherwise
-    // the modal is not visible when it tries to slide down the options
-    if (this.autoDeletePreference) {
-      next(() => this.toggleOptionsPanel());
-    }
-  },
-
-  _preferredDeleteOption() {
-    let preferred = localStorage.bookmarkDeleteOption;
-    if (preferred && preferred !== "") {
-      preferred = parseInt(preferred, 10);
-    }
-    return preferred;
-  },
-
-  _bindKeyboardShortcuts() {
-    KeyboardShortcuts.pause(GLOBAL_SHORTCUTS_TO_PAUSE);
-    Object.keys(BOOKMARK_BINDINGS).forEach((shortcut) => {
-      KeyboardShortcuts.addShortcut(shortcut, () => {
-        let binding = BOOKMARK_BINDINGS[shortcut];
-        if (binding.args) {
-          return this.send(binding.handler, ...binding.args);
-        }
-        this.send(binding.handler);
-      });
-    });
-  },
-
-  _unbindKeyboardShortcuts() {
-    KeyboardShortcuts.unbind(BOOKMARK_BINDINGS);
-  },
-
-  _restoreGlobalShortcuts() {
-    KeyboardShortcuts.unpause(GLOBAL_SHORTCUTS_TO_PAUSE);
-  },
-
-  @discourseComputed("model.reminderAt")
-  showExistingReminderAt(existingReminderAt) {
-    return isPresent(existingReminderAt);
-  },
-
-  @discourseComputed("model.id")
-  showDelete(id) {
-    return isPresent(id);
-  },
-
-  @discourseComputed()
-  autoDeletePreferences: () => {
-    return Object.keys(AUTO_DELETE_PREFERENCES).map((key) => {
-      return {
-        id: AUTO_DELETE_PREFERENCES[key],
-        name: I18n.t(`bookmarks.auto_delete_preference.${key.toLowerCase()}`),
-      };
-    });
-  },
-
-<<<<<<< HEAD
-  showPostLocalDate: or(
-    "model.postDetectedLocalDate",
-    "model.postDetectedLocalTime"
-  ),
-
-  @discourseComputed()
-  customTimeShortcutOptions() {
-    let customOptions = [];
-
-    if (this.showPostLocalDate) {
-      customOptions.push({
-        icon: "globe-americas",
-        id: TIME_SHORTCUT_TYPES.POST_LOCAL_DATE,
-        label: "bookmarks.reminders.post_local_date",
-        time: this.postLocalDate(),
-        timeFormatted: this.postLocalDate().format(
-          I18n.t("dates.long_no_year")
-        ),
-        hidden: false,
-      });
-=======
-  showLastCustom: and("lastCustomReminderTime", "lastCustomReminderDate"),
-
-  get showLaterToday() {
-    let later = this.laterToday();
-    return (
-      !later.isSame(this.tomorrow(), "date") &&
-      this.now().hour() < LATER_TODAY_CUTOFF_HOUR
-    );
-  },
-
-  get showLaterThisWeek() {
-    return this.now().day() < MOMENT_THURSDAY;
-  },
-
-  @discourseComputed("parsedLastCustomReminderDatetime")
-  lastCustomFormatted(parsedLastCustomReminderDatetime) {
-    return parsedLastCustomReminderDatetime.format(
-      I18n.t("dates.long_no_year")
-    );
-  },
-
-  @discourseComputed("model.reminderAt")
-  existingReminderAtFormatted(existingReminderAt) {
-    return formattedReminderTime(existingReminderAt, this.userTimezone);
-  },
-
-  get startNextBusinessWeekLabel() {
-    if (this.now().day() === MOMENT_MONDAY) {
-      return I18n.t("bookmarks.reminders.start_of_next_business_week_alt");
->>>>>>> fcbb6c41
-    }
-
-    return customOptions;
-  },
-
-  @discourseComputed()
-  additionalTimeShortcutOptions() {
-    let additional = [];
-
-    let later = laterToday(this.userTimezone);
-    if (
-      !later.isSame(tomorrow(this.userTimezone), "date") &&
-      now(this.userTimezone).hour() < LATER_TODAY_CUTOFF_HOUR
-    ) {
-      additional.push(TIME_SHORTCUT_TYPES.LATER_TODAY);
-    }
-
-    if (now(this.userTimezone).day() < MOMENT_THURSDAY) {
-      additional.push(TIME_SHORTCUT_TYPES.LATER_THIS_WEEK);
-    }
-
-    return additional;
-  },
-
-<<<<<<< HEAD
-  @discourseComputed("model.reminderAt")
-  existingReminderAtFormatted(existingReminderAt) {
-    return formattedReminderTime(existingReminderAt, this.userTimezone);
-=======
-  loadLocalDates() {
-    let postEl = document.querySelector(
-      `[data-post-id="${this.model.postId}"]`
-    );
-    let localDateEl = null;
-    if (postEl) {
-      localDateEl = postEl.querySelector(".discourse-local-date");
-    }
-
-    if (localDateEl) {
-      this.setProperties({
-        postDetectedLocalDate: localDateEl.dataset.date,
-        postDetectedLocalTime: localDateEl.dataset.time,
-        postDetectedLocalTimezone: localDateEl.dataset.timezone,
-      });
-    }
->>>>>>> fcbb6c41
-  },
-
-  @discourseComputed("userTimezone")
-  userHasTimezoneSet(userTimezone) {
-    return !isEmpty(userTimezone);
-  },
-
-  _saveBookmark() {
-    const reminderAt = this._reminderAt();
-    const reminderAtISO = reminderAt ? reminderAt.toISOString() : null;
-
-    if (this.selectedReminderType === TIME_SHORTCUT_TYPES.CUSTOM) {
-      if (!reminderAt) {
-        return Promise.reject(I18n.t("bookmarks.invalid_custom_datetime"));
-      }
-    }
-
-    localStorage.bookmarkDeleteOption = this.autoDeletePreference;
-
-    let reminderType;
-    if (this.selectedReminderType === TIME_SHORTCUT_TYPES.NONE) {
-      reminderType = null;
-    } else if (
-      this.selectedReminderType === TIME_SHORTCUT_TYPES.LAST_CUSTOM ||
-      this.selectedReminderType === TIME_SHORTCUT_TYPES.POST_LOCAL_DATE
-    ) {
-      reminderType = TIME_SHORTCUT_TYPES.CUSTOM;
-    } else {
-      reminderType = this.selectedReminderType;
-    }
-
-    const data = {
-      reminder_type: reminderType,
-      reminder_at: reminderAtISO,
-      name: this.model.name,
-      post_id: this.model.postId,
-      id: this.model.id,
-      auto_delete_preference: this.autoDeletePreference,
-    };
-
-    if (this._editingExistingBookmark()) {
-      return ajax("/bookmarks/" + this.model.id, {
-        type: "PUT",
-        data,
-      }).then(() => {
-        if (this.afterSave) {
-          this.afterSave({
-            reminderAt: reminderAtISO,
-            reminderType: this.selectedReminderType,
-            autoDeletePreference: this.autoDeletePreference,
-            id: this.model.id,
-            name: this.model.name,
-          });
-        }
-      });
-    } else {
-      return ajax("/bookmarks", { type: "POST", data }).then((response) => {
-        if (this.afterSave) {
-          this.afterSave({
-            reminderAt: reminderAtISO,
-            reminderType: this.selectedReminderType,
-            autoDeletePreference: this.autoDeletePreference,
-            id: response.id,
-            name: this.model.name,
-          });
-        }
-      });
-    }
-  },
-
-  _deleteBookmark() {
-    return ajax("/bookmarks/" + this.model.id, {
-      type: "DELETE",
-    }).then((response) => {
-      if (this.afterDelete) {
-        this.afterDelete(response.topic_bookmarked);
-      }
-    });
-  },
-
-  _reminderAt() {
-    if (!this.selectedReminderType) {
-      return;
-    }
-
-<<<<<<< HEAD
-    return this.selectedDateTime;
-  },
-
-  postLocalDate() {
-    let parsedPostLocalDate = parseCustomDatetime(
-      this.model.postDetectedLocalDate,
-      this.model.postDetectedLocalTime,
-      this.userTimezone,
-      this.model.postDetectedLocalTimezone
-    );
-
-    if (!this.model.postDetectedLocalTime) {
-      return this.startOfDay(parsedPostLocalDate);
-    }
-
-    return parsedPostLocalDate;
-=======
-    switch (this.selectedReminderType) {
-      case REMINDER_TYPES.LATER_TODAY:
-        return this.laterToday();
-      case REMINDER_TYPES.NEXT_BUSINESS_DAY:
-        return this.nextBusinessDay();
-      case REMINDER_TYPES.TOMORROW:
-        return this.tomorrow();
-      case REMINDER_TYPES.NEXT_WEEK:
-        return this.nextWeek();
-      case REMINDER_TYPES.START_OF_NEXT_BUSINESS_WEEK:
-        return this.nextWeek().day(MOMENT_MONDAY);
-      case REMINDER_TYPES.LATER_THIS_WEEK:
-        return this.laterThisWeek();
-      case REMINDER_TYPES.NEXT_MONTH:
-        return this.nextMonth();
-      case REMINDER_TYPES.CUSTOM:
-        this.set(
-          "customReminderTime",
-          this.customReminderTime || this._defaultCustomReminderTime()
-        );
-        const customDateTime = this._parseCustomDateTime(
-          this.customReminderDate,
-          this.customReminderTime
-        );
-        if (!customDateTime.isValid()) {
-          this.setProperties({
-            customReminderTime: null,
-            customReminderDate: null,
-          });
-          return;
-        }
-        return customDateTime;
-      case REMINDER_TYPES.LAST_CUSTOM:
-        return this.parsedLastCustomReminderDatetime;
-      case REMINDER_TYPES.POST_LOCAL_DATE:
-        return this.postLocalDate;
-    }
-  },
-
-  nextWeek() {
-    return this.startOfDay(this.now().add(7, "days"));
-  },
-
-  nextMonth() {
-    return this.startOfDay(this.now().add(1, "month"));
-  },
-
-  tomorrow() {
-    return this.startOfDay(this.now().add(1, "day"));
-  },
-
-  startOfDay(momentDate) {
-    return momentDate.hour(START_OF_DAY_HOUR).startOf("hour");
-  },
-
-  now() {
-    return moment.tz(this.userTimezone);
-  },
-
-  laterToday() {
-    let later = this.now().add(3, "hours");
-    if (later.hour() >= LATER_TODAY_MAX_HOUR) {
-      return later.hour(LATER_TODAY_MAX_HOUR).startOf("hour");
-    }
-    return later.minutes() < 30
-      ? later.startOf("hour")
-      : later.add(30, "minutes").startOf("hour");
-  },
-
-  laterThisWeek() {
-    if (!this.showLaterThisWeek) {
-      return;
-    }
-    return this.startOfDay(this.now().add(2, "days"));
->>>>>>> fcbb6c41
-  },
-
-  _handleSaveError(e) {
-    this._savingBookmarkManually = false;
-    if (typeof e === "string") {
-      bootbox.alert(e);
-    } else {
-      popupAjaxError(e);
-    }
-  },
-
-  @action
-  toggleOptionsPanel() {
-    if (this.showOptions) {
-      $(".bookmark-options-panel").slideUp("fast");
-    } else {
-      $(".bookmark-options-panel").slideDown("fast");
-    }
-    this.toggleProperty("showOptions");
-  },
-
-  @action
-  saveAndClose() {
-    if (this._saving || this._deleting) {
-      return;
-    }
-
-    this._saving = true;
-    this._savingBookmarkManually = true;
-    return this._saveBookmark()
-      .then(() => this.send("closeModal"))
-      .catch((e) => this._handleSaveError(e))
-      .finally(() => (this._saving = false));
-  },
-
-  @action
-  delete() {
-    this._deleting = true;
-    let deleteAction = () => {
-      this._closeWithoutSaving = true;
-      this._deleteBookmark()
-        .then(() => {
-          this._deleting = false;
-          this.send("closeModal");
-        })
-        .catch((e) => this._handleSaveError(e));
-    };
-
-    if (this._existingBookmarkHasReminder()) {
-      bootbox.confirm(I18n.t("bookmarks.confirm_delete"), (result) => {
-        if (result) {
-          deleteAction();
-        }
-      });
-    } else {
-      deleteAction();
-    }
-  },
-
-  @action
-  closeWithoutSavingBookmark() {
-    this._closeWithoutSaving = true;
-    this.send("closeModal");
-  },
-
-  @action
-  onTimeSelected(type, time) {
-    this.setProperties({ selectedReminderType: type, selectedDateTime: time });
-
-    // if the type is custom, we need to wait for the user to click save, as
-    // they could still be adjusting the date and time
-    if (type !== TIME_SHORTCUT_TYPES.CUSTOM) {
-      return this.saveAndClose();
-    }
-  },
-
-  @action
-  selectPostLocalDate(date) {
-    this.setProperties({
-      selectedReminderType: this.reminderTypes.POST_LOCAL_DATE,
-      postLocalDate: date,
-    });
-    return this.saveAndClose();
-  },
 });