import Controller, { inject as controller } from "@ember/controller";
import Session from "discourse/models/session";
import { setDefaultHomepage } from "discourse/lib/utilities";
import {
  listColorSchemes,
  loadColorSchemeStylesheet,
  updateColorSchemeCookie,
} from "discourse/lib/color-scheme-picker";
import { listThemes, setLocalTheme } from "discourse/lib/theme-selector";
import { not, reads } from "@ember/object/computed";
import I18n from "I18n";
import { computed } from "@ember/object";
import discourseComputed from "discourse-common/utils/decorators";
import { popupAjaxError } from "discourse/lib/ajax-error";
import { reload } from "discourse/helpers/page-reloader";
import { propertyEqual } from "discourse/lib/computed";

const USER_HOMES = {
  1: "latest",
  2: "categories",
  3: "unread",
  4: "new",
  5: "top",
  6: "bookmarks",
  7: "unseen",
};

const TEXT_SIZES = ["smallest", "smaller", "normal", "larger", "largest"];
const TITLE_COUNT_MODES = ["notifications", "contextual"];

export default Controller.extend({
  currentThemeId: -1,
  previewingColorScheme: false,
  preferencesController: controller("preferences"),
  makeColorSchemeDefault: true,
<<<<<<< HEAD
  isCurrentUserProfile: true,
=======
  canPreviewColorScheme: propertyEqual("model.id", "currentUser.id"),
>>>>>>> 01d87e78

  init() {
    this._super(...arguments);
  },

  @discourseComputed("model.id")
  isCurrentUserProfile(userId) {
    return this.currentUser.id === userId;
  },

  @discourseComputed("makeThemeDefault")
  saveAttrNames(makeThemeDefault) {
    let attrs = [
      "locale",
      "external_links_in_new_tab",
      "dynamic_favicon",
      "enable_quoting",
      "enable_defer",
      "automatically_unpin_topics",
      "allow_private_messages",
      "enable_allowed_pm_users",
      "homepage_id",
      "hide_profile_and_presence",
      "text_size",
      "title_count_mode",
      "skip_new_user_tips",
      "color_scheme_id",
      "dark_scheme_id",
    ];

    if (makeThemeDefault) {
      attrs.push("theme_ids");
    }

    return attrs;
  },

  @discourseComputed()
  availableLocales() {
    return JSON.parse(this.siteSettings.available_locales);
  },

  @discourseComputed
  defaultDarkSchemeId() {
    return this.siteSettings.default_dark_mode_color_scheme_id;
  },

  @discourseComputed
  textSizes() {
    return TEXT_SIZES.map((value) => {
      return { name: I18n.t(`user.text_size.${value}`), value };
    });
  },

  homepageId: computed(
    "model.user_option.homepage_id",
    "userSelectableHome.[]",
    function () {
      return (
        this.model.user_option.homepage_id ||
        this.userSelectableHome.firstObject.value
      );
    }
  ),

  @discourseComputed
  titleCountModes() {
    return TITLE_COUNT_MODES.map((value) => {
      return { name: I18n.t(`user.title_count_mode.${value}`), value };
    });
  },

  @discourseComputed
  userSelectableThemes() {
    return listThemes(this.site);
  },

  @discourseComputed("userSelectableThemes")
  showThemeSelector(themes) {
    return themes && themes.length > 1;
  },

  @discourseComputed("themeId")
  themeIdChanged(themeId) {
    if (this.currentThemeId === -1) {
      this.set("currentThemeId", themeId);
      return false;
    } else {
      return this.currentThemeId !== themeId;
    }
  },

  @discourseComputed
  userSelectableColorSchemes() {
    return listColorSchemes(this.site);
  },

  showColorSchemeSelector: reads("userSelectableColorSchemes.length"),
  selectedColorSchemeNoneLabel: I18n.t(
    "user.color_schemes.default_description"
  ),

  @discourseComputed(
    "userSelectableThemes",
    "userSelectableColorSchemes",
    "themeId"
  )
  currentSchemeCanBeSelected(userThemes, userColorSchemes, themeId) {
    if (!userThemes || !themeId) {
      return false;
    }

    const theme = userThemes.findBy("id", themeId);
    if (!theme) {
      return false;
    }

    return userColorSchemes.findBy("id", theme.color_scheme_id);
  },

  showColorSchemeNoneItem: not("currentSchemeCanBeSelected"),

  @discourseComputed("model.user_option.theme_ids", "themeId")
  showThemeSetDefault(userOptionThemes, selectedTheme) {
    return !userOptionThemes || userOptionThemes[0] !== selectedTheme;
  },

  @discourseComputed("model.user_option.text_size", "textSize")
  showTextSetDefault(userOptionTextSize, selectedTextSize) {
    return userOptionTextSize !== selectedTextSize;
  },

  homeChanged() {
    const siteHome = this.siteSettings.top_menu.split("|")[0].split(",")[0];
    const userHome = USER_HOMES[this.get("model.user_option.homepage_id")];

    setDefaultHomepage(userHome || siteHome);
  },

  @discourseComputed()
  userSelectableHome() {
    let homeValues = {};
    Object.keys(USER_HOMES).forEach((newValue) => {
      const newKey = USER_HOMES[newValue];
      homeValues[newKey] = newValue;
    });

    let result = [];
    this.siteSettings.top_menu.split("|").forEach((m) => {
      let id = homeValues[m];
      if (id) {
        result.push({ name: I18n.t(`filters.${m}.title`), value: Number(id) });
      }
    });
    return result;
  },

  @discourseComputed
  showDarkModeToggle() {
    return this.defaultDarkSchemeId > 0 && !this.showDarkColorSchemeSelector;
  },

  @discourseComputed
  userSelectableDarkColorSchemes() {
    return listColorSchemes(this.site, {
      darkOnly: true,
    });
  },

  @discourseComputed("userSelectableDarkColorSchemes")
  showDarkColorSchemeSelector(darkSchemes) {
    // when a default dark scheme is set
    // dropdown has two items (disable / use site default)
    // but we show a checkbox in that case
    const minToShow = this.defaultDarkSchemeId > 0 ? 2 : 1;
    return darkSchemes && darkSchemes.length > minToShow;
  },

  enableDarkMode: computed({
    set(key, value) {
      return value;
    },
    get() {
      return this.get("model.user_option.dark_scheme_id") === -1 ? false : true;
    },
  }),

  selectedColorSchemeId: computed({
    set(key, value) {
      return value;
    },
    get() {
      const theme = this.userSelectableThemes?.findBy("id", this.themeId);
      const colorSchemeId = theme?.color_scheme_id;
      const userColorSchemeId = this.isCurrentUserProfile
        ? this.session.userColorSchemeId
        : this.get("model.user_option.color_scheme_id");

      if (!userColorSchemeId) {
        return;
      }

      // we don't want to display the numeric ID of a scheme
      // when it is set by the theme but not marked as user selectable
      if (
        colorSchemeId === userColorSchemeId &&
        !this.userSelectableColorSchemes.findBy("id", userColorSchemeId)
      ) {
        return;
      } else {
        return userColorSchemeId;
      }
    },
  }),

  selectedDarkColorSchemeId: computed({
    get() {
      if (this.isCurrentUserProfile) {
        return this.session.userDarkSchemeId;
      }

      return (
        this.get("model.user_option.dark_scheme_id") || this.defaultDarkSchemeId
      );
    },
  }),

  actions: {
    save() {
      this.set("saved", false);
      const makeThemeDefault = this.makeThemeDefault;
      if (makeThemeDefault) {
        this.set("model.user_option.theme_ids", [this.themeId]);
      }

      const makeTextSizeDefault = this.makeTextSizeDefault;
      if (makeTextSizeDefault) {
        this.set("model.user_option.text_size", this.textSize);
      }

      if (!this.showColorSchemeSelector) {
        this.set("model.user_option.color_scheme_id", null);
      } else if (this.makeColorSchemeDefault) {
        this.set(
          "model.user_option.color_scheme_id",
          this.selectedColorSchemeId
        );
      }

      if (this.showDarkModeToggle) {
        this.set(
          "model.user_option.dark_scheme_id",
          this.enableDarkMode ? null : -1
        );
      } else {
        // if chosen dark scheme matches site dark scheme, no need to store
        if (
          this.defaultDarkSchemeId > 0 &&
          this.selectedDarkColorSchemeId === this.defaultDarkSchemeId
        ) {
          this.set("model.user_option.dark_scheme_id", null);
        } else {
          this.set(
            "model.user_option.dark_scheme_id",
            this.selectedDarkColorSchemeId
          );
        }
      }

      return this.model
        .save(this.saveAttrNames)
        .then(() => {
          this.set("saved", true);

          if (makeThemeDefault) {
            setLocalTheme([]);
          } else {
            setLocalTheme(
              [this.themeId],
              this.get("model.user_option.theme_key_seq")
            );
          }
          if (makeTextSizeDefault) {
            this.model.updateTextSizeCookie(null);
          } else {
            this.model.updateTextSizeCookie(this.textSize);
          }

          if (this.makeColorSchemeDefault) {
            updateColorSchemeCookie(null);
            updateColorSchemeCookie(null, { dark: true });
          } else {
            updateColorSchemeCookie(this.selectedColorSchemeId);

            if (
              this.defaultDarkSchemeId > 0 &&
              this.selectedDarkColorSchemeId === this.defaultDarkSchemeId
            ) {
              updateColorSchemeCookie(null, { dark: true });
            } else {
              updateColorSchemeCookie(this.selectedDarkColorSchemeId, {
                dark: true,
              });
            }
          }

          this.homeChanged();

          if (this.themeId !== this.currentThemeId) {
            reload();
          }
        })
        .catch(popupAjaxError);
    },

    selectTextSize(newSize) {
      const classList = document.documentElement.classList;

      TEXT_SIZES.forEach((name) => {
        const className = `text-size-${name}`;
        if (newSize === name) {
          classList.add(className);
        } else {
          classList.remove(className);
        }
      });

      // Force refresh when leaving this screen
      this.session.requiresRefresh = true;
      this.set("textSize", newSize);
    },

    loadColorScheme(colorSchemeId) {
      this.setProperties({
        selectedColorSchemeId: colorSchemeId,
        previewingColorScheme: this.canPreviewColorScheme,
      });

      if (!this.canPreviewColorScheme) {
        return;
      }

      if (colorSchemeId < 0) {
        const defaultTheme = this.userSelectableThemes.findBy(
          "id",
          this.themeId
        );

        if (defaultTheme && defaultTheme.color_scheme_id) {
          colorSchemeId = defaultTheme.color_scheme_id;
        }
      }
      loadColorSchemeStylesheet(colorSchemeId, this.themeId);
      if (this.selectedDarkColorSchemeId === -1) {
        // set this same scheme for dark mode preview when dark scheme is disabled
        loadColorSchemeStylesheet(colorSchemeId, this.themeId, true);
      }
    },

    loadDarkColorScheme(colorSchemeId) {
      this.setProperties({
        selectedDarkColorSchemeId: colorSchemeId,
        previewingColorScheme: this.canPreviewColorScheme,
      });

      if (!this.canPreviewColorScheme) {
        return;
      }

      if (colorSchemeId === -1) {
        // load preview of regular scheme when dark scheme is disabled
        loadColorSchemeStylesheet(
          this.selectedColorSchemeId,
          this.themeId,
          true
        );
        Session.currentProp("darkModeAvailable", false);
      } else {
        loadColorSchemeStylesheet(colorSchemeId, this.themeId, true);
        Session.currentProp("darkModeAvailable", true);
      }
    },

    undoColorSchemePreview() {
      this.setProperties({
        selectedColorSchemeId: this.session.userColorSchemeId,
        selectedDarkColorSchemeId: this.session.userDarkSchemeId,
        previewingColorScheme: false,
      });
      const darkStylesheet = document.querySelector("link#cs-preview-dark"),
        lightStylesheet = document.querySelector("link#cs-preview-light");
      if (darkStylesheet) {
        darkStylesheet.remove();
      }

      if (lightStylesheet) {
        lightStylesheet.remove();
      }
    },
  },
});<|MERGE_RESOLUTION|>--- conflicted
+++ resolved
@@ -33,19 +33,10 @@
   previewingColorScheme: false,
   preferencesController: controller("preferences"),
   makeColorSchemeDefault: true,
-<<<<<<< HEAD
-  isCurrentUserProfile: true,
-=======
-  canPreviewColorScheme: propertyEqual("model.id", "currentUser.id"),
->>>>>>> 01d87e78
+  isCurrentUserProfile: propertyEqual("model.id", "currentUser.id"),
 
   init() {
     this._super(...arguments);
-  },
-
-  @discourseComputed("model.id")
-  isCurrentUserProfile(userId) {
-    return this.currentUser.id === userId;
   },
 
   @discourseComputed("makeThemeDefault")
@@ -373,10 +364,10 @@
     loadColorScheme(colorSchemeId) {
       this.setProperties({
         selectedColorSchemeId: colorSchemeId,
-        previewingColorScheme: this.canPreviewColorScheme,
+        previewingColorScheme: this.isCurrentUserProfile,
       });
 
-      if (!this.canPreviewColorScheme) {
+      if (!this.isCurrentUserProfile) {
         return;
       }
 
@@ -400,10 +391,10 @@
     loadDarkColorScheme(colorSchemeId) {
       this.setProperties({
         selectedDarkColorSchemeId: colorSchemeId,
-        previewingColorScheme: this.canPreviewColorScheme,
+        previewingColorScheme: this.isCurrentUserProfile,
       });
 
-      if (!this.canPreviewColorScheme) {
+      if (!this.isCurrentUserProfile) {
         return;
       }
 
