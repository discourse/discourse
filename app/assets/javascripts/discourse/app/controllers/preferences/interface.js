--- conflicted
+++ resolved
@@ -34,12 +34,8 @@
   previewingColorScheme: false,
   preferencesController: controller("preferences"),
   makeColorSchemeDefault: true,
-<<<<<<< HEAD
   isCurrentUserProfile: propertyEqual("model.id", "currentUser.id"),
-=======
-  canPreviewColorScheme: propertyEqual("model.id", "currentUser.id"),
   subpageTitle: I18n.t("user.preferences_nav.interface"),
->>>>>>> c4306872
 
   init() {
     this._super(...arguments);
