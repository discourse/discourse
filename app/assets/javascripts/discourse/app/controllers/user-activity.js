import Controller, { inject as controller } from "@ember/controller";
import { alias } from "@ember/object/computed";
<<<<<<< HEAD
import { inject as service } from "@ember/service";
=======
import { service } from "@ember/service";
import { exportUserArchive } from "discourse/lib/export-csv";
>>>>>>> 33b5a844
import discourseComputed from "discourse-common/utils/decorators";
import I18n from "discourse-i18n";

export default Controller.extend({
  currentUser: service(),
  user: controller(),
  userActionType: null,

  canDownloadPosts: alias("user.viewingSelf"),

  @discourseComputed("currentUser.draft_count")
  draftLabel(count) {
    return count > 0
      ? I18n.t("drafts.label_with_count", { count })
      : I18n.t("drafts.label");
  },

  @discourseComputed("model.pending_posts_count")
  pendingLabel(count) {
    return count > 0
      ? I18n.t("pending_posts.label_with_count", { count })
      : I18n.t("pending_posts.label");
  },
});<|MERGE_RESOLUTION|>--- conflicted
+++ resolved
@@ -1,11 +1,7 @@
 import Controller, { inject as controller } from "@ember/controller";
 import { alias } from "@ember/object/computed";
-<<<<<<< HEAD
-import { inject as service } from "@ember/service";
-=======
 import { service } from "@ember/service";
 import { exportUserArchive } from "discourse/lib/export-csv";
->>>>>>> 33b5a844
 import discourseComputed from "discourse-common/utils/decorators";
 import I18n from "discourse-i18n";
 
