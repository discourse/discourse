import { inject as service } from "@ember/service";
import { alias, equal, not } from "@ember/object/computed";
import Controller, { inject as controller } from "@ember/controller";
import { action } from "@ember/object";
import Category from "discourse/models/category";
import DiscourseURL from "discourse/lib/url";

<<<<<<< HEAD
export default Controller.extend({
  // discoveryTopics: controller("discovery/topics"),
  // navigationCategory: controller("navigation/category"),
  application: controller(),
  router: service(),
  viewingCategoriesList: equal(
    "router.currentRouteName",
    "discovery.categories"
  ),
  loading: false,

  // category: alias("navigationCategory.category"),
  // noSubcategories: alias("navigationCategory.noSubcategories"),
=======
export default class DiscoveryController extends Controller {
  @service router;

  @controller("discovery/topics") discoveryTopics;
  @controller("navigation/category") navigationCategory;
  @controller application;
>>>>>>> 089dead6

  @equal("router.currentRouteName", "discovery.categories")
  viewingCategoriesList;

  @alias("navigationCategory.category") category;
  @alias("navigationCategory.noSubcategories") noSubcategories;
  @not("discoveryTopics.model.canLoadMore") loadedAllItems;

  loading = false;

  @action
  loadingBegan() {
    this.set("loading", true);
    this.set("application.showFooter", false);
  }

  @action
  loadingComplete() {
    this.set("loading", false);
    this.set("application.showFooter", this.loadedAllItems);
  }

  showMoreUrl(period) {
    let url = "",
      category = this.category;

    if (category) {
      url = `/c/${Category.slugFor(category)}/${category.id}${
        this.noSubcategories ? "/none" : ""
      }/l`;
    }

    url += "/top";

    const urlSearchParams = new URLSearchParams();

    for (const [key, value] of Object.entries(
      this.router.currentRoute.queryParams
    )) {
      if (typeof value !== "undefined") {
        urlSearchParams.set(key, value);
      }
    }

    urlSearchParams.set("period", period);

    return `${url}?${urlSearchParams.toString()}`;
<<<<<<< HEAD
  },
});
=======
  }

  get showLoadingSpinner() {
    return (
      this.get("loading") &&
      this.siteSettings.page_loading_indicator === "spinner"
    );
  }

  @action
  changePeriod(p) {
    DiscourseURL.routeTo(this.showMoreUrl(p));
  }
}
>>>>>>> 089dead6
<|MERGE_RESOLUTION|>--- conflicted
+++ resolved
@@ -5,34 +5,18 @@
 import Category from "discourse/models/category";
 import DiscourseURL from "discourse/lib/url";
 
-<<<<<<< HEAD
-export default Controller.extend({
-  // discoveryTopics: controller("discovery/topics"),
-  // navigationCategory: controller("navigation/category"),
-  application: controller(),
-  router: service(),
-  viewingCategoriesList: equal(
-    "router.currentRouteName",
-    "discovery.categories"
-  ),
-  loading: false,
-
-  // category: alias("navigationCategory.category"),
-  // noSubcategories: alias("navigationCategory.noSubcategories"),
-=======
 export default class DiscoveryController extends Controller {
   @service router;
 
-  @controller("discovery/topics") discoveryTopics;
-  @controller("navigation/category") navigationCategory;
+  // @controller("discovery/topics") discoveryTopics;
+  // @controller("navigation/category") navigationCategory;
   @controller application;
->>>>>>> 089dead6
 
   @equal("router.currentRouteName", "discovery.categories")
   viewingCategoriesList;
 
-  @alias("navigationCategory.category") category;
-  @alias("navigationCategory.noSubcategories") noSubcategories;
+  // @alias("navigationCategory.category") category;
+  // @alias("navigationCategory.noSubcategories") noSubcategories;
   @not("discoveryTopics.model.canLoadMore") loadedAllItems;
 
   loading = false;
@@ -74,22 +58,5 @@
     urlSearchParams.set("period", period);
 
     return `${url}?${urlSearchParams.toString()}`;
-<<<<<<< HEAD
-  },
-});
-=======
   }
-
-  get showLoadingSpinner() {
-    return (
-      this.get("loading") &&
-      this.siteSettings.page_loading_indicator === "spinner"
-    );
-  }
-
-  @action
-  changePeriod(p) {
-    DiscourseURL.routeTo(this.showMoreUrl(p));
-  }
-}
->>>>>>> 089dead6
+}