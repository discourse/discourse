--- conflicted
+++ resolved
@@ -8,25 +8,14 @@
 export default class DiscoveryController extends Controller {
   @service router;
 
-<<<<<<< HEAD
-  // @controller("discovery/topics") discoveryTopics;
   // @controller("navigation/category") navigationCategory;
   @controller application;
-=======
-  @controller("navigation/category") navigationCategory;
->>>>>>> 95ba2683
 
   @equal("router.currentRouteName", "discovery.categories")
   viewingCategoriesList;
 
-<<<<<<< HEAD
   // @alias("navigationCategory.category") category;
   // @alias("navigationCategory.noSubcategories") noSubcategories;
-  @not("discoveryTopics.model.canLoadMore") loadedAllItems;
-=======
-  @alias("navigationCategory.category") category;
-  @alias("navigationCategory.noSubcategories") noSubcategories;
->>>>>>> 95ba2683
 
   loading = false;
 
