--- conflicted
+++ resolved
@@ -115,22 +115,6 @@
     return getURL("/u/admin-login");
   }
 
-<<<<<<< HEAD
-  get shouldTriggerRouteAction() {
-    return (
-      !this.siteSettings.full_page_login ||
-      this.siteSettings.enable_discourse_connect ||
-      this.singleExternalLogin
-    );
-  }
-
-  @action
-  showFullPageLogin() {
-    this.showLogin = true;
-  }
-
-=======
->>>>>>> 3cac9432
   @action
   async passkeyLogin(mediation = "optional") {
     try {
@@ -157,8 +141,6 @@
           if (destinationUrl) {
             removeCookie("destination_url");
             window.location.assign(destinationUrl);
-          } else if (this.referrerUrl) {
-            window.location.assign(this.referrerUrl);
           } else {
             window.location.reload();
           }
@@ -192,40 +174,8 @@
   }
 
   @action
-<<<<<<< HEAD
-  showCreateAccount(createAccountProps = {}) {
-    if (this.site.isReadOnly) {
-      this.dialog.alert(i18n("read_only_mode.login_disabled"));
-    } else {
-      this.handleShowCreateAccount(createAccountProps);
-    }
-  }
-
-  handleShowCreateAccount(createAccountProps) {
-    if (this.siteSettings.enable_discourse_connect) {
-      const returnPath = encodeURIComponent(window.location.pathname);
-      window.location = getURL("/session/sso?return_path=" + returnPath);
-    } else {
-      if (
-        this.isOnlyOneExternalLoginMethod &&
-        this.siteSettings.auth_immediately
-      ) {
-        // we will automatically redirect to the external auth service
-        this.login.externalLogin(this.externalLoginMethods[0], {
-          signup: true,
-        });
-      } else {
-        this.router.transitionTo("signup").then((signup) => {
-          Object.keys(createAccountProps || {}).forEach((key) => {
-            signup.controller.set(key, createAccountProps[key]);
-          });
-        });
-      }
-    }
-=======
   loginPasswordChanged(event) {
     this.loginPassword = event.target.value;
->>>>>>> 3cac9432
   }
 
   @action
@@ -309,22 +259,6 @@
           set("username", this.loginName);
           set("password", this.loginPassword);
 
-<<<<<<< HEAD
-        if (ssoDestinationUrl) {
-          removeCookie("sso_destination_url");
-          window.location.assign(ssoDestinationUrl);
-          return;
-        } else if (destinationUrl) {
-          // redirect client to the original URL
-          removeCookie("destination_url");
-
-          applyHiddenFormInputValue(destinationUrl, "redirect");
-        } else if (this.referrerUrl) {
-          applyHiddenFormInputValue(this.referrerUrl, "redirect");
-        } else {
-          applyHiddenFormInputValue(window.location.href, "redirect");
-        }
-=======
           const destinationUrl = cookie("destination_url");
           if (destinationUrl) {
             removeCookie("destination_url");
@@ -332,7 +266,6 @@
           } else {
             set("redirect", window.location.href);
           }
->>>>>>> 3cac9432
 
           if (this.capabilities.isIOS && this.capabilities.isSafari) {
             // In case of Safari on iOS do not submit hidden login form
