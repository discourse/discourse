--- conflicted
+++ resolved
@@ -1,12 +1,8 @@
 import Controller, { inject as controller } from "@ember/controller";
-<<<<<<< HEAD
-import discourseDebounce from "discourse/lib/debounce";
-import discourseComputed, { observes } from "discourse-common/utils/decorators";
-=======
 import { action } from "@ember/object";
 import discourseDebounce from "discourse-common/lib/debounce";
+import discourseComputed, { observes } from "discourse-common/utils/decorators";
 import { equal } from "@ember/object/computed";
->>>>>>> 0cc178d5
 import { longDate } from "discourse/lib/formatter";
 import { observes } from "discourse-common/utils/decorators";
 
@@ -66,19 +62,13 @@
     this.set("application.showFooter", !this.get("model.canLoadMore"));
   },
 
-<<<<<<< HEAD
-  actions: {
-    loadMore() {
-      this.model.loadMore();
-    },
-
-    updateGroupParam(selectedGroups, currentSelection) {
-      this.set("group", currentSelection ? currentSelection.name : null);
-    },
-=======
   @action
   loadMore() {
     this.model.loadMore();
->>>>>>> 0cc178d5
+  },
+
+  @action
+  updateGroupParam(selectedGroups, currentSelection) {
+    this.set("group", currentSelection ? currentSelection.name : null);
   },
 });