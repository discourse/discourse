--- conflicted
+++ resolved
@@ -32,40 +32,14 @@
 import RawHtml from "discourse/widgets/raw-html";
 import RenderGlimmer from "discourse/widgets/render-glimmer";
 import { applyDecorators, createWidget } from "discourse/widgets/widget";
-<<<<<<< HEAD
-import { isTesting } from "discourse-common/config/environment";
-import { avatarUrl, translateSize } from "discourse-common/lib/avatar-utils";
-import getURL, {
-  getAbsoluteURL,
-  getURLWithCDN,
-} from "discourse-common/lib/get-url";
-import { iconNode } from "discourse-common/lib/icon-library";
-import I18n from "discourse-i18n";
-=======
 import { i18n } from "discourse-i18n";
->>>>>>> 76e7f12a
 
 function transformWithCallbacks(post, topicUrl, store) {
   let transformed = transformBasicPost(post);
   postTransformCallbacks(transformed);
 
-<<<<<<< HEAD
-  // We don't want to overwrite CPs
-  // We are doing something a bit weird here by creating a post object from a transformed post.
-  // They aren't 100% the same.
-  delete transformed.new_user;
-  delete transformed.deleted;
-  delete transformed.shareUrl;
-  delete transformed.firstPost;
-  delete transformed.usernameUrl;
-  delete transformed.topicNotificationLevel;
-
-  transformed.customShare = `${topicUrl}/${post.post_number}`;
-  transformed.asPost = store.createRecord("post", transformed);
-=======
   transformed.customShare = `${topicUrl}/${post.post_number}`;
   transformed.asPost = store.createRecord("post", post);
->>>>>>> 76e7f12a
 
   return transformed;
 }
@@ -670,11 +644,7 @@
             model: p.asPost,
             state: {
               role: "region",
-<<<<<<< HEAD
-              "aria-label": I18n.t("post.sr_embedded_reply_description", {
-=======
               "aria-label": i18n("post.sr_embedded_reply_description", {
->>>>>>> 76e7f12a
                 post_number: attrs.post_number,
                 username: p.username,
               }),
@@ -690,11 +660,7 @@
           action: "toggleRepliesBelow",
           actionParam: true,
           className: "btn collapse-up",
-<<<<<<< HEAD
-          translatedAriaLabel: I18n.t("post.sr_collapse_replies"),
-=======
           translatedAriaLabel: i18n("post.sr_collapse_replies"),
->>>>>>> 76e7f12a
         })
       );
 
