import highlightHTML, { unhighlightHTML } from "discourse/lib/highlight-html";
import I18n from "I18n";
import { ajax } from "discourse/lib/ajax";
import highlightSearch from "discourse/lib/highlight-search";
import { iconHTML } from "discourse-common/lib/icon-library";
import { isValidLink } from "discourse/lib/click-track";
import { number } from "discourse/lib/formatter";
import { spinnerHTML } from "discourse/helpers/loading-spinner";
import { escape } from "pretty-text/sanitizer";
import domFromString from "discourse-common/lib/dom-from-string";

let _beforeAdoptDecorators = [];
let _afterAdoptDecorators = [];

// Don't call this directly: use `plugin-api/decorateCookedElement`
export function addDecorator(callback, { afterAdopt = false } = {}) {
  if (afterAdopt) {
    _afterAdoptDecorators.push(callback);
  } else {
    _beforeAdoptDecorators.push(callback);
  }
}

export function resetDecorators() {
  _beforeAdoptDecorators = [];
  _afterAdoptDecorators = [];
}

let detachedDocument = document.implementation.createHTMLDocument("detached");

function createDetachedElement(nodeName) {
  return detachedDocument.createElement(nodeName);
}

export default class PostCooked {
  originalQuoteContents = null;

  constructor(attrs, decoratorHelper, currentUser) {
    this.attrs = attrs;
    this.expanding = false;
    this._highlighted = false;
    this.decoratorHelper = decoratorHelper;
    this.currentUser = currentUser;
    this.ignoredUsers = this.currentUser
      ? this.currentUser.ignored_users
      : null;
  }

  update(prev) {
    if (
      prev.attrs.cooked !== this.attrs.cooked ||
      prev.attrs.highlightTerm !== this.attrs.highlightTerm
    ) {
      return this.init();
    }
  }

  init() {
    this.originalQuoteContents = null;
    const cookedDiv = this._computeCooked();

    this._insertQuoteControls(cookedDiv);
    this._showLinkCounts(cookedDiv);
    this._applySearchHighlight(cookedDiv);
    this._decorateAndAdopt(cookedDiv);

    return cookedDiv;
  }

  _decorateAndAdopt(cooked) {
    _beforeAdoptDecorators.forEach((d) => d(cooked, this.decoratorHelper));

    document.adoptNode(cooked);

    _afterAdoptDecorators.forEach((d) => d(cooked, this.decoratorHelper));
  }

  _applySearchHighlight(html) {
    const highlight = this.attrs.highlightTerm;

    if (highlight && highlight.length > 2) {
      if (this._highlighted) {
        unhighlightHTML(html);
      }

      highlightSearch(html, highlight, { defaultClassName: true });
      this._highlighted = true;
    } else if (this._highlighted) {
      unhighlightHTML(html);
      this._highlighted = false;
    }
  }

  _showLinkCounts(html) {
    const linkCounts = this.attrs.linkCounts;
    if (!linkCounts) {
      return;
    }

    // find the best <a> element in each onebox and display link counts only
    // for that one (the best element is the most significant one to the
    // viewer)
    const bestElements = new Map();
    html.querySelectorAll("aside.onebox").forEach((onebox) => {
      // look in headings first
      for (let i = 1; i <= 6; ++i) {
        const hLinks = onebox.querySelectorAll(`h${i} a[href]`);
        if (hLinks.length > 0) {
          bestElements.set(onebox, hLinks[0]);
          return;
        }
      }

      // use the header otherwise
      const hLinks = onebox.querySelectorAll("header a[href]");
      if (hLinks.length > 0) {
        bestElements.set(onebox, hLinks[0]);
      }
    });

    linkCounts.forEach((lc) => {
      if (!lc.clicks || lc.clicks < 1) {
        return;
      }

      html.querySelectorAll("a[href]").forEach((link) => {
        const href = link.getAttribute("href");
        let valid = href === lc.url;

        // this might be an attachment
        if (lc.internal && /^\/uploads\//.test(lc.url)) {
          valid = href.includes(lc.url);
        }

        // match server-side behavior for internal links with query params
        if (lc.internal && /\?/.test(href)) {
          valid = href.split("?")[0] === lc.url;
        }

        // don't display badge counts on category badge & oneboxes (unless when explicitly stated)
        if (valid && isValidLink(link)) {
          const onebox = link.closest(".onebox");

          if (
            !onebox ||
            !bestElements.has(onebox) ||
            bestElements.get(onebox) === link
          ) {
            const title = I18n.t("topic_map.clicks", { count: lc.clicks });

            link.appendChild(document.createTextNode(" "));
            link.appendChild(
              domFromString(
                `<span class='badge badge-notification clicks' title='${title}'>${number(
                  lc.clicks
                )}</span>`
              )[0]
            );
          }
        }
      });
    });
  }

  async _toggleQuote(aside) {
    if (this.expanding) {
      return;
    }

    this.expanding = true;
    const blockQuote = aside.querySelector("blockquote");

    if (!blockQuote) {
      return;
    }

    if (aside.dataset.expanded) {
      delete aside.dataset.expanded;
    } else {
      aside.dataset.expanded = true;
    }

    const quoteId = blockQuote.id;

    if (aside.dataset.expanded) {
      this._updateQuoteElements(aside, "chevron-up");

      // Show expanded quote
      this.originalQuoteContents.set(quoteId, blockQuote.innerHTML);

      const originalText =
        blockQuote.textContent.trim() ||
        this.attrs.cooked.querySelector("blockquote").textContent.trim();

      blockQuote.innerHTML = spinnerHTML;

      const topicId = parseInt(aside.dataset.topic || this.attrs.topicId, 10);
      const postId = parseInt(aside.dataset.post, 10);

      try {
        const result = await ajax(`/posts/by_number/${topicId}/${postId}`);

        const post = this.decoratorHelper.getModel();
        const quotedPosts = post.quoted || {};
        quotedPosts[result.id] = result;
        post.set("quoted", quotedPosts);

        const div = createDetachedElement("div");
        div.classList.add("expanded-quote");
        div.dataset.postId = result.id;
        div.innerHTML = result.cooked;

        this._decorateAndAdopt(div);

        highlightHTML(div, originalText, {
          matchCase: true,
        });

        blockQuote.innerHTML = "";
        blockQuote.appendChild(div);
      } catch (e) {
        if ([403, 404].includes(e.jqXHR.status)) {
          const icon = e.jqXHR.status === 403 ? "lock" : "far-trash-alt";
          blockQuote.innerHTML = `<div class='expanded-quote icon-only'>${iconHTML(
            icon
          )}</div>`;
        }
      }
    } else {
      // Hide expanded quote
      this._updateQuoteElements(aside, "chevron-down");
      blockQuote.innerHTML = this.originalQuoteContents.get(blockQuote.id);
    }

    this.expanding = false;
  }

  _urlForPostNumber(postNumber) {
    return postNumber > 0
      ? `${this.attrs.topicUrl}/${postNumber}`
      : this.attrs.topicUrl;
  }

  _updateQuoteElements(aside, desc) {
    const quoteTitle = I18n.t("post.follow_quote");
    const postNumber = aside.dataset.post;
    const topicNumber = aside.dataset.topic;

    // If we have a post reference
    let navLink = "";
    if (
      topicNumber &&
      postNumber &&
      topicNumber === this.attrs.topicId?.toString()
    ) {
      const icon = iconHTML("arrow-up");
      navLink = `<a href='${this._urlForPostNumber(
        postNumber
      )}' title='${quoteTitle}' class='btn-flat back'>${icon}</a>`;
    }

    // Only add the expand/contract control if it's not a full post
    const titleElement = aside.querySelector(".title");
    let expandContract = "";

    if (!aside.dataset.full) {
      const icon = iconHTML(desc, { title: "post.expand_collapse" });
      const quoteId = aside.querySelector("blockquote")?.id;

      if (quoteId) {
        const isExpanded = aside.dataset.expanded === "true";
        expandContract = `<button aria-controls="${quoteId}" aria-expanded="${isExpanded}" class="quote-toggle btn-flat">${icon}</button>`;

        if (titleElement) {
          titleElement.style.cursor = "pointer";
        }
      }
    }

    if (this.ignoredUsers?.length && titleElement) {
      const username = titleElement.innerText.trim().slice(0, -1);

      if (username.length > 0 && this.ignoredUsers.includes(username)) {
        aside.querySelectorAll("p").forEach((el) => el.remove());
        aside.classList.add("ignored-user");
      }
    }

    const quoteControls = aside.querySelector(".quote-controls");
    if (quoteControls) {
      quoteControls.innerHTML = expandContract + navLink;
    }
  }

  _insertQuoteControls(html) {
    const quotes = html.querySelectorAll("aside.quote");
    if (quotes.length === 0) {
      return;
    }

    this.originalQuoteContents = new Map();

    quotes.forEach((aside, index) => {
      if (aside.dataset.post) {
        const quoteId = `quote-id-${aside.dataset.topic}-${aside.dataset.post}-${index}`;

        const blockquote = aside.querySelector("blockquote");
        if (blockquote) {
          blockquote.id = quoteId;
        }

        this._updateQuoteElements(aside, "chevron-down");
        const title = aside.querySelector(".title");

        if (!title) {
          return;
        }

        // If post/topic is not found then display username, skip controls
<<<<<<< HEAD
        if (e.classList.contains("quote-post-not-found") && $title.length) {
          e.querySelector(".title").innerHTML = e.dataset.username;
=======
        if (aside.classList.contains("quote-post-not-found")) {
          if (aside.dataset.username) {
            title.innerHTML = escape(aside.dataset.username);
          } else {
            title.remove();
          }

>>>>>>> 000c7a3e
          return;
        }

        // Unless it's a full quote, allow click to expand
        if (!aside.dataset.full && !title.dataset.hasQuoteControls) {
          title.addEventListener("click", (e) => {
            if (e.target.closest("a")) {
              return true;
            }

            this._toggleQuote(aside);
          });

          title.dataset.hasQuoteControls = true;
        }
      }
    });
  }

  _computeCooked() {
    const cookedDiv = createDetachedElement("div");
    cookedDiv.classList.add("cooked");

    if (
      (this.attrs.firstPost || this.attrs.embeddedPost) &&
      this.ignoredUsers &&
      this.ignoredUsers.length > 0 &&
      this.ignoredUsers.includes(this.attrs.username)
    ) {
      cookedDiv.classList.add("post-ignored");
      cookedDiv.innerHTML = I18n.t("post.ignored");
    } else {
      cookedDiv.innerHTML = this.attrs.cooked;
    }

    return cookedDiv;
  }
}

PostCooked.prototype.type = "Widget";<|MERGE_RESOLUTION|>--- conflicted
+++ resolved
@@ -317,10 +317,6 @@
         }
 
         // If post/topic is not found then display username, skip controls
-<<<<<<< HEAD
-        if (e.classList.contains("quote-post-not-found") && $title.length) {
-          e.querySelector(".title").innerHTML = e.dataset.username;
-=======
         if (aside.classList.contains("quote-post-not-found")) {
           if (aside.dataset.username) {
             title.innerHTML = escape(aside.dataset.username);
@@ -328,7 +324,6 @@
             title.remove();
           }
 
->>>>>>> 000c7a3e
           return;
         }
 
