import { hasInternalComponentManager } from "@glimmer/manager";
import { tracked } from "@glimmer/tracking";
import { setComponentTemplate } from "@ember/component";
import templateOnly from "@ember/component/template-only";
import { assert } from "@ember/debug";
import { getOwnerWithFallback } from "discourse/lib/get-owner";
import {
  createWidgetFrom,
  warnWidgetsDeprecation,
} from "discourse/widgets/widget";

const INITIAL_CLASSES = Symbol("RENDER_GLIMMER_INITIAL_CLASSES");

/*

This class allows you to render arbitrary Glimmer templates inside widgets.
That glimmer template can include Classic and/or Glimmer components.

Example usage:

```
import { hbs } from "ember-cli-htmlbars";

// NOTE: If your file is already importing the `hbs` helper from "discourse/widgets/hbs-compiler"
// you'll need to rename that import to `import widgetHbs from "discourse/widgets/hbs-compiler"`
// before adding the `ember-cli-htmlbars` import.

...

// (inside an existing widget)
html(){
  return [
    new RenderGlimmer(
      this,
      "div.my-wrapper-class",
      hbs`<MyComponent @arg1={{@data.arg1}} />`,
      {
        arg1: "some argument value"
      }
    ),
  ]
}
```

You can also include function references in the `data` object, and use them as actions within the Ember component.
You will need to `bind` the function to ensure it maintains a reference to the widget, and you'll need to manually
call `this.scheduleRerender()` after making any changes to widget state (the normal widget auto-rerendering does not apply).

Note that the @bind decorator will only work if you're using class-based Widget syntax. When using createWidget, you'll need to
call `.bind(this)` manually when passing the function to RenderGlimmer.

For example:
```
createWidget("my-widget", {
  tagName: "div",
  buildKey: () => `my-widget`,

  defaultState() {
    return { counter: 0 };
  },

  html(args, state){
    return [
      new RenderGlimmer(
        this,
        "div.my-wrapper-class",
        hbs`<MyComponent @counter={{@data.counter}} @incrementCounter={{@data.incrementCounter}} />`,
        {
          counter: state.counter,
          incrementCounter: this.incrementCounter.bind(this),
        }
      ),
    ]
  },

  incrementCounter() {
    this.state.counter++;
    this.scheduleRerender();
  },
});

To dynamically control the attributes of the wrapper element, a helper function is provided as an argument to your hbs template.
To use this via a template, you can do something like this:
```
hbs`{{@setWrapperElementAttrs class="some class value" title="title value"}}`
```
If you prefer, you can pass this function down into your own components, and call it from there. Invoked as a helper, this can
be passed (auto-)tracked values, and will update the wrapper element attributes whenever the inputs.
*/

export default class RenderGlimmer {
  /**
   * Create a RenderGlimmer instance
   * @param widget - the widget instance which is rendering this content
   * @param renderInto - a string describing a new wrapper element (e.g. `div.my-class`),
   *  or an existing HTML element to append content into.
   * @param template - a glimmer template compiled via ember-cli-htmlbars
   * @param data - will be made available at `@data` in your template
   */
  constructor(widget, renderInto, template, data) {
    assert(
      "`template` should be a template compiled via `ember-cli-htmlbars`, or a component",
      template.name === "factory" || hasInternalComponentManager(template)
    );
    this.renderInto = renderInto;
    if (widget) {
      this.widget = widget;
    }
    this.template = template;
    this.data = data;
  }

  init() {
    if (this.renderInto instanceof Element) {
      this.element = this.renderInto;
    } else {
      const [type, ...classNames] = this.renderInto.split(".");
      this.element = document.createElement(type);
      this.element.classList.add(...classNames);
      this.element[INITIAL_CLASSES] = classNames;
    }
    this.connectComponent();
    return this.element;
  }

  destroy() {
    if (this._componentInfo) {
      this.parentMountWidgetComponent.unmountChildComponent(
        this._componentInfo
      );
    }
  }

  update(prev) {
    if (
      prev.template.__id !== this.template.__id ||
      prev.renderInto !== this.renderInto
    ) {
      // Totally different component, but the widget framework guessed it was the
      // same widget. Destroy old component and re-init the new one.
      prev.destroy();
      return this.init();
    }

    this._componentInfo = prev._componentInfo;
    if (prev.data !== this.data) {
      this._componentInfo.data = this.data;
    }

    return null;
  }

  connectComponent() {
    const { element, template } = this;

    let component;
    if (hasInternalComponentManager(template)) {
      component = template;
    } else {
      component = templateOnly();
      component.name = "Widgets/RenderGlimmer";
      setComponentTemplate(template, component);
    }

    this._componentInfo = new ComponentInfo({
      element,
      component,
      data: this.data,
      setWrapperElementAttrs: (attrs) =>
        this.updateElementAttrs(element, attrs),
    });

    this.parentMountWidgetComponent.mountChildComponent(this._componentInfo);
  }

  updateElementAttrs(element, attrs) {
    for (let [key, value] of Object.entries(attrs)) {
      if (key === "class") {
        value = [element[INITIAL_CLASSES], value].filter(Boolean).join(" ");
      }

      if ([null, undefined].includes(value)) {
        element.removeAttribute(key);
      } else {
        element.setAttribute(key, value);
      }
    }
  }

  get parentMountWidgetComponent() {
    if (this._emberView) {
      return this._emberView;
    }
    // Work up parent widgets until we find one with a _emberView
    // attribute. `.parentWidget` is the normal way to work up the tree,
    // but we use `attrs._postCookedWidget` to handle the special case
    // of widgets rendered inside post-cooked.
    let widget = this.widget;
    while (widget) {
      const component = widget._emberView;
      if (component) {
        return component;
      }
      widget = widget.parentWidget || widget.attrs._postCookedWidget;
    }
  }
}

RenderGlimmer.prototype.type = "Widget";

/**
 * Define a widget shim which renders a Glimmer template. Designed for incrementally migrating
 * a widget-based UI to Glimmer. Widget attrs will be made available to your template at `@data`.
 * For more details, see documentation for the RenderGlimmer class.
 * @param name - the widget's name (which can then be used in `.attach` elsewhere)
 * @param tagName - a string describing a new wrapper element (e.g. `div.my-class`)
 * @param template - a glimmer template compiled via ember-cli-htmlbars
 */
export function registerWidgetShim(name, tagName, template) {
  if (
    getOwnerWithFallback(this)?.lookup(`service:site-settings`)
      ?.deactivate_widgets_rendering
  ) {
    warnWidgetsDeprecation(
<<<<<<< HEAD
      `Widgets are deactivated and won't be rendered. Your site may not working properly. Affected widget: ${name}.`,
      false
=======
      `Widgets are deactivated and shims can't be registered. Your site may not work properly. Affected widget: ${name}.`
>>>>>>> 89d2054c
    );
    return;
  } else {
    warnWidgetsDeprecation(
      `Using \`registerWidgetShim\` is deprecated and will soon stop working. Affected widgetShim: ${name}.`
    );
  }

  const RenderGlimmerShim = class MyClass extends RenderGlimmer {
    constructor(attrs) {
      super(null, tagName, template, attrs);
      return this;
    }

    get widget() {
      return this.parentWidget;
    }

    didRenderWidget() {}

    willRerenderWidget() {}
  };

  createWidgetFrom(RenderGlimmerShim, name, {});
}

class ComponentInfo {
  @tracked data;
  element;
  component;
  setWrapperElementAttrs;

  constructor(params) {
    Object.assign(this, params);
  }
}<|MERGE_RESOLUTION|>--- conflicted
+++ resolved
@@ -222,12 +222,7 @@
       ?.deactivate_widgets_rendering
   ) {
     warnWidgetsDeprecation(
-<<<<<<< HEAD
-      `Widgets are deactivated and won't be rendered. Your site may not working properly. Affected widget: ${name}.`,
-      false
-=======
       `Widgets are deactivated and shims can't be registered. Your site may not work properly. Affected widget: ${name}.`
->>>>>>> 89d2054c
     );
     return;
   } else {
