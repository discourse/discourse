import getURL from "discourse-common/lib/get-url";
import I18n from "I18n";
import { get } from "@ember/object";
import { schedule } from "@ember/runloop";
import { createWidget } from "discourse/widgets/widget";
import { iconNode } from "discourse-common/lib/icon-library";
import { avatarImg } from "discourse/widgets/post";
import DiscourseURL from "discourse/lib/url";
import { wantsNewWindow } from "discourse/lib/intercept-click";
import { applySearchAutocomplete } from "discourse/lib/search";
import { ajax } from "discourse/lib/ajax";
import { addExtraUserClasses } from "discourse/helpers/user-avatar";
import { scrollTop } from "discourse/mixins/scroll-top";
import { h } from "virtual-dom";

const _extraHeaderIcons = [];

export function addToHeaderIcons(icon) {
  _extraHeaderIcons.push(icon);
}

const dropdown = {
  buildClasses(attrs) {
    let classes = attrs.classNames || [];
    if (attrs.active) {
      classes.push("active");
    }

    return classes;
  },

  click(e) {
    if (wantsNewWindow(e)) {
      return;
    }
    e.preventDefault();
    if (!this.attrs.active) {
      this.sendWidgetAction(this.attrs.action);
    }
  }
};

createWidget("header-notifications", {
  settings: {
    avatarSize: "medium"
  },

  html(attrs) {
    const { user } = attrs;

    let avatarAttrs = {
      template: user.get("avatar_template"),
      username: user.get("username")
    };

    if (this.siteSettings.enable_names) {
      avatarAttrs.name = user.get("name");
    }

    const contents = [
      avatarImg(
        this.settings.avatarSize,
        addExtraUserClasses(user, avatarAttrs)
      )
    ];

    const unreadNotifications = user.get("unread_notifications");
    if (!!unreadNotifications) {
      contents.push(
        this.attach("link", {
          action: attrs.action,
          className: "badge-notification unread-notifications",
          rawLabel: unreadNotifications,
          omitSpan: true,
          title: "notifications.tooltip.regular",
          titleOptions: { count: unreadNotifications }
        })
      );
    }

    const unreadHighPriority = user.get("unread_high_priority_notifications");
    if (!!unreadHighPriority) {
      // highlight the avatar if the first ever PM is not read
      if (
        !user.get("read_first_notification") &&
        !user.get("enforcedSecondFactor")
      ) {
        contents.push(h("span.ring"));
        if (!attrs.active && attrs.ringBackdrop) {
          contents.push(h("span.ring-backdrop-spotlight"));
          contents.push(
            h(
              "span.ring-backdrop",
              {},
              h(
                "h1.ring-first-notification",
                {},
                I18n.t("user.first_notification")
              )
            )
          );
        }
      }

      // add the counter for the unread high priority
      contents.push(
        this.attach("link", {
          action: attrs.action,
          className: "badge-notification unread-high-priority-notifications",
          rawLabel: unreadHighPriority,
          omitSpan: true,
          title: "notifications.tooltip.high_priority",
          titleOptions: { count: unreadHighPriority }
        })
      );
    }

    return contents;
  }
});

createWidget(
  "user-dropdown",
  jQuery.extend(
    {
      tagName: "li.header-dropdown-toggle.current-user",

      buildId() {
        return "current-user";
      },

      html(attrs) {
        return h(
          "a.icon",
          {
            attributes: {
              href: attrs.user.get("path"),
              title: attrs.user.get("name"),
              "data-auto-route": true
            }
          },
          this.attach("header-notifications", attrs)
        );
      }
    },
    dropdown
  )
);

createWidget(
  "header-dropdown",
  jQuery.extend(
    {
      tagName: "li.header-dropdown-toggle",

      html(attrs) {
        const title = I18n.t(attrs.title);

        const body = [iconNode(attrs.icon)];
        if (attrs.contents) {
          body.push(attrs.contents.call(this));
        }

        return h(
          "a.icon.btn-flat",
          {
            attributes: {
              href: attrs.href,
              "data-auto-route": true,
              title,
              "aria-label": title,
              id: attrs.iconId
            }
          },
          body
        );
      }
    },
    dropdown
  )
);

createWidget("header-icons", {
  tagName: "ul.icons.d-header-icons",

  buildAttributes() {
    return { role: "navigation" };
  },

  html(attrs) {
    if (this.siteSettings.login_required && !this.currentUser) {
      return [];
    }

    const icons = [];

    if (_extraHeaderIcons) {
      _extraHeaderIcons.forEach(icon => {
        icons.push(this.attach(icon));
      });
    }

    const search = this.attach("header-dropdown", {
      title: "search.title",
      icon: "search",
      iconId: "search-button",
      action: "toggleSearchMenu",
      active: attrs.searchVisible,
      href: Discourse.getURL("/search"),
      classNames: ["search-dropdown"]
    });

    icons.push(search);

    const hamburger = this.attach("header-dropdown", {
      title: "hamburger_menu",
      icon: "bars",
      iconId: "toggle-hamburger-menu",
      active: attrs.hamburgerVisible,
      action: "toggleHamburger",
      href: "",
      classNames: ["hamburger-dropdown"],

      contents() {
        let { currentUser } = this;
        if (currentUser && currentUser.reviewable_count) {
          return h(
            "div.badge-notification.reviewables",
            {
              attributes: {
                title: I18n.t("notifications.reviewable_items")
              }
            },
            this.currentUser.reviewable_count
          );
        }
      }
    });

<<<<<<< HEAD
    icons.push(hamburger);
=======
    const search = this.attach("header-dropdown", {
      title: "search.title",
      icon: "search",
      iconId: "search-button",
      action: "toggleSearchMenu",
      active: attrs.searchVisible,
      href: getURL("/search")
    });
>>>>>>> ba00cc8e

    if (attrs.user) {
      icons.push(
        this.attach("user-dropdown", {
          active: attrs.userVisible,
          action: "toggleUserMenu",
          ringBackdrop: attrs.ringBackdrop,
          user: attrs.user
        })
      );
    }

    return icons;
  }
});

createWidget("header-buttons", {
  tagName: "span.header-buttons",

  html(attrs) {
    if (this.currentUser) {
      return;
    }

    const buttons = [];

    if (attrs.canSignUp && !attrs.topic) {
      buttons.push(
        this.attach("button", {
          label: "sign_up",
          className: "btn-primary btn-small sign-up-button",
          action: "showCreateAccount"
        })
      );
    }

    buttons.push(
      this.attach("button", {
        label: "log_in",
        className: "btn-primary btn-small login-button",
        action: "showLogin",
        icon: "user"
      })
    );
    return buttons;
  }
});

createWidget("header-cloak", {
  tagName: "div.header-cloak",
  html() {
    return "";
  },
  click() {},
  scheduleRerender() {}
});

const forceContextEnabled = ["category", "user", "private_messages", "tag"];

let additionalPanels = [];
export function attachAdditionalPanel(name, toggle, transformAttrs) {
  additionalPanels.push({ name, toggle, transformAttrs });
}

export default createWidget("header", {
  tagName: "header.d-header.clearfix",
  buildKey: () => `header`,

  defaultState() {
    let states = {
      searchVisible: false,
      hamburgerVisible: false,
      userVisible: false,
      ringBackdrop: true
    };

    if (this.site.mobileView) {
      states.skipSearchContext = true;
    }

    return states;
  },

  html(attrs, state) {
    let contents = () => {
      const headerIcons = this.attach("header-icons", {
        hamburgerVisible: state.hamburgerVisible,
        userVisible: state.userVisible,
        searchVisible: state.searchVisible,
        ringBackdrop: state.ringBackdrop,
        flagCount: attrs.flagCount,
        user: this.currentUser
      });

      if (attrs.onlyIcons) {
        return headerIcons;
      }

      const panels = [this.attach("header-buttons", attrs), headerIcons];

      if (state.searchVisible) {
        const contextType = this.searchContextType();

        if (state.searchContextType !== contextType) {
          state.contextEnabled = undefined;
          state.searchContextType = contextType;
        }

        if (state.contextEnabled === undefined) {
          if (forceContextEnabled.includes(contextType)) {
            state.contextEnabled = true;
          }
        }

        panels.push(
          this.attach("search-menu", { contextEnabled: state.contextEnabled })
        );
      } else if (state.hamburgerVisible) {
        panels.push(this.attach("hamburger-menu"));
      } else if (state.userVisible) {
        panels.push(this.attach("user-menu"));
      }

      additionalPanels.map(panel => {
        if (this.state[panel.toggle]) {
          panels.push(
            this.attach(
              panel.name,
              panel.transformAttrs.call(this, attrs, state)
            )
          );
        }
      });

      if (this.site.mobileView) {
        panels.push(this.attach("header-cloak"));
      }

      return panels;
    };

    let contentsAttrs = { contents, minimized: !!attrs.topic };
    return h(
      "div.wrap",
      this.attach("header-contents", $.extend({}, attrs, contentsAttrs))
    );
  },

  updateHighlight() {
    if (!this.state.searchVisible) {
      const service = this.register.lookup("search-service:main");
      service.set("highlightTerm", "");
    }
  },

  closeAll() {
    this.state.userVisible = false;
    this.state.hamburgerVisible = false;
    this.state.searchVisible = false;
    this.toggleBodyScrolling(false);
  },

  linkClickedEvent(attrs) {
    let searchContextEnabled = false;
    if (attrs) {
      searchContextEnabled = attrs.searchContextEnabled;

      const { searchLogId, searchResultId, searchResultType } = attrs;
      if (searchLogId && searchResultId && searchResultType) {
        ajax("/search/click", {
          type: "POST",
          data: {
            search_log_id: searchLogId,
            search_result_id: searchResultId,
            search_result_type: searchResultType
          }
        });
      }
    }

    if (!searchContextEnabled) {
      this.closeAll();
    }

    this.updateHighlight();
  },

  toggleSearchMenu() {
    if (this.site.mobileView) {
      const searchService = this.register.lookup("search-service:main");
      const context = searchService.get("searchContext");
      var params = "";

      if (context) {
        params = `?context=${context.type}&context_id=${context.id}&skip_context=${this.state.skipSearchContext}`;
      }

      const currentPath = this.register
        .lookup("service:router")
        .get("_router.currentPath");

      if (currentPath === "full-page-search") {
        scrollTop();
        $(".full-page-search").focus();
        return false;
      } else {
        return DiscourseURL.routeTo("/search" + params);
      }
    }

    this.state.searchVisible = !this.state.searchVisible;
    this.updateHighlight();

    if (this.state.searchVisible) {
      schedule("afterRender", () => {
        const $searchInput = $("#search-term");
        $searchInput.focus().select();

        applySearchAutocomplete(
          $searchInput,
          this.siteSettings,
          this.appEvents,
          {
            appendSelector: ".menu-panel"
          }
        );
      });
    }
  },

  toggleUserMenu() {
    if (this.currentUser.get("read_first_notification")) {
      this.state.ringBackdrop = false;
    }

    this.state.userVisible = !this.state.userVisible;
    this.toggleBodyScrolling(this.state.userVisible);
  },

  toggleHamburger() {
    this.state.hamburgerVisible = !this.state.hamburgerVisible;
    this.toggleBodyScrolling(this.state.hamburgerVisible);
  },

  toggleBodyScrolling(bool) {
    if (!this.site.mobileView) return;
    if (bool) {
      document.body.addEventListener("touchmove", this.preventDefault, {
        passive: false
      });
    } else {
      document.body.removeEventListener("touchmove", this.preventDefault, {
        passive: false
      });
    }
  },

  preventDefault(e) {
    // prevent all scrollin on menu panels, except on overflow
    const height = window.innerHeight ? window.innerHeight : $(window).height();
    if (
      !$(e.target).parents(".menu-panel").length ||
      $(".menu-panel .panel-body-contents").height() <= height
    ) {
      e.preventDefault();
    }
  },

  togglePageSearch() {
    const { state } = this;

    state.contextEnabled = false;

    const currentPath = this.register
      .lookup("service:router")
      .get("_router.currentPath");
    const blacklist = [/^discovery\.categories/];
    const whitelist = [/^topic\./];
    const check = function(regex) {
      return !!currentPath.match(regex);
    };
    let showSearch = whitelist.any(check) && !blacklist.any(check);

    // If we're viewing a topic, only intercept search if there are cloaked posts
    if (showSearch && currentPath.match(/^topic\./)) {
      const controller = this.register.lookup("controller:topic");
      const total = controller.get("model.postStream.stream.length") || 0;
      const chunkSize = controller.get("model.chunk_size") || 0;

      showSearch =
        total > chunkSize &&
        $(".topic-post .cooked, .small-action:not(.time-gap)").length < total;
    }

    if (state.searchVisible) {
      this.toggleSearchMenu();
      return showSearch;
    }

    if (showSearch) {
      state.contextEnabled = true;
      this.toggleSearchMenu();
      return false;
    }

    return true;
  },

  searchMenuContextChanged(value) {
    this.state.contextType = this.register
      .lookup("search-service:main")
      .get("contextType");
    this.state.contextEnabled = value;
  },

  domClean() {
    const { state } = this;

    if (state.searchVisible || state.hamburgerVisible || state.userVisible) {
      this.closeAll();
    }
  },

  headerDismissFirstNotificationMask() {
    // Dismiss notifications
    this.store
      .findStale(
        "notification",
        {
          recent: true,
          silent: this.get("currentUser.enforcedSecondFactor"),
          limit: 5
        },
        { cacheKey: "recent-notifications" }
      )
      .refresh();
    // Update UI
    this.state.ringBackdrop = false;
    this.scheduleRerender();
  },

  headerKeyboardTrigger(msg) {
    switch (msg.type) {
      case "search":
        this.toggleSearchMenu();
        break;
      case "user":
        this.toggleUserMenu();
        break;
      case "hamburger":
        this.toggleHamburger();
        break;
      case "page-search":
        let contextType = this.searchContextType();
        if (contextType === "topic") {
          this.state.searchContextType = contextType;
        }
        if (!this.togglePageSearch()) {
          msg.event.preventDefault();
          msg.event.stopPropagation();
        }
        break;
    }
  },

  searchContextType() {
    const service = this.register.lookup("search-service:main");
    if (service) {
      const ctx = service.get("searchContext");
      if (ctx) {
        return get(ctx, "type");
      }
    }
  }
});<|MERGE_RESOLUTION|>--- conflicted
+++ resolved
@@ -237,18 +237,7 @@
       }
     });
 
-<<<<<<< HEAD
     icons.push(hamburger);
-=======
-    const search = this.attach("header-dropdown", {
-      title: "search.title",
-      icon: "search",
-      iconId: "search-button",
-      action: "toggleSearchMenu",
-      active: attrs.searchVisible,
-      href: getURL("/search")
-    });
->>>>>>> ba00cc8e
 
     if (attrs.user) {
       icons.push(
