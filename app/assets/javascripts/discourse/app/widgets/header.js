--- conflicted
+++ resolved
@@ -237,15 +237,11 @@
   tagName: "ul.icons.d-header-icons",
 
   init() {
-<<<<<<< HEAD
-    registerWidgetShim("extra-icon", "div.wrapper", hbs`<@data.component />`);
-=======
     registerWidgetShim(
       "extra-icon",
       "span.wrapper",
-      hbs`<LegacyHeaderIconShim @component={{@data.component}} />`
+      hbs`<@data.component />`
     );
->>>>>>> af22154d
   },
 
   html(attrs) {
