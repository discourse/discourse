import DiscourseURL from "discourse/lib/url";
import I18n from "I18n";
import { Placeholder } from "discourse/lib/posts-with-placeholders";
import { addWidgetCleanCallback } from "discourse/components/mount-widget";
import { avatarFor } from "discourse/widgets/post";
import { createWidget } from "discourse/widgets/widget";
<<<<<<< HEAD
import { debounce } from "@ember/runloop";
=======
import discourseDebounce from "discourse-common/lib/debounce";
import { h } from "virtual-dom";
import { iconNode } from "discourse-common/lib/icon-library";
>>>>>>> b24a77ff
import { isTesting } from "discourse-common/config/environment";
import transformPost from "discourse/lib/transform-post";

let transformCallbacks = null;
export function postTransformCallbacks(transformed) {
  if (transformCallbacks === null) {
    return;
  }

  for (let i = 0; i < transformCallbacks.length; i++) {
    transformCallbacks[i].call(this, transformed);
  }
}
export function addPostTransformCallback(callback) {
  transformCallbacks = transformCallbacks || [];
  transformCallbacks.push(callback);
}

const CLOAKING_ENABLED = !isTesting();
const DAY = 1000 * 60 * 60 * 24;

const _dontCloak = {};
let _cloaked = {};
let _heights = {};

export function preventCloak(postId) {
  _dontCloak[postId] = true;
}

export function cloak(post, component) {
  if (!CLOAKING_ENABLED || _cloaked[post.id] || _dontCloak[post.id]) {
    return;
  }

  const $post = $(`#post_${post.post_number}`).parent();
  _cloaked[post.id] = true;
  _heights[post.id] = $post.outerHeight();

  component.dirtyKeys.keyDirty(`post-${post.id}`);
  debounce(component, "queueRerender", 1000);
}

export function uncloak(post, component) {
  if (!CLOAKING_ENABLED || !_cloaked[post.id]) {
    return;
  }
  _cloaked[post.id] = null;
  component.dirtyKeys.keyDirty(`post-${post.id}`);
  component.queueRerender();
}

addWidgetCleanCallback("post-stream", () => {
  _cloaked = {};
  _heights = {};
});

createWidget("posts-filtered-notice", {
  buildKey: (attrs) => `posts-filtered-notice-${attrs.id}`,

  buildClasses() {
    return ["posts-filtered-notice"];
  },

  html(attrs) {
    const filters = attrs.streamFilters;

    if (filters.filter_upwards_post_id || filters.mixedHiddenPosts) {
      return [
        h(
          "span.filtered-replies-viewing",
          I18n.t("post.filtered_replies.viewing_subset")
        ),
        this.attach("filter-show-all", attrs),
      ];
    } else if (filters.replies_to_post_number) {
      const sourcePost = attrs.posts.findBy(
        "post_number",
        filters.replies_to_post_number
      );

      return [
        h(
          "span.filtered-replies-viewing",
          I18n.t("post.filtered_replies.viewing", {
            reply_count: sourcePost.reply_count,
          })
        ),
        h("span.filtered-user-row", [
          h(
            "span.filtered-avatar",
            avatarFor.call(this, "small", {
              template: sourcePost.avatar_template,
              username: sourcePost.username,
              url: sourcePost.usernameUrl,
            })
          ),
          this.attach("filter-jump-to-post", {
            username: sourcePost.username,
            postNumber: filters.replies_to_post_number,
          }),
        ]),
        this.attach("filter-show-all", attrs),
      ];
    } else if (filters.filter && filters.filter === "summary") {
      return [
        h(
          "span.filtered-replies-viewing",
          I18n.t("post.filtered_replies.viewing_summary")
        ),
        this.attach("filter-show-all", attrs),
      ];
    } else if (filters.username_filters) {
      return [
        h(
          "span.filtered-replies-viewing",
          I18n.t("post.filtered_replies.viewing_posts_by", {
            post_count: attrs.posts.length,
          })
        ),
        h(
          "span.filtered-avatar",
          avatarFor.call(this, "small", {
            template: attrs.posts[0].avatar_template,
            username: attrs.posts[0].username,
            url: attrs.posts[0].usernameUrl,
          })
        ),
        this.attach("poster-name", attrs.posts[0]),
        this.attach("filter-show-all", attrs),
      ];
    }

    return [];
  },
});

createWidget("filter-jump-to-post", {
  tagName: "a.filtered-jump-to-post",
  buildKey: (attrs) => `jump-to-post-${attrs.id}`,

  html(attrs) {
    return I18n.t("post.filtered_replies.post_number", {
      username: attrs.username,
      post_number: attrs.postNumber,
    });
  },

  click() {
    DiscourseURL.jumpToPost(this.attrs.postNumber);
  },
});

createWidget("filter-show-all", {
  tagName: "a.filtered-replies-show-all",
  buildKey: (attrs) => `filtered-show-all-${attrs.id}`,

  buildClasses() {
    return ["btn", "btn-primary"];
  },

  html() {
    return [iconNode("far-comments"), I18n.t("post.filtered_replies.show_all")];
  },

  click() {
    this.sendWidgetAction("cancelFilter", this.attrs.streamFilters);
  },
});

export default createWidget("post-stream", {
  tagName: "div.post-stream",

  html(attrs) {
    const posts = attrs.posts || [],
      postArray = posts.toArray(),
      result = [],
      before = attrs.gaps && attrs.gaps.before ? attrs.gaps.before : {},
      after = attrs.gaps && attrs.gaps.after ? attrs.gaps.after : {},
      mobileView = this.site.mobileView;

    let prevPost;
    let prevDate;

    for (let i = 0; i < postArray.length; i++) {
      const post = postArray[i];

      if (post instanceof Placeholder) {
        result.push(this.attach("post-placeholder"));
        continue;
      }

      const nextPost = i < postArray.length - 1 ? postArray[i + 1] : null;

      const transformed = transformPost(
        this.currentUser,
        this.site,
        post,
        prevPost,
        nextPost
      );
      transformed.canCreatePost = attrs.canCreatePost;
      transformed.mobileView = mobileView;

      if (transformed.canManage || transformed.canSplitMergeTopic) {
        transformed.multiSelect = attrs.multiSelect;

        if (attrs.multiSelect) {
          transformed.selected = attrs.selectedQuery(post);
        }
      }

      if (attrs.searchService) {
        transformed.highlightTerm = attrs.searchService.highlightTerm;
      }

      // Post gap - before
      const beforeGap = before[post.id];
      if (beforeGap) {
        result.push(
          this.attach(
            "post-gap",
            { pos: "before", postId: post.id, gap: beforeGap },
            { model: post }
          )
        );
      }

      // Handle time gaps
      const curTime = new Date(transformed.created_at).getTime();
      if (prevDate) {
        const daysSince = Math.floor((curTime - prevDate) / DAY);
        if (daysSince > this.siteSettings.show_time_gap_days) {
          result.push(this.attach("time-gap", { daysSince }));
        }
      }
      prevDate = curTime;

      transformed.height = _heights[post.id];
      transformed.cloaked = _cloaked[post.id];

      postTransformCallbacks(transformed);

      if (transformed.isSmallAction) {
        result.push(
          this.attach("post-small-action", transformed, { model: post })
        );
      } else {
        transformed.showReadIndicator = attrs.showReadIndicator;
        result.push(this.attach("post", transformed, { model: post }));
      }

      // Post gap - after
      const afterGap = after[post.id];
      if (afterGap) {
        result.push(
          this.attach(
            "post-gap",
            { pos: "after", postId: post.id, gap: afterGap },
            { model: post }
          )
        );
      }

      prevPost = post;
    }

    if (
      attrs.streamFilters &&
      Object.keys(attrs.streamFilters).length &&
      (Object.keys(before).length > 0 || Object.keys(after).length > 0)
    ) {
      result.push(
        this.attach("posts-filtered-notice", {
          posts: postArray,
          streamFilters: attrs.streamFilters,
        })
      );
    }

    return result;
  },
});<|MERGE_RESOLUTION|>--- conflicted
+++ resolved
@@ -4,13 +4,9 @@
 import { addWidgetCleanCallback } from "discourse/components/mount-widget";
 import { avatarFor } from "discourse/widgets/post";
 import { createWidget } from "discourse/widgets/widget";
-<<<<<<< HEAD
 import { debounce } from "@ember/runloop";
-=======
-import discourseDebounce from "discourse-common/lib/debounce";
 import { h } from "virtual-dom";
 import { iconNode } from "discourse-common/lib/icon-library";
->>>>>>> b24a77ff
 import { isTesting } from "discourse-common/config/environment";
 import transformPost from "discourse/lib/transform-post";
 
