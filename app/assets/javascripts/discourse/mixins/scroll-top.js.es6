--- conflicted
+++ resolved
@@ -22,11 +22,7 @@
     deprecated(
       "The `ScrollTop` mixin is deprecated. Replace it with a `{{d-section}}` component"
     );
-<<<<<<< HEAD
-    this._super();
-=======
     this._super(...arguments);
->>>>>>> c10941bb
     scrollTop();
   }
 });
