--- conflicted
+++ resolved
@@ -10,11 +10,7 @@
       return e.get("badge.name");
     });
     items.unshiftObject(
-<<<<<<< HEAD
-      Em.Object.create({
-=======
       Ember.Object.create({
->>>>>>> c10941bb
         badge: Badge.create({ name: I18n.t("badges.none") })
       })
     );
@@ -40,9 +36,5 @@
     return selectedUserBadge;
   }.property("selectedUserBadgeId"),
 
-<<<<<<< HEAD
-  disableSave: Em.computed.alias("saving")
-=======
   disableSave: Ember.computed.alias("saving")
->>>>>>> c10941bb
 });