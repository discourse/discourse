--- conflicted
+++ resolved
@@ -3,21 +3,12 @@
 export default Ember.Mixin.create({
   isCurrentUser: propertyEqual("model.id", "currentUser.id"),
   showEmailOnProfile: setting("show_email_on_profile"),
-<<<<<<< HEAD
-  canStaffCheckEmails: Em.computed.and(
-    "showEmailOnProfile",
-    "currentUser.staff"
-  ),
-  canAdminCheckEmails: Em.computed.alias("currentUser.admin"),
-  canCheckEmails: Em.computed.or(
-=======
   canStaffCheckEmails: Ember.computed.and(
     "showEmailOnProfile",
     "currentUser.staff"
   ),
   canAdminCheckEmails: Ember.computed.alias("currentUser.admin"),
   canCheckEmails: Ember.computed.or(
->>>>>>> c10941bb
     "isCurrentUser",
     "canStaffCheckEmails",
     "canAdminCheckEmails"
