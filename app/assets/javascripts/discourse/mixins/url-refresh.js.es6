--- conflicted
+++ resolved
@@ -5,14 +5,6 @@
 // behavior of not refreshing when navigating to the same place.
 export default {
   didInsertElement() {
-<<<<<<< HEAD
-    this._super();
-    this.appEvents.on("url:refresh", () => this.sendAction("refresh"));
-  },
-
-  willDestroyElement() {
-    this._super();
-=======
     this._super(...arguments);
 
     this.appEvents.on("url:refresh", this.refresh);
@@ -21,7 +13,6 @@
   willDestroyElement() {
     this._super(...arguments);
 
->>>>>>> c10941bb
     this.appEvents.off("url:refresh");
   }
 };