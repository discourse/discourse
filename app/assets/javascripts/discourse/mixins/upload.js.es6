--- conflicted
+++ resolved
@@ -4,11 +4,8 @@
 } from "discourse/lib/utilities";
 
 import getUrl from "discourse-common/lib/get-url";
-<<<<<<< HEAD
 import { on } from "@ember/object/evented";
-=======
 import Mixin from "@ember/object/mixin";
->>>>>>> 2ae21e9c
 
 export default Mixin.create({
   uploading: false,
