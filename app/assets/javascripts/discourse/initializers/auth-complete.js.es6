--- conflicted
+++ resolved
@@ -1,17 +1,6 @@
 export default {
   name: "auth-complete",
   after: "inject-objects",
-<<<<<<< HEAD
-  initialize() {
-    if (window.location.search.indexOf("authComplete=true") !== -1) {
-      const lastAuthResult = localStorage.getItem("lastAuthResult");
-      localStorage.removeItem("lastAuthResult");
-      if (lastAuthResult) {
-        Ember.run.next(() =>
-          Discourse.authenticationComplete(JSON.parse(lastAuthResult))
-        );
-      }
-=======
   initialize(container) {
     let lastAuthResult;
 
@@ -32,7 +21,6 @@
           Discourse.authenticationComplete(JSON.parse(lastAuthResult))
         );
       });
->>>>>>> c10941bb
     }
   }
 };