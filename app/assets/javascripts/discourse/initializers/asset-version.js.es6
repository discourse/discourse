//  Subscribe to "asset-version" change events via the Message Bus
export default {
  name: "asset-version",
  after: "message-bus",

  initialize(container) {
    let timeoutIsSet = false;
    const messageBus = container.lookup("message-bus:main");
    if (!messageBus) {
      return;
    }

    messageBus.subscribe("/global/asset-version", function(version) {
      Discourse.set("assetVersion", version);

      if (!timeoutIsSet && Discourse.get("requiresRefresh")) {
        // Since we can do this transparently for people browsing the forum
        //  hold back the message 24 hours.
<<<<<<< HEAD
        setTimeout(function() {
=======
        Ember.run.later(() => {
>>>>>>> c10941bb
          bootbox.confirm(I18n.lookup("assets_changed_confirm"), function(
            result
          ) {
            if (result) {
              document.location.reload();
            }
          });
        }, 1000 * 60 * 24 * 60);
        timeoutIsSet = true;
      }
    });
  }
};<|MERGE_RESOLUTION|>--- conflicted
+++ resolved
@@ -16,11 +16,7 @@
       if (!timeoutIsSet && Discourse.get("requiresRefresh")) {
         // Since we can do this transparently for people browsing the forum
         //  hold back the message 24 hours.
-<<<<<<< HEAD
-        setTimeout(function() {
-=======
         Ember.run.later(() => {
->>>>>>> c10941bb
           bootbox.confirm(I18n.lookup("assets_changed_confirm"), function(
             result
           ) {
