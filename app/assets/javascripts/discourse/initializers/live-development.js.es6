--- conflicted
+++ resolved
@@ -53,11 +53,7 @@
         // hbs notifications only happen in dev
         Ember.TEMPLATES.empty = Handlebars.compile("<div></div>");
       }
-<<<<<<< HEAD
-      _.each(data, function(me) {
-=======
       data.forEach(me => {
->>>>>>> c10941bb
         if (me === "refresh") {
           // Refresh if necessary
           document.location.reload(true);
