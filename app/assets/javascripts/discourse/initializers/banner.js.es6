import PreloadStore from "preload-store";

export default {
  name: "banner",
  after: "message-bus",

  initialize(container) {
<<<<<<< HEAD
    const banner = Em.Object.create(PreloadStore.get("banner")),
=======
    const banner = Ember.Object.create(PreloadStore.get("banner")),
>>>>>>> c10941bb
      site = container.lookup("site:main");

    site.set("banner", banner);

    const messageBus = container.lookup("message-bus:main");
    if (!messageBus) {
      return;
    }

    messageBus.subscribe("/site/banner", function(ban) {
<<<<<<< HEAD
      site.set("banner", Em.Object.create(ban));
=======
      site.set("banner", Ember.Object.create(ban));
>>>>>>> c10941bb
    });
  }
};<|MERGE_RESOLUTION|>--- conflicted
+++ resolved
@@ -5,11 +5,7 @@
   after: "message-bus",
 
   initialize(container) {
-<<<<<<< HEAD
-    const banner = Em.Object.create(PreloadStore.get("banner")),
-=======
     const banner = Ember.Object.create(PreloadStore.get("banner")),
->>>>>>> c10941bb
       site = container.lookup("site:main");
 
     site.set("banner", banner);
@@ -20,11 +16,7 @@
     }
 
     messageBus.subscribe("/site/banner", function(ban) {
-<<<<<<< HEAD
-      site.set("banner", Em.Object.create(ban));
-=======
       site.set("banner", Ember.Object.create(ban));
->>>>>>> c10941bb
     });
   }
 };