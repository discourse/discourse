import highlightSyntax from "discourse/lib/highlight-syntax";
import lightbox from "discourse/lib/lightbox";
<<<<<<< HEAD
=======
import { setupLazyLoading } from "discourse/lib/lazy-load-images";
>>>>>>> c10941bb
import { setTextDirections } from "discourse/lib/text-direction";
import { withPluginApi } from "discourse/lib/plugin-api";

export default {
  name: "post-decorations",
  initialize(container) {
    withPluginApi("0.1", api => {
      const siteSettings = container.lookup("site-settings:main");
      api.decorateCooked(highlightSyntax);
      api.decorateCooked(lightbox);
      if (siteSettings.support_mixed_text_direction) {
        api.decorateCooked(setTextDirections);
      }
<<<<<<< HEAD
=======

      setupLazyLoading(api);
>>>>>>> c10941bb

      api.decorateCooked($elem => {
        const players = $("audio", $elem);
        if (players.length) {
          players.on("play", () => {
            const postId = parseInt($elem.closest("article").data("post-id"));
            if (postId) {
              api.preventCloak(postId);
            }
          });
        }
      });
    });
  }
};<|MERGE_RESOLUTION|>--- conflicted
+++ resolved
@@ -1,9 +1,6 @@
 import highlightSyntax from "discourse/lib/highlight-syntax";
 import lightbox from "discourse/lib/lightbox";
-<<<<<<< HEAD
-=======
 import { setupLazyLoading } from "discourse/lib/lazy-load-images";
->>>>>>> c10941bb
 import { setTextDirections } from "discourse/lib/text-direction";
 import { withPluginApi } from "discourse/lib/plugin-api";
 
@@ -17,11 +14,8 @@
       if (siteSettings.support_mixed_text_direction) {
         api.decorateCooked(setTextDirections);
       }
-<<<<<<< HEAD
-=======
 
       setupLazyLoading(api);
->>>>>>> c10941bb
 
       api.decorateCooked($elem => {
         const players = $("audio", $elem);
