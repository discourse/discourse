import { applyDecorators, createWidget } from "discourse/widgets/widget";
import { avatarAtts } from "discourse/widgets/actions-summary";
import { h } from "virtual-dom";
import showModal from "discourse/lib/show-modal";

const LIKE_ACTION = 2;

function animateHeart($elem, start, end, complete) {
  if (Ember.testing) {
    return Ember.run(this, complete);
  }

  $elem
    .stop()
    .css("textIndent", start)
    .animate(
      { textIndent: end },
      {
        complete,
        step(now) {
          $(this)
            .css("transform", "scale(" + now + ")")
            .addClass("d-liked")
            .removeClass("d-unliked");
        },
        duration: 150
      },
      "linear"
    );
}

const _builders = {};
const _extraButtons = {};

export function addButton(name, builder) {
  _extraButtons[name] = builder;
}

function registerButton(name, builder) {
  _builders[name] = builder;
}

export function buildButton(name, widget) {
  let { attrs, state, siteSettings, settings } = widget;
  let builder = _builders[name];
  if (builder) {
    let button = builder(attrs, state, siteSettings, settings);
    if (button && !button.id) {
      button.id = name;
    }
    return button;
  }
}

registerButton("like", attrs => {
  if (!attrs.showLike) {
    return;
  }

  const className = attrs.liked
    ? "toggle-like has-like fade-out"
    : "toggle-like like";

  const button = {
    action: "like",
    icon: attrs.liked ? "d-liked" : "d-unliked",
    className
  };

<<<<<<< HEAD
  if (attrs.canToggleLike) {
    button.title = attrs.liked
      ? "post.controls.undo_like"
      : "post.controls.like";
  } else if (attrs.liked) {
=======
  // If the user has already liked the post and doesn't have permission
  // to undo that operation, then indicate via the title that they've liked it
  // and disable the button. Otherwise, set the title even if the user
  // is anonymous (meaning they don't currently have permission to like);
  // this is important for accessibility.
  if (attrs.liked && !attrs.canToggleLike) {
>>>>>>> c10941bb
    button.title = "post.controls.has_liked";
    button.disabled = true;
  } else {
    button.title = attrs.liked
      ? "post.controls.undo_like"
      : "post.controls.like";
  }

  return button;
});

registerButton("like-count", attrs => {
  const count = attrs.likeCount;

  if (count > 0) {
    const title = attrs.liked
      ? count === 1
        ? "post.has_likes_title_only_you"
        : "post.has_likes_title_you"
      : "post.has_likes_title";
    const icon = attrs.yours ? "d-liked" : "";
    const additionalClass = attrs.yours ? "my-likes" : "regular-likes";

    return {
      action: "toggleWhoLiked",
      title,
      className: `like-count highlight-action ${additionalClass}`,
      contents: count,
      icon,
      iconRight: true,
      titleOptions: { count: attrs.liked ? count - 1 : count }
    };
  }
});

registerButton("flag", attrs => {
<<<<<<< HEAD
  if (attrs.canFlag) {
=======
  if (attrs.canFlag && !attrs.hidden) {
>>>>>>> c10941bb
    return {
      action: "showFlags",
      title: "post.controls.flag",
      icon: "flag",
      className: "create-flag"
    };
  }
});

registerButton("edit", attrs => {
  if (attrs.canEdit) {
    return {
      action: "editPost",
      className: "edit",
      title: "post.controls.edit",
<<<<<<< HEAD
      icon: "pencil",
=======
      icon: "pencil-alt",
>>>>>>> c10941bb
      alwaysShowYours: true
    };
  }
});

registerButton("reply-small", attrs => {
  if (!attrs.canCreatePost) {
    return;
  }

  const args = {
    action: "replyToPost",
    title: "post.controls.reply",
    icon: "reply",
    className: "reply"
  };

  return args;
});

registerButton("wiki-edit", attrs => {
  if (attrs.canEdit) {
    const args = {
      action: "editPost",
      className: "edit create",
      title: "post.controls.edit",
      icon: "pencil-square-o",
      alwaysShowYours: true
    };
    if (!attrs.mobileView) {
      args.label = "post.controls.edit_action";
    }
    return args;
  }
});

registerButton("replies", (attrs, state, siteSettings) => {
  const replyCount = attrs.replyCount;

  if (!replyCount) {
    return;
  }

  // Omit replies if the setting `suppress_reply_directly_below` is enabled
  if (
    replyCount === 1 &&
    attrs.replyDirectlyBelow &&
    siteSettings.suppress_reply_directly_below
  ) {
    return;
  }

  return {
    action: "toggleRepliesBelow",
    className: "show-replies",
    icon: state.repliesShown ? "chevron-up" : "chevron-down",
    titleOptions: { count: replyCount },
    title: "post.has_replies",
    labelOptions: { count: replyCount },
    label: "post.has_replies",
    iconRight: true
  };
});

registerButton("share", attrs => {
  return {
    action: "share",
    className: "share",
    title: "post.controls.share",
    icon: "link",
    data: {
      "share-url": attrs.shareUrl,
      "post-number": attrs.post_number
    }
  };
});

registerButton("reply", (attrs, state, siteSettings, postMenuSettings) => {
  const args = {
    action: "replyToPost",
    title: "post.controls.reply",
    icon: "reply",
    className: "reply create fade-out"
  };

  if (!attrs.canCreatePost) {
    return;
  }

  if (postMenuSettings.showReplyTitleOnMobile || !attrs.mobileView) {
    args.label = "topic.reply.title";
  }

  return args;
});

registerButton("bookmark", attrs => {
  if (!attrs.canBookmark) {
    return;
  }

  let className = "bookmark";

  if (attrs.bookmarked) {
    className += " bookmarked";
  }

  return {
    id: attrs.bookmarked ? "unbookmark" : "bookmark",
    action: "toggleBookmark",
    title: attrs.bookmarked ? "bookmarks.created" : "bookmarks.not_bookmarked",
    className,
    icon: "bookmark"
  };
});

registerButton("admin", attrs => {
  if (!attrs.canManage && !attrs.canWiki) {
    return;
  }
  return {
    action: "openAdminMenu",
    title: "post.controls.admin",
    className: "show-post-admin-menu",
    icon: "wrench"
  };
});

registerButton("delete", attrs => {
  if (attrs.canRecoverTopic) {
    return {
      id: "recover_topic",
      action: "recoverPost",
      title: "topic.actions.recover",
      icon: "undo",
      className: "recover"
    };
  } else if (attrs.canDeleteTopic) {
    return {
      id: "delete_topic",
      action: "deletePost",
<<<<<<< HEAD
      title: "topic.actions.delete",
      icon: "trash-o",
=======
      title: "post.controls.delete_topic",
      icon: "far-trash-alt",
>>>>>>> c10941bb
      className: "delete"
    };
  } else if (attrs.canRecover) {
    return {
      id: "recover",
      action: "recoverPost",
      title: "post.controls.undelete",
      icon: "undo",
      className: "recover"
    };
  } else if (attrs.canDelete) {
    return {
      id: "delete",
      action: "deletePost",
      title: "post.controls.delete",
<<<<<<< HEAD
      icon: "trash-o",
=======
      icon: "far-trash-alt",
>>>>>>> c10941bb
      className: "delete"
    };
  } else if (!attrs.canDelete && attrs.firstPost && attrs.yours) {
    return {
      id: "delete_topic",
      action: "showDeleteTopicModal",
      title: "post.controls.delete_topic_disallowed",
<<<<<<< HEAD
      icon: "trash-o",
=======
      icon: "far-trash-alt",
>>>>>>> c10941bb
      className: "delete"
    };
  }
});

function replaceButton(buttons, find, replace) {
  const idx = buttons.indexOf(find);
  if (idx !== -1) {
    buttons[idx] = replace;
  }
}

export default createWidget("post-menu", {
  tagName: "section.post-menu-area.clearfix",

  settings: {
    collapseButtons: true,
    buttonType: "flat-button",
    showReplyTitleOnMobile: false
  },

  defaultState() {
    return { collapsed: true, likedUsers: [], adminVisible: false };
  },

  buildKey: attrs => `post-menu-${attrs.id}`,

  attachButton(name) {
    let buttonAtts = buildButton(name, this);
    if (buttonAtts) {
      return this.attach(this.settings.buttonType, buttonAtts);
    }
  },

  menuItems() {
    let result = this.siteSettings.post_menu.split("|");
    return result;
  },

  html(attrs, state) {
    const { currentUser, keyValueStore, siteSettings } = this;

    const hiddenSetting = siteSettings.post_menu_hidden_items || "";
    const hiddenButtons = hiddenSetting
      .split("|")
      .filter(s => !attrs.bookmarked || s !== "bookmark");

    if (currentUser && keyValueStore) {
      const likedPostId = keyValueStore.getInt("likedPostId");
      if (likedPostId === attrs.id) {
        keyValueStore.remove("likedPostId");
        Ember.run.next(() => this.sendWidgetAction("toggleLike"));
      }
    }

    const allButtons = [];
    let visibleButtons = [];

    const orderedButtons = this.menuItems();

    // If the post is a wiki, make Edit more prominent
    if (attrs.wiki && attrs.canEdit) {
      replaceButton(orderedButtons, "edit", "reply-small");
      replaceButton(orderedButtons, "reply", "wiki-edit");
    }

    orderedButtons
      .filter(x => x !== "like-count" && x !== "like")
      .forEach(i => {
        const button = this.attachButton(i, attrs);

        if (button) {
          allButtons.push(button);

          if (
            (attrs.yours && button.attrs.alwaysShowYours) ||
            hiddenButtons.indexOf(i) === -1
          ) {
            visibleButtons.push(button);
          }
        }
      });

    if (!this.settings.collapseButtons) {
      visibleButtons = allButtons;
    }

    // Only show ellipsis if there is more than one button hidden
    // if there are no more buttons, we are not collapsed
    if (!state.collapsed || allButtons.length <= visibleButtons.length + 1) {
      visibleButtons = allButtons;
      if (state.collapsed) {
        state.collapsed = false;
      }
    } else {
      const showMore = this.attach("flat-button", {
        action: "showMoreActions",
        title: "show_more",
        className: "show-more-actions",
        icon: "ellipsis-h"
      });
      visibleButtons.splice(visibleButtons.length - 1, 0, showMore);
    }

    visibleButtons.unshift(
      h("div.like-button", [
        this.attachButton("like-count", attrs),
        this.attachButton("like", attrs)
      ])
    );

<<<<<<< HEAD
    Object.keys(_extraButtons).forEach(k => {
      const builder = _extraButtons[k];
=======
    Object.values(_extraButtons).forEach(builder => {
>>>>>>> c10941bb
      if (builder) {
        const buttonAtts = builder(attrs, this.state, this.siteSettings);
        if (buttonAtts) {
          const { position, beforeButton } = buttonAtts;
          delete buttonAtts.position;

          let button = this.attach(this.settings.buttonType, buttonAtts);

          if (beforeButton) {
            button = h("span", [beforeButton(h), button]);
          }

          if (button) {
            switch (position) {
              case "first":
                visibleButtons.unshift(button);
                break;
              case "second":
                visibleButtons.splice(1, 0, button);
                break;
              case "second-last-hidden":
                if (!state.collapsed) {
                  visibleButtons.splice(visibleButtons.length - 2, 0, button);
                }
                break;
              default:
                visibleButtons.push(button);
                break;
            }
          }
        }
      }
    });

    const postControls = [];

    const repliesButton = this.attachButton("replies", attrs);
    if (repliesButton) {
      postControls.push(repliesButton);
    }

    let extraControls = applyDecorators(this, "extra-controls", attrs, state);
    postControls.push(h("div.actions", visibleButtons.concat(extraControls)));
    if (state.adminVisible) {
      postControls.push(this.attach("post-admin-menu", attrs));
    }

    const contents = [h("nav.post-controls.clearfix", postControls)];
    if (state.likedUsers.length) {
      const remaining = state.total - state.likedUsers.length;
      contents.push(
        this.attach("small-user-list", {
          users: state.likedUsers,
          addSelf: attrs.liked && remaining === 0,
          listClassName: "who-liked",
          description:
            remaining > 0
              ? "post.actions.people.like_capped"
              : "post.actions.people.like",
          count: remaining
        })
      );
    }

    return contents;
  },

  openAdminMenu() {
    this.state.adminVisible = true;
  },

  closeAdminMenu() {
    this.state.adminVisible = false;
  },

  showDeleteTopicModal() {
    showModal("delete-topic-disallowed");
  },

  showMoreActions() {
    this.state.collapsed = false;
    if (!this.state.likedUsers.length) {
      return this.getWhoLiked();
    }
  },

  like() {
    const { attrs, currentUser, keyValueStore } = this;

    if (!currentUser) {
      keyValueStore &&
        keyValueStore.set({ key: "likedPostId", value: attrs.id });
      return this.sendWidgetAction("showLogin");
    }

    if (attrs.liked) {
      return this.sendWidgetAction("toggleLike");
    }

    const $heart = $(`[data-post-id=${attrs.id}] .toggle-like .d-icon`);
    $heart.closest("button").addClass("has-like");

    const scale = [1.0, 1.5];
    return new Ember.RSVP.Promise(resolve => {
      animateHeart($heart, scale[0], scale[1], () => {
        animateHeart($heart, scale[1], scale[0], () => {
          this.sendWidgetAction("toggleLike").then(() => resolve());
        });
      });
    });
  },

  refreshLikes() {
    if (this.state.likedUsers.length) {
      return this.getWhoLiked();
    }
  },

  getWhoLiked() {
    const { attrs, state } = this;

    return this.store
      .find("post-action-user", {
        id: attrs.id,
        post_action_type_id: LIKE_ACTION
      })
      .then(users => {
        state.likedUsers = users.map(avatarAtts);
        state.total = users.totalRows;
      });
  },

  toggleWhoLiked() {
    const state = this.state;
    if (state.likedUsers.length) {
      state.likedUsers = [];
    } else {
      return this.getWhoLiked();
    }
  }
});<|MERGE_RESOLUTION|>--- conflicted
+++ resolved
@@ -67,20 +67,12 @@
     className
   };
 
-<<<<<<< HEAD
-  if (attrs.canToggleLike) {
-    button.title = attrs.liked
-      ? "post.controls.undo_like"
-      : "post.controls.like";
-  } else if (attrs.liked) {
-=======
   // If the user has already liked the post and doesn't have permission
   // to undo that operation, then indicate via the title that they've liked it
   // and disable the button. Otherwise, set the title even if the user
   // is anonymous (meaning they don't currently have permission to like);
   // this is important for accessibility.
   if (attrs.liked && !attrs.canToggleLike) {
->>>>>>> c10941bb
     button.title = "post.controls.has_liked";
     button.disabled = true;
   } else {
@@ -117,11 +109,7 @@
 });
 
 registerButton("flag", attrs => {
-<<<<<<< HEAD
-  if (attrs.canFlag) {
-=======
   if (attrs.canFlag && !attrs.hidden) {
->>>>>>> c10941bb
     return {
       action: "showFlags",
       title: "post.controls.flag",
@@ -137,11 +125,7 @@
       action: "editPost",
       className: "edit",
       title: "post.controls.edit",
-<<<<<<< HEAD
-      icon: "pencil",
-=======
       icon: "pencil-alt",
->>>>>>> c10941bb
       alwaysShowYours: true
     };
   }
@@ -283,13 +267,8 @@
     return {
       id: "delete_topic",
       action: "deletePost",
-<<<<<<< HEAD
-      title: "topic.actions.delete",
-      icon: "trash-o",
-=======
       title: "post.controls.delete_topic",
       icon: "far-trash-alt",
->>>>>>> c10941bb
       className: "delete"
     };
   } else if (attrs.canRecover) {
@@ -305,11 +284,7 @@
       id: "delete",
       action: "deletePost",
       title: "post.controls.delete",
-<<<<<<< HEAD
-      icon: "trash-o",
-=======
       icon: "far-trash-alt",
->>>>>>> c10941bb
       className: "delete"
     };
   } else if (!attrs.canDelete && attrs.firstPost && attrs.yours) {
@@ -317,11 +292,7 @@
       id: "delete_topic",
       action: "showDeleteTopicModal",
       title: "post.controls.delete_topic_disallowed",
-<<<<<<< HEAD
-      icon: "trash-o",
-=======
       icon: "far-trash-alt",
->>>>>>> c10941bb
       className: "delete"
     };
   }
@@ -433,12 +404,7 @@
       ])
     );
 
-<<<<<<< HEAD
-    Object.keys(_extraButtons).forEach(k => {
-      const builder = _extraButtons[k];
-=======
     Object.values(_extraButtons).forEach(builder => {
->>>>>>> c10941bb
       if (builder) {
         const buttonAtts = builder(attrs, this.state, this.siteSettings);
         if (buttonAtts) {
