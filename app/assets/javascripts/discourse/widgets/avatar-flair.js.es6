--- conflicted
+++ resolved
@@ -1,9 +1,5 @@
 import { createWidget } from "discourse/widgets/widget";
-<<<<<<< HEAD
-import { h } from "virtual-dom";
-=======
 import { iconNode, convertIconClass } from "discourse-common/lib/icon-library";
->>>>>>> c10941bb
 
 createWidget("avatar-flair", {
   tagName: "div.avatar-flair",
@@ -11,11 +7,7 @@
   isIcon(attrs) {
     return (
       attrs.primary_group_flair_url &&
-<<<<<<< HEAD
-      attrs.primary_group_flair_url.substr(0, 3) === "fa-"
-=======
       attrs.primary_group_flair_url.includes("fa-")
->>>>>>> c10941bb
     );
   },
 
@@ -60,25 +52,8 @@
 
   html(attrs) {
     if (this.isIcon(attrs)) {
-<<<<<<< HEAD
-      return [
-        h("i", {
-          className: "fa " + attrs.primary_group_flair_url,
-          attributes: {
-            style: attrs.primary_group_flair_color
-              ? "color: #" +
-                Handlebars.Utils.escapeExpression(
-                  attrs.primary_group_flair_color
-                ) +
-                "; "
-              : ""
-          }
-        })
-      ];
-=======
       const icon = convertIconClass(attrs.primary_group_flair_url);
       return [iconNode(icon)];
->>>>>>> c10941bb
     } else {
       return [];
     }
