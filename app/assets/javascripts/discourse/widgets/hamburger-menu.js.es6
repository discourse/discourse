--- conflicted
+++ resolved
@@ -80,11 +80,7 @@
     if (currentUser.admin) {
       links.push({
         href: "/admin/site_settings/category/required",
-<<<<<<< HEAD
-        icon: "gear",
-=======
         icon: "cog",
->>>>>>> c10941bb
         label: "admin.site_settings.title",
         className: "settings-link"
       });
@@ -204,7 +200,6 @@
           categories.push(category);
         }
       });
-<<<<<<< HEAD
 
       categories = categories.concat(
         allCategories
@@ -216,19 +211,6 @@
     const moreCount = categories.length - maxCategoriesToDisplay;
     categories = categories.slice(0, maxCategoriesToDisplay);
 
-=======
-
-      categories = categories.concat(
-        allCategories
-          .filter(c => !categories.includes(c))
-          .sort((a, b) => b.topic_count - a.topic_count)
-      );
-    }
-
-    const moreCount = categories.length - maxCategoriesToDisplay;
-    categories = categories.slice(0, maxCategoriesToDisplay);
-
->>>>>>> c10941bb
     return this.attach("hamburger-categories", { categories, moreCount });
   },
 
@@ -309,8 +291,6 @@
           }
         })
       );
-<<<<<<< HEAD
-=======
     }
 
     results.push(
@@ -323,26 +303,10 @@
     if (this.settings.showCategories) {
       results.push(this.listCategories());
       results.push(h("hr"));
->>>>>>> c10941bb
     }
 
     results.push(
       this.attach("menu-links", {
-<<<<<<< HEAD
-        name: "general-links",
-        contents: () => this.generalLinks()
-      })
-    );
-
-    if (this.settings.showCategories) {
-      results.push(this.listCategories());
-      results.push(h("hr"));
-    }
-
-    results.push(
-      this.attach("menu-links", {
-=======
->>>>>>> c10941bb
         name: "footer-links",
         omitRule: true,
         contents: () => this.footerLinks(prioritizeFaq, faqUrl)
@@ -359,10 +323,6 @@
     });
   },
 
-<<<<<<< HEAD
-  clickOutside() {
-    this.sendWidgetAction("toggleHamburger");
-=======
   clickOutsideMobile(e) {
     const $centeredElement = $(document.elementFromPoint(e.clientX, e.clientY));
     if (
@@ -390,6 +350,5 @@
     } else {
       this.sendWidgetAction("toggleHamburger");
     }
->>>>>>> c10941bb
   }
 });