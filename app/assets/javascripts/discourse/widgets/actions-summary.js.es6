--- conflicted
+++ resolved
@@ -162,11 +162,7 @@
 
   html(attrs) {
     return [
-<<<<<<< HEAD
-      iconNode("trash-o"),
-=======
       iconNode("far-trash-alt"),
->>>>>>> c10941bb
       " ",
       avatarFor.call(this, "small", {
         template: attrs.deletedByAvatarTemplate,
