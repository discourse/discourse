import { createWidget } from "discourse/widgets/widget";
import { h } from "virtual-dom";
import { formatUsername } from "discourse/lib/utilities";
import hbs from "discourse/widgets/hbs-compiler";

let extraGlyphs;

export function addUserMenuGlyph(glyph) {
  extraGlyphs = extraGlyphs || [];
  extraGlyphs.push(glyph);
}

createWidget("user-menu-links", {
  tagName: "div.menu-links-header",

  html(attrs) {
    const { currentUser, siteSettings } = this;

    const isAnon = currentUser.is_anonymous;
    const allowAnon =
      (siteSettings.allow_anonymous_posting &&
        currentUser.trust_level >=
          siteSettings.anonymous_posting_min_trust_level) ||
      isAnon;

    const path = attrs.path;
    const glyphs = [];

    if (extraGlyphs) {
      extraGlyphs.forEach(g => {
        if (typeof g === "function") {
          g = g(this);
        }
        if (g) {
          glyphs.push(g);
        }
      });
    }

    glyphs.push({
      label: "user.bookmarks",
      className: "user-bookmarks-link",
      icon: "bookmark",
      href: `${path}/activity/bookmarks`
    });

    if (siteSettings.enable_personal_messages) {
      glyphs.push({
        label: "user.private_messages",
        className: "user-pms-link",
        icon: "envelope",
        href: `${path}/messages`
      });
    }

    const profileLink = {
      route: "user",
      model: currentUser,
      className: "user-activity-link",
      icon: "user",
      rawLabel: formatUsername(currentUser.username)
    };

    if (currentUser.is_anonymous) {
      profileLink.label = "user.profile";
      profileLink.rawLabel = null;
    }

    const links = [profileLink];
    if (allowAnon) {
      if (!isAnon) {
        glyphs.push({
          action: "toggleAnonymous",
          label: "switch_to_anon",
          className: "enable-anonymous",
          icon: "user-secret"
        });
      } else {
        glyphs.push({
          action: "toggleAnonymous",
          label: "switch_from_anon",
          className: "disable-anonymous",
          icon: "ban"
        });
      }
    }

    // preferences always goes last
    glyphs.push({
      label: "user.preferences",
      className: "user-preferences-link",
<<<<<<< HEAD
      icon: "gear",
=======
      icon: "cog",
>>>>>>> c10941bb
      href: `${path}/preferences/account`
    });

    return h("ul.menu-links-row", [
      links.map(l => h("li.user", this.attach("link", l))),
      h(
        "li.glyphs",
        glyphs.map(l => this.attach("link", $.extend(l, { hideLabel: true })))
      )
    ]);
  }
});

createWidget("user-menu-dismiss-link", {
  tagName: "div.dismiss-link",

  template: hbs`
    <ul class='menu-links'>
      <li>
        {{attach
          widget="link"
          attrs=(hash
            action="dismissNotifications"
            className="dismiss"
            tabindex="0"
            icon="check"
            label="user.dismiss"
            title="user.dismiss_notifications_tooltip")}}
      </li>
    </ul>
  `
});

export default createWidget("user-menu", {
  tagName: "div.user-menu",
  buildKey: () => "user-menu",

  settings: {
<<<<<<< HEAD
    maxWidth: 300,
=======
    maxWidth: 320,
>>>>>>> c10941bb
    showLogoutButton: true
  },

  defaultState() {
    return {
      hasUnread: false,
      markUnread: null
    };
  },

  panelContents() {
    const path = this.currentUser.get("path");

    let result = [
      this.attach("user-menu-links", { path }),
      this.attach("user-notifications", { path })
    ];

    if (this.settings.showLogoutButton || this.state.hasUnread) {
      result.push(h("hr.bottom-area"));
    }

    if (this.settings.showLogoutButton) {
      result.push(
        h("div.logout-link", [
          h(
            "ul.menu-links",
            h(
              "li",
              this.attach("link", {
                action: "logout",
                className: "logout",
<<<<<<< HEAD
                icon: "sign-out",
=======
                icon: "sign-out-alt",
>>>>>>> c10941bb
                href: "",
                label: "user.log_out"
              })
            )
          )
        ])
      );
    }

    if (this.state.hasUnread) {
      result.push(this.attach("user-menu-dismiss-link"));
    }

    return result;
  },

  dismissNotifications() {
    return this.state.markRead();
  },

  notificationsLoaded({ notifications, markRead }) {
    this.state.hasUnread = notifications.filterBy("read", false).length > 0;
    this.state.markRead = markRead;
  },

  html() {
    return this.attach("menu-panel", {
      maxWidth: this.settings.maxWidth,
      contents: () => this.panelContents()
    });
<<<<<<< HEAD
  },

  clickOutside() {
    this.sendWidgetAction("toggleUserMenu");
=======
  },

  clickOutsideMobile(e) {
    const $centeredElement = $(document.elementFromPoint(e.clientX, e.clientY));
    if (
      $centeredElement.parents(".panel").length &&
      !$centeredElement.hasClass("header-cloak")
    ) {
      this.sendWidgetAction("toggleUserMenu");
    } else {
      const $window = $(window);
      const windowWidth = parseInt($window.width(), 10);
      const $panel = $(".menu-panel");
      $panel.addClass("animate");
      $panel.css("right", -windowWidth);
      const $headerCloak = $(".header-cloak");
      $headerCloak.addClass("animate");
      $headerCloak.css("opacity", 0);
      Ember.run.later(() => this.sendWidgetAction("toggleUserMenu"), 200);
    }
  },

  clickOutside(e) {
    if (this.site.mobileView) {
      this.clickOutsideMobile(e);
    } else {
      this.sendWidgetAction("toggleUserMenu");
    }
>>>>>>> c10941bb
  }
});<|MERGE_RESOLUTION|>--- conflicted
+++ resolved
@@ -89,11 +89,7 @@
     glyphs.push({
       label: "user.preferences",
       className: "user-preferences-link",
-<<<<<<< HEAD
-      icon: "gear",
-=======
       icon: "cog",
->>>>>>> c10941bb
       href: `${path}/preferences/account`
     });
 
@@ -132,11 +128,7 @@
   buildKey: () => "user-menu",
 
   settings: {
-<<<<<<< HEAD
-    maxWidth: 300,
-=======
     maxWidth: 320,
->>>>>>> c10941bb
     showLogoutButton: true
   },
 
@@ -169,11 +161,7 @@
               this.attach("link", {
                 action: "logout",
                 className: "logout",
-<<<<<<< HEAD
-                icon: "sign-out",
-=======
                 icon: "sign-out-alt",
->>>>>>> c10941bb
                 href: "",
                 label: "user.log_out"
               })
@@ -204,12 +192,6 @@
       maxWidth: this.settings.maxWidth,
       contents: () => this.panelContents()
     });
-<<<<<<< HEAD
-  },
-
-  clickOutside() {
-    this.sendWidgetAction("toggleUserMenu");
-=======
   },
 
   clickOutsideMobile(e) {
@@ -238,6 +220,5 @@
     } else {
       this.sendWidgetAction("toggleUserMenu");
     }
->>>>>>> c10941bb
   }
 });