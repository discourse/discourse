import { createWidget } from "discourse/widgets/widget";
import { h } from "virtual-dom";
import { avatarFor, avatarImg } from "discourse/widgets/post";
import hbs from "discourse/widgets/hbs-compiler";

createWidget("pm-remove-group-link", {
  tagName: "a.remove-invited.no-text.btn-icon.btn",
  template: hbs`{{d-icon "times"}}`,

  click() {
    bootbox.confirm(
      I18n.t("private_message_info.remove_allowed_group", {
        name: this.attrs.name
      }),
      confirmed => {
        if (confirmed) {
          this.sendWidgetAction("removeAllowedGroup", this.attrs);
        }
      }
    );
  }
});

createWidget("pm-map-user-group", {
  tagName: "div.user.group",

  transform(attrs) {
    return { href: Discourse.getURL(`/groups/${attrs.group.name}`) };
  },

  template: hbs`
    <a href={{transformed.href}} class="group-link">
      {{d-icon "users"}}
      <span class="group-name">{{attrs.group.name}}</span>
    </a>
    {{#if attrs.isEditing}}
    {{#if attrs.canRemoveAllowedUsers}}
      {{attach widget="pm-remove-group-link" attrs=attrs.group}}
    {{/if}}
    {{/if}}
  `
});

createWidget("pm-remove-link", {
  tagName: "a.remove-invited.no-text.btn-icon.btn",
  template: hbs`{{d-icon "times"}}`,

  click() {
    const messageKey = this.attrs.isCurrentUser
      ? "leave_message"
      : "remove_allowed_user";

    bootbox.confirm(
      I18n.t(`private_message_info.${messageKey}`, {
        name: this.attrs.user.username
      }),
      confirmed => {
        if (confirmed) {
          this.sendWidgetAction("removeAllowedUser", this.attrs.user);
        }
      }
    );
  }
});

createWidget("pm-map-user", {
  tagName: "div.user",

  html(attrs) {
    const user = attrs.user;
    const username = h("span.username", user.username);

    let link;

    if (this.site && this.site.mobileView) {
      const avatar = avatarImg("tiny", {
        template: user.avatar_template,
        username: user.username
      });
      link = h("a", { attributes: { href: user.get("path") } }, [
        avatar,
        username
      ]);
    } else {
      const avatar = avatarFor("tiny", {
        template: user.avatar_template,
        username: user.username
      });

      link = h(
        "a",
        { attributes: { class: "user-link", href: user.get("path") } },
        [avatar, username]
      );
    }

    const result = [link];
    const isCurrentUser = attrs.canRemoveSelfId === user.get("id");

    if (attrs.isEditing && (attrs.canRemoveAllowedUsers || isCurrentUser)) {
      result.push(this.attach("pm-remove-link", { user, isCurrentUser }));
    }

    return result;
  }
});

export default createWidget("private-message-map", {
  tagName: "section.information.private-message-map",

  buildKey: attrs => `private-message-map-${attrs.id}`,

  defaultState() {
    return { isEditing: false };
  },

  html(attrs) {
    const participants = [];

    if (attrs.allowedGroups.length) {
      participants.push(
        attrs.allowedGroups.map(group => {
          return this.attach("pm-map-user-group", {
            group,
            canRemoveAllowedUsers: attrs.canRemoveAllowedUsers,
            isEditing: this.state.isEditing
          });
        })
      );
    }

    if (attrs.allowedUsers.length) {
      participants.push(
        attrs.allowedUsers.map(au => {
          return this.attach("pm-map-user", {
            user: au,
            canRemoveAllowedUsers: attrs.canRemoveAllowedUsers,
            canRemoveSelfId: attrs.canRemoveSelfId,
            isEditing: this.state.isEditing
          });
        })
      );
    }

    let hideNamesClass = "";
    if (
      !this.state.isEditing &&
      this.site.mobileView &&
      Ember.makeArray(participants[0]).length > 4
    ) {
      hideNamesClass = ".hide-names";
    }

    const result = [h(`div.participants${hideNamesClass}`, participants)];

    const controls = [
      this.attach("button", {
        action: "toggleEditing",
        label: "private_message_info.edit",
<<<<<<< HEAD
        className: "btn add-remove-participant-btn"
=======
        className: "btn btn-default add-remove-participant-btn"
>>>>>>> c10941bb
      })
    ];

    if (attrs.canInvite && this.state.isEditing) {
      controls.push(
        this.attach("button", {
          action: "showInvite",
          icon: "plus",
          className: "btn.no-text.btn-icon"
        })
      );
    }

    result.push(h("div.controls", controls));

    return result;
  },

  toggleEditing() {
    this.state.isEditing = !this.state.isEditing;
  }
});<|MERGE_RESOLUTION|>--- conflicted
+++ resolved
@@ -157,11 +157,7 @@
       this.attach("button", {
         action: "toggleEditing",
         label: "private_message_info.edit",
-<<<<<<< HEAD
-        className: "btn add-remove-participant-btn"
-=======
         className: "btn btn-default add-remove-participant-btn"
->>>>>>> c10941bb
       })
     ];
 
