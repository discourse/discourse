--- conflicted
+++ resolved
@@ -199,23 +199,11 @@
   }
 
   transform() {
-<<<<<<< HEAD
     return {};
   }
 
   defaultState() {
     return {};
-  }
-
-  destroy() {
-    console.log("destroy called");
-=======
-    return {};
-  }
-
-  defaultState() {
-    return {};
->>>>>>> c10941bb
   }
 
   destroy() {}
@@ -331,11 +319,7 @@
         view[method](param);
         promise = Ember.RSVP.resolve();
       } else {
-<<<<<<< HEAD
-        const target = view.get("targetObject") || view;
-=======
         const target = view.get("target") || view;
->>>>>>> c10941bb
         promise = method.call(target, param);
         if (!promise || !promise.then) {
           promise = Ember.RSVP.resolve(promise);
