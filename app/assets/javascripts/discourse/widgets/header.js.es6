import { createWidget } from "discourse/widgets/widget";
import { iconNode } from "discourse-common/lib/icon-library";
import { avatarImg } from "discourse/widgets/post";
import DiscourseURL from "discourse/lib/url";
import { wantsNewWindow } from "discourse/lib/intercept-click";
import { applySearchAutocomplete } from "discourse/lib/search";
import { ajax } from "discourse/lib/ajax";
import { addExtraUserClasses } from "discourse/helpers/user-avatar";

import { h } from "virtual-dom";

const dropdown = {
  buildClasses(attrs) {
    if (attrs.active) {
      return "active";
    }
  },

  click(e) {
    if (wantsNewWindow(e)) {
      return;
    }
    e.preventDefault();
    if (!this.attrs.active) {
      this.sendWidgetAction(this.attrs.action);
    }
  }
};

createWidget("header-notifications", {
  settings: {
    avatarSize: "medium"
  },

  html(attrs) {
    const { user } = attrs;
<<<<<<< HEAD

    let avatarAttrs = {
      template: user.get("avatar_template"),
      username: user.get("username")
    };

    if (this.siteSettings.enable_names) {
      avatarAttrs.name = user.get("name");
    }

    const contents = [
      avatarImg(
        this.settings.avatarSize,
        addExtraUserClasses(user, avatarAttrs)
      )
    ];

=======

    let avatarAttrs = {
      template: user.get("avatar_template"),
      username: user.get("username")
    };

    if (this.siteSettings.enable_names) {
      avatarAttrs.name = user.get("name");
    }

    const contents = [
      avatarImg(
        this.settings.avatarSize,
        addExtraUserClasses(user, avatarAttrs)
      )
    ];

>>>>>>> c10941bb
    const unreadNotifications = user.get("unread_notifications");
    if (!!unreadNotifications) {
      contents.push(
        this.attach("link", {
          action: attrs.action,
          className: "badge-notification unread-notifications",
          rawLabel: unreadNotifications,
          omitSpan: true,
          title: "notifications.tooltip.regular",
          titleOptions: { count: unreadNotifications }
        })
      );
    }

    const unreadPMs = user.get("unread_private_messages");
    if (!!unreadPMs) {
      if (!user.get("read_first_notification")) {
        contents.push(h("span.ring"));
        if (!attrs.active && attrs.ringBackdrop) {
          contents.push(h("span.ring-backdrop-spotlight"));
          contents.push(
            h(
              "span.ring-backdrop",
              {},
              h(
                "h1.ring-first-notification",
                {},
                I18n.t("user.first_notification")
              )
            )
          );
        }
      }

      contents.push(
        this.attach("link", {
          action: attrs.action,
          className: "badge-notification unread-private-messages",
          rawLabel: unreadPMs,
          omitSpan: true,
          title: "notifications.tooltip.message",
          titleOptions: { count: unreadPMs }
        })
      );
    }

    return contents;
  }
});

createWidget(
  "user-dropdown",
  jQuery.extend(
    {
      tagName: "li.header-dropdown-toggle.current-user",

      buildId() {
        return "current-user";
      },

      html(attrs) {
        return h(
          "a.icon",
          {
            attributes: {
              href: attrs.user.get("path"),
              "data-auto-route": true
            }
          },
          this.attach("header-notifications", attrs)
        );
      }
    },
    dropdown
  )
);

createWidget(
  "header-dropdown",
  jQuery.extend(
    {
      tagName: "li.header-dropdown-toggle",

      html(attrs) {
        const title = I18n.t(attrs.title);

        const body = [iconNode(attrs.icon)];
        if (attrs.contents) {
          body.push(attrs.contents.call(this));
        }

        return h(
          "a.icon.btn-flat",
          {
            attributes: {
              href: attrs.href,
              "data-auto-route": true,
              title,
              "aria-label": title,
              id: attrs.iconId
            }
          },
          body
        );
      }
    },
    dropdown
  )
);

createWidget("header-icons", {
<<<<<<< HEAD
  tagName: "ul.icons.d-header-icons.clearfix",
=======
  tagName: "ul.icons.d-header-icons",
>>>>>>> c10941bb

  buildAttributes() {
    return { role: "navigation" };
  },

  html(attrs) {
    if (this.siteSettings.login_required && !this.currentUser) {
      return [];
    }

    const hamburger = this.attach("header-dropdown", {
      title: "hamburger_menu",
      icon: "bars",
      iconId: "toggle-hamburger-menu",
      active: attrs.hamburgerVisible,
      action: "toggleHamburger",
      href: "",
      contents() {
        if (!attrs.flagCount) {
          return;
        }
        return h(
          "div.badge-notification.flagged-posts",
          {
            attributes: {
              title: I18n.t("notifications.total_flagged")
            }
          },
          attrs.flagCount
        );
      }
    });

    const search = this.attach("header-dropdown", {
      title: "search.title",
      icon: "search",
      iconId: "search-button",
      action: "toggleSearchMenu",
      active: attrs.searchVisible,
      href: Discourse.getURL("/search")
    });

    const icons = [search, hamburger];
    if (attrs.user) {
      icons.push(
        this.attach("user-dropdown", {
          active: attrs.userVisible,
          action: "toggleUserMenu",
          ringBackdrop: attrs.ringBackdrop,
          user: attrs.user
        })
      );
    }

    return icons;
  }
});

createWidget("header-buttons", {
  tagName: "span.header-buttons",

  html(attrs) {
    if (this.currentUser) {
      return;
    }

    const buttons = [];

    if (attrs.canSignUp && !attrs.topic) {
      buttons.push(
        this.attach("button", {
          label: "sign_up",
          className: "btn-primary btn-small sign-up-button",
          action: "showCreateAccount"
        })
      );
    }

    buttons.push(
      this.attach("button", {
        label: "log_in",
        className: "btn-primary btn-small login-button",
        action: "showLogin",
        icon: "user"
      })
    );
    return buttons;
  }
});

<<<<<<< HEAD
=======
createWidget("header-cloak", {
  tagName: "div.header-cloak",
  html() {
    return "";
  },
  click() {},
  scheduleRerender() {}
});

>>>>>>> c10941bb
const forceContextEnabled = ["category", "user", "private_messages"];

let additionalPanels = [];
export function attachAdditionalPanel(name, toggle, transformAttrs) {
  additionalPanels.push({ name, toggle, transformAttrs });
}

export default createWidget("header", {
  tagName: "header.d-header.clearfix",
  buildKey: () => `header`,

  defaultState() {
    let states = {
      searchVisible: false,
      hamburgerVisible: false,
      userVisible: false,
      ringBackdrop: true
    };

    if (this.site.mobileView) {
      states.skipSearchContext = true;
    }

    return states;
  },

  html(attrs, state) {
    let contents = () => {
      const panels = [
        this.attach("header-buttons", attrs),
        this.attach("header-icons", {
          hamburgerVisible: state.hamburgerVisible,
          userVisible: state.userVisible,
          searchVisible: state.searchVisible,
          ringBackdrop: state.ringBackdrop,
          flagCount: attrs.flagCount,
          user: this.currentUser
        })
      ];

      if (state.searchVisible) {
        const contextType = this.searchContextType();

        if (state.searchContextType !== contextType) {
          state.contextEnabled = undefined;
          state.searchContextType = contextType;
        }

        if (state.contextEnabled === undefined) {
          if (forceContextEnabled.includes(contextType)) {
            state.contextEnabled = true;
          }
        }

        panels.push(
          this.attach("search-menu", { contextEnabled: state.contextEnabled })
        );
      } else if (state.hamburgerVisible) {
        panels.push(this.attach("hamburger-menu"));
      } else if (state.userVisible) {
        panels.push(this.attach("user-menu"));
<<<<<<< HEAD
=======
      }
      if (this.site.mobileView) {
        panels.push(this.attach("header-cloak"));
>>>>>>> c10941bb
      }

      additionalPanels.map(panel => {
        if (this.state[panel.toggle]) {
          panels.push(
            this.attach(
              panel.name,
              panel.transformAttrs.call(this, attrs, state)
            )
          );
        }
      });

      return panels;
    };

    let contentsAttrs = { contents, minimized: !!attrs.topic };
    return h(
      "div.wrap",
      this.attach("header-contents", $.extend({}, attrs, contentsAttrs))
    );
  },

  updateHighlight() {
    if (!this.state.searchVisible) {
      const service = this.register.lookup("search-service:main");
      service.set("highlightTerm", "");
    }
  },

  closeAll() {
    this.state.userVisible = false;
    this.state.hamburgerVisible = false;
    this.state.searchVisible = false;
    this.toggleBodyScrolling(false);
  },

  linkClickedEvent(attrs) {
    let searchContextEnabled = false;
    if (attrs) {
      searchContextEnabled = attrs.searchContextEnabled;

      const { searchLogId, searchResultId, searchResultType } = attrs;
      if (searchLogId && searchResultId && searchResultType) {
        ajax("/search/click", {
          type: "POST",
          data: {
            search_log_id: searchLogId,
            search_result_id: searchResultId,
            search_result_type: searchResultType
          }
        });
      }
    }

    if (!searchContextEnabled) {
      this.closeAll();
    }

    this.updateHighlight();
  },

  toggleSearchMenu() {
    if (this.site.mobileView) {
      const searchService = this.register.lookup("search-service:main");
      const context = searchService.get("searchContext");
      var params = "";

      if (context) {
        params = `?context=${context.type}&context_id=${
          context.id
        }&skip_context=${this.state.skipSearchContext}`;
      }

      return DiscourseURL.routeTo("/search" + params);
    }

    this.state.searchVisible = !this.state.searchVisible;
    this.updateHighlight();

    if (this.state.searchVisible) {
      Ember.run.schedule("afterRender", () => {
        const $searchInput = $("#search-term");
        $searchInput.focus().select();

        applySearchAutocomplete(
          $searchInput,
          this.siteSettings,
          this.appEvents,
          {
            appendSelector: ".menu-panel"
          }
        );
      });
    }
  },

  toggleUserMenu() {
    if (this.currentUser.get("read_first_notification")) {
      this.state.ringBackdrop = false;
    }

    this.state.userVisible = !this.state.userVisible;
    this.toggleBodyScrolling(this.state.userVisible);
  },

  toggleHamburger() {
    this.state.hamburgerVisible = !this.state.hamburgerVisible;
    this.toggleBodyScrolling(this.state.hamburgerVisible);
  },

  toggleBodyScrolling(bool) {
    if (!this.site.mobileView) return;
    if (bool) {
      document.body.addEventListener("touchmove", this.preventDefault, {
        passive: false
      });
    } else {
      document.body.removeEventListener("touchmove", this.preventDefault, {
        passive: false
      });
    }
  },

  preventDefault(e) {
    // prevent all scrollin on menu panels, except on overflow
    const height = window.innerHeight ? window.innerHeight : $(window).height();
    if (
      !$(e.target).parents(".menu-panel").length ||
      $(".menu-panel .panel-body-contents").height() <= height
    ) {
      e.preventDefault();
    }
  },

  togglePageSearch() {
    const { state } = this;

    state.contextEnabled = false;

    const currentPath = this.register
      .lookup("controller:application")
      .get("currentPath");
    const blacklist = [/^discovery\.categories/];
    const whitelist = [/^topic\./];
    const check = function(regex) {
      return !!currentPath.match(regex);
    };
    let showSearch = whitelist.any(check) && !blacklist.any(check);

    // If we're viewing a topic, only intercept search if there are cloaked posts
    if (showSearch && currentPath.match(/^topic\./)) {
      const controller = this.register.lookup("controller:topic");
      const total = controller.get("model.postStream.stream.length") || 0;
      const chunkSize = controller.get("model.chunk_size") || 0;

      showSearch =
        total > chunkSize &&
        $(".topic-post .cooked, .small-action:not(.time-gap)").length < total;
    }

    if (state.searchVisible) {
      this.toggleSearchMenu();
      return showSearch;
    }

    if (showSearch) {
      state.contextEnabled = true;
      this.toggleSearchMenu();
      return false;
    }

    return true;
  },

  searchMenuContextChanged(value) {
    this.state.contextType = this.register
      .lookup("search-service:main")
      .get("contextType");
    this.state.contextEnabled = value;
  },

  domClean() {
    const { state } = this;

    if (state.searchVisible || state.hamburgerVisible || state.userVisible) {
      this.closeAll();
    }
  },

  headerKeyboardTrigger(msg) {
    switch (msg.type) {
      case "search":
        this.toggleSearchMenu();
        break;
      case "user":
        this.toggleUserMenu();
        break;
      case "hamburger":
        this.toggleHamburger();
        break;
      case "page-search":
        let contextType = this.searchContextType();
        if (contextType === "topic") {
          this.state.searchContextType = contextType;
        }
        if (!this.togglePageSearch()) {
          msg.event.preventDefault();
          msg.event.stopPropagation();
        }
        break;
    }
  },

  searchContextType() {
    const service = this.register.lookup("search-service:main");
    if (service) {
      const ctx = service.get("searchContext");
      if (ctx) {
        return Ember.get(ctx, "type");
      }
    }
  }
});<|MERGE_RESOLUTION|>--- conflicted
+++ resolved
@@ -34,7 +34,6 @@
 
   html(attrs) {
     const { user } = attrs;
-<<<<<<< HEAD
 
     let avatarAttrs = {
       template: user.get("avatar_template"),
@@ -52,25 +51,6 @@
       )
     ];
 
-=======
-
-    let avatarAttrs = {
-      template: user.get("avatar_template"),
-      username: user.get("username")
-    };
-
-    if (this.siteSettings.enable_names) {
-      avatarAttrs.name = user.get("name");
-    }
-
-    const contents = [
-      avatarImg(
-        this.settings.avatarSize,
-        addExtraUserClasses(user, avatarAttrs)
-      )
-    ];
-
->>>>>>> c10941bb
     const unreadNotifications = user.get("unread_notifications");
     if (!!unreadNotifications) {
       contents.push(
@@ -182,11 +162,7 @@
 );
 
 createWidget("header-icons", {
-<<<<<<< HEAD
-  tagName: "ul.icons.d-header-icons.clearfix",
-=======
   tagName: "ul.icons.d-header-icons",
->>>>>>> c10941bb
 
   buildAttributes() {
     return { role: "navigation" };
@@ -277,8 +253,6 @@
   }
 });
 
-<<<<<<< HEAD
-=======
 createWidget("header-cloak", {
   tagName: "div.header-cloak",
   html() {
@@ -288,7 +262,6 @@
   scheduleRerender() {}
 });
 
->>>>>>> c10941bb
 const forceContextEnabled = ["category", "user", "private_messages"];
 
 let additionalPanels = [];
@@ -350,12 +323,9 @@
         panels.push(this.attach("hamburger-menu"));
       } else if (state.userVisible) {
         panels.push(this.attach("user-menu"));
-<<<<<<< HEAD
-=======
       }
       if (this.site.mobileView) {
         panels.push(this.attach("header-cloak"));
->>>>>>> c10941bb
       }
 
       additionalPanels.map(panel => {
