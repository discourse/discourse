--- conflicted
+++ resolved
@@ -14,8 +14,6 @@
   href() {
     const href = this.settings.href;
     return typeof href === "function" ? href() : href;
-<<<<<<< HEAD
-=======
   },
 
   logoUrl() {
@@ -28,23 +26,12 @@
 
   smallLogoUrl() {
     return this.siteSettings.site_logo_small_url || "";
->>>>>>> c10941bb
   },
 
   logo() {
     const { siteSettings } = this;
     const mobileView = this.site.mobileView;
 
-<<<<<<< HEAD
-    const mobileLogoUrl = siteSettings.mobile_logo_url || "";
-    const showMobileLogo = mobileView && mobileLogoUrl.length > 0;
-
-    const logoUrl = siteSettings.logo_url || "";
-    const title = siteSettings.title;
-
-    if (!mobileView && this.attrs.minimized) {
-      const logoSmallUrl = siteSettings.logo_small_url || "";
-=======
     const mobileLogoUrl = this.mobileLogoUrl();
     const showMobileLogo = mobileView && mobileLogoUrl.length > 0;
 
@@ -53,18 +40,12 @@
 
     if (this.attrs.minimized) {
       const logoSmallUrl = this.smallLogoUrl();
->>>>>>> c10941bb
       if (logoSmallUrl.length) {
         return h("img#site-logo.logo-small", {
           key: "logo-small",
           attributes: {
             src: Discourse.getURL(logoSmallUrl),
-<<<<<<< HEAD
-            width: 33,
-            height: 33,
-=======
             width: 36,
->>>>>>> c10941bb
             alt: title
           }
         });
