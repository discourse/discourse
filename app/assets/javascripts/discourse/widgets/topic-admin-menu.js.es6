import { createWidget, applyDecorators } from "discourse/widgets/widget";
import { h } from "virtual-dom";

createWidget("admin-menu-button", {
  html(attrs) {
    let className = "btn";
    if (attrs.buttonClass) {
      className += " " + attrs.buttonClass;
    }

    return h(
      "li",
      { className: attrs.className },
      this.attach("button", {
        className,
        action: attrs.action,
        icon: attrs.icon,
        label: attrs.fullLabel || `topic.${attrs.label}`,
        secondaryAction: "hideAdminMenu"
      })
    );
  }
});

createWidget("topic-admin-menu-button", {
  tagName: "span",
  buildKey: () => `topic-admin-menu-button`,

  defaultState() {
    return { expanded: false, position: null };
  },

  html(attrs, state) {
    if (!this.currentUser || !this.currentUser.get("canManageTopic")) {
      return;
    }

    const result = [];

    // We don't show the button when expanded on the right side
    if (!(attrs.rightSide && state.expanded)) {
      result.push(
        this.attach("button", {
          className:
<<<<<<< HEAD
            "toggle-admin-menu" + (attrs.fixed ? " show-topic-admin" : ""),
=======
            "btn-default toggle-admin-menu" +
            (attrs.fixed ? " show-topic-admin" : ""),
>>>>>>> c10941bb
          title: "topic_admin_menu",
          icon: "wrench",
          action: "showAdminMenu",
          sendActionEvent: true
        })
      );
    }

    if (state.expanded) {
      result.push(
        this.attach("topic-admin-menu", {
          position: state.position,
          fixed: attrs.fixed,
          topic: attrs.topic,
          openUpwards: attrs.openUpwards,
          rightSide: attrs.rightSide
        })
      );
    }

    return result;
  },

  hideAdminMenu() {
    this.state.expanded = false;
    this.state.position = null;
  },

  showAdminMenu(e) {
    this.state.expanded = true;

    const $button = $(e.target).closest("button");
    const position = $button.position();
    const rtl = $("html").hasClass("rtl");
    position.left = position.left;
    position.outerHeight = $button.outerHeight();

    if (rtl) {
      position.left -= 217 - $button.outerWidth();
    }

    if (this.attrs.fixed) {
      position.left += $button.width() - 203;
    }
    this.state.position = position;
    this.sendWidgetAction("hideMultiSelect");
  }
});

export default createWidget("topic-admin-menu", {
  tagName: "div.popup-menu.topic-admin-popup-menu",

  buildClasses(attrs) {
    if (attrs.rightSide) {
      return "right-side";
    }
  },

  buildAttributes(attrs) {
    let { top, left, outerHeight } = attrs.position;
    const position = attrs.fixed ? "fixed" : "absolute";

    if (attrs.rightSide) {
      return;
    }

    if (attrs.openUpwards) {
      const documentHeight = $(document).height();
      const mainHeight = $("#main").height();
<<<<<<< HEAD
      let bottom = documentHeight - top - $("#main").offset().top;
=======
      let bottom = documentHeight - top - 70 - $("#main").offset().top;
>>>>>>> c10941bb

      if (documentHeight > mainHeight) {
        bottom = bottom - (documentHeight - mainHeight) - outerHeight;
      }

      return {
        style: `position: ${position}; bottom: ${bottom}px; left: ${left}px;`
      };
    } else {
      return {
        style: `position: ${position}; top: ${top}px; left: ${left}px;`
      };
    }
  },

  html(attrs) {
    const buttons = [];
    buttons.push({
      className: "topic-admin-multi-select",
<<<<<<< HEAD
=======
      buttonClass: "btn-default",
>>>>>>> c10941bb
      action: "toggleMultiSelect",
      icon: "tasks",
      label: "actions.multi_select"
    });

    const topic = attrs.topic;
    const details = topic.get("details");

    if (details.get("can_delete")) {
      buttons.push({
        className: "topic-admin-delete",
        buttonClass: "btn-danger",
        action: "deleteTopic",
<<<<<<< HEAD
        icon: "trash-o",
=======
        icon: "far-trash-alt",
>>>>>>> c10941bb
        label: "actions.delete"
      });
    }

    if (topic.get("deleted") && details.get("can_recover")) {
      buttons.push({
        className: "topic-admin-recover",
<<<<<<< HEAD
=======
        buttonClass: "btn-default",
>>>>>>> c10941bb
        action: "recoverTopic",
        icon: "undo",
        label: "actions.recover"
      });
    }

    if (topic.get("closed")) {
      buttons.push({
        className: "topic-admin-open",
<<<<<<< HEAD
=======
        buttonClass: "btn-default",
>>>>>>> c10941bb
        action: "toggleClosed",
        icon: "unlock",
        label: "actions.open"
      });
    } else {
      buttons.push({
        className: "topic-admin-close",
<<<<<<< HEAD
=======
        buttonClass: "btn-default",
>>>>>>> c10941bb
        action: "toggleClosed",
        icon: "lock",
        label: "actions.close"
      });
    }

    buttons.push({
      className: "topic-admin-status-update",
<<<<<<< HEAD
      action: "showTopicStatusUpdate",
      icon: "clock-o",
=======
      buttonClass: "btn-default",
      action: "showTopicStatusUpdate",
      icon: "far-clock",
>>>>>>> c10941bb
      label: "actions.timed_update"
    });

    const isPrivateMessage = topic.get("isPrivateMessage");

<<<<<<< HEAD
    if (!isPrivateMessage && topic.get("visible")) {
      const featured = topic.get("pinned_at") || topic.get("isBanner");
      buttons.push({
        className: "topic-admin-pin",
        action: "showFeatureTopic",
        icon: "thumb-tack",
=======
    const featured = topic.get("pinned_at") || topic.get("isBanner");
    if (!isPrivateMessage && (topic.get("visible") || featured)) {
      buttons.push({
        className: "topic-admin-pin",
        buttonClass: "btn-default",
        action: "showFeatureTopic",
        icon: "thumbtack",
>>>>>>> c10941bb
        label: featured ? "actions.unpin" : "actions.pin"
      });
    }

    if (this.currentUser.admin) {
      buttons.push({
        className: "topic-admin-change-timestamp",
<<<<<<< HEAD
        action: "showChangeTimestamp",
        icon: "calendar",
        label: "change_timestamp.title"
      });
    }

    if (this.currentUser.get("staff")) {
      buttons.push({
        className: "topic-admin-reset-bump-date",
        action: "resetBumpDate",
        icon: "anchor",
        label: "actions.reset_bump_date"
      });
=======
        buttonClass: "btn-default",
        action: "showChangeTimestamp",
        icon: "calendar-alt",
        label: "change_timestamp.title"
      });
>>>>>>> c10941bb
    }

    buttons.push({
      className: "topic-admin-reset-bump-date",
      buttonClass: "btn-default",
      action: "resetBumpDate",
      icon: "anchor",
      label: "actions.reset_bump_date"
    });

    if (!isPrivateMessage) {
      buttons.push({
        className: "topic-admin-archive",
<<<<<<< HEAD
=======
        buttonClass: "btn-default",
>>>>>>> c10941bb
        action: "toggleArchived",
        icon: "folder",
        label: topic.get("archived") ? "actions.unarchive" : "actions.archive"
      });
    }

    const visible = topic.get("visible");
    buttons.push({
      className: "topic-admin-visible",
<<<<<<< HEAD
      action: "toggleVisibility",
      icon: visible ? "eye-slash" : "eye",
=======
      buttonClass: "btn-default",
      action: "toggleVisibility",
      icon: visible ? "far-eye-slash" : "far-eye",
>>>>>>> c10941bb
      label: visible ? "actions.invisible" : "actions.visible"
    });

    if (details.get("can_convert_topic")) {
      buttons.push({
        className: "topic-admin-convert",
<<<<<<< HEAD
=======
        buttonClass: "btn-default",
>>>>>>> c10941bb
        action: isPrivateMessage
          ? "convertToPublicTopic"
          : "convertToPrivateMessage",
        icon: isPrivateMessage ? "comment" : "envelope",
        label: isPrivateMessage ? "actions.make_public" : "actions.make_private"
      });
    }

    if (this.currentUser.get("staff")) {
      buttons.push({
        action: "showModerationHistory",
<<<<<<< HEAD
=======
        buttonClass: "btn-default",
>>>>>>> c10941bb
        icon: "list",
        fullLabel: "admin.flags.moderation_history"
      });
    }

    const extraButtons = applyDecorators(
      this,
      "adminMenuButtons",
      this.attrs,
      this.state
    );

    return [
      h("h3", I18n.t("admin_title")),
      h(
        "ul",
        buttons
          .concat(extraButtons)
          .map(b => this.attach("admin-menu-button", b))
      )
    ];
  },

  clickOutside() {
    this.sendWidgetAction("hideAdminMenu");
  }
});<|MERGE_RESOLUTION|>--- conflicted
+++ resolved
@@ -42,12 +42,8 @@
       result.push(
         this.attach("button", {
           className:
-<<<<<<< HEAD
-            "toggle-admin-menu" + (attrs.fixed ? " show-topic-admin" : ""),
-=======
             "btn-default toggle-admin-menu" +
             (attrs.fixed ? " show-topic-admin" : ""),
->>>>>>> c10941bb
           title: "topic_admin_menu",
           icon: "wrench",
           action: "showAdminMenu",
@@ -117,11 +113,7 @@
     if (attrs.openUpwards) {
       const documentHeight = $(document).height();
       const mainHeight = $("#main").height();
-<<<<<<< HEAD
-      let bottom = documentHeight - top - $("#main").offset().top;
-=======
       let bottom = documentHeight - top - 70 - $("#main").offset().top;
->>>>>>> c10941bb
 
       if (documentHeight > mainHeight) {
         bottom = bottom - (documentHeight - mainHeight) - outerHeight;
@@ -141,10 +133,7 @@
     const buttons = [];
     buttons.push({
       className: "topic-admin-multi-select",
-<<<<<<< HEAD
-=======
-      buttonClass: "btn-default",
->>>>>>> c10941bb
+      buttonClass: "btn-default",
       action: "toggleMultiSelect",
       icon: "tasks",
       label: "actions.multi_select"
@@ -158,11 +147,7 @@
         className: "topic-admin-delete",
         buttonClass: "btn-danger",
         action: "deleteTopic",
-<<<<<<< HEAD
-        icon: "trash-o",
-=======
         icon: "far-trash-alt",
->>>>>>> c10941bb
         label: "actions.delete"
       });
     }
@@ -170,10 +155,7 @@
     if (topic.get("deleted") && details.get("can_recover")) {
       buttons.push({
         className: "topic-admin-recover",
-<<<<<<< HEAD
-=======
-        buttonClass: "btn-default",
->>>>>>> c10941bb
+        buttonClass: "btn-default",
         action: "recoverTopic",
         icon: "undo",
         label: "actions.recover"
@@ -183,10 +165,7 @@
     if (topic.get("closed")) {
       buttons.push({
         className: "topic-admin-open",
-<<<<<<< HEAD
-=======
-        buttonClass: "btn-default",
->>>>>>> c10941bb
+        buttonClass: "btn-default",
         action: "toggleClosed",
         icon: "unlock",
         label: "actions.open"
@@ -194,10 +173,7 @@
     } else {
       buttons.push({
         className: "topic-admin-close",
-<<<<<<< HEAD
-=======
-        buttonClass: "btn-default",
->>>>>>> c10941bb
+        buttonClass: "btn-default",
         action: "toggleClosed",
         icon: "lock",
         label: "actions.close"
@@ -206,27 +182,14 @@
 
     buttons.push({
       className: "topic-admin-status-update",
-<<<<<<< HEAD
-      action: "showTopicStatusUpdate",
-      icon: "clock-o",
-=======
       buttonClass: "btn-default",
       action: "showTopicStatusUpdate",
       icon: "far-clock",
->>>>>>> c10941bb
       label: "actions.timed_update"
     });
 
     const isPrivateMessage = topic.get("isPrivateMessage");
 
-<<<<<<< HEAD
-    if (!isPrivateMessage && topic.get("visible")) {
-      const featured = topic.get("pinned_at") || topic.get("isBanner");
-      buttons.push({
-        className: "topic-admin-pin",
-        action: "showFeatureTopic",
-        icon: "thumb-tack",
-=======
     const featured = topic.get("pinned_at") || topic.get("isBanner");
     if (!isPrivateMessage && (topic.get("visible") || featured)) {
       buttons.push({
@@ -234,7 +197,6 @@
         buttonClass: "btn-default",
         action: "showFeatureTopic",
         icon: "thumbtack",
->>>>>>> c10941bb
         label: featured ? "actions.unpin" : "actions.pin"
       });
     }
@@ -242,27 +204,11 @@
     if (this.currentUser.admin) {
       buttons.push({
         className: "topic-admin-change-timestamp",
-<<<<<<< HEAD
-        action: "showChangeTimestamp",
-        icon: "calendar",
-        label: "change_timestamp.title"
-      });
-    }
-
-    if (this.currentUser.get("staff")) {
-      buttons.push({
-        className: "topic-admin-reset-bump-date",
-        action: "resetBumpDate",
-        icon: "anchor",
-        label: "actions.reset_bump_date"
-      });
-=======
         buttonClass: "btn-default",
         action: "showChangeTimestamp",
         icon: "calendar-alt",
         label: "change_timestamp.title"
       });
->>>>>>> c10941bb
     }
 
     buttons.push({
@@ -276,10 +222,7 @@
     if (!isPrivateMessage) {
       buttons.push({
         className: "topic-admin-archive",
-<<<<<<< HEAD
-=======
-        buttonClass: "btn-default",
->>>>>>> c10941bb
+        buttonClass: "btn-default",
         action: "toggleArchived",
         icon: "folder",
         label: topic.get("archived") ? "actions.unarchive" : "actions.archive"
@@ -289,24 +232,16 @@
     const visible = topic.get("visible");
     buttons.push({
       className: "topic-admin-visible",
-<<<<<<< HEAD
-      action: "toggleVisibility",
-      icon: visible ? "eye-slash" : "eye",
-=======
       buttonClass: "btn-default",
       action: "toggleVisibility",
       icon: visible ? "far-eye-slash" : "far-eye",
->>>>>>> c10941bb
       label: visible ? "actions.invisible" : "actions.visible"
     });
 
     if (details.get("can_convert_topic")) {
       buttons.push({
         className: "topic-admin-convert",
-<<<<<<< HEAD
-=======
-        buttonClass: "btn-default",
->>>>>>> c10941bb
+        buttonClass: "btn-default",
         action: isPrivateMessage
           ? "convertToPublicTopic"
           : "convertToPrivateMessage",
@@ -318,10 +253,7 @@
     if (this.currentUser.get("staff")) {
       buttons.push({
         action: "showModerationHistory",
-<<<<<<< HEAD
-=======
-        buttonClass: "btn-default",
->>>>>>> c10941bb
+        buttonClass: "btn-default",
         icon: "list",
         fullLabel: "admin.flags.moderation_history"
       });
