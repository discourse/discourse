--- conflicted
+++ resolved
@@ -19,10 +19,7 @@
     return {
       type: "text",
       value: attrs.value || "",
-<<<<<<< HEAD
-=======
       autocomplete: "off",
->>>>>>> c10941bb
       placeholder: attrs.contextEnabled ? "" : I18n.t("search.title")
     };
   },
