import { createWidget } from "discourse/widgets/widget";
import { h } from "virtual-dom";
import { avatarImg, avatarFor } from "discourse/widgets/post";
import { dateNode, numberNode } from "discourse/helpers/node";
import { replaceEmoji } from "discourse/widgets/emoji";

const LINKS_SHOWN = 5;

function renderParticipants(userFilters, participants) {
  if (!participants) {
    return;
  }

  userFilters = userFilters || [];
  return participants.map(p => {
    return this.attach("topic-participant", p, {
      state: { toggled: userFilters.includes(p.username) }
    });
  });
}

createWidget("topic-map-show-links", {
  tagName: "div.link-summary",
  html() {
    return h(
      "span",
      this.attach("button", {
        title: "topic_map.links_shown",
        icon: "chevron-down",
        action: "showLinks",
        className: "btn"
      })
    );
  },

  showLinks() {
    this.sendWidgetAction("showAllLinks");
  }
});

createWidget("topic-participant", {
  buildClasses(attrs) {
    if (attrs.primary_group_name) {
      return `group-${attrs.primary_group_name}`;
    }
  },

  html(attrs, state) {
    const linkContents = [
      avatarImg("medium", {
        username: attrs.username,
        template: attrs.avatar_template,
        name: attrs.name
      })
    ];

    if (attrs.post_count > 2) {
      linkContents.push(h("span.post-count", attrs.post_count.toString()));
    }

    if (attrs.primary_group_flair_url || attrs.primary_group_flair_bg_color) {
      linkContents.push(this.attach("avatar-flair", attrs));
    }

    return h(
      "a.poster.trigger-user-card",
      {
        className: state.toggled ? "toggled" : null,
        attributes: { title: attrs.username, "data-user-card": attrs.username }
      },
      linkContents
    );
  }
});

createWidget("topic-map-summary", {
  tagName: "section.map",

  buildClasses(attrs, state) {
    if (state.collapsed) {
      return "map-collapsed";
    }
  },

  html(attrs, state) {
    const contents = [];
    contents.push(
      h("li", [
<<<<<<< HEAD
        h("h4", I18n.t("created_lowercase")),
=======
        h(
          "h4",
          {
            attributes: { role: "presentation" }
          },
          I18n.t("created_lowercase")
        ),
>>>>>>> c10941bb
        h("div.topic-map-post.created-at", [
          avatarFor("tiny", {
            username: attrs.createdByUsername,
            template: attrs.createdByAvatarTemplate,
            name: attrs.createdByName
          }),
          dateNode(attrs.topicCreatedAt)
        ])
      ])
    );
    contents.push(
      h(
        "li",
        h("a", { attributes: { href: attrs.lastPostUrl } }, [
<<<<<<< HEAD
          h("h4", I18n.t("last_reply_lowercase")),
=======
          h(
            "h4",
            {
              attributes: { role: "presentation" }
            },
            I18n.t("last_reply_lowercase")
          ),
>>>>>>> c10941bb
          h("div.topic-map-post.last-reply", [
            avatarFor("tiny", {
              username: attrs.lastPostUsername,
              template: attrs.lastPostAvatarTemplate,
              name: attrs.lastPostName
            }),
            dateNode(attrs.lastPostAt)
          ])
        ])
      )
    );
    contents.push(
      h("li", [
        numberNode(attrs.topicReplyCount),
<<<<<<< HEAD
        h("h4", I18n.t("replies_lowercase", { count: attrs.topicReplyCount }))
=======
        h(
          "h4",
          {
            attributes: { role: "presentation" }
          },
          I18n.t("replies_lowercase", {
            count: attrs.topicReplyCount
          }).toString()
        )
>>>>>>> c10941bb
      ])
    );
    contents.push(
      h("li.secondary", [
        numberNode(attrs.topicViews, { className: attrs.topicViewsHeat }),
<<<<<<< HEAD
        h("h4", I18n.t("views_lowercase", { count: attrs.topicViews }))
=======
        h(
          "h4",
          {
            attributes: { role: "presentation" }
          },
          I18n.t("views_lowercase", { count: attrs.topicViews }).toString()
        )
>>>>>>> c10941bb
      ])
    );

    if (attrs.participantCount > 0) {
      contents.push(
        h("li.secondary", [
          numberNode(attrs.participantCount),
<<<<<<< HEAD
          h("h4", I18n.t("users_lowercase", { count: attrs.participantCount }))
=======
          h(
            "h4",
            {
              attributes: { role: "presentation" }
            },
            I18n.t("users_lowercase", {
              count: attrs.participantCount
            }).toString()
          )
>>>>>>> c10941bb
        ])
      );
    }

    if (attrs.topicLikeCount) {
      contents.push(
        h("li.secondary", [
          numberNode(attrs.topicLikeCount),
<<<<<<< HEAD
          h("h4", I18n.t("likes_lowercase", { count: attrs.topicLikeCount }))
=======
          h(
            "h4",
            {
              attributes: { role: "presentation" }
            },
            I18n.t("likes_lowercase", {
              count: attrs.topicLikeCount
            }).toString()
          )
>>>>>>> c10941bb
        ])
      );
    }

    if (attrs.topicLinkLength > 0) {
      contents.push(
        h("li.secondary", [
          numberNode(attrs.topicLinkLength),
<<<<<<< HEAD
          h("h4", I18n.t("links_lowercase", { count: attrs.topicLinkLength }))
=======
          h(
            "h4",
            {
              attributes: { role: "presentation" }
            },
            I18n.t("links_lowercase", {
              count: attrs.topicLinkLength
            }).toString()
          )
>>>>>>> c10941bb
        ])
      );
    }

    if (
      state.collapsed &&
      attrs.topicPostsCount > 2 &&
      attrs.participants &&
      attrs.participants.length > 0
    ) {
      const participants = renderParticipants.call(
        this,
        attrs.userFilters,
        attrs.participants.slice(0, 3)
      );
      contents.push(h("li.avatars", participants));
    }

    const nav = h(
      "nav.buttons",
      this.attach("button", {
        title: "topic.toggle_information",
        icon: state.collapsed ? "chevron-down" : "chevron-up",
        action: "toggleMap",
        className: "btn"
      })
    );

    return [nav, h("ul.clearfix", contents)];
  }
});

createWidget("topic-map-link", {
  tagName: "a.topic-link.track-link",

  buildClasses(attrs) {
    if (attrs.attachment) {
      return "attachment";
    }
  },

  buildAttributes(attrs) {
    return {
      href: attrs.url,
      target: "_blank",
      "data-user-id": attrs.user_id,
      "data-ignore-post-id": "true",
      title: attrs.url,
      rel: "nofollow noopener"
    };
  },

  html(attrs) {
    let content = attrs.title || attrs.url;
    const truncateLength = 85;

    if (content.length > truncateLength) {
      content = `${content.substr(0, truncateLength).trim()}...`;
    }

    return attrs.title ? replaceEmoji(content) : content;
  }
});

createWidget("topic-map-expanded", {
  tagName: "section.topic-map-expanded",
  buildKey: attrs => `topic-map-expanded-${attrs.id}`,

  defaultState() {
    return { allLinksShown: false };
  },

  html(attrs, state) {
    let avatars;

    if (attrs.participants && attrs.participants.length > 0) {
      avatars = h("section.avatars.clearfix", [
        h("h3", I18n.t("topic_map.participants_title")),
        renderParticipants.call(this, attrs.userFilters, attrs.participants)
      ]);
    }

    const result = [avatars];
    if (attrs.topicLinks) {
      const toShow = state.allLinksShown
        ? attrs.topicLinks
        : attrs.topicLinks.slice(0, LINKS_SHOWN);

      const links = toShow.map(l => {
        let host = "";

        if (l.title && l.title.length) {
          const rootDomain = l.root_domain;

          if (rootDomain && rootDomain.length) {
            host = h("span.domain", rootDomain);
          }
        }

        return h("tr", [
          h(
            "td",
            h(
              "span.badge.badge-notification.clicks",
              {
                attributes: {
                  title: I18n.t("topic_map.clicks", { count: l.clicks })
                }
              },
              l.clicks.toString()
            )
          ),
          h("td", [this.attach("topic-map-link", l), " ", host])
        ]);
      });

      const showAllLinksContent = [
        h("h3", I18n.t("topic_map.links_title")),
        h("table.topic-links", links)
      ];

      if (!state.allLinksShown && links.length < attrs.topicLinks.length) {
        showAllLinksContent.push(this.attach("topic-map-show-links"));
      }

      const section = h("section.links", showAllLinksContent);
      result.push(section);
    }
    return result;
  },

  showAllLinks() {
    this.state.allLinksShown = true;
  }
});

export default createWidget("topic-map", {
  tagName: "div.topic-map",
  buildKey: attrs => `topic-map-${attrs.id}`,

  defaultState(attrs) {
    return { collapsed: !attrs.hasTopicSummary };
  },

  html(attrs, state) {
    const contents = [this.attach("topic-map-summary", attrs, { state })];

    if (!state.collapsed) {
      contents.push(this.attach("topic-map-expanded", attrs));
    }

    if (attrs.hasTopicSummary) {
      contents.push(this.attach("toggle-topic-summary", attrs));
    }

    if (attrs.showPMMap) {
      contents.push(this.attach("private-message-map", attrs));
    }
    return contents;
  },

  toggleMap() {
    this.state.collapsed = !this.state.collapsed;
  }
});<|MERGE_RESOLUTION|>--- conflicted
+++ resolved
@@ -86,9 +86,6 @@
     const contents = [];
     contents.push(
       h("li", [
-<<<<<<< HEAD
-        h("h4", I18n.t("created_lowercase")),
-=======
         h(
           "h4",
           {
@@ -96,7 +93,6 @@
           },
           I18n.t("created_lowercase")
         ),
->>>>>>> c10941bb
         h("div.topic-map-post.created-at", [
           avatarFor("tiny", {
             username: attrs.createdByUsername,
@@ -111,9 +107,6 @@
       h(
         "li",
         h("a", { attributes: { href: attrs.lastPostUrl } }, [
-<<<<<<< HEAD
-          h("h4", I18n.t("last_reply_lowercase")),
-=======
           h(
             "h4",
             {
@@ -121,7 +114,6 @@
             },
             I18n.t("last_reply_lowercase")
           ),
->>>>>>> c10941bb
           h("div.topic-map-post.last-reply", [
             avatarFor("tiny", {
               username: attrs.lastPostUsername,
@@ -136,9 +128,6 @@
     contents.push(
       h("li", [
         numberNode(attrs.topicReplyCount),
-<<<<<<< HEAD
-        h("h4", I18n.t("replies_lowercase", { count: attrs.topicReplyCount }))
-=======
         h(
           "h4",
           {
@@ -148,15 +137,11 @@
             count: attrs.topicReplyCount
           }).toString()
         )
->>>>>>> c10941bb
       ])
     );
     contents.push(
       h("li.secondary", [
         numberNode(attrs.topicViews, { className: attrs.topicViewsHeat }),
-<<<<<<< HEAD
-        h("h4", I18n.t("views_lowercase", { count: attrs.topicViews }))
-=======
         h(
           "h4",
           {
@@ -164,7 +149,6 @@
           },
           I18n.t("views_lowercase", { count: attrs.topicViews }).toString()
         )
->>>>>>> c10941bb
       ])
     );
 
@@ -172,9 +156,6 @@
       contents.push(
         h("li.secondary", [
           numberNode(attrs.participantCount),
-<<<<<<< HEAD
-          h("h4", I18n.t("users_lowercase", { count: attrs.participantCount }))
-=======
           h(
             "h4",
             {
@@ -184,7 +165,6 @@
               count: attrs.participantCount
             }).toString()
           )
->>>>>>> c10941bb
         ])
       );
     }
@@ -193,9 +173,6 @@
       contents.push(
         h("li.secondary", [
           numberNode(attrs.topicLikeCount),
-<<<<<<< HEAD
-          h("h4", I18n.t("likes_lowercase", { count: attrs.topicLikeCount }))
-=======
           h(
             "h4",
             {
@@ -205,7 +182,6 @@
               count: attrs.topicLikeCount
             }).toString()
           )
->>>>>>> c10941bb
         ])
       );
     }
@@ -214,9 +190,6 @@
       contents.push(
         h("li.secondary", [
           numberNode(attrs.topicLinkLength),
-<<<<<<< HEAD
-          h("h4", I18n.t("links_lowercase", { count: attrs.topicLinkLength }))
-=======
           h(
             "h4",
             {
@@ -226,7 +199,6 @@
               count: attrs.topicLinkLength
             }).toString()
           )
->>>>>>> c10941bb
         ])
       );
     }
