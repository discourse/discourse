--- conflicted
+++ resolved
@@ -42,13 +42,9 @@
   // TODO: Allow extensibility
   posterGlyph(attrs) {
     if (attrs.moderator) {
-<<<<<<< HEAD
-      return iconNode("shield", { title: I18n.t("user.moderator_tooltip") });
-=======
       return iconNode("shield-alt", {
         title: I18n.t("user.moderator_tooltip")
       });
->>>>>>> c10941bb
     }
   },
 
