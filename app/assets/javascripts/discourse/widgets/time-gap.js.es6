import { createWidget } from "discourse/widgets/widget";
import { h } from "virtual-dom";
<<<<<<< HEAD
import { iconNode } from "discourse-common/lib/icon-library";
=======
>>>>>>> c10941bb

function description(attrs) {
  const daysSince = attrs.daysSince;

  if (daysSince < 30) {
    return I18n.t("dates.later.x_days", { count: daysSince });
  } else if (daysSince < 365) {
    const gapMonths = Math.round(daysSince / 30);
    return I18n.t("dates.later.x_months", { count: gapMonths });
  } else {
    const gapYears = Math.round(daysSince / 365);
    return I18n.t("dates.later.x_years", { count: gapYears });
  }
}

export default createWidget("time-gap", {
<<<<<<< HEAD
  tagName: "div.time-gap.small-action.clearfix",

  html(attrs) {
    return [
      h("div.topic-avatar", iconNode("fw")),
=======
  tagName: "div.time-gap.small-action",

  html(attrs) {
    return [
      h("div.topic-avatar", ""),
>>>>>>> c10941bb
      h("div.small-action-desc.timegap", description(attrs))
    ];
  }
});<|MERGE_RESOLUTION|>--- conflicted
+++ resolved
@@ -1,9 +1,5 @@
 import { createWidget } from "discourse/widgets/widget";
 import { h } from "virtual-dom";
-<<<<<<< HEAD
-import { iconNode } from "discourse-common/lib/icon-library";
-=======
->>>>>>> c10941bb
 
 function description(attrs) {
   const daysSince = attrs.daysSince;
@@ -20,19 +16,11 @@
 }
 
 export default createWidget("time-gap", {
-<<<<<<< HEAD
-  tagName: "div.time-gap.small-action.clearfix",
-
-  html(attrs) {
-    return [
-      h("div.topic-avatar", iconNode("fw")),
-=======
   tagName: "div.time-gap.small-action",
 
   html(attrs) {
     return [
       h("div.topic-avatar", ""),
->>>>>>> c10941bb
       h("div.small-action-desc.timegap", description(attrs))
     ];
   }
