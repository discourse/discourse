--- conflicted
+++ resolved
@@ -96,13 +96,6 @@
 
     const ctx = contextEnabled ? this.searchContext() : null;
     const type = ctx ? Ember.get(ctx, "type") : null;
-<<<<<<< HEAD
-
-    if (contextEnabled && type === "topic") {
-      return;
-    }
-=======
->>>>>>> c10941bb
 
     let url = "/search";
     const params = [];
