globalThis.deprecationWorkflow = globalThis.deprecationWorkflow || {};
globalThis.deprecationWorkflow.config = {
  // We're using RAISE_ON_DEPRECATION in environment.js instead of
  // `throwOnUnhandled` here since it is easier to toggle.
  workflow: [
<<<<<<< HEAD
    { handler: "silence", matchId: "ember-global" },
=======
    { handler: "silence", matchId: "ember.built-in-components.reopen" },
    { handler: "silence", matchId: "ember.built-in-components.import" },
>>>>>>> 5e5024d3
    { handler: "silence", matchId: "implicit-injections" },
    { handler: "silence", matchId: "route-render-template" },
    { handler: "silence", matchId: "routing.transition-methods" },
    { handler: "silence", matchId: "route-disconnect-outlet" },
    { handler: "silence", matchId: "this-property-fallback" },
    { handler: "silence", matchId: "ember.globals-resolver" },
    { handler: "silence", matchId: "globals-resolver" },
  ],
};<|MERGE_RESOLUTION|>--- conflicted
+++ resolved
@@ -3,12 +3,6 @@
   // We're using RAISE_ON_DEPRECATION in environment.js instead of
   // `throwOnUnhandled` here since it is easier to toggle.
   workflow: [
-<<<<<<< HEAD
-    { handler: "silence", matchId: "ember-global" },
-=======
-    { handler: "silence", matchId: "ember.built-in-components.reopen" },
-    { handler: "silence", matchId: "ember.built-in-components.import" },
->>>>>>> 5e5024d3
     { handler: "silence", matchId: "implicit-injections" },
     { handler: "silence", matchId: "route-render-template" },
     { handler: "silence", matchId: "routing.transition-methods" },
