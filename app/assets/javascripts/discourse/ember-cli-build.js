"use strict";

const EmberApp = require("ember-cli/lib/broccoli/ember-app");
const path = require("path");
const mergeTrees = require("broccoli-merge-trees");
const concat = require("broccoli-concat");
const { createI18nTree } = require("./lib/translation-plugin");
const { parsePluginClientSettings } = require("./lib/site-settings-plugin");
const discourseScss = require("./lib/discourse-scss");
const generateScriptsTree = require("./lib/scripts");
const funnel = require("broccoli-funnel");
const DeprecationSilencer = require("deprecation-silencer");
const generateWorkboxTree = require("./lib/workbox-tree-builder");
const { compatBuild } = require("@embroider/compat");
const { Webpack } = require("@embroider/webpack");
const { StatsWriterPlugin } = require("webpack-stats-plugin");
const RawHandlebarsCompiler = require("discourse-hbr/raw-handlebars-compiler");

process.env.BROCCOLI_ENABLED_MEMOIZE = true;

module.exports = function (defaults) {
  const discourseRoot = path.resolve("../../../..");
  const vendorJs = discourseRoot + "/vendor/assets/javascripts/";

  // Silence deprecations which we are aware of - see `lib/deprecation-silencer.js`
  DeprecationSilencer.silence(console, "warn");
  DeprecationSilencer.silence(defaults.project.ui, "writeWarnLine");

  const isProduction = EmberApp.env().includes("production");

  const app = new EmberApp(defaults, {
    autoRun: false,
    "ember-qunit": {
      insertContentForTestBody: false,
    },
    sourcemaps: {
      // There seems to be a bug with broccoli-concat when sourcemaps are disabled
      // that causes the `app.import` statements below to fail in production mode.
      // This forces the use of `fast-sourcemap-concat` which works in production.
      enabled: true,
    },
    fingerprint: {
      // Handled by Rails asset pipeline
      enabled: false,
    },
    SRI: {
      // We don't use SRI in Rails. Disable here to match:
      enabled: false,
    },

    "ember-cli-deprecation-workflow": {
      enabled: true,
    },

    "ember-cli-terser": {
      enabled: isProduction,
      exclude: ["**/highlightjs/*", "**/javascripts/*"],
    },

    "ember-cli-babel": {
      throwUnlessParallelizable: true,
    },

    babel: {
      plugins: [require.resolve("deprecation-silencer")],
    },

    vendorFiles: {
      // Freedom patch - includes bug fix and async stack support
      // https://github.com/discourse/backburner.js/commits/discourse-patches
      backburner:
        "node_modules/@discourse/backburner.js/dist/named-amd/backburner.js",
    },

<<<<<<< HEAD
    trees: {
      app: RawHandlebarsCompiler("app"),
    },
=======
    historySupportMiddleware: false,
>>>>>>> 3e45837d
  });

  // TODO: remove me
  // Ember 3.28 still has some internal dependency on jQuery being a global,
  // for the time being we will bring it in vendor.js
  app.import("node_modules/jquery/dist/jquery.js", { prepend: true });

  // WARNING: We should only import scripts here if they are not in NPM.
  app.import(vendorJs + "bootbox.js");
  app.import(discourseRoot + "/app/assets/javascripts/polyfills.js");

  app.import(
    discourseRoot +
      "/app/assets/javascripts/discourse/public/assets/scripts/module-shims.js"
  );

  const discoursePluginsTree = app.project
    .findAddonByName("discourse-plugins")
    .generatePluginsTree(app.tests);

  const adminTree = app.project.findAddonByName("admin").treeForAddonBundle();

  const wizardTree = app.project.findAddonByName("wizard").treeForAddonBundle();

  const testStylesheetTree = mergeTrees([
    discourseScss(`${discourseRoot}/app/assets/stylesheets`, "qunit.scss"),
    discourseScss(
      `${discourseRoot}/app/assets/stylesheets`,
      "qunit-custom.scss"
    ),
  ]);
  app.project.liveReloadFilterPatterns = [/.*\.scss/];

  const terserPlugin = app.project.findAddonByName("ember-cli-terser");
  const applyTerser = (tree) => terserPlugin.postprocessTree("all", tree);

  let extraPublicTrees = [
    createI18nTree(discourseRoot, vendorJs),
    parsePluginClientSettings(discourseRoot, vendorJs, app),
    funnel(`${discourseRoot}/public/javascripts`, { destDir: "javascripts" }),
    generateWorkboxTree(),
    concat(adminTree, {
      inputFiles: ["**/*.js"],
      outputFile: `assets/admin.js`,
    }),
    concat(wizardTree, {
      inputFiles: ["**/*.js"],
      outputFile: `assets/wizard.js`,
    }),
    generateScriptsTree(app),
    discoursePluginsTree,
    testStylesheetTree,
  ];

  const appTree = compatBuild(app, Webpack, {
    staticAppPaths: ["static"],
    packagerOptions: {
      webpackConfig: {
        devtool: "source-map",
        output: {
          publicPath: "auto",
        },
        entry: {
          "assets/discourse.js/features/markdown-it.js": {
            import: "./static/markdown-it",
            dependOn: "assets/discourse.js",
            runtime: false,
          },
        },
        externals: [
          function ({ request }, callback) {
            if (
              !request.includes("-embroider-implicit") &&
              // TODO: delete special case for jquery when removing app.import() above
              (request === "jquery" ||
                request.startsWith("admin/") ||
                request.startsWith("wizard/") ||
                request.startsWith("discourse/plugins/") ||
                request.startsWith("discourse/theme-"))
            ) {
              callback(null, request, "commonjs");
            } else {
              callback();
            }
          },
        ],
        module: {
          parser: {
            javascript: {
              exportsPresence: "error",
            },
          },
          rules: [
            {
              test: require.resolve("bootstrap/js/modal"),
              use: [
                {
                  loader: "imports-loader",
                  options: {
                    imports: {
                      moduleName: "jquery",
                      name: "jQuery",
                    },
                  },
                },
              ],
            },
          ],
        },
        plugins: [
          // The server use this output to map each asset to its chunks
          new StatsWriterPlugin({
            filename: "assets.json",
            stats: {
              all: false,
              entrypoints: true,
            },
            transform({ entrypoints }) {
              let names = Object.keys(entrypoints);
              let output = {};

              for (let name of names.sort()) {
                let assets = entrypoints[name].assets.map(
                  (asset) => asset.name
                );

                let parent = names.find((parentName) =>
                  name.startsWith(parentName + "/")
                );

                if (parent) {
                  name = name.slice(parent.length + 1);
                  output[parent][name] = { assets };
                } else {
                  output[name] = { assets };
                }
              }

              return JSON.stringify(output, null, 2);
            },
          }),
        ],
      },
    },
  });

  return mergeTrees([appTree, applyTerser(mergeTrees(extraPublicTrees))]);
};<|MERGE_RESOLUTION|>--- conflicted
+++ resolved
@@ -72,13 +72,11 @@
         "node_modules/@discourse/backburner.js/dist/named-amd/backburner.js",
     },
 
-<<<<<<< HEAD
+    historySupportMiddleware: false,
+
     trees: {
       app: RawHandlebarsCompiler("app"),
     },
-=======
-    historySupportMiddleware: false,
->>>>>>> 3e45837d
   });
 
   // TODO: remove me
