import loadEmberExam from "ember-exam/test-support/load";
import { setupEmberOnerrorValidation, start } from "ember-qunit";
import * as QUnit from "qunit";
import { setup } from "qunit-dom";
<<<<<<< HEAD
import { loadCompatModules } from "discourse/compat-modules";
import config from "discourse/config/environment";
=======
import { loadThemes } from "discourse/app";
>>>>>>> 2b16769e
import setupTests from "discourse/tests/setup-tests";

<<<<<<< HEAD
loadCompatModules(
  {
    ...import.meta.glob("./**/*.{gjs,js}", { eager: true }),
  },
  "discourse/tests/"
);

document.addEventListener("discourse-init", async () => {
  for (const link of document.querySelectorAll("link[rel=modulepreload]")) {
    const themeId = link.dataset.themeId;
    const compatModules = (await import(/* webpackIgnore: true */ link.href))
      .default;
    for (const [key, mod] of Object.entries(compatModules)) {
      define(`discourse/theme-${themeId}/${key}`, () => mod);
    }
  }
=======
document.addEventListener("discourse-init", async () => {
  await loadThemes();
>>>>>>> 2b16769e

  if (!window.EmberENV.TESTS_FILE_LOADED) {
    throw new Error(
      'The tests file was not loaded. Make sure your tests index.html includes "assets/tests.js".'
    );
  }

  const script = document.getElementById("plugin-test-script");
  if (script && !requirejs.entries["discourse/tests/plugin-tests"]) {
    throw new Error(
      `Plugin JS payload failed to load from ${script.src}. Is the Rails server running?`
    );
  }

  const params = new URLSearchParams(window.location.search);
  const target = params.get("target") || "core";
<<<<<<< HEAD
  const testingTheme = !!document.querySelector(
    "link[rel=modulepreload][data-theme-id]"
  );
=======
>>>>>>> 2b16769e
  const disableAutoStart = params.get("qunit_disable_auto_start") === "1";
  const hasThemeJs = !!document.querySelector(
    "link[rel=modulepreload][data-theme-id]"
  );

  document.body.insertAdjacentHTML(
    "afterbegin",
    `
      <div id="qunit"></div>
      <div id="qunit-fixture"></div>
      <div id="ember-testing-container" style="position: fixed">
        <div id="ember-testing"></div>
      </div>
    `
  );

  const testingCore = !hasThemeJs && target === "core";
  if (testingCore) {
    setupEmberOnerrorValidation();
  }

  setup(QUnit.assert);
  setupTests(config.APP);
  let loader = loadEmberExam();

  if (QUnit.config.seed === undefined) {
    // If we're running in browser, default to random order. Otherwise, let Ember Exam
    // handle randomization.
    QUnit.config.seed = Math.random().toString(36).slice(2);
  } else {
    // Don't reorder when specifying a seed
    QUnit.config.reorder = false;
  }

  loader.shouldLoadModule = function (name) {
    if (!/[-_]test$/.test(name)) {
      return false;
    }

    const isPlugin = name.match(/\/plugins\//);
    const isTheme = name.match(/\/theme--?\d+\//);
    const isCore = !isPlugin && !isTheme;
    const pluginName = name.match(/\/plugins\/([\w-]+)\//)?.[1];

    const loadCore = target === "core" || target === "all";
    const loadAllPlugins = target === "plugins" || target === "all";

    if (hasThemeJs) {
      return isTheme;
    } else if (isCore && !loadCore) {
      return false;
    } else if (isPlugin && !(loadAllPlugins || pluginName === target)) {
      return false;
    }

    return true;
  };
  loader.loadModules();

  start({
    setupTestContainer: false,
    startTests: !disableAutoStart,
    setupEmberOnerrorValidation: testingCore,
    setupTestIsolationValidation: true,
  });
});

window.EmberENV.TESTS_FILE_LOADED = true;<|MERGE_RESOLUTION|>--- conflicted
+++ resolved
@@ -2,15 +2,11 @@
 import { setupEmberOnerrorValidation, start } from "ember-qunit";
 import * as QUnit from "qunit";
 import { setup } from "qunit-dom";
-<<<<<<< HEAD
 import { loadCompatModules } from "discourse/compat-modules";
 import config from "discourse/config/environment";
-=======
 import { loadThemes } from "discourse/app";
->>>>>>> 2b16769e
 import setupTests from "discourse/tests/setup-tests";
 
-<<<<<<< HEAD
 loadCompatModules(
   {
     ...import.meta.glob("./**/*.{gjs,js}", { eager: true }),
@@ -19,18 +15,7 @@
 );
 
 document.addEventListener("discourse-init", async () => {
-  for (const link of document.querySelectorAll("link[rel=modulepreload]")) {
-    const themeId = link.dataset.themeId;
-    const compatModules = (await import(/* webpackIgnore: true */ link.href))
-      .default;
-    for (const [key, mod] of Object.entries(compatModules)) {
-      define(`discourse/theme-${themeId}/${key}`, () => mod);
-    }
-  }
-=======
-document.addEventListener("discourse-init", async () => {
   await loadThemes();
->>>>>>> 2b16769e
 
   if (!window.EmberENV.TESTS_FILE_LOADED) {
     throw new Error(
@@ -47,12 +32,6 @@
 
   const params = new URLSearchParams(window.location.search);
   const target = params.get("target") || "core";
-<<<<<<< HEAD
-  const testingTheme = !!document.querySelector(
-    "link[rel=modulepreload][data-theme-id]"
-  );
-=======
->>>>>>> 2b16769e
   const disableAutoStart = params.get("qunit_disable_auto_start") === "1";
   const hasThemeJs = !!document.querySelector(
     "link[rel=modulepreload][data-theme-id]"
