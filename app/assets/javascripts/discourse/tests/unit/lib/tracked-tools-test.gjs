--- conflicted
+++ resolved
@@ -3,10 +3,7 @@
 import { settled } from "@ember/test-helpers";
 import { module, test } from "qunit";
 import { dedupeTracked, DeferredTrackedSet } from "discourse/lib/tracked-tools";
-<<<<<<< HEAD
-=======
 
->>>>>>> 46ab4f0c
 module("Unit | tracked-tools", function () {
   test("@dedupeTracked", async function (assert) {
     class Pet {
@@ -117,9 +114,6 @@
 
     assert.strictEqual(player.score, 6, "score is correct");
     assert.strictEqual(player.evaluationsCount, 4, "getter evaluated");
-<<<<<<< HEAD
-=======
     assert.deepEqual([...player.letters], ["a", "b", "c", "d", "e", "f"]);
->>>>>>> 46ab4f0c
   });
 });