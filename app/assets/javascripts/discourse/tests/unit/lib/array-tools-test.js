--- conflicted
+++ resolved
@@ -2,11 +2,8 @@
 import { module, test } from "qunit";
 import {
   removeValueFromArray,
-<<<<<<< HEAD
+  removeValuesFromArray,
   uniqueItemsFromArray,
-=======
-  removeValuesFromArray,
->>>>>>> 68b07535
 } from "discourse/lib/array-tools";
 
 module("Unit | Lib | array-tools", function () {
@@ -104,7 +101,83 @@
     });
   });
 
-<<<<<<< HEAD
+  module("removeValuesFromArray()", function () {
+    test("removes multiple primitive values from a plain array", function (assert) {
+      const input = [1, 2, 3, 2, 4, 5, 3, 6];
+      const result = removeValuesFromArray(input, [2, 3]);
+
+      assert.strictEqual(result, input, "returns the same array reference");
+      assert.deepEqual(result, [1, 4, 5, 6], "removes all listed values");
+    });
+
+    test("works when values contains duplicates", function (assert) {
+      const input = [1, 2, 3, 2, 3, 4];
+      const result = removeValuesFromArray(input, [2, 2, 3]);
+
+      assert.strictEqual(result, input, "returns the same array reference");
+      assert.deepEqual(result, [1, 4], "duplicates in values don't matter");
+    });
+
+    test("does nothing when values list is empty", function (assert) {
+      const input = [1, 2, 3];
+      const result = removeValuesFromArray(input, []);
+
+      assert.strictEqual(result, input, "returns the same array reference");
+      assert.deepEqual(result, [1, 2, 3], "array remains unchanged");
+    });
+
+    test("removes by strict equality including objects and symbols", function (assert) {
+      const a = { id: 1 };
+      const b = { id: 2 };
+      const dupA = { id: 1 };
+      const sym1 = Symbol("x");
+      const sym2 = Symbol("x");
+
+      const input = [a, b, dupA, sym1, sym2, a];
+      const result = removeValuesFromArray(input, [a, sym2]);
+
+      assert.strictEqual(result, input, "returns the same array reference");
+      assert.deepEqual(
+        result,
+        [b, dupA, sym1],
+        "removes only strictly-equal instances"
+      );
+    });
+
+    test("works with TrackedArray and maintains same instance", function (assert) {
+      const tracked = new TrackedArray([1, 2, 3, 4, 5, 2, 4]);
+      const result = removeValuesFromArray(tracked, [2, 4]);
+
+      assert.strictEqual(result, tracked, "same TrackedArray instance");
+      assert.deepEqual(Array.from(result), [1, 3, 5], "values removed");
+    });
+
+    test("handles heterogeneous arrays and order of removal", function (assert) {
+      const sym = Symbol("s");
+      const input = [0, false, null, undefined, "", sym, 0, false, "x"];
+
+      const result = removeValuesFromArray(input, [false, 0, sym]);
+
+      assert.strictEqual(result, input, "returns the same array reference");
+      assert.deepEqual(
+        result,
+        [null, undefined, "", "x"],
+        "removes all specified values regardless of order"
+      );
+    });
+
+    test("idempotent when called repeatedly with same values list", function (assert) {
+      const input = [1, 1, 2, 3, 1];
+
+      const once = removeValuesFromArray(input, [1, 2]);
+      assert.deepEqual(once, [3], "first call removes 1 and 2");
+
+      const twice = removeValuesFromArray(once, [1, 2]);
+      assert.strictEqual(twice, once, "same reference returned");
+      assert.deepEqual(twice, [3], "second call is a no-op");
+    });
+  });
+
   module("uniqueItemsFromArray()", function () {
     test("throws when input is not an array", function (assert) {
       assert.throws(
@@ -304,82 +377,6 @@
         ["Alice", "Bob"],
         "keeps first by function selector"
       );
-=======
-  module("removeValuesFromArray()", function () {
-    test("removes multiple primitive values from a plain array", function (assert) {
-      const input = [1, 2, 3, 2, 4, 5, 3, 6];
-      const result = removeValuesFromArray(input, [2, 3]);
-
-      assert.strictEqual(result, input, "returns the same array reference");
-      assert.deepEqual(result, [1, 4, 5, 6], "removes all listed values");
-    });
-
-    test("works when values contains duplicates", function (assert) {
-      const input = [1, 2, 3, 2, 3, 4];
-      const result = removeValuesFromArray(input, [2, 2, 3]);
-
-      assert.strictEqual(result, input, "returns the same array reference");
-      assert.deepEqual(result, [1, 4], "duplicates in values don't matter");
-    });
-
-    test("does nothing when values list is empty", function (assert) {
-      const input = [1, 2, 3];
-      const result = removeValuesFromArray(input, []);
-
-      assert.strictEqual(result, input, "returns the same array reference");
-      assert.deepEqual(result, [1, 2, 3], "array remains unchanged");
-    });
-
-    test("removes by strict equality including objects and symbols", function (assert) {
-      const a = { id: 1 };
-      const b = { id: 2 };
-      const dupA = { id: 1 };
-      const sym1 = Symbol("x");
-      const sym2 = Symbol("x");
-
-      const input = [a, b, dupA, sym1, sym2, a];
-      const result = removeValuesFromArray(input, [a, sym2]);
-
-      assert.strictEqual(result, input, "returns the same array reference");
-      assert.deepEqual(
-        result,
-        [b, dupA, sym1],
-        "removes only strictly-equal instances"
-      );
-    });
-
-    test("works with TrackedArray and maintains same instance", function (assert) {
-      const tracked = new TrackedArray([1, 2, 3, 4, 5, 2, 4]);
-      const result = removeValuesFromArray(tracked, [2, 4]);
-
-      assert.strictEqual(result, tracked, "same TrackedArray instance");
-      assert.deepEqual(Array.from(result), [1, 3, 5], "values removed");
-    });
-
-    test("handles heterogeneous arrays and order of removal", function (assert) {
-      const sym = Symbol("s");
-      const input = [0, false, null, undefined, "", sym, 0, false, "x"];
-
-      const result = removeValuesFromArray(input, [false, 0, sym]);
-
-      assert.strictEqual(result, input, "returns the same array reference");
-      assert.deepEqual(
-        result,
-        [null, undefined, "", "x"],
-        "removes all specified values regardless of order"
-      );
-    });
-
-    test("idempotent when called repeatedly with same values list", function (assert) {
-      const input = [1, 1, 2, 3, 1];
-
-      const once = removeValuesFromArray(input, [1, 2]);
-      assert.deepEqual(once, [3], "first call removes 1 and 2");
-
-      const twice = removeValuesFromArray(once, [1, 2]);
-      assert.strictEqual(twice, once, "same reference returned");
-      assert.deepEqual(twice, [3], "second call is a no-op");
->>>>>>> 68b07535
     });
   });
 });