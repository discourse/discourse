import { setupTest } from "ember-qunit";
<<<<<<< HEAD
import $ from "jquery";
=======
>>>>>>> 0cad82ef
import { module, test } from "qunit";
import sinon from "sinon";
import ClickTrack from "discourse/lib/click-track";
import DiscourseURL from "discourse/lib/url";
import User from "discourse/models/user";
import pretender, { response } from "discourse/tests/helpers/create-pretender";
import { fixture, logIn } from "discourse/tests/helpers/qunit-helpers";
import { setPrefix } from "discourse-common/lib/get-url";

const track = ClickTrack.trackClick;

function generateClickEventOn(selector) {
  const event = new MouseEvent("click");
  sinon.stub(event, "currentTarget").get(() => fixture(selector));
  return event;
}

function badgeClickCount(assert, id, expected) {
  track(generateClickEventOn(`#${id}`));
  const badge = fixture(`#${id}`).querySelector("span.badge");
  assert.strictEqual(parseInt(badge.innerHTML, 10), expected);
}

function testOpenInANewTab(description, clickEventModifier) {
  test(description, async function (assert) {
    const clickEvent = generateClickEventOn("a");
    clickEventModifier(clickEvent);
    assert.true(track(clickEvent));
    assert.strictEqual(clickEvent.defaultPrevented, false);
  });
}

module("Unit | Utility | click-track", function (hooks) {
  setupTest(hooks);

  hooks.beforeEach(function () {
    logIn();

    const win = { focus: function () {} };
    sinon.stub(window, "open").returns(win);
    sinon.stub(win, "focus");

    sinon.stub(DiscourseURL, "routeTo");
    sinon.stub(DiscourseURL, "redirectTo");

    sessionStorage.clear();

    fixture().innerHTML = `<div id="topic" data-topic-id="1337">
        <article data-post-id="42" data-user-id="3141">
          <a href="http://www.google.com">google.com</a>
          <a class="lightbox back" href="http://www.google.fr">google.fr</a>
          <a id="with-badge" data-user-id="314" href="http://www.google.de">google.de<span class="badge">1</span></a>
          <a id="with-badge-but-not-mine" href="http://www.google.es">google.es<span class="badge">1</span></a>
          <div class="onebox-result">
            <a id="inside-onebox" href="http://www.google.co.uk">google.co.uk<span class="badge">1</span></a>
            <a id="inside-onebox-forced" class="track-link" href="http://www.google.at">google.at<span class="badge">1</span></a>
          </div>
          <a class="no-track-link" href="http://www.google.com.br">google.com.br</a>
          <a id="same-site" href="http://discuss.domain.com">forum</a>
          <a class="attachment" href="http://discuss.domain.com/uploads/default/1234/1532357280.txt">log.txt</a>
          <a class="hashtag" href="/c/staff/42">#hashtag</a>
          <a class="mention" href="/u/joe">@joe</a>
          <a class="hashtag-cooked" href="/c/staff/42" data-type="category" data-slug="staff"><svg class="fa d-icon d-icon-folder svg-icon svg-node"><use href="#folder"></use></svg><span>staff</span></a>
          <a class="mention-group" href="/g/support">@support</a>
          <a class="mailto" href="mailto:foo@bar.com">email-me</a>
          <a class="a-without-href">no href</a>
          <aside class="quote">
            <a href="https://discuss.domain.com/t/welcome-to-meta-discourse-org/1/30">foo</a>
            <a href="https://google.com">bar</a>
          </aside>
          <a class="prefix-url" href="/forum/thing">prefix link</a>
          <a class="abs-prefix-url" href="${window.location.origin}/forum/thing">prefix link</a>
          <a class="diff-prefix-url" href="/thing">diff prefix link</a>
        </article>
      </div>`;
  });

  test("tracks internal URLs", async function (assert) {
<<<<<<< HEAD
=======
    pretender.get("/session/csrf", () => {
      assert.true(false, "should not request a csrf token");
    });

>>>>>>> 0cad82ef
    sinon.stub(DiscourseURL, "origin").returns("http://discuss.domain.com");

    const done = assert.async();
    pretender.post("/clicks/track", (request) => {
      assert.strictEqual(
        request.requestBody,
        "url=http%3A%2F%2Fdiscuss.domain.com&post_id=42&topic_id=1337"
      );
      done();
      return [200, {}, ""];
    });

    assert.false(track(generateClickEventOn("#same-site")));
  });

  test("does not track elements with no href", async function (assert) {
    assert.true(track(generateClickEventOn(".a-without-href")));
  });

  test("does not track attachments", async function (assert) {
    sinon.stub(DiscourseURL, "origin").returns("http://discuss.domain.com");

    pretender.post("/clicks/track", () => assert.true(false));

    assert.false(track(generateClickEventOn(".attachment")));
    assert.true(
      DiscourseURL.redirectTo.calledWith(
        "http://discuss.domain.com/uploads/default/1234/1532357280.txt"
      )
    );
  });

  test("routes to internal urls", async function (assert) {
    setPrefix("/forum");
<<<<<<< HEAD
    pretender.get("/forum/session/csrf", () =>
      response({
        csrf: "mgk906YLagHo2gOgM1ddYjAN4hQolBdJCqlY6jYzAYs=",
      })
    );
    pretender.post("/clicks/track", () => [200, {}, ""]);
=======

    pretender.get("/forum/session/csrf", () => {
      assert.true(false, "should not request a csrf token");
    });
    pretender.get("/session/csrf", () => {
      assert.true(false, "should not request a csrf token");
    });

    pretender.post("/clicks/track", () => {
      assert.step("tracking");
      return [200, {}, ""];
    });
>>>>>>> 0cad82ef

    await track(generateClickEventOn(".prefix-url"), null, {
      returnPromise: true,
    });
    assert.true(DiscourseURL.routeTo.calledWith("/forum/thing"));
<<<<<<< HEAD
=======
    assert.verifySteps(["tracking"]);
>>>>>>> 0cad82ef
  });

  test("routes to absolute internal urls", async function (assert) {
    setPrefix("/forum");
    pretender.get("/forum/session/csrf", () =>
      response({
        csrf: "mgk906YLagHo2gOgM1ddYjAN4hQolBdJCqlY6jYzAYs=",
      })
    );
    pretender.post("/clicks/track", () => [200, {}, ""]);

    await track(generateClickEventOn(".abs-prefix-url"), null, {
      returnPromise: true,
    });
    assert.true(
      DiscourseURL.routeTo.calledWith(window.location.origin + "/forum/thing")
    );
  });

  test("redirects to internal urls with a different prefix", async function (assert) {
    setPrefix("/forum");
    pretender.get("/forum/session/csrf", () =>
      response({
        csrf: "mgk906YLagHo2gOgM1ddYjAN4hQolBdJCqlY6jYzAYs=",
      })
    );
    sinon.stub(DiscourseURL, "redirectAbsolute");

    pretender.post("/clicks/track", () => [200, {}, ""]);
    await track(generateClickEventOn(".diff-prefix-url"), null, {
      returnPromise: true,
    });
    assert.true(DiscourseURL.redirectAbsolute.calledWith("/thing"));
  });

  test("tracks external URLs", async function (assert) {
    const done = assert.async();
    pretender.post("/clicks/track", (request) => {
      assert.strictEqual(
        request.requestBody,
        "url=http%3A%2F%2Fwww.google.com&post_id=42&topic_id=1337"
      );
      done();
      return [200, {}, ""];
    });

    assert.false(track(generateClickEventOn("a")));
  });

  test("tracks external URLs when opening in another window", async function (assert) {
    User.currentProp("user_option.external_links_in_new_tab", true);

    const done = assert.async();
    pretender.post("/clicks/track", (request) => {
      assert.strictEqual(
        request.requestBody,
        "url=http%3A%2F%2Fwww.google.com&post_id=42&topic_id=1337"
      );
      done();
      return [200, {}, ""];
    });

    assert.false(track(generateClickEventOn("a")));
    assert.true(window.open.calledWith("http://www.google.com/", "_blank"));
  });

  test("does not track clicks on lightboxes", async function (assert) {
    assert.false(track(generateClickEventOn(".lightbox")));
  });

  test("does not track clicks when forcibly disabled", async function (assert) {
    assert.false(track(generateClickEventOn(".no-track-link")));
  });

  test("does not track clicks on back buttons", async function (assert) {
    assert.false(track(generateClickEventOn(".back")));
  });

  test("does not track right clicks inside quotes", async function (assert) {
    const event = generateClickEventOn(".quote a:first-child");
<<<<<<< HEAD
    event.which = 3;
=======
    sinon.stub(event, "which").get(() => 3);
>>>>>>> 0cad82ef
    assert.true(track(event));
  });

  test("does not track clicks links in quotes", async function (assert) {
    User.currentProp("user_option.external_links_in_new_tab", true);
    assert.false(track(generateClickEventOn(".quote a:last-child")));
    assert.true(window.open.calledWith("https://google.com/", "_blank"));
  });

  test("does not track clicks on hashtags for categories and tags", async function (assert) {
    assert.false(track(generateClickEventOn(".hashtag")));
    assert.false(track(generateClickEventOn(".hashtag-cooked")));
  });

  test("returns true for tracking mentions and group mentions so the card can appear", async function (assert) {
    assert.true(track(generateClickEventOn(".mention")));
    assert.true(track(generateClickEventOn(".mention-group")));
  });

  test("does not track clicks on mailto", async function (assert) {
    assert.true(track(generateClickEventOn(".mailto")));
  });

  test("does not update badge clicks on my own link", async function (assert) {
    sinon.stub(User, "currentProp").withArgs("id").returns(314);
    badgeClickCount(assert, "with-badge", 1);
  });

  test("does not update badge clicks in my own post", async function (assert) {
    sinon.stub(User, "currentProp").withArgs("id").returns(3141);
    badgeClickCount(assert, "with-badge-but-not-mine", 1);
  });

  test("updates badge counts correctly", async function (assert) {
    badgeClickCount(assert, "inside-onebox", 1);
    badgeClickCount(assert, "inside-onebox-forced", 2);
    badgeClickCount(assert, "with-badge", 2);
  });

<<<<<<< HEAD
  function testOpenInANewTab(description, clickEventModifier) {
    test(description, async function (assert) {
      let clickEvent = generateClickEventOn("a");
      clickEventModifier(clickEvent);
      assert.true(track(clickEvent));
      assert.strictEqual(clickEvent.defaultPrevented, undefined);
    });
  }

=======
>>>>>>> 0cad82ef
  testOpenInANewTab(
    "it opens in a new tab when pressing shift",
    (clickEvent) => {
      sinon.stub(clickEvent, "shiftKey").get(() => true);
    }
  );

  testOpenInANewTab(
    "it opens in a new tab when pressing meta",
    (clickEvent) => {
      sinon.stub(clickEvent, "metaKey").get(() => true);
    }
  );

  testOpenInANewTab(
    "it opens in a new tab when pressing ctrl",
    (clickEvent) => {
      sinon.stub(clickEvent, "ctrlKey").get(() => true);
    }
  );

  testOpenInANewTab("it opens in a new tab on middle click", (clickEvent) => {
    sinon.stub(clickEvent, "button").get(() => 2);
  });
});<|MERGE_RESOLUTION|>--- conflicted
+++ resolved
@@ -1,14 +1,10 @@
 import { setupTest } from "ember-qunit";
-<<<<<<< HEAD
-import $ from "jquery";
-=======
->>>>>>> 0cad82ef
 import { module, test } from "qunit";
 import sinon from "sinon";
 import ClickTrack from "discourse/lib/click-track";
 import DiscourseURL from "discourse/lib/url";
 import User from "discourse/models/user";
-import pretender, { response } from "discourse/tests/helpers/create-pretender";
+import pretender from "discourse/tests/helpers/create-pretender";
 import { fixture, logIn } from "discourse/tests/helpers/qunit-helpers";
 import { setPrefix } from "discourse-common/lib/get-url";
 
@@ -81,13 +77,10 @@
   });
 
   test("tracks internal URLs", async function (assert) {
-<<<<<<< HEAD
-=======
     pretender.get("/session/csrf", () => {
       assert.true(false, "should not request a csrf token");
     });
 
->>>>>>> 0cad82ef
     sinon.stub(DiscourseURL, "origin").returns("http://discuss.domain.com");
 
     const done = assert.async();
@@ -122,14 +115,6 @@
 
   test("routes to internal urls", async function (assert) {
     setPrefix("/forum");
-<<<<<<< HEAD
-    pretender.get("/forum/session/csrf", () =>
-      response({
-        csrf: "mgk906YLagHo2gOgM1ddYjAN4hQolBdJCqlY6jYzAYs=",
-      })
-    );
-    pretender.post("/clicks/track", () => [200, {}, ""]);
-=======
 
     pretender.get("/forum/session/csrf", () => {
       assert.true(false, "should not request a csrf token");
@@ -142,25 +127,16 @@
       assert.step("tracking");
       return [200, {}, ""];
     });
->>>>>>> 0cad82ef
 
     await track(generateClickEventOn(".prefix-url"), null, {
       returnPromise: true,
     });
     assert.true(DiscourseURL.routeTo.calledWith("/forum/thing"));
-<<<<<<< HEAD
-=======
     assert.verifySteps(["tracking"]);
->>>>>>> 0cad82ef
   });
 
   test("routes to absolute internal urls", async function (assert) {
     setPrefix("/forum");
-    pretender.get("/forum/session/csrf", () =>
-      response({
-        csrf: "mgk906YLagHo2gOgM1ddYjAN4hQolBdJCqlY6jYzAYs=",
-      })
-    );
     pretender.post("/clicks/track", () => [200, {}, ""]);
 
     await track(generateClickEventOn(".abs-prefix-url"), null, {
@@ -173,11 +149,6 @@
 
   test("redirects to internal urls with a different prefix", async function (assert) {
     setPrefix("/forum");
-    pretender.get("/forum/session/csrf", () =>
-      response({
-        csrf: "mgk906YLagHo2gOgM1ddYjAN4hQolBdJCqlY6jYzAYs=",
-      })
-    );
     sinon.stub(DiscourseURL, "redirectAbsolute");
 
     pretender.post("/clicks/track", () => [200, {}, ""]);
@@ -232,11 +203,7 @@
 
   test("does not track right clicks inside quotes", async function (assert) {
     const event = generateClickEventOn(".quote a:first-child");
-<<<<<<< HEAD
-    event.which = 3;
-=======
     sinon.stub(event, "which").get(() => 3);
->>>>>>> 0cad82ef
     assert.true(track(event));
   });
 
@@ -276,18 +243,6 @@
     badgeClickCount(assert, "with-badge", 2);
   });
 
-<<<<<<< HEAD
-  function testOpenInANewTab(description, clickEventModifier) {
-    test(description, async function (assert) {
-      let clickEvent = generateClickEventOn("a");
-      clickEventModifier(clickEvent);
-      assert.true(track(clickEvent));
-      assert.strictEqual(clickEvent.defaultPrevented, undefined);
-    });
-  }
-
-=======
->>>>>>> 0cad82ef
   testOpenInANewTab(
     "it opens in a new tab when pressing shift",
     (clickEvent) => {
