--- conflicted
+++ resolved
@@ -16,21 +16,13 @@
     let cooked = await cookAsync("Hello! :wave:");
     assert.strictEqual(
       await excerpt(cooked, 300),
-<<<<<<< HEAD
-      'Hello! <img src="/images/emoji/google_classic/wave.png?v=12" title=":wave:" class="emoji" alt=":wave:" loading="lazy" width="20" height="20">'
-=======
       'Hello! <img src="/images/emoji/twitter/wave.png?v=12" title=":wave:" class="emoji" alt=":wave:" loading="lazy" width="20" height="20">'
->>>>>>> 4306522a
     );
 
     cooked = await cookAsync("[:wave:](https://example.com)");
     assert.strictEqual(
       await excerpt(cooked, 300),
-<<<<<<< HEAD
-      '<a href="https://example.com"><img src="/images/emoji/google_classic/wave.png?v=12" title=":wave:" class="emoji only-emoji" alt=":wave:" loading="lazy" width="20" height="20"></a>'
-=======
       '<a href="https://example.com"><img src="/images/emoji/twitter/wave.png?v=12" title=":wave:" class="emoji only-emoji" alt=":wave:" loading="lazy" width="20" height="20"></a>'
->>>>>>> 4306522a
     );
 
     cooked = await cookAsync('<script>alert("hi")</script>');
