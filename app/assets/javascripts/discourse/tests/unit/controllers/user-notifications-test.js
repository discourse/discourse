import { module, test } from "qunit";
import { setupTest } from "ember-qunit";
import sinon from "sinon";
import pretender from "discourse/tests/helpers/create-pretender";
import EmberObject from "@ember/object";
import * as showModal from "discourse/lib/show-modal";
import User from "discourse/models/user";
<<<<<<< HEAD
=======
import pretender from "discourse/tests/helpers/create-pretender";
import I18n from "I18n";
>>>>>>> 26b95009

module("Unit | Controller | user-notifications", function (hooks) {
  setupTest(hooks);

  test("Mark read marks all models read when response is 200", async function (assert) {
    const model = [
      EmberObject.create({ read: false }),
      EmberObject.create({ read: false }),
    ];
    const controller = this.owner.lookup("controller:user-notifications");
    controller.setProperties({
      model,
    });
    pretender.put("/notifications/mark-read", () => {
      return [200];
    });

    await controller.markRead();

    assert.strictEqual(
      model.every(({ read }) => read === true),
      true
    );
  });

  test("Mark read does not mark models read when response is not successful", async function (assert) {
    const model = [
      EmberObject.create({ read: false }),
      EmberObject.create({ read: true }),
    ];
    const controller = this.owner.lookup("controller:user-notifications");
    controller.setProperties({ model });
    pretender.put("/notifications/mark-read", () => {
      return [500];
    });

    assert.rejects(controller.markRead());
    assert.deepEqual(
      model.map(({ read }) => read),
      [false, true],
      "models unmodified"
    );
  });

  test("Marks all notifications read when no high priority notifications", function (assert) {
    let markRead = false;
    const currentUser = User.create({ unread_high_priority_notifications: 0 });
    const controller = this.owner.lookup("controller:user-notifications");
    controller.setProperties({
      model: [],
      currentUser,
    });
    sinon.stub(controller, "markRead").callsFake(() => {
      markRead = true;
    });

    controller.send("resetNew");

    assert.strictEqual(markRead, true);
  });

  test("Shows modal when has high priority notifications", function (assert) {
    let capturedProperties;
    sinon
      .stub(showModal, "default")
      .withArgs("dismiss-notification-confirmation")
      .returns({
        setProperties: (properties) => (capturedProperties = properties),
      });
    const currentUser = User.create({ unread_high_priority_notifications: 1 });
    const controller = this.owner.lookup("controller:user-notifications");
    controller.setProperties({
      currentUser,
    });
    const markReadFake = sinon.fake();
    sinon.stub(controller, "markRead").callsFake(markReadFake);

    controller.send("resetNew");

    assert.strictEqual(
      capturedProperties.confirmationMessage,
      I18n.t("notifications.dismiss_confirmation.body.default", { count: 1 })
    );
    capturedProperties.dismissNotifications();
    assert.strictEqual(markReadFake.callCount, 1);
  });
});<|MERGE_RESOLUTION|>--- conflicted
+++ resolved
@@ -1,15 +1,11 @@
 import { module, test } from "qunit";
 import { setupTest } from "ember-qunit";
 import sinon from "sinon";
-import pretender from "discourse/tests/helpers/create-pretender";
+import pretender, { response } from "discourse/tests/helpers/create-pretender";
 import EmberObject from "@ember/object";
 import * as showModal from "discourse/lib/show-modal";
 import User from "discourse/models/user";
-<<<<<<< HEAD
-=======
-import pretender from "discourse/tests/helpers/create-pretender";
 import I18n from "I18n";
->>>>>>> 26b95009
 
 module("Unit | Controller | user-notifications", function (hooks) {
   setupTest(hooks);
@@ -20,12 +16,8 @@
       EmberObject.create({ read: false }),
     ];
     const controller = this.owner.lookup("controller:user-notifications");
-    controller.setProperties({
-      model,
-    });
-    pretender.put("/notifications/mark-read", () => {
-      return [200];
-    });
+    controller.setProperties({ model });
+    pretender.put("/notifications/mark-read", () => response({}));
 
     await controller.markRead();
 
@@ -42,9 +34,7 @@
     ];
     const controller = this.owner.lookup("controller:user-notifications");
     controller.setProperties({ model });
-    pretender.put("/notifications/mark-read", () => {
-      return [500];
-    });
+    pretender.put("/notifications/mark-read", () => response(500));
 
     assert.rejects(controller.markRead());
     assert.deepEqual(
@@ -62,9 +52,7 @@
       model: [],
       currentUser,
     });
-    sinon.stub(controller, "markRead").callsFake(() => {
-      markRead = true;
-    });
+    sinon.stub(controller, "markRead").callsFake(() => (markRead = true));
 
     controller.send("resetNew");
 
@@ -79,11 +67,10 @@
       .returns({
         setProperties: (properties) => (capturedProperties = properties),
       });
+
     const currentUser = User.create({ unread_high_priority_notifications: 1 });
     const controller = this.owner.lookup("controller:user-notifications");
-    controller.setProperties({
-      currentUser,
-    });
+    controller.setProperties({ currentUser });
     const markReadFake = sinon.fake();
     sinon.stub(controller, "markRead").callsFake(markReadFake);
 
