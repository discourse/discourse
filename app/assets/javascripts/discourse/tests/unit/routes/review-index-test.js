import User from "discourse/models/user";
import { setupTest } from "ember-qunit";
import { module, test } from "qunit";

module("Unit | Route | review-index", function (hooks) {
  setupTest(hooks);

<<<<<<< HEAD
=======
  test("subscribes and unsubscribes /reviewable_counts MessageBus channel when user menu not enabled", function (assert) {
    const currentUser = User.create({ redesigned_user_menu_enabled: false });
    this.owner.unregister("service:current-user");
    this.owner.register("service:current-user", currentUser, {
      instantiate: false,
    });

    const reviewIndexRoute = this.owner.lookup("route:review-index");
    const messageBus = this.owner.lookup("service:message-bus");

    let channels = messageBus.callbacks.map((c) => c.channel);
    assert.false(channels.includes("/reviewable_counts"));
    assert.false(channels.includes("/reviewable_claimed"));

    reviewIndexRoute.activate();

    channels = messageBus.callbacks.map((c) => c.channel);
    assert.true(channels.includes("/reviewable_counts"));
    assert.true(channels.includes("/reviewable_claimed"));

    reviewIndexRoute.deactivate();

    channels = messageBus.callbacks.map((c) => c.channel);
    assert.false(channels.includes("/reviewable_counts"));
    assert.false(channels.includes("/reviewable_claimed"));
  });

>>>>>>> e8ee2285
  test("subscribes and unsubscribes /reviewable_counts(with id) when user menu enabled", function (assert) {
    const currentUser = User.create({
      id: "the-id",
    });
    this.owner.unregister("service:current-user");
    this.owner.register("service:current-user", currentUser, {
      instantiate: false,
    });

    const reviewIndexRoute = this.owner.lookup("route:review-index");
    const messageBus = this.owner.lookup("service:message-bus");

    let channels = messageBus.callbacks.map((c) => c.channel);
    assert.false(channels.includes("/reviewable_counts/the-id"));
    assert.false(channels.includes("/reviewable_claimed"));

    reviewIndexRoute.activate();

    channels = messageBus.callbacks.map((c) => c.channel);
    assert.true(channels.includes("/reviewable_counts/the-id"));
    assert.true(channels.includes("/reviewable_claimed"));

    reviewIndexRoute.deactivate();

    channels = messageBus.callbacks.map((c) => c.channel);
    assert.false(channels.includes("/reviewable_counts/the-id"));
    assert.false(channels.includes("/reviewable_claimed"));
  });
});<|MERGE_RESOLUTION|>--- conflicted
+++ resolved
@@ -5,36 +5,6 @@
 module("Unit | Route | review-index", function (hooks) {
   setupTest(hooks);
 
-<<<<<<< HEAD
-=======
-  test("subscribes and unsubscribes /reviewable_counts MessageBus channel when user menu not enabled", function (assert) {
-    const currentUser = User.create({ redesigned_user_menu_enabled: false });
-    this.owner.unregister("service:current-user");
-    this.owner.register("service:current-user", currentUser, {
-      instantiate: false,
-    });
-
-    const reviewIndexRoute = this.owner.lookup("route:review-index");
-    const messageBus = this.owner.lookup("service:message-bus");
-
-    let channels = messageBus.callbacks.map((c) => c.channel);
-    assert.false(channels.includes("/reviewable_counts"));
-    assert.false(channels.includes("/reviewable_claimed"));
-
-    reviewIndexRoute.activate();
-
-    channels = messageBus.callbacks.map((c) => c.channel);
-    assert.true(channels.includes("/reviewable_counts"));
-    assert.true(channels.includes("/reviewable_claimed"));
-
-    reviewIndexRoute.deactivate();
-
-    channels = messageBus.callbacks.map((c) => c.channel);
-    assert.false(channels.includes("/reviewable_counts"));
-    assert.false(channels.includes("/reviewable_claimed"));
-  });
-
->>>>>>> e8ee2285
   test("subscribes and unsubscribes /reviewable_counts(with id) when user menu enabled", function (assert) {
     const currentUser = User.create({
       id: "the-id",
