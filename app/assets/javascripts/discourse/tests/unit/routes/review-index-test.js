--- conflicted
+++ resolved
@@ -5,9 +5,6 @@
 module("Unit | Route | review-index", function (hooks) {
   setupTest(hooks);
 
-<<<<<<< HEAD
-  test("subscribes and unsubscribes /reviewable_counts(with id)", function (assert) {
-=======
   test("subscribes and unsubscribes /reviewable_counts MessageBus channel when user menu not enabled", function (assert) {
     const currentUser = User.create({ redesigned_user_menu_enabled: false });
     this.owner.unregister("service:current-user");
@@ -36,7 +33,6 @@
   });
 
   test("subscribes and unsubscribes /reviewable_counts(with id) when user menu enabled", function (assert) {
->>>>>>> b46899e5
     const currentUser = User.create({
       id: "the-id",
     });
