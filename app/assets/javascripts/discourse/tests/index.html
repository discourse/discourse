--- conflicted
+++ resolved
@@ -7,16 +7,11 @@
     <meta name="viewport" content="width=device-width, initial-scale=1" />
     <meta property="og:title" content="Discourse Tests" />
     <meta property="og:url" content="{{rootURL}}" />
-<<<<<<< HEAD
-    <meta property="twitter:title" content="Discourse Tests" />
-    <meta property="twitter:url" content="{{rootURL}}" />
-    <meta name="theme-color" content="#ffffff">
-=======
     <meta name="twitter:title" content="Discourse Tests" />
     <meta name="twitter:url" content="{{rootURL}}" />
+    <meta name="theme-color" content="#ffffff">
 
     <link rel="canonical" href="{{rootURL}}" />
->>>>>>> 14517785
 
     <meta name="color-scheme" content="light dark">
 
