import { click, triggerKeyEvent, visit } from "@ember/test-helpers";
import { test } from "qunit";
import { cloneJSON } from "discourse/lib/object";
import topicFixtures from "discourse/tests/fixtures/topic";
<<<<<<< HEAD
import { acceptance, selectText } from "discourse/tests/helpers/qunit-helpers";
import { cloneJSON } from "discourse-common/lib/object";
=======
import {
  acceptance,
  query,
  selectText,
} from "discourse/tests/helpers/qunit-helpers";
>>>>>>> f0d6e975
import { i18n } from "discourse-i18n";

acceptance("Topic - Quote button - logged in", function (needs) {
  needs.user();
  needs.settings({
    share_quote_visibility: "anonymous",
    share_quote_buttons: "twitter|email",
  });

  needs.pretender((server, helper) => {
    server.get("/inline-onebox", () =>
      helper.response({
        "inline-oneboxes": [
          {
            url: "http://www.example.com/57350945",
            title: "This is a great title",
          },
        ],
      })
    );
  });

  test("Does not show the quote share buttons by default", async function (assert) {
    await visit("/t/internationalization-localization/280");
    await selectText("#post_5 blockquote");
    assert.dom(".insert-quote").exists("shows the quote button");
    assert.dom(".quote-sharing").doesNotExist("does not show quote sharing");
  });

  test("Shows quote share buttons with the right site settings", async function (assert) {
    this.siteSettings.share_quote_visibility = "all";

    await visit("/t/internationalization-localization/280");
    await selectText("#post_5 blockquote");

    assert.dom(".quote-sharing").exists("shows the quote sharing options");
    assert
      .dom(`.quote-sharing .btn[title='${i18n("share.twitter")}']`)
      .exists("includes the twitter share button");
    assert
      .dom(`.quote-sharing .btn[title='${i18n("share.email")}']`)
      .exists("includes the email share button");
  });

  test("Quoting a Onebox should not copy the formatting of the rendered Onebox", async function (assert) {
    await visit("/t/topic-for-group-moderators/2480");
    await selectText("#post_3 aside.onebox p");
    await click(".insert-quote");

    assert
      .dom(".d-editor-input")
      .hasValue(
        '[quote="group_moderator, post:3, topic:2480"]\nhttps://example.com/57350945\n[/quote]\n\n',
        "quote only contains a link"
      );
  });
});

acceptance("Closed Topic - Quote button - logged in", function (needs) {
  needs.user();

  needs.pretender((server, helper) => {
    const topicResponse = cloneJSON(topicFixtures["/t/280/1.json"]);
    topicResponse.closed = true;
    topicResponse.details.can_create_post = false;

    server.get("/t/280.json", () => helper.response(topicResponse));
  });

  test("Shows quote button in closed topics", async function (assert) {
    await visit("/t/internationalization-localization/280");
    await selectText("#post_1 .cooked p:first-child");
    assert.dom(".insert-quote").exists("shows the quote button");

    await click(".insert-quote");
    assert
      .dom(".d-editor-input")
      .hasValue(
        /^\s*Continuing the discussion from/,
        "quote action defaults to reply as new topic (since topic is closed)"
      );
  });
});

acceptance("Topic - Quote button - anonymous", function (needs) {
  needs.settings({
    share_quote_visibility: "anonymous",
    share_quote_buttons: "twitter|email",
  });

  test("Shows quote share buttons with the right site settings", async function (assert) {
    await visit("/t/internationalization-localization/280");
    await selectText("#post_5 blockquote");

    assert.dom(".quote-sharing").exists("shows the quote sharing options");
    assert
      .dom(`.quote-sharing .btn[title='${i18n("share.twitter")}']`)
      .exists("includes the twitter share button");
    assert
      .dom(`.quote-sharing .btn[title='${i18n("share.email")}']`)
      .exists("includes the email share button");
    assert.dom(".insert-quote").doesNotExist("does not show the quote button");
  });

  test("Shows single share button when site setting only has one item", async function (assert) {
    this.siteSettings.share_quote_buttons = "twitter";

    await visit("/t/internationalization-localization/280");
    await selectText("#post_5 blockquote");

    assert.dom(".quote-sharing").exists("shows the quote sharing options");
    assert
      .dom(`.quote-sharing .btn[title='${i18n("share.twitter")}']`)
      .exists("includes the twitter share button");
    assert
      .dom(".quote-share-label")
      .doesNotExist("does not show the Share label");
  });

  test("Shows nothing when visibility is disabled", async function (assert) {
    this.siteSettings.share_quote_visibility = "none";

    await visit("/t/internationalization-localization/280");
    await selectText("#post_5 blockquote");

    assert.dom(".quote-sharing").doesNotExist("does not show quote sharing");
    assert.dom(".insert-quote").doesNotExist("does not show the quote button");
  });
});

acceptance("Topic - Quote button - keyboard shortcut", function (needs) {
  needs.user();

  test("Can use keyboard shortcut to quote selected text", async function (assert) {
    await visit("/t/internationalization-localization/280");
    await selectText("#post_1 .cooked");
    await triggerKeyEvent(document, "keypress", "Q");
    assert.dom(".d-editor-input").exists("the editor is open");

    assert
      .dom(".d-editor-input")
      .hasValue(/Any plans to support/, "editor includes selected text");
  });
});<|MERGE_RESOLUTION|>--- conflicted
+++ resolved
@@ -2,16 +2,7 @@
 import { test } from "qunit";
 import { cloneJSON } from "discourse/lib/object";
 import topicFixtures from "discourse/tests/fixtures/topic";
-<<<<<<< HEAD
 import { acceptance, selectText } from "discourse/tests/helpers/qunit-helpers";
-import { cloneJSON } from "discourse-common/lib/object";
-=======
-import {
-  acceptance,
-  query,
-  selectText,
-} from "discourse/tests/helpers/qunit-helpers";
->>>>>>> f0d6e975
 import { i18n } from "discourse-i18n";
 
 acceptance("Topic - Quote button - logged in", function (needs) {
