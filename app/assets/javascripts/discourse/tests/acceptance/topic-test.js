--- conflicted
+++ resolved
@@ -18,261 +18,6 @@
 import selectKit from "discourse/tests/helpers/select-kit-helper";
 import { i18n } from "discourse-i18n";
 
-<<<<<<< HEAD
-acceptance(`Topic`, function (needs) {
-  needs.user();
-  needs.settings({
-    post_menu: "read|like|share|flag|edit|bookmark|delete|admin|reply|copyLink",
-  });
-  needs.pretender((server, helper) => {
-    server.get("/c/2/visible_groups.json", () =>
-      helper.response(200, {
-        groups: [],
-      })
-    );
-
-    server.get("/c/feature/find_by_slug.json", () => {
-      return helper.response(200, CategoryFixtures["/c/1/show.json"]);
-    });
-    server.put("/posts/398/wiki", () => {
-      return helper.response({});
-    });
-  });
-
-  test("Reply as new topic", async function (assert) {
-    await visit("/t/internationalization-localization/280");
-    await click("button.share:nth-of-type(1)");
-    await click("button.new-topic");
-
-    assert.dom(".d-editor-input").exists("the composer input is visible");
-
-    assert
-      .dom(".d-editor-input")
-      .hasValue(
-        `Continuing the discussion from [Internationalization / localization](${window.location.origin}/t/internationalization-localization/280):\n\n`,
-        "fills composer with the ring string"
-      );
-    assert.strictEqual(
-      selectKit(".category-chooser").header().value(),
-      "2",
-      "fills category selector with the right category"
-    );
-  });
-
-  test("Reply as new message", async function (assert) {
-    await visit("/t/pm-for-testing/12");
-    await click("button.share:nth-of-type(1)");
-    await click("button.new-topic");
-
-    assert.dom(".d-editor-input").exists("the composer input is visible");
-
-    assert
-      .dom(".d-editor-input")
-      .hasValue(
-        `Continuing the discussion from [PM for testing](${window.location.origin}/t/pm-for-testing/12):\n\n`,
-        "fills composer with the ring string"
-      );
-
-    const privateMessageUsers = selectKit("#private-message-users");
-    assert.strictEqual(
-      privateMessageUsers.header().value(),
-      "someguy,test,Group",
-      "fills up the composer correctly"
-    );
-  });
-
-  test("Share Modal", async function (assert) {
-    await visit("/t/internationalization-localization/280");
-    await click(".topic-post:first-child button.share");
-
-    assert.dom(".share-topic-modal").exists("shows the share modal");
-  });
-
-  test("Copy Link Button", async function (assert) {
-    await visit("/t/internationalization-localization/280");
-    await click(".topic-post:first-child button.post-action-menu__copy-link");
-
-    assert
-      .dom(".post-action-menu__copy-link-checkmark")
-      .exists("shows the Link Copied! message");
-  });
-
-  test("Showing and hiding the edit controls", async function (assert) {
-    await visit("/t/internationalization-localization/280");
-
-    await click("#topic-title .d-icon-pencil");
-
-    assert.dom("#edit-title").exists("shows the editing controls");
-    assert
-      .dom(".title-wrapper .remove-featured-link")
-      .doesNotExist("link to remove featured link is not shown");
-
-    await fillIn("#edit-title", "this is the new title");
-    await click("#topic-title .cancel-edit");
-    assert.dom("#edit-title").doesNotExist("hides the editing controls");
-  });
-
-  test("Updating the topic title and category", async function (assert) {
-    const categoryChooser = selectKit(".title-wrapper .category-chooser");
-
-    await visit("/t/internationalization-localization/280");
-
-    await click("#topic-title .d-icon-pencil");
-    await fillIn("#edit-title", "this is the new title");
-    await categoryChooser.expand();
-    await categoryChooser.selectRowByValue(4);
-    await click("#topic-title .submit-edit");
-
-    assert
-      .dom("#topic-title .badge-category")
-      .hasText("faq", "displays the new category");
-    assert
-      .dom(".fancy-title")
-      .hasText("this is the new title", "displays the new title");
-  });
-
-  test("Marking a topic as wiki", async function (assert) {
-    await visit("/t/internationalization-localization/280");
-
-    assert.dom("a.wiki").doesNotExist("does not show the wiki icon");
-
-    await click(".topic-post:nth-of-type(1) button.show-more-actions");
-    await click(".topic-post:nth-of-type(1) button.show-post-admin-menu");
-    await click(".btn.wiki");
-
-    assert.dom("button.wiki").exists("shows the wiki icon");
-  });
-
-  test("Visit topic routes", async function (assert) {
-    await visit("/t/12");
-
-    assert
-      .dom(".fancy-title")
-      .hasText("PM for testing", "routes to the right topic");
-
-    await visit("/t/280/20");
-
-    assert
-      .dom(".fancy-title")
-      .hasText(
-        "Internationalization / localization",
-        "routes to the right topic"
-      );
-  });
-
-  test("Updating the topic title with emojis", async function (assert) {
-    await visit("/t/internationalization-localization/280");
-    await click("#topic-title .d-icon-pencil");
-
-    await fillIn("#edit-title", "emojis title :bike: :blonde_woman:t6:");
-
-    await click("#topic-title .submit-edit");
-
-    assert
-      .dom(".fancy-title")
-      .includesHtml("bike.png", "displays the new title with emojis");
-  });
-
-  test("Updating the topic title with unicode emojis", async function (assert) {
-    await visit("/t/internationalization-localization/280");
-    await click("#topic-title .d-icon-pencil");
-
-    await fillIn("#edit-title", "emojis title 👨‍🌾🙏");
-
-    await click("#topic-title .submit-edit");
-
-    assert
-      .dom(".fancy-title")
-      .includesHtml("man_farmer.png", "displays the new title with emojis");
-  });
-
-  test("Updating the topic title with unicode emojis without whitespace", async function (assert) {
-    this.siteSettings.enable_inline_emoji_translation = true;
-    await visit("/t/internationalization-localization/280");
-    await click("#topic-title .d-icon-pencil");
-
-    await fillIn("#edit-title", "Test🙂Title");
-
-    await click("#topic-title .submit-edit");
-
-    assert
-      .dom(".fancy-title")
-      .includesHtml(
-        "slightly_smiling_face.png",
-        "displays the new title with emojis"
-      );
-  });
-
-  test("Suggested topics", async function (assert) {
-    await visit("/t/internationalization-localization/280");
-
-    assert
-      .dom("#suggested-topics-title")
-      .hasText(i18n("suggested_topics.title"));
-  });
-
-  test("Deleting a topic", async function (assert) {
-    this.siteSettings.min_topic_views_for_delete_confirm = 10000;
-    await visit("/t/internationalization-localization/280");
-    await click(".topic-post:nth-of-type(1) button.show-more-actions");
-    await click(".topic-post:nth-of-type(1) button.delete");
-    await click(".toggle-admin-menu");
-    assert.dom(".topic-admin-recover").exists("shows the recover button");
-  });
-
-  test("Deleting a popular topic displays confirmation modal", async function (assert) {
-    this.siteSettings.min_topic_views_for_delete_confirm = 10;
-    await visit("/t/internationalization-localization/280");
-    await click(".topic-post:nth-of-type(1) button.show-more-actions");
-    await click(".topic-post:nth-of-type(1) button.delete");
-    assert
-      .dom(".delete-topic-confirm-modal")
-      .exists("shows the delete confirmation modal");
-
-    await click(".delete-topic-confirm-modal .btn-primary");
-    assert
-      .dom(".delete-topic-confirm-modal")
-      .doesNotExist("hides the delete confirmation modal");
-    await click(".topic-post:nth-of-type(1) button.delete");
-    await click(".delete-topic-confirm-modal .btn-danger");
-    await click(".toggle-admin-menu");
-    assert.dom(".topic-admin-recover").exists("shows the recover button");
-  });
-
-  test("Group category moderator posts", async function (assert) {
-    await visit("/t/topic-for-group-moderators/2480");
-
-    assert.dom(".category-moderator").exists("has a class applied");
-    assert.dom(".d-icon-shield-halved").exists("shows an icon");
-  });
-
-  test("Suspended user posts", async function (assert) {
-    await visit("/t/topic-from-suspended-user/54077");
-
-    assert
-      .dom(".topic-post.user-suspended > #post_1")
-      .exists("has a class applied");
-  });
-});
-
-acceptance("Topic featured links", function (needs) {
-  needs.user();
-  needs.settings({
-    topic_featured_link_enabled: true,
-    max_topic_title_length: 80,
-    exclude_rel_nofollow_domains: "example.com",
-    display_name_on_posts: false,
-    prioritize_username_in_ux: true,
-  });
-  needs.pretender((server, helper) => {
-    server.get("/inline-onebox", () => {
-      return helper.response({ "inline-oneboxes": [] });
-    });
-  });
-
-  test("remove nofollow attribute", async function (assert) {
-    await visit("/t/-/299/1");
-=======
 ["enabled", "disabled"].forEach((postStreamMode) => {
   ["enabled", "disabled"].forEach((postMenuMode) => {
     acceptance(
@@ -595,7 +340,6 @@
           .dom(".topic-admin-pin")
           .exists("should show the multi select menu");
       });
->>>>>>> c671cfff
 
       test("selecting posts", async function (assert) {
         await visit("/t/internationalization-localization/280");
