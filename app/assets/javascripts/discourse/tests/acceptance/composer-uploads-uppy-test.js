import {
  acceptance,
  createFile,
  loggedInUser,
  paste,
  query,
} from "discourse/tests/helpers/qunit-helpers";
import { withPluginApi } from "discourse/lib/plugin-api";
import bootbox from "bootbox";
import { authorizedExtensions } from "discourse/lib/uploads";
import { click, fillIn, settled, visit } from "@ember/test-helpers";
import I18n from "I18n";
import { skip, test } from "qunit";
import { Promise } from "rsvp";

function pretender(server, helper) {
  server.post("/uploads/lookup-urls", () => {
    return helper.response([
      {
        url:
          "//testbucket.s3.dualstack.us-east-2.amazonaws.com/original/1X/f1095d89269ff22e1818cf54b73e857261851019.jpeg",
        short_path: "/uploads/short-url/yoj8pf9DdIeHRRULyw7i57GAYdz.jpeg",
        short_url: "upload://yoj8pf9DdIeHRRULyw7i57GAYdz.jpeg",
      },
    ]);
  });

  server.post(
    "/uploads.json",
    () => {
      return helper.response({
        extension: "jpeg",
        filesize: 126177,
        height: 800,
        human_filesize: "123 KB",
        id: 202,
        original_filename: "avatar.PNG.jpg",
        retain_hours: null,
        short_path: "/uploads/short-url/yoj8pf9DdIeHRRULyw7i57GAYdz.jpeg",
        short_url: "upload://yoj8pf9DdIeHRRULyw7i57GAYdz.jpeg",
        thumbnail_height: 320,
        thumbnail_width: 690,
        url:
          "//testbucket.s3.dualstack.us-east-2.amazonaws.com/original/1X/f1095d89269ff22e1818cf54b73e857261851019.jpeg",
        width: 1920,
      });
    },
    500 // this delay is important to slow down the uploads a bit so we can click elements in the UI like the cancel button
  );
}

acceptance("Uppy Composer Attachment - Upload Placeholder", function (needs) {
  needs.user();
  needs.pretender(pretender);
  needs.settings({
    simultaneous_uploads: 2,
    enable_rich_text_paste: true,
  });

  test("should insert the Uploading placeholder then the complete image placeholder", async function (assert) {
    await visit("/");
    await click("#create-topic");
    await fillIn(".d-editor-input", "The image:\n");
    const appEvents = loggedInUser().appEvents;
    const done = assert.async();

    appEvents.on("composer:all-uploads-complete", () => {
      assert.strictEqual(
        query(".d-editor-input").value,
        "The image:\n![avatar.PNG|690x320](upload://yoj8pf9DdIeHRRULyw7i57GAYdz.jpeg)\n"
      );
      done();
    });

    appEvents.on("composer:upload-started", () => {
      assert.strictEqual(
        query(".d-editor-input").value,
        "The image:\n[Uploading: avatar.png...]()\n"
      );
    });

    const image = createFile("avatar.png");
    appEvents.trigger("composer:add-files", image);
  });

  test("should error if too many files are added at once", async function (assert) {
    await visit("/");
    await click("#create-topic");
    const appEvents = loggedInUser().appEvents;
    const image = createFile("avatar.png");
    const image1 = createFile("avatar1.png");
    const image2 = createFile("avatar2.png");
    const done = assert.async();
    appEvents.on("composer:uploads-aborted", async () => {
      assert.strictEqual(
        query(".bootbox .modal-body").innerHTML,
        I18n.t("post.errors.too_many_dragged_and_dropped_files", {
          count: 2,
        }),
        "it should warn about too many files added"
      );

      await click(".modal-footer .btn-primary");

      done();
    });

    appEvents.trigger("composer:add-files", [image, image1, image2]);
  });

  test("should error if an unauthorized extension file is added", async function (assert) {
    await visit("/");
    await click("#create-topic");
    const appEvents = loggedInUser().appEvents;
    const jsonFile = createFile("something.json", "application/json");
    const done = assert.async();

    appEvents.on("composer:uploads-aborted", async () => {
      assert.strictEqual(
        query(".bootbox .modal-body").innerHTML,
        I18n.t("post.errors.upload_not_authorized", {
          authorized_extensions: authorizedExtensions(
            false,
            this.siteSettings
          ).join(", "),
        }),
        "it should warn about unauthorized extensions"
      );

      await click(".modal-footer .btn-primary");

      done();
    });

    appEvents.trigger("composer:add-files", [jsonFile]);
  });

  test("cancelling uploads clears the placeholders out", async function (assert) {
    await visit("/");
    await click("#create-topic");
    await fillIn(".d-editor-input", "The image:\n");

    const image = createFile("avatar.png");
    const image2 = createFile("avatar2.png");

    const appEvents = loggedInUser().appEvents;
    let uploadStarted = 0;
    appEvents.on("composer:upload-started", () => {
      uploadStarted++;

      if (uploadStarted === 2) {
        assert.strictEqual(
          query(".d-editor-input").value,
          "The image:\n[Uploading: avatar.png...]()\n[Uploading: avatar2.png...]()\n",
          "it should show the upload placeholders when the upload starts"
        );
      }
    });
    appEvents.on("composer:uploads-cancelled", () => {
      assert.strictEqual(
        query(".d-editor-input").value,
        "The image:\n",
        "it should clear the cancelled placeholders"
      );
    });

    await new Promise(function (resolve) {
      appEvents.on("composer:uploads-preprocessing-complete", function () {
        resolve();
      });
      appEvents.trigger("composer:add-files", [image, image2]);
    });
    await click("#cancel-file-upload");
  });

  test("should insert a newline before and after an image when pasting in the end of the line", async function (assert) {
    await visit("/");
    await click("#create-topic");
    await fillIn(".d-editor-input", "The image:");
    const appEvents = loggedInUser().appEvents;
    const done = assert.async();

    appEvents.on("composer:upload-started", () => {
      assert.strictEqual(
        query(".d-editor-input").value,
        "The image:\n[Uploading: avatar.png...]()\n"
      );
    });

    appEvents.on("composer:all-uploads-complete", () => {
      assert.strictEqual(
        query(".d-editor-input").value,
        "The image:\n![avatar.PNG|690x320](upload://yoj8pf9DdIeHRRULyw7i57GAYdz.jpeg)\n"
      );
      done();
    });

    const image = createFile("avatar.png");
    appEvents.trigger("composer:add-files", image);
  });

  test("should insert a newline before and after an image when pasting in the middle of the line", async function (assert) {
    await visit("/");
    await click("#create-topic");
    await fillIn(".d-editor-input", "The image: Text after the image.");
    const textArea = query(".d-editor-input");
    textArea.selectionStart = 10;
    textArea.selectionEnd = 10;

    const appEvents = loggedInUser().appEvents;
    const done = assert.async();

    appEvents.on("composer:upload-started", () => {
      assert.strictEqual(
        query(".d-editor-input").value,
        "The image:\n[Uploading: avatar.png...]()\n Text after the image."
      );
    });

    appEvents.on("composer:all-uploads-complete", () => {
      assert.strictEqual(
        query(".d-editor-input").value,
        "The image:\n![avatar.PNG|690x320](upload://yoj8pf9DdIeHRRULyw7i57GAYdz.jpeg)\n Text after the image."
      );
      done();
    });

    const image = createFile("avatar.png");
    appEvents.trigger("composer:add-files", image);
  });

  test("should insert a newline before and after an image when pasting with text selected", async function (assert) {
    await visit("/");
    await click("#create-topic");
    await fillIn(
      ".d-editor-input",
      "The image: [paste here] Text after the image."
    );
    const textArea = query(".d-editor-input");
    textArea.selectionStart = 10;
    textArea.selectionEnd = 23;

    const appEvents = loggedInUser().appEvents;
    const done = assert.async();

    appEvents.on("composer:upload-started", () => {
      assert.strictEqual(
        query(".d-editor-input").value,
        "The image:\n[Uploading: avatar.png...]()\n Text after the image."
      );
    });

    appEvents.on("composer:all-uploads-complete", () => {
      assert.strictEqual(
        query(".d-editor-input").value,
        "The image:\n![avatar.PNG|690x320](upload://yoj8pf9DdIeHRRULyw7i57GAYdz.jpeg)\n Text after the image."
      );
      done();
    });

    const image = createFile("avatar.png");
    appEvents.trigger("composer:add-files", image);
  });

  test("should insert a newline only after an image when pasting into an empty composer", async function (assert) {
    await visit("/");
    await click("#create-topic");
    const appEvents = loggedInUser().appEvents;
    const done = assert.async();

    appEvents.on("composer:upload-started", () => {
      assert.strictEqual(
        query(".d-editor-input").value,
        "[Uploading: avatar.png...]()\n"
      );
    });

    appEvents.on("composer:all-uploads-complete", () => {
      assert.strictEqual(
        query(".d-editor-input").value,
        "![avatar.PNG|690x320](upload://yoj8pf9DdIeHRRULyw7i57GAYdz.jpeg)\n"
      );
      done();
    });

    const image = createFile("avatar.png");
    appEvents.trigger("composer:add-files", image);
  });

  test("should insert a newline only after an image when pasting into a blank line", async function (assert) {
    await visit("/");
    await click("#create-topic");
    await fillIn(".d-editor-input", "The image:\n");
    const appEvents = loggedInUser().appEvents;
    const done = assert.async();

    appEvents.on("composer:upload-started", () => {
      assert.strictEqual(
        query(".d-editor-input").value,
        "The image:\n[Uploading: avatar.png...]()\n"
      );
    });

    appEvents.on("composer:all-uploads-complete", () => {
      assert.strictEqual(
        query(".d-editor-input").value,
        "The image:\n![avatar.PNG|690x320](upload://yoj8pf9DdIeHRRULyw7i57GAYdz.jpeg)\n"
      );
      done();
    });

    const image = createFile("avatar.png");
    appEvents.trigger("composer:add-files", image);
  });

<<<<<<< HEAD
  skip("should place cursor properly after inserting a placeholder", async function (assert) {
    const appEvents = loggedInUser().appEvents;
    const done = assert.async();

    await visit("/");
    await click("#create-topic");
    await fillIn(".d-editor-input", "The image:\ntext after image");
    const input = query(".d-editor-input");
    input.selectionStart = 10;
    input.selectionEnd = 10;

    appEvents.on("composer:all-uploads-complete", () => {
      // after uploading we have this in the textarea:
      // "The image:\n![avatar.PNG|690x320](upload://yoj8pf9DdIeHRRULyw7i57GAYdz.jpeg)\ntext after image"
      // cursor should be just before "text after image":
      assert.equal(input.selectionStart, 76);
      assert.equal(input.selectionEnd, 76);
      done();
    });

    const image = createFile("avatar.png");
    appEvents.trigger("composer:add-files", image);
=======
  test("should be able to paste a table with files and not upload the files", async function (assert) {
    await visit("/");
    await click("#create-topic");
    const appEvents = loggedInUser().appEvents;
    const done = assert.async();

    let uppyEventFired = false;

    appEvents.on("composer:upload-started", () => {
      uppyEventFired = true;
    });

    let element = query(".d-editor");
    let inputElement = query(".d-editor-input");
    inputElement.focus();
    await paste(element, "\ta\tb\n1\t2\t3", {
      types: ["text/plain", "Files"],
      files: [createFile("avatar.png")],
    });
    await settled();

    assert.strictEqual(
      inputElement.value,
      "||a|b|\n|---|---|---|\n|1|2|3|\n",
      "only the plain text table is pasted"
    );
    assert.strictEqual(
      uppyEventFired,
      false,
      "uppy does not start uploading the file"
    );
    done();
>>>>>>> c52e8ef8
  });
});

acceptance("Uppy Composer Attachment - Upload Error", function (needs) {
  needs.user();
  needs.pretender((server, helper) => {
    server.post("/uploads.json", () => {
      return helper.response(422, {
        success: false,
        errors: [
          "There was an error uploading the file, the gif was way too cool.",
        ],
      });
    });
  });
  needs.settings({
    simultaneous_uploads: 2,
  });

  test("should show an error message for the failed upload", async function (assert) {
    await visit("/");
    await click("#create-topic");
    await fillIn(".d-editor-input", "The image:\n");
    const appEvents = loggedInUser().appEvents;
    const done = assert.async();

    appEvents.on("composer:upload-error", async () => {
      assert.strictEqual(
        query(".bootbox .modal-body").innerHTML,
        "There was an error uploading the file, the gif was way too cool.",
        "it should show the error message from the server"
      );

      await click(".modal-footer .btn-primary");

      done();
    });

    const image = createFile("avatar.png");
    appEvents.trigger("composer:add-files", image);
  });
});

acceptance("Uppy Composer Attachment - Upload Handler", function (needs) {
  needs.user();
  needs.pretender(pretender);
  needs.settings({
    simultaneous_uploads: 2,
  });
  needs.hooks.beforeEach(() => {
    withPluginApi("0.8.14", (api) => {
      api.addComposerUploadHandler(["png"], (files) => {
        const file = files[0];
        const isNativeFile = file instanceof File ? "WAS" : "WAS NOT";
        bootbox.alert(
          `This is an upload handler test for ${file.name}. The file ${isNativeFile} a native file object.`
        );
      });
    });
  });

  test("should use upload handler if the matching extension is used and a single file is uploaded", async function (assert) {
    await visit("/");
    await click("#create-topic");
    const image = createFile("handlertest.png");
    const appEvents = loggedInUser().appEvents;
    const done = assert.async();

    appEvents.on("composer:uploads-aborted", async () => {
      assert.strictEqual(
        query(".bootbox .modal-body").innerHTML,
        "This is an upload handler test for handlertest.png. The file WAS a native file object.",
        "it should show the bootbox triggered by the upload handler"
      );
      await click(".modal-footer .btn");
      done();
    });

    appEvents.trigger("composer:add-files", [image]);
  });
});<|MERGE_RESOLUTION|>--- conflicted
+++ resolved
@@ -313,7 +313,6 @@
     appEvents.trigger("composer:add-files", image);
   });
 
-<<<<<<< HEAD
   skip("should place cursor properly after inserting a placeholder", async function (assert) {
     const appEvents = loggedInUser().appEvents;
     const done = assert.async();
@@ -336,7 +335,8 @@
 
     const image = createFile("avatar.png");
     appEvents.trigger("composer:add-files", image);
-=======
+  });
+
   test("should be able to paste a table with files and not upload the files", async function (assert) {
     await visit("/");
     await click("#create-topic");
@@ -369,7 +369,6 @@
       "uppy does not start uploading the file"
     );
     done();
->>>>>>> c52e8ef8
   });
 });
 
