import { click, currentRouteName, visit } from "@ember/test-helpers";
import { test } from "qunit";
import { acceptance } from "discourse/tests/helpers/qunit-helpers";

<<<<<<< HEAD
acceptance("Login Required", function (needs) {
  needs.settings({ login_required: true, full_page_login: false });
=======
acceptance("Login Required - Full page login", function (needs) {
  needs.settings({ login_required: true });
>>>>>>> 3cac9432

  test("page", async function (assert) {
    await visit("/");
    assert.strictEqual(
      currentRouteName(),
      "discovery.login-required",
      "it shows the login required splash"
    );

    await click(".login-button");
<<<<<<< HEAD
    assert.dom(".login-modal").exists("login modal is shown");

    await click(".d-modal__header .modal-close");
    assert.dom(".login-modal").doesNotExist("closes the login modal");
  });
});

acceptance("Login Required - Full page login", function (needs) {
  needs.settings({ login_required: true, full_page_login: true });

  test("page", async function (assert) {
    await visit("/");
    assert.strictEqual(
      currentRouteName(),
      "login",
      "it redirects them to login"
    );

    await click(".login-button");
=======
>>>>>>> 3cac9432
    assert.dom(".login-left-side").exists("login form is shown");
    assert
      .dom(".login-welcome")
      .doesNotExist("login welcome is no longer shown");

    await click(".logo-big");
    assert.dom(".login-left-side").doesNotExist("closes the login modal");
    assert.dom(".login-welcome").exists("login welcome is shown");
  });
});<|MERGE_RESOLUTION|>--- conflicted
+++ resolved
@@ -2,13 +2,8 @@
 import { test } from "qunit";
 import { acceptance } from "discourse/tests/helpers/qunit-helpers";
 
-<<<<<<< HEAD
-acceptance("Login Required", function (needs) {
-  needs.settings({ login_required: true, full_page_login: false });
-=======
 acceptance("Login Required - Full page login", function (needs) {
   needs.settings({ login_required: true });
->>>>>>> 3cac9432
 
   test("page", async function (assert) {
     await visit("/");
@@ -19,28 +14,6 @@
     );
 
     await click(".login-button");
-<<<<<<< HEAD
-    assert.dom(".login-modal").exists("login modal is shown");
-
-    await click(".d-modal__header .modal-close");
-    assert.dom(".login-modal").doesNotExist("closes the login modal");
-  });
-});
-
-acceptance("Login Required - Full page login", function (needs) {
-  needs.settings({ login_required: true, full_page_login: true });
-
-  test("page", async function (assert) {
-    await visit("/");
-    assert.strictEqual(
-      currentRouteName(),
-      "login",
-      "it redirects them to login"
-    );
-
-    await click(".login-button");
-=======
->>>>>>> 3cac9432
     assert.dom(".login-left-side").exists("login form is shown");
     assert
       .dom(".login-welcome")
