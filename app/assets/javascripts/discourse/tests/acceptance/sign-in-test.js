--- conflicted
+++ resolved
@@ -149,44 +149,6 @@
     assert.notOk(exists("#login-button:visible"), "hides the login button");
   });
 
-<<<<<<< HEAD
-  test("create account", async function (assert) {
-    await visit("/");
-    await click("header .sign-up-button");
-
-    assert.ok(exists(".create-account"), "it shows the create account modal");
-
-    await fillIn("#new-account-name", "Dr. Good Tuna");
-    await fillIn("#new-account-password", "cool password bro");
-
-    // without this double fill, field will sometimes being empty
-    // got consistent repro by having browser search bar focused when starting test
-    await fillIn("#new-account-email", "good.tuna@test.com");
-    await fillIn("#new-account-email", "good.tuna@test.com");
-
-    // Check username
-    await fillIn("#new-account-username", "taken");
-    assert.ok(
-      exists("#username-validation.bad"),
-      "the username validation is bad"
-    );
-    await click(".d-modal__footer .btn-primary");
-
-    await fillIn("#new-account-username", "good-tuna");
-    assert.ok(
-      exists("#username-validation.good"),
-      "the username validation is good"
-    );
-
-    await click(".d-modal__footer .btn-primary");
-    assert.ok(
-      exists(".d-modal__footer .btn-primary:disabled"),
-      "create account is disabled"
-    );
-  });
-
-=======
->>>>>>> 1c8eaa93
   test("second factor backup - valid token", async function (assert) {
     await visit("/");
     await click("header .login-button");
