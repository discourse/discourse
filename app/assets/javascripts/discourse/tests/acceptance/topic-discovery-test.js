--- conflicted
+++ resolved
@@ -12,11 +12,8 @@
   query,
 } from "discourse/tests/helpers/qunit-helpers";
 import selectKit from "discourse/tests/helpers/select-kit-helper";
-<<<<<<< HEAD
 import { skip, test } from "qunit";
 import { click, currentURL, settled, visit } from "@ember/test-helpers";
-=======
->>>>>>> 48193767
 import { cloneJSON } from "discourse-common/lib/object";
 
 acceptance("Topic Discovery", function (needs) {
