--- conflicted
+++ resolved
@@ -126,13 +126,7 @@
 
     assert.strictEqual(categoryChooserReplyArea.header().name(), "faq");
     assert.dom(".action-title").hasText(i18n("topic.create_long"));
-<<<<<<< HEAD
-    assert.true(
-      document.querySelector(".d-editor-input").value.includes(quote)
-    );
-=======
     assert.dom(".d-editor-input").includesValue(quote);
->>>>>>> 72f3cd25
   });
 
   test("reply_as_new_topic without a new_topic draft", async function (assert) {
@@ -215,13 +209,7 @@
     await composerActions.expand();
 
     assert.dom(".action-title").hasText(i18n("topic.create_long"));
-<<<<<<< HEAD
-    assert.true(
-      document.querySelector(".d-editor-input").value.includes(quote)
-    );
-=======
     assert.dom(".d-editor-input").includesValue(quote);
->>>>>>> 72f3cd25
     assert.strictEqual(composerActions.rowByIndex(0).value(), "reply_to_post");
     assert.strictEqual(composerActions.rowByIndex(1).value(), "reply_to_topic");
     assert.strictEqual(composerActions.rowByIndex(2).value(), "shared_draft");
