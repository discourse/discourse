import { click, visit } from "@ember/test-helpers";
import { test } from "qunit";
import { acceptance } from "discourse/tests/helpers/qunit-helpers";
import { i18n } from "discourse-i18n";

acceptance(`Post controls`, function () {
  test("accessibility of the likes list below the post", async function (assert) {
    await visit("/t/internationalization-localization/280");

    assert
      .dom("#post_2 button.like-count")
      .hasAria("pressed", "false", "show likes button isn't pressed");
    assert
      .dom("#post_2 button.like-count")
      .hasAria(
        "label",
        i18n("post.sr_post_like_count_button", { count: 4 }),
        "show likes button has aria-label"
      );

<<<<<<< HEAD
    await click("#post_2 button.like-count");
    assert
      .dom("#post_2 button.like-count")
      .hasAria("pressed", "true", "show likes button is now pressed");
=======
        assert
          .dom("#post_2 button.like-count")
          .hasAria("pressed", "false", "show likes button isn't pressed");
>>>>>>> c671cfff

    assert
      .dom("#post_2 .small-user-list.who-liked .small-user-list-content")
      .hasAttribute("role", "list", "likes container has list role");
    assert
      .dom("#post_2 .small-user-list.who-liked .small-user-list-content")
      .hasAria(
        "label",
        i18n("post.actions.people.sr_post_likers_list_description"),
        "likes container has aria-label"
      );
    assert
      .dom("#post_2 .small-user-list.who-liked .list-description")
      .hasAria("hidden", "true", "list description is aria-hidden");

<<<<<<< HEAD
    assert
      .dom("#post_2 .small-user-list.who-liked a.trigger-user-card")
      .exists("avatars are rendered");
=======
        assert
          .dom("#post_2 .small-user-list.who-liked .small-user-list-content")
          .hasAttribute("role", "list", "likes container has list role");
>>>>>>> c671cfff

    assert
      .dom("#post_2 .small-user-list.who-liked a.trigger-user-card")
      .hasAria("hidden", "false", "avatars are not aria-hidden");
    assert
      .dom("#post_2 .small-user-list.who-liked a.trigger-user-card")
      .hasAttribute("role", "listitem", "avatars have listitem role");
  });

  test("accessibility of the embedded replies below the post", async function (assert) {
    await visit("/t/internationalization-localization/280");

    assert
      .dom("#post_1 button.show-replies")
      .hasAria("pressed", "false", "show replies button isn't pressed");
    assert
      .dom("#post_1 button.show-replies")
      .hasAria(
        "label",
        i18n("post.sr_expand_replies", { count: 1 }),
        "show replies button has aria-label"
      );

    await click("#post_1 button.show-replies");
    assert
      .dom("#post_1 button.show-replies")
      .hasAria("pressed", "true", "show replies button is now pressed");

    // const replies = Array.from(queryAll("#post_1 .embedded-posts .reply"));
    assert
      .dom("#post_1 .embedded-posts .reply")
      .exists({ count: 1 }, "replies are rendered");

    assert
      .dom("#post_1 .embedded-posts .reply")
      .hasAttribute("role", "region", "replies have region role");
    assert.dom("#post_1 .embedded-posts .reply").hasAria(
      "label",
      i18n("post.sr_embedded_reply_description", {
        post_number: 1,
        username: "somebody",
      }),
      "replies have aria-label"
    );
    assert
      .dom("#post_1 .embedded-posts .btn.collapse-up")
      .hasAria(
        "label",
        i18n("post.sr_collapse_replies"),
        "collapse button has aria-label"
      );
  });
});<|MERGE_RESOLUTION|>--- conflicted
+++ resolved
@@ -3,105 +3,85 @@
 import { acceptance } from "discourse/tests/helpers/qunit-helpers";
 import { i18n } from "discourse-i18n";
 
-acceptance(`Post controls`, function () {
-  test("accessibility of the likes list below the post", async function (assert) {
-    await visit("/t/internationalization-localization/280");
+["enabled", "disabled"].forEach((postMenuMode) => {
+  acceptance(
+    `Post controls (glimmer_post_menu_mode = ${postMenuMode})`,
+    function (needs) {
+      needs.settings({
+        glimmer_post_menu_mode: postMenuMode,
+      });
 
-    assert
-      .dom("#post_2 button.like-count")
-      .hasAria("pressed", "false", "show likes button isn't pressed");
-    assert
-      .dom("#post_2 button.like-count")
-      .hasAria(
-        "label",
-        i18n("post.sr_post_like_count_button", { count: 4 }),
-        "show likes button has aria-label"
-      );
+      test("accessibility of the likes list below the post", async function (assert) {
+        await visit("/t/internationalization-localization/280");
 
-<<<<<<< HEAD
-    await click("#post_2 button.like-count");
-    assert
-      .dom("#post_2 button.like-count")
-      .hasAria("pressed", "true", "show likes button is now pressed");
-=======
         assert
           .dom("#post_2 button.like-count")
           .hasAria("pressed", "false", "show likes button isn't pressed");
->>>>>>> c671cfff
 
-    assert
-      .dom("#post_2 .small-user-list.who-liked .small-user-list-content")
-      .hasAttribute("role", "list", "likes container has list role");
-    assert
-      .dom("#post_2 .small-user-list.who-liked .small-user-list-content")
-      .hasAria(
-        "label",
-        i18n("post.actions.people.sr_post_likers_list_description"),
-        "likes container has aria-label"
-      );
-    assert
-      .dom("#post_2 .small-user-list.who-liked .list-description")
-      .hasAria("hidden", "true", "list description is aria-hidden");
+        await click("#post_2 button.like-count");
+        assert
+          .dom("#post_2 button.like-count")
+          .hasAria("pressed", "true", "show likes button is now pressed");
 
-<<<<<<< HEAD
-    assert
-      .dom("#post_2 .small-user-list.who-liked a.trigger-user-card")
-      .exists("avatars are rendered");
-=======
         assert
           .dom("#post_2 .small-user-list.who-liked .small-user-list-content")
           .hasAttribute("role", "list", "likes container has list role");
->>>>>>> c671cfff
 
-    assert
-      .dom("#post_2 .small-user-list.who-liked a.trigger-user-card")
-      .hasAria("hidden", "false", "avatars are not aria-hidden");
-    assert
-      .dom("#post_2 .small-user-list.who-liked a.trigger-user-card")
-      .hasAttribute("role", "listitem", "avatars have listitem role");
-  });
+        assert
+          .dom("#post_2 .small-user-list.who-liked a.trigger-user-card")
+          .exists("avatars are rendered");
 
-  test("accessibility of the embedded replies below the post", async function (assert) {
-    await visit("/t/internationalization-localization/280");
+        assert
+          .dom("#post_2 .small-user-list.who-liked a.trigger-user-card")
+          .hasAria("hidden", "false", "avatars are not aria-hidden");
+        assert
+          .dom("#post_2 .small-user-list.who-liked a.trigger-user-card")
+          .hasAttribute("role", "listitem", "avatars have listitem role");
+      });
 
-    assert
-      .dom("#post_1 button.show-replies")
-      .hasAria("pressed", "false", "show replies button isn't pressed");
-    assert
-      .dom("#post_1 button.show-replies")
-      .hasAria(
-        "label",
-        i18n("post.sr_expand_replies", { count: 1 }),
-        "show replies button has aria-label"
-      );
+      test("accessibility of the embedded replies below the post", async function (assert) {
+        await visit("/t/internationalization-localization/280");
 
-    await click("#post_1 button.show-replies");
-    assert
-      .dom("#post_1 button.show-replies")
-      .hasAria("pressed", "true", "show replies button is now pressed");
+        assert
+          .dom("#post_1 button.show-replies")
+          .hasAria("pressed", "false", "show replies button isn't pressed");
+        assert
+          .dom("#post_1 button.show-replies")
+          .hasAria(
+            "label",
+            i18n("post.sr_expand_replies", { count: 1 }),
+            "show replies button has aria-label"
+          );
 
-    // const replies = Array.from(queryAll("#post_1 .embedded-posts .reply"));
-    assert
-      .dom("#post_1 .embedded-posts .reply")
-      .exists({ count: 1 }, "replies are rendered");
+        await click("#post_1 button.show-replies");
+        assert
+          .dom("#post_1 button.show-replies")
+          .hasAria("pressed", "true", "show replies button is now pressed");
 
-    assert
-      .dom("#post_1 .embedded-posts .reply")
-      .hasAttribute("role", "region", "replies have region role");
-    assert.dom("#post_1 .embedded-posts .reply").hasAria(
-      "label",
-      i18n("post.sr_embedded_reply_description", {
-        post_number: 1,
-        username: "somebody",
-      }),
-      "replies have aria-label"
-    );
-    assert
-      .dom("#post_1 .embedded-posts .btn.collapse-up")
-      .hasAria(
-        "label",
-        i18n("post.sr_collapse_replies"),
-        "collapse button has aria-label"
-      );
-  });
+        // const replies = Array.from(queryAll("#post_1 .embedded-posts .reply"));
+        assert
+          .dom("#post_1 .embedded-posts .reply")
+          .exists({ count: 1 }, "replies are rendered");
+
+        assert
+          .dom("#post_1 .embedded-posts .reply")
+          .hasAttribute("role", "region", "replies have region role");
+        assert.dom("#post_1 .embedded-posts .reply").hasAria(
+          "label",
+          i18n("post.sr_embedded_reply_description", {
+            post_number: 1,
+            username: "somebody",
+          }),
+          "replies have aria-label"
+        );
+        assert
+          .dom("#post_1 .embedded-posts .btn.collapse-up")
+          .hasAria(
+            "label",
+            i18n("post.sr_collapse_replies"),
+            "collapse button has aria-label"
+          );
+      });
+    }
+  );
 });