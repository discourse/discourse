--- conflicted
+++ resolved
@@ -1,18 +1,10 @@
 import CategoryFixtures from "discourse/tests/fixtures/category-fixtures";
 import I18n from "I18n";
-<<<<<<< HEAD
-import { click, visit } from "@ember/test-helpers";
-=======
 import { click, currentURL, visit } from "@ember/test-helpers";
->>>>>>> 3ee0a492
 import {
   acceptance,
   exists,
   query,
-<<<<<<< HEAD
-  queryAll,
-=======
->>>>>>> 3ee0a492
 } from "discourse/tests/helpers/qunit-helpers";
 import selectKit from "discourse/tests/helpers/select-kit-helper";
 import { test } from "qunit";
@@ -49,16 +41,6 @@
     assert.notOk(
       exists("#modal-alert.alert-warning"),
       "it does not show the alert with restricted groups"
-<<<<<<< HEAD
-    );
-
-    assert.ok(
-      queryAll("input.invite-link")
-        .val()
-        .includes("/t/internationalization-localization/280?u=eviltrout"),
-      "it shows the topic sharing url"
-=======
->>>>>>> 3ee0a492
     );
 
     assert.ok(
