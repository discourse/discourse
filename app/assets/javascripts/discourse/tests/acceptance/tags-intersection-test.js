import { click, visit } from "@ember/test-helpers";
import { test } from "qunit";
import {
  acceptance,
  exists,
  query,
} from "discourse/tests/helpers/qunit-helpers";
<<<<<<< HEAD
import { click, visit } from "@ember/test-helpers";
import { test } from "qunit";
import pretender, { response } from "discourse/tests/helpers/create-pretender";
=======
>>>>>>> 460e7028

acceptance("Tags intersection", function (needs) {
  needs.user();
  needs.site({ can_tag_topics: true });
  needs.settings({ tagging_enabled: true });

  test("Populate tags when creating new topic", async function (assert) {
    pretender.get("/tags/intersection/first/second.json", () => {
      return response({
        users: [],
        primary_groups: [],
        topic_list: {
          can_create_topic: true,
          draft_key: "new_topic",
          topics: [{ id: 16, posters: [] }],
          tags: [
            { id: 1, name: "second", topic_count: 1 },
            { id: 2, name: "first", topic_count: 1 },
          ],
        },
      });
    });

    await visit("/tags/intersection/first/second");
    await click("#create-topic");

    assert.ok(exists(".mini-tag-chooser"), "The tag selector appears");
    assert.strictEqual(
      query(".composer-fields .mini-tag-chooser").innerText.trim(),
      "first, second",
      "populates the tags when clicking 'New topic'"
    );
  });

  test("correctly passes the category filter", async function (assert) {
    pretender.get("/tags/intersection/sour/tangy.json", (request) => {
      assert.deepEqual(request.queryParams, { category: "fruits" });
      assert.step("request");

      return response({
        users: [],
        primary_groups: [],
        topic_list: {
          can_create_topic: true,
          draft_key: "new_topic",
          topics: [{ id: 16, posters: [] }],
          tags: [
            { id: 1, name: "second", topic_count: 1 },
            { id: 2, name: "first", topic_count: 1 },
          ],
        },
      });
    });

    await visit("/tags/intersection/sour/tangy?category=fruits");
    assert.verifySteps(["request"]);
  });
});<|MERGE_RESOLUTION|>--- conflicted
+++ resolved
@@ -1,16 +1,11 @@
 import { click, visit } from "@ember/test-helpers";
 import { test } from "qunit";
+import pretender, { response } from "discourse/tests/helpers/create-pretender";
 import {
   acceptance,
   exists,
   query,
 } from "discourse/tests/helpers/qunit-helpers";
-<<<<<<< HEAD
-import { click, visit } from "@ember/test-helpers";
-import { test } from "qunit";
-import pretender, { response } from "discourse/tests/helpers/create-pretender";
-=======
->>>>>>> 460e7028
 
 acceptance("Tags intersection", function (needs) {
   needs.user();
