import { click, fillIn, settled, visit } from "@ember/test-helpers";
import { test } from "qunit";
import userFixtures from "discourse/tests/fixtures/user-fixtures";
import {
  acceptance,
  exists,
  query,
} from "discourse/tests/helpers/qunit-helpers";
import selectKit from "discourse/tests/helpers/select-kit-helper";

async function openFlagModal() {
  if (exists(".topic-post:first-child button.show-more-actions")) {
    await click(".topic-post:first-child button.show-more-actions");
  }
  await click(".topic-post:first-child button.create-flag");
}

async function pressEnter(element, modifier) {
  const event = new KeyboardEvent("keydown", {
    bubbles: true,
    cancelable: true,
    key: "Enter",
    keyCode: 13,
    [modifier]: true,
  });
  element.dispatchEvent(event);
  await settled();
}

acceptance("flagging", function (needs) {
  needs.user({ admin: true });
  needs.pretender((server, helper) => {
    server.get("/u/uwe_keim.json", () => {
      return helper.response(userFixtures["/u/charlie.json"]);
    });
    server.get("/admin/users/255.json", () => {
      return helper.response({
        id: 255,
        automatic: false,
        name: "admin",
        username: "admin",
        user_count: 0,
        alias_level: 99,
        visible: true,
        automatic_membership_email_domains: "",
        primary_group: false,
        title: null,
        grant_trust_level: null,
        has_messages: false,
        flair_url: null,
        flair_bg_color: null,
        flair_color: null,
        bio_raw: null,
        bio_cooked: null,
        public_admission: false,
        allow_membership_requests: true,
        membership_request_template: "Please add me",
        can_be_deleted: true,
        can_delete_all_posts: true,
      });
    });
    server.get("/admin/users/5.json", () => {
      return helper.response({
        id: 5,
        automatic: false,
        name: "user",
        username: "user",
        user_count: 0,
        alias_level: 99,
        visible: true,
        automatic_membership_email_domains: "",
        primary_group: false,
        title: null,
        grant_trust_level: null,
        has_messages: false,
        flair_url: null,
        flair_bg_color: null,
        flair_color: null,
        bio_raw: null,
        bio_cooked: null,
        public_admission: false,
        allow_membership_requests: true,
        membership_request_template: "Please add me",
        full_name: null,
      });
    });
    server.put("/admin/users/5/silence", () => {
      return helper.response({
        silenced: true,
      });
    });
    server.post("/post_actions", () => {
      return helper.response({
        response: true,
      });
    });
  });

  test("Flag modal opening", async function (assert) {
    await visit("/t/internationalization-localization/280");
    await openFlagModal();
    assert.ok(exists(".flag-modal-body"), "it shows the flag modal");
  });

  test("Flag take action dropdown exists", async function (assert) {
    await visit("/t/internationalization-localization/280");
    await openFlagModal();
    await click("#radio_inappropriate");
    await selectKit(".reviewable-action-dropdown").expand();
    assert.ok(
      exists("[data-value='agree_and_silence']"),
      "it shows the silence action option"
    );
    assert.ok(
      exists("[data-value='agree_and_suspend']"),
      "it shows the suspend action option"
    );
    assert.ok(
      exists("[data-value='agree_and_hide']"),
      "it shows the hide action option"
    );
  });

  test("Can silence from take action", async function (assert) {
    await visit("/t/internationalization-localization/280");
    await openFlagModal();
    await click("#radio_inappropriate");
    await selectKit(".reviewable-action-dropdown").expand();
    await click("[data-value='agree_and_silence']");
    assert.ok(exists(".silence-user-modal"), "it shows the silence modal");

    const silenceUntilCombobox = selectKit(".silence-until .combobox");
    await silenceUntilCombobox.expand();
    await silenceUntilCombobox.selectRowByValue("tomorrow");
<<<<<<< HEAD
    assert.ok(exists(".modal-body"));
=======
    assert.ok(exists(".d-modal__body"));
>>>>>>> b2b1e721
    await fillIn("input.silence-reason", "for breaking the rules");

    await click(".perform-penalize");
    assert.ok(!exists(".d-modal__body"));
  });

  test("Can delete spammer from spam", async function (assert) {
    await visit("/t/internationalization-localization/280");
    await openFlagModal();
    await click("#radio_spam");

    assert.ok(exists(".delete-spammer"));
  });

  test("Gets dismissable warning from canceling incomplete silence from take action", async function (assert) {
    await visit("/t/internationalization-localization/280");
    await openFlagModal();
    await click("#radio_inappropriate");
    await selectKit(".reviewable-action-dropdown").expand();
    await click("[data-value='agree_and_silence']");

    const silenceUntilCombobox = selectKit(".silence-until .combobox");
    await silenceUntilCombobox.expand();
    await silenceUntilCombobox.selectRowByValue("tomorrow");
    await fillIn("input.silence-reason", "for breaking the rules");
    await click(".d-modal-cancel");
    assert.ok(exists(".dialog-body"));

    await click(".dialog-footer .btn-default");
    assert.ok(!exists(".dialog-body"));
    assert.ok(exists(".silence-user-modal"), "it shows the silence modal");

    await click(".d-modal-cancel");
    assert.ok(exists(".dialog-body"));

    await click(".dialog-footer .btn-primary");
    assert.ok(!exists(".dialog-body"));
  });

  test("CTRL + ENTER accepts the modal", async function (assert) {
    await visit("/t/internationalization-localization/280");
    await openFlagModal();

    const modal = query(".d-modal");
    await pressEnter(modal, "ctrlKey");
    assert.ok(
      exists(".d-modal:visible"),
      "The modal wasn't closed because the accept button was disabled"
    );

    await click("#radio_inappropriate"); // this enables the accept button
    await pressEnter(modal, "ctrlKey");
    assert.ok(!exists(".d-modal:visible"), "The modal was closed");
  });

  test("CMD or WINDOWS-KEY + ENTER accepts the modal", async function (assert) {
    await visit("/t/internationalization-localization/280");
    await openFlagModal();

    const modal = query(".d-modal");
    await pressEnter(modal, "metaKey");
    assert.ok(
      exists(".d-modal:visible"),
      "The modal wasn't closed because the accept button was disabled"
    );

    await click("#radio_inappropriate"); // this enables the accept button
    await pressEnter(modal, "ctrlKey");
    assert.ok(!exists(".d-modal:visible"), "The modal was closed");
  });
});<|MERGE_RESOLUTION|>--- conflicted
+++ resolved
@@ -132,11 +132,7 @@
     const silenceUntilCombobox = selectKit(".silence-until .combobox");
     await silenceUntilCombobox.expand();
     await silenceUntilCombobox.selectRowByValue("tomorrow");
-<<<<<<< HEAD
-    assert.ok(exists(".modal-body"));
-=======
     assert.ok(exists(".d-modal__body"));
->>>>>>> b2b1e721
     await fillIn("input.silence-reason", "for breaking the rules");
 
     await click(".perform-penalize");
