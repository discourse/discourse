--- conflicted
+++ resolved
@@ -62,244 +62,242 @@
   }
 );
 
-acceptance(
-  "User Private Messages - user with group messages",
-  function (needs) {
-    let fetchedNew;
-    let fetchUserNew;
-    let fetchedGroupNew;
-
-    needs.user({
-      id: 5,
-      username: "charlie",
-      groups: [{ id: 14, name: "awesome_group", has_messages: true }],
-    });
-
-    needs.site({
-      can_tag_pms: true,
-    });
-
-    needs.hooks.afterEach(() => {
-      fetchedNew = false;
-      fetchedGroupNew = false;
-      fetchUserNew = false;
-    });
-
-    needs.pretender((server, helper) => {
-      server.get("/tags/personal_messages/:username.json", () => {
-        return helper.response({ tags: [{ id: "tag1" }] });
+let fetchedNew;
+let fetchUserNew;
+let fetchedGroupNew;
+
+function withGroupMessagesSetup(needs) {
+  needs.user({
+    id: 5,
+    username: "charlie",
+    groups: [{ id: 14, name: "awesome_group", has_messages: true }],
+  });
+
+  needs.site({
+    can_tag_pms: true,
+  });
+
+  needs.hooks.afterEach(() => {
+    fetchedNew = false;
+    fetchedGroupNew = false;
+    fetchUserNew = false;
+  });
+
+  needs.pretender((server, helper) => {
+    server.get("/tags/personal_messages/:username.json", () => {
+      return helper.response({ tags: [{ id: "tag1" }] });
+    });
+
+    server.get("/t/13.json", () => {
+      const response = cloneJSON(fixturesByUrl["/t/12/1.json"]);
+      response.suggested_group_name = "awesome_group";
+      return helper.response(response);
+    });
+
+    server.get("/topics/private-messages/:username.json", () => {
+      return helper.response({
+        topic_list: {
+          topics: [
+            {
+              id: 1,
+              posters: [],
+              notification_level: NotificationLevels.TRACKING,
+              unread_posts: 1,
+              last_read_post_number: 1,
+              highest_post_number: 2,
+            },
+            {
+              id: 2,
+              posters: [],
+            },
+            {
+              id: 3,
+              posters: [],
+            },
+          ],
+        },
       });
-
-      server.get("/t/13.json", () => {
-        const response = cloneJSON(fixturesByUrl["/t/12/1.json"]);
-        response.suggested_group_name = "awesome_group";
-        return helper.response(response);
+    });
+
+    [
+      "/topics/private-messages-new/:username.json",
+      "/topics/private-messages-unread/:username.json",
+      "/topics/private-messages-archive/:username.json",
+      "/topics/private-messages-group/:username/:group_name/new.json",
+      "/topics/private-messages-group/:username/:group_name/unread.json",
+      "/topics/private-messages-group/:username/:group_name/archive.json",
+      "/topics/private-messages-tags/:username/:tag_name",
+    ].forEach((url) => {
+      server.get(url, () => {
+        let topics;
+
+        if (fetchedNew || fetchedGroupNew || fetchUserNew) {
+          topics = [];
+        } else {
+          topics = [
+            { id: 1, posters: [] },
+            { id: 2, posters: [] },
+            { id: 3, posters: [] },
+          ];
+        }
+
+        return helper.response({
+          topic_list: {
+            topics,
+          },
+        });
       });
-
-      server.get("/topics/private-messages/:username.json", () => {
+    });
+
+    server.get(
+      "/topics/private-messages-group/:username/:group_name.json",
+      () => {
         return helper.response({
           topic_list: {
             topics: [
-              {
-                id: 1,
-                posters: [],
-                notification_level: NotificationLevels.TRACKING,
-                unread_posts: 1,
-                last_read_post_number: 1,
-                highest_post_number: 2,
-              },
-              {
-                id: 2,
-                posters: [],
-              },
-              {
-                id: 3,
-                posters: [],
-              },
+              { id: 1, posters: [] },
+              { id: 2, posters: [] },
             ],
           },
         });
+      }
+    );
+
+    server.put("/topics/pm-reset-new", (request) => {
+      const requestBody = request.requestBody;
+      // No easy way to do this https://github.com/pretenderjs/pretender/issues/159
+      if (requestBody === "inbox=group&group_name=awesome_group") {
+        fetchedGroupNew = true;
+      }
+
+      if (requestBody === "inbox=user") {
+        fetchUserNew = true;
+      }
+
+      if (requestBody === "inbox=all") {
+        fetchedNew = true;
+      }
+
+      return helper.response({ topic_ids: [1, 2, 3] });
+    });
+
+    server.put("/topics/bulk", (request) => {
+      const requestBody = request.requestBody;
+
+      if (requestBody.includes("private_message_inbox=all")) {
+        fetchedNew = true;
+      }
+
+      if (
+        requestBody.includes(
+          "private_message_inbox=group&group_name=awesome_group"
+        )
+      ) {
+        fetchedGroupNew = true;
+      }
+
+      if (requestBody.includes("private_message_inbox=user")) {
+        fetchUserNew = true;
+      }
+
+      return helper.response({
+        topic_ids: [1, 2, 3],
       });
-
-      [
-        "/topics/private-messages-new/:username.json",
-        "/topics/private-messages-unread/:username.json",
-        "/topics/private-messages-archive/:username.json",
-        "/topics/private-messages-group/:username/:group_name/new.json",
-        "/topics/private-messages-group/:username/:group_name/unread.json",
-        "/topics/private-messages-group/:username/:group_name/archive.json",
-        "/topics/private-messages-tags/:username/:tag_name",
-      ].forEach((url) => {
-        server.get(url, () => {
-          let topics;
-
-          if (fetchedNew || fetchedGroupNew || fetchUserNew) {
-            topics = [];
-          } else {
-            topics = [
-              { id: 1, posters: [] },
-              { id: 2, posters: [] },
-              { id: 3, posters: [] },
-            ];
-          }
-
-          return helper.response({
-            topic_list: {
-              topics,
-            },
-          });
-        });
-      });
-
-      server.get(
-        "/topics/private-messages-group/:username/:group_name.json",
-        () => {
-          return helper.response({
-            topic_list: {
-              topics: [
-                { id: 1, posters: [] },
-                { id: 2, posters: [] },
-              ],
-            },
-          });
-        }
-      );
-
-      server.put("/topics/pm-reset-new", (request) => {
-        const requestBody = request.requestBody;
-        // No easy way to do this https://github.com/pretenderjs/pretender/issues/159
-        if (requestBody === "inbox=group&group_name=awesome_group") {
-          fetchedGroupNew = true;
-        }
-
-        if (requestBody === "inbox=user") {
-          fetchUserNew = true;
-        }
-
-        if (requestBody === "inbox=all") {
-          fetchedNew = true;
-        }
-
-        return helper.response({ topic_ids: [1, 2, 3] });
-      });
-
-      server.put("/topics/bulk", (request) => {
-        const requestBody = request.requestBody;
-
-        if (requestBody.includes("private_message_inbox=all")) {
-          fetchedNew = true;
-        }
-
-        if (
-          requestBody.includes(
-            "private_message_inbox=group&group_name=awesome_group"
-          )
-        ) {
-          fetchedGroupNew = true;
-        }
-
-        if (requestBody.includes("private_message_inbox=user")) {
-          fetchUserNew = true;
-        }
-
-        return helper.response({
-          topic_ids: [1, 2, 3],
-        });
-      });
-    });
-
-<<<<<<< HEAD
-    const publishReadToMessageBus = function (opts = {}) {
-      return publishToMessageBus(
-        `/private-message-topic-tracking-state/user/${opts.userId || 5}`,
-        {
-          topic_id: opts.topicId,
-          message_type: "read",
-          payload: {
-            last_read_post_number: 2,
-            highest_post_number: 2,
-            notification_level: 2,
-          },
-        }
-      );
-    };
-
-    const publishUnreadToMessageBus = function (opts = {}) {
-      return publishToMessageBus(
-        `/private-message-topic-tracking-state/user/${opts.userId || 5}`,
-        {
-          topic_id: opts.topicId,
-          message_type: "unread",
-          payload: {
-            last_read_post_number: 1,
-            highest_post_number: 2,
-            notification_level: 2,
-            group_ids: opts.groupIds || [],
-          },
-        }
-      );
-    };
-
-    const publishNewToMessageBus = function (opts = {}) {
-      return publishToMessageBus(
-        `/private-message-topic-tracking-state/user/${opts.userId || 5}`,
-        {
-          topic_id: opts.topicId,
-          message_type: "new_topic",
-          payload: {
-            last_read_post_number: null,
-            highest_post_number: 1,
-            group_ids: opts.groupIds || [],
-          },
-        }
-      );
-    };
-
-    const publishGroupArchiveToMessageBus = function (opts) {
-      return publishToMessageBus(
-        `/private-message-topic-tracking-state/group/${opts.groupIds[0]}`,
-        {
-          topic_id: opts.topicId,
-          message_type: "group_archive",
-          payload: {
-            group_ids: opts.groupIds,
-            acting_user_id: opts.actingUserId,
-          },
-        }
-      );
-    };
-
-    const publishGroupUnreadToMessageBus = function (opts) {
-      return publishToMessageBus(
-        `/private-message-topic-tracking-state/group/${opts.groupIds[0]}`,
-        {
-          topic_id: opts.topicId,
-          message_type: "unread",
-          payload: {
-            last_read_post_number: 1,
-            highest_post_number: 2,
-            notification_level: 2,
-            group_ids: opts.groupIds || [],
-          },
-        }
-      );
-    };
-
-    const publishGroupNewToMessageBus = function (opts) {
-      return publishToMessageBus(
-        `/private-message-topic-tracking-state/group/${opts.groupIds[0]}`,
-        {
-          topic_id: opts.topicId,
-          message_type: "new_topic",
-          payload: {
-            last_read_post_number: null,
-            highest_post_number: 1,
-            group_ids: opts.groupIds || [],
-          },
-        }
-      );
-    };
-=======
+    });
+  });
+}
+
+const publishReadToMessageBus = function (opts = {}) {
+  return publishToMessageBus(
+    `/private-message-topic-tracking-state/user/${opts.userId || 5}`,
+    {
+      topic_id: opts.topicId,
+      message_type: "read",
+      payload: {
+        last_read_post_number: 2,
+        highest_post_number: 2,
+        notification_level: 2,
+      },
+    }
+  );
+};
+
+const publishUnreadToMessageBus = function (opts = {}) {
+  return publishToMessageBus(
+    `/private-message-topic-tracking-state/user/${opts.userId || 5}`,
+    {
+      topic_id: opts.topicId,
+      message_type: "unread",
+      payload: {
+        last_read_post_number: 1,
+        highest_post_number: 2,
+        notification_level: 2,
+        group_ids: opts.groupIds || [],
+      },
+    }
+  );
+};
+
+const publishNewToMessageBus = function (opts = {}) {
+  return publishToMessageBus(
+    `/private-message-topic-tracking-state/user/${opts.userId || 5}`,
+    {
+      topic_id: opts.topicId,
+      message_type: "new_topic",
+      payload: {
+        last_read_post_number: null,
+        highest_post_number: 1,
+        group_ids: opts.groupIds || [],
+      },
+    }
+  );
+};
+
+const publishGroupArchiveToMessageBus = function (opts) {
+  return publishToMessageBus(
+    `/private-message-topic-tracking-state/group/${opts.groupIds[0]}`,
+    {
+      topic_id: opts.topicId,
+      message_type: "group_archive",
+      payload: {
+        group_ids: opts.groupIds,
+        acting_user_id: opts.actingUserId,
+      },
+    }
+  );
+};
+
+const publishGroupUnreadToMessageBus = function (opts) {
+  return publishToMessageBus(
+    `/private-message-topic-tracking-state/group/${opts.groupIds[0]}`,
+    {
+      topic_id: opts.topicId,
+      message_type: "unread",
+      payload: {
+        last_read_post_number: 1,
+        highest_post_number: 2,
+        notification_level: 2,
+        group_ids: opts.groupIds || [],
+      },
+    }
+  );
+};
+
+const publishGroupNewToMessageBus = function (opts) {
+  return publishToMessageBus(
+    `/private-message-topic-tracking-state/group/${opts.groupIds[0]}`,
+    {
+      topic_id: opts.topicId,
+      message_type: "new_topic",
+      payload: {
+        last_read_post_number: null,
+        highest_post_number: 1,
+        group_ids: opts.groupIds || [],
+      },
+    }
+  );
+};
+
 acceptance("User Private Messages - sorting", function (needs) {
   withGroupMessagesSetup(needs);
 
@@ -318,7 +316,6 @@
   "User Private Messages - user with group messages",
   function (needs) {
     withGroupMessagesSetup(needs);
->>>>>>> b2b1e721
 
     test("incoming group archive message acted by current user", async function (assert) {
       await visit("/u/charlie/messages");
@@ -636,83 +633,6 @@
       assert.ok(
         exists(".group-notifications-button"),
         "displays the group notifications button"
-      );
-    });
-
-    test("suggested messages without new or unread", async function (assert) {
-      await visit("/t/12");
-
-      assert.strictEqual(
-        query(".suggested-topics-message").innerText.trim(),
-        "Want to read more? Browse other messages in personal messages.",
-        "displays the right browse more message"
-      );
-    });
-
-    test("suggested messages with new and unread", async function (assert) {
-      await visit("/t/12");
-
-      await publishNewToMessageBus({ userId: 5, topicId: 1 });
-
-      assert.strictEqual(
-        query(".suggested-topics-message").innerText.trim(),
-        "There is 1 new message remaining, or browse other personal messages",
-        "displays the right browse more message"
-      );
-
-      await publishUnreadToMessageBus({ userId: 5, topicId: 2 });
-
-      assert.strictEqual(
-        query(".suggested-topics-message").innerText.trim(),
-        "There is 1 unread and 1 new message remaining, or browse other personal messages",
-        "displays the right browse more message"
-      );
-
-      await publishReadToMessageBus({ userId: 5, topicId: 2 });
-
-      assert.strictEqual(
-        query(".suggested-topics-message").innerText.trim(),
-        "There is 1 new message remaining, or browse other personal messages",
-        "displays the right browse more message"
-      );
-    });
-
-    test("suggested messages for group messages without new or unread", async function (assert) {
-      await visit("/t/13");
-
-      assert.ok(
-        query(".suggested-topics-message")
-          .innerText.trim()
-          .match(
-            /Want to read more\? Browse other messages in\s+awesome_group\./
-          ),
-        "displays the right browse more message"
-      );
-    });
-
-    test("suggested messages for group messages with new and unread", async function (assert) {
-      await visit("/t/13");
-
-      await publishGroupNewToMessageBus({ groupIds: [14], topicId: 1 });
-
-      assert.ok(
-        query(".suggested-topics-message")
-          .innerText.trim()
-          .match(
-            /There is 1 new message remaining, or browse other messages in\s+awesome_group/
-          ),
-        "displays the right browse more message"
-      );
-
-      await publishGroupUnreadToMessageBus({ groupIds: [14], topicId: 2 });
-
-      assert.ok(
-        query(".suggested-topics-message")
-          .innerText.trim()
-          .match(
-            /There is 1 unread and 1 new message remaining, or browse other messages in\s+awesome_group/
-          ),
-        "displays the right browse more message"
       );
     });
 
@@ -808,8 +728,6 @@
   }
 );
 
-<<<<<<< HEAD
-=======
 acceptance(
   "User Private Messages - user with group messages - browse more message",
   function (needs) {
@@ -894,7 +812,6 @@
   }
 );
 
->>>>>>> b2b1e721
 acceptance("User Private Messages - user with no messages", function (needs) {
   needs.user();
 
