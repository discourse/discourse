import { render, triggerEvent } from "@ember/test-helpers";
import { hbs } from "ember-cli-htmlbars";
import { module, test } from "qunit";
import { setupRenderingTest } from "discourse/tests/helpers/component-test";

module("Integration | Component | user-info", function (hooks) {
  setupRenderingTest(hooks);

  test("prioritized name", async function (assert) {
    this.siteSettings.prioritize_username_in_ux = false;
    this.currentUser.name = "Evil Trout";

    await render(hbs`<UserInfo @user={{this.currentUser}} />`);

    assert.dom(".name").hasText("Evil Trout");
    assert.dom(".username").hasText("eviltrout");
  });

  test("prioritized username", async function (assert) {
    this.siteSettings.prioritize_username_in_ux = true;
    this.currentUser.name = "Evil Trout";

    await render(hbs`<UserInfo @user={{this.currentUser}} />`);

    assert.dom(".username").hasText("eviltrout");
    assert.dom(".name").hasText("Evil Trout");
  });

  test("includeLink", async function (assert) {
    await render(
      hbs`<UserInfo @user={{this.currentUser}} @includeLink={{this.includeLink}} />`
    );

    this.set("includeLink", true);
    assert.dom(`.name-line a[href="/u/${this.currentUser.username}"]`).exists();

    this.set("includeLink", false);
    assert
      .dom(`.name-line a[href="/u/${this.currentUser.username}"]`)
      .doesNotExist();
  });

  test("includeAvatar", async function (assert) {
    await render(
      hbs`<UserInfo @user={{this.currentUser}} @includeAvatar={{this.includeAvatar}} />`
    );

    this.set("includeAvatar", true);
    assert.dom(".user-image").exists();

    this.set("includeAvatar", false);
    assert.dom(".user-image").doesNotExist();
  });

  test("shows status if enabled and user has status", async function (assert) {
    this.currentUser.name = "Evil Trout";
    this.currentUser.status = { emoji: "tooth", description: "off to dentist" };

    await render(
      hbs`<UserInfo @user={{this.currentUser}} @showStatus={{true}} />`
    );

    assert.dom(".user-status-message").exists();
  });

  test("doesn't show status if enabled but user doesn't have status", async function (assert) {
    this.currentUser.name = "Evil Trout";

    await render(
      hbs`<UserInfo @user={{this.currentUser}} @showStatus={{true}} />`
    );

    assert.dom(".user-status-message").doesNotExist();
  });

  test("doesn't show status if disabled", async function (assert) {
    this.currentUser.name = "Evil Trout";
    this.currentUser.status = { emoji: "tooth", description: "off to dentist" };

    await render(
      hbs`<UserInfo @user={{this.currentUser}} @showStatus={{false}} />`
    );

    assert.dom(".user-status-message").doesNotExist();
  });

  test("doesn't show status by default", async function (assert) {
    this.currentUser.name = "Evil Trout";
    this.currentUser.status = { emoji: "tooth", description: "off to dentist" };

    await render(hbs`<UserInfo @user={{this.currentUser}} />`);

    assert.dom(".user-status-message").doesNotExist();
  });

  test("doesn't show status description by default", async function (assert) {
    this.currentUser.name = "Evil Trout";
    this.currentUser.status = { emoji: "tooth", description: "off to dentist" };

    await render(
      hbs`<UserInfo @user={{this.currentUser}} @showStatus={{true}} />`
    );

    assert
      .dom(".user-status-message .user-status-message-description")
      .doesNotExist();
  });

  test("shows status description if enabled", async function (assert) {
    this.currentUser.name = "Evil Trout";
    this.currentUser.status = { emoji: "tooth", description: "off to dentist" };

    await render(
      hbs`<UserInfo @user={{this.currentUser}} @showStatus={{true}} @showStatusDescription={{true}} />`
    );

    assert
      .dom(".user-status-message .user-status-message-description")
      .exists();
  });

  test("shows status tooltip if enabled", async function (assert) {
    this.currentUser.name = "Evil Trout";
    this.currentUser.status = { emoji: "tooth", description: "off to dentist" };

    await render(
      hbs`<UserInfo @user={{this.currentUser}} @showStatus={{true}} /><DTooltips />`
    );
<<<<<<< HEAD
    await triggerEvent(".user-status-message", "mousemove");
=======
    await triggerEvent(query(".user-status-message"), "pointermove");
>>>>>>> f0d6e975

    assert
      .dom("[data-content][data-identifier='user-status-message-tooltip']")
      .exists();
  });
});<|MERGE_RESOLUTION|>--- conflicted
+++ resolved
@@ -126,11 +126,7 @@
     await render(
       hbs`<UserInfo @user={{this.currentUser}} @showStatus={{true}} /><DTooltips />`
     );
-<<<<<<< HEAD
-    await triggerEvent(".user-status-message", "mousemove");
-=======
-    await triggerEvent(query(".user-status-message"), "pointermove");
->>>>>>> f0d6e975
+    await triggerEvent(".user-status-message", "pointermove");
 
     assert
       .dom("[data-content][data-identifier='user-status-message-tooltip']")
