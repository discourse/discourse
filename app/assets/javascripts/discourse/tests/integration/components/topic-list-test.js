--- conflicted
+++ resolved
@@ -2,12 +2,8 @@
 import { setupRenderingTest } from "discourse/tests/helpers/component-test";
 import { click, render } from "@ember/test-helpers";
 import { hbs } from "ember-cli-htmlbars";
-<<<<<<< HEAD
-import { getOwner } from "discourse-common/lib/get-owner";
+import { getOwner } from "@ember/application";
 import BulkSelectHelper from "discourse/lib/bulk-select-helper";
-=======
-import { getOwner } from "@ember/application";
->>>>>>> 619d43ea
 
 module("Integration | Component | topic-list", function (hooks) {
   setupRenderingTest(hooks);
