--- conflicted
+++ resolved
@@ -1316,17 +1316,6 @@
     }
   })();
 
-<<<<<<< HEAD
-  test("toolbar replacement", async function (assert) {
-    const self = this;
-    this.set("value", "hello world");
-
-    await render(
-      <template>
-        <DEditor @value={{self.value}} @composerEvents={{true}} />
-      </template>
-    );
-=======
   test("toolbar instance replacement", async function (assert) {
     const self = this;
 
@@ -1358,33 +1347,10 @@
     this.value = "hello";
 
     await render(<template><DEditor @value={{self.value}} /></template>);
->>>>>>> a48f33fd
 
     assert.dom(".d-editor-button-bar").exists();
     assert.dom(".d-editor-button-bar.--replaced-toolbar").doesNotExist();
 
-<<<<<<< HEAD
-    const CustomButton = <template>
-      <button data-custom>Custom Button</button>
-    </template>;
-
-    this.container
-      .lookup("service:app-events")
-      .trigger("composer:replace-toolbar", { component: CustomButton });
-
-    await waitUntil(
-      () => find(".d-editor-button-bar.--replaced-toolbar") !== null
-    );
-
-    assert.dom(".d-editor-replaced-toolbar button").exists();
-
-    assert
-      .dom(".d-editor-replaced-toolbar button[data-custom]")
-      .hasText("Custom Button");
-
-    // Back button
-    await click(".d-editor-replaced-toolbar .btn-flat");
-=======
     await click("button.replace-toolbar");
 
     assert
@@ -1395,7 +1361,6 @@
 
     // Back button
     await click(".d-editor-button-bar__back");
->>>>>>> a48f33fd
 
     assert.dom(".d-editor-button-bar").exists();
     assert.dom(".d-editor-button-bar.--replaced-toolbar").doesNotExist();
