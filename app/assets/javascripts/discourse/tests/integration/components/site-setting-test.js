--- conflicted
+++ resolved
@@ -4,11 +4,7 @@
 import { module, skip, test } from "qunit";
 import { setupRenderingTest } from "discourse/tests/helpers/component-test";
 import pretender, { response } from "discourse/tests/helpers/create-pretender";
-<<<<<<< HEAD
-=======
-import { query } from "discourse/tests/helpers/qunit-helpers";
 import selectKit from "discourse/tests/helpers/select-kit-helper";
->>>>>>> f0d6e975
 import { i18n } from "discourse-i18n";
 
 module("Integration | Component | site-setting", function (hooks) {
