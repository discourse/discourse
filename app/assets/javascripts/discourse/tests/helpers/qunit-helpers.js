--- conflicted
+++ resolved
@@ -209,11 +209,8 @@
   resetUserMenuTabs();
   resetLinkLookup();
   resetModelTransformers();
-<<<<<<< HEAD
   resetMentions();
-=======
   cleanupTemporaryTemplateRegistrations();
->>>>>>> 88a0384d
 }
 
 export function discourseModule(name, options) {
