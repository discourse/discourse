--- conflicted
+++ resolved
@@ -16,19 +16,6 @@
     self.view = textManipulation.view;
   };
 
-<<<<<<< HEAD
-  await render(<template>
-    <DEditor
-      @value={{self.value}}
-      @processPreview={{false}}
-      @onSetup={{handleSetup}}
-    />
-  </template>);
-
-  // ensure toggling to rich editor and back works
-  await click(".composer-toggle-switch");
-  await click(".composer-toggle-switch");
-=======
   await render(
     <template>
       <DEditor
@@ -38,7 +25,10 @@
       />
     </template>
   );
->>>>>>> 28e00d9b
+
+  // ensure toggling to rich editor and back works
+  await click(".composer-toggle-switch");
+  await click(".composer-toggle-switch");
   await click(".composer-toggle-switch");
 
   await waitFor(".ProseMirror");
