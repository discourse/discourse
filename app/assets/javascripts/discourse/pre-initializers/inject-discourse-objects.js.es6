--- conflicted
+++ resolved
@@ -25,15 +25,10 @@
     // backwards compatibility: remove when plugins have updated
     app.register("store:main", Store);
 
-<<<<<<< HEAD
-    app.register("service:store", Store);
-    ALL_TARGETS.forEach(t => app.inject(t, "store", "service:store"));
-=======
     if (!app.hasRegistration("service:store")) {
       app.register("service:store", Store);
       ALL_TARGETS.forEach(t => app.inject(t, "store", "service:store"));
     }
->>>>>>> c10941bb
 
     const messageBus = window.MessageBus;
     app.register("message-bus:main", messageBus, { instantiate: false });
