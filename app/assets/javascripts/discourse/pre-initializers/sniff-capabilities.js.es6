/*global safari:true*/

// Initializes an object that lets us know about our capabilities.
export default {
  name: "sniff-capabilities",
  initialize(container, application) {
    const $html = $("html"),
<<<<<<< HEAD
      touch =
        $html.hasClass("touch") ||
        Modernizr.prefixed("MaxTouchPoints", navigator) > 1,
      caps = { touch };

    // Store the touch ability in our capabilities object
    $html.addClass(touch ? "discourse-touch" : "discourse-no-touch");
=======
      touch = navigator.maxTouchPoints > 1 || "ontouchstart" in window,
      caps = { touch };

    // Store the touch ability in our capabilities object
    $html.addClass(
      touch ? "touch discourse-touch" : "no-touch discourse-no-touch"
    );
>>>>>>> c10941bb

    // Detect Devices
    if (navigator) {
      const ua = navigator.userAgent;
      if (ua) {
        caps.isAndroid = ua.indexOf("Android") !== -1;
        caps.isWinphone = ua.indexOf("Windows Phone") !== -1;

        caps.isOpera = !!window.opera || ua.indexOf(" OPR/") >= 0;
        caps.isFirefox = typeof InstallTrigger !== "undefined";
        caps.isSafari =
          Object.prototype.toString
            .call(window.HTMLElement)
            .indexOf("Constructor") > 0 ||
          (function(p) {
            return p.toString() === "[object SafariRemoteNotification]";
          })(!window["safari"] || safari.pushNotification);
        caps.isChrome = !!window.chrome && !caps.isOpera;
<<<<<<< HEAD
=======
        caps.isIE11 = !!ua.match(/Trident.*rv\:11\./);
>>>>>>> c10941bb

        caps.canPasteImages = caps.isChrome || caps.isFirefox;
      }

      caps.isIOS =
        /iPad|iPhone|iPod/.test(navigator.userAgent) && !window.MSStream;
    }

    // We consider high res a device with 1280 horizontal pixels. High DPI tablets like
    // iPads should report as 1024.
    caps.highRes = window.screen.width >= 1280;

    // Inject it
    application.register("capabilities:main", caps, { instantiate: false });
    application.inject("view", "capabilities", "capabilities:main");
    application.inject("controller", "capabilities", "capabilities:main");
    application.inject("component", "capabilities", "capabilities:main");
  }
};<|MERGE_RESOLUTION|>--- conflicted
+++ resolved
@@ -5,15 +5,6 @@
   name: "sniff-capabilities",
   initialize(container, application) {
     const $html = $("html"),
-<<<<<<< HEAD
-      touch =
-        $html.hasClass("touch") ||
-        Modernizr.prefixed("MaxTouchPoints", navigator) > 1,
-      caps = { touch };
-
-    // Store the touch ability in our capabilities object
-    $html.addClass(touch ? "discourse-touch" : "discourse-no-touch");
-=======
       touch = navigator.maxTouchPoints > 1 || "ontouchstart" in window,
       caps = { touch };
 
@@ -21,7 +12,6 @@
     $html.addClass(
       touch ? "touch discourse-touch" : "no-touch discourse-no-touch"
     );
->>>>>>> c10941bb
 
     // Detect Devices
     if (navigator) {
@@ -40,10 +30,7 @@
             return p.toString() === "[object SafariRemoteNotification]";
           })(!window["safari"] || safari.pushNotification);
         caps.isChrome = !!window.chrome && !caps.isOpera;
-<<<<<<< HEAD
-=======
         caps.isIE11 = !!ua.match(/Trident.*rv\:11\./);
->>>>>>> c10941bb
 
         caps.canPasteImages = caps.isChrome || caps.isFirefox;
       }
