{
  "name": "discourse",
  "version": "0.0.0",
  "private": true,
  "description": "A platform for community discussion. Free, open, simple.",
  "license": "GPL-2.0-only",
  "author": "Discourse",
  "directories": {
    "doc": "doc",
    "test": "tests"
  },
  "scripts": {
    "build": "ember build",
    "start": "ember serve",
    "test": "ember test",
    "postinstall": "../run-patch-package"
  },
  "dependencies": {
    "@glimmer/syntax": "^0.84.3",
    "@highlightjs/cdn-assets": "^11.9.0",
    "discourse-hbr": "1.0.0",
    "discourse-widget-hbs": "1.0.0",
    "ember-route-template": "^1.0.3",
    "ember-source": "~3.28.12",
    "handlebars": "^4.7.8",
    "highlight.js": "^11.9.0",
    "jspreadsheet-ce": "^4.13.4",
    "pretty-text": "1.0.0"
  },
  "devDependencies": {
    "@babel/core": "^7.23.7",
    "@babel/standalone": "^7.23.7",
    "@colors/colors": "^1.6.0",
    "@discourse/backburner.js": "^2.7.1-0",
    "@discourse/itsatrap": "^2.0.10",
    "@ember-compat/tracked-built-ins": "^0.9.1",
    "@ember/legacy-built-in-components": "^0.5.0",
    "@ember/optional-features": "^2.0.0",
    "@ember/render-modifiers": "^2.1.0",
    "@ember/string": "^3.1.1",
    "@ember/test-helpers": "^2.9.4",
    "@embroider/compat": "^3.4.3",
    "@embroider/core": "^3.4.3",
    "@embroider/macros": "^1.13.1",
    "@embroider/router": "^2.1.4",
    "@embroider/webpack": "^3.2.1",
    "@floating-ui/dom": "^1.5.4",
    "@glimmer/component": "^1.1.2",
    "@glimmer/tracking": "^1.1.2",
    "@popperjs/core": "^2.11.8",
    "@types/ember": "^4.0.10",
    "@types/ember-resolver": "^9.0.0",
    "@types/ember__application": "^4.0.10",
    "@types/ember__array": "^4.0.9",
    "@types/ember__component": "^4.0.21",
    "@types/ember__controller": "^4.0.11",
    "@types/ember__debug": "^4.0.7",
    "@types/ember__destroyable": "^4.0.4",
    "@types/ember__engine": "^4.0.10",
    "@types/ember__error": "^4.0.5",
    "@types/ember__object": "^4.0.11",
    "@types/ember__polyfills": "^4.0.5",
    "@types/ember__routing": "^4.0.19",
    "@types/ember__runloop": "^4.0.8",
    "@types/ember__service": "^4.0.8",
    "@types/ember__string": "^3.0.13",
    "@types/ember__template": "^4.0.5",
    "@types/ember__test": "^4.0.5",
    "@types/ember__utils": "^4.0.6",
    "@types/jquery": "^3.5.29",
    "@types/qunit": "^2.19.9",
    "@types/rsvp": "^4.0.8",
    "@uppy/aws-s3": "3.0.6",
    "@uppy/aws-s3-multipart": "3.1.3",
    "@uppy/core": "3.0.4",
    "@uppy/drop-target": "2.0.1",
    "@uppy/utils": "5.4.3",
    "@uppy/xhr-upload": "3.1.1",
    "a11y-dialog": "8.0.4",
    "admin": "1.0.0",
    "babel-import-util": "^2.0.1",
    "babel-plugin-ember-template-compilation": "^2.2.1",
    "bootstrap": "3.4.1",
    "bootstrap-json": "1.0.0",
    "broccoli-asset-rev": "^3.0.0",
    "deepmerge": "^4.3.1",
    "deprecation-silencer": "1.0.0",
    "dialog-holder": "1.0.0",
    "discourse-common": "1.0.0",
    "discourse-i18n": "1.0.0",
    "discourse-markdown-it": "1.0.0",
    "discourse-plugins": "1.0.0",
    "ember-auto-import": "^2.7.2",
    "ember-buffered-proxy": "^2.1.1",
    "ember-cached-decorator-polyfill": "^1.0.2",
    "ember-cli": "~5.0.0",
    "ember-cli-app-version": "^6.0.1",
    "ember-cli-babel": "^8.2.0",
    "ember-cli-deprecation-workflow": "^2.2.0",
    "ember-cli-htmlbars": "^6.3.0",
    "ember-cli-inject-live-reload": "^2.1.0",
    "ember-cli-progress-ci": "1.0.0",
    "ember-cli-sri": "^2.1.1",
    "ember-cli-terser": "^4.0.2",
    "ember-decorators": "^6.1.1",
    "ember-exam": "^8.0.0",
    "ember-functions-as-helper-polyfill": "^2.1.2",
    "ember-load-initializers": "^2.1.1",
    "ember-modifier": "^4.1.0",
    "ember-on-resize-modifier": "^2.0.2",
    "ember-production-deprecations": "1.0.0",
    "ember-qunit": "^6.2.0",
    "ember-router-service-refresh-polyfill": "^1.1.0",
    "ember-template-imports": "^4.0.0",
    "ember-test-selectors": "^6.0.0",
    "float-kit": "1.0.0",
    "html-entities": "^2.4.0",
    "imports-loader": "^4.0.1",
    "jquery": "^3.7.1",
    "js-yaml": "^4.1.0",
<<<<<<< HEAD
=======
    "jsdom": "^23.2.0",
>>>>>>> d9affeca
    "loader.js": "^4.7.0",
    "message-bus-client": "^4.3.8",
    "messageformat": "0.1.5",
    "pretender": "^3.4.7",
    "qunit": "^2.20.0",
    "qunit-dom": "^3.0.0",
    "sass": "^1.69.7",
    "select-kit": "1.0.0",
    "sinon": "^17.0.1",
    "source-map": "^0.7.4",
    "terser": "^5.26.0",
    "truth-helpers": "1.0.0",
    "util": "^0.12.5",
    "virtual-dom": "^2.1.1",
    "webpack": "^5.89.0",
    "webpack-stats-plugin": "^1.1.3",
    "workbox-cacheable-response": "^7.0.0",
    "workbox-core": "^7.0.0",
    "workbox-expiration": "^7.0.0",
    "workbox-routing": "^7.0.0",
    "workbox-strategies": "^7.0.0",
    "workbox-sw": "^7.0.0",
    "xss": "^1.0.14"
  },
  "engines": {
    "node": "16.* || >= 18",
    "npm": "please-use-yarn",
    "yarn": ">= 1.21.1"
  },
  "ember": {
    "edition": "octane"
  }
}<|MERGE_RESOLUTION|>--- conflicted
+++ resolved
@@ -118,10 +118,6 @@
     "imports-loader": "^4.0.1",
     "jquery": "^3.7.1",
     "js-yaml": "^4.1.0",
-<<<<<<< HEAD
-=======
-    "jsdom": "^23.2.0",
->>>>>>> d9affeca
     "loader.js": "^4.7.0",
     "message-bus-client": "^4.3.8",
     "messageformat": "0.1.5",
