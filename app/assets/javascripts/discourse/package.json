--- conflicted
+++ resolved
@@ -29,12 +29,8 @@
     "@json-editor/json-editor": "2.15.2",
     "@messageformat/core": "^3.4.0",
     "@messageformat/runtime": "^3.0.1",
-<<<<<<< HEAD
     "@vitejs/plugin-basic-ssl": "^1.2.0",
-    "ace-builds": "^1.43.1",
-=======
     "ace-builds": "^1.43.2",
->>>>>>> 2b16769e
     "decorator-transforms": "^2.3.0",
     "diff": "^8.0.2",
     "discourse-widget-hbs": "workspace:1.0.0",
@@ -94,12 +90,8 @@
     "@glimmer/component": "^1.1.2",
     "@glimmer/tracking": "^1.1.2",
     "@popperjs/core": "^2.11.8",
-<<<<<<< HEAD
     "@rollup/plugin-babel": "^6.0.4",
-    "@swc/core": "^1.12.11",
-=======
     "@swc/core": "^1.13.2",
->>>>>>> 2b16769e
     "@types/jquery": "^3.5.32",
     "@types/qunit": "^2.19.12",
     "@types/rsvp": "^4.0.9",
@@ -157,24 +149,14 @@
     "sass": "^1.82.0",
     "select-kit": "workspace:*",
     "sinon": "^21.0.0",
-<<<<<<< HEAD
-    "source-map": "^0.7.4",
-    "terser": "^5.39.0",
-    "testem": "^3.15.2",
-    "truth-helpers": "workspace:*",
-    "util": "^0.12.5",
-    "virtual-dom": "^2.1.1",
-    "vite": "^6.0.3",
-    "webpack": "^5.100.1",
-=======
     "source-map": "^0.7.6",
     "terser": "^5.43.1",
     "testem": "^3.16.0",
     "truth-helpers": "workspace:1.0.0",
     "util": "^0.12.5",
     "virtual-dom": "^2.1.1",
+    "vite": "^6.0.3",
     "webpack": "^5.100.2",
->>>>>>> 2b16769e
     "webpack-retry-chunk-load-plugin": "^3.1.1",
     "webpack-stats-plugin": "^1.1.3",
     "xss": "^1.0.15"
