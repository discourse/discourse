{
  "name": "discourse",
  "version": "0.0.0",
  "private": true,
  "description": "Small description for discourse-frontend goes here",
  "repository": "",
  "license": "MIT",
  "author": "",
  "directories": {
    "doc": "doc",
    "test": "tests"
  },
  "scripts": {
    "build": "ember build",
    "start": "ember serve",
    "test": "ember test"
  },
  "dependencies": {
    "@babel/core": "^7.18.5",
    "@discourse/itsatrap": "^2.0.10",
    "@ember/jquery": "^2.0.0",
    "@ember/optional-features": "^2.0.0",
    "@ember/test-helpers": "^2.2.0",
    "@glimmer/component": "^1.1.2",
    "@glimmer/tracking": "^1.1.2",
    "@popperjs/core": "2.10.2",
    "@uppy/aws-s3": "^2.0.8",
    "@uppy/aws-s3-multipart": "^2.2.1",
    "@uppy/core": "^2.1.6",
    "@uppy/drop-target": "^1.1.2",
    "@uppy/utils": "^4.0.5",
    "@uppy/xhr-upload": "^2.0.7",
    "admin": "^1.0.0",
    "broccoli-asset-rev": "^3.0.0",
    "deepmerge": "^4.2.2",
    "discourse-common": "^1.0.0",
    "discourse-hbr": "^1.0.0",
    "discourse-widget-hbs": "^1.0.0",
    "ember-auto-import": "^2.4.2",
    "ember-auto-import-chunks-json-generator": "^1.0.0",
    "ember-buffered-proxy": "^2.1.1",
    "ember-cached-decorator-polyfill": "^0.1.4",
    "ember-cli": "~3.25.3",
    "ember-cli-app-version": "^5.0.0",
    "ember-cli-babel": "^7.23.1",
    "ember-cli-dependency-checker": "^3.3.1",
    "ember-cli-htmlbars": "^6.0.1",
    "ember-cli-inject-live-reload": "^2.1.0",
    "ember-cli-sri": "^2.1.1",
    "ember-cli-terser": "^4.0.2",
    "ember-exam": "^7.0.1",
    "ember-export-application-global": "^2.0.1",
    "ember-load-initializers": "^2.1.1",
    "ember-qunit": "^5.1.2",
    "ember-rfc176-data": "^0.3.17",
    "ember-source": "~3.15.0",
    "ember-test-selectors": "^6.0.0",
    "eslint": "^7.27.0",
<<<<<<< HEAD
    "html-entities": "^2.3.3",
    "js-yaml": "^4.0.0",
=======
    "html-entities": "^2.1.0",
    "js-yaml": "^4.1.0",
>>>>>>> f8691d12
    "jsdom": "^18.1.1",
    "loader.js": "^4.7.0",
    "message-bus-client": "^3.3.0",
    "messageformat": "0.1.5",
    "node-fetch": "^2.6.6",
    "pretender": "^3.4.7",
    "pretty-text": "^1.0.0",
    "qunit": "^2.14.0",
    "qunit-dom": "^1.6.0",
    "sass": "^1.32.8",
    "select-kit": "^1.0.0",
    "sinon": "^13.0.1",
    "tippy.js": "^6.3.7",
    "virtual-dom": "^2.1.1",
    "webpack": "^5.67.0",
    "wizard": "^1.0.0"
  },
  "engines": {
    "node": "12.* || 14.* || >= 16",
    "npm": "please-use-yarn",
    "yarn": ">= 1.21.1"
  },
  "ember": {
    "edition": "default"
  },
  "ember-addon": {
    "paths": [
      "lib/bootstrap-json",
      "lib/rfc176-shims"
    ]
  },
  "devDependencies": {
    "ember-cached-decorator-polyfill": "^0.1.4",
    "ember-exam": "^7.0.1"
  }
}<|MERGE_RESOLUTION|>--- conflicted
+++ resolved
@@ -56,13 +56,8 @@
     "ember-source": "~3.15.0",
     "ember-test-selectors": "^6.0.0",
     "eslint": "^7.27.0",
-<<<<<<< HEAD
     "html-entities": "^2.3.3",
-    "js-yaml": "^4.0.0",
-=======
-    "html-entities": "^2.1.0",
     "js-yaml": "^4.1.0",
->>>>>>> f8691d12
     "jsdom": "^18.1.1",
     "loader.js": "^4.7.0",
     "message-bus-client": "^3.3.0",
