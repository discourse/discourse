/**
  Create a simple BBCode tag handler

  @method replaceBBCode
  @param {tag} tag the tag we want to match
  @param {function} emitter the function that creates JsonML for the tag
**/
function replaceBBCode(tag, emitter) {
  Discourse.Dialect.inlineReplace({
    start: "[" + tag + "]",
    stop: "[/" + tag + "]",
    emitter: emitter
  });
}

/**
  Creates a BBCode handler that accepts parameters. Passes them to the emitter.

<<<<<<< HEAD
  var bbcodes = {'b': ['span', {'class': 'bbcode-b'}],
                  'i': ['span', {'class': 'bbcode-i'}],
                  'u': ['span', {'class': 'bbcode-u'}],
                  's': ['span', {'class': 'bbcode-s'}],
                  'spoiler': ['span', {'class': 'spoiler'}],
                  'smartass': ['span', {'class': 'smartass'}],
                  'humanism': ['span', {'class': 'humanism'}],
                  'li': ['li'],
                  'ul': ['ul'],
                  'ol': ['ol']};

  Object.keys(bbcodes).forEach(function(tag) {
    var element = bbcodes[tag];
    dialect.inline["[" + tag + "]"] = createBBCode(tag, function(m, self) {
      return element.concat(self.processInline(m[2]));
    });
=======
  @method replaceBBCodeParamsRaw
  @param {tag} tag the tag we want to match
  @param {function} emitter the function that creates JsonML for the tag
**/
function replaceBBCodeParamsRaw(tag, emitter) {
  Discourse.Dialect.inlineReplace({
    start: "[" + tag + "=",
    stop: "[/" + tag + "]",
    rawContents: true,
    emitter: function(contents) {
      var regexp = /^([^\]]+)\](.*)$/,
          m = regexp.exec(contents);

      if (m) { return emitter.call(this, m[1], m[2]); }
    }
>>>>>>> 28466eb5
  });
}

/**
  Creates a BBCode handler that accepts parameters. Passes them to the emitter.
  Processes the inside recursively so it can be nested.

  @method replaceBBCodeParams
  @param {tag} tag the tag we want to match
  @param {function} emitter the function that creates JsonML for the tag
**/
function replaceBBCodeParams(tag, emitter) {
  replaceBBCodeParamsRaw(tag, function (param, contents) {
    return emitter(param, this.processInline(contents));
  });
}

replaceBBCode('b', function(contents) { return ['span', {'class': 'bbcode-b'}].concat(contents); });
replaceBBCode('i', function(contents) { return ['span', {'class': 'bbcode-i'}].concat(contents); });
replaceBBCode('u', function(contents) { return ['span', {'class': 'bbcode-u'}].concat(contents); });
replaceBBCode('s', function(contents) { return ['span', {'class': 'bbcode-s'}].concat(contents); });

replaceBBCode('ul', function(contents) { return ['ul'].concat(contents); });
replaceBBCode('ol', function(contents) { return ['ol'].concat(contents); });
replaceBBCode('li', function(contents) { return ['li'].concat(contents); });

replaceBBCode('spoiler', function(contents) { return ['span', {'class': 'spoiler'}].concat(contents); });

Discourse.Dialect.inlineReplace({
  start: '[img]',
  stop: '[/img]',
  rawContents: true,
  emitter: function(contents) { return ['img', {href: contents}]; }
});

Discourse.Dialect.inlineReplace({
  start: '[email]',
  stop: '[/email]',
  rawContents: true,
  emitter: function(contents) { return ['a', {href: "mailto:" + contents, 'data-bbcode': true}, contents]; }
});

Discourse.Dialect.inlineReplace({
  start: '[url]',
  stop: '[/url]',
  rawContents: true,
  emitter: function(contents) { return ['a', {href: contents, 'data-bbcode': true}, contents]; }
});


replaceBBCodeParamsRaw("url", function(param, contents) {
  return ['a', {href: param, 'data-bbcode': true}, contents];
});

replaceBBCodeParamsRaw("email", function(param, contents) {
  return ['a', {href: "mailto:" + param, 'data-bbcode': true}, contents];
});

replaceBBCodeParams("size", function(param, contents) {
  return ['span', {'class': "bbcode-size-" + param}].concat(contents);
});

replaceBBCodeParams("color", function(param, contents) {
  // Only allow valid HTML colors.
  if (/^(\#[0-9a-fA-F]{3}([0-9a-fA-F]{3})?)|(aqua|black|blue|fuchsia|gray|green|lime|maroon|navy|olive|purple|red|silver|teal|white|yellow)$/.test(param)) {
    return ['span', {style: "color: " + param}].concat(contents);
  } else {
    return ['span'].concat(contents);
  }
});

Discourse.Dialect.on("register", function(event) {

  var dialect = event.dialect,
      MD = event.MD;

  /**
    Support BBCode [code] blocks

    @method bbcodeCode
    @param {Markdown.Block} block the block to examine
    @param {Array} next the next blocks in the sequence
    @return {Array} the JsonML containing the markup or undefined if nothing changed.
    @namespace Discourse.Dialect
  **/
  dialect.inline["[code]"] = function bbcodeCode(text, orig_match) {
    var bbcodePattern = new RegExp("\\[code\\]([\\s\\S]*?)\\[\\/code\\]", "igm"),
        m = bbcodePattern.exec(text);

    if (m) {
      var contents = m[1].trim().split("\n");

      var html = ['pre', "\n"];
      contents.forEach(function (n) {
        html.push(n.trim());
        html.push(["br"]);
        html.push("\n");
      });

      return [m[0].length, html];
    }
  };

  /**
    Support BBCode [quote] blocks

    @method bbcodeQuote
    @param {Markdown.Block} block the block to examine
    @param {Array} next the next blocks in the sequence
    @return {Array} the JsonML containing the markup or undefined if nothing changed.
    @namespace Discourse.Dialect
  **/
  dialect.block['quote'] = function bbcodeQuote(block, next) {
    var m = new RegExp("\\[quote=?([^\\[\\]]+)?\\]([\\s\\S]*)", "igm").exec(block);
    if (m) {
      var paramsString = m[1].replace(/\"/g, ''),
          params = {'class': 'quote'},
          paramsSplit = paramsString.split(/\, */),
          username = paramsSplit[0],
          opts = dialect.options,
          startPos = block.indexOf(m[0]),
          leading,
          quoteContents = [],
          result = [];

      if (startPos > 0) {
        leading = block.slice(0, startPos);

        var para = ['p'];
        this.processInline(leading).forEach(function (l) {
          para.push(l);
        });

        result.push(para);
      }

      paramsSplit.forEach(function(p,i) {
        if (i > 0) {
          var assignment = p.split(':');
          if (assignment[0] && assignment[1]) {
            params['data-' + assignment[0]] = assignment[1].trim();
          }
        }
      });

      var avatarImg;
      if (opts.lookupAvatarByPostNumber) {
        // client-side, we can retrieve the avatar from the post
        var postNumber = parseInt(params['data-post'], 10);
        avatarImg = opts.lookupAvatarByPostNumber(postNumber);
      } else if (opts.lookupAvatar) {
        // server-side, we need to lookup the avatar from the username
        avatarImg = opts.lookupAvatar(username);
      }

      if (m[2]) { next.unshift(MD.mk_block(m[2])); }

      while (next.length > 0) {
        var b = next.shift(),
            n = b.match(/([\s\S]*)\[\/quote\]([\s\S]*)/m);

        if (n) {
          if (n[2]) {
            next.unshift(MD.mk_block(n[2]));
          }
          quoteContents.push(n[1]);
          break;
        } else {
          quoteContents.push(b);
        }
      }

      var contents = this.processInline(quoteContents.join("  \n  \n"));
      contents.unshift('blockquote');


      result.push(['p', ['aside', params,
                   ['div', {'class': 'title'},
                     ['div', {'class': 'quote-controls'}],
                     avatarImg ? avatarImg : "",
                     I18n.t('user.said',{username: username})
                   ],
                   contents
                ]]);
      return result;
    }
  };

});


Discourse.Dialect.on("parseNode", function(event) {

  var node = event.node,
      path = event.path;

  // Make sure any quotes are followed by a <br>. The formatting looks weird otherwise.
  if (node[0] === 'aside' && node[1] && node[1]['class'] === 'quote') {
    var parent = path[path.length - 1],
        location = parent.indexOf(node)+1,
        trailing = parent.slice(location);

    if (trailing.length) {
      parent.splice(location, 0, ['br']);
    }
  }

});<|MERGE_RESOLUTION|>--- conflicted
+++ resolved
@@ -16,24 +16,6 @@
 /**
   Creates a BBCode handler that accepts parameters. Passes them to the emitter.
 
-<<<<<<< HEAD
-  var bbcodes = {'b': ['span', {'class': 'bbcode-b'}],
-                  'i': ['span', {'class': 'bbcode-i'}],
-                  'u': ['span', {'class': 'bbcode-u'}],
-                  's': ['span', {'class': 'bbcode-s'}],
-                  'spoiler': ['span', {'class': 'spoiler'}],
-                  'smartass': ['span', {'class': 'smartass'}],
-                  'humanism': ['span', {'class': 'humanism'}],
-                  'li': ['li'],
-                  'ul': ['ul'],
-                  'ol': ['ol']};
-
-  Object.keys(bbcodes).forEach(function(tag) {
-    var element = bbcodes[tag];
-    dialect.inline["[" + tag + "]"] = createBBCode(tag, function(m, self) {
-      return element.concat(self.processInline(m[2]));
-    });
-=======
   @method replaceBBCodeParamsRaw
   @param {tag} tag the tag we want to match
   @param {function} emitter the function that creates JsonML for the tag
@@ -49,7 +31,6 @@
 
       if (m) { return emitter.call(this, m[1], m[2]); }
     }
->>>>>>> 28466eb5
   });
 }
 
@@ -77,6 +58,8 @@
 replaceBBCode('li', function(contents) { return ['li'].concat(contents); });
 
 replaceBBCode('spoiler', function(contents) { return ['span', {'class': 'spoiler'}].concat(contents); });
+replaceBBCode('smartass', function(contents) { return ['span', {'class': 'smartass'}].concat(contents); });
+replaceBBCode('humanism', function(contents) { return ['span', {'class': 'humanism'}].concat(contents); });
 
 Discourse.Dialect.inlineReplace({
   start: '[img]',
