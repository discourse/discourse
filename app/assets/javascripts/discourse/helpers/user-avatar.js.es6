--- conflicted
+++ resolved
@@ -30,15 +30,9 @@
   options = options || {};
 
   if (user) {
-<<<<<<< HEAD
-    const name = Em.get(user, options.namePath || "name");
-    const username = Em.get(user, options.usernamePath || "username");
-    const avatarTemplate = Em.get(
-=======
     const name = Ember.get(user, options.namePath || "name");
     const username = Ember.get(user, options.usernamePath || "username");
     const avatarTemplate = Ember.get(
->>>>>>> c10941bb
       user,
       options.avatarTemplatePath || "avatar_template"
     );
@@ -52,19 +46,11 @@
     let title = options.title;
     if (!title && !options.ignoreTitle) {
       // first try to get a title
-<<<<<<< HEAD
-      title = Em.get(user, "title");
-      // if there was no title provided
-      if (!title) {
-        // try to retrieve a description
-        const description = Em.get(user, "description");
-=======
       title = Ember.get(user, "title");
       // if there was no title provided
       if (!title) {
         // try to retrieve a description
         const description = Ember.get(user, "description");
->>>>>>> c10941bb
         // if a description has been provided
         if (description && description.length > 0) {
           // preprend the username before the description
@@ -75,11 +61,7 @@
 
     return avatarImg({
       size: options.imageSize,
-<<<<<<< HEAD
-      extraClasses: Em.get(user, "extras") || options.extraClasses,
-=======
       extraClasses: Ember.get(user, "extras") || options.extraClasses,
->>>>>>> c10941bb
       title: title || displayName,
       avatarTemplate: avatarTemplate
     });
