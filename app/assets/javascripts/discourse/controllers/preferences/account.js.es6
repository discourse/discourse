--- conflicted
+++ resolved
@@ -9,12 +9,9 @@
 import { ajax } from "discourse/lib/ajax";
 import { userPath } from "discourse/lib/url";
 
-<<<<<<< HEAD
-=======
 // Number of tokens shown by default.
 const DEFAULT_AUTH_TOKENS_COUNT = 2;
 
->>>>>>> c10941bb
 export default Ember.Controller.extend(
   CanCheckEmails,
   PreferencesTabController,
@@ -29,15 +26,10 @@
 
     passwordProgress: null,
 
-<<<<<<< HEAD
-    cannotDeleteAccount: Em.computed.not("currentUser.can_delete_account"),
-    deleteDisabled: Em.computed.or(
-=======
     showAllAuthTokens: false,
 
     cannotDeleteAccount: Ember.computed.not("currentUser.can_delete_account"),
     deleteDisabled: Ember.computed.or(
->>>>>>> c10941bb
       "model.isSaving",
       "deleting",
       "cannotDeleteAccount"
@@ -48,7 +40,6 @@
         passwordProgress: null
       });
     },
-<<<<<<< HEAD
 
     @computed()
     nameInstructions() {
@@ -111,69 +102,6 @@
         findAll(this.siteSettings, this.capabilities, this.site.isMobileDevice)
           .length > 0
       );
-=======
-
-    @computed()
-    nameInstructions() {
-      return I18n.t(
-        this.siteSettings.full_name_required
-          ? "user.name.instructions_required"
-          : "user.name.instructions"
-      );
-    },
-
-    @computed("model.availableTitles")
-    canSelectTitle(availableTitles) {
-      return availableTitles.length > 0;
-    },
-
-    @computed()
-    canChangePassword() {
-      return (
-        !this.siteSettings.enable_sso && this.siteSettings.enable_local_logins
-      );
-    },
-
-    @computed("model.associated_accounts")
-    associatedAccountsLoaded(associatedAccounts) {
-      return typeof associatedAccounts !== "undefined";
-    },
-
-    @computed("model.associated_accounts.[]")
-    authProviders(accounts) {
-      const allMethods = findAll(
-        this.siteSettings,
-        this.capabilities,
-        this.site.isMobileDevice
-      );
-
-      const result = allMethods.map(method => {
-        return {
-          method,
-          account: accounts.find(account => account.name === method.name) // Will be undefined if no account
-        };
-      });
-
-      return result.filter(value => {
-        return value.account || value.method.get("can_connect");
-      });
-    },
-
-    @computed("model.id")
-    disableConnectButtons(userId) {
-      return userId !== this.get("currentUser.id");
-    },
-
-    @computed("model.second_factor_enabled")
-    canUpdateAssociatedAccounts(secondFactorEnabled) {
-      if (secondFactorEnabled) {
-        return false;
-      }
-
-      return (
-        findAll(this.siteSettings, this.capabilities, this.site.isMobileDevice)
-          .length > 0
-      );
     },
 
     @computed("showAllAuthTokens", "model.user_auth_tokens")
@@ -190,7 +118,6 @@
     @computed("model.user_auth_tokens")
     canShowAllAuthTokens(tokens) {
       return tokens.length > DEFAULT_AUTH_TOKENS_COUNT;
->>>>>>> c10941bb
     },
 
     actions: {
@@ -267,14 +194,9 @@
                   }
                 );
               }
-<<<<<<< HEAD
             }
           ];
         bootbox.dialog(message, buttons, { classes: "delete-account" });
-      },
-
-      showTwoFactorModal() {
-        showModal("second-factor-intro");
       },
 
       revokeAccount(account) {
@@ -288,24 +210,6 @@
             } else {
               bootbox.alert(result.message);
             }
-=======
-            }
-          ];
-        bootbox.dialog(message, buttons, { classes: "delete-account" });
-      },
-
-      revokeAccount(account) {
-        const model = this.get("model");
-        this.set("revoking", true);
-        model
-          .revokeAssociatedAccount(account.name)
-          .then(result => {
-            if (result.success) {
-              model.get("associated_accounts").removeObject(account);
-            } else {
-              bootbox.alert(result.message);
-            }
->>>>>>> c10941bb
           })
           .catch(popupAjaxError)
           .finally(() => {
@@ -313,31 +217,15 @@
           });
       },
 
-<<<<<<< HEAD
-      toggleToken(token) {
-        Ember.set(token, "visible", !token.visible);
-      },
-
-      revokeAuthToken() {
-=======
       toggleShowAllAuthTokens() {
         this.set("showAllAuthTokens", !this.get("showAllAuthTokens"));
       },
 
       revokeAuthToken(token) {
->>>>>>> c10941bb
         ajax(
           userPath(
             `${this.get("model.username_lower")}/preferences/revoke-auth-token`
           ),
-<<<<<<< HEAD
-          { type: "POST" }
-        );
-      },
-
-      connectAccount(method) {
-        method.doLogin();
-=======
           {
             type: "POST",
             data: token ? { token_id: token.id } : {}
@@ -351,7 +239,6 @@
 
       connectAccount(method) {
         method.doLogin(true);
->>>>>>> c10941bb
       }
     }
   }
