import ModalFunctionality from "discourse/mixins/modal-functionality";
import { categoryBadgeHTML } from "discourse/helpers/category-link";
import computed from "ember-addons/ember-computed-decorators";
import { propertyGreaterThan, propertyLessThan } from "discourse/lib/computed";
import { on, observes } from "ember-addons/ember-computed-decorators";
import { sanitizeAsync } from "discourse/lib/text";
<<<<<<< HEAD
=======
import { iconHTML } from "discourse-common/lib/icon-library";
>>>>>>> c10941bb

function customTagArray(fieldName) {
  return function() {
    var val = this.get(fieldName);
    if (!val) {
      return val;
    }
    if (!Array.isArray(val)) {
      val = [val];
    }
    return val;
  }.property(fieldName);
}

// This controller handles displaying of history
export default Ember.Controller.extend(ModalFunctionality, {
  loading: true,
  viewMode: "side_by_side",

  @on("init")
  _changeViewModeOnMobile() {
    if (this.site && this.site.mobileView) {
      this.set("viewMode", "inline");
    }
  },

<<<<<<< HEAD
  previousFeaturedLink: Em.computed.alias(
    "model.featured_link_changes.previous"
  ),
  currentFeaturedLink: Em.computed.alias("model.featured_link_changes.current"),
=======
  previousFeaturedLink: Ember.computed.alias(
    "model.featured_link_changes.previous"
  ),
  currentFeaturedLink: Ember.computed.alias(
    "model.featured_link_changes.current"
  ),
>>>>>>> c10941bb

  previousTagChanges: customTagArray("model.tags_changes.previous"),
  currentTagChanges: customTagArray("model.tags_changes.current"),

  @computed("previousVersion", "model.current_version", "model.version_count")
  revisionsText(previous, current, total) {
    return I18n.t(
      "post.revisions.controls.comparing_previous_to_current_out_of_total",
      {
        previous,
<<<<<<< HEAD
=======
        icon: iconHTML("arrows-alt-h"),
>>>>>>> c10941bb
        current,
        total
      }
    );
  },

  refresh(postId, postVersion) {
    this.set("loading", true);

    Discourse.Post.loadRevision(postId, postVersion).then(result => {
      this.setProperties({ loading: false, model: result });
    });
  },

  hide(postId, postVersion) {
    Discourse.Post.hideRevision(postId, postVersion).then(() =>
      this.refresh(postId, postVersion)
    );
  },

  show(postId, postVersion) {
    Discourse.Post.showRevision(postId, postVersion).then(() =>
      this.refresh(postId, postVersion)
    );
  },

  revert(post, postVersion) {
    post
      .revertToRevision(postVersion)
      .then(result => {
        this.refresh(post.get("id"), postVersion);
        if (result.topic) {
          post.set("topic.slug", result.topic.slug);
          post.set("topic.title", result.topic.title);
          post.set("topic.fancy_title", result.topic.fancy_title);
        }
        if (result.category_id) {
          post.set(
            "topic.category",
            Discourse.Category.findById(result.category_id)
          );
        }
        this.send("closeModal");
      })
      .catch(function(e) {
        if (
          e.jqXHR.responseJSON &&
          e.jqXHR.responseJSON.errors &&
          e.jqXHR.responseJSON.errors[0]
        ) {
          bootbox.alert(e.jqXHR.responseJSON.errors[0]);
        }
      });
  },

  @computed("model.created_at")
  createdAtDate(createdAt) {
    return moment(createdAt).format("LLLL");
  },

  @computed("model.current_version")
  previousVersion(current) {
    return current - 1;
  },

  @computed("model.current_revision", "model.previous_revision")
  displayGoToPrevious(current, prev) {
    return prev && current > prev;
  },

  displayRevisions: Ember.computed.gt("model.version_count", 2),
  displayGoToFirst: propertyGreaterThan(
    "model.current_revision",
    "model.first_revision"
  ),
  displayGoToNext: propertyLessThan(
    "model.current_revision",
    "model.next_revision"
  ),
  displayGoToLast: propertyLessThan(
    "model.current_revision",
    "model.next_revision"
  ),

  hideGoToFirst: Ember.computed.not("displayGoToFirst"),
  hideGoToPrevious: Ember.computed.not("displayGoToPrevious"),
  hideGoToNext: Ember.computed.not("displayGoToNext"),
  hideGoToLast: Ember.computed.not("displayGoToLast"),

  loadFirstDisabled: Ember.computed.or("loading", "hideGoToFirst"),
  loadPreviousDisabled: Ember.computed.or("loading", "hideGoToPrevious"),
  loadNextDisabled: Ember.computed.or("loading", "hideGoToNext"),
  loadLastDisabled: Ember.computed.or("loading", "hideGoToLast"),

  @computed("model.previous_hidden")
  displayShow(prevHidden) {
    return prevHidden && this.currentUser && this.currentUser.get("staff");
  },

  @computed("model.previous_hidden")
  displayHide(prevHidden) {
    return !prevHidden && this.currentUser && this.currentUser.get("staff");
  },

  @computed("model.last_revision", "model.current_revision", "model.can_edit")
  displayEdit(lastRevision, currentRevision, canEdit) {
    return canEdit && lastRevision === currentRevision;
  },

  @computed("model.wiki")
  editButtonLabel(wiki) {
    return `post.revisions.controls.${wiki ? "edit_wiki" : "edit_post"}`;
  },

  @computed()
  displayRevert() {
    return this.currentUser && this.currentUser.get("staff");
  },

  isEitherRevisionHidden: Ember.computed.or(
    "model.previous_hidden",
    "model.current_hidden"
  ),

  @computed("model.previous_hidden", "model.current_hidden", "displayingInline")
  hiddenClasses(prevHidden, currentHidden, displayingInline) {
    if (displayingInline) {
      return this.get("isEitherRevisionHidden")
        ? "hidden-revision-either"
        : null;
    } else {
      var result = [];
      if (prevHidden) {
        result.push("hidden-revision-previous");
      }
      if (currentHidden) {
        result.push("hidden-revision-current");
      }
      return result.join(" ");
    }
  },

<<<<<<< HEAD
  displayingInline: Em.computed.equal("viewMode", "inline"),
  displayingSideBySide: Em.computed.equal("viewMode", "side_by_side"),
  displayingSideBySideMarkdown: Em.computed.equal(
=======
  displayingInline: Ember.computed.equal("viewMode", "inline"),
  displayingSideBySide: Ember.computed.equal("viewMode", "side_by_side"),
  displayingSideBySideMarkdown: Ember.computed.equal(
>>>>>>> c10941bb
    "viewMode",
    "side_by_side_markdown"
  ),

  @computed("displayingInline")
  inlineClass(displayingInline) {
<<<<<<< HEAD
    return displayingInline ? "btn-primary" : "";
=======
    return displayingInline ? "btn-danger" : "btn-flat";
>>>>>>> c10941bb
  },

  @computed("displayingSideBySide")
  sideBySideClass(displayingSideBySide) {
<<<<<<< HEAD
    return displayingSideBySide ? "btn-primary" : "";
=======
    return displayingSideBySide ? "btn-danger" : "btn-flat";
>>>>>>> c10941bb
  },

  @computed("displayingSideBySideMarkdown")
  sideBySideMarkdownClass(displayingSideBySideMarkdown) {
<<<<<<< HEAD
    return displayingSideBySideMarkdown ? "btn-primary" : "";
=======
    return displayingSideBySideMarkdown ? "btn-danger" : "btn-flat";
>>>>>>> c10941bb
  },

  @computed("model.category_id_changes")
  previousCategory(changes) {
    if (changes) {
      var category = Discourse.Category.findById(changes["previous"]);
      return categoryBadgeHTML(category, { allowUncategorized: true });
    }
  },

  @computed("model.category_id_changes")
  currentCategory(changes) {
    if (changes) {
      var category = Discourse.Category.findById(changes["current"]);
      return categoryBadgeHTML(category, { allowUncategorized: true });
    }
  },

  @computed("model.wiki_changes")
  wikiDisabled(changes) {
    return changes && !changes["current"];
  },

  @computed("model.post_type_changes")
  postTypeDisabled(changes) {
    return (
      changes &&
      changes["current"] !== this.site.get("post_types.moderator_action")
    );
  },

  @computed("viewMode", "model.title_changes")
  titleDiff(viewMode) {
    if (viewMode === "side_by_side_markdown") {
      viewMode = "side_by_side";
    }
    return this.get("model.title_changes." + viewMode);
  },

  @observes("viewMode", "model.body_changes")
  bodyDiffChanged() {
    const viewMode = this.get("viewMode");
    const html = this.get(`model.body_changes.${viewMode}`);
    if (viewMode === "side_by_side_markdown") {
      this.set("bodyDiff", html);
    } else {
      const opts = {
        features: { editHistory: true },
        whiteListed: {
          editHistory: { custom: (tag, attr) => attr === "class" }
        }
      };

      return sanitizeAsync(html, opts).then(result =>
        this.set("bodyDiff", result)
      );
    }
  },

  actions: {
    loadFirstVersion() {
      this.refresh(this.get("model.post_id"), this.get("model.first_revision"));
    },
    loadPreviousVersion() {
      this.refresh(
        this.get("model.post_id"),
        this.get("model.previous_revision")
      );
    },
    loadNextVersion() {
      this.refresh(this.get("model.post_id"), this.get("model.next_revision"));
    },
    loadLastVersion() {
      this.refresh(this.get("model.post_id"), this.get("model.last_revision"));
    },

    hideVersion() {
      this.hide(this.get("model.post_id"), this.get("model.current_revision"));
    },
    showVersion() {
      this.show(this.get("model.post_id"), this.get("model.current_revision"));
    },

    editPost() {
      this.get("topicController").send("editPost", this.get("post"));
      this.send("closeModal");
    },

    revertToVersion() {
      this.revert(this.get("post"), this.get("model.current_revision"));
    },

    displayInline() {
      this.set("viewMode", "inline");
    },
    displaySideBySide() {
      this.set("viewMode", "side_by_side");
    },
    displaySideBySideMarkdown() {
      this.set("viewMode", "side_by_side_markdown");
    }
  }
});<|MERGE_RESOLUTION|>--- conflicted
+++ resolved
@@ -4,10 +4,7 @@
 import { propertyGreaterThan, propertyLessThan } from "discourse/lib/computed";
 import { on, observes } from "ember-addons/ember-computed-decorators";
 import { sanitizeAsync } from "discourse/lib/text";
-<<<<<<< HEAD
-=======
 import { iconHTML } from "discourse-common/lib/icon-library";
->>>>>>> c10941bb
 
 function customTagArray(fieldName) {
   return function() {
@@ -34,19 +31,12 @@
     }
   },
 
-<<<<<<< HEAD
-  previousFeaturedLink: Em.computed.alias(
-    "model.featured_link_changes.previous"
-  ),
-  currentFeaturedLink: Em.computed.alias("model.featured_link_changes.current"),
-=======
   previousFeaturedLink: Ember.computed.alias(
     "model.featured_link_changes.previous"
   ),
   currentFeaturedLink: Ember.computed.alias(
     "model.featured_link_changes.current"
   ),
->>>>>>> c10941bb
 
   previousTagChanges: customTagArray("model.tags_changes.previous"),
   currentTagChanges: customTagArray("model.tags_changes.current"),
@@ -57,10 +47,7 @@
       "post.revisions.controls.comparing_previous_to_current_out_of_total",
       {
         previous,
-<<<<<<< HEAD
-=======
         icon: iconHTML("arrows-alt-h"),
->>>>>>> c10941bb
         current,
         total
       }
@@ -203,44 +190,26 @@
     }
   },
 
-<<<<<<< HEAD
-  displayingInline: Em.computed.equal("viewMode", "inline"),
-  displayingSideBySide: Em.computed.equal("viewMode", "side_by_side"),
-  displayingSideBySideMarkdown: Em.computed.equal(
-=======
   displayingInline: Ember.computed.equal("viewMode", "inline"),
   displayingSideBySide: Ember.computed.equal("viewMode", "side_by_side"),
   displayingSideBySideMarkdown: Ember.computed.equal(
->>>>>>> c10941bb
     "viewMode",
     "side_by_side_markdown"
   ),
 
   @computed("displayingInline")
   inlineClass(displayingInline) {
-<<<<<<< HEAD
-    return displayingInline ? "btn-primary" : "";
-=======
     return displayingInline ? "btn-danger" : "btn-flat";
->>>>>>> c10941bb
   },
 
   @computed("displayingSideBySide")
   sideBySideClass(displayingSideBySide) {
-<<<<<<< HEAD
-    return displayingSideBySide ? "btn-primary" : "";
-=======
     return displayingSideBySide ? "btn-danger" : "btn-flat";
->>>>>>> c10941bb
   },
 
   @computed("displayingSideBySideMarkdown")
   sideBySideMarkdownClass(displayingSideBySideMarkdown) {
-<<<<<<< HEAD
-    return displayingSideBySideMarkdown ? "btn-primary" : "";
-=======
     return displayingSideBySideMarkdown ? "btn-danger" : "btn-flat";
->>>>>>> c10941bb
   },
 
   @computed("model.category_id_changes")
