--- conflicted
+++ resolved
@@ -9,29 +9,19 @@
   @action
   save() {
     this.set("saving", true);
+    const group = this.model;
 
-<<<<<<< HEAD
-      popupAutomaticMembershipAlert(
-        group.id,
-        group.automatic_membership_email_domains
-      );
+    popupAutomaticMembershipAlert(
+      group.id,
+      group.automatic_membership_email_domains
+    );
 
-      group
-        .create()
-        .then(() => {
-          this.transitionToRoute("group.members", group.name);
-        })
-        .catch(popupAjaxError)
-        .finally(() => this.set("saving", false));
-    }
-=======
-    this.model
+    group
       .create()
       .then(() => {
-        this.transitionToRoute("group.members", this.model.name);
+        this.transitionToRoute("group.members", group.name);
       })
       .catch(popupAjaxError)
       .finally(() => this.set("saving", false));
->>>>>>> 576872a2
   }
 });