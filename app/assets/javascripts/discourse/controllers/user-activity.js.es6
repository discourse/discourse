--- conflicted
+++ resolved
@@ -10,15 +10,9 @@
   _showFooter: function() {
     var showFooter;
     if (this.get("userActionType")) {
-<<<<<<< HEAD
-      const stat = _.find(this.get("model.stats"), {
-        action_type: this.get("userActionType")
-      });
-=======
       const stat = (this.get("model.stats") || []).find(
         s => s.action_type === this.get("userActionType")
       );
->>>>>>> c10941bb
       showFooter = stat && stat.count <= this.get("model.stream.itemsLoaded");
     } else {
       showFooter =
