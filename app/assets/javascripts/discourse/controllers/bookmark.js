--- conflicted
+++ resolved
@@ -46,11 +46,8 @@
   customReminderTime: null,
   lastCustomReminderDate: null,
   lastCustomReminderTime: null,
-<<<<<<< HEAD
   mouseTrap: null,
-=======
   userTimezone: null,
->>>>>>> 39321526
 
   onShow() {
     this.setProperties({
