import discourseComputed from "discourse-common/utils/decorators";
import { alias, not, gt, empty, notEmpty, equal } from "@ember/object/computed";
import { inject } from "@ember/controller";
import DiscoveryController from "discourse/controllers/discovery";
import { queryParams } from "discourse/controllers/discovery-sortable";
import BulkTopicSelection from "discourse/mixins/bulk-topic-selection";
import { endWith } from "discourse/lib/computed";
import showModal from "discourse/lib/show-modal";
import { userPath } from "discourse/lib/url";
import TopicList from "discourse/models/topic-list";
<<<<<<< HEAD
=======
import computed from "ember-addons/ember-computed-decorators";
import Topic from "discourse/models/topic";
>>>>>>> d74546f5

const controllerOpts = {
  discovery: inject(),
  discoveryTopics: inject("discovery/topics"),

  period: null,

  canStar: alias("currentUser.id"),
  showTopicPostBadges: not("discoveryTopics.new"),
  redirectedReason: alias("currentUser.redirected_to_top.reason"),

  order: "default",
  ascending: false,
  expandGloballyPinned: false,
  expandAllPinned: false,

  resetParams() {
    Object.keys(this.get("model.params") || {}).forEach(key => {
      // controllerOpts contains the default values for parameters, so use them. They might be null.
      this.set(key, controllerOpts[key]);
    });
  },

  actions: {
    changeSort(sortBy) {
      if (sortBy === this.order) {
        this.toggleProperty("ascending");
      } else {
        this.setProperties({ order: sortBy, ascending: false });
      }

      this.model.refreshSort(sortBy, this.ascending);
    },

    // Show newly inserted topics
    showInserted() {
      const tracker = this.topicTrackingState;

      // Move inserted into topics
      this.model.loadBefore(tracker.get("newIncoming"), true);
      tracker.resetTracking();
      return false;
    },

    refresh() {
      const filter = this.get("model.filter");
      this.resetParams();

      // Don't refresh if we're still loading
      if (this.get("discovery.loading")) {
        return;
      }

      // If we `send('loading')` here, due to returning true it bubbles up to the
      // router and ember throws an error due to missing `handlerInfos`.
      // Lesson learned: Don't call `loading` yourself.
      this.set("discovery.loading", true);

      this.topicTrackingState.resetTracking();
      this.store.findFiltered("topicList", { filter }).then(list => {
        TopicList.hideUniformCategory(list, this.category);

        this.setProperties({ model: list });
        this.resetSelected();

        if (this.topicTrackingState) {
          this.topicTrackingState.sync(list, filter);
        }

        this.send("loadingComplete");
      });
    },

    resetNew() {
      this.topicTrackingState.resetNew();
      Topic.resetNew().then(() => this.send("refresh"));
    },

    dismissReadPosts() {
      showModal("dismiss-read", { title: "topics.bulk.dismiss_read" });
    }
  },

  isFilterPage: function(filter, filterType) {
    if (!filter) {
      return false;
    }
    return filter.match(new RegExp(filterType + "$", "gi")) ? true : false;
  },

  @discourseComputed("model.filter", "model.topics.length")
  showDismissRead(filter, topicsLength) {
    return this.isFilterPage(filter, "unread") && topicsLength > 0;
  },

  @discourseComputed("model.filter", "model.topics.length")
  showResetNew(filter, topicsLength) {
    return filter === "new" && topicsLength > 0;
  },

  @discourseComputed("model.filter", "model.topics.length")
  showDismissAtTop(filter, topicsLength) {
    return (
      (this.isFilterPage(filter, "new") ||
        this.isFilterPage(filter, "unread")) &&
      topicsLength >= 15
    );
  },

  hasTopics: gt("model.topics.length", 0),
  allLoaded: empty("model.more_topics_url"),
  latest: endWith("model.filter", "latest"),
  new: endWith("model.filter", "new"),
  top: notEmpty("period"),
  yearly: equal("period", "yearly"),
  quarterly: equal("period", "quarterly"),
  monthly: equal("period", "monthly"),
  weekly: equal("period", "weekly"),
  daily: equal("period", "daily"),

  @discourseComputed("allLoaded", "model.topics.length")
  footerMessage(allLoaded, topicsLength) {
    if (!allLoaded) return;

    const category = this.category;
    if (category) {
      return I18n.t("topics.bottom.category", {
        category: category.get("name")
      });
    } else {
      const split = (this.get("model.filter") || "").split("/");
      if (topicsLength === 0) {
        return I18n.t("topics.none." + split[0], {
          category: split[1]
        });
      } else {
        return I18n.t("topics.bottom." + split[0], {
          category: split[1]
        });
      }
    }
  },

  @discourseComputed("allLoaded", "model.topics.length")
  footerEducation(allLoaded, topicsLength) {
    if (!allLoaded || topicsLength > 0 || !this.currentUser) {
      return;
    }

    const segments = (this.get("model.filter") || "").split("/");

    const tab = segments[segments.length - 1];
    if (tab !== "new" && tab !== "unread") {
      return;
    }

    return I18n.t("topics.none.educate." + tab, {
      userPrefsUrl: userPath(
        `${this.currentUser.get("username_lower")}/preferences`
      )
    });
  }
};

Object.keys(queryParams).forEach(function(p) {
  // If we don't have a default value, initialize it to null
  if (typeof controllerOpts[p] === "undefined") {
    controllerOpts[p] = null;
  }
});

export default DiscoveryController.extend(controllerOpts, BulkTopicSelection);<|MERGE_RESOLUTION|>--- conflicted
+++ resolved
@@ -8,11 +8,7 @@
 import showModal from "discourse/lib/show-modal";
 import { userPath } from "discourse/lib/url";
 import TopicList from "discourse/models/topic-list";
-<<<<<<< HEAD
-=======
-import computed from "ember-addons/ember-computed-decorators";
 import Topic from "discourse/models/topic";
->>>>>>> d74546f5
 
 const controllerOpts = {
   discovery: inject(),
