import DiscourseURL from "discourse/lib/url";
import Quote from "discourse/lib/quote";
import Draft from "discourse/models/draft";
import Composer from "discourse/models/composer";
import {
  default as computed,
  observes,
  on
} from "ember-addons/ember-computed-decorators";
import InputValidation from "discourse/models/input-validation";
import { getOwner } from "discourse-common/lib/get-owner";
import {
  escapeExpression,
  uploadIcon,
  authorizesOneOrMoreExtensions
} from "discourse/lib/utilities";
import { emojiUnescape } from "discourse/lib/text";
import { shortDate } from "discourse/lib/formatter";
<<<<<<< HEAD
=======
import { SAVE_LABELS, SAVE_ICONS } from "discourse/models/composer";
>>>>>>> c10941bb

function loadDraft(store, opts) {
  opts = opts || {};

  let draft = opts.draft;
  const draftKey = opts.draftKey;
  const draftSequence = opts.draftSequence;

  try {
    if (draft && typeof draft === "string") {
      draft = JSON.parse(draft);
    }
  } catch (error) {
    draft = null;
    Draft.clear(draftKey, draftSequence);
  }
  if (
    draft &&
    ((draft.title && draft.title !== "") || (draft.reply && draft.reply !== ""))
  ) {
    const composer = store.createRecord("composer");
    composer.open({
      draftKey,
      draftSequence,
      action: draft.action,
      title: draft.title,
      categoryId: draft.categoryId || opts.categoryId,
      postId: draft.postId,
      archetypeId: draft.archetypeId,
      reply: draft.reply,
      metaData: draft.metaData,
      usernames: draft.usernames,
      draft: true,
      composerState: Composer.DRAFT,
      composerTime: draft.composerTime,
      typingTime: draft.typingTime,
      whisper: draft.whisper,
      tags: draft.tags,
      noBump: draft.noBump
    });
    return composer;
  }
}

const _popupMenuOptionsCallbacks = [];

<<<<<<< HEAD
=======
let _checkDraftPopup = !Ember.testing;

export function toggleCheckDraftPopup(enabled) {
  _checkDraftPopup = enabled;
}

>>>>>>> c10941bb
export function clearPopupMenuOptionsCallback() {
  _popupMenuOptionsCallbacks.length = 0;
}

export function addPopupMenuOptionsCallback(callback) {
  _popupMenuOptionsCallbacks.push(callback);
}

export default Ember.Controller.extend({
  topicController: Ember.inject.controller("topic"),
  application: Ember.inject.controller(),

<<<<<<< HEAD
  replyAsNewTopicDraft: Em.computed.equal(
    "model.draftKey",
    Composer.REPLY_AS_NEW_TOPIC_KEY
  ),
  replyAsNewPrivateMessageDraft: Em.computed.equal(
=======
  replyAsNewTopicDraft: Ember.computed.equal(
    "model.draftKey",
    Composer.REPLY_AS_NEW_TOPIC_KEY
  ),
  replyAsNewPrivateMessageDraft: Ember.computed.equal(
>>>>>>> c10941bb
    "model.draftKey",
    Composer.REPLY_AS_NEW_PRIVATE_MESSAGE_KEY
  ),
  checkedMessages: false,
  messageCount: null,
  showEditReason: false,
  editReason: null,
  scopedCategoryId: null,
  lastValidatedAt: null,
  isUploading: false,
  allowUpload: false,
  uploadIcon: "upload",
  topic: null,
  linkLookup: null,
  showPreview: true,
  forcePreview: Ember.computed.and("site.mobileView", "showPreview"),
<<<<<<< HEAD
  whisperOrUnlistTopic: Ember.computed.or("model.whisper", "model.unlistTopic"),
=======
  whisperOrUnlistTopic: Ember.computed.or("isWhispering", "model.unlistTopic"),
>>>>>>> c10941bb
  categories: Ember.computed.alias("site.categoriesList"),

  @on("init")
  _setupPreview() {
    const val = this.site.mobileView
      ? false
      : this.keyValueStore.get("composer.showPreview") || "true";
    this.set("showPreview", val === "true");
  },

  @computed("showPreview")
  toggleText: function(showPreview) {
    return showPreview
      ? I18n.t("composer.hide_preview")
      : I18n.t("composer.show_preview");
  },

  @observes("showPreview")
  showPreviewChanged() {
    if (!this.site.mobileView) {
      this.keyValueStore.set({
        key: "composer.showPreview",
        value: this.get("showPreview")
      });
    }
  },

  @computed(
    "model.replyingToTopic",
    "model.creatingPrivateMessage",
    "model.targetUsernames"
  )
  focusTarget(replyingToTopic, creatingPM, usernames) {
    if (this.capabilities.isIOS) {
      return "none";
    }

    // Focus on usernames if it's blank or if it's just you
    usernames = usernames || "";
    if (
      (creatingPM && usernames.length === 0) ||
      usernames === this.currentUser.get("username")
    ) {
      return "usernames";
    }

    if (replyingToTopic) {
      return "reply";
    }

    return "title";
  },

  showToolbar: Ember.computed({
    get() {
      const keyValueStore = getOwner(this).lookup("key-value-store:main");
      const storedVal = keyValueStore.get("toolbar-enabled");
      if (this._toolbarEnabled === undefined && storedVal === undefined) {
        // iPhone 6 is 375, anything narrower and toolbar should
        // be default disabled.
        // That said we should remember the state
        this._toolbarEnabled =
          $(window).width() > 370 && !this.capabilities.isAndroid;
      }
      return this._toolbarEnabled || storedVal === "true";
    },
    set(key, val) {
      const keyValueStore = getOwner(this).lookup("key-value-store:main");
      this._toolbarEnabled = val;
      keyValueStore.set({
        key: "toolbar-enabled",
        value: val ? "true" : "false"
      });
      return val;
    }
  }),

  topicModel: Ember.computed.alias("topicController.model"),

  @computed("model.canEditTitle", "model.creatingPrivateMessage")
  canEditTags(canEditTitle, creatingPrivateMessage) {
    return (
      this.site.get("can_tag_topics") &&
      canEditTitle &&
      !creatingPrivateMessage &&
      (!this.get("model.topic.isPrivateMessage") ||
        this.site.get("can_tag_pms"))
    );
<<<<<<< HEAD
  },

  @computed("model.whisper", "model.unlistTopic")
  whisperOrUnlistTopicText(whisper, unlistTopic) {
    if (whisper) {
      return I18n.t("composer.whisper");
    } else if (unlistTopic) {
      return I18n.t("composer.unlist");
    }
=======
>>>>>>> c10941bb
  },

  @computed
  isStaffUser() {
    const currentUser = this.currentUser;
    return currentUser && currentUser.get("staff");
<<<<<<< HEAD
  },

  canUnlistTopic: Em.computed.and("model.creatingTopic", "isStaffUser"),

  @computed("canWhisper", "model.whisper")
  showWhisperToggle(canWhisper, isWhisper) {
    return canWhisper && !isWhisper;
=======
  },

  canUnlistTopic: Ember.computed.and("model.creatingTopic", "isStaffUser"),

  @computed("canWhisper", "replyingToWhisper")
  showWhisperToggle(canWhisper, replyingToWhisper) {
    return canWhisper && !replyingToWhisper;
  },

  @computed("model.post")
  replyingToWhisper(repliedToPost) {
    return (
      repliedToPost &&
      repliedToPost.get("post_type") === this.site.post_types.whisper
    );
  },

  @computed("replyingToWhisper", "model.whisper")
  isWhispering(replyingToWhisper, whisper) {
    return replyingToWhisper || whisper;
  },

  @computed("model.action", "isWhispering")
  saveIcon(action, isWhispering) {
    if (isWhispering) {
      return "far-eye-slash";
    }
    return SAVE_ICONS[action];
  },

  @computed("model.action", "isWhispering", "model.editConflict")
  saveLabel(action, isWhispering, editConflict) {
    if (editConflict) {
      return "composer.overwrite_edit";
    } else if (isWhispering) {
      return "composer.create_whisper";
    }
    return SAVE_LABELS[action];
>>>>>>> c10941bb
  },

  @computed("isStaffUser", "model.action")
  canWhisper(isStaffUser, action) {
    return (
      this.siteSettings.enable_whispers &&
      isStaffUser &&
      Composer.REPLY === action
    );
  },

  _setupPopupMenuOption(callback) {
    let option = callback();

    if (option.condition) {
      option.condition = this.get(option.condition);
    } else {
      option.condition = true;
    }

    return option;
  },

  @computed("model.composeState", "model.creatingTopic", "model.post")
  popupMenuOptions(composeState) {
<<<<<<< HEAD
    if (composeState === "open") {
=======
    if (composeState === "open" || composeState === "fullscreen") {
>>>>>>> c10941bb
      let options = [];

      options.push(
        this._setupPopupMenuOption(() => {
          return {
            action: "toggleInvisible",
<<<<<<< HEAD
            icon: "eye-slash",
=======
            icon: "far-eye-slash",
>>>>>>> c10941bb
            label: "composer.toggle_unlisted",
            condition: "canUnlistTopic"
          };
        })
      );

      options.push(
        this._setupPopupMenuOption(() => {
          return {
            action: "toggleWhisper",
<<<<<<< HEAD
            icon: "eye-slash",
=======
            icon: "far-eye-slash",
>>>>>>> c10941bb
            label: "composer.toggle_whisper",
            condition: "showWhisperToggle"
          };
        })
      );

      return options.concat(
        _popupMenuOptionsCallbacks.map(callback => {
          return this._setupPopupMenuOption(callback);
        })
      );
    }
  },

  showWarning: function() {
    if (!Discourse.User.currentProp("staff")) {
      return false;
    }

    var usernames = this.get("model.targetUsernames");
    var hasTargetGroups = this.get("model.hasTargetGroups");

    // We need exactly one user to issue a warning
    if (
      Ember.isEmpty(usernames) ||
      usernames.split(",").length !== 1 ||
      hasTargetGroups
    ) {
      return false;
    }
    return this.get("model.creatingPrivateMessage");
  }.property("model.creatingPrivateMessage", "model.targetUsernames"),

  @computed("model.topic")
  draftTitle(topic) {
    return emojiUnescape(escapeExpression(topic.get("title")));
  },

  @computed
  allowUpload() {
    return authorizesOneOrMoreExtensions();
  },

  @computed()
  uploadIcon: () => uploadIcon(),

  actions: {
<<<<<<< HEAD
=======
    togglePreview() {
      this.toggleProperty("showPreview");
    },

    closeComposer() {
      this.close();
    },

    openComposer(options, post, topic) {
      this.open(options).then(() => {
        let url;
        if (post) url = post.get("url");
        if (!post && topic) url = topic.get("url");

        let topicTitle;
        if (topic) topicTitle = topic.get("title");

        if (!url || !topicTitle) return;

        url = `${location.protocol}//${location.host}${url}`;
        const link = `[${Handlebars.escapeExpression(topicTitle)}](${url})`;
        const continueDiscussion = I18n.t("post.continue_discussion", {
          postLink: link
        });

        const reply = this.get("model.reply");
        if (!reply || !reply.includes(continueDiscussion)) {
          this.get("model").prependText(continueDiscussion, {
            new_line: true
          });
        }
      });
    },

>>>>>>> c10941bb
    cancelUpload() {
      this.set("model.uploadCancelled", true);
    },

    onPopupMenuAction(action) {
      this.send(action);
    },

    storeToolbarState(toolbarEvent) {
      this.set("toolbarEvent", toolbarEvent);
    },
<<<<<<< HEAD

    togglePreview() {
      this.toggleProperty("showPreview");
    },
=======
>>>>>>> c10941bb

    typed() {
      this.checkReplyLength();
      this.get("model").typing();
    },

    cancelled() {
      this.send("hitEsc");
    },

    addLinkLookup(linkLookup) {
      this.set("linkLookup", linkLookup);
    },

    afterRefresh($preview) {
      const topic = this.get("model.topic");
      const linkLookup = this.get("linkLookup");
      if (!topic || !linkLookup) {
        return;
      }

      // Don't check if there's only one post
      if (topic.get("posts_count") === 1) {
        return;
      }

      const post = this.get("model.post");
      const $links = $("a[href]", $preview);
      $links.each((idx, l) => {
        const href = $(l).prop("href");
        if (href && href.length) {
          const [warn, info] = linkLookup.check(post, href);

          if (warn) {
            const body = I18n.t("composer.duplicate_link", {
              domain: info.domain,
              username: info.username,
              post_url: topic.urlForPostNumber(info.post_number),
              ago: shortDate(info.posted_at)
            });
            this.appEvents.trigger("composer-messages:create", {
              extraClass: "custom-body",
              templateName: "custom-body",
              body
            });
            return false;
          }
        }
        return true;
      });
    },

    toggleWhisper() {
      this.toggleProperty("model.whisper");
    },

    toggleInvisible() {
      this.toggleProperty("model.unlistTopic");
    },

    toggleToolbar() {
      this.toggleProperty("showToolbar");
    },

    // Toggle the reply view
    toggle() {
      this.closeAutocomplete();
<<<<<<< HEAD

      if (
        Ember.isEmpty(this.get("model.reply")) &&
        Ember.isEmpty(this.get("model.title"))
      ) {
        this.close();
      } else {
        if (this.get("model.composeState") === Composer.OPEN) {
          this.shrink();
        } else {
          this.cancelComposer();
        }
      }

=======

      if (
        Ember.isEmpty(this.get("model.reply")) &&
        Ember.isEmpty(this.get("model.title"))
      ) {
        this.close();
      } else {
        if (
          this.get("model.composeState") === Composer.OPEN ||
          this.get("model.composeState") === Composer.FULLSCREEN
        ) {
          this.shrink();
        } else {
          this.cancelComposer();
        }
      }

      return false;
    },

    fullscreenComposer() {
      this.toggleFullscreen();
>>>>>>> c10941bb
      return false;
    },

    // Import a quote from the post
    importQuote(toolbarEvent) {
      const postStream = this.get("topic.postStream");
      let postId = this.get("model.post.id");

      // If there is no current post, use the first post id from the stream
      if (!postId && postStream) {
        postId = postStream.get("stream.firstObject");
      }

      // If we're editing a post, fetch the reply when importing a quote
      if (this.get("model.editingPost")) {
        const replyToPostNumber = this.get("model.post.reply_to_post_number");
        if (replyToPostNumber) {
          const replyPost = postStream
            .get("posts")
            .findBy("post_number", replyToPostNumber);
          if (replyPost) {
            postId = replyPost.get("id");
          }
        }
      }

      if (postId) {
        this.set("model.loading", true);
        const composer = this;

        return this.store.find("post", postId).then(function(post) {
          const quote = Quote.build(post, post.get("raw"), {
            raw: true,
            full: true
          });
          toolbarEvent.addText(quote);
          composer.set("model.loading", false);
        });
      }
    },

    cancel() {
      this.cancelComposer();
    },

    save() {
      this.save();
    },

    displayEditReason() {
      this.set("showEditReason", true);
    },

    hitEsc() {
      if (Ember.$(".emoji-picker-modal.fadeIn").length === 1) {
        this.appEvents.trigger("emoji-picker:close");
        return;
      }

      if ((this.get("messageCount") || 0) > 0) {
        this.appEvents.trigger("composer-messages:close");
        return;
      }

<<<<<<< HEAD
      if (this.get("model.viewOpen")) {
=======
      if (this.get("model.viewOpen") || this.get("model.viewFullscreen")) {
>>>>>>> c10941bb
        this.shrink();
      }
    },

    openIfDraft() {
      if (this.get("model.viewDraft")) {
        this.set("model.composeState", Composer.OPEN);
      }
    },

    groupsMentioned(groups) {
      if (
        !this.get("model.creatingPrivateMessage") &&
        !this.get("model.topic.isPrivateMessage")
      ) {
        groups.forEach(group => {
          let body;

          if (group.max_mentions < group.user_count) {
            body = I18n.t("composer.group_mentioned_limit", {
              group: "@" + group.name,
              max: group.max_mentions,
              group_link: Discourse.getURL(`/groups/${group.name}/members`)
            });
          } else {
            body = I18n.t("composer.group_mentioned", {
              group: "@" + group.name,
              count: group.user_count,
              group_link: Discourse.getURL(`/groups/${group.name}/members`)
            });
          }

          this.appEvents.trigger("composer-messages:create", {
            extraClass: "custom-body",
            templateName: "custom-body",
            body
          });
        });
      }
    },

    cannotSeeMention(mentions) {
      mentions.forEach(mention => {
        const translation = this.get("model.topic.isPrivateMessage")
          ? "composer.cannot_see_mention.private"
          : "composer.cannot_see_mention.category";
        const body = I18n.t(translation, {
          username: "@" + mention.name
        });
        this.appEvents.trigger("composer-messages:create", {
          extraClass: "custom-body",
          templateName: "custom-body",
          body
        });
      });
    }
  },

  disableSubmit: Ember.computed.or("model.loading", "isUploading"),

  save(force) {
    if (this.get("disableSubmit")) return;

    // Clear the warning state if we're not showing the checkbox anymore
    if (!this.get("showWarning")) {
      this.set("model.isWarning", false);
    }

    const composer = this.get("model");

    if (composer.get("cantSubmitPost")) {
      this.set("lastValidatedAt", Date.now());
      return;
    }

    composer.set("disableDrafts", true);

    // for now handle a very narrow use case
    // if we are replying to a topic AND not on the topic pop the window up
    if (!force && composer.get("replyingToTopic")) {
      const currentTopic = this.get("topicModel");

      if (!currentTopic) {
        this.save(true);
        return;
      }

      if (currentTopic.get("id") !== composer.get("topic.id")) {
        const message = I18n.t("composer.posting_not_on_topic");

        let buttons = [
          {
            label: I18n.t("composer.cancel"),
            class: "d-modal-cancel",
            link: true
          }
        ];

        buttons.push({
          label:
            I18n.t("composer.reply_here") +
            "<br/><div class='topic-title overflow-ellipsis'>" +
            currentTopic.get("fancyTitle") +
            "</div>",
          class: "btn btn-reply-here",
          callback: () => {
            composer.set("topic", currentTopic);
            composer.set("post", null);
            this.save(true);
          }
        });

        buttons.push({
          label:
            I18n.t("composer.reply_original") +
            "<br/><div class='topic-title overflow-ellipsis'>" +
            this.get("model.topic.fancyTitle") +
            "</div>",
          class: "btn-primary btn-reply-on-original",
          callback: () => this.save(true)
        });

        bootbox.dialog(message, buttons, { classes: "reply-where-modal" });
        return;
      }
    }

    var staged = false;

    // TODO: This should not happen in model
    const imageSizes = {};
    $("#reply-control .d-editor-preview img").each((i, e) => {
      const $img = $(e);
      const src = $img.prop("src");

      if (src && src.length) {
        imageSizes[src] = { width: $img.width(), height: $img.height() };
      }
    });

    const promise = composer
      .save({ imageSizes, editReason: this.get("editReason") })
      .then(result => {
        if (result.responseJson.action === "enqueued") {
          this.send("postWasEnqueued", result.responseJson);
          this.destroyDraft();
          this.close();
          this.appEvents.trigger("post-stream:refresh");
          return result;
        }

        // If user "created a new topic/post" or "replied as a new topic" successfully, remove the draft.
        if (
          result.responseJson.action === "create_post" ||
          this.get("replyAsNewTopicDraft") ||
          this.get("replyAsNewPrivateMessageDraft")
        ) {
          this.destroyDraft();
        }
        if (this.get("model.editingPost")) {
          this.appEvents.trigger("post-stream:refresh", {
            id: parseInt(result.responseJson.id)
          });
          if (result.responseJson.post.post_number === 1) {
            this.appEvents.trigger(
              "header:update-topic",
              composer.get("topic")
            );
          }
        } else {
          this.appEvents.trigger("post-stream:refresh");
        }

        if (result.responseJson.action === "create_post") {
          this.appEvents.trigger("post:highlight", result.payload.post_number);
        }
        this.close();

        const currentUser = Discourse.User.current();
        if (composer.get("creatingTopic")) {
          currentUser.set("topic_count", currentUser.get("topic_count") + 1);
        } else {
          currentUser.set("reply_count", currentUser.get("reply_count") + 1);
        }

        const disableJumpReply = Discourse.User.currentProp(
          "disable_jump_reply"
        );
        if (!composer.get("replyingToTopic") || !disableJumpReply) {
          const post = result.target;
          if (post && !staged) {
            DiscourseURL.routeTo(post.get("url"));
          }
        }
      })
      .catch(error => {
        composer.set("disableDrafts", false);
        this.appEvents.one("composer:will-open", () => bootbox.alert(error));
      });

    if (
      this.get("application.currentRouteName").split(".")[0] === "topic" &&
      composer.get("topic.id") === this.get("topicModel.id")
    ) {
      staged = composer.get("stagedPost");
    }

    this.appEvents.trigger("post-stream:posted", staged);

    this.messageBus.pause();
    promise.finally(() => this.messageBus.resume());

    return promise;
  },

  // Notify the composer messages controller that a reply has been typed. Some
  // messages only appear after typing.
  checkReplyLength() {
    if (!Ember.isEmpty("model.reply")) {
      this.appEvents.trigger("composer:typed-reply");
    }
  },

  /**
    Open the composer view

    @method open
    @param {Object} opts Options for creating a post
      @param {String} opts.action The action we're performing: edit, reply or createTopic
      @param {Discourse.Post} [opts.post] The post we're replying to
      @param {Discourse.Topic} [opts.topic] The topic we're replying to
      @param {String} [opts.quote] If we're opening a reply from a quote, the quote we're making
  **/
  open(opts) {
    opts = opts || {};

    if (!opts.draftKey) {
<<<<<<< HEAD
      alert("composer was opened without a draft key");
=======
>>>>>>> c10941bb
      throw new Error("composer opened without a proper draft key");
    }

    const self = this;
    let composerModel = this.get("model");

    if (
      opts.ignoreIfChanged &&
      composerModel &&
      composerModel.composeState !== Composer.CLOSED
    ) {
      return;
    }

    this.setProperties({
      showEditReason: false,
      editReason: null,
      scopedCategoryId: null
    });

<<<<<<< HEAD
    // If we show the subcategory list, scope the categories drop down to
    // the category we opened the composer with.
    if (opts.categoryId && opts.draftKey !== "reply_as_new_topic") {
      const category = this.site.categories.findBy("id", opts.categoryId);
      if (
        category &&
        (category.get("show_subcategory_list") ||
          category.get("parentCategory.show_subcategory_list"))
      ) {
=======
    // Scope the categories drop down to the category we opened the composer with.
    if (opts.categoryId && opts.draftKey !== "reply_as_new_topic") {
      const category = this.site.categories.findBy("id", opts.categoryId);
      if (category) {
>>>>>>> c10941bb
        this.set("scopedCategoryId", opts.categoryId);
      }
    }

    // If we want a different draft than the current composer, close it and clear our model.
    if (
      composerModel &&
      opts.draftKey !== composerModel.draftKey &&
      composerModel.composeState === Composer.DRAFT
    ) {
      this.close();
      composerModel = null;
    }

    return new Ember.RSVP.Promise(function(resolve, reject) {
      if (composerModel && composerModel.get("replyDirty")) {
        // If we're already open, we don't have to do anything
        if (
          composerModel.get("composeState") === Composer.OPEN &&
          composerModel.get("draftKey") === opts.draftKey &&
          !opts.action
        ) {
          return resolve();
        }

        // If it's the same draft, just open it up again.
        if (
          composerModel.get("composeState") === Composer.DRAFT &&
          composerModel.get("draftKey") === opts.draftKey
        ) {
          composerModel.set("composeState", Composer.OPEN);
          if (!opts.action) return resolve();
        }

        // If it's a different draft, cancel it and try opening again.
        return self
          .cancelComposer()
          .then(function() {
            return self.open(opts);
          })
          .then(resolve, reject);
<<<<<<< HEAD
      }

      // we need a draft sequence for the composer to work
      if (opts.draftSequence === undefined) {
        return Draft.get(opts.draftKey)
          .then(function(data) {
            opts.draftSequence = data.draft_sequence;
            opts.draft = data.draft;
            self._setModel(composerModel, opts);
          })
          .then(resolve, reject);
=======
>>>>>>> c10941bb
      }

      if (composerModel) {
        if (composerModel.get("action") !== opts.action) {
          composerModel.setProperties({ unlistTopic: false, whisper: false });
        }
      }

      // we need a draft sequence for the composer to work
      if (opts.draftSequence === undefined) {
        return Draft.get(opts.draftKey)
          .then(data => {
            if (opts.skipDraftCheck) {
              data.draft = undefined;
              return data;
            }

            return self.confirmDraftAbandon(data);
          })
          .then(data => {
            if (!opts.draft && data.draft) {
              opts.draft = data.draft;
            }
            opts.draftSequence = data.draft_sequence;
            self._setModel(composerModel, opts);
          })
          .then(resolve, reject);
      }
      // otherwise, do the draft check async
      else if (!opts.draft && !opts.skipDraftCheck) {
        Draft.get(opts.draftKey)
          .then(data => self.confirmDraftAbandon(data))
          .then(data => {
            if (data.draft) {
              opts.draft = data.draft;
              opts.draftSequence = data.draft_sequence;
              self.open(opts);
            }
          });
      }

      self._setModel(composerModel, opts);
      resolve();
    });
  },

  // Given a potential instance and options, set the model for this composer.
  _setModel(composerModel, opts) {
    this.set("linkLookup", null);

    if (opts.draft) {
      composerModel = loadDraft(this.store, opts);
      if (composerModel) {
        composerModel.set("topic", opts.topic);
      }
    } else {
      composerModel = composerModel || this.store.createRecord("composer");
      composerModel.open(opts);
    }

    this.set("model", composerModel);
    composerModel.set("composeState", Composer.OPEN);
    composerModel.set("isWarning", false);

    if (opts.usernames) {
      this.set("model.targetUsernames", opts.usernames);
    }

    if (
      opts.topicTitle &&
      opts.topicTitle.length <= this.siteSettings.max_topic_title_length
    ) {
      this.set("model.title", escapeExpression(opts.topicTitle));
    }

    if (opts.topicCategoryId) {
      this.set("model.categoryId", opts.topicCategoryId);
    }

    if (
      opts.topicTags &&
      !this.site.mobileView &&
      this.site.get("can_tag_topics")
    ) {
      const self = this;
      let tags = escapeExpression(opts.topicTags)
        .split(",")
        .slice(0, self.siteSettings.max_tags_per_topic);
      tags.forEach(function(tag, index, array) {
        array[index] = tag.substring(0, self.siteSettings.max_tag_length);
      });
      self.set("model.tags", tags);
    }

    if (opts.topicBody) {
      this.set("model.reply", opts.topicBody);
    }
  },

  // View a new reply we've made
  viewNewReply() {
    DiscourseURL.routeTo(this.get("model.createdPost.url"));
    this.close();
    return false;
  },

  destroyDraft() {
    const key = this.get("model.draftKey");
    if (key) {
      if (key === "new_topic") {
        this.send("clearTopicDraft");
      }

      Draft.clear(key, this.get("model.draftSequence")).then(() => {
        this.appEvents.trigger("draft:destroyed", key);
      });
    }
  },

<<<<<<< HEAD
=======
  confirmDraftAbandon(data) {
    if (!data.draft) {
      return data;
    }

    // do not show abandon dialog if old draft is clean
    const draft = JSON.parse(data.draft);
    if (draft.reply === draft.originalText) {
      data.draft = null;
      return data;
    }

    if (_checkDraftPopup) {
      return new Ember.RSVP.Promise(resolve => {
        bootbox.dialog(I18n.t("drafts.abandon.confirm"), [
          {
            label: I18n.t("drafts.abandon.no_value"),
            callback: () => resolve(data)
          },
          {
            label: I18n.t("drafts.abandon.yes_value"),
            class: "btn-danger",
            callback: () => {
              data.draft = null;
              resolve(data);
            }
          }
        ]);
      });
    } else {
      data.draft = null;
      return data;
    }
  },

>>>>>>> c10941bb
  cancelComposer() {
    return new Ember.RSVP.Promise(resolve => {
      if (this.get("model.hasMetaData") || this.get("model.replyDirty")) {
        bootbox.dialog(I18n.t("post.abandon.confirm"), [
          { label: I18n.t("post.abandon.no_value") },
          {
            label: I18n.t("post.abandon.yes_value"),
            class: "btn-danger",
            callback: result => {
              if (result) {
                this.destroyDraft();
                this.get("model").clearState();
                this.close();
                resolve();
              }
            }
          }
        ]);
      } else {
        // it is possible there is some sort of crazy draft with no body ... just give up on it
        this.destroyDraft();
        this.get("model").clearState();
        this.close();
        resolve();
      }
    });
  },

  shrink() {
    if (
      this.get("model.replyDirty") ||
      (this.get("model.canEditTitle") && this.get("model.titleDirty"))
    ) {
      this.collapse();
    } else {
      this.close();
    }
  },

  _saveDraft() {
    const model = this.get("model");
    if (model) {
      model.saveDraft();
    }
  },

  @observes("model.reply", "model.title")
  _shouldSaveDraft() {
    Ember.run.debounce(this, this._saveDraft, 2000);
  },

  @computed("model.categoryId", "lastValidatedAt")
  categoryValidation(categoryId, lastValidatedAt) {
    if (!this.siteSettings.allow_uncategorized_topics && !categoryId) {
      return InputValidation.create({
        failed: true,
        reason: I18n.t("composer.error.category_missing"),
        lastShownAt: lastValidatedAt
      });
    }
  },

  @computed("model.category", "model.tags", "lastValidatedAt")
  tagValidation(category, tags, lastValidatedAt) {
    const tagsArray = tags || [];
    if (
      this.site.get("can_tag_topics") &&
      category &&
      category.get("minimum_required_tags") > tagsArray.length
    ) {
      return InputValidation.create({
        failed: true,
        reason: I18n.t("composer.error.tags_missing", {
          count: category.get("minimum_required_tags")
        }),
        lastShownAt: lastValidatedAt
      });
    }
  },

  collapse() {
    this._saveDraft();
    this.set("model.composeState", Composer.DRAFT);
<<<<<<< HEAD
=======
  },

  toggleFullscreen() {
    this._saveDraft();
    if (this.get("model.composeState") === Composer.FULLSCREEN) {
      this.set("model.composeState", Composer.OPEN);
    } else {
      this.set("model.composeState", Composer.FULLSCREEN);
    }
>>>>>>> c10941bb
  },

  close() {
    // the 'fullscreen-composer' class is added to remove scrollbars from the
    // document while in fullscreen mode. If the composer is closed for any reason
    // this class should be removed
    $("html").removeClass("fullscreen-composer");
    this.setProperties({ model: null, lastValidatedAt: null });
  },

  closeAutocomplete() {
    $(".d-editor-input").autocomplete({ cancel: true });
  },

  canEdit: function() {
    return (
      this.get("model.action") === "edit" &&
      Discourse.User.current().get("can_edit")
    );
  }.property("model.action"),

  visible: function() {
    var state = this.get("model.composeState");
    return state && state !== "closed";
  }.property("model.composeState")
});<|MERGE_RESOLUTION|>--- conflicted
+++ resolved
@@ -16,10 +16,7 @@
 } from "discourse/lib/utilities";
 import { emojiUnescape } from "discourse/lib/text";
 import { shortDate } from "discourse/lib/formatter";
-<<<<<<< HEAD
-=======
 import { SAVE_LABELS, SAVE_ICONS } from "discourse/models/composer";
->>>>>>> c10941bb
 
 function loadDraft(store, opts) {
   opts = opts || {};
@@ -66,15 +63,12 @@
 
 const _popupMenuOptionsCallbacks = [];
 
-<<<<<<< HEAD
-=======
 let _checkDraftPopup = !Ember.testing;
 
 export function toggleCheckDraftPopup(enabled) {
   _checkDraftPopup = enabled;
 }
 
->>>>>>> c10941bb
 export function clearPopupMenuOptionsCallback() {
   _popupMenuOptionsCallbacks.length = 0;
 }
@@ -87,19 +81,11 @@
   topicController: Ember.inject.controller("topic"),
   application: Ember.inject.controller(),
 
-<<<<<<< HEAD
-  replyAsNewTopicDraft: Em.computed.equal(
-    "model.draftKey",
-    Composer.REPLY_AS_NEW_TOPIC_KEY
-  ),
-  replyAsNewPrivateMessageDraft: Em.computed.equal(
-=======
   replyAsNewTopicDraft: Ember.computed.equal(
     "model.draftKey",
     Composer.REPLY_AS_NEW_TOPIC_KEY
   ),
   replyAsNewPrivateMessageDraft: Ember.computed.equal(
->>>>>>> c10941bb
     "model.draftKey",
     Composer.REPLY_AS_NEW_PRIVATE_MESSAGE_KEY
   ),
@@ -116,11 +102,7 @@
   linkLookup: null,
   showPreview: true,
   forcePreview: Ember.computed.and("site.mobileView", "showPreview"),
-<<<<<<< HEAD
-  whisperOrUnlistTopic: Ember.computed.or("model.whisper", "model.unlistTopic"),
-=======
   whisperOrUnlistTopic: Ember.computed.or("isWhispering", "model.unlistTopic"),
->>>>>>> c10941bb
   categories: Ember.computed.alias("site.categoriesList"),
 
   @on("init")
@@ -209,33 +191,12 @@
       (!this.get("model.topic.isPrivateMessage") ||
         this.site.get("can_tag_pms"))
     );
-<<<<<<< HEAD
-  },
-
-  @computed("model.whisper", "model.unlistTopic")
-  whisperOrUnlistTopicText(whisper, unlistTopic) {
-    if (whisper) {
-      return I18n.t("composer.whisper");
-    } else if (unlistTopic) {
-      return I18n.t("composer.unlist");
-    }
-=======
->>>>>>> c10941bb
   },
 
   @computed
   isStaffUser() {
     const currentUser = this.currentUser;
     return currentUser && currentUser.get("staff");
-<<<<<<< HEAD
-  },
-
-  canUnlistTopic: Em.computed.and("model.creatingTopic", "isStaffUser"),
-
-  @computed("canWhisper", "model.whisper")
-  showWhisperToggle(canWhisper, isWhisper) {
-    return canWhisper && !isWhisper;
-=======
   },
 
   canUnlistTopic: Ember.computed.and("model.creatingTopic", "isStaffUser"),
@@ -274,7 +235,6 @@
       return "composer.create_whisper";
     }
     return SAVE_LABELS[action];
->>>>>>> c10941bb
   },
 
   @computed("isStaffUser", "model.action")
@@ -300,22 +260,14 @@
 
   @computed("model.composeState", "model.creatingTopic", "model.post")
   popupMenuOptions(composeState) {
-<<<<<<< HEAD
-    if (composeState === "open") {
-=======
     if (composeState === "open" || composeState === "fullscreen") {
->>>>>>> c10941bb
       let options = [];
 
       options.push(
         this._setupPopupMenuOption(() => {
           return {
             action: "toggleInvisible",
-<<<<<<< HEAD
-            icon: "eye-slash",
-=======
             icon: "far-eye-slash",
->>>>>>> c10941bb
             label: "composer.toggle_unlisted",
             condition: "canUnlistTopic"
           };
@@ -326,11 +278,7 @@
         this._setupPopupMenuOption(() => {
           return {
             action: "toggleWhisper",
-<<<<<<< HEAD
-            icon: "eye-slash",
-=======
             icon: "far-eye-slash",
->>>>>>> c10941bb
             label: "composer.toggle_whisper",
             condition: "showWhisperToggle"
           };
@@ -378,8 +326,6 @@
   uploadIcon: () => uploadIcon(),
 
   actions: {
-<<<<<<< HEAD
-=======
     togglePreview() {
       this.toggleProperty("showPreview");
     },
@@ -414,7 +360,6 @@
       });
     },
 
->>>>>>> c10941bb
     cancelUpload() {
       this.set("model.uploadCancelled", true);
     },
@@ -426,13 +371,6 @@
     storeToolbarState(toolbarEvent) {
       this.set("toolbarEvent", toolbarEvent);
     },
-<<<<<<< HEAD
-
-    togglePreview() {
-      this.toggleProperty("showPreview");
-    },
-=======
->>>>>>> c10941bb
 
     typed() {
       this.checkReplyLength();
@@ -500,22 +438,6 @@
     // Toggle the reply view
     toggle() {
       this.closeAutocomplete();
-<<<<<<< HEAD
-
-      if (
-        Ember.isEmpty(this.get("model.reply")) &&
-        Ember.isEmpty(this.get("model.title"))
-      ) {
-        this.close();
-      } else {
-        if (this.get("model.composeState") === Composer.OPEN) {
-          this.shrink();
-        } else {
-          this.cancelComposer();
-        }
-      }
-
-=======
 
       if (
         Ember.isEmpty(this.get("model.reply")) &&
@@ -538,7 +460,6 @@
 
     fullscreenComposer() {
       this.toggleFullscreen();
->>>>>>> c10941bb
       return false;
     },
 
@@ -603,11 +524,7 @@
         return;
       }
 
-<<<<<<< HEAD
-      if (this.get("model.viewOpen")) {
-=======
       if (this.get("model.viewOpen") || this.get("model.viewFullscreen")) {
->>>>>>> c10941bb
         this.shrink();
       }
     },
@@ -845,10 +762,6 @@
     opts = opts || {};
 
     if (!opts.draftKey) {
-<<<<<<< HEAD
-      alert("composer was opened without a draft key");
-=======
->>>>>>> c10941bb
       throw new Error("composer opened without a proper draft key");
     }
 
@@ -869,22 +782,10 @@
       scopedCategoryId: null
     });
 
-<<<<<<< HEAD
-    // If we show the subcategory list, scope the categories drop down to
-    // the category we opened the composer with.
-    if (opts.categoryId && opts.draftKey !== "reply_as_new_topic") {
-      const category = this.site.categories.findBy("id", opts.categoryId);
-      if (
-        category &&
-        (category.get("show_subcategory_list") ||
-          category.get("parentCategory.show_subcategory_list"))
-      ) {
-=======
     // Scope the categories drop down to the category we opened the composer with.
     if (opts.categoryId && opts.draftKey !== "reply_as_new_topic") {
       const category = this.site.categories.findBy("id", opts.categoryId);
       if (category) {
->>>>>>> c10941bb
         this.set("scopedCategoryId", opts.categoryId);
       }
     }
@@ -926,20 +827,6 @@
             return self.open(opts);
           })
           .then(resolve, reject);
-<<<<<<< HEAD
-      }
-
-      // we need a draft sequence for the composer to work
-      if (opts.draftSequence === undefined) {
-        return Draft.get(opts.draftKey)
-          .then(function(data) {
-            opts.draftSequence = data.draft_sequence;
-            opts.draft = data.draft;
-            self._setModel(composerModel, opts);
-          })
-          .then(resolve, reject);
-=======
->>>>>>> c10941bb
       }
 
       if (composerModel) {
@@ -1059,8 +946,6 @@
     }
   },
 
-<<<<<<< HEAD
-=======
   confirmDraftAbandon(data) {
     if (!data.draft) {
       return data;
@@ -1096,7 +981,6 @@
     }
   },
 
->>>>>>> c10941bb
   cancelComposer() {
     return new Ember.RSVP.Promise(resolve => {
       if (this.get("model.hasMetaData") || this.get("model.replyDirty")) {
@@ -1180,8 +1064,6 @@
   collapse() {
     this._saveDraft();
     this.set("model.composeState", Composer.DRAFT);
-<<<<<<< HEAD
-=======
   },
 
   toggleFullscreen() {
@@ -1191,7 +1073,6 @@
     } else {
       this.set("model.composeState", Composer.FULLSCREEN);
     }
->>>>>>> c10941bb
   },
 
   close() {
