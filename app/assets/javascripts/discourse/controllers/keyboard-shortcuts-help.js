import Controller from "@ember/controller";
import ModalFunctionality from "discourse/mixins/modal-functionality";

const KEY = "keyboard_shortcuts_help";

const SHIFT = I18n.t("shortcut_modifier_key.shift");
const ALT = I18n.t("shortcut_modifier_key.alt");
const CTRL = I18n.t("shortcut_modifier_key.ctrl");
const ENTER = I18n.t("shortcut_modifier_key.enter");

const COMMA = I18n.t(`${KEY}.shortcut_key_delimiter_comma`);
const PLUS = I18n.t(`${KEY}.shortcut_key_delimiter_plus`);

function buildHTML(keys1, keys2, keysDelimiter, shortcutsDelimiter) {
  const allKeys = [keys1, keys2]
    .reject(keys => keys.length === 0)
    .map(keys => keys.map(k => `<kbd>${k}</kbd>`).join(keysDelimiter))
    .map(keys => (shortcutsDelimiter !== "space" ? wrapInSpan(keys) : keys));

  const [shortcut1, shortcut2] = allKeys;

  if (allKeys.length === 1) {
    return shortcut1;
  } else if (shortcutsDelimiter === "or") {
    return I18n.t(`${KEY}.shortcut_delimiter_or`, { shortcut1, shortcut2 });
  } else if (shortcutsDelimiter === "slash") {
    return I18n.t(`${KEY}.shortcut_delimiter_slash`, { shortcut1, shortcut2 });
  } else if (shortcutsDelimiter === "space") {
    return wrapInSpan(
      I18n.t(`${KEY}.shortcut_delimiter_space`, { shortcut1, shortcut2 })
    );
  }
}

function wrapInSpan(shortcut) {
  return `<span dir="ltr">${shortcut}</span>`;
}

function buildShortcut(
  key,
  { keys1 = [], keys2 = [], keysDelimiter = COMMA, shortcutsDelimiter = "or" }
) {
  const context = {
    shortcut: buildHTML(keys1, keys2, keysDelimiter, shortcutsDelimiter)
  };
  return I18n.t(`${KEY}.${key}`, context);
}

export default Controller.extend(ModalFunctionality, {
  onShow() {
    this.set("modal.modalClass", "keyboard-shortcuts-modal");
    this._defineShortcuts();
  },

  onClose() {
    this.set("shortcuts", null);
  },

<<<<<<< HEAD
  shortcuts: {
    jump_to: {
      home: buildShortcut("jump_to.home", { keys1: ["g", "h"] }),
      latest: buildShortcut("jump_to.latest", { keys1: ["g", "l"] }),
      new: buildShortcut("jump_to.new", { keys1: ["g", "n"] }),
      unread: buildShortcut("jump_to.unread", { keys1: ["g", "u"] }),
      categories: buildShortcut("jump_to.categories", { keys1: ["g", "c"] }),
      top: buildShortcut("jump_to.top", { keys1: ["g", "t"] }),
      bookmarks: buildShortcut("jump_to.bookmarks", { keys1: ["g", "b"] }),
      profile: buildShortcut("jump_to.profile", { keys1: ["g", "p"] }),
      messages: buildShortcut("jump_to.messages", { keys1: ["g", "m"] }),
      drafts: buildShortcut("jump_to.drafts", { keys1: ["g", "d"] })
    },
    navigation: {
      back: buildShortcut("navigation.back", { keys1: ["u"] }),
      jump: buildShortcut("navigation.jump", { keys1: ["#"] }),
      up_down: buildShortcut("navigation.up_down", {
        keys1: ["k"],
        keys2: ["j"],
        shortcutsDelimiter: "slash"
      }),
      open: buildShortcut("navigation.open", { keys1: ["o"], keys2: [ENTER] }),
      next_prev: buildShortcut("navigation.next_prev", {
        keys1: [SHIFT, "j"],
        keys2: [SHIFT, "k"],
        keysDelimiter: PLUS,
        shortcutsDelimiter: "slash"
      }),
      go_to_unread_post: buildShortcut("navigation.go_to_unread_post", {
        keys1: [SHIFT, "l"],
        keysDelimiter: PLUS
      })
    },
    application: {
      hamburger_menu: buildShortcut("application.hamburger_menu", {
        keys1: ["="]
      }),
      user_profile_menu: buildShortcut("application.user_profile_menu", {
        keys1: ["p"]
      }),
      create: buildShortcut("application.create", { keys1: ["c"] }),
      show_incoming_updated_topics: buildShortcut(
        "application.show_incoming_updated_topics",
        { keys1: ["."] }
      ),
      search: buildShortcut("application.search", {
        keys1: ["/"],
        keys2: [CTRL, ALT, "f"],
        keysDelimiter: PLUS
      }),
      help: buildShortcut("application.help", { keys1: ["?"] }),
      dismiss_new_posts: buildShortcut("application.dismiss_new_posts", {
        keys1: ["x", "r"]
      }),
      dismiss_topics: buildShortcut("application.dismiss_topics", {
        keys1: ["x", "t"]
      }),
      log_out: buildShortcut("application.log_out", {
        keys1: [SHIFT, "z"],
        keys2: [SHIFT, "z"],
        keysDelimiter: PLUS,
        shortcutsDelimiter: "space"
      })
    },
    composing: {
      return: buildShortcut("composing.return", {
        keys1: [SHIFT, "c"],
        keysDelimiter: PLUS
      }),
      fullscreen: buildShortcut("composing.fullscreen", {
        keys1: [SHIFT, "F11"],
        keysDelimiter: PLUS
      })
    },
    bookmarks: {
      enter: buildShortcut("bookmarks.enter", { keys1: [ENTER] }),
      later_today: buildShortcut("bookmarks.later_today", {
        keys1: ["l", "t"],
        shortcutsDelimiter: "space"
      }),
      later_this_week: buildShortcut("bookmarks.later_this_week", {
        keys1: ["l", "w"],
        shortcutsDelimiter: "space"
      }),
      tomorrow: buildShortcut("bookmarks.tomorrow", {
        keys1: ["n", "d"],
        shortcutsDelimiter: "space"
      }),
      next_week: buildShortcut("bookmarks.next_week", {
        keys1: ["n", "w"],
        shortcutsDelimiter: "space"
      }),
      next_business_week: buildShortcut("bookmarks.next_business_week", {
        keys1: ["n", "b", "w"],
        shortcutsDelimiter: "space"
      }),
      next_business_day: buildShortcut("bookmarks.next_business_day", {
        keys1: ["n", "b", "d"],
        shortcutsDelimiter: "space"
      }),
      custom: buildShortcut("bookmarks.custom", {
        keys1: ["c", "r"],
        shortcutsDelimiter: "space"
      }),
      none: buildShortcut("bookmarks.none", {
        keys1: ["n", "r"],
        shortcutsDelimiter: "space"
      })
    },
    actions: {
      bookmark_topic: buildShortcut("actions.bookmark_topic", { keys1: ["f"] }),
      reply_as_new_topic: buildShortcut("actions.reply_as_new_topic", {
        keys1: ["t"]
      }),
      reply_topic: buildShortcut("actions.reply_topic", {
        keys1: [SHIFT, "r"],
        keysDelimiter: PLUS
      }),
      reply_post: buildShortcut("actions.reply_post", { keys1: ["r"] }),
      quote_post: buildShortcut("actions.quote_post", { keys1: ["q"] }),
      pin_unpin_topic: buildShortcut("actions.pin_unpin_topic", {
        keys1: [SHIFT, "p"],
        keysDelimiter: PLUS
      }),
      share_topic: buildShortcut("actions.share_topic", {
        keys1: [SHIFT, "s"],
        keysDelimiter: PLUS
      }),
      share_post: buildShortcut("actions.share_post", { keys1: ["s"] }),
      like: buildShortcut("actions.like", { keys1: ["l"] }),
      flag: buildShortcut("actions.flag", { keys1: ["!"] }),
      bookmark: buildShortcut("actions.bookmark", { keys1: ["b"] }),
      edit: buildShortcut("actions.edit", { keys1: ["e"] }),
      delete: buildShortcut("actions.delete", { keys1: ["d"] }),
      mark_muted: buildShortcut("actions.mark_muted", { keys1: ["m", "m"] }),
      mark_regular: buildShortcut("actions.mark_regular", {
        keys1: ["m", "r"]
      }),
      mark_tracking: buildShortcut("actions.mark_tracking", {
        keys1: ["m", "t"]
      }),
      mark_watching: buildShortcut("actions.mark_watching", {
        keys1: ["m", "w"]
      }),
      print: buildShortcut("actions.print", {
        keys1: [CTRL, "p"],
        keysDelimiter: PLUS
      }),
      defer: buildShortcut("actions.defer", {
        keys1: [SHIFT, "u"],
        keysDelimiter: PLUS
      }),
      topic_admin_actions: buildShortcut("actions.topic_admin_actions", {
        keys1: [SHIFT, "a"],
        keysDelimiter: PLUS
      })
    },
    search_menu: {
      prev_next: buildShortcut("search_menu.prev_next", {
        keys1: ["&uarr;"],
        keys2: ["&darr;"],
        shortcutsDelimiter: "slash"
      }),
      insert_url: buildShortcut("search_menu.insert_url", {
        keys1: ["a"]
      })
    }
=======
  showBookmarkShortcuts: setting("enable_bookmarks_with_reminders"),

  _defineShortcuts() {
    this.set("shortcuts", {
      jump_to: {
        home: buildShortcut("jump_to.home", { keys1: ["g", "h"] }),
        latest: buildShortcut("jump_to.latest", { keys1: ["g", "l"] }),
        new: buildShortcut("jump_to.new", { keys1: ["g", "n"] }),
        unread: buildShortcut("jump_to.unread", { keys1: ["g", "u"] }),
        categories: buildShortcut("jump_to.categories", { keys1: ["g", "c"] }),
        top: buildShortcut("jump_to.top", { keys1: ["g", "t"] }),
        bookmarks: buildShortcut("jump_to.bookmarks", { keys1: ["g", "b"] }),
        profile: buildShortcut("jump_to.profile", { keys1: ["g", "p"] }),
        messages: buildShortcut("jump_to.messages", { keys1: ["g", "m"] }),
        drafts: buildShortcut("jump_to.drafts", { keys1: ["g", "d"] })
      },
      navigation: {
        back: buildShortcut("navigation.back", { keys1: ["u"] }),
        jump: buildShortcut("navigation.jump", { keys1: ["#"] }),
        up_down: buildShortcut("navigation.up_down", {
          keys1: ["k"],
          keys2: ["j"],
          shortcutsDelimiter: "slash"
        }),
        open: buildShortcut("navigation.open", {
          keys1: ["o"],
          keys2: [ENTER]
        }),
        next_prev: buildShortcut("navigation.next_prev", {
          keys1: [SHIFT, "j"],
          keys2: [SHIFT, "k"],
          keysDelimiter: PLUS,
          shortcutsDelimiter: "slash"
        }),
        go_to_unread_post: buildShortcut("navigation.go_to_unread_post", {
          keys1: [SHIFT, "l"],
          keysDelimiter: PLUS
        })
      },
      application: {
        hamburger_menu: buildShortcut("application.hamburger_menu", {
          keys1: ["="]
        }),
        user_profile_menu: buildShortcut("application.user_profile_menu", {
          keys1: ["p"]
        }),
        create: buildShortcut("application.create", { keys1: ["c"] }),
        show_incoming_updated_topics: buildShortcut(
          "application.show_incoming_updated_topics",
          { keys1: ["."] }
        ),
        search: buildShortcut("application.search", {
          keys1: ["/"],
          keys2: [CTRL, ALT, "f"],
          keysDelimiter: PLUS
        }),
        help: buildShortcut("application.help", { keys1: ["?"] }),
        dismiss_new_posts: buildShortcut("application.dismiss_new_posts", {
          keys1: ["x", "r"]
        }),
        dismiss_topics: buildShortcut("application.dismiss_topics", {
          keys1: ["x", "t"]
        }),
        log_out: buildShortcut("application.log_out", {
          keys1: [SHIFT, "z"],
          keys2: [SHIFT, "z"],
          keysDelimiter: PLUS,
          shortcutsDelimiter: "space"
        })
      },
      composing: {
        return: buildShortcut("composing.return", {
          keys1: [SHIFT, "c"],
          keysDelimiter: PLUS
        }),
        fullscreen: buildShortcut("composing.fullscreen", {
          keys1: [SHIFT, "F11"],
          keysDelimiter: PLUS
        })
      },
      bookmarks: {
        enter: buildShortcut("bookmarks.enter", { keys1: [ENTER] }),
        later_today: buildShortcut("bookmarks.later_today", {
          keys1: ["l", "t"],
          shortcutsDelimiter: "space"
        }),
        later_this_week: buildShortcut("bookmarks.later_this_week", {
          keys1: ["l", "w"],
          shortcutsDelimiter: "space"
        }),
        tomorrow: buildShortcut("bookmarks.tomorrow", {
          keys1: ["n", "d"],
          shortcutsDelimiter: "space"
        }),
        next_week: buildShortcut("bookmarks.next_week", {
          keys1: ["n", "w"],
          shortcutsDelimiter: "space"
        }),
        next_business_week: buildShortcut("bookmarks.next_business_week", {
          keys1: ["n", "b", "w"],
          shortcutsDelimiter: "space"
        }),
        next_business_day: buildShortcut("bookmarks.next_business_day", {
          keys1: ["n", "b", "d"],
          shortcutsDelimiter: "space"
        }),
        custom: buildShortcut("bookmarks.custom", {
          keys1: ["c", "r"],
          shortcutsDelimiter: "space"
        }),
        none: buildShortcut("bookmarks.none", {
          keys1: ["n", "r"],
          shortcutsDelimiter: "space"
        })
      },
      actions: {
        bookmark_topic: buildShortcut("actions.bookmark_topic", {
          keys1: ["f"]
        }),
        reply_as_new_topic: buildShortcut("actions.reply_as_new_topic", {
          keys1: ["t"]
        }),
        reply_topic: buildShortcut("actions.reply_topic", {
          keys1: [SHIFT, "r"],
          keysDelimiter: PLUS
        }),
        reply_post: buildShortcut("actions.reply_post", { keys1: ["r"] }),
        quote_post: buildShortcut("actions.quote_post", { keys1: ["q"] }),
        pin_unpin_topic: buildShortcut("actions.pin_unpin_topic", {
          keys1: [SHIFT, "p"],
          keysDelimiter: PLUS
        }),
        share_topic: buildShortcut("actions.share_topic", {
          keys1: [SHIFT, "s"],
          keysDelimiter: PLUS
        }),
        share_post: buildShortcut("actions.share_post", { keys1: ["s"] }),
        like: buildShortcut("actions.like", { keys1: ["l"] }),
        flag: buildShortcut("actions.flag", { keys1: ["!"] }),
        bookmark: buildShortcut("actions.bookmark", { keys1: ["b"] }),
        edit: buildShortcut("actions.edit", { keys1: ["e"] }),
        delete: buildShortcut("actions.delete", { keys1: ["d"] }),
        mark_muted: buildShortcut("actions.mark_muted", { keys1: ["m", "m"] }),
        mark_regular: buildShortcut("actions.mark_regular", {
          keys1: ["m", "r"]
        }),
        mark_tracking: buildShortcut("actions.mark_tracking", {
          keys1: ["m", "t"]
        }),
        mark_watching: buildShortcut("actions.mark_watching", {
          keys1: ["m", "w"]
        }),
        print: buildShortcut("actions.print", {
          keys1: [CTRL, "p"],
          keysDelimiter: PLUS
        }),
        defer: buildShortcut("actions.defer", {
          keys1: [SHIFT, "u"],
          keysDelimiter: PLUS
        }),
        topic_admin_actions: buildShortcut("actions.topic_admin_actions", {
          keys1: [SHIFT, "a"],
          keysDelimiter: PLUS
        })
      },
      search_menu: {
        prev_next: buildShortcut("search_menu.prev_next", {
          keys1: ["&uarr;"],
          keys2: ["&darr;"],
          shortcutsDelimiter: "slash"
        }),
        insert_url: buildShortcut("search_menu.insert_url", {
          keys1: ["a"]
        })
      }
    });
>>>>>>> 42c2678d
  }
});<|MERGE_RESOLUTION|>--- conflicted
+++ resolved
@@ -1,5 +1,6 @@
 import Controller from "@ember/controller";
 import ModalFunctionality from "discourse/mixins/modal-functionality";
+import { setting } from "discourse/lib/computed";
 
 const KEY = "keyboard_shortcuts_help";
 
@@ -56,175 +57,6 @@
     this.set("shortcuts", null);
   },
 
-<<<<<<< HEAD
-  shortcuts: {
-    jump_to: {
-      home: buildShortcut("jump_to.home", { keys1: ["g", "h"] }),
-      latest: buildShortcut("jump_to.latest", { keys1: ["g", "l"] }),
-      new: buildShortcut("jump_to.new", { keys1: ["g", "n"] }),
-      unread: buildShortcut("jump_to.unread", { keys1: ["g", "u"] }),
-      categories: buildShortcut("jump_to.categories", { keys1: ["g", "c"] }),
-      top: buildShortcut("jump_to.top", { keys1: ["g", "t"] }),
-      bookmarks: buildShortcut("jump_to.bookmarks", { keys1: ["g", "b"] }),
-      profile: buildShortcut("jump_to.profile", { keys1: ["g", "p"] }),
-      messages: buildShortcut("jump_to.messages", { keys1: ["g", "m"] }),
-      drafts: buildShortcut("jump_to.drafts", { keys1: ["g", "d"] })
-    },
-    navigation: {
-      back: buildShortcut("navigation.back", { keys1: ["u"] }),
-      jump: buildShortcut("navigation.jump", { keys1: ["#"] }),
-      up_down: buildShortcut("navigation.up_down", {
-        keys1: ["k"],
-        keys2: ["j"],
-        shortcutsDelimiter: "slash"
-      }),
-      open: buildShortcut("navigation.open", { keys1: ["o"], keys2: [ENTER] }),
-      next_prev: buildShortcut("navigation.next_prev", {
-        keys1: [SHIFT, "j"],
-        keys2: [SHIFT, "k"],
-        keysDelimiter: PLUS,
-        shortcutsDelimiter: "slash"
-      }),
-      go_to_unread_post: buildShortcut("navigation.go_to_unread_post", {
-        keys1: [SHIFT, "l"],
-        keysDelimiter: PLUS
-      })
-    },
-    application: {
-      hamburger_menu: buildShortcut("application.hamburger_menu", {
-        keys1: ["="]
-      }),
-      user_profile_menu: buildShortcut("application.user_profile_menu", {
-        keys1: ["p"]
-      }),
-      create: buildShortcut("application.create", { keys1: ["c"] }),
-      show_incoming_updated_topics: buildShortcut(
-        "application.show_incoming_updated_topics",
-        { keys1: ["."] }
-      ),
-      search: buildShortcut("application.search", {
-        keys1: ["/"],
-        keys2: [CTRL, ALT, "f"],
-        keysDelimiter: PLUS
-      }),
-      help: buildShortcut("application.help", { keys1: ["?"] }),
-      dismiss_new_posts: buildShortcut("application.dismiss_new_posts", {
-        keys1: ["x", "r"]
-      }),
-      dismiss_topics: buildShortcut("application.dismiss_topics", {
-        keys1: ["x", "t"]
-      }),
-      log_out: buildShortcut("application.log_out", {
-        keys1: [SHIFT, "z"],
-        keys2: [SHIFT, "z"],
-        keysDelimiter: PLUS,
-        shortcutsDelimiter: "space"
-      })
-    },
-    composing: {
-      return: buildShortcut("composing.return", {
-        keys1: [SHIFT, "c"],
-        keysDelimiter: PLUS
-      }),
-      fullscreen: buildShortcut("composing.fullscreen", {
-        keys1: [SHIFT, "F11"],
-        keysDelimiter: PLUS
-      })
-    },
-    bookmarks: {
-      enter: buildShortcut("bookmarks.enter", { keys1: [ENTER] }),
-      later_today: buildShortcut("bookmarks.later_today", {
-        keys1: ["l", "t"],
-        shortcutsDelimiter: "space"
-      }),
-      later_this_week: buildShortcut("bookmarks.later_this_week", {
-        keys1: ["l", "w"],
-        shortcutsDelimiter: "space"
-      }),
-      tomorrow: buildShortcut("bookmarks.tomorrow", {
-        keys1: ["n", "d"],
-        shortcutsDelimiter: "space"
-      }),
-      next_week: buildShortcut("bookmarks.next_week", {
-        keys1: ["n", "w"],
-        shortcutsDelimiter: "space"
-      }),
-      next_business_week: buildShortcut("bookmarks.next_business_week", {
-        keys1: ["n", "b", "w"],
-        shortcutsDelimiter: "space"
-      }),
-      next_business_day: buildShortcut("bookmarks.next_business_day", {
-        keys1: ["n", "b", "d"],
-        shortcutsDelimiter: "space"
-      }),
-      custom: buildShortcut("bookmarks.custom", {
-        keys1: ["c", "r"],
-        shortcutsDelimiter: "space"
-      }),
-      none: buildShortcut("bookmarks.none", {
-        keys1: ["n", "r"],
-        shortcutsDelimiter: "space"
-      })
-    },
-    actions: {
-      bookmark_topic: buildShortcut("actions.bookmark_topic", { keys1: ["f"] }),
-      reply_as_new_topic: buildShortcut("actions.reply_as_new_topic", {
-        keys1: ["t"]
-      }),
-      reply_topic: buildShortcut("actions.reply_topic", {
-        keys1: [SHIFT, "r"],
-        keysDelimiter: PLUS
-      }),
-      reply_post: buildShortcut("actions.reply_post", { keys1: ["r"] }),
-      quote_post: buildShortcut("actions.quote_post", { keys1: ["q"] }),
-      pin_unpin_topic: buildShortcut("actions.pin_unpin_topic", {
-        keys1: [SHIFT, "p"],
-        keysDelimiter: PLUS
-      }),
-      share_topic: buildShortcut("actions.share_topic", {
-        keys1: [SHIFT, "s"],
-        keysDelimiter: PLUS
-      }),
-      share_post: buildShortcut("actions.share_post", { keys1: ["s"] }),
-      like: buildShortcut("actions.like", { keys1: ["l"] }),
-      flag: buildShortcut("actions.flag", { keys1: ["!"] }),
-      bookmark: buildShortcut("actions.bookmark", { keys1: ["b"] }),
-      edit: buildShortcut("actions.edit", { keys1: ["e"] }),
-      delete: buildShortcut("actions.delete", { keys1: ["d"] }),
-      mark_muted: buildShortcut("actions.mark_muted", { keys1: ["m", "m"] }),
-      mark_regular: buildShortcut("actions.mark_regular", {
-        keys1: ["m", "r"]
-      }),
-      mark_tracking: buildShortcut("actions.mark_tracking", {
-        keys1: ["m", "t"]
-      }),
-      mark_watching: buildShortcut("actions.mark_watching", {
-        keys1: ["m", "w"]
-      }),
-      print: buildShortcut("actions.print", {
-        keys1: [CTRL, "p"],
-        keysDelimiter: PLUS
-      }),
-      defer: buildShortcut("actions.defer", {
-        keys1: [SHIFT, "u"],
-        keysDelimiter: PLUS
-      }),
-      topic_admin_actions: buildShortcut("actions.topic_admin_actions", {
-        keys1: [SHIFT, "a"],
-        keysDelimiter: PLUS
-      })
-    },
-    search_menu: {
-      prev_next: buildShortcut("search_menu.prev_next", {
-        keys1: ["&uarr;"],
-        keys2: ["&darr;"],
-        shortcutsDelimiter: "slash"
-      }),
-      insert_url: buildShortcut("search_menu.insert_url", {
-        keys1: ["a"]
-      })
-    }
-=======
   showBookmarkShortcuts: setting("enable_bookmarks_with_reminders"),
 
   _defineShortcuts() {
@@ -401,6 +233,5 @@
         })
       }
     });
->>>>>>> 42c2678d
   }
 });