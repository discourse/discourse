--- conflicted
+++ resolved
@@ -679,7 +679,6 @@
       }
     },
 
-<<<<<<< HEAD
     toggleBookmarkWithReminder(post) {
       if (!this.currentUser) {
         return bootbox.alert(I18n.t("bookmarks.not_bookmarked"));
@@ -688,7 +687,8 @@
       } else {
         return this.model.toggleBookmarkWithReminder();
       }
-=======
+    },
+
     toggleFeaturedOnProfile() {
       if (!this.currentUser) return;
 
@@ -700,7 +700,6 @@
           if (result) return this._performToggleFeaturedOnProfile();
         });
       } else return this._performToggleFeaturedOnProfile();
->>>>>>> f5396e27
     },
 
     jumpToIndex(index) {
