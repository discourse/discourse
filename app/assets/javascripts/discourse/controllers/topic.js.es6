<<<<<<< HEAD
import BufferedContent from "discourse/mixins/buffered-content";
=======
import { bufferedProperty } from "discourse/mixins/buffered-content";
>>>>>>> c10941bb
import Composer from "discourse/models/composer";
import DiscourseURL from "discourse/lib/url";
import Post from "discourse/models/post";
import Quote from "discourse/lib/quote";
import QuoteState from "discourse/lib/quote-state";
import Topic from "discourse/models/topic";
import debounce from "discourse/lib/debounce";
import isElementInViewport from "discourse/lib/is-element-in-viewport";
import { ajax } from "discourse/lib/ajax";
import {
  default as computed,
  observes
} from "ember-addons/ember-computed-decorators";
import { extractLinkMeta } from "discourse/lib/render-topic-featured-link";
import { popupAjaxError } from "discourse/lib/ajax-error";
import { spinnerHTML } from "discourse/helpers/loading-spinner";
import { userPath } from "discourse/lib/url";
import showModal from "discourse/lib/show-modal";

let customPostMessageCallbacks = {};

export function resetCustomPostMessageCallbacks() {
  customPostMessageCallbacks = {};
}

export function registerCustomPostMessageCallback(type, callback) {
  if (customPostMessageCallbacks[type]) {
    throw new Error(`Error ${type} is an already registered post message!`);
  }

  customPostMessageCallbacks[type] = callback;
}

<<<<<<< HEAD
export default Ember.Controller.extend(BufferedContent, {
=======
export default Ember.Controller.extend(bufferedProperty("model"), {
>>>>>>> c10941bb
  composer: Ember.inject.controller(),
  application: Ember.inject.controller(),
  multiSelect: false,
  selectedPostIds: null,
  editingTopic: false,
  queryParams: ["filter", "username_filters"],
  loadedAllPosts: Ember.computed.or(
    "model.postStream.loadedAllPosts",
    "model.postStream.loadingLastPost"
  ),
  enteredAt: null,
  enteredIndex: null,
  retrying: false,
  userTriggeredProgress: null,
  _progressIndex: null,
  hasScrolled: null,
  username_filters: null,
  filter: null,
  quoteState: null,
  canRemoveTopicFeaturedLink: Ember.computed.and(
    "canEditTopicFeaturedLink",
    "buffered.featured_link"
  ),

  canRemoveTopicFeaturedLink: Ember.computed.and(
    "canEditTopicFeaturedLink",
    "buffered.featured_link"
  ),

  updateQueryParams() {
    this.setProperties(this.get("model.postStream.streamFilters"));
  },

  @observes("model.title", "category")
  _titleChanged() {
    const title = this.get("model.title");
    if (!Ember.isEmpty(title)) {
      // force update lazily loaded titles
      this.send("refreshTitle");
    }
  },

<<<<<<< HEAD
  @computed("model.postStream.loaded", "model.category_id")
  showSharedDraftControls(loaded, categoryId) {
    let draftCat = this.site.shared_drafts_category_id;
    return loaded && draftCat && categoryId && draftCat === categoryId;
  },

  @computed("site.mobileView", "model.posts_count")
  showSelectedPostsAtBottom(mobileView, postsCount) {
    return mobileView && postsCount > 3;
  },

=======
  @computed("model.details.can_create_post")
  embedQuoteButton(canCreatePost) {
    return (
      canCreatePost &&
      this.currentUser &&
      this.currentUser.get("enable_quoting")
    );
  },

  @computed("model.postStream.loaded", "model.category_id")
  showSharedDraftControls(loaded, categoryId) {
    let draftCat = this.site.shared_drafts_category_id;
    return loaded && draftCat && categoryId && draftCat === categoryId;
  },

  @computed("site.mobileView", "model.posts_count")
  showSelectedPostsAtBottom(mobileView, postsCount) {
    return mobileView && postsCount > 3;
  },

>>>>>>> c10941bb
  @computed("model.postStream.posts", "model.postStream.postsWithPlaceholders")
  postsToRender(posts, postsWithPlaceholders) {
    return this.capabilities.isAndroid ? posts : postsWithPlaceholders;
  },

  @computed("model.postStream.loadingFilter")
  androidLoading(loading) {
    return this.capabilities.isAndroid && loading;
  },

  @computed("model")
  pmPath(topic) {
    return this.currentUser && this.currentUser.pmPath(topic);
  },

  init() {
<<<<<<< HEAD
    this._super();
=======
    this._super(...arguments);
>>>>>>> c10941bb
    this.appEvents.on("post:show-revision", (postNumber, revision) => {
      const post = this.model.get("postStream").postForPostNumber(postNumber);
      if (!post) {
        return;
      }

      Ember.run.scheduleOnce("afterRender", () => {
        this.send("showHistory", post, revision);
      });
    });
    this.setProperties({
      selectedPostIds: [],
      quoteState: new QuoteState()
    });
  },

  showCategoryChooser: Ember.computed.not("model.isPrivateMessage"),

  gotoInbox(name) {
    let url = userPath(this.get("currentUser.username_lower") + "/messages");
    if (name) {
      url = url + "/group/" + name;
    }
    DiscourseURL.routeTo(url);
  },

  @computed
  selectedQuery() {
    return post => this.postSelected(post);
  },

  @computed("model.isPrivateMessage", "model.category.id")
  canEditTopicFeaturedLink(isPrivateMessage, categoryId) {
    if (!this.siteSettings.topic_featured_link_enabled || isPrivateMessage) {
      return false;
    }

    const categoryIds = this.site.get(
      "topic_featured_link_allowed_category_ids"
    );
    return (
      categoryIds === undefined ||
      !categoryIds.length ||
      categoryIds.includes(categoryId)
    );
  },

  @computed("model")
  featuredLinkDomain(topic) {
    return extractLinkMeta(topic).domain;
  },

  @computed("model.isPrivateMessage")
  canEditTags(isPrivateMessage) {
    return (
      this.site.get("can_tag_topics") &&
      (!isPrivateMessage || this.site.get("can_tag_pms"))
    );
  },

  _forceRefreshPostStream() {
    this.appEvents.trigger("post-stream:refresh", { force: true });
  },
<<<<<<< HEAD

  _updateSelectedPostIds(postIds) {
    this.get("selectedPostIds").pushObjects(postIds);
    this.set("selectedPostIds", [...new Set(this.get("selectedPostIds"))]);
    this._forceRefreshPostStream();
  },

  _loadPostIds(post) {
    if (this.get("loadingPostIds")) return;

    const postStream = this.get("model.postStream");
    const url = `/t/${this.get("model.id")}/post_ids.json`;

    this.set("loadingPostIds", true);

    return ajax(url, {
      data: _.merge(
        { post_number: post.get("post_number") },
        postStream.get("streamFilters")
      )
    })
      .then(result => {
        result.post_ids.pushObject(post.get("id"));
        this._updateSelectedPostIds(result.post_ids);
      })
      .finally(() => {
        this.set("loadingPostIds", false);
      });
  },

  actions: {
    showPostFlags(post) {
      return this.send("showFlags", post);
    },
=======

  _updateSelectedPostIds(postIds) {
    this.get("selectedPostIds").pushObjects(postIds);
    this.set("selectedPostIds", [...new Set(this.get("selectedPostIds"))]);
    this._forceRefreshPostStream();
  },
>>>>>>> c10941bb

  _loadPostIds(post) {
    if (this.get("loadingPostIds")) return;

    const postStream = this.get("model.postStream");
    const url = `/t/${this.get("model.id")}/post_ids.json`;

    this.set("loadingPostIds", true);

    return ajax(url, {
      data: _.merge(
        { post_number: post.get("post_number") },
        postStream.get("streamFilters")
      )
    })
      .then(result => {
        result.post_ids.pushObject(post.get("id"));
        this._updateSelectedPostIds(result.post_ids);
      })
      .finally(() => {
        this.set("loadingPostIds", false);
      });
  },

  actions: {
    showPostFlags(post) {
      return this.send("showFlags", post);
    },

    openFeatureTopic() {
      this.send("showFeatureTopic");
    },

    selectText(postId, buffer) {
      return this.get("model.postStream")
        .loadPost(postId)
        .then(post => {
          const composer = this.get("composer");
          const viewOpen = composer.get("model.viewOpen");
          const quotedText = Quote.build(post, buffer);

          // If we can't create a post, delegate to reply as new topic
          if (!viewOpen && !this.get("model.details.can_create_post")) {
            this.send("replyAsNewTopic", post, quotedText);
            return;
          }

          const composerOpts = {
            action: Composer.REPLY,
            draftKey: post.get("topic.draft_key")
          };

          if (post.get("post_number") === 1) {
            composerOpts.topic = post.get("topic");
          } else {
            composerOpts.post = post;
          }

          // If the composer is associated with a different post, we don't change it.
          const composerPost = composer.get("model.post");
          if (composerPost && composerPost.get("id") !== this.get("post.id")) {
            composerOpts.post = composerPost;
          }

          composerOpts.quote = quotedText;
          if (composer.get("model.viewOpen")) {
            this.appEvents.trigger("composer:insert-block", quotedText);
          } else if (composer.get("model.viewDraft")) {
            const model = composer.get("model");
            model.set("reply", model.get("reply") + quotedText);
            composer.send("openIfDraft");
          } else {
            composer.open(composerOpts);
          }
        });
    },

    fillGapBefore(args) {
      return this.get("model.postStream").fillGapBefore(args.post, args.gap);
    },

    fillGapAfter(args) {
      return this.get("model.postStream").fillGapAfter(args.post, args.gap);
    },

    currentPostChanged(event) {
      const { post } = event;
      if (!post) {
        return;
      }

      const postNumber = post.get("post_number");
      const topic = this.get("model");
      topic.set("currentPost", postNumber);
      if (postNumber > (topic.get("last_read_post_number") || 0)) {
        topic.set("last_read_post_id", post.get("id"));
        topic.set("last_read_post_number", postNumber);
      }

      this.send("postChangedRoute", postNumber);
      this._progressIndex = topic.get("postStream").progressIndexOfPost(post);

      this.appEvents.trigger("topic:current-post-changed", { post });
    },

    currentPostScrolled(event) {
      const total = this.get("model.postStream.filteredPostsCount");
      const percent =
        parseFloat(this._progressIndex + event.percent - 1) / total;
      this.appEvents.trigger("topic:current-post-scrolled", {
        postIndex: this._progressIndex,
        percent: Math.max(Math.min(percent, 1.0), 0.0)
      });
    },

    // Called when the topmost visible post on the page changes.
    topVisibleChanged(event) {
      const { post, refresh } = event;
      if (!post) {
        return;
      }

      const postStream = this.get("model.postStream");
      const firstLoadedPost = postStream.get("posts.firstObject");

<<<<<<< HEAD
      if (post.get("post_number") === 1) {
=======
      if (post.get && post.get("post_number") === 1) {
>>>>>>> c10941bb
        return;
      }

      if (firstLoadedPost && firstLoadedPost === post) {
        postStream.prependMore().then(() => refresh());
      }
    },

    // Called the the bottommost visible post on the page changes.
    bottomVisibleChanged(event) {
      const { post, refresh } = event;

      const postStream = this.get("model.postStream");
      const lastLoadedPost = postStream.get("posts.lastObject");

      if (
        lastLoadedPost &&
        lastLoadedPost === post &&
        postStream.get("canAppendMore")
      ) {
        postStream.appendMore().then(() => refresh());
        // show loading stuff
        refresh();
      }
    },

    toggleSummary() {
      return this.get("model.postStream")
        .toggleSummary()
        .then(() => {
          this.updateQueryParams();
        });
    },

    removeAllowedUser(user) {
      return this.get("model.details")
        .removeAllowedUser(user)
        .then(() => {
          if (this.currentUser.id === user.id) {
            this.transitionToRoute("userPrivateMessages", user);
          }
        });
    },

    removeAllowedGroup(group) {
      return this.get("model.details").removeAllowedGroup(group);
    },

    deleteTopic() {
      this.deleteTopic();
    },

    // Archive a PM (as opposed to archiving a topic)
    toggleArchiveMessage() {
      const topic = this.get("model");

      if (topic.get("archiving")) {
        return;
      }

      const backToInbox = () => this.gotoInbox(topic.get("inboxGroupName"));

      if (topic.get("message_archived")) {
        topic.moveToInbox().then(backToInbox);
      } else {
        topic.archiveMessage().then(backToInbox);
<<<<<<< HEAD
=======
      }
    },

    editFirstPost() {
      const postStream = this.get("model.postStream");
      let firstPost = postStream.get("posts.firstObject");

      if (firstPost.get("post_number") !== 1) {
        const postId = postStream.findPostIdForPostNumber(1);
        // try loading from identity map first
        firstPost = postStream.findLoadedPost(postId);
        if (firstPost === undefined) {
          return this.get("model.postStream")
            .loadPost(postId)
            .then(post => {
              this.send("editPost", post);
            });
        }
>>>>>>> c10941bb
      }
      this.send("editPost", firstPost);
    },

    editFirstPost() {
      const postStream = this.get("model.postStream");
      let firstPost = postStream.get("posts.firstObject");

      if (firstPost.get("post_number") !== 1) {
        const postId = postStream.findPostIdForPostNumber(1);
        // try loading from identity map first
        firstPost = postStream.findLoadedPost(postId);
        if (firstPost === undefined) {
          return this.get("model.postStream")
            .loadPost(postId)
            .then(post => {
              this.send("editPost", post);
            });
        }
      }
      this.send("editPost", firstPost);
    },

    // Post related methods
    replyToPost(post) {
      const composerController = this.get("composer");
      const topic = post ? post.get("topic") : this.get("model");
      const quoteState = this.get("quoteState");
      const postStream = this.get("model.postStream");

      if (!postStream || !topic || !topic.get("details.can_create_post")) {
        return;
      }

      const quotedPost = postStream.findLoadedPost(quoteState.postId);
      const quotedText = Quote.build(quotedPost, quoteState.buffer);

      quoteState.clear();

      if (
<<<<<<< HEAD
        composerController.get("content.topic.id") === topic.get("id") &&
        composerController.get("content.action") === Composer.REPLY
      ) {
        composerController.set("content.post", post);
        composerController.set("content.composeState", Composer.OPEN);
=======
        composerController.get("model.topic.id") === topic.get("id") &&
        composerController.get("model.action") === Composer.REPLY
      ) {
        composerController.set("model.post", post);
        composerController.set("model.composeState", Composer.OPEN);
>>>>>>> c10941bb
        this.appEvents.trigger("composer:insert-block", quotedText.trim());
      } else {
        const opts = {
          action: Composer.REPLY,
          draftKey: topic.get("draft_key"),
          draftSequence: topic.get("draft_sequence")
        };

        if (quotedText) {
          opts.quote = quotedText;
        }

        if (post && post.get("post_number") !== 1) {
          opts.post = post;
        } else {
          opts.topic = topic;
        }

        composerController.open(opts);
      }
      return false;
    },

    recoverPost(post) {
      post.get("post_number") === 1 ? this.recoverTopic() : post.recover();
    },

    deletePost(post) {
      if (post.get("post_number") === 1) {
        return this.deleteTopic();
      } else if (!post.can_delete) {
        return false;
      }

      const user = this.currentUser;
      const refresh = () => this.appEvents.trigger("post-stream:refresh");
      const hasReplies = post.get("reply_count") > 0;
      const loadedPosts = this.get("model.postStream.posts");

      if (user.get("staff") && hasReplies) {
        ajax(`/posts/${post.id}/reply-ids.json`).then(replies => {
          const buttons = [];

          buttons.push({
            label: I18n.t("cancel"),
            class: "btn-danger right"
          });

          buttons.push({
            label: I18n.t("post.controls.delete_replies.just_the_post"),
            callback() {
              post
                .destroy(user)
                .then(refresh)
                .catch(error => {
                  popupAjaxError(error);
                  post.undoDeleteState();
                });
            }
          });

          if (replies.some(r => r.level > 1)) {
            buttons.push({
              label: I18n.t("post.controls.delete_replies.all_replies", {
                count: replies.length
              }),
              callback() {
                loadedPosts.forEach(
                  p =>
                    (p === post || replies.some(r => r.id === p.id)) &&
                    p.setDeletedState(user)
                );
                Post.deleteMany([post.id, ...replies.map(r => r.id)])
                  .then(refresh)
                  .catch(popupAjaxError);
              }
            });
          }

          const directReplyIds = replies
            .filter(r => r.level === 1)
            .map(r => r.id);

          buttons.push({
            label: I18n.t("post.controls.delete_replies.direct_replies", {
              count: directReplyIds.length
            }),
            class: "btn-primary",
            callback() {
              loadedPosts.forEach(
                p =>
                  (p === post || directReplyIds.includes(p.id)) &&
                  p.setDeletedState(user)
              );
              Post.deleteMany([post.id, ...directReplyIds])
                .then(refresh)
                .catch(popupAjaxError);
            }
          });

          bootbox.dialog(
            I18n.t("post.controls.delete_replies.confirm"),
            buttons
          );
        });
      } else {
        return post
          .destroy(user)
          .then(refresh)
          .catch(error => {
            popupAjaxError(error);
            post.undoDeleteState();
          });
      }
    },

    editPost(post) {
      if (!this.currentUser) {
        return bootbox.alert(I18n.t("post.controls.edit_anonymous"));
      } else if (!post.can_edit) {
        return false;
      }

      const composer = this.get("composer");
      let topic = this.get("model");
      const composerModel = composer.get("model");
      let editingFirst =
        composerModel &&
        (post.get("firstPost") || composerModel.get("editingFirstPost"));

      let editingSharedDraft = false;
      let draftsCategoryId = this.get("site.shared_drafts_category_id");
      if (draftsCategoryId && draftsCategoryId === topic.get("category.id")) {
        editingSharedDraft = post.get("firstPost");
      }

      const opts = {
        post,
        action: editingSharedDraft ? Composer.EDIT_SHARED_DRAFT : Composer.EDIT,
        draftKey: post.get("topic.draft_key"),
        draftSequence: post.get("topic.draft_sequence")
      };

      if (editingSharedDraft) {
        opts.destinationCategoryId = topic.get("destination_category_id");
      }

      // Cancel and reopen the composer for the first post
      if (editingFirst) {
        composer.cancelComposer().then(() => composer.open(opts));
      } else {
        composer.open(opts);
      }
    },

    toggleBookmark(post) {
      if (!this.currentUser) {
        return bootbox.alert(I18n.t("bookmarks.not_bookmarked"));
      } else if (post) {
        return post.toggleBookmark().catch(popupAjaxError);
      } else {
        return this.get("model")
          .toggleBookmark()
          .then(changedIds => {
            if (!changedIds) {
              return;
            }
            changedIds.forEach(id =>
              this.appEvents.trigger("post-stream:refresh", { id })
            );
          });
      }
    },

    jumpToIndex(index) {
      this._jumpToIndex(index);
    },

    jumpToDate(date) {
      this._jumpToDate(date);
    },

    jumpToPostPrompt() {
      const topic = this.get("model");
      const controller = showModal("jump-to-post", {
        modalClass: "jump-to-post-modal"
      });
      controller.setProperties({
        topic,
        postNumber: null,
        jumpToIndex: index => this.send("jumpToIndex", index),
        jumpToDate: date => this.send("jumpToDate", date)
      });
    },

    jumpToPost(postNumber) {
      if (this.get("model.postStream.isMegaTopic")) {
        this._jumpToPostNumber(postNumber);
      } else {
        const postStream = this.get("model.postStream");
        let postId = postStream.findPostIdForPostNumber(postNumber);
<<<<<<< HEAD

        // If we couldn't find the post, find the closest post to it
        if (!postId) {
          const closest = postStream.closestPostNumberFor(postNumber);
          postId = postStream.findPostIdForPostNumber(closest);
        }

=======

        // If we couldn't find the post, find the closest post to it
        if (!postId) {
          const closest = postStream.closestPostNumberFor(postNumber);
          postId = postStream.findPostIdForPostNumber(closest);
        }

>>>>>>> c10941bb
        this._jumpToPostId(postId);
      }
    },

    jumpTop() {
      DiscourseURL.routeTo(this.get("model.firstPostUrl"), {
        skipIfOnScreen: false
      });
    },

    jumpBottom() {
      DiscourseURL.routeTo(this.get("model.lastPostUrl"), {
        skipIfOnScreen: false
      });
    },

    jumpUnread() {
      this._jumpToPostId(this.get("model.last_read_post_id"));
    },

    jumpToPostId(postId) {
      this._jumpToPostId(postId);
    },

    hideMultiSelect() {
      this.set("multiSelect", false);
      this._forceRefreshPostStream();
    },

    toggleMultiSelect() {
      this.toggleProperty("multiSelect");
      this._forceRefreshPostStream();
    },

    selectAll() {
      this.set("selectedPostIds", [...this.get("model.postStream.stream")]);
      this._forceRefreshPostStream();
    },

    deselectAll() {
      this.set("selectedPostIds", []);
      this._forceRefreshPostStream();
    },

    togglePostSelection(post) {
      const selected = this.get("selectedPostIds");
      selected.includes(post.id)
        ? selected.removeObject(post.id)
        : selected.addObject(post.id);
    },

    selectReplies(post) {
      ajax(`/posts/${post.id}/reply-ids.json`).then(replies => {
        const replyIds = replies.map(r => r.id);
        this.get("selectedPostIds").pushObjects([post.id, ...replyIds]);
        this._forceRefreshPostStream();
      });
    },

    selectBelow(post) {
      if (this.get("model.postStream.isMegaTopic")) {
        this._loadPostIds(post);
      } else {
        const stream = [...this.get("model.postStream.stream")];
        const below = stream.slice(stream.indexOf(post.id));
        this._updateSelectedPostIds(below);
      }
    },

    deleteSelected() {
      const user = this.currentUser;

      bootbox.confirm(
        I18n.t("post.delete.confirm", {
          count: this.get("selectedPostsCount")
        }),
        result => {
          if (result) {
            // If all posts are selected, it's the same thing as deleting the topic
            if (this.get("selectedAllPosts")) return this.deleteTopic();

            Post.deleteMany(this.get("selectedPostIds"));
            this.get("model.postStream.posts").forEach(
              p => this.postSelected(p) && p.setDeletedState(user)
            );
            this.send("toggleMultiSelect");
          }
        }
      );
    },

    mergePosts() {
      bootbox.confirm(
        I18n.t("post.merge.confirm", { count: this.get("selectedPostsCount") }),
        result => {
          if (result) {
            Post.mergePosts(this.get("selectedPostIds"));
            this.send("toggleMultiSelect");
          }
        }
      );
    },

    changePostOwner(post) {
      this.set("selectedPostIds", [post.id]);
      this.send("changeOwner");
    },

    lockPost(post) {
      return post.updatePostField("locked", true);
    },

    unlockPost(post) {
      return post.updatePostField("locked", false);
    },

    grantBadge(post) {
      this.set("selectedPostIds", [post.id]);
      this.send("showGrantBadgeModal");
    },

    toggleParticipant(user) {
      this.get("model.postStream")
        .toggleParticipant(user.get("username"))
        .then(() => this.updateQueryParams);
    },

    editTopic() {
      if (this.get("model.details.can_edit")) {
        this.set("editingTopic", true);
      }
      return false;
    },

    cancelEditingTopic() {
      this.set("editingTopic", false);
      this.rollbackBuffer();
    },

    finishedEditingTopic() {
      if (!this.get("editingTopic")) {
        return;
      }

      // save the modifications
      const props = this.get("buffered.buffer");

      Topic.update(this.get("model"), props)
        .then(() => {
          // We roll back on success here because `update` saves the properties to the topic
          this.rollbackBuffer();
          this.set("editingTopic", false);
        })
        .catch(popupAjaxError);
    },

    expandHidden(post) {
      return post.expandHidden();
    },

    toggleVisibility() {
<<<<<<< HEAD
      this.get("content").toggleStatus("visible");
    },

    toggleClosed() {
      const topic = this.get("content");

      this.get("content")
=======
      this.get("model").toggleStatus("visible");
    },

    toggleClosed() {
      const topic = this.get("model");

      this.get("model")
>>>>>>> c10941bb
        .toggleStatus("closed")
        .then(result => {
          topic.set("topic_status_update", result.topic_status_update);
        });
    },

    recoverTopic() {
<<<<<<< HEAD
      this.get("content").recover();
    },

    makeBanner() {
      this.get("content").makeBanner();
    },

    removeBanner() {
      this.get("content").removeBanner();
=======
      this.get("model").recover();
    },

    makeBanner() {
      this.get("model").makeBanner();
    },

    removeBanner() {
      this.get("model").removeBanner();
>>>>>>> c10941bb
    },

    togglePinned() {
      const value = this.get("model.pinned_at") ? false : true,
<<<<<<< HEAD
        topic = this.get("content"),
=======
        topic = this.get("model"),
>>>>>>> c10941bb
        until = this.get("model.pinnedInCategoryUntil");

      // optimistic update
      topic.setProperties({
        pinned_at: value ? moment() : null,
        pinned_globally: false,
        pinned_until: value ? until : null
      });

      return topic.saveStatus("pinned", value, until);
    },

    pinGlobally() {
<<<<<<< HEAD
      const topic = this.get("content"),
=======
      const topic = this.get("model"),
>>>>>>> c10941bb
        until = this.get("model.pinnedGloballyUntil");

      // optimistic update
      topic.setProperties({
        pinned_at: moment(),
        pinned_globally: true,
        pinned_until: until
      });

      return topic.saveStatus("pinned_globally", true, until);
    },

    toggleArchived() {
<<<<<<< HEAD
      this.get("content").toggleStatus("archived");
    },

    clearPin() {
      this.get("content").clearPin();
=======
      this.get("model").toggleStatus("archived");
    },

    clearPin() {
      this.get("model").clearPin();
>>>>>>> c10941bb
    },

    togglePinnedForUser() {
      if (this.get("model.pinned_at")) {
<<<<<<< HEAD
        const topic = this.get("content");
=======
        const topic = this.get("model");
>>>>>>> c10941bb
        if (topic.get("pinned")) {
          topic.clearPin();
        } else {
          topic.rePin();
        }
      }
    },

    replyAsNewTopic(post, quotedText) {
      const composerController = this.get("composer");

      const { quoteState } = this;
      quotedText = quotedText || Quote.build(post, quoteState.buffer);
      quoteState.clear();

      var options;
      if (this.get("model.isPrivateMessage")) {
        let users = this.get("model.details.allowed_users");
        let groups = this.get("model.details.allowed_groups");

        let usernames = [];
        users.forEach(user => usernames.push(user.username));
        groups.forEach(group => usernames.push(group.name));
        usernames = usernames.join();

        options = {
          action: Composer.PRIVATE_MESSAGE,
          archetypeId: "private_message",
          draftKey: Composer.REPLY_AS_NEW_PRIVATE_MESSAGE_KEY,
          usernames: usernames
        };
      } else {
        options = {
          action: Composer.CREATE_TOPIC,
          draftKey: Composer.REPLY_AS_NEW_TOPIC_KEY,
          categoryId: this.get("model.category.id")
        };
      }

      composerController
        .open(options)
        .then(() => {
<<<<<<< HEAD
          return Em.isEmpty(quotedText) ? "" : quotedText;
=======
          return Ember.isEmpty(quotedText) ? "" : quotedText;
>>>>>>> c10941bb
        })
        .then(q => {
          const postUrl = `${location.protocol}//${location.host}${post.get(
            "url"
          )}`;
          const postLink = `[${Handlebars.escapeExpression(
            this.get("model.title")
          )}](${postUrl})`;
          composerController
            .get("model")
            .prependText(
              `${I18n.t("post.continue_discussion", { postLink })}\n\n${q}`,
              { new_line: true }
            );
        });
    },

    retryLoading() {
      this.set("retrying", true);
      const rollback = () => this.set("retrying", false);
      this.get("model.postStream")
        .refresh()
        .then(rollback, rollback);
    },

    toggleWiki(post) {
      return post.updatePostField("wiki", !post.get("wiki"));
    },

    togglePostType(post) {
      const regular = this.site.get("post_types.regular");
      const moderator = this.site.get("post_types.moderator_action");
      return post.updatePostField(
        "post_type",
        post.get("post_type") === moderator ? regular : moderator
      );
    },

    rebakePost(post) {
      return post.rebake();
    },

    unhidePost(post) {
      return post.unhide();
    },

    convertToPublicTopic() {
<<<<<<< HEAD
      this.get("content").convertTopic("public");
    },

    convertToPrivateMessage() {
      this.get("content").convertTopic("private");
=======
      this.get("model").convertTopic("public");
    },

    convertToPrivateMessage() {
      this.get("model").convertTopic("private");
>>>>>>> c10941bb
    },

    removeFeaturedLink() {
      this.set("buffered.featured_link", null);
    },

    resetBumpDate() {
<<<<<<< HEAD
      this.get("content").resetBumpDate();
=======
      this.get("model").resetBumpDate();
>>>>>>> c10941bb
    }
  },

  _jumpToIndex(index) {
    const postStream = this.get("model.postStream");

    if (postStream.get("isMegaTopic")) {
      this._jumpToPostNumber(index);
    } else {
      const stream = postStream.get("stream");
      const streamIndex = Math.max(1, Math.min(stream.length, index));
      this._jumpToPostId(stream[streamIndex - 1]);
    }
  },

  _jumpToDate(date) {
    const postStream = this.get("model.postStream");

    postStream
      .loadNearestPostToDate(date)
      .then(post => {
        DiscourseURL.routeTo(
          this.get("model").urlForPostNumber(post.get("post_number"))
        );
      })
      .catch(() => {
        this._jumpToIndex(postStream.get("topic.highest_post_number"));
      });
  },

  _jumpToPostNumber(postNumber) {
    const postStream = this.get("model.postStream");
    const post = postStream.get("posts").findBy("post_number", postNumber);

    if (post) {
      DiscourseURL.routeTo(
        this.get("model").urlForPostNumber(post.get("post_number"))
      );
    } else {
      postStream.loadPostByPostNumber(postNumber).then(p => {
        DiscourseURL.routeTo(
          this.get("model").urlForPostNumber(p.get("post_number"))
        );
      });
    }
  },

  _jumpToPostId(postId) {
    if (!postId) {
<<<<<<< HEAD
      Ember.Logger.warn(
=======
      // eslint-disable-next-line no-console
      console.warn(
>>>>>>> c10941bb
        "jump-post code broken - requested an index outside the stream array"
      );
      return;
    }

    this.appEvents.trigger("topic:jump-to-post", postId);

    const topic = this.get("model");
    const postStream = topic.get("postStream");
    const post = postStream.findLoadedPost(postId);

    if (post) {
      DiscourseURL.routeTo(topic.urlForPostNumber(post.get("post_number")));
    } else {
      // need to load it
      postStream.findPostsByIds([postId]).then(arr => {
        DiscourseURL.routeTo(topic.urlForPostNumber(arr[0].get("post_number")));
      });
    }
  },

  togglePinnedState() {
    this.send("togglePinnedForUser");
  },

  print() {
    if (this.siteSettings.max_prints_per_hour_per_user > 0) {
      window.open(
        this.get("model.printUrl"),
        "",
        "menubar=no,toolbar=no,resizable=yes,scrollbars=yes,width=600,height=315"
      );
    }
  },

  hasError: Ember.computed.or("model.notFoundHtml", "model.message"),
  noErrorYet: Ember.computed.not("hasError"),

  categories: Ember.computed.alias("site.categoriesList"),

  selectedPostsCount: Ember.computed.alias("selectedPostIds.length"),

  @computed(
    "selectedPostIds",
    "model.postStream.posts",
    "selectedPostIds.[]",
    "model.postStream.posts.[]"
  )
  selectedPosts(selectedPostIds, loadedPosts) {
    return selectedPostIds
      .map(id => loadedPosts.find(p => p.id === id))
      .filter(post => post !== undefined);
  },

  @computed("selectedPostsCount", "selectedPosts", "selectedPosts.[]")
  selectedPostsUsername(selectedPostsCount, selectedPosts) {
    if (selectedPosts.length < 1 || selectedPostsCount > selectedPosts.length) {
      return undefined;
    }
    const username = selectedPosts[0].username;
    return selectedPosts.every(p => p.username === username)
      ? username
      : undefined;
  },
<<<<<<< HEAD

  @computed(
    "selectedPostsCount",
    "model.postStream.isMegaTopic",
    "model.postStream.stream.length",
    "model.posts_count"
  )
  selectedAllPosts(
    selectedPostsCount,
    isMegaTopic,
    postsCount,
    topicPostsCount
  ) {
    if (isMegaTopic) {
      return selectedPostsCount >= topicPostsCount;
    } else {
      return selectedPostsCount >= postsCount;
    }
  },

  @computed("selectedAllPosts", "model.postStream.isMegaTopic")
  canSelectAll(selectedAllPosts, isMegaTopic) {
    return isMegaTopic ? false : !selectedAllPosts;
  },

  canDeselectAll: Ember.computed.alias("selectedAllPosts"),

  @computed(
    "currentUser.staff",
    "selectedPostsCount",
    "selectedAllPosts",
    "selectedPosts",
    "selectedPosts.[]"
  )
  canDeleteSelected(
    isStaff,
    selectedPostsCount,
    selectedAllPosts,
    selectedPosts
  ) {
    return (
      selectedPostsCount > 0 &&
      ((selectedAllPosts && isStaff) || selectedPosts.every(p => p.can_delete))
    );
  },

  @computed(
    "canMergeTopic",
=======

  @computed(
    "selectedPostsCount",
    "model.postStream.isMegaTopic",
    "model.postStream.stream.length",
    "model.posts_count"
  )
  selectedAllPosts(
    selectedPostsCount,
    isMegaTopic,
    postsCount,
    topicPostsCount
  ) {
    if (isMegaTopic) {
      return selectedPostsCount >= topicPostsCount;
    } else {
      return selectedPostsCount >= postsCount;
    }
  },

  @computed("selectedAllPosts", "model.postStream.isMegaTopic")
  canSelectAll(selectedAllPosts, isMegaTopic) {
    return isMegaTopic ? false : !selectedAllPosts;
  },

  canDeselectAll: Ember.computed.alias("selectedAllPosts"),

  @computed(
    "currentUser.staff",
    "selectedPostsCount",
>>>>>>> c10941bb
    "selectedAllPosts",
    "selectedPosts",
    "selectedPosts.[]"
  )
<<<<<<< HEAD
  canSplitTopic(canMergeTopic, selectedAllPosts, selectedPosts) {
    return (
      canMergeTopic &&
      !selectedAllPosts &&
      selectedPosts.length > 0 &&
      selectedPosts.sort((a, b) => a.post_number - b.post_number)[0]
        .post_type === 1
=======
  canDeleteSelected(
    isStaff,
    selectedPostsCount,
    selectedAllPosts,
    selectedPosts
  ) {
    return (
      selectedPostsCount > 0 &&
      ((selectedAllPosts && isStaff) || selectedPosts.every(p => p.can_delete))
>>>>>>> c10941bb
    );
  },

  @computed("model.details.can_move_posts", "selectedPostsCount")
  canMergeTopic(canMovePosts, selectedPostsCount) {
    return canMovePosts && selectedPostsCount > 0;
  },

  @computed("currentUser.admin", "selectedPostsCount", "selectedPostsUsername")
  canChangeOwner(isAdmin, selectedPostsCount, selectedPostsUsername) {
    return (
      isAdmin && selectedPostsCount > 0 && selectedPostsUsername !== undefined
    );
  },

  @computed(
    "selectedPostsCount",
    "selectedPostsUsername",
    "selectedPosts",
    "selectedPosts.[]"
  )
  canMergePosts(selectedPostsCount, selectedPostsUsername, selectedPosts) {
    return (
      selectedPostsCount > 1 &&
      selectedPostsUsername !== undefined &&
      selectedPosts.every(p => p.can_delete)
    );
  },

  @observes("multiSelect")
  _multiSelectChanged() {
    this.set("selectedPostIds", []);
  },

  postSelected(post) {
    return (
      this.get("selectedAllPost") ||
      this.get("selectedPostIds").includes(post.id)
    );
  },

  @computed
  loadingHTML() {
    return spinnerHTML;
  },

  recoverTopic() {
<<<<<<< HEAD
    this.get("content").recover();
  },

  deleteTopic() {
    this.get("content").destroy(this.currentUser);
=======
    this.get("model").recover();
  },

  deleteTopic() {
    this.get("model").destroy(this.currentUser);
>>>>>>> c10941bb
  },

  subscribe() {
    this.unsubscribe();

    const refresh = args => this.appEvents.trigger("post-stream:refresh", args);

    this.messageBus.subscribe(
      `/topic/${this.get("model.id")}`,
      data => {
        const topic = this.get("model");

        if (Ember.isPresent(data.notification_level_change)) {
          topic.set(
            "details.notification_level",
            data.notification_level_change
          );
          topic.set(
            "details.notifications_reason_id",
            data.notifications_reason_id
          );
          return;
        }

        const postStream = this.get("model.postStream");

        if (data.reload_topic) {
          topic.reload().then(() => {
            this.send("postChangedRoute", topic.get("post_number") || 1);
            this.appEvents.trigger("header:update-topic", topic);
            if (data.refresh_stream) postStream.refresh();
          });

          return;
        }

        switch (data.type) {
          case "acted":
            postStream
              .triggerChangedPost(data.id, data.updated_at, {
                preserveCooked: true
              })
              .then(() => refresh({ id: data.id, refreshLikes: true }));
            break;
          case "revised":
          case "rebaked": {
            postStream
              .triggerChangedPost(data.id, data.updated_at)
              .then(() => refresh({ id: data.id }));
            break;
          }
          case "deleted": {
            postStream
              .triggerDeletedPost(data.id)
              .then(() => refresh({ id: data.id }));
            break;
          }
          case "recovered": {
            postStream
              .triggerRecoveredPost(data.id)
              .then(() => refresh({ id: data.id }));
            break;
          }
          case "created": {
            postStream.triggerNewPostInStream(data.id).then(() => refresh());
            if (this.get("currentUser.id") !== data.user_id) {
              Discourse.notifyBackgroundCountIncrement();
            }
            break;
          }
          case "move_to_inbox": {
            topic.set("message_archived", false);
            break;
          }
          case "archived": {
            topic.set("message_archived", true);
            break;
          }
          default: {
            let callback = customPostMessageCallbacks[data.type];
            if (callback) {
              callback(this, data);
            } else {
<<<<<<< HEAD
              Em.Logger.warn("unknown topic bus message type", data);
=======
              Ember.Logger.warn("unknown topic bus message type", data);
>>>>>>> c10941bb
            }
          }
        }

        if (
          topic.get("isPrivateMessage") &&
          this.currentUser &&
          this.currentUser.get("id") !== data.user_id &&
          data.type === "created"
        ) {
          const postNumber = data.post_number;
          const notInPostStream =
            topic.get("highest_post_number") <= postNumber;
          const postNumberDifference = postNumber - topic.get("currentPost");

          if (
            notInPostStream &&
            postNumberDifference > 0 &&
            postNumberDifference < 7
          ) {
            this._scrollToPost(data.post_number);
          }
        }
      },
      this.get("model.message_bus_last_id")
    );
  },

  _scrollToPost: debounce(function(postNumber) {
    const $post = $(`.topic-post article#post_${postNumber}`);

    if ($post.length === 0 || isElementInViewport($post)) return;

    $("body").animate({ scrollTop: $post.offset().top }, 1000);
  }, 500),

  unsubscribe() {
    // never unsubscribe when navigating from topic to topic
<<<<<<< HEAD
    if (!this.get("content.id")) return;
=======
    if (!this.get("model.id")) return;
>>>>>>> c10941bb
    this.messageBus.unsubscribe("/topic/*");
  },

  reply() {
    this.replyToPost();
  },

  readPosts(topicId, postNumbers) {
    const topic = this.get("model");
    const postStream = topic.get("postStream");

    if (topic.get("id") === topicId) {
      postStream.get("posts").forEach(post => {
        if (!post.read && postNumbers.includes(post.post_number)) {
          post.set("read", true);
          this.appEvents.trigger("post-stream:refresh", { id: post.get("id") });
        }
      });

      if (
        this.siteSettings.automatically_unpin_topics &&
        this.currentUser &&
        this.currentUser.automatically_unpin_topics
      ) {
        // automatically unpin topics when the user reaches the bottom
        const max = _.max(postNumbers);
        if (topic.get("pinned") && max >= topic.get("highest_post_number")) {
          Ember.run.next(() => topic.clearPin());
        }
      }
    }
  },

  @observes("model.postStream.loaded", "model.postStream.loadedAllPosts")
  _showFooter() {
    const showFooter =
      this.get("model.postStream.loaded") &&
      this.get("model.postStream.loadedAllPosts");
    this.set("application.showFooter", showFooter);
  }
});<|MERGE_RESOLUTION|>--- conflicted
+++ resolved
@@ -1,8 +1,4 @@
-<<<<<<< HEAD
-import BufferedContent from "discourse/mixins/buffered-content";
-=======
 import { bufferedProperty } from "discourse/mixins/buffered-content";
->>>>>>> c10941bb
 import Composer from "discourse/models/composer";
 import DiscourseURL from "discourse/lib/url";
 import Post from "discourse/models/post";
@@ -36,11 +32,7 @@
   customPostMessageCallbacks[type] = callback;
 }
 
-<<<<<<< HEAD
-export default Ember.Controller.extend(BufferedContent, {
-=======
 export default Ember.Controller.extend(bufferedProperty("model"), {
->>>>>>> c10941bb
   composer: Ember.inject.controller(),
   application: Ember.inject.controller(),
   multiSelect: false,
@@ -60,10 +52,6 @@
   username_filters: null,
   filter: null,
   quoteState: null,
-  canRemoveTopicFeaturedLink: Ember.computed.and(
-    "canEditTopicFeaturedLink",
-    "buffered.featured_link"
-  ),
 
   canRemoveTopicFeaturedLink: Ember.computed.and(
     "canEditTopicFeaturedLink",
@@ -83,19 +71,6 @@
     }
   },
 
-<<<<<<< HEAD
-  @computed("model.postStream.loaded", "model.category_id")
-  showSharedDraftControls(loaded, categoryId) {
-    let draftCat = this.site.shared_drafts_category_id;
-    return loaded && draftCat && categoryId && draftCat === categoryId;
-  },
-
-  @computed("site.mobileView", "model.posts_count")
-  showSelectedPostsAtBottom(mobileView, postsCount) {
-    return mobileView && postsCount > 3;
-  },
-
-=======
   @computed("model.details.can_create_post")
   embedQuoteButton(canCreatePost) {
     return (
@@ -116,7 +91,6 @@
     return mobileView && postsCount > 3;
   },
 
->>>>>>> c10941bb
   @computed("model.postStream.posts", "model.postStream.postsWithPlaceholders")
   postsToRender(posts, postsWithPlaceholders) {
     return this.capabilities.isAndroid ? posts : postsWithPlaceholders;
@@ -133,11 +107,7 @@
   },
 
   init() {
-<<<<<<< HEAD
-    this._super();
-=======
     this._super(...arguments);
->>>>>>> c10941bb
     this.appEvents.on("post:show-revision", (postNumber, revision) => {
       const post = this.model.get("postStream").postForPostNumber(postNumber);
       if (!post) {
@@ -201,7 +171,6 @@
   _forceRefreshPostStream() {
     this.appEvents.trigger("post-stream:refresh", { force: true });
   },
-<<<<<<< HEAD
 
   _updateSelectedPostIds(postIds) {
     this.get("selectedPostIds").pushObjects(postIds);
@@ -236,42 +205,6 @@
     showPostFlags(post) {
       return this.send("showFlags", post);
     },
-=======
-
-  _updateSelectedPostIds(postIds) {
-    this.get("selectedPostIds").pushObjects(postIds);
-    this.set("selectedPostIds", [...new Set(this.get("selectedPostIds"))]);
-    this._forceRefreshPostStream();
-  },
->>>>>>> c10941bb
-
-  _loadPostIds(post) {
-    if (this.get("loadingPostIds")) return;
-
-    const postStream = this.get("model.postStream");
-    const url = `/t/${this.get("model.id")}/post_ids.json`;
-
-    this.set("loadingPostIds", true);
-
-    return ajax(url, {
-      data: _.merge(
-        { post_number: post.get("post_number") },
-        postStream.get("streamFilters")
-      )
-    })
-      .then(result => {
-        result.post_ids.pushObject(post.get("id"));
-        this._updateSelectedPostIds(result.post_ids);
-      })
-      .finally(() => {
-        this.set("loadingPostIds", false);
-      });
-  },
-
-  actions: {
-    showPostFlags(post) {
-      return this.send("showFlags", post);
-    },
 
     openFeatureTopic() {
       this.send("showFeatureTopic");
@@ -369,11 +302,7 @@
       const postStream = this.get("model.postStream");
       const firstLoadedPost = postStream.get("posts.firstObject");
 
-<<<<<<< HEAD
-      if (post.get("post_number") === 1) {
-=======
       if (post.get && post.get("post_number") === 1) {
->>>>>>> c10941bb
         return;
       }
 
@@ -440,8 +369,6 @@
         topic.moveToInbox().then(backToInbox);
       } else {
         topic.archiveMessage().then(backToInbox);
-<<<<<<< HEAD
-=======
       }
     },
 
@@ -460,26 +387,6 @@
               this.send("editPost", post);
             });
         }
->>>>>>> c10941bb
-      }
-      this.send("editPost", firstPost);
-    },
-
-    editFirstPost() {
-      const postStream = this.get("model.postStream");
-      let firstPost = postStream.get("posts.firstObject");
-
-      if (firstPost.get("post_number") !== 1) {
-        const postId = postStream.findPostIdForPostNumber(1);
-        // try loading from identity map first
-        firstPost = postStream.findLoadedPost(postId);
-        if (firstPost === undefined) {
-          return this.get("model.postStream")
-            .loadPost(postId)
-            .then(post => {
-              this.send("editPost", post);
-            });
-        }
       }
       this.send("editPost", firstPost);
     },
@@ -501,19 +408,11 @@
       quoteState.clear();
 
       if (
-<<<<<<< HEAD
-        composerController.get("content.topic.id") === topic.get("id") &&
-        composerController.get("content.action") === Composer.REPLY
-      ) {
-        composerController.set("content.post", post);
-        composerController.set("content.composeState", Composer.OPEN);
-=======
         composerController.get("model.topic.id") === topic.get("id") &&
         composerController.get("model.action") === Composer.REPLY
       ) {
         composerController.set("model.post", post);
         composerController.set("model.composeState", Composer.OPEN);
->>>>>>> c10941bb
         this.appEvents.trigger("composer:insert-block", quotedText.trim());
       } else {
         const opts = {
@@ -715,7 +614,6 @@
       } else {
         const postStream = this.get("model.postStream");
         let postId = postStream.findPostIdForPostNumber(postNumber);
-<<<<<<< HEAD
 
         // If we couldn't find the post, find the closest post to it
         if (!postId) {
@@ -723,15 +621,6 @@
           postId = postStream.findPostIdForPostNumber(closest);
         }
 
-=======
-
-        // If we couldn't find the post, find the closest post to it
-        if (!postId) {
-          const closest = postStream.closestPostNumberFor(postNumber);
-          postId = postStream.findPostIdForPostNumber(closest);
-        }
-
->>>>>>> c10941bb
         this._jumpToPostId(postId);
       }
     },
@@ -893,15 +782,6 @@
     },
 
     toggleVisibility() {
-<<<<<<< HEAD
-      this.get("content").toggleStatus("visible");
-    },
-
-    toggleClosed() {
-      const topic = this.get("content");
-
-      this.get("content")
-=======
       this.get("model").toggleStatus("visible");
     },
 
@@ -909,7 +789,6 @@
       const topic = this.get("model");
 
       this.get("model")
->>>>>>> c10941bb
         .toggleStatus("closed")
         .then(result => {
           topic.set("topic_status_update", result.topic_status_update);
@@ -917,17 +796,6 @@
     },
 
     recoverTopic() {
-<<<<<<< HEAD
-      this.get("content").recover();
-    },
-
-    makeBanner() {
-      this.get("content").makeBanner();
-    },
-
-    removeBanner() {
-      this.get("content").removeBanner();
-=======
       this.get("model").recover();
     },
 
@@ -937,16 +805,11 @@
 
     removeBanner() {
       this.get("model").removeBanner();
->>>>>>> c10941bb
     },
 
     togglePinned() {
       const value = this.get("model.pinned_at") ? false : true,
-<<<<<<< HEAD
-        topic = this.get("content"),
-=======
         topic = this.get("model"),
->>>>>>> c10941bb
         until = this.get("model.pinnedInCategoryUntil");
 
       // optimistic update
@@ -960,11 +823,7 @@
     },
 
     pinGlobally() {
-<<<<<<< HEAD
-      const topic = this.get("content"),
-=======
       const topic = this.get("model"),
->>>>>>> c10941bb
         until = this.get("model.pinnedGloballyUntil");
 
       // optimistic update
@@ -978,28 +837,16 @@
     },
 
     toggleArchived() {
-<<<<<<< HEAD
-      this.get("content").toggleStatus("archived");
-    },
-
-    clearPin() {
-      this.get("content").clearPin();
-=======
       this.get("model").toggleStatus("archived");
     },
 
     clearPin() {
       this.get("model").clearPin();
->>>>>>> c10941bb
     },
 
     togglePinnedForUser() {
       if (this.get("model.pinned_at")) {
-<<<<<<< HEAD
-        const topic = this.get("content");
-=======
         const topic = this.get("model");
->>>>>>> c10941bb
         if (topic.get("pinned")) {
           topic.clearPin();
         } else {
@@ -1042,11 +889,7 @@
       composerController
         .open(options)
         .then(() => {
-<<<<<<< HEAD
-          return Em.isEmpty(quotedText) ? "" : quotedText;
-=======
           return Ember.isEmpty(quotedText) ? "" : quotedText;
->>>>>>> c10941bb
         })
         .then(q => {
           const postUrl = `${location.protocol}//${location.host}${post.get(
@@ -1094,19 +937,11 @@
     },
 
     convertToPublicTopic() {
-<<<<<<< HEAD
-      this.get("content").convertTopic("public");
-    },
-
-    convertToPrivateMessage() {
-      this.get("content").convertTopic("private");
-=======
       this.get("model").convertTopic("public");
     },
 
     convertToPrivateMessage() {
       this.get("model").convertTopic("private");
->>>>>>> c10941bb
     },
 
     removeFeaturedLink() {
@@ -1114,11 +949,7 @@
     },
 
     resetBumpDate() {
-<<<<<<< HEAD
-      this.get("content").resetBumpDate();
-=======
       this.get("model").resetBumpDate();
->>>>>>> c10941bb
     }
   },
 
@@ -1168,12 +999,8 @@
 
   _jumpToPostId(postId) {
     if (!postId) {
-<<<<<<< HEAD
-      Ember.Logger.warn(
-=======
       // eslint-disable-next-line no-console
       console.warn(
->>>>>>> c10941bb
         "jump-post code broken - requested an index outside the stream array"
       );
       return;
@@ -1238,7 +1065,6 @@
       ? username
       : undefined;
   },
-<<<<<<< HEAD
 
   @computed(
     "selectedPostsCount",
@@ -1285,66 +1111,6 @@
     );
   },
 
-  @computed(
-    "canMergeTopic",
-=======
-
-  @computed(
-    "selectedPostsCount",
-    "model.postStream.isMegaTopic",
-    "model.postStream.stream.length",
-    "model.posts_count"
-  )
-  selectedAllPosts(
-    selectedPostsCount,
-    isMegaTopic,
-    postsCount,
-    topicPostsCount
-  ) {
-    if (isMegaTopic) {
-      return selectedPostsCount >= topicPostsCount;
-    } else {
-      return selectedPostsCount >= postsCount;
-    }
-  },
-
-  @computed("selectedAllPosts", "model.postStream.isMegaTopic")
-  canSelectAll(selectedAllPosts, isMegaTopic) {
-    return isMegaTopic ? false : !selectedAllPosts;
-  },
-
-  canDeselectAll: Ember.computed.alias("selectedAllPosts"),
-
-  @computed(
-    "currentUser.staff",
-    "selectedPostsCount",
->>>>>>> c10941bb
-    "selectedAllPosts",
-    "selectedPosts",
-    "selectedPosts.[]"
-  )
-<<<<<<< HEAD
-  canSplitTopic(canMergeTopic, selectedAllPosts, selectedPosts) {
-    return (
-      canMergeTopic &&
-      !selectedAllPosts &&
-      selectedPosts.length > 0 &&
-      selectedPosts.sort((a, b) => a.post_number - b.post_number)[0]
-        .post_type === 1
-=======
-  canDeleteSelected(
-    isStaff,
-    selectedPostsCount,
-    selectedAllPosts,
-    selectedPosts
-  ) {
-    return (
-      selectedPostsCount > 0 &&
-      ((selectedAllPosts && isStaff) || selectedPosts.every(p => p.can_delete))
->>>>>>> c10941bb
-    );
-  },
-
   @computed("model.details.can_move_posts", "selectedPostsCount")
   canMergeTopic(canMovePosts, selectedPostsCount) {
     return canMovePosts && selectedPostsCount > 0;
@@ -1389,19 +1155,11 @@
   },
 
   recoverTopic() {
-<<<<<<< HEAD
-    this.get("content").recover();
-  },
-
-  deleteTopic() {
-    this.get("content").destroy(this.currentUser);
-=======
     this.get("model").recover();
   },
 
   deleteTopic() {
     this.get("model").destroy(this.currentUser);
->>>>>>> c10941bb
   },
 
   subscribe() {
@@ -1485,11 +1243,7 @@
             if (callback) {
               callback(this, data);
             } else {
-<<<<<<< HEAD
-              Em.Logger.warn("unknown topic bus message type", data);
-=======
               Ember.Logger.warn("unknown topic bus message type", data);
->>>>>>> c10941bb
             }
           }
         }
@@ -1528,11 +1282,7 @@
 
   unsubscribe() {
     // never unsubscribe when navigating from topic to topic
-<<<<<<< HEAD
-    if (!this.get("content.id")) return;
-=======
     if (!this.get("model.id")) return;
->>>>>>> c10941bb
     this.messageBus.unsubscribe("/topic/*");
   },
 
