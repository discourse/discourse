--- conflicted
+++ resolved
@@ -1,9 +1,5 @@
-<<<<<<< HEAD
-import { inject } from '@ember/controller';
-import EmberObject from '@ember/object';
-=======
+import EmberObject from "@ember/object";
 import { inject } from "@ember/controller";
->>>>>>> 356e2a4b
 import Controller from "@ember/controller";
 import { bufferedProperty } from "discourse/mixins/buffered-content";
 import Composer from "discourse/models/composer";
