<<<<<<< HEAD
import { isEmpty, isPresent } from "@ember/utils";
=======
import { isPresent, isEmpty } from "@ember/utils";
>>>>>>> 7b92280b
import { or, and, not, alias } from "@ember/object/computed";
import EmberObject from "@ember/object";
import { next } from "@ember/runloop";
import { scheduleOnce } from "@ember/runloop";
import { inject } from "@ember/controller";
import Controller from "@ember/controller";
import { bufferedProperty } from "discourse/mixins/buffered-content";
import Composer from "discourse/models/composer";
import DiscourseURL from "discourse/lib/url";
import Post from "discourse/models/post";
import Quote from "discourse/lib/quote";
import QuoteState from "discourse/lib/quote-state";
import Topic from "discourse/models/topic";
import discourseDebounce from "discourse/lib/debounce";
import isElementInViewport from "discourse/lib/is-element-in-viewport";
import { ajax } from "discourse/lib/ajax";
import discourseComputed, { observes } from "discourse-common/utils/decorators";
import { extractLinkMeta } from "discourse/lib/render-topic-featured-link";
import { popupAjaxError } from "discourse/lib/ajax-error";
import { spinnerHTML } from "discourse/helpers/loading-spinner";
import { userPath } from "discourse/lib/url";
import showModal from "discourse/lib/show-modal";
import TopicTimer from "discourse/models/topic-timer";
import { Promise } from "rsvp";

let customPostMessageCallbacks = {};

export function resetCustomPostMessageCallbacks() {
  customPostMessageCallbacks = {};
}

export function registerCustomPostMessageCallback(type, callback) {
  if (customPostMessageCallbacks[type]) {
    throw new Error(`Error ${type} is an already registered post message!`);
  }

  customPostMessageCallbacks[type] = callback;
}

export default Controller.extend(bufferedProperty("model"), {
  composer: inject(),
  application: inject(),
  multiSelect: false,
  selectedPostIds: null,
  editingTopic: false,
  queryParams: ["filter", "username_filters"],
  loadedAllPosts: or(
    "model.postStream.loadedAllPosts",
    "model.postStream.loadingLastPost"
  ),
  enteredAt: null,
  enteredIndex: null,
  retrying: false,
  userTriggeredProgress: null,
  _progressIndex: null,
  hasScrolled: null,
  username_filters: null,
  filter: null,
  quoteState: null,

  canRemoveTopicFeaturedLink: and(
    "canEditTopicFeaturedLink",
    "buffered.featured_link"
  ),

  updateQueryParams() {
    this.setProperties(this.get("model.postStream.streamFilters"));
  },

  @observes("model.title", "category")
  _titleChanged() {
    const title = this.get("model.title");
    if (!isEmpty(title)) {
      // force update lazily loaded titles
      this.send("refreshTitle");
    }
  },

  @discourseComputed("model.details.can_create_post")
  embedQuoteButton(canCreatePost) {
    return (
      canCreatePost &&
      this.currentUser &&
      this.currentUser.get("enable_quoting")
    );
  },

  @discourseComputed("model.postStream.loaded", "model.category_id")
  showSharedDraftControls(loaded, categoryId) {
    let draftCat = this.site.shared_drafts_category_id;
    return loaded && draftCat && categoryId && draftCat === categoryId;
  },

  @discourseComputed("site.mobileView", "model.posts_count")
  showSelectedPostsAtBottom(mobileView, postsCount) {
    return mobileView && postsCount > 3;
  },

  @discourseComputed(
    "model.postStream.posts",
    "model.postStream.postsWithPlaceholders"
  )
  postsToRender(posts, postsWithPlaceholders) {
    return this.capabilities.isAndroid ? posts : postsWithPlaceholders;
  },

  @discourseComputed("model.postStream.loadingFilter")
  androidLoading(loading) {
    return this.capabilities.isAndroid && loading;
  },

  @discourseComputed("model")
  pmPath(topic) {
    return this.currentUser && this.currentUser.pmPath(topic);
  },

  init() {
    this._super(...arguments);

    this.appEvents.on("post:show-revision", this, "_showRevision");

    this.setProperties({
      selectedPostIds: [],
      quoteState: new QuoteState()
    });
  },

  willDestroy() {
    this._super(...arguments);

    this.appEvents.off("post:show-revision", this, "_showRevision");
  },

  _showRevision(postNumber, revision) {
    const post = this.model.get("postStream").postForPostNumber(postNumber);
    if (!post) {
      return;
    }

    scheduleOnce("afterRender", () => {
      this.send("showHistory", post, revision);
    });
  },

  showCategoryChooser: not("model.isPrivateMessage"),

  gotoInbox(name) {
    let url = userPath(this.get("currentUser.username_lower") + "/messages");
    if (name) {
      url = url + "/group/" + name;
    }
    DiscourseURL.routeTo(url);
  },

  @discourseComputed
  selectedQuery() {
    return post => this.postSelected(post);
  },

  @discourseComputed("model.isPrivateMessage", "model.category.id")
  canEditTopicFeaturedLink(isPrivateMessage, categoryId) {
    if (!this.siteSettings.topic_featured_link_enabled || isPrivateMessage) {
      return false;
    }

    const categoryIds = this.site.get(
      "topic_featured_link_allowed_category_ids"
    );
    return (
      categoryIds === undefined ||
      !categoryIds.length ||
      categoryIds.includes(categoryId)
    );
  },

  @discourseComputed("model")
  featuredLinkDomain(topic) {
    return extractLinkMeta(topic).domain;
  },

  @discourseComputed("model.isPrivateMessage")
  canEditTags(isPrivateMessage) {
    return (
      this.site.get("can_tag_topics") &&
      (!isPrivateMessage || this.site.get("can_tag_pms"))
    );
  },

  _forceRefreshPostStream() {
    this.appEvents.trigger("post-stream:refresh", { force: true });
  },

  _updateSelectedPostIds(postIds) {
    const smallActionsPostIds = this._smallActionPostIds();
    this.selectedPostIds.pushObjects(
      postIds.filter(postId => !smallActionsPostIds.has(postId))
    );
    this.set("selectedPostIds", [...new Set(this.selectedPostIds)]);
    this._forceRefreshPostStream();
  },

  _smallActionPostIds() {
    const smallActionsPostIds = new Set();
    const posts = this.get("model.postStream.posts");
    if (posts) {
      const small_action = this.site.get("post_types.small_action");
      const whisper = this.site.get("post_types.whisper");
      posts.forEach(post => {
        if (
          post.post_type === small_action ||
          (!post.cooked && post.post_type === whisper)
        ) {
          smallActionsPostIds.add(post.id);
        }
      });
    }
    return smallActionsPostIds;
  },

  _loadPostIds(post) {
    if (this.loadingPostIds) return;

    const postStream = this.get("model.postStream");
    const url = `/t/${this.get("model.id")}/post_ids.json`;

    this.set("loadingPostIds", true);

    return ajax(url, {
      data: _.merge(
        { post_number: post.get("post_number") },
        postStream.get("streamFilters")
      )
    })
      .then(result => {
        result.post_ids.pushObject(post.get("id"));
        this._updateSelectedPostIds(result.post_ids);
      })
      .finally(() => {
        this.set("loadingPostIds", false);
      });
  },

  actions: {
    topicCategoryChanged(categoryId) {
      this.set("buffered.category_id", categoryId);
    },

    topicTagsChanged(value) {
      this.set("buffered.tags", value);
    },

    deletePending(pending) {
      return ajax(`/review/${pending.id}`, { type: "DELETE" })
        .then(() => {
          this.get("model.pending_posts").removeObject(pending);
        })
        .catch(popupAjaxError);
    },

    showPostFlags(post) {
      return this.send("showFlags", post);
    },

    openFeatureTopic() {
      this.send("showFeatureTopic");
    },

    selectText(postId, buffer, opts) {
      const loadedPost = this.get("model.postStream").findLoadedPost(postId);
      const promise = loadedPost
        ? Promise.resolve(loadedPost)
        : this.get("model.postStream").loadPost(postId);

      return promise.then(post => {
        const composer = this.composer;
        const viewOpen = composer.get("model.viewOpen");
        const quotedText = Quote.build(post, buffer, opts);

        // If we can't create a post, delegate to reply as new topic
        if (!viewOpen && !this.get("model.details.can_create_post")) {
          this.send("replyAsNewTopic", post, quotedText);
          return;
        }

        const composerOpts = {
          action: Composer.REPLY,
          draftSequence: post.get("topic.draft_sequence"),
          draftKey: post.get("topic.draft_key")
        };

        if (post.get("post_number") === 1) {
          composerOpts.topic = post.get("topic");
        } else {
          composerOpts.post = post;
        }

        // If the composer is associated with a different post, we don't change it.
        const composerPost = composer.get("model.post");
        if (composerPost && composerPost.get("id") !== this.get("post.id")) {
          composerOpts.post = composerPost;
        }

        composerOpts.quote = quotedText;
        if (composer.get("model.viewOpen")) {
          this.appEvents.trigger("composer:insert-block", quotedText);
        } else if (composer.get("model.viewDraft")) {
          const model = composer.get("model");
          model.set("reply", model.get("reply") + quotedText);
          composer.send("openIfDraft");
        } else {
          composer.open(composerOpts);
        }
      });
    },

    fillGapBefore(args) {
      return this.get("model.postStream").fillGapBefore(args.post, args.gap);
    },

    fillGapAfter(args) {
      return this.get("model.postStream").fillGapAfter(args.post, args.gap);
    },

    currentPostChanged(event) {
      const { post } = event;
      if (!post) {
        return;
      }

      const postNumber = post.get("post_number");
      const topic = this.model;
      topic.set("currentPost", postNumber);
      if (postNumber > (topic.get("last_read_post_number") || 0)) {
        topic.set("last_read_post_id", post.get("id"));
        topic.set("last_read_post_number", postNumber);
      }

      this.send("postChangedRoute", postNumber);
      this._progressIndex = topic.get("postStream").progressIndexOfPost(post);

      this.appEvents.trigger("topic:current-post-changed", { post });
    },

    currentPostScrolled(event) {
      const total = this.get("model.postStream.filteredPostsCount");
      const percent =
        parseFloat(this._progressIndex + event.percent - 1) / total;
      this.appEvents.trigger("topic:current-post-scrolled", {
        postIndex: this._progressIndex,
        percent: Math.max(Math.min(percent, 1.0), 0.0)
      });
    },

    // Called when the topmost visible post on the page changes.
    topVisibleChanged(event) {
      const { post, refresh } = event;
      if (!post) {
        return;
      }

      const postStream = this.get("model.postStream");
      const firstLoadedPost = postStream.get("posts.firstObject");

      if (post.get && post.get("post_number") === 1) {
        return;
      }

      if (firstLoadedPost && firstLoadedPost === post) {
        postStream.prependMore().then(() => refresh());
      }
    },

    // Called the the bottommost visible post on the page changes.
    bottomVisibleChanged(event) {
      const { post, refresh } = event;

      const postStream = this.get("model.postStream");
      const lastLoadedPost = postStream.get("posts.lastObject");

      if (
        lastLoadedPost &&
        lastLoadedPost === post &&
        postStream.get("canAppendMore")
      ) {
        postStream.appendMore().then(() => refresh());
        // show loading stuff
        refresh();
      }
    },

    toggleSummary() {
      return this.get("model.postStream")
        .toggleSummary()
        .then(() => {
          this.updateQueryParams();
        });
    },

    removeAllowedUser(user) {
      return this.get("model.details")
        .removeAllowedUser(user)
        .then(() => {
          if (this.currentUser.id === user.id) {
            this.transitionToRoute("userPrivateMessages", user);
          }
        });
    },

    removeAllowedGroup(group) {
      return this.get("model.details").removeAllowedGroup(group);
    },

    deleteTopic() {
      this.deleteTopic();
    },

    // Archive a PM (as opposed to archiving a topic)
    toggleArchiveMessage() {
      const topic = this.model;

      if (topic.get("archiving")) {
        return;
      }

      const backToInbox = () => this.gotoInbox(topic.get("inboxGroupName"));

      if (topic.get("message_archived")) {
        topic.moveToInbox().then(backToInbox);
      } else {
        topic.archiveMessage().then(backToInbox);
      }
    },

    deferTopic() {
      const screenTrack = Discourse.__container__.lookup("screen-track:main");
      const currentUser = this.currentUser;
      const topic = this.model;

      screenTrack.reset();
      screenTrack.stop();
      const goToPath = topic.get("isPrivateMessage")
        ? currentUser.pmPath(topic)
        : "/";
      ajax("/t/" + topic.get("id") + "/timings.json?last=1", { type: "DELETE" })
        .then(() => {
          const highestSeenByTopic = this.session.get("highestSeenByTopic");
          highestSeenByTopic[topic.get("id")] = null;
          DiscourseURL.routeTo(goToPath);
        })
        .catch(popupAjaxError);
    },

    editFirstPost() {
      const postStream = this.get("model.postStream");
      let firstPost = postStream.get("posts.firstObject");

      if (firstPost.get("post_number") !== 1) {
        const postId = postStream.findPostIdForPostNumber(1);
        // try loading from identity map first
        firstPost = postStream.findLoadedPost(postId);
        if (firstPost === undefined) {
          return this.get("model.postStream")
            .loadPost(postId)
            .then(post => {
              this.send("editPost", post);
            });
        }
      }
      this.send("editPost", firstPost);
    },

    // Post related methods
    replyToPost(post) {
      const composerController = this.composer;
      const topic = post ? post.get("topic") : this.model;
      const quoteState = this.quoteState;
      const postStream = this.get("model.postStream");

      this.appEvents.trigger("page:compose-reply", topic);

      if (!postStream || !topic || !topic.get("details.can_create_post")) {
        return;
      }

      const quotedPost = postStream.findLoadedPost(quoteState.postId);
      const quotedText = Quote.build(quotedPost, quoteState.buffer);

      quoteState.clear();

      if (
        composerController.get("model.topic.id") === topic.get("id") &&
        composerController.get("model.action") === Composer.REPLY
      ) {
        composerController.set("model.post", post);
        composerController.set("model.composeState", Composer.OPEN);
        this.appEvents.trigger("composer:insert-block", quotedText.trim());
      } else {
        const opts = {
          action: Composer.REPLY,
          draftKey: topic.get("draft_key"),
          draftSequence: topic.get("draft_sequence")
        };

        if (quotedText) {
          opts.quote = quotedText;
        }

        if (post && post.get("post_number") !== 1) {
          opts.post = post;
        } else {
          opts.topic = topic;
        }

        composerController.open(opts);
      }
      return false;
    },

    recoverPost(post) {
      post.get("post_number") === 1 ? this.recoverTopic() : post.recover();
    },

    deletePost(post) {
      if (post.get("post_number") === 1) {
        return this.deleteTopic();
      } else if (!post.can_delete) {
        return false;
      }

      const user = this.currentUser;
      const refresh = () => this.appEvents.trigger("post-stream:refresh");
      const hasReplies = post.get("reply_count") > 0;
      const loadedPosts = this.get("model.postStream.posts");

      if (user.get("staff") && hasReplies) {
        ajax(`/posts/${post.id}/reply-ids.json`).then(replies => {
          if (replies.length === 0) {
            return post
              .destroy(user)
              .then(refresh)
              .catch(error => {
                popupAjaxError(error);
                post.undoDeleteState();
              });
          }

          const buttons = [];

          buttons.push({
            label: I18n.t("cancel"),
            class: "btn-danger right"
          });

          buttons.push({
            label: I18n.t("post.controls.delete_replies.just_the_post"),
            callback() {
              post
                .destroy(user)
                .then(refresh)
                .catch(error => {
                  popupAjaxError(error);
                  post.undoDeleteState();
                });
            }
          });

          if (replies.some(r => r.level > 1)) {
            buttons.push({
              label: I18n.t("post.controls.delete_replies.all_replies", {
                count: replies.length
              }),
              callback() {
                loadedPosts.forEach(
                  p =>
                    (p === post || replies.some(r => r.id === p.id)) &&
                    p.setDeletedState(user)
                );
                Post.deleteMany([post.id, ...replies.map(r => r.id)])
                  .then(refresh)
                  .catch(popupAjaxError);
              }
            });
          }

          const directReplyIds = replies
            .filter(r => r.level === 1)
            .map(r => r.id);

          buttons.push({
            label: I18n.t("post.controls.delete_replies.direct_replies", {
              count: directReplyIds.length
            }),
            class: "btn-primary",
            callback() {
              loadedPosts.forEach(
                p =>
                  (p === post || directReplyIds.includes(p.id)) &&
                  p.setDeletedState(user)
              );
              Post.deleteMany([post.id, ...directReplyIds])
                .then(refresh)
                .catch(popupAjaxError);
            }
          });

          bootbox.dialog(
            I18n.t("post.controls.delete_replies.confirm"),
            buttons
          );
        });
      } else {
        return post
          .destroy(user)
          .then(refresh)
          .catch(error => {
            popupAjaxError(error);
            post.undoDeleteState();
          });
      }
    },

    editPost(post) {
      if (!this.currentUser) {
        return bootbox.alert(I18n.t("post.controls.edit_anonymous"));
      } else if (!post.can_edit) {
        return false;
      }

      const composer = this.composer;
      let topic = this.model;
      const composerModel = composer.get("model");
      let editingFirst =
        composerModel &&
        (post.get("firstPost") || composerModel.get("editingFirstPost"));

      let editingSharedDraft = false;
      let draftsCategoryId = this.get("site.shared_drafts_category_id");
      if (draftsCategoryId && draftsCategoryId === topic.get("category.id")) {
        editingSharedDraft = post.get("firstPost");
      }

      const opts = {
        post,
        action: editingSharedDraft ? Composer.EDIT_SHARED_DRAFT : Composer.EDIT,
        draftKey: post.get("topic.draft_key"),
        draftSequence: post.get("topic.draft_sequence")
      };

      if (editingSharedDraft) {
        opts.destinationCategoryId = topic.get("destination_category_id");
      }

      // Cancel and reopen the composer for the first post
      if (editingFirst) {
        composer.cancelComposer().then(() => composer.open(opts));
      } else {
        composer.open(opts);
      }
    },

    toggleBookmark(post) {
      if (!this.currentUser) {
        return bootbox.alert(I18n.t("bookmarks.not_bookmarked"));
      } else if (post) {
        return post.toggleBookmark().catch(popupAjaxError);
      } else {
        return this.model.toggleBookmark().then(changedIds => {
          if (!changedIds) {
            return;
          }
          changedIds.forEach(id =>
            this.appEvents.trigger("post-stream:refresh", { id })
          );
        });
      }
    },

    toggleBookmarkWithReminder(post) {
      if (!this.currentUser) {
        return bootbox.alert(I18n.t("bookmarks.not_bookmarked"));
      } else if (post) {
        return post.toggleBookmarkWithReminder();
      } else {
        return this.model.toggleBookmarkWithReminder();
      }
    },

    jumpToIndex(index) {
      this._jumpToIndex(index);
    },

    jumpToDate(date) {
      this._jumpToDate(date);
    },

    jumpToPostPrompt() {
      const topic = this.model;
      const controller = showModal("jump-to-post", {
        modalClass: "jump-to-post-modal"
      });
      controller.setProperties({
        topic,
        postNumber: null,
        jumpToIndex: index => this.send("jumpToIndex", index),
        jumpToDate: date => this.send("jumpToDate", date)
      });
    },

    jumpToPost(postNumber) {
      this._jumpToPostNumber(postNumber);
    },

    jumpTop() {
      DiscourseURL.routeTo(this.get("model.firstPostUrl"), {
        skipIfOnScreen: false
      });
    },

    jumpBottom() {
      DiscourseURL.routeTo(this.get("model.lastPostUrl"), {
        skipIfOnScreen: false
      });
    },

    jumpEnd() {
      this.appEvents.trigger(
        "topic:jump-to-post",
        this.get("model.highest_post_number")
      );
      DiscourseURL.routeTo(this.get("model.lastPostUrl"), {
        jumpEnd: true
      });
    },

    jumpUnread() {
      this._jumpToPostId(this.get("model.last_read_post_id"));
    },

    jumpToPostId(postId) {
      this._jumpToPostId(postId);
    },

    toggleMultiSelect() {
      this.toggleProperty("multiSelect");
      this._forceRefreshPostStream();
    },

    selectAll() {
      const smallActionsPostIds = this._smallActionPostIds();
      this.set("selectedPostIds", [
        ...this.get("model.postStream.stream").filter(
          postId => !smallActionsPostIds.has(postId)
        )
      ]);
      this._forceRefreshPostStream();
    },

    deselectAll() {
      this.set("selectedPostIds", []);
      this._forceRefreshPostStream();
    },

    togglePostSelection(post) {
      const selected = this.selectedPostIds;
      selected.includes(post.id)
        ? selected.removeObject(post.id)
        : selected.addObject(post.id);
    },

    selectReplies(post) {
      ajax(`/posts/${post.id}/reply-ids.json`).then(replies => {
        const replyIds = replies.map(r => r.id);
        this.selectedPostIds.pushObjects([post.id, ...replyIds]);
        this._forceRefreshPostStream();
      });
    },

    selectBelow(post) {
      if (this.get("model.postStream.isMegaTopic")) {
        this._loadPostIds(post);
      } else {
        const stream = [...this.get("model.postStream.stream")];
        const below = stream.slice(stream.indexOf(post.id));
        this._updateSelectedPostIds(below);
      }
    },

    deleteSelected() {
      const user = this.currentUser;

      bootbox.confirm(
        I18n.t("post.delete.confirm", {
          count: this.selectedPostsCount
        }),
        result => {
          if (result) {
            // If all posts are selected, it's the same thing as deleting the topic
            if (this.selectedAllPosts) return this.deleteTopic();

            Post.deleteMany(this.selectedPostIds);
            this.get("model.postStream.posts").forEach(
              p => this.postSelected(p) && p.setDeletedState(user)
            );
            this.send("toggleMultiSelect");
          }
        }
      );
    },

    mergePosts() {
      bootbox.confirm(
        I18n.t("post.merge.confirm", { count: this.selectedPostsCount }),
        result => {
          if (result) {
            Post.mergePosts(this.selectedPostIds);
            this.send("toggleMultiSelect");
          }
        }
      );
    },

    changePostOwner(post) {
      this.set("selectedPostIds", [post.id]);
      this.send("changeOwner");
    },

    lockPost(post) {
      return post.updatePostField("locked", true);
    },

    unlockPost(post) {
      return post.updatePostField("locked", false);
    },

    grantBadge(post) {
      this.set("selectedPostIds", [post.id]);
      this.send("showGrantBadgeModal");
    },

    addNotice(post) {
      return new Promise(function(resolve, reject) {
        const controller = showModal("add-post-notice");
        controller.setProperties({ post, resolve, reject });
      });
    },

    removeNotice(post) {
      return post.updatePostField("notice", null).then(() =>
        post.setProperties({
          notice_type: null,
          notice_args: null
        })
      );
    },

    toggleParticipant(user) {
      this.get("model.postStream")
        .toggleParticipant(user.get("username"))
        .then(() => this.updateQueryParams);
    },

    editTopic() {
      if (this.get("model.details.can_edit")) {
        this.set("editingTopic", true);
      }
      return false;
    },

    cancelEditingTopic() {
      this.set("editingTopic", false);
      this.rollbackBuffer();
    },

    finishedEditingTopic() {
      if (!this.editingTopic) {
        return;
      }

      // save the modifications
      const props = this.get("buffered.buffer");

      Topic.update(this.model, props)
        .then(() => {
          // We roll back on success here because `update` saves the properties to the topic
          this.rollbackBuffer();
          this.set("editingTopic", false);
        })
        .catch(popupAjaxError);
    },

    expandHidden(post) {
      return post.expandHidden();
    },

    toggleVisibility() {
      this.model.toggleStatus("visible");
    },

    toggleClosed() {
      const topic = this.model;

      this.model.toggleStatus("closed").then(result => {
        topic.set("topic_status_update", result.topic_status_update);
      });
    },

    recoverTopic() {
      this.model.recover();
    },

    makeBanner() {
      this.model.makeBanner();
    },

    removeBanner() {
      this.model.removeBanner();
    },

    togglePinned() {
      const value = this.get("model.pinned_at") ? false : true,
        topic = this.model,
        until = this.get("model.pinnedInCategoryUntil");

      // optimistic update
      topic.setProperties({
        pinned_at: value ? moment() : null,
        pinned_globally: false,
        pinned_until: value ? until : null
      });

      return topic.saveStatus("pinned", value, until);
    },

    pinGlobally() {
      const topic = this.model,
        until = this.get("model.pinnedGloballyUntil");

      // optimistic update
      topic.setProperties({
        pinned_at: moment(),
        pinned_globally: true,
        pinned_until: until
      });

      return topic.saveStatus("pinned_globally", true, until);
    },

    toggleArchived() {
      this.model.toggleStatus("archived");
    },

    clearPin() {
      this.model.clearPin();
    },

    togglePinnedForUser() {
      if (this.get("model.pinned_at")) {
        const topic = this.model;
        if (topic.get("pinned")) {
          topic.clearPin();
        } else {
          topic.rePin();
        }
      }
    },

    replyAsNewTopic(post, quotedText) {
      const composerController = this.composer;

      const { quoteState } = this;
      quotedText = quotedText || Quote.build(post, quoteState.buffer);
      quoteState.clear();

      var options;
      if (this.get("model.isPrivateMessage")) {
        let users = this.get("model.details.allowed_users");
        let groups = this.get("model.details.allowed_groups");

        let usernames = [];
        users.forEach(user => usernames.push(user.username));
        groups.forEach(group => usernames.push(group.name));
        usernames = usernames.join();

        options = {
          action: Composer.PRIVATE_MESSAGE,
          archetypeId: "private_message",
          draftKey: post.topic.draft_key,
          usernames: usernames
        };
      } else {
        options = {
          action: Composer.CREATE_TOPIC,
          draftKey: post.topic.draft_key,
          categoryId: this.get("model.category.id")
        };
      }

      composerController
        .open(options)
        .then(() => {
          return isEmpty(quotedText) ? "" : quotedText;
        })
        .then(q => {
          const postUrl = `${location.protocol}//${location.host}${post.get(
            "url"
          )}`;
          const postLink = `[${Handlebars.escapeExpression(
            this.get("model.title")
          )}](${postUrl})`;
          composerController
            .get("model")
            .prependText(
              `${I18n.t("post.continue_discussion", { postLink })}\n\n${q}`,
              { new_line: true }
            );
        });
    },

    retryLoading() {
      this.set("retrying", true);
      const rollback = () => this.set("retrying", false);
      this.get("model.postStream")
        .refresh()
        .then(rollback, rollback);
    },

    toggleWiki(post) {
      return post.updatePostField("wiki", !post.get("wiki"));
    },

    togglePostType(post) {
      const regular = this.site.get("post_types.regular");
      const moderator = this.site.get("post_types.moderator_action");
      return post.updatePostField(
        "post_type",
        post.get("post_type") === moderator ? regular : moderator
      );
    },

    rebakePost(post) {
      return post.rebake();
    },

    unhidePost(post) {
      return post.unhide();
    },

    convertToPublicTopic() {
      showModal("convert-to-public-topic", {
        model: this.model,
        modalClass: "convert-to-public-topic"
      });
    },

    convertToPrivateMessage() {
      this.model
        .convertTopic("private")
        .then(() => window.location.reload())
        .catch(popupAjaxError);
    },

    removeFeaturedLink() {
      this.set("buffered.featured_link", null);
    },

    resetBumpDate() {
      this.model.resetBumpDate();
    },

    removeTopicTimer(statusType, topicTimer) {
      TopicTimer.updateStatus(
        this.get("model.id"),
        null,
        null,
        statusType,
        null
      )
        .then(() => this.set(`model.${topicTimer}`, EmberObject.create({})))
        .catch(error => popupAjaxError(error));
    }
  },

  _jumpToIndex(index) {
    const postStream = this.get("model.postStream");

    if (postStream.get("isMegaTopic")) {
      this._jumpToPostNumber(index);
    } else {
      const stream = postStream.get("stream");
      const streamIndex = Math.max(1, Math.min(stream.length, index));
      this._jumpToPostId(stream[streamIndex - 1]);
    }
  },

  _jumpToDate(date) {
    const postStream = this.get("model.postStream");

    postStream
      .loadNearestPostToDate(date)
      .then(post => {
        DiscourseURL.routeTo(
          this.model.urlForPostNumber(post.get("post_number"))
        );
      })
      .catch(() => {
        this._jumpToIndex(postStream.get("topic.highest_post_number"));
      });
  },

  _jumpToPostNumber(postNumber) {
    const postStream = this.get("model.postStream");
    const post = postStream.get("posts").findBy("post_number", postNumber);

    if (post) {
      DiscourseURL.routeTo(
        this.model.urlForPostNumber(post.get("post_number"))
      );
    } else {
      postStream.loadPostByPostNumber(postNumber).then(p => {
        DiscourseURL.routeTo(this.model.urlForPostNumber(p.get("post_number")));
      });
    }
  },

  _jumpToPostId(postId) {
    if (!postId) {
      // eslint-disable-next-line no-console
      console.warn(
        "jump-post code broken - requested an index outside the stream array"
      );
      return;
    }

    this.appEvents.trigger("topic:jump-to-post", postId);

    const topic = this.model;
    const postStream = topic.get("postStream");
    const post = postStream.findLoadedPost(postId);

    if (post) {
      DiscourseURL.routeTo(topic.urlForPostNumber(post.get("post_number")));
    } else {
      // need to load it
      postStream.findPostsByIds([postId]).then(arr => {
        DiscourseURL.routeTo(topic.urlForPostNumber(arr[0].get("post_number")));
      });
    }
  },

  togglePinnedState() {
    this.send("togglePinnedForUser");
  },

  print() {
    if (this.siteSettings.max_prints_per_hour_per_user > 0) {
      window.open(
        this.get("model.printUrl"),
        "",
        "menubar=no,toolbar=no,resizable=yes,scrollbars=yes,width=600,height=315"
      );
    }
  },

  hasError: or("model.errorHtml", "model.errorMessage"),
  noErrorYet: not("hasError"),

  categories: alias("site.categoriesList"),

  selectedPostsCount: alias("selectedPostIds.length"),

  @discourseComputed(
    "selectedPostIds",
    "model.postStream.posts",
    "selectedPostIds.[]",
    "model.postStream.posts.[]"
  )
  selectedPosts(selectedPostIds, loadedPosts) {
    return selectedPostIds
      .map(id => loadedPosts.find(p => p.id === id))
      .filter(post => post !== undefined);
  },

  @discourseComputed("selectedPostsCount", "selectedPosts", "selectedPosts.[]")
  selectedPostsUsername(selectedPostsCount, selectedPosts) {
    if (selectedPosts.length < 1 || selectedPostsCount > selectedPosts.length) {
      return undefined;
    }
    const username = selectedPosts[0].username;
    return selectedPosts.every(p => p.username === username)
      ? username
      : undefined;
  },

  @discourseComputed(
    "selectedPostsCount",
    "model.postStream.isMegaTopic",
    "model.postStream.stream.length",
    "model.posts_count"
  )
  selectedAllPosts(
    selectedPostsCount,
    isMegaTopic,
    postsCount,
    topicPostsCount
  ) {
    if (isMegaTopic) {
      return selectedPostsCount >= topicPostsCount;
    } else {
      return selectedPostsCount >= postsCount;
    }
  },

  @discourseComputed("selectedAllPosts", "model.postStream.isMegaTopic")
  canSelectAll(selectedAllPosts, isMegaTopic) {
    return isMegaTopic ? false : !selectedAllPosts;
  },

  canDeselectAll: alias("selectedAllPosts"),

  @discourseComputed(
    "currentUser.staff",
    "selectedPostsCount",
    "selectedAllPosts",
    "selectedPosts",
    "selectedPosts.[]"
  )
  canDeleteSelected(
    isStaff,
    selectedPostsCount,
    selectedAllPosts,
    selectedPosts
  ) {
    return (
      selectedPostsCount > 0 &&
      ((selectedAllPosts && isStaff) || selectedPosts.every(p => p.can_delete))
    );
  },

  @discourseComputed("model.details.can_move_posts", "selectedPostsCount")
  canMergeTopic(canMovePosts, selectedPostsCount) {
    return canMovePosts && selectedPostsCount > 0;
  },

  @discourseComputed(
    "currentUser.admin",
    "selectedPostsCount",
    "selectedPostsUsername"
  )
  canChangeOwner(isAdmin, selectedPostsCount, selectedPostsUsername) {
    return (
      isAdmin && selectedPostsCount > 0 && selectedPostsUsername !== undefined
    );
  },

  @discourseComputed(
    "selectedPostsCount",
    "selectedPostsUsername",
    "selectedPosts",
    "selectedPosts.[]"
  )
  canMergePosts(selectedPostsCount, selectedPostsUsername, selectedPosts) {
    return (
      selectedPostsCount > 1 &&
      selectedPostsUsername !== undefined &&
      selectedPosts.every(p => p.can_delete)
    );
  },

  @observes("multiSelect")
  _multiSelectChanged() {
    this.set("selectedPostIds", []);
  },

  postSelected(post) {
    return this.selectedAllPost || this.selectedPostIds.includes(post.id);
  },

  @discourseComputed
  loadingHTML() {
    return spinnerHTML;
  },

  recoverTopic() {
    this.model.recover();
  },

  deleteTopic() {
    this.model.destroy(this.currentUser);
  },

  subscribe() {
    this.unsubscribe();

    const refresh = args => this.appEvents.trigger("post-stream:refresh", args);

    this.messageBus.subscribe(
      `/topic/${this.get("model.id")}`,
      data => {
        const topic = this.model;

        if (isPresent(data.notification_level_change)) {
          topic.set(
            "details.notification_level",
            data.notification_level_change
          );
          topic.set(
            "details.notifications_reason_id",
            data.notifications_reason_id
          );
          return;
        }

        const postStream = this.get("model.postStream");

        if (data.reload_topic) {
          topic.reload().then(() => {
            this.send("postChangedRoute", topic.get("post_number") || 1);
            this.appEvents.trigger("header:update-topic", topic);
            if (data.refresh_stream) postStream.refresh();
          });

          return;
        }

        switch (data.type) {
          case "acted":
            postStream
              .triggerChangedPost(data.id, data.updated_at, {
                preserveCooked: true
              })
              .then(() => refresh({ id: data.id, refreshLikes: true }));
            break;
          case "read": {
            postStream
              .triggerReadPost(data.id, data.readers_count)
              .then(() => refresh({ id: data.id, refreshLikes: true }));
            break;
          }
          case "revised":
          case "rebaked": {
            postStream
              .triggerChangedPost(data.id, data.updated_at)
              .then(() => refresh({ id: data.id }));
            break;
          }
          case "deleted": {
            postStream
              .triggerDeletedPost(data.id)
              .then(() => refresh({ id: data.id }));
            break;
          }
          case "recovered": {
            postStream
              .triggerRecoveredPost(data.id)
              .then(() => refresh({ id: data.id }));
            break;
          }
          case "created": {
            postStream.triggerNewPostInStream(data.id).then(() => refresh());
            if (this.get("currentUser.id") !== data.user_id) {
              Discourse.incrementBackgroundContextCount();
            }
            break;
          }
          case "move_to_inbox": {
            topic.set("message_archived", false);
            break;
          }
          case "archived": {
            topic.set("message_archived", true);
            break;
          }
          default: {
            let callback = customPostMessageCallbacks[data.type];
            if (callback) {
              callback(this, data);
            } else {
              // eslint-disable-next-line no-console
              console.warn("unknown topic bus message type", data);
            }
          }
        }

        // scroll to bottom is very specific to new posts from discobot
        // hence the -2 check (dicobot id). We can shift all this code
        // to discobot plugin longer term
        if (
          topic.get("isPrivateMessage") &&
          this.currentUser &&
          this.currentUser.get("id") !== data.user_id &&
          data.user_id === -2 &&
          data.type === "created"
        ) {
          const postNumber = data.post_number;
          const notInPostStream =
            topic.get("highest_post_number") <= postNumber;
          const postNumberDifference = postNumber - topic.get("currentPost");

          if (
            notInPostStream &&
            postNumberDifference > 0 &&
            postNumberDifference < 7
          ) {
            this._scrollToPost(data.post_number);
          }
        }
      },
      this.get("model.message_bus_last_id")
    );
  },

  _scrollToPost: discourseDebounce(function(postNumber) {
    const $post = $(`.topic-post article#post_${postNumber}`);

    if ($post.length === 0 || isElementInViewport($post)) return;

    $("html, body").animate({ scrollTop: $post.offset().top }, 1000);
  }, 500),

  unsubscribe() {
    // never unsubscribe when navigating from topic to topic
    if (!this.get("model.id")) return;
    this.messageBus.unsubscribe("/topic/*");
  },

  reply() {
    this.replyToPost();
  },

  readPosts(topicId, postNumbers) {
    const topic = this.model;
    const postStream = topic.get("postStream");

    if (topic.get("id") === topicId) {
      postStream.get("posts").forEach(post => {
        if (!post.read && postNumbers.includes(post.post_number)) {
          post.set("read", true);
          this.appEvents.trigger("post-stream:refresh", { id: post.get("id") });
        }
      });

      if (
        this.siteSettings.automatically_unpin_topics &&
        this.currentUser &&
        this.currentUser.automatically_unpin_topics
      ) {
        // automatically unpin topics when the user reaches the bottom
        const max = _.max(postNumbers);
        if (topic.get("pinned") && max >= topic.get("highest_post_number")) {
          next(() => topic.clearPin());
        }
      }
    }
  },

  @observes("model.postStream.loaded", "model.postStream.loadedAllPosts")
  _showFooter() {
    const showFooter =
      this.get("model.postStream.loaded") &&
      this.get("model.postStream.loadedAllPosts");
    this.set("application.showFooter", showFooter);
  }
});<|MERGE_RESOLUTION|>--- conflicted
+++ resolved
@@ -1,8 +1,4 @@
-<<<<<<< HEAD
-import { isEmpty, isPresent } from "@ember/utils";
-=======
 import { isPresent, isEmpty } from "@ember/utils";
->>>>>>> 7b92280b
 import { or, and, not, alias } from "@ember/object/computed";
 import EmberObject from "@ember/object";
 import { next } from "@ember/runloop";
