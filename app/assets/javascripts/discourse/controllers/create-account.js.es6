import { A } from "@ember/array";
import { isEmpty } from "@ember/utils";
import { notEmpty, or, not } from "@ember/object/computed";
<<<<<<< HEAD
import Controller, { inject } from "@ember/controller";
=======
import Controller, { inject as controller } from "@ember/controller";
>>>>>>> bb599078
import { ajax } from "discourse/lib/ajax";
import ModalFunctionality from "discourse/mixins/modal-functionality";
import { setting } from "discourse/lib/computed";
import discourseComputed, {
  observes,
  on
} from "discourse-common/utils/decorators";
import { emailValid } from "discourse/lib/utilities";
import PasswordValidation from "discourse/mixins/password-validation";
import UsernameValidation from "discourse/mixins/username-validation";
import NameValidation from "discourse/mixins/name-validation";
import UserFieldsValidation from "discourse/mixins/user-fields-validation";
import { userPath } from "discourse/lib/url";
import { findAll } from "discourse/models/login-method";
import EmberObject from "@ember/object";
import User from "discourse/models/user";

export default Controller.extend(
  ModalFunctionality,
  PasswordValidation,
  UsernameValidation,
  NameValidation,
  UserFieldsValidation,
  {
    login: controller(),

    complete: false,
    accountChallenge: 0,
    accountHoneypot: 0,
    formSubmitted: false,
    rejectedEmails: A(),
    prefilledUsername: null,
    userFields: null,
    isDeveloper: false,

    hasAuthOptions: notEmpty("authOptions"),
    canCreateLocal: setting("enable_local_logins"),
    showCreateForm: or("hasAuthOptions", "canCreateLocal"),

    resetForm() {
      // We wrap the fields in a structure so we can assign a value
      this.setProperties({
        accountName: "",
        accountEmail: "",
        accountUsername: "",
        accountPassword: "",
        authOptions: null,
        complete: false,
        formSubmitted: false,
        rejectedEmails: [],
        rejectedPasswords: [],
        prefilledUsername: null,
        isDeveloper: false
      });
      this._createUserFields();
    },

    @discourseComputed(
      "passwordRequired",
      "nameValidation.failed",
      "emailValidation.failed",
      "usernameValidation.failed",
      "passwordValidation.failed",
      "userFieldsValidation.failed",
      "formSubmitted"
    )
    submitDisabled() {
      if (this.formSubmitted) return true;
      if (this.get("nameValidation.failed")) return true;
      if (this.get("emailValidation.failed")) return true;
      if (this.get("usernameValidation.failed") && this.usernameRequired)
        return true;
      if (this.get("passwordValidation.failed") && this.passwordRequired)
        return true;
      if (this.get("userFieldsValidation.failed")) return true;

      return false;
    },

    usernameRequired: not("authOptions.omit_username"),

    @discourseComputed
    fullnameRequired() {
      return (
        this.get("siteSettings.full_name_required") ||
        this.get("siteSettings.enable_names")
      );
    },

    @discourseComputed("authOptions.auth_provider")
    passwordRequired(authProvider) {
      return isEmpty(authProvider);
    },

    @discourseComputed
    disclaimerHtml() {
      return I18n.t("create_account.disclaimer", {
        tos_link: this.get("siteSettings.tos_url") || Discourse.getURL("/tos"),
        privacy_link:
          this.get("siteSettings.privacy_policy_url") ||
          Discourse.getURL("/privacy")
      });
    },

    // Check the email address
    @discourseComputed("accountEmail", "rejectedEmails.[]")
    emailValidation(email, rejectedEmails) {
      // If blank, fail without a reason
      if (isEmpty(email)) {
        return EmberObject.create({
          failed: true
        });
      }

      if (rejectedEmails.includes(email)) {
        return EmberObject.create({
          failed: true,
          reason: I18n.t("user.email.invalid")
        });
      }

      if (
        this.get("authOptions.email") === email &&
        this.get("authOptions.email_valid")
      ) {
        return EmberObject.create({
          ok: true,
          reason: I18n.t("user.email.authenticated", {
            provider: this.authProviderDisplayName(
              this.get("authOptions.auth_provider")
            )
          })
        });
      }

      if (emailValid(email)) {
        return EmberObject.create({
          ok: true,
          reason: I18n.t("user.email.ok")
        });
      }

      return EmberObject.create({
        failed: true,
        reason: I18n.t("user.email.invalid")
      });
    },

    @discourseComputed(
      "accountEmail",
      "authOptions.email",
      "authOptions.email_valid"
    )
    emailValidated() {
      return (
        this.get("authOptions.email") === this.accountEmail &&
        this.get("authOptions.email_valid")
      );
    },

    authProviderDisplayName(providerName) {
      const matchingProvider = findAll().find(provider => {
        return provider.name === providerName;
      });
      return matchingProvider
        ? matchingProvider.get("prettyName")
        : providerName;
    },

    @observes("emailValidation", "accountEmail")
    prefillUsername: function() {
      if (this.prefilledUsername) {
        // If username field has been filled automatically, and email field just changed,
        // then remove the username.
        if (this.accountUsername === this.prefilledUsername) {
          this.set("accountUsername", "");
        }
        this.set("prefilledUsername", null);
      }
      if (
        this.get("emailValidation.ok") &&
        (isEmpty(this.accountUsername) || this.get("authOptions.email"))
      ) {
        // If email is valid and username has not been entered yet,
        // or email and username were filled automatically by 3rd parth auth,
        // then look for a registered username that matches the email.
        this.fetchExistingUsername();
      }
    },

    // Determines whether at least one login button is enabled
    @discourseComputed
    hasAtLeastOneLoginButton() {
      return findAll().length > 0;
    },

    @on("init")
    fetchConfirmationValue() {
      return ajax(userPath("hp.json")).then(json => {
        this._challengeDate = new Date();
        // remove 30 seconds for jitter, make sure this works for at least
        // 30 seconds so we don't have hard loops
        this._challengeExpiry = parseInt(json.expires_in, 10) - 30;
        if (this._challengeExpiry < 30) {
          this._challengeExpiry = 30;
        }

        this.setProperties({
          accountHoneypot: json.value,
          accountChallenge: json.challenge
            .split("")
            .reverse()
            .join("")
        });
      });
    },

    performAccountCreation() {
      const attrs = this.getProperties(
        "accountName",
        "accountEmail",
        "accountPassword",
        "accountUsername",
        "accountChallenge"
      );

      attrs["accountPasswordConfirm"] = this.accountHoneypot;

      const userFields = this.userFields;
      const destinationUrl = this.get("authOptions.destination_url");

      if (!isEmpty(destinationUrl)) {
        $.cookie("destination_url", destinationUrl, { path: "/" });
      }

      // Add the userfields to the data
      if (!isEmpty(userFields)) {
        attrs.userFields = {};
        userFields.forEach(
          f => (attrs.userFields[f.get("field.id")] = f.get("value"))
        );
      }

      this.set("formSubmitted", true);
      return User.createAccount(attrs).then(
        result => {
          this.set("isDeveloper", false);
          if (result.success) {
            // invalidate honeypot
            this._challengeExpiry = 1;

            // Trigger the browser's password manager using the hidden static login form:
            const $hidden_login_form = $("#hidden-login-form");
            $hidden_login_form
              .find("input[name=username]")
              .val(attrs.accountUsername);
            $hidden_login_form
              .find("input[name=password]")
              .val(attrs.accountPassword);
            $hidden_login_form
              .find("input[name=redirect]")
              .val(userPath("account-created"));
            $hidden_login_form.submit();
          } else {
            this.flash(
              result.message || I18n.t("create_account.failed"),
              "error"
            );
            if (result.is_developer) {
              this.set("isDeveloper", true);
            }
            if (
              result.errors &&
              result.errors.email &&
              result.errors.email.length > 0 &&
              result.values
            ) {
              this.rejectedEmails.pushObject(result.values.email);
            }
            if (
              result.errors &&
              result.errors.password &&
              result.errors.password.length > 0
            ) {
              this.rejectedPasswords.pushObject(attrs.accountPassword);
            }
            this.set("formSubmitted", false);
            $.removeCookie("destination_url");
          }
        },
        () => {
          this.set("formSubmitted", false);
          $.removeCookie("destination_url");
          return this.flash(I18n.t("create_account.failed"), "error");
        }
      );
    },

    actions: {
      externalLogin(provider) {
        this.login.send("externalLogin", provider);
      },

      createAccount() {
        if (new Date() - this._challengeDate > 1000 * this._challengeExpiry) {
          this.fetchConfirmationValue().then(() =>
            this.performAccountCreation()
          );
        } else {
          this.performAccountCreation();
        }
      }
    }
  }
);<|MERGE_RESOLUTION|>--- conflicted
+++ resolved
@@ -1,11 +1,7 @@
 import { A } from "@ember/array";
 import { isEmpty } from "@ember/utils";
 import { notEmpty, or, not } from "@ember/object/computed";
-<<<<<<< HEAD
-import Controller, { inject } from "@ember/controller";
-=======
 import Controller, { inject as controller } from "@ember/controller";
->>>>>>> bb599078
 import { ajax } from "discourse/lib/ajax";
 import ModalFunctionality from "discourse/mixins/modal-functionality";
 import { setting } from "discourse/lib/computed";
