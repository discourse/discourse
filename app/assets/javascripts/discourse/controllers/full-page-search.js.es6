--- conflicted
+++ resolved
@@ -62,18 +62,6 @@
     return _.reject(q.split(/\s+/), t => t === "l").join(" ");
   },
 
-<<<<<<< HEAD
-  @computed("q")
-  highlightQuery(q) {
-    if (!q) {
-      return;
-    }
-    // remove l which can be used for sorting
-    return _.reject(q.split(/\s+/), t => t === "l").join(" ");
-  },
-
-=======
->>>>>>> c10941bb
   @computed("skip_context", "context")
   searchContextEnabled: {
     get(skip, context) {
@@ -208,12 +196,7 @@
 
   @computed("expanded")
   searchAdvancedIcon(expanded) {
-    return iconHTML(expanded ? "caret-down fa-fw" : "caret-right fa-fw");
-  },
-
-  @computed("page")
-  isLastPage(page) {
-    return page === PAGE_LIMIT;
+    return iconHTML(expanded ? "caret-down" : "caret-right");
   },
 
   @computed("page")
