--- conflicted
+++ resolved
@@ -8,10 +8,7 @@
 export const PUBLISH_TO_CATEGORY_STATUS_TYPE = "publish_to_category";
 export const DELETE_STATUS_TYPE = "delete";
 export const REMINDER_TYPE = "reminder";
-<<<<<<< HEAD
-=======
 export const BUMP_TYPE = "bump";
->>>>>>> c10941bb
 
 export default Ember.Controller.extend(ModalFunctionality, {
   loading: false,
@@ -35,13 +32,10 @@
       {
         id: PUBLISH_TO_CATEGORY_STATUS_TYPE,
         name: I18n.t("topic.publish_to_category.title")
-<<<<<<< HEAD
-=======
       },
       {
         id: BUMP_TYPE,
         name: I18n.t("topic.auto_bump.title")
->>>>>>> c10941bb
       }
     ];
     if (this.currentUser.get("staff")) {
@@ -82,11 +76,7 @@
         if (time) {
           this.send("closeModal");
 
-<<<<<<< HEAD
-          this.get("topicTimer").setProperties({
-=======
           Ember.setProperties(this.get("topicTimer"), {
->>>>>>> c10941bb
             execute_at: result.execute_at,
             duration: result.duration,
             category_id: result.category_id
