import ModalFunctionality from "discourse/mixins/modal-functionality";
import computed from "ember-addons/ember-computed-decorators";
import DiscourseURL from "discourse/lib/url";
import Topic from "discourse/models/topic";

// Modal related to changing the timestamp of posts
export default Ember.Controller.extend(ModalFunctionality, {
  topicController: Ember.inject.controller("topic"),
  saving: false,
  date: "",
  time: "",

  @computed("saving")
  buttonTitle(saving) {
    return saving ? I18n.t("saving") : I18n.t("topic.change_timestamp.action");
  },

  @computed("date", "time")
  createdAt(date, time) {
    return moment(date + " " + time, "YYYY-MM-DD HH:mm:ss");
  },

  @computed("createdAt")
  validTimestamp(createdAt) {
    return moment().diff(createdAt, "minutes") < 0;
  },

  @computed("saving", "date", "validTimestamp")
  buttonDisabled() {
    if (this.get("saving") || this.get("validTimestamp")) return true;
    return Ember.isEmpty(this.get("date"));
  },

  onShow: function() {
    this.setProperties({
      date: moment().format("YYYY-MM-DD")
    });
  },

  actions: {
    changeTimestamp: function() {
      this.set("saving", true);
      const self = this,
        topic = this.get("topicController.model");

      Topic.changeTimestamp(topic.get("id"), this.get("createdAt").unix())
        .then(function() {
          self.send("closeModal");
          self.setProperties({ date: "", time: "", saving: false });
<<<<<<< HEAD
          Em.run.next(() => {
=======
          Ember.run.next(() => {
>>>>>>> c10941bb
            DiscourseURL.routeTo(topic.get("url"));
          });
        })
        .catch(function() {
          self.flash(I18n.t("topic.change_timestamp.error"), "alert-error");
          self.set("saving", false);
        });
      return false;
    }
  }
});<|MERGE_RESOLUTION|>--- conflicted
+++ resolved
@@ -47,11 +47,7 @@
         .then(function() {
           self.send("closeModal");
           self.setProperties({ date: "", time: "", saving: false });
-<<<<<<< HEAD
-          Em.run.next(() => {
-=======
           Ember.run.next(() => {
->>>>>>> c10941bb
             DiscourseURL.routeTo(topic.get("url"));
           });
         })
