import { ajax } from "discourse/lib/ajax";
import ModalFunctionality from "discourse/mixins/modal-functionality";
import showModal from "discourse/lib/show-modal";
import { setting } from "discourse/lib/computed";
import { findAll } from "discourse/models/login-method";
import { escape } from "pretty-text/sanitizer";
import { escapeExpression, areCookiesEnabled } from "discourse/lib/utilities";
import { extractError } from "discourse/lib/ajax-error";
import computed from "ember-addons/ember-computed-decorators";
import { SECOND_FACTOR_METHODS } from "discourse/models/user";

// This is happening outside of the app via popup
const AuthErrors = [
  "requires_invite",
  "awaiting_approval",
  "awaiting_activation",
  "admin_not_allowed_from_ip_address",
  "not_allowed_from_ip_address"
];

export default Ember.Controller.extend(ModalFunctionality, {
  createAccount: Ember.inject.controller(),
  forgotPassword: Ember.inject.controller(),
  application: Ember.inject.controller(),

  authenticate: null,
  loggingIn: false,
  loggedIn: false,
  processingEmailLink: false,
  showLoginButtons: true,
  showSecondFactor: false,
<<<<<<< HEAD

  canLoginLocal: setting("enable_local_logins"),
  canLoginLocalWithEmail: setting("enable_local_logins_via_email"),
  loginRequired: Em.computed.alias("application.loginRequired"),
  secondFactorMethod: SECOND_FACTOR_METHODS.TOTP,

  resetForm: function() {
    this.setProperties({
      authenticate: null,
      loggingIn: false,
      loggedIn: false,
      secondFactorRequired: false,
      showSecondFactor: false,
      showLoginButtons: true
    });
  },

  @computed("showSecondFactor")
  credentialsClass(showSecondFactor) {
    return showSecondFactor ? "hidden" : "";
  },

=======

  canLoginLocal: setting("enable_local_logins"),
  canLoginLocalWithEmail: setting("enable_local_logins_via_email"),
  loginRequired: Ember.computed.alias("application.loginRequired"),
  secondFactorMethod: SECOND_FACTOR_METHODS.TOTP,

  resetForm() {
    this.setProperties({
      authenticate: null,
      loggingIn: false,
      loggedIn: false,
      secondFactorRequired: false,
      showSecondFactor: false,
      showLoginButtons: true
    });
  },

  @computed("showSecondFactor")
  credentialsClass(showSecondFactor) {
    return showSecondFactor ? "hidden" : "";
  },

>>>>>>> c10941bb
  @computed("showSecondFactor")
  secondFactorClass(showSecondFactor) {
    return showSecondFactor ? "" : "hidden";
  },

  // Determines whether at least one login button is enabled
  @computed("canLoginLocalWithEmail")
  hasAtLeastOneLoginButton(canLoginLocalWithEmail) {
    return findAll(this.siteSettings).length > 0 || canLoginLocalWithEmail;
  },

  @computed("loggingIn")
  loginButtonLabel(loggingIn) {
    return loggingIn ? "login.logging_in" : "login.title";
  },

<<<<<<< HEAD
  @computed("loggingIn")
  loginButtonLabel(loggingIn) {
    return loggingIn ? "login.logging_in" : "login.title";
  },

  loginDisabled: Em.computed.or("loggingIn", "loggedIn"),

  showSignupLink: function() {
    return (
      this.get("application.canSignUp") &&
      !this.get("loggingIn") &&
      Ember.isEmpty(this.get("authenticate"))
    );
  }.property("loggingIn", "authenticate"),

  showSpinner: function() {
    return this.get("loggingIn") || this.get("authenticate");
  }.property("loggingIn", "authenticate"),

=======
  loginDisabled: Ember.computed.or("loggingIn", "loggedIn"),

  @computed("loggingIn", "authenticate", "application.canSignUp")
  showSignupLink(loggingIn, authenticate, canSignUp) {
    return canSignUp && !loggingIn && Ember.isEmpty(authenticate);
  },

  @computed("loggingIn", "authenticate")
  showSpinner(loggingIn, authenticate) {
    return loggingIn || authenticate;
  },

>>>>>>> c10941bb
  @computed("canLoginLocalWithEmail", "processingEmailLink")
  showLoginWithEmailLink(canLoginLocalWithEmail, processingEmailLink) {
    return canLoginLocalWithEmail && !processingEmailLink;
  },

  actions: {
    login() {
      const self = this;
      if (this.get("loginDisabled")) {
        return;
      }

      if (
        Ember.isEmpty(this.get("loginName")) ||
        Ember.isEmpty(this.get("loginPassword"))
      ) {
        self.flash(I18n.t("login.blank_username_or_password"), "error");
        return;
      }

      this.set("loggingIn", true);

      ajax("/session", {
        type: "POST",
        data: {
          login: this.get("loginName"),
          password: this.get("loginPassword"),
          second_factor_token: this.get("loginSecondFactor"),
          second_factor_method: this.get("secondFactorMethod")
        }
      }).then(
        function(result) {
          // Successful login
          if (result && result.error) {
            self.set("loggingIn", false);
            if (
              result.reason === "invalid_second_factor" &&
              !self.get("secondFactorRequired")
            ) {
              $("#modal-alert").hide();
              self.setProperties({
                secondFactorRequired: true,
                showLoginButtons: false,
                backupEnabled: result.backup_enabled,
                showSecondFactor: true
              });

              Ember.run.next(() => {
                $("#second-factor input").focus();
              });

              return;
            } else if (result.reason === "not_activated") {
              self.send("showNotActivated", {
                username: self.get("loginName"),
                sentTo: escape(result.sent_to_email),
                currentEmail: escape(result.current_email)
              });
            } else if (result.reason === "suspended") {
              self.send("closeModal");
              bootbox.alert(result.error);
            } else {
              self.flash(result.error, "error");
            }
          } else {
            self.set("loggedIn", true);
            // Trigger the browser's password manager using the hidden static login form:
            const $hidden_login_form = $("#hidden-login-form");
            const destinationUrl = $.cookie("destination_url");
            const ssoDestinationUrl = $.cookie("sso_destination_url");
            $hidden_login_form
              .find("input[name=username]")
              .val(self.get("loginName"));
            $hidden_login_form
              .find("input[name=password]")
              .val(self.get("loginPassword"));

            if (ssoDestinationUrl) {
<<<<<<< HEAD
              $.cookie("sso_destination_url", null);
=======
              $.removeCookie("sso_destination_url");
>>>>>>> c10941bb
              window.location.assign(ssoDestinationUrl);
              return;
            } else if (destinationUrl) {
              // redirect client to the original URL
<<<<<<< HEAD
              $.cookie("destination_url", null);
=======
              $.removeCookie("destination_url");
>>>>>>> c10941bb
              $hidden_login_form
                .find("input[name=redirect]")
                .val(destinationUrl);
            } else {
              $hidden_login_form
                .find("input[name=redirect]")
                .val(window.location.href);
            }

            if (
              navigator.userAgent.match(/(iPad|iPhone|iPod)/g) &&
              navigator.userAgent.match(/Safari/g)
            ) {
              // In case of Safari on iOS do not submit hidden login form
              window.location.href = $hidden_login_form
                .find("input[name=redirect]")
                .val();
            } else {
              $hidden_login_form.submit();
            }
            return;
          }
        },
        function(e) {
          // Failed to login
          if (e.jqXHR && e.jqXHR.status === 429) {
            self.flash(I18n.t("login.rate_limit"), "error");
          } else if (!areCookiesEnabled()) {
            self.flash(I18n.t("login.cookies_error"), "error");
          } else {
            self.flash(I18n.t("login.error"), "error");
          }
          self.set("loggingIn", false);
        }
      );

      return false;
    },

<<<<<<< HEAD
    externalLogin: function(loginMethod) {
      loginMethod.doLogin();
    },

    createAccount: function() {
=======
    externalLogin(loginMethod) {
      loginMethod.doLogin();
    },

    createAccount() {
>>>>>>> c10941bb
      const createAccountController = this.get("createAccount");
      if (createAccountController) {
        createAccountController.resetForm();
        const loginName = this.get("loginName");
        if (loginName && loginName.indexOf("@") > 0) {
          createAccountController.set("accountEmail", loginName);
        } else {
          createAccountController.set("accountUsername", loginName);
        }
      }
      this.send("showCreateAccount");
    },

<<<<<<< HEAD
    forgotPassword: function() {
=======
    forgotPassword() {
>>>>>>> c10941bb
      const forgotPasswordController = this.get("forgotPassword");
      if (forgotPasswordController) {
        forgotPasswordController.set(
          "accountEmailOrUsername",
          this.get("loginName")
        );
      }
      this.send("showForgotPassword");
    },

    emailLogin() {
      if (this.get("processingEmailLink")) {
        return;
      }

      if (Ember.isEmpty(this.get("loginName"))) {
        this.flash(I18n.t("login.blank_username"), "error");
        return;
      }

      this.set("processingEmailLink", true);

      ajax("/u/email-login", {
        data: { login: this.get("loginName").trim() },
        type: "POST"
      })
        .then(data => {
          const loginName = escapeExpression(this.get("loginName"));
          const isEmail = loginName.match(/@/);
          let key = `email_login.complete_${isEmail ? "email" : "username"}`;
          if (data.user_found === false) {
            this.flash(
              I18n.t(`${key}_not_found`, {
                email: loginName,
                username: loginName
              }),
              "error"
            );
          } else {
            this.flash(
              I18n.t(`${key}_found`, { email: loginName, username: loginName })
            );
          }
        })
        .catch(e => {
          this.flash(extractError(e), "error");
        })
        .finally(() => {
          this.set("processingEmailLink", false);
        });
    }
  },

  authMessage: function() {
    if (Ember.isEmpty(this.get("authenticate"))) return "";
    const method = findAll(
      this.siteSettings,
      this.capabilities,
      this.isMobileDevice
    ).findBy("name", this.get("authenticate"));
    if (method) {
      return method.get("message");
    }
  }.property("authenticate"),

  authenticationComplete(options) {
    const self = this;
    function loginError(errorMsg, className, callback) {
      showModal("login");

      Ember.run.next(() => {
        if (callback) callback();
        self.flash(errorMsg, className || "success");
        self.set("authenticate", null);
      });
    }

    if (options.omniauth_disallow_totp) {
      return loginError(I18n.t("login.omniauth_disallow_totp"), "error", () => {
        this.setProperties({
          loginName: options.email,
          showLoginButtons: false
        });

        $("#login-account-password").focus();
      });
    }

    for (let i = 0; i < AuthErrors.length; i++) {
      const cond = AuthErrors[i];
      if (options[cond]) {
        return loginError(I18n.t("login." + cond));
      }
    }

    if (options.suspended) {
      return loginError(options.suspended_message, "error");
    }

    // Reload the page if we're authenticated
    if (options.authenticated) {
      const destinationUrl =
        $.cookie("destination_url") || options.destination_url;
      if (destinationUrl) {
        // redirect client to the original URL
<<<<<<< HEAD
        $.cookie("destination_url", null);
=======
        $.removeCookie("destination_url");
>>>>>>> c10941bb
        window.location.href = destinationUrl;
      } else if (window.location.pathname === Discourse.getURL("/login")) {
        window.location.pathname = Discourse.getURL("/");
      } else {
        window.location.reload();
      }
      return;
    }

    const createAccountController = this.get("createAccount");
    createAccountController.setProperties({
      accountEmail: options.email,
      accountUsername: options.username,
      accountName: options.name,
      authOptions: Ember.Object.create(options)
    });
    showModal("createAccount");
  }
});<|MERGE_RESOLUTION|>--- conflicted
+++ resolved
@@ -29,30 +29,6 @@
   processingEmailLink: false,
   showLoginButtons: true,
   showSecondFactor: false,
-<<<<<<< HEAD
-
-  canLoginLocal: setting("enable_local_logins"),
-  canLoginLocalWithEmail: setting("enable_local_logins_via_email"),
-  loginRequired: Em.computed.alias("application.loginRequired"),
-  secondFactorMethod: SECOND_FACTOR_METHODS.TOTP,
-
-  resetForm: function() {
-    this.setProperties({
-      authenticate: null,
-      loggingIn: false,
-      loggedIn: false,
-      secondFactorRequired: false,
-      showSecondFactor: false,
-      showLoginButtons: true
-    });
-  },
-
-  @computed("showSecondFactor")
-  credentialsClass(showSecondFactor) {
-    return showSecondFactor ? "hidden" : "";
-  },
-
-=======
 
   canLoginLocal: setting("enable_local_logins"),
   canLoginLocalWithEmail: setting("enable_local_logins_via_email"),
@@ -75,7 +51,6 @@
     return showSecondFactor ? "hidden" : "";
   },
 
->>>>>>> c10941bb
   @computed("showSecondFactor")
   secondFactorClass(showSecondFactor) {
     return showSecondFactor ? "" : "hidden";
@@ -92,27 +67,6 @@
     return loggingIn ? "login.logging_in" : "login.title";
   },
 
-<<<<<<< HEAD
-  @computed("loggingIn")
-  loginButtonLabel(loggingIn) {
-    return loggingIn ? "login.logging_in" : "login.title";
-  },
-
-  loginDisabled: Em.computed.or("loggingIn", "loggedIn"),
-
-  showSignupLink: function() {
-    return (
-      this.get("application.canSignUp") &&
-      !this.get("loggingIn") &&
-      Ember.isEmpty(this.get("authenticate"))
-    );
-  }.property("loggingIn", "authenticate"),
-
-  showSpinner: function() {
-    return this.get("loggingIn") || this.get("authenticate");
-  }.property("loggingIn", "authenticate"),
-
-=======
   loginDisabled: Ember.computed.or("loggingIn", "loggedIn"),
 
   @computed("loggingIn", "authenticate", "application.canSignUp")
@@ -125,7 +79,6 @@
     return loggingIn || authenticate;
   },
 
->>>>>>> c10941bb
   @computed("canLoginLocalWithEmail", "processingEmailLink")
   showLoginWithEmailLink(canLoginLocalWithEmail, processingEmailLink) {
     return canLoginLocalWithEmail && !processingEmailLink;
@@ -204,20 +157,12 @@
               .val(self.get("loginPassword"));
 
             if (ssoDestinationUrl) {
-<<<<<<< HEAD
-              $.cookie("sso_destination_url", null);
-=======
               $.removeCookie("sso_destination_url");
->>>>>>> c10941bb
               window.location.assign(ssoDestinationUrl);
               return;
             } else if (destinationUrl) {
               // redirect client to the original URL
-<<<<<<< HEAD
-              $.cookie("destination_url", null);
-=======
               $.removeCookie("destination_url");
->>>>>>> c10941bb
               $hidden_login_form
                 .find("input[name=redirect]")
                 .val(destinationUrl);
@@ -257,19 +202,11 @@
       return false;
     },
 
-<<<<<<< HEAD
-    externalLogin: function(loginMethod) {
-      loginMethod.doLogin();
-    },
-
-    createAccount: function() {
-=======
     externalLogin(loginMethod) {
       loginMethod.doLogin();
     },
 
     createAccount() {
->>>>>>> c10941bb
       const createAccountController = this.get("createAccount");
       if (createAccountController) {
         createAccountController.resetForm();
@@ -283,11 +220,7 @@
       this.send("showCreateAccount");
     },
 
-<<<<<<< HEAD
-    forgotPassword: function() {
-=======
     forgotPassword() {
->>>>>>> c10941bb
       const forgotPasswordController = this.get("forgotPassword");
       if (forgotPasswordController) {
         forgotPasswordController.set(
@@ -393,11 +326,7 @@
         $.cookie("destination_url") || options.destination_url;
       if (destinationUrl) {
         // redirect client to the original URL
-<<<<<<< HEAD
-        $.cookie("destination_url", null);
-=======
         $.removeCookie("destination_url");
->>>>>>> c10941bb
         window.location.href = destinationUrl;
       } else if (window.location.pathname === Discourse.getURL("/login")) {
         window.location.pathname = Discourse.getURL("/");
