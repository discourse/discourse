import Invite from "discourse/models/invite";
import debounce from "discourse/lib/debounce";
import { popupAjaxError } from "discourse/lib/ajax-error";

// This controller handles actions related to a user's invitations
export default Ember.Controller.extend({
  user: null,
  model: null,
  filter: null,
  totalInvites: null,
  invitesCount: null,
  canLoadMore: true,
  invitesLoading: false,
  reinvitedAll: false,
  rescindedAll: false,

  init: function() {
<<<<<<< HEAD
    this._super();
=======
    this._super(...arguments);
>>>>>>> c10941bb
    this.set("searchTerm", "");
  },

  /**
    Observe the search term box with a debouncer and change the results.

    @observes searchTerm
  **/
  _searchTermChanged: debounce(function() {
    var self = this;
    Invite.findInvitedBy(
      self.get("user"),
      this.get("filter"),
      this.get("searchTerm")
    ).then(function(invites) {
      self.set("model", invites);
    });
  }, 250).observes("searchTerm"),

<<<<<<< HEAD
  inviteRedeemed: Em.computed.equal("filter", "redeemed"),
=======
  inviteRedeemed: Ember.computed.equal("filter", "redeemed"),
>>>>>>> c10941bb

  showBulkActionButtons: function() {
    return (
      this.get("filter") === "pending" &&
      this.get("model").invites.length > 4 &&
      this.currentUser.get("staff")
    );
  }.property("filter"),

  /**
    Can the currently logged in user invite users to the site

    @property canInviteToForum
  **/
  canInviteToForum: function() {
    return Discourse.User.currentProp("can_invite_to_forum");
  }.property(),

  /**
    Can the currently logged in user bulk invite users to the site (only Admin is allowed to perform this operation)

    @property canBulkInvite
  **/
  canBulkInvite: function() {
    return Discourse.User.currentProp("admin");
  }.property(),

  /**
    Should the search filter input box be displayed?

    @property showSearch
  **/
  showSearch: function() {
    return this.get("totalInvites") > 9;
  }.property("totalInvites"),

  pendingLabel: function() {
    if (this.get("invitesCount.total") > 50) {
      return I18n.t("user.invited.pending_tab_with_count", {
        count: this.get("invitesCount.pending")
      });
    } else {
      return I18n.t("user.invited.pending_tab");
    }
  }.property("invitesCount"),

  redeemedLabel: function() {
    if (this.get("invitesCount.total") > 50) {
      return I18n.t("user.invited.redeemed_tab_with_count", {
        count: this.get("invitesCount.redeemed")
      });
    } else {
      return I18n.t("user.invited.redeemed_tab");
    }
  }.property("invitesCount"),

  actions: {
    rescind(invite) {
      invite.rescind();
      return false;
    },

    rescindAll() {
      bootbox.confirm(I18n.t("user.invited.rescind_all_confirm"), confirm => {
        if (confirm) {
          Invite.rescindAll()
            .then(() => {
              this.set("rescindedAll", true);
              this.get("model.invites").clear();
            })
            .catch(popupAjaxError);
        }
      });
    },

    reinvite(invite) {
      invite.reinvite();
      return false;
    },

    reinviteAll() {
      bootbox.confirm(I18n.t("user.invited.reinvite_all_confirm"), confirm => {
        if (confirm) {
          Invite.reinviteAll()
            .then(() => {
              this.set("reinvitedAll", true);
            })
            .catch(popupAjaxError);
        }
      });
    },

    loadMore() {
      var self = this;
      var model = self.get("model");

      if (self.get("canLoadMore") && !self.get("invitesLoading")) {
        self.set("invitesLoading", true);
        Invite.findInvitedBy(
          self.get("user"),
          self.get("filter"),
          self.get("searchTerm"),
          model.invites.length
        ).then(function(invite_model) {
          self.set("invitesLoading", false);
          model.invites.pushObjects(invite_model.invites);
          if (
            invite_model.invites.length === 0 ||
            invite_model.invites.length <
              Discourse.SiteSettings.invites_per_page
          ) {
            self.set("canLoadMore", false);
          }
        });
      }
    }
  }
});<|MERGE_RESOLUTION|>--- conflicted
+++ resolved
@@ -15,11 +15,7 @@
   rescindedAll: false,
 
   init: function() {
-<<<<<<< HEAD
-    this._super();
-=======
     this._super(...arguments);
->>>>>>> c10941bb
     this.set("searchTerm", "");
   },
 
@@ -39,11 +35,7 @@
     });
   }, 250).observes("searchTerm"),
 
-<<<<<<< HEAD
-  inviteRedeemed: Em.computed.equal("filter", "redeemed"),
-=======
   inviteRedeemed: Ember.computed.equal("filter", "redeemed"),
->>>>>>> c10941bb
 
   showBulkActionButtons: function() {
     return (
