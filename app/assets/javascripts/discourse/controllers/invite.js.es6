--- conflicted
+++ resolved
@@ -120,21 +120,13 @@
   topicId: Ember.computed.alias("model.id"),
 
   // Is Private Topic? (i.e. visible only to specific group members)
-<<<<<<< HEAD
-  isPrivateTopic: Em.computed.and(
-=======
   isPrivateTopic: Ember.computed.and(
->>>>>>> c10941bb
     "invitingToTopic",
     "model.category.read_restricted"
   ),
 
   // Is Private Message?
-<<<<<<< HEAD
-  isMessage: Em.computed.equal("model.archetype", "private_message"),
-=======
   isMessage: Ember.computed.equal("model.archetype", "private_message"),
->>>>>>> c10941bb
 
   // Allow Existing Members? (username autocomplete)
   allowExistingMembers: Ember.computed.alias("invitingToTopic"),
@@ -214,11 +206,7 @@
           this.set("inviteIcon", "envelope");
           return I18n.t("topic.invite_reply.to_topic_email");
         } else {
-<<<<<<< HEAD
-          this.set("inviteIcon", "hand-o-right");
-=======
           this.set("inviteIcon", "hand-point-right");
->>>>>>> c10941bb
           return I18n.t("topic.invite_reply.to_topic_username");
         }
       }
