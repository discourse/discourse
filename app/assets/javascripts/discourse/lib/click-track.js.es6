--- conflicted
+++ resolved
@@ -13,14 +13,11 @@
 
 export default {
   trackClick(e) {
-<<<<<<< HEAD
-=======
     // right clicks are not tracked
     if (e.which === 3) {
       return true;
     }
 
->>>>>>> c10941bb
     // cancel click if triggered as part of selection.
     if (selectedText() !== "") {
       return false;
@@ -117,11 +114,7 @@
     }
 
     // restore href
-<<<<<<< HEAD
-    setTimeout(() => {
-=======
     Ember.run.later(() => {
->>>>>>> c10941bb
       $link.removeClass("no-href");
       $link.attr("href", $link.data("href"));
       $link.data("href", null);
@@ -139,34 +132,6 @@
 
     const isInternal = DiscourseURL.isInternal(href);
 
-<<<<<<< HEAD
-    // If we're on the same site, use the router and track via AJAX
-    if (tracking && isInternal && !$link.hasClass("attachment")) {
-      ajax("/clicks/track", {
-        data: {
-          url: href,
-          post_id: postId,
-          topic_id: topicId,
-          redirect: false
-        },
-        dataType: "html"
-      });
-      DiscourseURL.routeTo(href);
-      return false;
-    }
-
-    const modifierLeftClicked = (e.ctrlKey || e.metaKey) && e.which === 1;
-    const middleClicked = e.which === 2;
-    const openExternalInNewTab = Discourse.User.currentProp(
-      "external_links_in_new_tab"
-    );
-
-    if (
-      modifierLeftClicked ||
-      middleClicked ||
-      (!isInternal && openExternalInNewTab)
-    ) {
-=======
     const modifierLeftClicked = (e.ctrlKey || e.metaKey) && e.which === 1;
     const middleClicked = e.which === 2;
     const openExternalInNewTab = Discourse.User.currentProp(
@@ -200,7 +165,6 @@
     }
 
     if (openWindow) {
->>>>>>> c10941bb
       window.open(destUrl, "_blank").focus();
     } else {
       DiscourseURL.redirectTo(destUrl);
