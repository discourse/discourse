--- conflicted
+++ resolved
@@ -195,294 +195,6 @@
   }
 }
 
-<<<<<<< HEAD
-export function validateUploadedFiles(files, opts) {
-  if (!files || files.length === 0) {
-    return false;
-  }
-
-  if (files.length > 1) {
-    bootbox.alert(I18n.t("post.errors.too_many_uploads"));
-    return false;
-  }
-
-  const upload = files[0];
-
-  // CHROME ONLY: if the image was pasted, sets its name to a default one
-  if (typeof Blob !== "undefined" && typeof File !== "undefined") {
-    if (
-      upload instanceof Blob &&
-      !(upload instanceof File) &&
-      upload.type === "image/png"
-    ) {
-      upload.name = "image.png";
-    }
-  }
-
-  opts = opts || {};
-  opts.type = uploadTypeFromFileName(upload.name);
-
-  return validateUploadedFile(upload, opts);
-}
-
-export function validateUploadedFile(file, opts) {
-  if (opts.skipValidation) return true;
-  if (!authorizesOneOrMoreExtensions()) return false;
-
-  opts = opts || {};
-
-  const name = file && file.name;
-
-  if (!name) {
-    return false;
-  }
-
-  // check that the uploaded file is authorized
-  if (opts.allowStaffToUploadAnyFileInPm && opts.isPrivateMessage) {
-    if (Discourse.User.currentProp("staff")) {
-      return true;
-    }
-  }
-
-  if (opts.imagesOnly) {
-    if (!isAnImage(name) && !isAuthorizedImage(name)) {
-      bootbox.alert(
-        I18n.t("post.errors.upload_not_authorized", {
-          authorized_extensions: authorizedImagesExtensions()
-        })
-      );
-      return false;
-    }
-  } else if (opts.csvOnly) {
-    if (!/\.csv$/i.test(name)) {
-      bootbox.alert(I18n.t("user.invited.bulk_invite.error"));
-      return false;
-    }
-  } else {
-    if (!authorizesAllExtensions() && !isAuthorizedFile(name)) {
-      bootbox.alert(
-        I18n.t("post.errors.upload_not_authorized", {
-          authorized_extensions: authorizedExtensions()
-        })
-      );
-      return false;
-    }
-  }
-
-  if (!opts.bypassNewUserRestriction) {
-    // ensures that new users can upload a file
-    if (!Discourse.User.current().isAllowedToUploadAFile(opts.type)) {
-      bootbox.alert(
-        I18n.t(`post.errors.${opts.type}_upload_not_allowed_for_new_user`)
-      );
-      return false;
-    }
-  }
-
-  // everything went fine
-  return true;
-}
-
-const IMAGES_EXTENSIONS_REGEX = /(png|jpe?g|gif|svg|ico)/i;
-
-function extensionsToArray(exts) {
-  return exts
-    .toLowerCase()
-    .replace(/[\s\.]+/g, "")
-    .split("|")
-    .filter(ext => ext.indexOf("*") === -1);
-}
-
-function extensions() {
-  return extensionsToArray(Discourse.SiteSettings.authorized_extensions);
-}
-
-function staffExtensions() {
-  return extensionsToArray(
-    Discourse.SiteSettings.authorized_extensions_for_staff
-  );
-}
-
-function imagesExtensions() {
-  let exts = extensions().filter(ext => IMAGES_EXTENSIONS_REGEX.test(ext));
-  if (Discourse.User.currentProp("staff")) {
-    const staffExts = staffExtensions().filter(ext =>
-      IMAGES_EXTENSIONS_REGEX.test(ext)
-    );
-    exts = _.union(exts, staffExts);
-  }
-  return exts;
-}
-
-function extensionsRegex() {
-  return new RegExp("\\.(" + extensions().join("|") + ")$", "i");
-}
-
-function imagesExtensionsRegex() {
-  return new RegExp("\\.(" + imagesExtensions().join("|") + ")$", "i");
-}
-
-function staffExtensionsRegex() {
-  return new RegExp("\\.(" + staffExtensions().join("|") + ")$", "i");
-}
-
-function isAuthorizedFile(fileName) {
-  if (
-    Discourse.User.currentProp("staff") &&
-    staffExtensionsRegex().test(fileName)
-  ) {
-    return true;
-  }
-  return extensionsRegex().test(fileName);
-}
-
-function isAuthorizedImage(fileName) {
-  return imagesExtensionsRegex().test(fileName);
-}
-
-export function authorizedExtensions() {
-  const exts = Discourse.User.currentProp("staff")
-    ? [...extensions(), ...staffExtensions()]
-    : extensions();
-  return exts.filter(ext => ext.length > 0).join(", ");
-}
-
-export function authorizedImagesExtensions() {
-  return authorizesAllExtensions()
-    ? "png, jpg, jpeg, gif, svg, ico"
-    : imagesExtensions().join(", ");
-}
-
-export function authorizesAllExtensions() {
-  return (
-    Discourse.SiteSettings.authorized_extensions.indexOf("*") >= 0 ||
-    (Discourse.SiteSettings.authorized_extensions_for_staff.indexOf("*") >= 0 &&
-      Discourse.User.currentProp("staff"))
-  );
-}
-
-export function authorizesOneOrMoreExtensions() {
-  if (authorizesAllExtensions()) return true;
-
-  return (
-    Discourse.SiteSettings.authorized_extensions.split("|").filter(ext => ext)
-      .length > 0
-  );
-}
-
-export function authorizesOneOrMoreImageExtensions() {
-  if (authorizesAllExtensions()) return true;
-
-  return imagesExtensions().length > 0;
-}
-
-export function isAnImage(path) {
-  return /\.(png|jpe?g|gif|svg|ico)$/i.test(path);
-}
-
-function uploadTypeFromFileName(fileName) {
-  return isAnImage(fileName) ? "image" : "attachment";
-}
-
-function isGUID(value) {
-  return /^[0-9a-f]{8}-[0-9a-f]{4}-[0-9a-f]{4}-[0-9a-f]{4}-[0-9a-f]{12}$/i.test(
-    value
-  );
-}
-
-function imageNameFromFileName(fileName) {
-  const split = fileName.split(".");
-  let name = split[split.length - 2];
-
-  if (exports.isAppleDevice() && isGUID(name)) {
-    name = I18n.t("upload_selector.default_image_alt_text");
-  }
-
-  return encodeURIComponent(name);
-}
-
-export function allowsImages() {
-  return (
-    authorizesAllExtensions() ||
-    IMAGES_EXTENSIONS_REGEX.test(authorizedExtensions())
-  );
-}
-
-export function allowsAttachments() {
-  return (
-    authorizesAllExtensions() ||
-    authorizedExtensions().split(", ").length > imagesExtensions().length
-  );
-}
-
-export function uploadIcon() {
-  return allowsAttachments() ? "upload" : "far-image";
-}
-
-export function uploadLocation(url) {
-  if (Discourse.CDN) {
-    url = Discourse.getURLWithCDN(url);
-    return /^\/\//.test(url) ? "http:" + url : url;
-  } else if (Discourse.S3BaseUrl) {
-    return "https:" + url;
-  } else {
-    var protocol = window.location.protocol + "//",
-      hostname = window.location.hostname,
-      port = window.location.port ? ":" + window.location.port : "";
-    return protocol + hostname + port + url;
-  }
-}
-
-export function getUploadMarkdown(upload) {
-  if (isAnImage(upload.original_filename)) {
-    const name = imageNameFromFileName(upload.original_filename);
-    return `![${name}|${upload.thumbnail_width}x${
-      upload.thumbnail_height
-    }](${upload.short_url || upload.url})`;
-  } else if (
-    /\.(mov|mp4|webm|ogv|mp3|ogg|wav|m4a)$/i.test(upload.original_filename)
-  ) {
-    return uploadLocation(upload.url);
-  } else {
-    return `[${upload.original_filename}|attachment](${
-      upload.short_url
-    }) (${I18n.toHumanSize(upload.filesize)})`;
-  }
-}
-
-export function displayErrorForUpload(data) {
-  if (data.jqXHR) {
-    switch (data.jqXHR.status) {
-      // cancelled by the user
-      case 0:
-        return;
-
-      // entity too large, usually returned from the web server
-      case 413:
-        const type = uploadTypeFromFileName(data.files[0].name);
-        const max_size_kb = Discourse.SiteSettings[`max_${type}_size_kb`];
-        bootbox.alert(I18n.t("post.errors.file_too_large", { max_size_kb }));
-        return;
-
-      // the error message is provided by the server
-      case 422:
-        if (data.jqXHR.responseJSON.message) {
-          bootbox.alert(data.jqXHR.responseJSON.message);
-        } else {
-          bootbox.alert(data.jqXHR.responseJSON.errors.join("\n"));
-        }
-        return;
-    }
-  } else if (data.errors && data.errors.length > 0) {
-    bootbox.alert(data.errors.join("\n"));
-    return;
-  }
-  // otherwise, display a generic error message
-  bootbox.alert(I18n.t("post.errors.upload"));
-}
-
-=======
->>>>>>> 56b19ba7
 export function defaultHomepage() {
   let homepage = null;
   let elem = _.first($(homepageSelector));
