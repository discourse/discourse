import DiscourseURL from "discourse/lib/url";
import Composer from "discourse/models/composer";
import { minimumOffset } from "discourse/lib/offset-calculator";

const bindings = {
  "!": { postAction: "showFlags" },
  "#": { handler: "goToPost", anonymous: true },
  "/": { handler: "toggleSearch", anonymous: true },
  "ctrl+alt+f": { handler: "toggleSearch", anonymous: true },
  "=": { handler: "toggleHamburgerMenu", anonymous: true },
  "?": { handler: "showHelpModal", anonymous: true },
  ".": { click: ".alert.alert-info.clickable", anonymous: true }, // show incoming/updated topics
  b: { handler: "toggleBookmark" },
  c: { handler: "createTopic" },
  C: { handler: "focusComposer" },
  "ctrl+f": { handler: "showPageSearch", anonymous: true },
  "command+f": { handler: "showPageSearch", anonymous: true },
  "ctrl+p": { handler: "printTopic", anonymous: true },
  "command+p": { handler: "printTopic", anonymous: true },
  d: { postAction: "deletePost" },
  e: { postAction: "editPost" },
  end: { handler: "goToLastPost", anonymous: true },
  "command+down": { handler: "goToLastPost", anonymous: true },
  f: { handler: "toggleBookmarkTopic" },
  "g h": { path: "/", anonymous: true },
  "g l": { path: "/latest", anonymous: true },
  "g n": { path: "/new" },
  "g u": { path: "/unread" },
  "g c": { path: "/categories", anonymous: true },
  "g t": { path: "/top", anonymous: true },
  "g b": { path: "/bookmarks" },
  "g p": { path: "/my/activity" },
  "g m": { path: "/my/messages" },
  "g d": { path: "/my/activity/drafts" },
  home: { handler: "goToFirstPost", anonymous: true },
  "command+up": { handler: "goToFirstPost", anonymous: true },
  j: { handler: "selectDown", anonymous: true },
  k: { handler: "selectUp", anonymous: true },
  // we use this odd routing here vs a postAction: cause like
  // has an animation so the widget handles that
  // TODO: teach controller how to trigger the widget animation
  l: { click: ".topic-post.selected button.toggle-like" },
  "m m": { handler: "setTrackingToMuted" }, // mark topic as muted
  "m r": { handler: "setTrackingToRegular" }, // mark topic as regular
  "m t": { handler: "setTrackingToTracking" }, // mark topic as tracking
  "m w": { handler: "setTrackingToWatching" }, // mark topic as watching
  "o,enter": {
    click: [
      ".topic-list tr.selected a.title",
      ".latest-topic-list .latest-topic-list-item.selected div.main-link a.title",
      ".top-topic-list .latest-topic-list-item.selected div.main-link a.title",
      ".latest .featured-topic.selected a.title"
    ].join(", "),
    anonymous: true
  }, // open selected topic on latest or categories page
  tab: { handler: "switchFocusCategoriesPage", anonymous: true },
  p: { handler: "showCurrentUser" },
  q: { handler: "quoteReply" },
  r: { postAction: "replyToPost" },
  s: { click: ".topic-post.selected a.post-date", anonymous: true }, // share post
  "shift+j": { handler: "nextSection", anonymous: true },
  "shift+k": { handler: "prevSection", anonymous: true },
  "shift+p": { handler: "pinUnpinTopic" },
  "shift+r": { handler: "replyToTopic" },
  "shift+s": { click: "#topic-footer-buttons button.share", anonymous: true }, // share topic
  "shift+u": { handler: "goToUnreadPost" },
  "shift+z shift+z": { handler: "logout" },
<<<<<<< HEAD
=======
  "shift+f11": { handler: "fullscreenComposer" },
>>>>>>> c10941bb
  t: { postAction: "replyAsNewTopic" },
  u: { handler: "goBack", anonymous: true },
  "x r": {
    click: "#dismiss-new,#dismiss-new-top,#dismiss-posts,#dismiss-posts-top"
  }, // dismiss new/posts
  "x t": { click: "#dismiss-topics,#dismiss-topics-top" } // dismiss topics
};

export default {
  bindEvents(keyTrapper, container) {
    this.keyTrapper = keyTrapper;
    this.container = container;
    this._stopCallback();

    this.searchService = this.container.lookup("search-service:main");
    this.appEvents = this.container.lookup("app-events:main");
    this.currentUser = this.container.lookup("current-user:main");
    let siteSettings = this.container.lookup("site-settings:main");

    // Disable the shortcut if private messages are disabled
    if (!siteSettings.enable_personal_messages) {
      delete bindings["g m"];
    }

    Object.keys(bindings).forEach(key => {
      const binding = bindings[key];
      if (!binding.anonymous && !this.currentUser) {
        return;
      }

      if (binding.path) {
        this._bindToPath(binding.path, key);
      } else if (binding.handler) {
        this._bindToFunction(binding.handler, key);
      } else if (binding.postAction) {
        this._bindToSelectedPost(binding.postAction, key);
      } else if (binding.click) {
        this._bindToClick(binding.click, key);
      }
    });
  },

  toggleBookmark() {
    this.sendToSelectedPost("toggleBookmark");
    this.sendToTopicListItemView("toggleBookmark");
  },

  toggleBookmarkTopic() {
    const topic = this.currentTopic();
    // BIG hack, need a cleaner way
    if (topic && $(".posts-wrapper").length > 0) {
      this.container.lookup("controller:topic").send("toggleBookmark");
    } else {
      this.sendToTopicListItemView("toggleBookmark");
    }
  },

  logout() {
    this.container.lookup("route:application").send("logout");
  },

  quoteReply() {
    this.sendToSelectedPost("replyToPost");
    // lazy but should work for now
<<<<<<< HEAD
    setTimeout(function() {
      $(".d-editor .quote").click();
    }, 500);
=======
    Ember.run.later(() => $(".d-editor .quote").click(), 500);
>>>>>>> c10941bb
  },

  goToFirstPost() {
    this._jumpTo("jumpTop");
  },

  goToLastPost() {
    this._jumpTo("jumpBottom");
  },

  goToUnreadPost() {
    this._jumpTo("jumpUnread");
  },

  _jumpTo(direction) {
    if ($(".container.posts").length) {
      this.container.lookup("controller:topic").send(direction);
    }
  },

  replyToTopic() {
    this._replyToPost();

    return false;
  },

  selectDown() {
    this._moveSelection(1);
  },

  selectUp() {
    this._moveSelection(-1);
  },

  goBack() {
    history.back();
  },

  nextSection() {
    this._changeSection(1);
  },

  prevSection() {
    this._changeSection(-1);
  },

  showPageSearch(event) {
    Ember.run(() => {
      this.appEvents.trigger("header:keyboard-trigger", {
        type: "page-search",
        event
      });
    });
  },

  printTopic(event) {
    Ember.run(() => {
      if ($(".container.posts").length) {
        event.preventDefault(); // We need to stop printing the current page in Firefox
        this.container.lookup("controller:topic").print();
      }
    });
  },

  createTopic() {
<<<<<<< HEAD
    if (this.currentUser && this.currentUser.can_create_topic) {
      this.container.lookup("controller:composer").open({
        action: Composer.CREATE_TOPIC,
        draftKey: Composer.CREATE_TOPIC
      });
    }
=======
    if (!(this.currentUser && this.currentUser.can_create_topic)) {
      return;
    }

    // If the page has a create-topic button, use it for context sensitive attributes like category
    let $createTopicButton = $("#create-topic");
    if ($createTopicButton.length) {
      $createTopicButton.click();
      return;
    }

    this.container.lookup("controller:composer").open({
      action: Composer.CREATE_TOPIC,
      draftKey: Composer.CREATE_TOPIC
    });
>>>>>>> c10941bb
  },

  focusComposer() {
    const composer = this.container.lookup("controller:composer");
    if (composer.get("model.viewOpen")) {
      setTimeout(() => $("textarea.d-editor-input").focus(), 0);
    } else {
      composer.send("openIfDraft");
    }
<<<<<<< HEAD
=======
  },

  fullscreenComposer() {
    const composer = this.container.lookup("controller:composer");
    if (composer.get("model")) {
      composer.toggleFullscreen();
    }
>>>>>>> c10941bb
  },

  pinUnpinTopic() {
    this.container.lookup("controller:topic").togglePinnedState();
  },

  goToPost() {
    this.appEvents.trigger("topic:keyboard-trigger", { type: "jump" });
  },

  toggleSearch(event) {
    this.appEvents.trigger("header:keyboard-trigger", {
      type: "search",
      event
    });
<<<<<<< HEAD
=======

    return false;
>>>>>>> c10941bb
  },

  toggleHamburgerMenu(event) {
    this.appEvents.trigger("header:keyboard-trigger", {
      type: "hamburger",
      event
    });
  },

  showCurrentUser(event) {
    this.appEvents.trigger("header:keyboard-trigger", { type: "user", event });
  },

  showHelpModal() {
    this.container
      .lookup("controller:application")
      .send("showKeyboardShortcutsHelp");
  },

  setTrackingToMuted(event) {
    this.appEvents.trigger("topic-notifications-button:changed", {
      type: "notification",
      id: 0,
      event
    });
  },

  setTrackingToRegular(event) {
    this.appEvents.trigger("topic-notifications-button:changed", {
      type: "notification",
      id: 1,
      event
    });
  },

  setTrackingToTracking(event) {
    this.appEvents.trigger("topic-notifications-button:changed", {
      type: "notification",
      id: 2,
      event
    });
  },

  setTrackingToWatching(event) {
    this.appEvents.trigger("topic-notifications-button:changed", {
      type: "notification",
      id: 3,
      event
    });
  },

  sendToTopicListItemView(action) {
    const elem = $("tr.selected.topic-list-item.ember-view")[0];
    if (elem) {
      const registry = this.container.lookup("-view-registry:main");
      if (registry) {
        const view = registry[elem.id];
        view.send(action);
      }
    }
  },

  currentTopic() {
    const topicController = this.container.lookup("controller:topic");
    if (topicController) {
      const topic = topicController.get("model");
      if (topic) {
        return topic;
      }
    }
  },

  sendToSelectedPost(action) {
    const container = this.container;
    // TODO: We should keep track of the post without a CSS class
    let selectedPostId = parseInt(
      $(".topic-post.selected article.boxed").data("post-id"),
      10
    );
    if (selectedPostId) {
      const topicController = container.lookup("controller:topic");
      const post = topicController
        .get("model.postStream.posts")
        .findBy("id", selectedPostId);
      if (post) {
        // TODO: Use ember closure actions

        let actionMethod = topicController.actions[action];
        if (!actionMethod) {
          const topicRoute = container.lookup("route:topic");
<<<<<<< HEAD
          actionMethod = topicRoute._actions[action];
=======
          actionMethod = topicRoute.actions[action];
>>>>>>> c10941bb
        }

        const result = actionMethod.call(topicController, post);
        if (result && result.then) {
          this.appEvents.trigger("post-stream:refresh", { id: selectedPostId });
        }
      }
    }

    return false;
  },

  _bindToSelectedPost(action, binding) {
    this.keyTrapper.bind(binding, () => this.sendToSelectedPost(action));
  },

  _bindToPath(path, key) {
    this.keyTrapper.bind(key, () =>
      DiscourseURL.routeTo(Discourse.BaseUri + path)
    );
  },

  _bindToClick(selector, binding) {
    binding = binding.split(",");
    this.keyTrapper.bind(binding, function(e) {
      const $sel = $(selector);

      // Special case: We're binding to enter.
      if (e && e.keyCode === 13) {
        // Binding to enter should only be effective when there is something
        // to select.
        if ($sel.length === 0) {
          return;
        }

        // If effective, prevent default.
        e.preventDefault();
      }
      $sel.click();
    });
  },

  _bindToFunction(func, binding) {
    if (typeof this[func] === "function") {
      this.keyTrapper.bind(binding, _.bind(this[func], this));
    }
  },

  _moveSelection(direction) {
    const $articles = this._findArticles();

    if (typeof $articles === "undefined") return;

    const $selected =
      $articles.filter(".selected").length !== 0
        ? $articles.filter(".selected")
        : $articles.filter("[data-islastviewedtopic=true]");

    let index = $articles.index($selected);

    if ($selected.length !== 0) {
      if (direction === -1 && index === 0) return;
      if (direction === 1 && index === $articles.length - 1) return;
    }

    // when nothing is selected
    if ($selected.length === 0) {
      // select the first post with its top visible
      const offset = minimumOffset();
      index = $articles
        .toArray()
        .findIndex(article => article.getBoundingClientRect().top > offset);
      direction = 0;
    }

    const $article = $articles.eq(index + direction);

    if ($article.length > 0) {
      $articles.removeClass("selected");
      $article.addClass("selected");

      if ($article.is(".topic-post")) {
        $("a.tabLoc", $article).focus();
        this._scrollToPost($article);
      } else {
        this._scrollList($article, direction);
      }
    }
  },

  _scrollToPost($article) {
    if ($article.find("#post_1").length > 0) {
      $(window).scrollTop(0);
    } else {
      $(window).scrollTop($article.offset().top - minimumOffset());
    }
  },

  _scrollList($article) {
    // Try to keep the article on screen
    const pos = $article.offset();
    const height = $article.height();
    const headerHeight = $("header.d-header").height();
    const scrollTop = $(window).scrollTop();
    const windowHeight = $(window).height();

    // skip if completely on screen
    if (
      pos.top - headerHeight > scrollTop &&
      pos.top + height < scrollTop + windowHeight
    ) {
      return;
    }

    let scrollPos = pos.top + height / 2 - windowHeight * 0.5;
    if (height > windowHeight - headerHeight) {
      scrollPos = pos.top - headerHeight;
    }
    if (scrollPos < 0) {
      scrollPos = 0;
    }

    if (this._scrollAnimation) {
      this._scrollAnimation.stop();
    }
    this._scrollAnimation = $("html, body").animate(
      { scrollTop: scrollPos + "px" },
      100
    );
  },

  categoriesTopicsList() {
    const setting = this.container.lookup("site-settings:main")
      .desktop_category_page_style;
    switch (setting) {
      case "categories_with_featured_topics":
        return $(".latest .featured-topic");
      case "categories_and_latest_topics":
        return $(".latest-topic-list .latest-topic-list-item");
      case "categories_and_top_topics":
        return $(".top-topic-list .latest-topic-list-item");
      default:
        return $();
    }
  },

  _findArticles() {
    const $topicList = $(".topic-list");
    const $postsWrapper = $(".posts-wrapper");
    const $categoriesTopicsList = this.categoriesTopicsList();

    if ($postsWrapper.length > 0) {
      return $(".posts-wrapper .topic-post, .topic-list tbody tr");
    } else if ($topicList.length > 0) {
      return $topicList.find(".topic-list-item");
    } else if ($categoriesTopicsList.length > 0) {
      return $categoriesTopicsList;
    }
  },

  _changeSection(direction) {
    const $sections = $(".nav.nav-pills li"),
      active = $(".nav.nav-pills li.active"),
      index = $sections.index(active) + direction;

    if (index >= 0 && index < $sections.length) {
      $sections
        .eq(index)
        .find("a")
        .click();
    }
  },

  _stopCallback() {
    const oldStopCallback = this.keyTrapper.prototype.stopCallback;

    this.keyTrapper.prototype.stopCallback = function(
      e,
      element,
      combo,
      sequence
    ) {
      if (
        (combo === "ctrl+f" || combo === "command+f") &&
        element.id === "search-term"
      ) {
        return false;
      }
      return oldStopCallback.call(this, e, element, combo, sequence);
    };
  },

  _replyToPost() {
    this.container.lookup("controller:topic").send("replyToPost");
  }
};<|MERGE_RESOLUTION|>--- conflicted
+++ resolved
@@ -65,10 +65,7 @@
   "shift+s": { click: "#topic-footer-buttons button.share", anonymous: true }, // share topic
   "shift+u": { handler: "goToUnreadPost" },
   "shift+z shift+z": { handler: "logout" },
-<<<<<<< HEAD
-=======
   "shift+f11": { handler: "fullscreenComposer" },
->>>>>>> c10941bb
   t: { postAction: "replyAsNewTopic" },
   u: { handler: "goBack", anonymous: true },
   "x r": {
@@ -133,13 +130,7 @@
   quoteReply() {
     this.sendToSelectedPost("replyToPost");
     // lazy but should work for now
-<<<<<<< HEAD
-    setTimeout(function() {
-      $(".d-editor .quote").click();
-    }, 500);
-=======
     Ember.run.later(() => $(".d-editor .quote").click(), 500);
->>>>>>> c10941bb
   },
 
   goToFirstPost() {
@@ -205,14 +196,6 @@
   },
 
   createTopic() {
-<<<<<<< HEAD
-    if (this.currentUser && this.currentUser.can_create_topic) {
-      this.container.lookup("controller:composer").open({
-        action: Composer.CREATE_TOPIC,
-        draftKey: Composer.CREATE_TOPIC
-      });
-    }
-=======
     if (!(this.currentUser && this.currentUser.can_create_topic)) {
       return;
     }
@@ -228,7 +211,6 @@
       action: Composer.CREATE_TOPIC,
       draftKey: Composer.CREATE_TOPIC
     });
->>>>>>> c10941bb
   },
 
   focusComposer() {
@@ -238,8 +220,6 @@
     } else {
       composer.send("openIfDraft");
     }
-<<<<<<< HEAD
-=======
   },
 
   fullscreenComposer() {
@@ -247,7 +227,6 @@
     if (composer.get("model")) {
       composer.toggleFullscreen();
     }
->>>>>>> c10941bb
   },
 
   pinUnpinTopic() {
@@ -263,11 +242,8 @@
       type: "search",
       event
     });
-<<<<<<< HEAD
-=======
 
     return false;
->>>>>>> c10941bb
   },
 
   toggleHamburgerMenu(event) {
@@ -358,11 +334,7 @@
         let actionMethod = topicController.actions[action];
         if (!actionMethod) {
           const topicRoute = container.lookup("route:topic");
-<<<<<<< HEAD
-          actionMethod = topicRoute._actions[action];
-=======
           actionMethod = topicRoute.actions[action];
->>>>>>> c10941bb
         }
 
         const result = actionMethod.call(topicController, post);
