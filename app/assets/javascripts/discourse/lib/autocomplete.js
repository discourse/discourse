/**
  This is a jQuery plugin to support autocompleting values in our text fields.

  @module $.fn.autocomplete
**/

var shiftMap = [];
shiftMap[192] = "~";
shiftMap[49] = "!";
shiftMap[50] = "@";
shiftMap[51] = "#";
shiftMap[52] = "$";
shiftMap[53] = "%";
shiftMap[54] = "^";
shiftMap[55] = "&";
shiftMap[56] = "*";
shiftMap[57] = "(";
shiftMap[48] = ")";
shiftMap[109] = "_";
shiftMap[107] = "+";
shiftMap[219] = "{";
shiftMap[221] = "}";
shiftMap[220] = "|";
shiftMap[59] = ":";
shiftMap[222] = "\"";
shiftMap[188] = "<";
shiftMap[190] = ">";
shiftMap[191] = "?";
shiftMap[32] = " ";

function mapKeyPressToActualCharacter(isShiftKey, characterCode) {
  if ( characterCode === 27 || characterCode === 8 || characterCode === 9 || characterCode === 20 || characterCode === 16 || characterCode === 17 || characterCode === 91 || characterCode === 13 || characterCode === 92 || characterCode === 18 ) { return false; }

  if (isShiftKey) {
    if ( characterCode >= 65 && characterCode <= 90 ) {
      return String.fromCharCode(characterCode);
    } else {
      return shiftMap[characterCode];
    }
  } else {
    if ( characterCode >= 65 && characterCode <= 90 ) {
      return String.fromCharCode(characterCode).toLowerCase();
    } else {
      return String.fromCharCode(characterCode);
    }
  }
}

$.fn.autocomplete = function(options) {
  var autocompletePlugin = this;

  if (this.length === 0) return;

  if (options && options.cancel && this.data("closeAutocomplete")) {
    this.data("closeAutocomplete")();
    return this;
  }

  if (this.length !== 1) {
    alert("only supporting one matcher at the moment");
  }

  var disabled = options && options.disabled;
  var wrap = null;
  var autocompleteOptions = null;
  var selectedOption = null;
  var completeStart = null;
  var completeEnd = null;
  var me = this;
  var div = null;

  // input is handled differently
  var isInput = this[0].tagName === "INPUT";
  var inputSelectedItems = [];

  var closeAutocomplete = function() {
    if (div) {
      div.hide().remove();
    }
    div = null;
    completeStart = null;
    autocompleteOptions = null;
  };

  var addInputSelectedItem = function(item) {
    var transformed;

    if (options.transformComplete) { transformed = options.transformComplete(item); }
    // dump what we have in single mode, just in case
    if (options.single) { inputSelectedItems = []; }
    if (!_.isArray(transformed)) { transformed = [transformed || item]; }

    var divs = transformed.map(function(itm) {
<<<<<<< HEAD
      var d = $("<div class='item'><span>" + itm + "<a href='#'><i class='fa fa-times'></i></a></span></div>");
=======
      var d = $("<div class='item'><span>" + itm + "<a class='remove' href='#'><i class='fa fa-times'></i></a></span></div>");
>>>>>>> 5958e710
      var prev = me.parent().find('.item:last');
      if (prev.length === 0) {
        me.parent().prepend(d);
      } else {
        prev.after(d);
      }
      inputSelectedItems.push(itm);
      return d[0];
    });

    if (options.onChangeItems) { options.onChangeItems(inputSelectedItems); }

    $(divs).find('a').click(function() {
      closeAutocomplete();
      inputSelectedItems.splice($.inArray(item, inputSelectedItems), 1);
      $(this).parent().parent().remove();
      if (options.single) {
        me.show();
      }
      if (options.onChangeItems) {
        options.onChangeItems(inputSelectedItems);
      }
      return false;
    });
  };

  var completeTerm = function(term) {
    if (term) {
      if (isInput) {
        me.val("");
        if(options.single){
          me.hide();
        }
        addInputSelectedItem(term);
      } else {
        if (options.transformComplete) {
          term = options.transformComplete(term);
        }
        var text = me.val();
        text = text.substring(0, completeStart) + (options.key || "") + term + ' ' + text.substring(completeEnd + 1, text.length);
        me.val(text);
        Discourse.Utilities.setCaretPosition(me[0], completeStart + 1 + term.length);
      }
    }
    closeAutocomplete();
  };

  if (isInput) {
    var width = this.width();
    wrap = this.wrap("<div class='ac-wrap clearfix" + (disabled ? " disabled": "") +  "'/>").parent();
    wrap.width(width);
    if(options.single) {
      this.css("width","100%");
    } else {
      this.width(150);
    }
    this.attr('name', this.attr('name') + "-renamed");
    var vals = this.val().split(",");
    _.each(vals,function(x) {
      if (x !== "") {
        if (options.reverseTransform) {
          x = options.reverseTransform(x);
        }
        addInputSelectedItem(x);
      }
    });
    if(options.items) {
      _.each(options.items, function(item){
        addInputSelectedItem(item);
      });
    }
    this.val("");
    completeStart = 0;
    wrap.click(function() {
      autocompletePlugin.focus();
      return true;
    });
  }

  var markSelected = function() {
    var links = div.find('li a');
    links.removeClass('selected');
    return $(links[selectedOption]).addClass('selected');
  };

  var renderAutocomplete = function() {
    if (div) {
      div.hide().remove();
    }
    if (autocompleteOptions.length === 0) return;

    div = $(options.template({ options: autocompleteOptions }));

    var ul = div.find('ul');
    selectedOption = 0;
    markSelected();
    ul.find('li').click(function() {
      selectedOption = ul.find('li').index(this);
      completeTerm(autocompleteOptions[selectedOption]);
      return false;
    });
    var pos = null;
    var vOffset = 0;
    var hOffset = 0;
    if (isInput) {
      pos = {
        left: 0,
        top: 0
      };
      vOffset = -32;
      hOffset = 0;
    } else {
      pos = me.caretPosition({
        pos: completeStart,
        key: options.key
      });
      hOffset = 27;
    }
    div.css({
      left: "-1000px"
    });

    me.parent().append(div);

    if(!isInput){
      vOffset = div.height();
    }

    var mePos = me.position();
    var borderTop = parseInt(me.css('border-top-width'), 10) || 0;
    div.css({
      position: 'absolute',
      top: (mePos.top + pos.top - vOffset + borderTop) + 'px',
      left: (mePos.left + pos.left + hOffset) + 'px'
    });
  };

  var updateAutoComplete = function(r) {

    if (completeStart === null) return;

    if (r && r.then && typeof(r.then) === "function") {
      r.then(updateAutoComplete);
      return;
    }

    autocompleteOptions = r;
    if (!r || r.length === 0) {
      closeAutocomplete();
    } else {
      renderAutocomplete();
    }
  };


  // chain to allow multiples
  var oldClose = me.data("closeAutocomplete");
  me.data("closeAutocomplete", function() {
    if (oldClose) {
      oldClose();
    }
    closeAutocomplete();
  });


  $(this).keypress(function(e) {

    if (!options.key) return;

    // keep hunting backwards till you hit a
    if (e.which === options.key.charCodeAt(0)) {
      var caretPosition = Discourse.Utilities.caretPosition(me[0]);
      var prevChar = me.val().charAt(caretPosition - 1);
      if (!prevChar || /\s/.test(prevChar)) {
        completeStart = completeEnd = caretPosition;
        var term = "";
        updateAutoComplete(options.dataSource(term));
      }
    }
  });

  return $(this).keydown(function(e) {
    var c, caretPosition, i, initial, next, nextIsGood, prev, prevIsGood, stopFound, term, total, userToComplete;

    if(options.allowAny){
      // saves us wiring up a change event as well, keypress is while its pressed
      _.delay(function(){
        if(inputSelectedItems.length === 0) {
          inputSelectedItems.push("");
        }

        if(_.isString(inputSelectedItems[0])) {
          inputSelectedItems.pop();
          inputSelectedItems.push(me.val());
          if (options.onChangeItems) {
            options.onChangeItems(inputSelectedItems);
          }
        }

      },50);
    }

    if (!options.key) {
      completeStart = 0;
    }
    if (e.which === 16) return;
    if ((completeStart === null) && e.which === 8 && options.key) {
      c = Discourse.Utilities.caretPosition(me[0]);
      next = me[0].value[c];
      nextIsGood = next === void 0 || /\s/.test(next);
      c -= 1;
      initial = c;
      prevIsGood = true;
      while (prevIsGood && c >= 0) {
        c -= 1;
        prev = me[0].value[c];
        stopFound = prev === options.key;
        if (stopFound) {
          prev = me[0].value[c - 1];
          if (!prev || /\s/.test(prev)) {
            completeStart = c;
            caretPosition = completeEnd = initial;
            term = me[0].value.substring(c + 1, initial);
            updateAutoComplete(options.dataSource(term));
            return true;
          }
        }
        prevIsGood = /[a-zA-Z\.]/.test(prev);
      }
    }

    // ESC
    if (e.which === 27) {
      if (completeStart !== null) {
        closeAutocomplete();
        return false;
      }
      return true;
    }

    if (completeStart !== null) {
      caretPosition = Discourse.Utilities.caretPosition(me[0]);

      // If we've backspaced past the beginning, cancel unless no key
      if (caretPosition <= completeStart && options.key) {
        closeAutocomplete();
        return false;
      }

      // Keyboard codes! So 80's.
      switch (e.which) {
        case 13:
        case 39:
        case 9:
          if (!autocompleteOptions) return true;
          if (selectedOption >= 0 && (userToComplete = autocompleteOptions[selectedOption])) {
            completeTerm(userToComplete);
          } else {
            // We're cancelling it, really.
            return true;
          }
          e.stopImmediatePropagation();
          return false;
        case 38:
          selectedOption = selectedOption - 1;
          if (selectedOption < 0) {
            selectedOption = 0;
          }
          markSelected();
          return false;
        case 40:
          total = autocompleteOptions.length;
          selectedOption = selectedOption + 1;
          if (selectedOption >= total) {
            selectedOption = total - 1;
          }
          if (selectedOption < 0) {
            selectedOption = 0;
          }
          markSelected();
          return false;
        default:
          // otherwise they're typing - let's search for it!
          completeEnd = caretPosition;
          if (e.which === 8) {
            caretPosition--;
          }
          if (caretPosition < 0) {
            closeAutocomplete();
            if (isInput) {
              i = wrap.find('a:last');
              if (i) {
                i.click();
              }
            }
            return false;
          }
          term = me.val().substring(completeStart + (options.key ? 1 : 0), caretPosition);
          if (e.which >= 48 && e.which <= 90) {
            term += mapKeyPressToActualCharacter(e.shiftKey, e.which);
          } else if (e.which === 187) {
            term += "+";
          } else if (e.which === 189) {
            term += (e.shiftKey) ? "_" : "-";
          } else if (e.which === 220) {
            term += (e.shiftKey) ? "|" : "]";
          } else if (e.which === 222) {
            term += (e.shiftKey) ? "\"" : "'";
          } else {
            if (e.which !== 8) {
              term += ",";
            }
          }

          updateAutoComplete(options.dataSource(term));
          return true;
      }
    }
  });
};<|MERGE_RESOLUTION|>--- conflicted
+++ resolved
@@ -91,11 +91,7 @@
     if (!_.isArray(transformed)) { transformed = [transformed || item]; }
 
     var divs = transformed.map(function(itm) {
-<<<<<<< HEAD
-      var d = $("<div class='item'><span>" + itm + "<a href='#'><i class='fa fa-times'></i></a></span></div>");
-=======
       var d = $("<div class='item'><span>" + itm + "<a class='remove' href='#'><i class='fa fa-times'></i></a></span></div>");
->>>>>>> 5958e710
       var prev = me.parent().find('.item:last');
       if (prev.length === 0) {
         me.parent().prepend(d);
