import { default as computed } from "ember-addons/ember-computed-decorators";

export function Placeholder(viewName) {
  this.viewName = viewName;
}

export default Ember.Object.extend(Ember.Array, {
  posts: null,
  _appendingIds: null,

  init() {
    this._appendingIds = {};
  },

  @computed
  length() {
    return (
      this.get("posts.length") + Object.keys(this._appendingIds || {}).length
    );
<<<<<<< HEAD
=======
  },

  nextObject(index) {
    return this.objectAt(index);
>>>>>>> c10941bb
  },

  _changeArray(cb, offset, removed, inserted) {
    this.arrayContentWillChange(offset, removed, inserted);
    cb();
    this.arrayContentDidChange(offset, removed, inserted);
<<<<<<< HEAD
    this.propertyDidChange("length");
=======
    this.notifyPropertyChange("length");
>>>>>>> c10941bb
  },

  clear(cb) {
    this._changeArray(cb, 0, this.get("posts.length"), 0);
  },

  appendPost(cb) {
    this._changeArray(cb, this.get("posts.length"), 0, 1);
  },

  removePost(cb) {
    this._changeArray(cb, this.get("posts.length") - 1, 1, 0);
  },

  refreshAll(cb) {
    const length = this.get("posts.length");
    this._changeArray(cb, 0, length, length);
  },

  appending(postIds) {
    this._changeArray(
      () => {
        const appendingIds = this._appendingIds;
        postIds.forEach(pid => (appendingIds[pid] = true));
      },
      this.get("length"),
      0,
      postIds.length
    );
  },

  finishedAppending(postIds) {
    this._changeArray(
      () => {
        const appendingIds = this._appendingIds;
        postIds.forEach(pid => delete appendingIds[pid]);
      },
      this.get("posts.length") - postIds.length,
      postIds.length,
      postIds.length
    );
  },

  finishedPrepending(postIds) {
    this._changeArray(function() {}, 0, 0, postIds.length);
  },

  objectAt(index) {
    const posts = this.get("posts");
    return index < posts.length
      ? posts[index]
      : new Placeholder("post-placeholder");
  }
});<|MERGE_RESOLUTION|>--- conflicted
+++ resolved
@@ -17,24 +17,17 @@
     return (
       this.get("posts.length") + Object.keys(this._appendingIds || {}).length
     );
-<<<<<<< HEAD
-=======
   },
 
   nextObject(index) {
     return this.objectAt(index);
->>>>>>> c10941bb
   },
 
   _changeArray(cb, offset, removed, inserted) {
     this.arrayContentWillChange(offset, removed, inserted);
     cb();
     this.arrayContentDidChange(offset, removed, inserted);
-<<<<<<< HEAD
-    this.propertyDidChange("length");
-=======
     this.notifyPropertyChange("length");
->>>>>>> c10941bb
   },
 
   clear(cb) {
