export default function renderTag(tag, params) {
  params = params || {};
<<<<<<< HEAD
  tag = Handlebars.Utils.escapeExpression(tag);
=======
  const visibleName = Handlebars.Utils.escapeExpression(tag);
  tag = visibleName.toLowerCase();
>>>>>>> c10941bb
  const classes = ["discourse-tag"];
  const tagName = params.tagName || "a";
  let path;
  if (tagName === "a" && !params.noHref) {
    if (params.isPrivateMessage && Discourse.User.current()) {
      const username = params.tagsForUser
        ? params.tagsForUser
        : Discourse.User.current().username;
      path = `/u/${username}/messages/tags/${tag}`;
    } else {
      path = `/tags/${tag}`;
    }
  }
  const href = path ? ` href='${Discourse.getURL(path)}' ` : "";

  if (Discourse.SiteSettings.tag_style || params.style) {
    classes.push(params.style || Discourse.SiteSettings.tag_style);
  }

  let val =
    "<" +
    tagName +
    href +
    " data-tag-name=" +
    tag +
    " class='" +
    classes.join(" ") +
    "'>" +
<<<<<<< HEAD
    tag +
=======
    visibleName +
>>>>>>> c10941bb
    "</" +
    tagName +
    ">";

  if (params.count) {
    val += " <span class='discourse-tag-count'>x" + params.count + "</span>";
  }

  return val;
}<|MERGE_RESOLUTION|>--- conflicted
+++ resolved
@@ -1,11 +1,7 @@
 export default function renderTag(tag, params) {
   params = params || {};
-<<<<<<< HEAD
-  tag = Handlebars.Utils.escapeExpression(tag);
-=======
   const visibleName = Handlebars.Utils.escapeExpression(tag);
   tag = visibleName.toLowerCase();
->>>>>>> c10941bb
   const classes = ["discourse-tag"];
   const tagName = params.tagName || "a";
   let path;
@@ -34,11 +30,7 @@
     " class='" +
     classes.join(" ") +
     "'>" +
-<<<<<<< HEAD
-    tag +
-=======
     visibleName +
->>>>>>> c10941bb
     "</" +
     tagName +
     ">";
