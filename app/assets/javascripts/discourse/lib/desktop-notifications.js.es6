import DiscourseURL from "discourse/lib/url";
import KeyValueStore from "discourse/lib/key-value-store";
import { formatUsername } from "discourse/lib/utilities";

let primaryTab = false;
let liveEnabled = false;
let havePermission = null;
let mbClientId = "xxxxxxxx-xxxx-xxxx-xxxx-xxxxxxxxxxxx";
let lastAction = -1;

const focusTrackerKey = "focus-tracker";
const idleThresholdTime = 1000 * 10; // 10 seconds

const context = "discourse_desktop_notifications_";
const keyValueStore = new KeyValueStore(context);

// Called from an initializer
function init(messageBus, appEvents) {
  liveEnabled = false;
  mbClientId = messageBus.clientId;

  if (!Discourse.User.current()) {
    return;
  }

  try {
    keyValueStore.getItem(focusTrackerKey);
  } catch (e) {
<<<<<<< HEAD
    Em.Logger.info(
=======
    Ember.Logger.info(
>>>>>>> c10941bb
      "Discourse desktop notifications are disabled - localStorage denied."
    );
    return;
  }

  if (!("Notification" in window)) {
<<<<<<< HEAD
    Em.Logger.info(
=======
    Ember.Logger.info(
>>>>>>> c10941bb
      "Discourse desktop notifications are disabled - not supported by browser"
    );
    return;
  }

  try {
    if (Notification.permission === "granted") {
      havePermission = true;
    } else if (Notification.permission === "denied") {
      havePermission = false;
      return;
    }
  } catch (e) {
<<<<<<< HEAD
    Em.Logger.warn(
=======
    Ember.Logger.warn(
>>>>>>> c10941bb
      "Unexpected error, Notification is defined on window but not a responding correctly " +
        e
    );
  }

  liveEnabled = true;
  try {
    // Preliminary checks passed, continue with setup
    setupNotifications(appEvents);
  } catch (e) {
    Ember.Logger.error(e);
  }
}

function confirmNotification() {
  const notification = new Notification(
    I18n.t("notifications.popup.confirm_title", {
      site_title: Discourse.SiteSettings.title
    }),
    {
      body: I18n.t("notifications.popup.confirm_body"),
      icon:
<<<<<<< HEAD
        Discourse.SiteSettings.logo_small_url ||
        Discourse.SiteSettings.logo_url,
=======
        Discourse.SiteSettings.site_logo_small_url ||
        Discourse.SiteSettings.site_logo_url,
>>>>>>> c10941bb
      tag: "confirm-subscription"
    }
  );

  const clickEventHandler = () => notification.close();

  notification.addEventListener("click", clickEventHandler);
<<<<<<< HEAD
  setTimeout(() => {
=======
  Ember.run.later(() => {
>>>>>>> c10941bb
    notification.close();
    notification.removeEventListener("click", clickEventHandler);
  }, 10 * 1000);
}

// This function is only called if permission was granted
function setupNotifications(appEvents) {
  window.addEventListener("storage", function(e) {
    // note: This event only fires when other tabs setItem()
    const key = e.key;
    if (key !== `${context}${focusTrackerKey}`) {
      return true;
    }
    primaryTab = false;
  });

  window.addEventListener("focus", function() {
    if (!primaryTab) {
      primaryTab = true;
      keyValueStore.setItem(focusTrackerKey, mbClientId);
    }
  });

  if (
    document &&
    typeof document.hidden !== "undefined" &&
    document["hidden"]
  ) {
    primaryTab = false;
  } else {
    primaryTab = true;
    keyValueStore.setItem(focusTrackerKey, mbClientId);
  }

  if (document) {
    document.addEventListener("scroll", resetIdle);
  }

  appEvents.on("page:changed", resetIdle);
}

function resetIdle() {
  lastAction = Date.now();
}
function isIdle() {
  return lastAction + idleThresholdTime < Date.now();
}

// Call-in point from message bus
function onNotification(data) {
  if (!liveEnabled) {
    return;
  }
  if (!primaryTab) {
    return;
  }
  if (!isIdle()) {
    return;
  }
  if (keyValueStore.getItem("notifications-disabled")) {
    return;
  }

  const notificationTitle = I18n.t(i18nKey(data.notification_type), {
    site_title: Discourse.SiteSettings.title,
    topic: data.topic_title,
    username: formatUsername(data.username)
  });

  const notificationBody = data.excerpt;
<<<<<<< HEAD
  const notificationIcon =
    Discourse.SiteSettings.logo_small_url || Discourse.SiteSettings.logo_url;
=======

  const notificationIcon =
    Discourse.SiteSettings.site_logo_small_url ||
    Discourse.SiteSettings.site_logo_url;

>>>>>>> c10941bb
  const notificationTag =
    "discourse-notification-" +
    Discourse.SiteSettings.title +
    "-" +
    data.topic_id;

  requestPermission().then(function() {
    // This shows the notification!
    const notification = new Notification(notificationTitle, {
      body: notificationBody,
      icon: notificationIcon,
      tag: notificationTag
    });

    function clickEventHandler() {
      DiscourseURL.routeTo(data.post_url);
      // Cannot delay this until the page renders
      // due to trigger-based permissions
      window.focus();
    }

    notification.addEventListener("click", clickEventHandler);
<<<<<<< HEAD
    setTimeout(function() {
=======
    Ember.run.later(() => {
>>>>>>> c10941bb
      notification.close();
      notification.removeEventListener("click", clickEventHandler);
    }, 10 * 1000);
  });
}

// Utility function
// Wraps Notification.requestPermission in a Promise
function requestPermission() {
  if (havePermission === true) {
    return Ember.RSVP.resolve();
  } else if (havePermission === false) {
    return Ember.RSVP.reject();
  } else {
    return new Ember.RSVP.Promise(function(resolve, reject) {
      Notification.requestPermission(function(status) {
        if (status === "granted") {
          resolve();
        } else {
          reject();
        }
      });
    });
  }
}

function i18nKey(notification_type) {
  return (
    "notifications.popup." +
    Discourse.Site.current().get("notificationLookup")[notification_type]
  );
}

function alertChannel(user) {
  return `/notification-alert/${user.get("id")}`;
}

function unsubscribe(bus, user) {
  bus.unsubscribe(alertChannel(user));
}

function disable() {
  keyValueStore.setItem("notifications-disabled", "disabled");
}

export {
  context,
  init,
  onNotification,
  unsubscribe,
  alertChannel,
  confirmNotification,
  disable
};<|MERGE_RESOLUTION|>--- conflicted
+++ resolved
@@ -26,22 +26,14 @@
   try {
     keyValueStore.getItem(focusTrackerKey);
   } catch (e) {
-<<<<<<< HEAD
-    Em.Logger.info(
-=======
     Ember.Logger.info(
->>>>>>> c10941bb
       "Discourse desktop notifications are disabled - localStorage denied."
     );
     return;
   }
 
   if (!("Notification" in window)) {
-<<<<<<< HEAD
-    Em.Logger.info(
-=======
     Ember.Logger.info(
->>>>>>> c10941bb
       "Discourse desktop notifications are disabled - not supported by browser"
     );
     return;
@@ -55,11 +47,7 @@
       return;
     }
   } catch (e) {
-<<<<<<< HEAD
-    Em.Logger.warn(
-=======
     Ember.Logger.warn(
->>>>>>> c10941bb
       "Unexpected error, Notification is defined on window but not a responding correctly " +
         e
     );
@@ -82,13 +70,8 @@
     {
       body: I18n.t("notifications.popup.confirm_body"),
       icon:
-<<<<<<< HEAD
-        Discourse.SiteSettings.logo_small_url ||
-        Discourse.SiteSettings.logo_url,
-=======
         Discourse.SiteSettings.site_logo_small_url ||
         Discourse.SiteSettings.site_logo_url,
->>>>>>> c10941bb
       tag: "confirm-subscription"
     }
   );
@@ -96,11 +79,7 @@
   const clickEventHandler = () => notification.close();
 
   notification.addEventListener("click", clickEventHandler);
-<<<<<<< HEAD
-  setTimeout(() => {
-=======
   Ember.run.later(() => {
->>>>>>> c10941bb
     notification.close();
     notification.removeEventListener("click", clickEventHandler);
   }, 10 * 1000);
@@ -171,16 +150,11 @@
   });
 
   const notificationBody = data.excerpt;
-<<<<<<< HEAD
-  const notificationIcon =
-    Discourse.SiteSettings.logo_small_url || Discourse.SiteSettings.logo_url;
-=======
 
   const notificationIcon =
     Discourse.SiteSettings.site_logo_small_url ||
     Discourse.SiteSettings.site_logo_url;
 
->>>>>>> c10941bb
   const notificationTag =
     "discourse-notification-" +
     Discourse.SiteSettings.title +
@@ -203,11 +177,7 @@
     }
 
     notification.addEventListener("click", clickEventHandler);
-<<<<<<< HEAD
-    setTimeout(function() {
-=======
     Ember.run.later(() => {
->>>>>>> c10941bb
       notification.close();
       notification.removeEventListener("click", clickEventHandler);
     }, 10 * 1000);
