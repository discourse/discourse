/**
  This is a jQuery plugin to support autocompleting values in our text fields.

  @module $.fn.autocomplete
**/
import { iconHTML } from "discourse-common/lib/icon-library";
export const CANCELLED_STATUS = "__CANCELLED";
import { setCaretPosition, caretPosition } from "discourse/lib/utilities";

const allowedLettersRegex = /[\s\t\[\{\(\/]/;

const keys = {
  backSpace: 8,
  tab: 9,
  enter: 13,
  shift: 16,
  ctrl: 17,
  alt: 18,
  esc: 27,
  space: 32,
  leftWindows: 91,
  rightWindows: 92,
  pageUp: 33,
  pageDown: 34,
  end: 35,
  home: 36,
  leftArrow: 37,
  upArrow: 38,
  rightArrow: 39,
  downArrow: 40,
  insert: 45,
  deleteKey: 46,
  zero: 48,
  a: 65,
  z: 90
};

let inputTimeout;

export default function(options) {
  const autocompletePlugin = this;

  if (this.length === 0) return;

  if (options === "destroy" || options.updateData) {
    Ember.run.cancel(inputTimeout);

    $(this)
      .off("keyup.autocomplete")
      .off("keydown.autocomplete")
      .off("paste.autocomplete")
      .off("click.autocomplete");

    $(window).off("click.autocomplete");

    if (options === "destroy") return;
  }

  if (options && options.cancel && this.data("closeAutocomplete")) {
    this.data("closeAutocomplete")();
    return this;
  }

  if (this.length !== 1) {
    if (window.console) {
      window.console.log(
        "WARNING: passed multiple elements to $.autocomplete, skipping."
      );
      if (window.Error) {
        window.console.log(new window.Error().stack);
      }
    }
    return this;
  }

  const disabled = options && options.disabled;
  let wrap = null;
  let autocompleteOptions = null;
  let selectedOption = null;
  let completeStart = null;
  let completeEnd = null;
  let me = this;
  let div = null;
  let prevTerm = null;

  // input is handled differently
  const isInput = this[0].tagName === "INPUT" && !options.treatAsTextarea;
  let inputSelectedItems = [];

  function closeAutocomplete() {
    if (div) {
      div.hide().remove();
    }
    div = null;
    completeStart = null;
    autocompleteOptions = null;
    prevTerm = null;
  }

  function addInputSelectedItem(item) {
    var transformed,
      transformedItem = item;

    if (options.transformComplete) {
      transformedItem = options.transformComplete(transformedItem);
    }
    // dump what we have in single mode, just in case
    if (options.single) {
      inputSelectedItems = [];
    }
    transformed = _.isArray(transformedItem)
      ? transformedItem
      : [transformedItem || item];

    const divs = transformed.map(itm => {
      let d = $(
        `<div class='item'><span>${itm}<a class='remove' href>${iconHTML(
          "times"
        )}</a></span></div>`
      );
      const $parent = me.parent();
      const prev = $parent.find(".item:last");

      if (prev.length === 0) {
        me.parent().prepend(d);
      } else {
        prev.after(d);
      }

      inputSelectedItems.push(itm);
      return d[0];
    });

    if (options.onChangeItems) {
      options.onChangeItems(inputSelectedItems);
    }

    $(divs)
      .find("a")
      .click(function() {
        closeAutocomplete();
        inputSelectedItems.splice(
          $.inArray(transformedItem, inputSelectedItems),
          1
        );
        $(this)
          .parent()
          .parent()
          .remove();
        if (options.single) {
          me.show();
        }
        if (options.onChangeItems) {
          options.onChangeItems(inputSelectedItems);
        }
        return false;
      });
  }

  var completeTerm = function(term) {
    if (term) {
      if (isInput) {
        me.val("");
        if (options.single) {
          me.hide();
        }
        addInputSelectedItem(term);
      } else {
        if (options.transformComplete) {
          term = options.transformComplete(term);
        }

        if (term) {
          var text = me.val();
          text =
            text.substring(0, completeStart) +
            (options.key || "") +
            term +
            " " +
            text.substring(completeEnd + 1, text.length);
          me.val(text);
          setCaretPosition(me[0], completeStart + 1 + term.length);

          if (options && options.afterComplete) {
            options.afterComplete(text);
          }
        }
      }
    }
    closeAutocomplete();
  };

  if (isInput) {
    const width = Math.max(this.width(), 200);

    if (options.updateData) {
      wrap = this.parent();
      wrap.find(".item").remove();
      me.show();
    } else {
      wrap = this.wrap(
        "<div class='ac-wrap clearfix" + (disabled ? " disabled" : "") + "'/>"
      ).parent();
      wrap.width(width);
    }

    if (options.single && !options.width) {
      this.css("width", "100%");
    } else if (options.width) {
      this.css("width", options.width);
    } else {
      this.width(150);
    }

    this.attr(
      "name",
      options.updateData ? this.attr("name") : this.attr("name") + "-renamed"
    );

    var vals = this.val().split(",");
<<<<<<< HEAD
    _.each(vals, function(x) {
=======
    vals.forEach(x => {
>>>>>>> c10941bb
      if (x !== "") {
        if (options.reverseTransform) {
          x = options.reverseTransform(x);
        }
        if (options.single) {
          me.hide();
        }
        addInputSelectedItem(x);
      }
    });

    if (options.items) {
<<<<<<< HEAD
      _.each(options.items, function(item) {
=======
      options.items.forEach(item => {
>>>>>>> c10941bb
        if (options.single) {
          me.hide();
        }
        addInputSelectedItem(item);
      });
    }

    this.val("");
    completeStart = 0;
    wrap.click(function() {
      autocompletePlugin.focus();
      return true;
    });
  }

  function markSelected() {
    const links = div.find("li a");
    links.removeClass("selected");
    return $(links[selectedOption]).addClass("selected");
  }

  // a sane spot below cursor
  const BELOW = -32;

  function renderAutocomplete() {
    if (div) {
      div.hide().remove();
    }
    if (autocompleteOptions.length === 0) return;

    div = $(options.template({ options: autocompleteOptions }));

    var ul = div.find("ul");
    selectedOption = 0;
    markSelected();
    ul.find("li").click(function() {
      selectedOption = ul.find("li").index(this);
      completeTerm(autocompleteOptions[selectedOption]);
      return false;
    });
    var pos = null;
    var vOffset = 0;
    var hOffset = 0;

    if (isInput) {
      pos = {
        left: 0,
        top: 0
      };
      vOffset = BELOW;
      hOffset = 0;
    } else {
      pos = me.caretPosition({
        pos: completeStart + 1
      });

      hOffset = 10;
      if (options.treatAsTextarea) vOffset = -32;
    }

    div.css({
      left: "-1000px"
    });

    if (options.appendSelector) {
      me.parents(options.appendSelector).append(div);
    } else {
      me.parent().append(div);
    }

    if (!isInput && !options.treatAsTextarea) {
      vOffset = div.height();

      const spaceOutside =
        window.innerHeight -
        me.outerHeight() -
        $("header.d-header").innerHeight();

      if (spaceOutside < vOffset && vOffset > pos.top) {
        vOffset = BELOW;
      }

      if (Discourse.Site.currentProp("mobileView")) {
        if (me.height() / 2 >= pos.top) {
          vOffset = BELOW;
        }
        if (me.width() / 2 <= pos.left) {
          hOffset = -div.width();
        }
      }
    }

    var mePos = me.position();

    var borderTop = parseInt(me.css("border-top-width"), 10) || 0;

    let left = mePos.left + pos.left + hOffset;
    if (left < 0) {
      left = 0;
    }

    const offsetTop = me.offset().top;
    if (mePos.top + pos.top + borderTop - vOffset + offsetTop < 30) {
      vOffset = BELOW;
    }

    div.css({
      position: "absolute",
      top: mePos.top + pos.top - vOffset + borderTop + "px",
      left: left + "px"
    });
  }

  const SKIP = "skip";

  function dataSource(term, opts) {
    if (prevTerm === term) {
      return SKIP;
    }

    prevTerm = term;
    if (term.length !== 0 && term.trim().length === 0) {
      closeAutocomplete();
      return null;
    } else {
      return opts.dataSource(term);
    }
  }

  function updateAutoComplete(r) {
    if (completeStart === null || r === SKIP) return;

    if (r && r.then && typeof r.then === "function") {
      if (div) {
        div.hide().remove();
      }
      r.then(updateAutoComplete);
      return;
    }

    // Allow an update method to cancel. This allows us to debounce
    // promises without leaking
    if (r === CANCELLED_STATUS) {
      return;
    }

    autocompleteOptions = r;
    if (!r || r.length === 0) {
      closeAutocomplete();
    } else {
      renderAutocomplete();
    }
  }

  // chain to allow multiples
  const oldClose = me.data("closeAutocomplete");
  me.data("closeAutocomplete", function() {
    if (oldClose) {
      oldClose();
    }
    closeAutocomplete();
  });

  $(window).on("click.autocomplete", () => closeAutocomplete());
  $(this).on("click.autocomplete", () => closeAutocomplete());

<<<<<<< HEAD
  $(this).on("paste.autocomplete", function() {
    _.delay(function() {
      me.trigger("keydown");
    }, 50);
=======
  $(this).on("paste.autocomplete", () => {
    Ember.run.later(() => me.trigger("keydown"), 50);
>>>>>>> c10941bb
  });

  function checkTriggerRule(opts) {
    return options.triggerRule ? options.triggerRule(me[0], opts) : true;
  }

  $(this).on("keyup.autocomplete", function(e) {
    if ([keys.esc, keys.enter].indexOf(e.which) !== -1) return true;

    let cp = caretPosition(me[0]);
    const key = me[0].value[cp - 1];

    if (options.key) {
      if (options.onKeyUp && key !== options.key) {
        let match = options.onKeyUp(me.val(), cp);
        if (match) {
          completeStart = cp - match[0].length;
          completeEnd = completeStart + match[0].length - 1;
          let term = match[0].substring(1, match[0].length);
          updateAutoComplete(dataSource(term, options));
        }
      }
    }

    if (completeStart === null && cp > 0) {
      if (key === options.key) {
        var prevChar = me.val().charAt(cp - 2);
        if (
          checkTriggerRule() &&
          (!prevChar || allowedLettersRegex.test(prevChar))
        ) {
          completeStart = completeEnd = cp - 1;
          updateAutoComplete(dataSource("", options));
        }
      }
    } else if (completeStart !== null) {
      let term = me.val().substring(completeStart + (options.key ? 1 : 0), cp);
      updateAutoComplete(dataSource(term, options));
    }
  });

  $(this).on("keydown.autocomplete", function(e) {
    var c, i, initial, prev, prevIsGood, stopFound, term, total, userToComplete;
    let cp;

    if (e.ctrlKey || e.altKey || e.metaKey) {
      return true;
    }

    if (options.allowAny) {
      // saves us wiring up a change event as well

      Ember.run.cancel(inputTimeout);
      inputTimeout = Ember.run.later(function() {
        if (inputSelectedItems.length === 0) {
          inputSelectedItems.push("");
        }

        if (_.isString(inputSelectedItems[0]) && me.val().length > 0) {
          inputSelectedItems.pop();
          inputSelectedItems.push(me.val());
          if (options.onChangeItems) {
            options.onChangeItems(inputSelectedItems);
          }
        }
      }, 50);
    }

    if (!options.key) {
      completeStart = 0;
    }
    if (e.which === keys.shift) return;
    if (completeStart === null && e.which === keys.backSpace && options.key) {
      c = caretPosition(me[0]);
      c -= 1;
      initial = c;
      prevIsGood = true;
      while (prevIsGood && c >= 0) {
        c -= 1;
        prev = me[0].value[c];
        stopFound = prev === options.key;
        if (stopFound) {
          prev = me[0].value[c - 1];
          if (
            checkTriggerRule({ backSpace: true }) &&
            (!prev || allowedLettersRegex.test(prev))
          ) {
            completeStart = c;
            cp = completeEnd = initial;
            term = me[0].value.substring(c + 1, initial);
            updateAutoComplete(dataSource(term, options));
            return true;
          }
        }
        prevIsGood = /[a-zA-Z\.-]/.test(prev);
      }
    }

    // ESC
    if (e.which === keys.esc) {
      if (div !== null) {
        closeAutocomplete();
        return false;
      }
      return true;
    }

    if (completeStart !== null) {
      cp = caretPosition(me[0]);

      // allow people to right arrow out of completion
      if (e.which === keys.rightArrow && me[0].value[cp] === " ") {
        closeAutocomplete();
        return true;
      }

      // If we've backspaced past the beginning, cancel unless no key
      if (cp <= completeStart && options.key) {
        closeAutocomplete();
        return true;
      }

      // Keyboard codes! So 80's.
      switch (e.which) {
        case keys.enter:
        case keys.tab:
          if (!autocompleteOptions) return true;
          if (
            selectedOption >= 0 &&
            (userToComplete = autocompleteOptions[selectedOption])
          ) {
            completeTerm(userToComplete);
          } else {
            // We're cancelling it, really.
            return true;
          }
          e.stopImmediatePropagation();
          return false;
        case keys.upArrow:
          selectedOption = selectedOption - 1;
          if (selectedOption < 0) {
            selectedOption = 0;
          }
          markSelected();
          return false;
        case keys.downArrow:
          total = autocompleteOptions.length;
          selectedOption = selectedOption + 1;
          if (selectedOption >= total) {
            selectedOption = total - 1;
          }
          if (selectedOption < 0) {
            selectedOption = 0;
          }
          markSelected();
          return false;
        case keys.backSpace:
          completeEnd = cp;
          cp--;

          if (cp < 0) {
            closeAutocomplete();
            if (isInput) {
              i = wrap.find("a:last");
              if (i) {
                i.click();
              }
            }
            return true;
          }

          term = me.val().substring(completeStart + (options.key ? 1 : 0), cp);

          if (completeStart === cp && term === options.key) {
            closeAutocomplete();
          }

          updateAutoComplete(dataSource(term, options));
          return true;
        default:
          completeEnd = cp;
          return true;
      }
    }
  });

  return this;
}<|MERGE_RESOLUTION|>--- conflicted
+++ resolved
@@ -218,11 +218,7 @@
     );
 
     var vals = this.val().split(",");
-<<<<<<< HEAD
-    _.each(vals, function(x) {
-=======
     vals.forEach(x => {
->>>>>>> c10941bb
       if (x !== "") {
         if (options.reverseTransform) {
           x = options.reverseTransform(x);
@@ -235,11 +231,7 @@
     });
 
     if (options.items) {
-<<<<<<< HEAD
-      _.each(options.items, function(item) {
-=======
       options.items.forEach(item => {
->>>>>>> c10941bb
         if (options.single) {
           me.hide();
         }
@@ -406,15 +398,8 @@
   $(window).on("click.autocomplete", () => closeAutocomplete());
   $(this).on("click.autocomplete", () => closeAutocomplete());
 
-<<<<<<< HEAD
-  $(this).on("paste.autocomplete", function() {
-    _.delay(function() {
-      me.trigger("keydown");
-    }, 50);
-=======
   $(this).on("paste.autocomplete", () => {
     Ember.run.later(() => me.trigger("keydown"), 50);
->>>>>>> c10941bb
   });
 
   function checkTriggerRule(opts) {
