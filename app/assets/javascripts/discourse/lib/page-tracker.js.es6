--- conflicted
+++ resolved
@@ -32,12 +32,8 @@
     });
 
     transitionCount++;
-<<<<<<< HEAD
-    _.each(cache, (v, k) => {
-=======
     Object.keys(cache).forEach(k => {
       const v = cache[k];
->>>>>>> c10941bb
       if (v && v.target && v.target < transitionCount) {
         delete cache[k];
       }
@@ -61,11 +57,7 @@
     }
   };
 
-<<<<<<< HEAD
-  _.each(_gtmPageChangedCallbacks, callback => callback(gtmData));
-=======
   _gtmPageChangedCallbacks.forEach(callback => callback(gtmData));
->>>>>>> c10941bb
 
   window.dataLayer.push(gtmData);
 }