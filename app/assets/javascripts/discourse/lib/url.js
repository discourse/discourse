--- conflicted
+++ resolved
@@ -91,23 +91,6 @@
   redirectTo: function(url) {
     window.location = Discourse.getURL(url);
   },
-
-  /** 
-   * Determines whether a URL is internal or not
-   *
-   * @method isInternal
-   * @param {String} url
-  **/
-  isInternal: function(url) {
-    if (url && url.length) {
-      if (url.indexOf('/') === 0) { return true; }
-      if (url.indexOf(this.origin()) === 0) { return true; }
-      if (url.replace(/^http/, 'https').indexOf(this.origin()) === 0) { return true; }
-      if (url.replace(/^https/, 'http').indexOf(this.origin()) === 0) { return true; }
-    }
-    return false;
-  },
-
 
   /**
    * Determines whether a URL is internal or not
@@ -203,13 +186,6 @@
     @param {String} path the path we're navigating to
   **/
   navigatedToHome: function(oldPath, path) {
-<<<<<<< HEAD
-    var defaultFilter = "/" + Discourse.ListController.FILTERS[0];
-
-    if (path === "/" && (oldPath === "/" || oldPath === defaultFilter)) {
-      // Refresh our list
-      this.controllerFor('list').refresh();
-=======
     var homepage = Discourse.User.current() ? Discourse.User.currentProp('homepage') : Discourse.Utilities.defaultHomepage();
 
     if (path === "/" && (oldPath === "/" || oldPath === "/" + homepage)) {
@@ -219,7 +195,6 @@
         case "categories": { this.controllerFor('discoveryCategories').send('refresh'); break; }
         default:           { this.controllerFor('discoveryTopics').send('refresh'); break; }
       }
->>>>>>> 5958e710
       return true;
     }
 
