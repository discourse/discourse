--- conflicted
+++ resolved
@@ -42,22 +42,12 @@
 
   opts = opts || {};
 
-<<<<<<< HEAD
-  $("script").each((i, tag) => {
-    const src = tag.getAttribute("src");
-
-    if (src && (opts.scriptTag || src !== url)) {
-      _loaded[tag.getAttribute("src")] = true;
-    }
-  });
-=======
   // Scripts should always load from CDN
   // CSS is type text, to accept it from a CDN we would need to handle CORS
   url = opts.css ? Discourse.getURL(url) : Discourse.getURLWithCDN(url);
 
   $("script").each((i, tag) => {
     const src = tag.getAttribute("src");
->>>>>>> c10941bb
 
     if (src && src !== url && !_loading[src]) {
       _loaded[src] = true;
@@ -91,32 +81,6 @@
       _loaded[url] = true;
     };
 
-<<<<<<< HEAD
-    let cdnUrl = url;
-
-    // Scripts should always load from CDN
-    // CSS is type text, to accept it from a CDN we would need to handle CORS
-    if (!opts.css && Discourse.CDN && url[0] === "/" && url[1] !== "/") {
-      cdnUrl = Discourse.CDN.replace(/\/$/, "") + url;
-    }
-
-    // Some javascript depends on the path of where it is loaded (ace editor)
-    // to dynamically load more JS. In that case, add the `scriptTag: true`
-    // option.
-    if (opts.scriptTag) {
-      if (Ember.testing) {
-        throw new Error(
-          `In test mode scripts cannot be loaded async ${cdnUrl}`
-        );
-      }
-      loadWithTag(cdnUrl, cb);
-    } else {
-      ajax({
-        url: cdnUrl,
-        dataType: opts.css ? "text" : "script",
-        cache: true
-      }).then(cb);
-=======
     if (opts.css) {
       ajax({
         url: url,
@@ -126,7 +90,6 @@
     } else {
       // Always load JavaScript with script tag to avoid Content Security Policy inline violations
       loadWithTag(url, cb);
->>>>>>> c10941bb
     }
   });
 }