import Composer from "discourse/models/composer";
<<<<<<< HEAD
=======
import { getOwner } from "discourse-common/lib/get-owner";
>>>>>>> c10941bb

const DiscourseRoute = Ember.Route.extend({
  showFooter: false,

  // Set to true to refresh a model without a transition if a query param
  // changes
  resfreshQueryWithoutTransition: false,

  activate() {
<<<<<<< HEAD
    this._super();
=======
    this._super(...arguments);
>>>>>>> c10941bb
    if (this.get("showFooter")) {
      this.controllerFor("application").set("showFooter", true);
    }
  },

  refresh() {
    if (!this.refreshQueryWithoutTransition) {
<<<<<<< HEAD
      return this._super();
    }

    if (!this.router._routerMicrolib.activeTransition) {
=======
      return this._super(...arguments);
    }

    const router = getOwner(this).lookup("router:main");
    if (!router._routerMicrolib.activeTransition) {
>>>>>>> c10941bb
      const controller = this.controller,
        model = controller.get("model"),
        params = this.controller.getProperties(Object.keys(this.queryParams));

      model.set("loading", true);
      this.model(params).then(m => this.setupController(controller, m));
    }
  },

  _refreshTitleOnce() {
    this.send("_collectTitleTokens", []);
  },

  actions: {
    _collectTitleTokens(tokens) {
      // If there's a title token method, call it and get the token
      if (this.titleToken) {
        const t = this.titleToken();
        if (t && t.length) {
          if (t instanceof Array) {
            t.forEach(function(ti) {
              tokens.push(ti);
            });
          } else {
            tokens.push(t);
          }
        }
      }
      return true;
    },

    refreshTitle() {
      Ember.run.once(this, this._refreshTitleOnce);
    },

    clearTopicDraft() {
      // perhaps re-delegate this to root controller in all cases?
      // TODO also poison the store so it does not come back from the
      // dead
      if (this.get("controller.list.draft")) {
        this.set("controller.list.draft", null);
      }

      if (this.controllerFor("discovery/categories").get("model.draft")) {
        this.controllerFor("discovery/categories").set("model.draft", null);
      }

      if (this.controllerFor("discovery/topics").get("model.draft")) {
        this.controllerFor("discovery/topics").set("model.draft", null);
      }
    }
  },

  redirectIfLoginRequired() {
    const app = this.controllerFor("application");
    if (app.get("loginRequired")) {
      this.replaceWith("login");
    }
  },

  openTopicDraft(model) {
    const composer = this.controllerFor("composer");

    if (
      composer.get("model.action") === Composer.CREATE_TOPIC &&
      composer.get("model.draftKey") === model.draft_key
    ) {
      composer.set("model.composeState", Composer.OPEN);
    } else {
      composer.open({
        action: Composer.CREATE_TOPIC,
        draft: model.draft,
        draftKey: model.draft_key,
        draftSequence: model.draft_sequence
      });
    }
  },

  isPoppedState(transition) {
    return !transition._discourse_intercepted && !!transition.intent.url;
  }
});

export default DiscourseRoute;<|MERGE_RESOLUTION|>--- conflicted
+++ resolved
@@ -1,8 +1,5 @@
 import Composer from "discourse/models/composer";
-<<<<<<< HEAD
-=======
 import { getOwner } from "discourse-common/lib/get-owner";
->>>>>>> c10941bb
 
 const DiscourseRoute = Ember.Route.extend({
   showFooter: false,
@@ -12,11 +9,7 @@
   resfreshQueryWithoutTransition: false,
 
   activate() {
-<<<<<<< HEAD
-    this._super();
-=======
     this._super(...arguments);
->>>>>>> c10941bb
     if (this.get("showFooter")) {
       this.controllerFor("application").set("showFooter", true);
     }
@@ -24,18 +17,11 @@
 
   refresh() {
     if (!this.refreshQueryWithoutTransition) {
-<<<<<<< HEAD
-      return this._super();
-    }
-
-    if (!this.router._routerMicrolib.activeTransition) {
-=======
       return this._super(...arguments);
     }
 
     const router = getOwner(this).lookup("router:main");
     if (!router._routerMicrolib.activeTransition) {
->>>>>>> c10941bb
       const controller = this.controller,
         model = controller.get("model"),
         params = this.controller.getProperties(Object.keys(this.queryParams));
