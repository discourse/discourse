--- conflicted
+++ resolved
@@ -9,11 +9,7 @@
   },
 
   deactivate() {
-<<<<<<< HEAD
-    this._super();
-=======
     this._super(...arguments);
->>>>>>> c10941bb
     this.controllerFor("topic").unsubscribe();
   },
 
@@ -79,10 +75,7 @@
       })
       .catch(e => {
         if (!Ember.testing) {
-<<<<<<< HEAD
-=======
           // eslint-disable-next-line no-console
->>>>>>> c10941bb
           console.log("Could not view topic", e);
         }
       });
