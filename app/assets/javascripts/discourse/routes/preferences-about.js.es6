import RestrictedUserRoute from "discourse/routes/restricted-user";

export default RestrictedUserRoute.extend({
  showFooter: true,

  model: function() {
    return this.modelFor("user");
  },

  renderTemplate: function() {
    this.render({ into: "user" });
  },

  setupController: function(controller, model) {
    controller.setProperties({ model, newBio: model.get("bio_raw") });
  },

  // A bit odd, but if we leave to /preferences we need to re-render that outlet
  deactivate: function() {
<<<<<<< HEAD
    this._super();
=======
    this._super(...arguments);
>>>>>>> c10941bb
    this.render("preferences", { into: "user", controller: "preferences" });
  },

  actions: {
    changeAbout: function() {
      var route = this;
      var controller = route.controllerFor("preferences/about");

      controller.setProperties({ saving: true });
      return controller
        .get("model")
        .save()
        .then(
          function() {
            controller.set("saving", false);
            route.transitionTo("user.index");
          },
          function() {
            // model failed to save
            controller.set("saving", false);
<<<<<<< HEAD
            alert(I18n.t("generic_error"));
=======
            bootbox.alert(I18n.t("generic_error"));
>>>>>>> c10941bb
          }
        );
    }
  }
});<|MERGE_RESOLUTION|>--- conflicted
+++ resolved
@@ -17,11 +17,7 @@
 
   // A bit odd, but if we leave to /preferences we need to re-render that outlet
   deactivate: function() {
-<<<<<<< HEAD
-    this._super();
-=======
     this._super(...arguments);
->>>>>>> c10941bb
     this.render("preferences", { into: "user", controller: "preferences" });
   },
 
@@ -42,11 +38,7 @@
           function() {
             // model failed to save
             controller.set("saving", false);
-<<<<<<< HEAD
-            alert(I18n.t("generic_error"));
-=======
             bootbox.alert(I18n.t("generic_error"));
->>>>>>> c10941bb
           }
         );
     }
