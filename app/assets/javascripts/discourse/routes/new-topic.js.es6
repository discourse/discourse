--- conflicted
+++ resolved
@@ -11,26 +11,6 @@
         category = Category.findById(category_id);
       } else if (transition.queryParams.category) {
         const splitCategory = transition.queryParams.category.split("/");
-<<<<<<< HEAD
-
-        if (!splitCategory[1]) {
-          category = this.site
-            .get("categories")
-            .findBy("nameLower", splitCategory[0].toLowerCase());
-        } else {
-          const categories = this.site.get("categories");
-          const mainCategory = categories.findBy(
-            "nameLower",
-            splitCategory[0].toLowerCase()
-          );
-          category = categories.find(function(item) {
-            return (
-              item &&
-              item.get("nameLower") === splitCategory[1].toLowerCase() &&
-              item.get("parent_category_id") === mainCategory.id
-            );
-          });
-=======
         category = this._getCategory(
           splitCategory[0],
           splitCategory[1],
@@ -42,7 +22,6 @@
             splitCategory[1],
             "slug"
           );
->>>>>>> c10941bb
         }
 
         if (category) {
@@ -99,8 +78,6 @@
       } else {
         self.replaceWith("login");
       }
-<<<<<<< HEAD
-=======
     }
   },
 
@@ -122,7 +99,6 @@
           );
         });
       }
->>>>>>> c10941bb
     }
     return category;
   }
