export default function() {
  // Error page
  this.route("exception", { path: "/exception" });
  this.route("exception-unknown", { path: "/404" });

  this.route("about", { path: "/about", resetNamespace: true });

  this.route("post", { path: "/p/:id" });

  // Topic routes
  this.route(
    "topic",
    { path: "/t/:slug/:id", resetNamespace: true },
    function() {
      this.route("fromParams", { path: "/" });
      this.route("fromParamsNear", { path: "/:nearPost" });
    }
  );

  this.route("topicBySlugOrId", { path: "/t/:slugOrId", resetNamespace: true });

  this.route("discovery", { path: "/", resetNamespace: true }, function() {
    // top
    this.route("top");
    this.route("topParentCategory", { path: "/c/:slug/l/top" });
    this.route("topCategoryNone", { path: "/c/:slug/none/l/top" });
    this.route("topCategory", { path: "/c/:parentSlug/:slug/l/top" });

    // top by periods
    Discourse.Site.currentProp("periods").forEach(period => {
      const top = "top" + period.capitalize();
      this.route(top, { path: "/top/" + period });
      this.route(top + "ParentCategory", { path: "/c/:slug/l/top/" + period });
      this.route(top + "CategoryNone", {
        path: "/c/:slug/none/l/top/" + period
      });
      this.route(top + "Category", {
        path: "/c/:parentSlug/:slug/l/top/" + period
      });
    });

    // filters
    Discourse.Site.currentProp("filters").forEach(filter => {
      this.route(filter, { path: "/" + filter });
      this.route(filter + "ParentCategory", { path: "/c/:slug/l/" + filter });
      this.route(filter + "CategoryNone", {
        path: "/c/:slug/none/l/" + filter
      });
      this.route(filter + "Category", {
        path: "/c/:parentSlug/:slug/l/" + filter
      });
    });

    this.route("categories");

    // default filter for a category
    this.route("parentCategory", { path: "/c/:slug" });
    this.route("categoryNone", { path: "/c/:slug/none" });
    this.route("category", { path: "/c/:parentSlug/:slug" });
    this.route("categoryWithID", { path: "/c/:parentSlug/:slug/:id" });
  });

  this.route("groups", { resetNamespace: true }, function() {
    this.route("new", { path: "custom/new" });
  });

  this.route(
    "group",
    { path: "/groups/:name", resetNamespace: true },
    function() {
      this.route("members");

      this.route("activity", function() {
        this.route("posts");
        this.route("topics");
        this.route("mentions");
      });

      this.route("manage", function() {
        this.route("profile");
        this.route("membership");
        this.route("interaction");
        this.route("members");
        this.route("logs");
      });

      this.route("messages", function() {
        this.route("inbox");
        this.route("archive");
      });
    }
  );

  // User routes
  this.route("users", { resetNamespace: true, path: "/u" });
  this.route("password-reset", { path: "/u/password-reset/:token" });
  this.route("account-created", { path: "/u/account-created" }, function() {
    this.route("resent");
    this.route("edit-email");
  });
  this.route(
    "user",
    { path: "/u/:username", resetNamespace: true },
    function() {
<<<<<<< HEAD
=======
      this.route("profile-hidden");
>>>>>>> c10941bb
      this.route("summary");
      this.route(
        "userActivity",
        { path: "/activity", resetNamespace: true },
        function() {
          this.route("topics");
          this.route("replies");
          this.route("likesGiven", { path: "likes-given" });
          this.route("bookmarks");
          this.route("pending");
          this.route("drafts");
        }
      );

      this.route(
        "userNotifications",
        { path: "/notifications", resetNamespace: true },
        function() {
          this.route("responses");
          this.route("likesReceived", { path: "likes-received" });
          this.route("mentions");
          this.route("edits");
        }
      );

      this.route("badges");
      this.route("flaggedPosts", { path: "/flagged-posts" });
      this.route("deletedPosts", { path: "/deleted-posts" });

      this.route(
        "userPrivateMessages",
        { path: "/messages", resetNamespace: true },
        function() {
          this.route("sent");
          this.route("archive");
          this.route("group", { path: "group/:name" });
          this.route("groupArchive", { path: "group/:name/archive" });
          this.route("tags");
          this.route("tagsShow", { path: "tags/:id" });
        }
      );

      this.route("preferences", { resetNamespace: true }, function() {
        this.route("account");
        this.route("profile");
        this.route("emails");
        this.route("notifications");
        this.route("categories");
        this.route("tags");
        this.route("interface");
        this.route("apps");

        this.route("username");
        this.route("email");
        this.route("second-factor");
        this.route("second-factor-backup");
        this.route("about", { path: "/about-me" });
      });

      this.route(
        "userInvited",
        { path: "/invited", resetNamespace: true },
        function() {
          this.route("show", { path: "/:filter" });
        }
      );
    }
  );

  this.route("signup", { path: "/signup" });
  this.route("login", { path: "/login" });
  this.route("login-preferences");
  this.route("forgot-password", { path: "/password-reset" });
  this.route("faq", { path: "/faq" });
  this.route("tos", { path: "/tos" });
  this.route("privacy", { path: "/privacy" });
  this.route("guidelines", { path: "/guidelines" });
  this.route("rules", { path: "/rules" });
<<<<<<< HEAD
=======
  this.route("conduct", { path: "/conduct" });
>>>>>>> c10941bb

  this.route("new-topic", { path: "/new-topic" });
  this.route("new-message", { path: "/new-message" });

  this.route("badges", { resetNamespace: true }, function() {
    this.route("show", { path: "/:id/:slug" });
  });

  this.route("queued-posts", { path: "/queued-posts", resetNamespace: true });

  this.route("full-page-search", { path: "/search" });

  this.route("tags", { resetNamespace: true }, function() {
    this.route("show", { path: "/:tag_id" });
    this.route("showCategory", { path: "/c/:category/:tag_id" });
    this.route("showParentCategory", {
      path: "/c/:parent_category/:category/:tag_id"
    });

    Discourse.Site.currentProp("filters").forEach(filter => {
      this.route("show" + filter.capitalize(), {
        path: "/:tag_id/l/" + filter
      });
      this.route("showCategory" + filter.capitalize(), {
        path: "/c/:category/:tag_id/l/" + filter
      });
      this.route("showParentCategory" + filter.capitalize(), {
        path: "/c/:parent_category/:category/:tag_id/l/" + filter
      });
    });
    this.route("intersection", {
      path: "intersection/:tag_id/*additional_tags"
    });
  });

  this.route(
    "tagGroups",
    { path: "/tag_groups", resetNamespace: true },
    function() {
      this.route("show", { path: "/:id" });
    }
  );

  this.route("invites", { path: "/invites", resetNamespace: true }, function() {
    this.route("show", { path: "/:token" });
  });
}<|MERGE_RESOLUTION|>--- conflicted
+++ resolved
@@ -102,10 +102,7 @@
     "user",
     { path: "/u/:username", resetNamespace: true },
     function() {
-<<<<<<< HEAD
-=======
       this.route("profile-hidden");
->>>>>>> c10941bb
       this.route("summary");
       this.route(
         "userActivity",
@@ -184,10 +181,7 @@
   this.route("privacy", { path: "/privacy" });
   this.route("guidelines", { path: "/guidelines" });
   this.route("rules", { path: "/rules" });
-<<<<<<< HEAD
-=======
   this.route("conduct", { path: "/conduct" });
->>>>>>> c10941bb
 
   this.route("new-topic", { path: "/new-topic" });
   this.route("new-message", { path: "/new-message" });
