--- conflicted
+++ resolved
@@ -48,11 +48,7 @@
     willTransition() {
       var router = getOwner(this).lookup("router:main");
       Ember.run.once(router, router.trigger, "willTransition");
-<<<<<<< HEAD
-      return this._super();
-=======
       return this._super(...arguments);
->>>>>>> c10941bb
     },
 
     postWasEnqueued(details) {
@@ -148,8 +144,6 @@
     // Close the current modal, and destroy its state.
     closeModal() {
       this.render("hide-modal", { into: "modal", outlet: "modalBody" });
-<<<<<<< HEAD
-=======
 
       const route = getOwner(this).lookup("route:application");
       const name = route.controllerFor("modal").get("name");
@@ -157,7 +151,6 @@
       if (controller && controller.onClose) {
         controller.onClose();
       }
->>>>>>> c10941bb
     },
 
     /**
