/**
  Application route for Discourse

  @class ApplicationRoute
  @extends Ember.Route
  @namespace Discourse
  @module Discourse
**/
Discourse.ApplicationRoute = Em.Route.extend({

  actions: {
    showLogin: function() {
<<<<<<< HEAD
      // Discourse.Route.showModal(this, 'login');
      document.location.href='/heroku-login'
=======
      Discourse.Route.showModal(this, 'login');
      this.controllerFor('login').resetForm();
>>>>>>> 60a3641c
    },

    showCreateAccount: function() {
      Discourse.Route.showModal(this, 'createAccount');
    },

    showForgotPassword: function() {
      Discourse.Route.showModal(this, 'forgotPassword');
    },

    showNotActivated: function(props) {
      Discourse.Route.showModal(this, 'notActivated');
      this.controllerFor('notActivated').setProperties(props);
    },

    showUploadSelector: function(composerView) {
      Discourse.Route.showModal(this, 'uploadSelector');
      this.controllerFor('uploadSelector').setProperties({ composerView: composerView });
    },

    showKeyboardShortcutsHelp: function() {
      Discourse.Route.showModal(this, 'keyboardShortcutsHelp');
    },


    /**
      Close the current modal, and destroy its state.

      @method closeModal
    **/
    closeModal: function() {
      this.render('hide_modal', {into: 'modal', outlet: 'modalBody'});
    },

    /**
      Hide the modal, but keep it with all its state so that it can be shown again later.
      This is useful if you want to prompt for confirmation. hideModal, ask "Are you sure?",
      user clicks "No", showModal. If user clicks "Yes", be sure to call closeModal.

      @method hideModal
    **/
    hideModal: function() {
      $('#discourse-modal').modal('hide');
    },

    /**
      Show the modal. Useful after calling hideModal.

      @method showModal
    **/
    showModal: function() {
      $('#discourse-modal').modal('show');
    },

    editCategory: function(category) {
      var router = this;

      if (category.get('isUncategorized')) {
        Discourse.Route.showModal(router, 'editCategory', category);
        router.controllerFor('editCategory').set('selectedTab', 'general');
      } else {
        Discourse.Category.reloadBySlugOrId(category.get('slug') || category.get('id')).then(function (c) {
          Discourse.Site.current().updateCategory(c);
          Discourse.Route.showModal(router, 'editCategory', c);
          router.controllerFor('editCategory').set('selectedTab', 'general');
        });
      }

    }

  }

});<|MERGE_RESOLUTION|>--- conflicted
+++ resolved
@@ -10,13 +10,9 @@
 
   actions: {
     showLogin: function() {
-<<<<<<< HEAD
+      document.location.href='/heroku-login'
       // Discourse.Route.showModal(this, 'login');
-      document.location.href='/heroku-login'
-=======
-      Discourse.Route.showModal(this, 'login');
-      this.controllerFor('login').resetForm();
->>>>>>> 60a3641c
+      // this.controllerFor('login').resetForm();
     },
 
     showCreateAccount: function() {
