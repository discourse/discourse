--- conflicted
+++ resolved
@@ -11,27 +11,18 @@
   actions: {
 
     showLogin: function() {
-<<<<<<< HEAD
       document.location.href='/heroku-login'
       // if (Discourse.get("isReadOnly")) {
       //   bootbox.alert(I18n.t("read_only_mode.login_disabled"));
       // } else {
-      //   Discourse.Route.showModal(this, 'login');
-      //   this.controllerFor('login').resetForm();
+      //   if(Discourse.SiteSettings.enable_sso) {
+      //     var returnPath = encodeURIComponent(window.location.pathname);
+      //     window.location = Discourse.getURL('/session/sso?return_path=' + returnPath);
+      //   } else {
+      //     Discourse.Route.showModal(this, 'login');
+      //     this.controllerFor('login').resetForm();
+      //   }
       // }
-=======
-      if (Discourse.get("isReadOnly")) {
-        bootbox.alert(I18n.t("read_only_mode.login_disabled"));
-      } else {
-        if(Discourse.SiteSettings.enable_sso) {
-          var returnPath = encodeURIComponent(window.location.pathname);
-          window.location = Discourse.getURL('/session/sso?return_path=' + returnPath);
-        } else {
-          Discourse.Route.showModal(this, 'login');
-          this.controllerFor('login').resetForm();
-        }
-      }
->>>>>>> 512746b4
     },
 
     showCreateAccount: function() {
