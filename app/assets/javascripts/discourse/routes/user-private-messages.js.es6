import Draft from "discourse/models/draft";

export default Discourse.Route.extend({
  renderTemplate() {
    this.render("user/messages");
  },

  model() {
    return this.modelFor("user");
  },

  setupController(controller, user) {
    const composerController = this.controllerFor("composer");
    controller.set("model", user);
    if (this.currentUser) {
      Draft.get("new_private_message").then(data => {
        if (data.draft) {
          composerController.open({
            draft: data.draft,
            draftKey: "new_private_message",
            ignoreIfChanged: true,
            draftSequence: data.draft_sequence
          });
        }
      });
    }
  },

  actions: {
    willTransition: function() {
<<<<<<< HEAD
      this._super();
=======
      this._super(...arguments);
>>>>>>> c10941bb
      this.controllerFor("user").set("pmView", null);
      return true;
    }
  }
});<|MERGE_RESOLUTION|>--- conflicted
+++ resolved
@@ -28,11 +28,7 @@
 
   actions: {
     willTransition: function() {
-<<<<<<< HEAD
-      this._super();
-=======
       this._super(...arguments);
->>>>>>> c10941bb
       this.controllerFor("user").set("pmView", null);
       return true;
     }
