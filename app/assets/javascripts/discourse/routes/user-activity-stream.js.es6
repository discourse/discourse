--- conflicted
+++ resolved
@@ -9,15 +9,6 @@
     return this.modelFor("user").get("stream");
   },
 
-<<<<<<< HEAD
-  afterModel() {
-    return this.modelFor("user")
-      .get("stream")
-      .filterBy(
-        this.get("userActionType"),
-        this.get("noContentHelpKey") || "user_activity.no_default"
-      );
-=======
   afterModel(model, transition) {
     return model.filterBy({
       filter: this.get("userActionType"),
@@ -25,7 +16,6 @@
         this.get("noContentHelpKey") || "user_activity.no_default",
       actingUsername: transition.queryParams.acting_username
     });
->>>>>>> c10941bb
   },
 
   renderTemplate() {
