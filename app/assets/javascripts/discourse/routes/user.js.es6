--- conflicted
+++ resolved
@@ -59,11 +59,7 @@
 
   serialize(model) {
     if (!model) return {};
-<<<<<<< HEAD
-    return { username: (Em.get(model, "username") || "").toLowerCase() };
-=======
     return { username: (Ember.get(model, "username") || "").toLowerCase() };
->>>>>>> c10941bb
   },
 
   setupController(controller, user) {
@@ -72,11 +68,7 @@
   },
 
   activate() {
-<<<<<<< HEAD
-    this._super();
-=======
     this._super(...arguments);
->>>>>>> c10941bb
     const user = this.modelFor("user");
     this.messageBus.subscribe("/u/" + user.get("username_lower"), function(
       data
@@ -86,11 +78,7 @@
   },
 
   deactivate() {
-<<<<<<< HEAD
-    this._super();
-=======
     this._super(...arguments);
->>>>>>> c10941bb
     this.messageBus.unsubscribe(
       "/u/" + this.modelFor("user").get("username_lower")
     );
