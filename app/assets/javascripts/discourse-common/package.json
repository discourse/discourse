{
  "name": "discourse-common",
  "version": "1.0.0",
  "description": "Shared code between discourse apps",
  "author": "Discourse",
  "license": "GPL-2.0-only",
  "keywords": [
    "ember-addon"
  ],
  "repository": "",
  "scripts": {
    "build": "ember build",
    "lint:hbs": "ember-template-lint .",
    "lint:js": "eslint .",
    "start": "ember serve"
  },
  "dependencies": {
    "@uppy/aws-s3": "^2.0.8",
    "@uppy/aws-s3-multipart": "^2.2.1",
    "@uppy/core": "^2.1.6",
    "@uppy/drop-target": "^1.1.2",
    "@uppy/utils": "^4.0.5",
    "@uppy/xhr-upload": "^2.0.7",
    "ember-auto-import": "^2.4.2",
<<<<<<< HEAD
    "ember-cli-babel": "^7.23.1",
    "ember-cli-htmlbars": "^4.2.0",
=======
    "ember-cli-babel": "^7.13.0",
    "ember-cli-htmlbars": "^6.0.1",
>>>>>>> 20e34b5d
    "handlebars": "^4.7.0",
    "truth-helpers": "^1.0.0",
    "webpack": "^5.67.0"
  },
  "devDependencies": {
    "@ember/optional-features": "^2.0.0",
<<<<<<< HEAD
    "@glimmer/component": "^1.0.4",
=======
    "@glimmer/component": "^1.1.2",
    "babel-eslint": "^10.0.3",
>>>>>>> 20e34b5d
    "broccoli-asset-rev": "^3.0.0",
    "ember-cli": "~3.25.3",
    "ember-cli-dependency-checker": "^3.3.1",
    "ember-cli-inject-live-reload": "^2.1.0",
    "ember-cli-sri": "^2.1.1",
    "ember-cli-terser": "^4.0.1",
    "ember-disable-prototype-extensions": "^1.1.3",
    "ember-load-initializers": "^2.1.1",
    "ember-resolver": "^7.0.0",
    "ember-source": "~3.15.0",
    "ember-source-channel-url": "^3.0.0",
    "loader.js": "^4.7.0"
  },
  "engines": {
    "node": "12.* || 14.* || >= 16",
    "npm": "please-use-yarn",
    "yarn": ">= 1.21.1"
  },
  "ember": {
    "edition": "default"
  }
}<|MERGE_RESOLUTION|>--- conflicted
+++ resolved
@@ -22,25 +22,15 @@
     "@uppy/utils": "^4.0.5",
     "@uppy/xhr-upload": "^2.0.7",
     "ember-auto-import": "^2.4.2",
-<<<<<<< HEAD
     "ember-cli-babel": "^7.23.1",
-    "ember-cli-htmlbars": "^4.2.0",
-=======
-    "ember-cli-babel": "^7.13.0",
     "ember-cli-htmlbars": "^6.0.1",
->>>>>>> 20e34b5d
     "handlebars": "^4.7.0",
     "truth-helpers": "^1.0.0",
     "webpack": "^5.67.0"
   },
   "devDependencies": {
     "@ember/optional-features": "^2.0.0",
-<<<<<<< HEAD
-    "@glimmer/component": "^1.0.4",
-=======
     "@glimmer/component": "^1.1.2",
-    "babel-eslint": "^10.0.3",
->>>>>>> 20e34b5d
     "broccoli-asset-rev": "^3.0.0",
     "ember-cli": "~3.25.3",
     "ember-cli-dependency-checker": "^3.3.1",
