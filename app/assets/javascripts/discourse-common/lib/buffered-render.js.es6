// Ember 2.0 removes buffered rendering, but we can still implement it ourselves.
// In the long term we'll want to remove this.

const Mixin = {
  _customRender() {
    if (!this.element || this.isDestroying || this.isDestroyed) {
      return;
    }

    const buffer = [];
    this.buildBuffer(buffer);
    this.element.innerHTML = buffer.join("");
  },

  rerenderBuffer() {
    Ember.run.scheduleOnce("render", this, this._customRender);
  }
};

export function bufferedRender(obj) {
  if (!obj.buildBuffer) {
<<<<<<< HEAD
    Ember.warn("Missing `buildBuffer` method");
=======
    Ember.warn("Missing `buildBuffer` method", {
      id: "discourse.buffered-render.missing-build-buffer"
    });
>>>>>>> c10941bb
    return obj;
  }

  const caller = {};

  caller.didRender = function() {
    this._super(...arguments);
    this._customRender();
  };

  const triggers = obj.rerenderTriggers;
  if (triggers) {
    caller.init = function() {
      this._super(...arguments);
      triggers.forEach(k => this.addObserver(k, this.rerenderBuffer));
    };
  }
  delete obj.rerenderTriggers;

  return Ember.Mixin.create(Mixin, caller, obj);
}<|MERGE_RESOLUTION|>--- conflicted
+++ resolved
@@ -19,13 +19,9 @@
 
 export function bufferedRender(obj) {
   if (!obj.buildBuffer) {
-<<<<<<< HEAD
-    Ember.warn("Missing `buildBuffer` method");
-=======
     Ember.warn("Missing `buildBuffer` method", {
       id: "discourse.buffered-render.missing-build-buffer"
     });
->>>>>>> c10941bb
     return obj;
   }
 
