--- conflicted
+++ resolved
@@ -8,17 +8,6 @@
   MAX_NAME_LENGTH = 80
   MAX_VALUE_LENGTH = 200
   COMMUNITY_SECTION_LINKS = [
-<<<<<<< HEAD
-    { name: "Everything", path: "/latest", icon: "layer-group", segment: "primary" },
-    { name: "My Posts", path: "/my/activity", icon: "user", segment: "primary" },
-    { name: "Review", path: "/review", icon: "flag", segment: "primary" },
-    { name: "Admin", path: "/admin", icon: "wrench", segment: "primary" },
-    { name: "Users", path: "/u", icon: "users", segment: "secondary" },
-    { name: "About", path: "/about", icon: "info-circle", segment: "secondary" },
-    { name: "FAQ", path: "/faq", icon: "question-circle", segment: "secondary" },
-    { name: "Groups", path: "/g", icon: "user-friends", segment: "secondary" },
-    { name: "Badges", path: "/badges", icon: "certificate", segment: "secondary" },
-=======
     {
       name: "Everything",
       path: "/latest",
@@ -53,7 +42,6 @@
       icon: "certificate",
       segment: SidebarUrl.segments["secondary"],
     },
->>>>>>> dad6b618
   ]
 
   validates :icon, presence: true, length: { maximum: MAX_ICON_LENGTH }
