--- conflicted
+++ resolved
@@ -15,13 +15,8 @@
 
   ALLOWED_FIELDS = %w[scss embedded_scss head_tag header after_header body_tag footer]
 
-<<<<<<< HEAD
-  GITHUB_REGEXP = /^https?:\/\/github\.com\//
-  GITHUB_SSH_REGEXP = /^ssh:\/\/git@github\.com:/
-=======
   GITHUB_REGEXP = %r{^https?://github\.com/}
   GITHUB_SSH_REGEXP = %r{^ssh://git@github\.com:}
->>>>>>> 3ee0a492
 
   has_one :theme, autosave: false
   scope :joined_remotes,
