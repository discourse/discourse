require_dependency 'theme_store/git_importer'
require_dependency 'theme_store/tgz_importer'
require_dependency 'upload_creator'

class RemoteTheme < ActiveRecord::Base
  METADATA_PROPERTIES = %i{
                            license_url
                            about_url
                            authors
                            theme_version
                            minimum_discourse_version
                            maximum_discourse_version
                          }

  class ImportError < StandardError; end

  ALLOWED_FIELDS = %w{scss embedded_scss head_tag header after_header body_tag footer}

  GITHUB_REGEXP = /^https?:\/\/github\.com\//
  GITHUB_SSH_REGEXP = /^git@github\.com:/

  has_one :theme
  scope :joined_remotes, -> {
    joins("JOIN themes ON themes.remote_theme_id = remote_themes.id").where.not(remote_url: "")
  }

<<<<<<< HEAD
  def self.update_tgz_theme(filename, user: Discourse.system_user)
    importer = ThemeStore::TgzImporter.new(filename)
    importer.import!

    theme_info = JSON.parse(importer["about.json"])

    theme = Theme.find_by(name: theme_info["name"])
    theme ||= Theme.new(user_id: user&.id || -1, name: theme_info["name"])

    remote_theme = new
    remote_theme.theme = theme
    remote_theme.remote_url = ""
    remote_theme.update_from_remote(importer, skip_update: true)

    theme.save!
    theme
  ensure
    begin
      importer.cleanup!
    rescue => e
      Rails.logger.warn("Failed cleanup remote path #{e}")
    end
  end

  def self.import_theme(url, user = Discourse.system_user, private_key: nil)
    importer = ThemeStore::GitImporter.new(url, private_key: private_key)
    importer.import!

    theme_info = JSON.parse(importer["about.json"])
=======
  validates_format_of :minimum_discourse_version, :maximum_discourse_version, with: Discourse::VERSION_REGEXP, allow_nil: true

  def self.extract_theme_info(importer)
    JSON.parse(importer["about.json"])
  rescue TypeError, JSON::ParserError
    raise ImportError.new I18n.t("themes.import_error.about_json")
  end

  def self.update_tgz_theme(filename, match_theme: false, user: Discourse.system_user, theme_id: nil)
    importer = ThemeStore::TgzImporter.new(filename)
    importer.import!

    theme_info = RemoteTheme.extract_theme_info(importer)
    theme = Theme.find_by(name: theme_info["name"]) if match_theme # Old theme CLI method, remove Jan 2020
    theme = Theme.find_by(id: theme_id) if theme_id # New theme CLI method
    theme ||= Theme.new(user_id: user&.id || -1, name: theme_info["name"])

    theme.component = theme_info["component"].to_s == "true"

    remote_theme = new
    remote_theme.theme = theme
    remote_theme.remote_url = ""
    remote_theme.update_from_remote(importer, skip_update: true)

    theme.save!
    theme
  ensure
    begin
      importer.cleanup!
    rescue => e
      Rails.logger.warn("Failed cleanup remote path #{e}")
    end
  end

  def self.import_theme(url, user = Discourse.system_user, private_key: nil, branch: nil)
    importer = ThemeStore::GitImporter.new(url.strip, private_key: private_key, branch: branch)
    importer.import!

    theme_info = RemoteTheme.extract_theme_info(importer)
>>>>>>> c10941bb
    component = [true, "true"].include?(theme_info["component"])
    theme = Theme.new(user_id: user&.id || -1, name: theme_info["name"], component: component)

    remote_theme = new
    theme.remote_theme = remote_theme

    remote_theme.private_key = private_key
<<<<<<< HEAD
=======
    remote_theme.branch = branch
>>>>>>> c10941bb
    remote_theme.remote_url = importer.url
    remote_theme.update_from_remote(importer)

    theme.save!
    theme
  ensure
    begin
      importer.cleanup!
    rescue => e
      Rails.logger.warn("Failed cleanup remote git #{e}")
    end
  end

  def self.out_of_date_themes
<<<<<<< HEAD
    self.joins("JOIN themes ON themes.remote_theme_id = remote_themes.id")
      .where.not(remote_url: "")
      .where("commits_behind > 0 OR remote_version <> local_version")
      .pluck("themes.name", "themes.id")
  end

  def update_remote_version
    importer = ThemeStore::GitImporter.new(remote_url, private_key: private_key)
    importer.import!
    self.updated_at = Time.zone.now
    self.remote_version, self.commits_behind = importer.commits_since(local_version)
  end

  def update_from_remote(importer = nil, skip_update: false)
    return unless remote_url
=======
    self.joined_remotes.where("commits_behind > 0 OR remote_version <> local_version")
      .pluck("themes.name", "themes.id")
  end

  def self.unreachable_themes
    self.joined_remotes.where("last_error_text IS NOT NULL").pluck("themes.name", "themes.id")
  end

  def update_remote_version
    return unless is_git?
    importer = ThemeStore::GitImporter.new(remote_url, private_key: private_key, branch: branch)
    begin
      importer.import!
    rescue RemoteTheme::ImportError => err
      self.last_error_text = err.message
    else
      self.updated_at = Time.zone.now
      self.remote_version, self.commits_behind = importer.commits_since(local_version)
      self.last_error_text = nil
    end
  end

  def update_from_remote(importer = nil, skip_update: false)
>>>>>>> c10941bb
    cleanup = false

    unless importer
      cleanup = true
<<<<<<< HEAD
      importer = ThemeStore::GitImporter.new(remote_url, private_key: private_key)
      importer.import!
=======
      importer = ThemeStore::GitImporter.new(remote_url, private_key: private_key, branch: branch)
      begin
        importer.import!
      rescue RemoteTheme::ImportError => err
        self.last_error_text = err.message
        return self
      else
        self.last_error_text = nil
      end
>>>>>>> c10941bb
    end

    theme_info = RemoteTheme.extract_theme_info(importer)

    theme_info["assets"]&.each do |name, relative_path|
      if path = importer.real_path(relative_path)
        new_path = "#{File.dirname(path)}/#{SecureRandom.hex}#{File.extname(path)}"
        File.rename(path, new_path) # OptimizedImage has strict file name restrictions, so rename temporarily
        upload = UploadCreator.new(File.open(new_path), File.basename(relative_path), for_theme: true).create_for(theme.user_id)
        theme.set_field(target: :common, name: name, type: :theme_upload_var, upload_id: upload.id)
      end
    end

<<<<<<< HEAD
    theme_info["fields"]&.each do |name, info|
      unless Hash === info
        info = {
          "target" => :common,
          "type" => :theme_var,
          "value" => info
        }
      end

      if info["type"] == "color"
        info["type"] = :theme_color_var
      end

      theme.set_field(target: info["target"] || :common,
                      name: name,
                      value: info["value"],
                      type: info["type"] || :theme_var)
    end

    Theme.targets.keys.each do |target|
      next if target == :settings

      ALLOWED_FIELDS.each do |field|
        lookup =
          if field == "scss"
            "#{target}.scss"
          elsif field == "embedded_scss" && target == :common
            "embedded.scss"
          else
            "#{field}.html"
          end
=======
    METADATA_PROPERTIES.each do |property|
      self.public_send(:"#{property}=", theme_info[property.to_s])
    end
    if !self.valid?
      raise ImportError, I18n.t("themes.import_error.about_json_values", errors: self.errors.full_messages.join(","))
    end
>>>>>>> c10941bb

    importer.all_files.each do |filename|
      next unless opts = ThemeField.opts_from_file_path(filename)
      value = importer[filename]
      theme.set_field(opts.merge(value: value))
    end

<<<<<<< HEAD
    settings_yaml = importer["settings.yaml"] || importer["settings.yml"]
    theme.set_field(target: :settings, name: "yaml", value: settings_yaml)

    self.license_url ||= theme_info["license_url"]
    self.about_url ||= theme_info["about_url"]

    if !skip_update
      self.remote_updated_at = Time.zone.now
      self.remote_version = importer.version
      self.local_version = importer.version
      self.commits_behind = 0
    end

=======
    if !skip_update
      self.remote_updated_at = Time.zone.now
      self.remote_version = importer.version
      self.local_version = importer.version
      self.commits_behind = 0
    end

>>>>>>> c10941bb
    update_theme_color_schemes(theme, theme_info["color_schemes"]) unless theme.component

    self
  ensure
    begin
      importer.cleanup! if cleanup
    rescue => e
      Rails.logger.warn("Failed cleanup remote git #{e}")
    end
  end

  def normalize_override(hex)
    return unless hex

    override = hex.downcase
    if override !~ /\A[0-9a-f]{6}\z/
      override = nil
    end
    override
  end

  def update_theme_color_schemes(theme, schemes)
    missing_scheme_names = Hash[*theme.color_schemes.pluck(:name, :id).flatten]
<<<<<<< HEAD
=======
    ordered_schemes = []
>>>>>>> c10941bb

    schemes&.each do |name, colors|
      missing_scheme_names.delete(name)
      existing = theme.color_schemes.find_by(name: name)
      if existing
        existing.colors.each do |c|
          override = normalize_override(colors[c.name])
          if override && c.hex != override
            c.hex = override
            theme.notify_color_change(c)
          end
        end
        ordered_schemes << existing
      else
        scheme = theme.color_schemes.build(name: name)
        ColorScheme.base.colors_hashes.each do |color|
          override = normalize_override(colors[color[:name]])
          scheme.color_scheme_colors << ColorSchemeColor.new(name: color[:name], hex: override || color[:hex])
        end
        ordered_schemes << scheme
      end
    end

    if missing_scheme_names.length > 0
      ColorScheme.where(id: missing_scheme_names.values).delete_all
      # we may have stuff pointed at the incorrect scheme?
    end
<<<<<<< HEAD
=======

    if theme.new_record?
      theme.color_scheme = ordered_schemes.first
    end
>>>>>>> c10941bb
  end

  def github_diff_link
    if github_repo_url.present? && local_version != remote_version
      "#{github_repo_url.gsub(/\.git$/, "")}/compare/#{local_version}...#{remote_version}"
    end
  end

  def github_repo_url
    url = remote_url.strip
    return url if url.match?(GITHUB_REGEXP)

    if url.match?(GITHUB_SSH_REGEXP)
      org_repo = url.gsub(GITHUB_SSH_REGEXP, "")
      "https://github.com/#{org_repo}"
    end
<<<<<<< HEAD
=======
  end

  def is_git?
    remote_url.present?
>>>>>>> c10941bb
  end
end

# == Schema Information
#
# Table name: remote_themes
#
<<<<<<< HEAD
#  id                :integer          not null, primary key
#  remote_url        :string           not null
#  remote_version    :string
#  local_version     :string
#  about_url         :string
#  license_url       :string
#  commits_behind    :integer
#  remote_updated_at :datetime
#  created_at        :datetime         not null
#  updated_at        :datetime         not null
#  private_key       :text
=======
#  id                        :integer          not null, primary key
#  remote_url                :string           not null
#  remote_version            :string
#  local_version             :string
#  about_url                 :string
#  license_url               :string
#  commits_behind            :integer
#  remote_updated_at         :datetime
#  created_at                :datetime         not null
#  updated_at                :datetime         not null
#  private_key               :text
#  branch                    :string
#  last_error_text           :text
#  authors                   :string
#  theme_version             :string
#  minimum_discourse_version :string
#  maximum_discourse_version :string
>>>>>>> c10941bb
#<|MERGE_RESOLUTION|>--- conflicted
+++ resolved
@@ -24,15 +24,24 @@
     joins("JOIN themes ON themes.remote_theme_id = remote_themes.id").where.not(remote_url: "")
   }
 
-<<<<<<< HEAD
-  def self.update_tgz_theme(filename, user: Discourse.system_user)
+  validates_format_of :minimum_discourse_version, :maximum_discourse_version, with: Discourse::VERSION_REGEXP, allow_nil: true
+
+  def self.extract_theme_info(importer)
+    JSON.parse(importer["about.json"])
+  rescue TypeError, JSON::ParserError
+    raise ImportError.new I18n.t("themes.import_error.about_json")
+  end
+
+  def self.update_tgz_theme(filename, match_theme: false, user: Discourse.system_user, theme_id: nil)
     importer = ThemeStore::TgzImporter.new(filename)
     importer.import!
 
-    theme_info = JSON.parse(importer["about.json"])
-
-    theme = Theme.find_by(name: theme_info["name"])
+    theme_info = RemoteTheme.extract_theme_info(importer)
+    theme = Theme.find_by(name: theme_info["name"]) if match_theme # Old theme CLI method, remove Jan 2020
+    theme = Theme.find_by(id: theme_id) if theme_id # New theme CLI method
     theme ||= Theme.new(user_id: user&.id || -1, name: theme_info["name"])
+
+    theme.component = theme_info["component"].to_s == "true"
 
     remote_theme = new
     remote_theme.theme = theme
@@ -49,35 +58,21 @@
     end
   end
 
-  def self.import_theme(url, user = Discourse.system_user, private_key: nil)
-    importer = ThemeStore::GitImporter.new(url, private_key: private_key)
+  def self.import_theme(url, user = Discourse.system_user, private_key: nil, branch: nil)
+    importer = ThemeStore::GitImporter.new(url.strip, private_key: private_key, branch: branch)
     importer.import!
 
-    theme_info = JSON.parse(importer["about.json"])
-=======
-  validates_format_of :minimum_discourse_version, :maximum_discourse_version, with: Discourse::VERSION_REGEXP, allow_nil: true
-
-  def self.extract_theme_info(importer)
-    JSON.parse(importer["about.json"])
-  rescue TypeError, JSON::ParserError
-    raise ImportError.new I18n.t("themes.import_error.about_json")
-  end
-
-  def self.update_tgz_theme(filename, match_theme: false, user: Discourse.system_user, theme_id: nil)
-    importer = ThemeStore::TgzImporter.new(filename)
-    importer.import!
-
     theme_info = RemoteTheme.extract_theme_info(importer)
-    theme = Theme.find_by(name: theme_info["name"]) if match_theme # Old theme CLI method, remove Jan 2020
-    theme = Theme.find_by(id: theme_id) if theme_id # New theme CLI method
-    theme ||= Theme.new(user_id: user&.id || -1, name: theme_info["name"])
-
-    theme.component = theme_info["component"].to_s == "true"
+    component = [true, "true"].include?(theme_info["component"])
+    theme = Theme.new(user_id: user&.id || -1, name: theme_info["name"], component: component)
 
     remote_theme = new
-    remote_theme.theme = theme
-    remote_theme.remote_url = ""
-    remote_theme.update_from_remote(importer, skip_update: true)
+    theme.remote_theme = remote_theme
+
+    remote_theme.private_key = private_key
+    remote_theme.branch = branch
+    remote_theme.remote_url = importer.url
+    remote_theme.update_from_remote(importer)
 
     theme.save!
     theme
@@ -85,58 +80,11 @@
     begin
       importer.cleanup!
     rescue => e
-      Rails.logger.warn("Failed cleanup remote path #{e}")
-    end
-  end
-
-  def self.import_theme(url, user = Discourse.system_user, private_key: nil, branch: nil)
-    importer = ThemeStore::GitImporter.new(url.strip, private_key: private_key, branch: branch)
-    importer.import!
-
-    theme_info = RemoteTheme.extract_theme_info(importer)
->>>>>>> c10941bb
-    component = [true, "true"].include?(theme_info["component"])
-    theme = Theme.new(user_id: user&.id || -1, name: theme_info["name"], component: component)
-
-    remote_theme = new
-    theme.remote_theme = remote_theme
-
-    remote_theme.private_key = private_key
-<<<<<<< HEAD
-=======
-    remote_theme.branch = branch
->>>>>>> c10941bb
-    remote_theme.remote_url = importer.url
-    remote_theme.update_from_remote(importer)
-
-    theme.save!
-    theme
-  ensure
-    begin
-      importer.cleanup!
-    rescue => e
       Rails.logger.warn("Failed cleanup remote git #{e}")
     end
   end
 
   def self.out_of_date_themes
-<<<<<<< HEAD
-    self.joins("JOIN themes ON themes.remote_theme_id = remote_themes.id")
-      .where.not(remote_url: "")
-      .where("commits_behind > 0 OR remote_version <> local_version")
-      .pluck("themes.name", "themes.id")
-  end
-
-  def update_remote_version
-    importer = ThemeStore::GitImporter.new(remote_url, private_key: private_key)
-    importer.import!
-    self.updated_at = Time.zone.now
-    self.remote_version, self.commits_behind = importer.commits_since(local_version)
-  end
-
-  def update_from_remote(importer = nil, skip_update: false)
-    return unless remote_url
-=======
     self.joined_remotes.where("commits_behind > 0 OR remote_version <> local_version")
       .pluck("themes.name", "themes.id")
   end
@@ -160,15 +108,10 @@
   end
 
   def update_from_remote(importer = nil, skip_update: false)
->>>>>>> c10941bb
     cleanup = false
 
     unless importer
       cleanup = true
-<<<<<<< HEAD
-      importer = ThemeStore::GitImporter.new(remote_url, private_key: private_key)
-      importer.import!
-=======
       importer = ThemeStore::GitImporter.new(remote_url, private_key: private_key, branch: branch)
       begin
         importer.import!
@@ -178,7 +121,6 @@
       else
         self.last_error_text = nil
       end
->>>>>>> c10941bb
     end
 
     theme_info = RemoteTheme.extract_theme_info(importer)
@@ -192,59 +134,18 @@
       end
     end
 
-<<<<<<< HEAD
-    theme_info["fields"]&.each do |name, info|
-      unless Hash === info
-        info = {
-          "target" => :common,
-          "type" => :theme_var,
-          "value" => info
-        }
-      end
-
-      if info["type"] == "color"
-        info["type"] = :theme_color_var
-      end
-
-      theme.set_field(target: info["target"] || :common,
-                      name: name,
-                      value: info["value"],
-                      type: info["type"] || :theme_var)
-    end
-
-    Theme.targets.keys.each do |target|
-      next if target == :settings
-
-      ALLOWED_FIELDS.each do |field|
-        lookup =
-          if field == "scss"
-            "#{target}.scss"
-          elsif field == "embedded_scss" && target == :common
-            "embedded.scss"
-          else
-            "#{field}.html"
-          end
-=======
     METADATA_PROPERTIES.each do |property|
       self.public_send(:"#{property}=", theme_info[property.to_s])
     end
     if !self.valid?
       raise ImportError, I18n.t("themes.import_error.about_json_values", errors: self.errors.full_messages.join(","))
     end
->>>>>>> c10941bb
 
     importer.all_files.each do |filename|
       next unless opts = ThemeField.opts_from_file_path(filename)
       value = importer[filename]
       theme.set_field(opts.merge(value: value))
     end
-
-<<<<<<< HEAD
-    settings_yaml = importer["settings.yaml"] || importer["settings.yml"]
-    theme.set_field(target: :settings, name: "yaml", value: settings_yaml)
-
-    self.license_url ||= theme_info["license_url"]
-    self.about_url ||= theme_info["about_url"]
 
     if !skip_update
       self.remote_updated_at = Time.zone.now
@@ -253,15 +154,6 @@
       self.commits_behind = 0
     end
 
-=======
-    if !skip_update
-      self.remote_updated_at = Time.zone.now
-      self.remote_version = importer.version
-      self.local_version = importer.version
-      self.commits_behind = 0
-    end
-
->>>>>>> c10941bb
     update_theme_color_schemes(theme, theme_info["color_schemes"]) unless theme.component
 
     self
@@ -285,10 +177,7 @@
 
   def update_theme_color_schemes(theme, schemes)
     missing_scheme_names = Hash[*theme.color_schemes.pluck(:name, :id).flatten]
-<<<<<<< HEAD
-=======
     ordered_schemes = []
->>>>>>> c10941bb
 
     schemes&.each do |name, colors|
       missing_scheme_names.delete(name)
@@ -316,13 +205,10 @@
       ColorScheme.where(id: missing_scheme_names.values).delete_all
       # we may have stuff pointed at the incorrect scheme?
     end
-<<<<<<< HEAD
-=======
 
     if theme.new_record?
       theme.color_scheme = ordered_schemes.first
     end
->>>>>>> c10941bb
   end
 
   def github_diff_link
@@ -339,13 +225,10 @@
       org_repo = url.gsub(GITHUB_SSH_REGEXP, "")
       "https://github.com/#{org_repo}"
     end
-<<<<<<< HEAD
-=======
   end
 
   def is_git?
     remote_url.present?
->>>>>>> c10941bb
   end
 end
 
@@ -353,19 +236,6 @@
 #
 # Table name: remote_themes
 #
-<<<<<<< HEAD
-#  id                :integer          not null, primary key
-#  remote_url        :string           not null
-#  remote_version    :string
-#  local_version     :string
-#  about_url         :string
-#  license_url       :string
-#  commits_behind    :integer
-#  remote_updated_at :datetime
-#  created_at        :datetime         not null
-#  updated_at        :datetime         not null
-#  private_key       :text
-=======
 #  id                        :integer          not null, primary key
 #  remote_url                :string           not null
 #  remote_version            :string
@@ -383,5 +253,4 @@
 #  theme_version             :string
 #  minimum_discourse_version :string
 #  maximum_discourse_version :string
->>>>>>> c10941bb
 #