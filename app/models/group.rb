--- conflicted
+++ resolved
@@ -40,13 +40,8 @@
   validates :name, presence: true, uniqueness: { case_sensitive: false }
   validate :automatic_membership_email_domains_format_validator
   validate :incoming_email_validator
-<<<<<<< HEAD
-  validate :can_allow_membership_requests
+  validate :can_allow_membership_requests, if: :allow_membership_requests
   validates :flair_url, url: true, if: Proc.new { |g| g.flair_url && g.flair_url[0, 3] != 'fa-' }
-=======
-  validate :can_allow_membership_requests, if: :allow_membership_requests
-  validates :flair_url, url: true, if: Proc.new { |g| g.flair_url && g.flair_url[0,3] != 'fa-' }
->>>>>>> ff4e295c
 
   AUTO_GROUPS = {
     everyone: 0,
