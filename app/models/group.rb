--- conflicted
+++ resolved
@@ -10,9 +10,6 @@
   cattr_accessor :preloaded_custom_field_names
   self.preloaded_custom_field_names = Set.new
 
-  cattr_accessor :preloaded_custom_field_names
-  self.preloaded_custom_field_names = Set.new
-
   has_many :category_groups, dependent: :destroy
   has_many :group_users, dependent: :destroy
   has_many :group_mentions, dependent: :destroy
@@ -38,10 +35,7 @@
   after_save :expire_cache
   after_destroy :expire_cache
 
-<<<<<<< HEAD
-=======
   after_commit :automatic_group_membership, on: [:create, :update]
->>>>>>> c10941bb
   after_commit :trigger_group_created_event, on: :create
   after_commit :trigger_group_updated_event, on: :update
   after_commit :trigger_group_destroyed_event, on: :destroy
@@ -56,11 +50,7 @@
   validate :automatic_membership_email_domains_format_validator
   validate :incoming_email_validator
   validate :can_allow_membership_requests, if: :allow_membership_requests
-<<<<<<< HEAD
-  validates :flair_url, url: true, if: Proc.new { |g| g.flair_url && g.flair_url[0, 3] != 'fa-' }
-=======
   validates :flair_url, url: true, if: Proc.new { |g| g.flair_url && g.flair_url.exclude?('fa-') }
->>>>>>> c10941bb
   validate :validate_grant_trust_level, if: :will_save_change_to_grant_trust_level?
 
   AUTO_GROUPS = {
@@ -98,23 +88,17 @@
   validates :mentionable_level, inclusion: { in: ALIAS_LEVELS.values }
   validates :messageable_level, inclusion: { in: ALIAS_LEVELS.values }
 
-<<<<<<< HEAD
-  scope :visible_groups, Proc.new { |user, order|
-    groups = Group.order(order || "name ASC").where("groups.id > 0")
-=======
   scope :visible_groups, Proc.new { |user, order, opts|
     groups = Group.order(order || "name ASC")
 
     if !opts || !opts[:include_everyone]
       groups = groups.where("groups.id > 0")
     end
->>>>>>> c10941bb
 
     unless user&.admin
       sql = <<~SQL
         groups.id IN (
           SELECT g.id FROM groups g WHERE g.visibility_level = :public
-<<<<<<< HEAD
 
           UNION ALL
 
@@ -139,32 +123,6 @@
                                  gu.owner
           WHERE g.visibility_level = :owners
 
-=======
-
-          UNION ALL
-
-          SELECT g.id FROM groups g
-          JOIN group_users gu ON gu.group_id = g.id AND
-                                 gu.user_id = :user_id
-          WHERE g.visibility_level = :members
-
-          UNION ALL
-
-          SELECT g.id FROM groups g
-          LEFT JOIN group_users gu ON gu.group_id = g.id AND
-                                 gu.user_id = :user_id AND
-                                 gu.owner
-          WHERE g.visibility_level = :staff AND (gu.id IS NOT NULL OR :is_staff)
-
-          UNION ALL
-
-          SELECT g.id FROM groups g
-          JOIN group_users gu ON gu.group_id = g.id AND
-                                 gu.user_id = :user_id AND
-                                 gu.owner
-          WHERE g.visibility_level = :owners
-
->>>>>>> c10941bb
         )
       SQL
 
@@ -179,24 +137,6 @@
   }
 
   scope :mentionable, lambda { |user|
-<<<<<<< HEAD
-
-    where("mentionable_level in (:levels) OR
-          (
-            mentionable_level = #{ALIAS_LEVELS[:members_mods_and_admins]} AND id in (
-            SELECT group_id FROM group_users WHERE user_id = :user_id)
-          )", levels: alias_levels(user), user_id: user && user.id)
-  }
-
-  scope :messageable, lambda { |user|
-
-    where("messageable_level in (:levels) OR
-          (
-            messageable_level = #{ALIAS_LEVELS[:members_mods_and_admins]} AND id in (
-            SELECT group_id FROM group_users WHERE user_id = :user_id)
-          )", levels: alias_levels(user), user_id: user && user.id)
-  }
-=======
     where(self.mentionable_sql_clause,
       levels: alias_levels(user),
       user_id: user&.id
@@ -221,7 +161,6 @@
       )
     SQL
   end
->>>>>>> c10941bb
 
   def self.alias_levels(user)
     levels = [ALIAS_LEVELS[:everyone]]
@@ -267,17 +206,10 @@
 
   def posts_for(guardian, opts = nil)
     opts ||= {}
-<<<<<<< HEAD
-    user_ids = group_users.map { |gu| gu.user_id }
-    result = Post.includes(:user, :topic, topic: :category)
-      .references(:posts, :topics, :category)
-      .where(user_id: user_ids)
-=======
     result = Post.joins(:topic, user: :groups, topic: :category)
       .preload(:topic, user: :groups, topic: :category)
       .references(:posts, :topics, :category)
       .where(groups: { id: id })
->>>>>>> c10941bb
       .where('topics.archetype <> ?', Archetype.private_message)
       .where('topics.visible')
       .where(post_type: Post.types[:regular])
@@ -290,17 +222,10 @@
     result = result.where('posts.id < ?', opts[:before_post_id].to_i) if opts[:before_post_id]
     result.order('posts.created_at desc')
   end
-<<<<<<< HEAD
 
   def messages_for(guardian, opts = nil)
     opts ||= {}
 
-=======
-
-  def messages_for(guardian, opts = nil)
-    opts ||= {}
-
->>>>>>> c10941bb
     result = Post.includes(:user, :topic, topic: :category)
       .references(:posts, :topics, :category)
       .where('topics.archetype = ?', Archetype.private_message)
@@ -669,19 +594,11 @@
       "LEFT JOIN group_users gu ON gu.group_id = groups.id
     ").where("gu.user_id = ?", user.id)
   end
-<<<<<<< HEAD
 
   def self.owner_of(groups, user)
     self.member_of(groups, user).where("gu.owner")
   end
 
-=======
-
-  def self.owner_of(groups, user)
-    self.member_of(groups, user).where("gu.owner")
-  end
-
->>>>>>> c10941bb
   %i{
     group_created
     group_updated
@@ -692,19 +609,11 @@
       true
     end
   end
-<<<<<<< HEAD
 
   protected
 
   def name_format_validator
 
-=======
-
-  protected
-
-  def name_format_validator
-
->>>>>>> c10941bb
     return if !name_changed?
 
     # avoid strip! here, it works now
@@ -732,7 +641,6 @@
 
   def automatic_membership_email_domains_format_validator
     return if self.automatic_membership_email_domains.blank?
-<<<<<<< HEAD
 
     domains = self.automatic_membership_email_domains.split("|")
     domains.each do |domain|
@@ -743,18 +651,6 @@
     self.automatic_membership_email_domains = domains.join("|")
   end
 
-=======
-
-    domains = self.automatic_membership_email_domains.split("|")
-    domains.each do |domain|
-      domain.sub!(/^https?:\/\//, '')
-      domain.sub!(/\/.*$/, '')
-      self.errors.add :base, (I18n.t('groups.errors.invalid_domain', domain: domain)) unless domain =~ /\A[a-z0-9]+([\-\.]{1}[a-z0-9]+)*\.[a-z]{2,24}(:[0-9]{1,5})?(\/.*)?\Z/i
-    end
-    self.automatic_membership_email_domains = domains.join("|")
-  end
-
->>>>>>> c10941bb
   # hack around AR
   def destroy_deletions
     if @deletions
@@ -765,7 +661,6 @@
     end
     @deletions = nil
   end
-<<<<<<< HEAD
 
   def automatic_group_membership
     if self.automatic_membership_retroactive
@@ -785,27 +680,6 @@
            AND id IN (SELECT user_id FROM group_users WHERE group_id = :id)
       SQL
 
-=======
-
-  def automatic_group_membership
-    if self.automatic_membership_retroactive
-      Jobs.enqueue(:automatic_group_membership, group_id: self.id)
-    end
-  end
-
-  def update_title
-    return if new_record? && !self.title.present?
-
-    if self.saved_change_to_title?
-      sql = <<~SQL
-        UPDATE users
-           SET title = :title
-         WHERE (title = :title_was OR title = '' OR title IS NULL)
-           AND COALESCE(title,'') <> COALESCE(:title,'')
-           AND id IN (SELECT user_id FROM group_users WHERE group_id = :id)
-      SQL
-
->>>>>>> c10941bb
       DB.exec(sql, title: title, title_was: title_before_last_save, id: id)
     end
   end
