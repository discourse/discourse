# frozen_string_literal: true

require_dependency 'distributed_cache'

class Category < ActiveRecord::Base
<<<<<<< HEAD
=======
  self.ignored_columns = %w{
    uploaded_meta_id
  }

>>>>>>> c10941bb
  include Searchable
  include Positionable
  include HasCustomFields
  include CategoryHashtag
  include AnonCacheInvalidator
  include HasDestroyedWebHook

  REQUIRE_TOPIC_APPROVAL = 'require_topic_approval'
  REQUIRE_REPLY_APPROVAL = 'require_reply_approval'
  NUM_AUTO_BUMP_DAILY = 'num_auto_bump_daily'

  register_custom_field_type(REQUIRE_TOPIC_APPROVAL, :boolean)
  register_custom_field_type(REQUIRE_REPLY_APPROVAL, :boolean)
  register_custom_field_type(NUM_AUTO_BUMP_DAILY, :integer)

  REQUIRE_TOPIC_APPROVAL = 'require_topic_approval'
  REQUIRE_REPLY_APPROVAL = 'require_reply_approval'
  NUM_AUTO_BUMP_DAILY = 'num_auto_bump_daily'

  register_custom_field_type(REQUIRE_TOPIC_APPROVAL, :boolean)
  register_custom_field_type(REQUIRE_REPLY_APPROVAL, :boolean)
  register_custom_field_type(NUM_AUTO_BUMP_DAILY, :integer)

  belongs_to :topic, dependent: :destroy
  belongs_to :topic_only_relative_url,
              -> { select "id, title, slug" },
              class_name: "Topic",
              foreign_key: "topic_id"

  belongs_to :user
  belongs_to :latest_post, class_name: "Post"
  belongs_to :uploaded_logo, class_name: "Upload"
  belongs_to :uploaded_background, class_name: "Upload"

  has_many :topics
  has_many :category_users
  has_many :category_featured_topics
  has_many :featured_topics, through: :category_featured_topics, source: :topic

  has_many :category_groups, dependent: :destroy
  has_many :groups, through: :category_groups

  has_and_belongs_to_many :web_hooks

  validates :user_id, presence: true
  validates :name, if: Proc.new { |c| c.new_record? || c.will_save_change_to_name? },
                   presence: true,
                   uniqueness: { scope: :parent_category_id, case_sensitive: false },
                   length: { in: 1..50 }
  validates :num_featured_topics, numericality: { only_integer: true, greater_than: 0 }
  validate :parent_category_validator

  validate :email_in_validator

  validate :ensure_slug

  validates :auto_close_hours, numericality: { greater_than: 0, less_than_or_equal_to: 87600 }, allow_nil: true

  after_create :create_category_definition

  before_save :apply_permissions
  before_save :downcase_email
  before_save :downcase_name

  after_save :publish_discourse_stylesheet
  after_save :publish_category
  after_save :reset_topic_ids_cache
  after_save :clear_url_cache
  after_save :index_search

  after_destroy :reset_topic_ids_cache
  after_destroy :publish_category_deletion
  after_destroy :remove_site_settings

  after_create :delete_category_permalink

  after_update :rename_category_definition, if: :saved_change_to_name?
  after_update :create_category_permalink, if: :saved_change_to_slug?

  after_commit :trigger_category_created_event, on: :create
  after_commit :trigger_category_updated_event, on: :update
  after_commit :trigger_category_destroyed_event, on: :destroy

  belongs_to :parent_category, class_name: 'Category'
  has_many :subcategories, class_name: 'Category', foreign_key: 'parent_category_id'

  has_many :category_tags, dependent: :destroy
  has_many :tags, through: :category_tags
  has_many :category_tag_groups, dependent: :destroy
  has_many :tag_groups, through: :category_tag_groups

  scope :latest, -> { order('topic_count DESC') }

  scope :secured, -> (guardian = nil) {
    ids = guardian.secure_category_ids if guardian

    if ids.present?
      where("NOT categories.read_restricted OR categories.id IN (:cats)", cats: ids).references(:categories)
    else
      where("NOT categories.read_restricted").references(:categories)
    end
  }

  TOPIC_CREATION_PERMISSIONS ||= [:full]
  POST_CREATION_PERMISSIONS  ||= [:create_post, :full]
  scope :topic_create_allowed, -> (guardian) { scoped_to_permissions(guardian, TOPIC_CREATION_PERMISSIONS) }
  scope :post_create_allowed,  -> (guardian) { scoped_to_permissions(guardian, POST_CREATION_PERMISSIONS) }

  delegate :post_template, to: 'self.class'

  # permission is just used by serialization
  # we may consider wrapping this in another spot
  attr_accessor :displayable_topics, :permission, :subcategory_ids, :notification_level, :has_children

  @topic_id_cache = DistributedCache.new('category_topic_ids')

  def self.topic_ids
    @topic_id_cache['ids'] || reset_topic_ids_cache
  end

  def self.reset_topic_ids_cache
    @topic_id_cache['ids'] = Set.new(Category.pluck(:topic_id).compact)
  end

  def reset_topic_ids_cache
    Category.reset_topic_ids_cache
  end

  def self.scoped_to_permissions(guardian, permission_types)
    if guardian.try(:is_admin?)
      all
    elsif !guardian || guardian.anonymous?
      if permission_types.include?(:readonly)
        where("NOT categories.read_restricted")
      else
        where("1 = 0")
      end
    else
      permissions = permission_types.map { |p| CategoryGroup.permission_types[p] }
      where("(:staged AND LENGTH(COALESCE(email_in, '')) > 0 AND email_in_allow_strangers)
          OR categories.id NOT IN (SELECT category_id FROM category_groups)
          OR categories.id IN (
                SELECT category_id
                  FROM category_groups
                 WHERE permission_type IN (:permissions)
                   AND (group_id = :everyone OR group_id IN (SELECT group_id FROM group_users WHERE user_id = :user_id))
             )",
        staged: guardian.is_staged?,
        permissions: permissions,
        user_id: guardian.user.id,
        everyone: Group[:everyone].id)
    end
  end

  def self.update_stats
    topics_with_post_count = Topic
      .select("topics.category_id, COUNT(*) topic_count, SUM(topics.posts_count) post_count")
      .where("topics.id NOT IN (select cc.topic_id from categories cc WHERE topic_id IS NOT NULL)")
      .group("topics.category_id")
      .visible.to_sql

    DB.exec <<~SQL
      UPDATE categories c
         SET topic_count = x.topic_count,
             post_count = x.post_count
        FROM (#{topics_with_post_count}) x
       WHERE x.category_id = c.id
         AND (c.topic_count <> x.topic_count OR c.post_count <> x.post_count)
    SQL

    # Yes, there are a lot of queries happening below.
    # Performing a lot of queries is actually faster than using one big update
    # statement with sub-selects on large databases with many categories,
    # topics, and posts.
    #
    # The old method with the one query is here:
    # https://github.com/discourse/discourse/blob/5f34a621b5416a53a2e79a145e927fca7d5471e8/app/models/category.rb
    #
    # If you refactor this, test performance on a large database.

    Category.all.each do |c|
      topics = c.topics.visible
      topics = topics.where(['topics.id <> ?', c.topic_id]) if c.topic_id
      c.topics_year  = topics.created_since(1.year.ago).count
      c.topics_month = topics.created_since(1.month.ago).count
      c.topics_week  = topics.created_since(1.week.ago).count
      c.topics_day   = topics.created_since(1.day.ago).count

      posts = c.visible_posts
      c.posts_year  = posts.created_since(1.year.ago).count
      c.posts_month = posts.created_since(1.month.ago).count
      c.posts_week  = posts.created_since(1.week.ago).count
      c.posts_day   = posts.created_since(1.day.ago).count

      c.save if c.changed?
    end
  end

  def visible_posts
    query = Post.joins(:topic)
      .where(['topics.category_id = ?', self.id])
      .where('topics.visible = true')
      .where('posts.deleted_at IS NULL')
      .where('posts.user_deleted = false')
    self.topic_id ? query.where(['topics.id <> ?', self.topic_id]) : query
  end

  # Internal: Generate the text of post prompting to enter category description.
  def self.post_template
    I18n.t("category.post_template", replace_paragraph: I18n.t("category.replace_paragraph"))
  end

  def create_category_definition
    t = Topic.new(title: I18n.t("category.topic_prefix", category: name), user: user, pinned_at: Time.now, category_id: id)
    t.skip_callbacks = true
    t.ignore_category_auto_close = true
    t.delete_topic_timer(TopicTimer.types[:close])
    t.save!(validate: false)
    update_column(:topic_id, t.id)
    t.posts.create(raw: description || post_template, user: user)
  end

  def topic_url
    if has_attribute?("topic_slug")
      Topic.relative_url(topic_id, read_attribute(:topic_slug))
    else
      topic_only_relative_url.try(:relative_url)
    end
  end

  def description_text
    return nil unless self.description

    @@cache ||= LruRedux::ThreadSafeCache.new(1000)
    @@cache.getset(self.description) do
<<<<<<< HEAD
      # damingo (Github ID), 2017-08-10
      Nokogiri::HTML.fragment(self.description.gsub(/<summary\s*>.*?<\/summary\s*>/,'')).text.strip.truncate(500, separator: /\s/)
=======
      Nokogiri::HTML.fragment(self.description).text.strip.html_safe
>>>>>>> c10941bb
    end
  end

  def duplicate_slug?
    Category.where(slug: self.slug, parent_category_id: parent_category_id).where.not(id: id).any?
  end

  def ensure_slug
    return unless name.present?

    self.name.strip!

    if slug.present?
      # santized custom slug
      self.slug = Slug.sanitize(slug)
      errors.add(:slug, 'is already in use') if duplicate_slug?
    else
      # auto slug
      self.slug = Slug.for(name, '')
      self.slug = '' if duplicate_slug?
    end
    # only allow to use category itself id. new_record doesn't have a id.
    unless new_record?
      match_id = /^(\d+)-category/.match(self.slug)
      errors.add(:slug, :invalid) if match_id && match_id[1] && match_id[1] != self.id.to_s
    end
  end

  def slug_for_url
    slug.present? ? self.slug : "#{self.id}-category"
  end

  def publish_category
    group_ids = self.groups.pluck(:id) if self.read_restricted
    MessageBus.publish('/categories', { categories: ActiveModel::ArraySerializer.new([self]).as_json }, group_ids: group_ids)
  end

  def remove_site_settings
    SiteSetting.all_settings.each do |s|
      if s[:type] == 'category' && s[:value].to_i == self.id
        SiteSetting.send("#{s[:setting]}=", '')
      end
    end

  end

  def publish_category_deletion
    MessageBus.publish('/categories', deleted_categories: [self.id])
  end

  def parent_category_validator
    if parent_category_id
      errors.add(:base, I18n.t("category.errors.self_parent")) if parent_category_id == id
      errors.add(:base, I18n.t("category.errors.uncategorized_parent")) if uncategorized?

      grandfather_id = Category.where(id: parent_category_id).pluck(:parent_category_id).first
      errors.add(:base, I18n.t("category.errors.depth")) if grandfather_id
    end
  end

  def group_names=(names)
    # this line bothers me, destroying in AR can not seem to be queued, thinking of extending it
    category_groups.destroy_all unless new_record?
    ids = Group.where(name: names.split(",")).pluck(:id)
    ids.each do |id|
      category_groups.build(group_id: id)
    end
  end

  # will reset permission on a topic to a particular
  # set.
  #
  # Available permissions are, :full, :create_post, :readonly
  #   hash can be:
  #
  # :everyone => :full - everyone has everything
  # :everyone => :readonly, :staff => :full
  # 7 => 1  # you can pass a group_id and permission id
  def set_permissions(permissions)
    self.read_restricted, @permissions = Category.resolve_permissions(permissions)

    # Ideally we can just call .clear here, but it runs SQL, we only want to run it
    # on save.
  end

  def permissions=(permissions)
    set_permissions(permissions)
  end

  def permissions_params
    hash = {}
    category_groups.includes(:group).each do |category_group|
      if category_group.group.present?
        hash[category_group.group_name] = category_group.permission_type
      end
    end
    hash
  end

  def apply_permissions
    if @permissions
      category_groups.destroy_all
      @permissions.each do |group_id, permission_type|
        category_groups.build(group_id: group_id, permission_type: permission_type)
      end
      @permissions = nil
    end
  end

  def self.resolve_permissions(permissions)
    read_restricted = true

    everyone = Group::AUTO_GROUPS[:everyone]
    full = CategoryGroup.permission_types[:full]

    mapped = permissions.map do |group, permission|
      group_id = Group.group_id_from_param(group)
      permission = CategoryGroup.permission_types[permission] unless permission.is_a?(Integer)

      [group_id, permission]
    end

    mapped.each do |group, permission|
      if group == everyone && permission == full
        return [false, []]
      end

      read_restricted = false if group == everyone
    end

    [read_restricted, mapped]
  end

  def require_topic_approval?
    custom_fields[REQUIRE_TOPIC_APPROVAL]
  end

  def require_reply_approval?
    custom_fields[REQUIRE_REPLY_APPROVAL]
  end

  def num_auto_bump_daily
    custom_fields[NUM_AUTO_BUMP_DAILY]
  end

  def num_auto_bump_daily=(v)
    custom_fields[NUM_AUTO_BUMP_DAILY] = v
  end

  def auto_bump_limiter
    return nil if num_auto_bump_daily.to_i == 0
    RateLimiter.new(nil, "auto_bump_limit_#{self.id}", 1, 86400 / num_auto_bump_daily.to_i)
  end

  def clear_auto_bump_cache!
    auto_bump_limiter&.clear!
  end

  def self.auto_bump_topic!
    bumped = false

    auto_bumps = CategoryCustomField
      .where(name: Category::NUM_AUTO_BUMP_DAILY)
      .where('NULLIF(value, \'\')::int > 0')
      .pluck(:category_id)

    if (auto_bumps.length > 0)
      auto_bumps.shuffle.each do |category_id|
        bumped = Category.find_by(id: category_id)&.auto_bump_topic!
        break if bumped
      end
    end

    bumped
  end

  # will automatically bump a single topic
  # if number of automatically bumped topics is smaller than threshold
  def auto_bump_topic!
    return false if num_auto_bump_daily.to_i == 0

    limiter = auto_bump_limiter
    return false if !limiter.can_perform?

    filters = []
    DiscourseEvent.trigger(:filter_auto_bump_topics, self, filters)

    relation = Topic

    if filters.length > 0
      filters.each do |filter|
        relation = filter.call(relation)
      end
    end

    topic = relation
      .visible
      .listable_topics
      .where(category_id: self.id)
      .where('id <> ?', self.topic_id)
      .where('bumped_at < ?', 1.day.ago)
      .where('pinned_at IS NULL AND NOT closed AND NOT archived')
      .order('bumped_at ASC')
      .limit(1)
      .first

    if topic
      topic.add_small_action(Discourse.system_user, "autobumped", nil, bump: true)
      limiter.performed!
      true
    else
      false
    end

  end

  def allowed_tags=(tag_names_arg)
    DiscourseTagging.add_or_create_tags_by_name(self, tag_names_arg, unlimited: true)
  end

  def allowed_tag_groups=(group_names)
    self.tag_groups = TagGroup.where(name: group_names).all.to_a
  end

  def downcase_email
    self.email_in = (email_in || "").strip.downcase.presence
  end

  def email_in_validator
    return if self.email_in.blank?
    email_in.split("|").each do |email|

      escaped = Rack::Utils.escape_html(email)
      if !Email.is_valid?(email)
        self.errors.add(:base, I18n.t('category.errors.invalid_email_in', email: escaped))
      elsif group = Group.find_by_email(email)
        self.errors.add(:base, I18n.t('category.errors.email_already_used_in_group', email: escaped, group_name: Rack::Utils.escape_html(group.name)))
      elsif category = Category.where.not(id: self.id).find_by_email(email)
        self.errors.add(:base, I18n.t('category.errors.email_already_used_in_category', email: escaped, category_name: Rack::Utils.escape_html(category.name)))
      end
    end
  end

  def downcase_name
    self.name_lower = name.downcase if self.name
  end

  def visible_group_names(user)
    self.groups.visible_groups(user)
  end

  def secure_group_ids
    if self.read_restricted?
      groups.pluck("groups.id")
    end
  end

  def update_latest
    latest_post_id = Post
      .order("posts.created_at desc")
      .where("NOT hidden")
      .joins("join topics on topics.id = topic_id")
      .where("topics.category_id = :id", id: self.id)
      .limit(1)
      .pluck("posts.id")
      .first

    latest_topic_id = Topic
      .order("topics.created_at desc")
      .where("visible")
      .where("topics.category_id = :id", id: self.id)
      .limit(1)
      .pluck("topics.id")
      .first

    self.update_attributes(latest_topic_id: latest_topic_id, latest_post_id: latest_post_id)
  end

  def self.query_parent_category(parent_slug)
    self.where(slug: parent_slug, parent_category_id: nil).pluck(:id).first ||
    self.where(id: parent_slug.to_i).pluck(:id).first
  end

  def self.query_category(slug_or_id, parent_category_id)
    self.where(slug: slug_or_id, parent_category_id: parent_category_id).first ||
    self.where(id: slug_or_id.to_i, parent_category_id: parent_category_id).first
  end

  def self.find_by_email(email)
    self.where("string_to_array(email_in, '|') @> ARRAY[?]", Email.downcase(email)).first
  end

  def has_children?
    @has_children ||= (id && Category.where(parent_category_id: id).exists?) ? :true : :false
    @has_children == :true
  end

  def uncategorized?
    id == SiteSetting.uncategorized_category_id
  end

  @@url_cache = DistributedCache.new('category_url')

  def clear_url_cache
    @@url_cache.clear
  end

  def full_slug(separator = "-")
    start_idx = "#{Discourse.base_uri}/c/".length
    url[start_idx..-1].gsub("/", separator)
  end

  def url
    url = @@url_cache[self.id]
    unless url
      url = +"#{Discourse.base_uri}/c"
      url << "/#{parent_category.slug}" if parent_category_id
      url << "/#{slug}"
      @@url_cache[self.id] = -url
    end

    url
  end

  def url_with_id
    self.parent_category ? "#{url}/#{self.id}" : "#{Discourse.base_uri}/c/#{self.id}-#{self.slug}"
  end

  # If the name changes, try and update the category definition topic too if it's
  # an exact match
  def rename_category_definition
    old_name = saved_changes.transform_values(&:first)["name"]
    return unless topic.present?
    if topic.title == I18n.t("category.topic_prefix", category: old_name)
      topic.update_attribute(:title, I18n.t("category.topic_prefix", category: name))
    end
  end

  def create_category_permalink
    old_slug = saved_changes.transform_values(&:first)["slug"]
<<<<<<< HEAD
    if self.parent_category
      url = "c/#{self.parent_category.slug}/#{old_slug}"
    else
      url = "c/#{old_slug}"
    end
=======
    url = +"#{Discourse.base_uri}/c"
    url << "/#{parent_category.slug}" if parent_category_id
    url << "/#{old_slug}"
>>>>>>> c10941bb

    if Permalink.where(url: url).exists?
      Permalink.where(url: url).update_all(category_id: id)
    else
      Permalink.create(url: url, category_id: id)
    end
  end

  def delete_category_permalink
    if self.parent_category
      permalink = Permalink.find_by_url("c/#{self.parent_category.slug}/#{slug}")
    else
      permalink = Permalink.find_by_url("c/#{slug}")
    end
    permalink.destroy if permalink
  end

  def publish_discourse_stylesheet
    Stylesheet::Manager.cache.clear
  end

  def index_search
    SearchIndexer.index(self)
  end

  def self.find_by_slug(category_slug, parent_category_slug = nil)
    if parent_category_slug
      parent_category_id = self.where(slug: parent_category_slug, parent_category_id: nil).pluck(:id).first
      self.where(slug: category_slug, parent_category_id: parent_category_id).first
    else
      self.where(slug: category_slug, parent_category_id: nil).first
    end
  end

  def subcategory_list_includes_topics?
    subcategory_list_style.end_with?("with_featured_topics")
  end

  %i{
    category_created
    category_updated
    category_destroyed
  }.each do |event|
    define_method("trigger_#{event}_event") do
      DiscourseEvent.trigger(event, self)
      true
    end
  end
end

# == Schema Information
#
# Table name: categories
#
#  id                                :integer          not null, primary key
#  name                              :string(50)       not null
#  color                             :string(6)        default("0088CC"), not null
#  topic_id                          :integer
#  topic_count                       :integer          default(0), not null
#  created_at                        :datetime         not null
#  updated_at                        :datetime         not null
#  user_id                           :integer          not null
#  topics_year                       :integer          default(0)
#  topics_month                      :integer          default(0)
#  topics_week                       :integer          default(0)
#  slug                              :string           not null
#  description                       :text
#  text_color                        :string(6)        default("FFFFFF"), not null
#  read_restricted                   :boolean          default(FALSE), not null
#  auto_close_hours                  :float
#  post_count                        :integer          default(0), not null
#  latest_post_id                    :integer
#  latest_topic_id                   :integer
#  position                          :integer
#  parent_category_id                :integer
#  posts_year                        :integer          default(0)
#  posts_month                       :integer          default(0)
#  posts_week                        :integer          default(0)
#  email_in                          :string
#  email_in_allow_strangers          :boolean          default(FALSE)
#  topics_day                        :integer          default(0)
#  posts_day                         :integer          default(0)
#  allow_badges                      :boolean          default(TRUE), not null
#  name_lower                        :string(50)       not null
#  auto_close_based_on_last_post     :boolean          default(FALSE)
#  topic_template                    :text
#  contains_messages                 :boolean
#  sort_order                        :string
#  sort_ascending                    :boolean
#  uploaded_logo_id                  :integer
#  uploaded_background_id            :integer
#  topic_featured_link_allowed       :boolean          default(TRUE)
#  all_topics_wiki                   :boolean          default(FALSE), not null
#  show_subcategory_list             :boolean          default(FALSE)
#  num_featured_topics               :integer          default(3)
#  default_view                      :string(50)
#  subcategory_list_style            :string(50)       default("rows_with_featured_topics")
#  default_top_period                :string(20)       default("all")
#  mailinglist_mirror                :boolean          default(FALSE), not null
#  suppress_from_latest              :boolean          default(FALSE)
<<<<<<< HEAD
#  minimum_required_tags             :integer          default(0)
=======
#  minimum_required_tags             :integer          default(0), not null
>>>>>>> c10941bb
#  navigate_to_first_post_after_read :boolean          default(FALSE), not null
#
# Indexes
#
#  index_categories_on_email_in     (email_in) UNIQUE
#  index_categories_on_topic_count  (topic_count)
#  unique_index_categories_on_name  (COALESCE(parent_category_id, '-1'::integer), name) UNIQUE
#<|MERGE_RESOLUTION|>--- conflicted
+++ resolved
@@ -3,27 +3,16 @@
 require_dependency 'distributed_cache'
 
 class Category < ActiveRecord::Base
-<<<<<<< HEAD
-=======
   self.ignored_columns = %w{
     uploaded_meta_id
   }
 
->>>>>>> c10941bb
   include Searchable
   include Positionable
   include HasCustomFields
   include CategoryHashtag
   include AnonCacheInvalidator
   include HasDestroyedWebHook
-
-  REQUIRE_TOPIC_APPROVAL = 'require_topic_approval'
-  REQUIRE_REPLY_APPROVAL = 'require_reply_approval'
-  NUM_AUTO_BUMP_DAILY = 'num_auto_bump_daily'
-
-  register_custom_field_type(REQUIRE_TOPIC_APPROVAL, :boolean)
-  register_custom_field_type(REQUIRE_REPLY_APPROVAL, :boolean)
-  register_custom_field_type(NUM_AUTO_BUMP_DAILY, :integer)
 
   REQUIRE_TOPIC_APPROVAL = 'require_topic_approval'
   REQUIRE_REPLY_APPROVAL = 'require_reply_approval'
@@ -245,12 +234,7 @@
 
     @@cache ||= LruRedux::ThreadSafeCache.new(1000)
     @@cache.getset(self.description) do
-<<<<<<< HEAD
-      # damingo (Github ID), 2017-08-10
-      Nokogiri::HTML.fragment(self.description.gsub(/<summary\s*>.*?<\/summary\s*>/,'')).text.strip.truncate(500, separator: /\s/)
-=======
       Nokogiri::HTML.fragment(self.description).text.strip.html_safe
->>>>>>> c10941bb
     end
   end
 
@@ -591,17 +575,9 @@
 
   def create_category_permalink
     old_slug = saved_changes.transform_values(&:first)["slug"]
-<<<<<<< HEAD
-    if self.parent_category
-      url = "c/#{self.parent_category.slug}/#{old_slug}"
-    else
-      url = "c/#{old_slug}"
-    end
-=======
     url = +"#{Discourse.base_uri}/c"
     url << "/#{parent_category.slug}" if parent_category_id
     url << "/#{old_slug}"
->>>>>>> c10941bb
 
     if Permalink.where(url: url).exists?
       Permalink.where(url: url).update_all(category_id: id)
@@ -702,11 +678,7 @@
 #  default_top_period                :string(20)       default("all")
 #  mailinglist_mirror                :boolean          default(FALSE), not null
 #  suppress_from_latest              :boolean          default(FALSE)
-<<<<<<< HEAD
-#  minimum_required_tags             :integer          default(0)
-=======
 #  minimum_required_tags             :integer          default(0), not null
->>>>>>> c10941bb
 #  navigate_to_first_post_after_read :boolean          default(FALSE), not null
 #
 # Indexes
