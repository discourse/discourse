require_dependency 'topic_subtype'

class Report
  # Change this line each time report format change
  # and you want to ensure cache is reset
  SCHEMA_VERSION = 3

  attr_accessor :type, :data, :total, :prev30Days, :start_date,
                :end_date, :category_id, :group_id, :filter,
                :labels, :async, :prev_period, :facets, :limit, :processing, :average, :percent,
                :higher_is_better, :icon, :modes, :category_filtering,
                :group_filtering, :prev_data, :prev_start_date, :prev_end_date,
                :dates_filtering, :error, :primary_color, :secondary_color, :filter_options

  def self.default_days
    30
  end

  def initialize(type)
    @type = type
    @start_date ||= Report.default_days.days.ago.utc.beginning_of_day
    @end_date ||= Time.now.utc.end_of_day
    @prev_end_date = @start_date
    @average = false
    @percent = false
    @higher_is_better = true
    @category_filtering = false
    @group_filtering = false
    @modes = [:table, :chart]
    @prev_data = nil
    @dates_filtering = true
    @filter_options = nil
    @filter = nil

    tertiary = ColorScheme.hex_for_name('tertiary') || '0088cc'
    @primary_color = rgba_color(tertiary)
    @secondary_color = rgba_color(tertiary, 0.1)
  end

  def self.cache_key(report)
    (+"reports:") <<
    [
      report.type,
      report.category_id,
      report.start_date.to_date.strftime("%Y%m%d"),
      report.end_date.to_date.strftime("%Y%m%d"),
      report.group_id,
      report.filter,
      report.facets,
      report.limit,
      SCHEMA_VERSION,
    ].compact.map(&:to_s).join(':')
  end

  def self.clear_cache(type = nil)
    pattern = type ? "reports:#{type}:*" : "reports:*"

    Discourse.cache.keys(pattern).each do |key|
      Discourse.cache.redis.del(key)
    end
  end

  def self.wrap_slow_query(timeout = 20000)
    ActiveRecord::Base.connection.transaction do
      # Set a statement timeout so we can't tie up the server
      DB.exec "SET LOCAL statement_timeout = #{timeout}"
      yield
    end
  end

  def prev_start_date
    self.start_date - (self.end_date - self.start_date)
  end

  def prev_end_date
    self.start_date
  end

  def as_json(options = nil)
    description = I18n.t("reports.#{type}.description", default: "")
    {
      type: type,
      title: I18n.t("reports.#{type}.title", default: nil),
      xaxis: I18n.t("reports.#{type}.xaxis", default: nil),
      yaxis: I18n.t("reports.#{type}.yaxis", default: nil),
      description: description.presence ? description : nil,
      data: data,
      start_date: start_date&.iso8601,
      end_date: end_date&.iso8601,
      prev_data: self.prev_data,
      prev_start_date: prev_start_date&.iso8601,
      prev_end_date: prev_end_date&.iso8601,
      category_id: category_id,
      group_id: group_id,
      filter: self.filter,
      prev30Days: self.prev30Days,
      dates_filtering: self.dates_filtering,
      report_key: Report.cache_key(self),
      primary_color: self.primary_color,
      secondary_color: self.secondary_color,
      labels: labels || [
        {
          type: :date,
          property: :x,
          title: I18n.t("reports.default.labels.day")
        },
        {
          type: :number,
          property: :y,
          title: I18n.t("reports.default.labels.count")
        },
      ],
      processing: self.processing,
      average: self.average,
      percent: self.percent,
      higher_is_better: self.higher_is_better,
      category_filtering: self.category_filtering,
      group_filtering: self.group_filtering,
      filter_options: self.filter_options,
      modes: self.modes,
    }.tap do |json|
      json[:icon] = self.icon if self.icon
      json[:error] = self.error if self.error
      json[:total] = self.total if self.total
      json[:prev_period] = self.prev_period if self.prev_period
      json[:prev30Days] = self.prev30Days if self.prev30Days
      json[:limit] = self.limit if self.limit

      if type == 'page_view_crawler_reqs'
        json[:related_report] = Report.find('web_crawlers', start_date: start_date, end_date: end_date)&.as_json
      end
    end
  end

  def Report.add_report(name, &block)
    singleton_class.instance_eval { define_method("report_#{name}", &block) }
  end

  def self._get(type, opts = nil)
    opts ||= {}

    # Load the report
    report = Report.new(type)
    report.start_date = opts[:start_date] if opts[:start_date]
    report.end_date = opts[:end_date] if opts[:end_date]
    report.category_id = opts[:category_id] if opts[:category_id]
    report.group_id = opts[:group_id] if opts[:group_id]
    report.filter = opts[:filter] if opts[:filter]
    report.facets = opts[:facets] || [:total, :prev30Days]
    report.limit = opts[:limit] if opts[:limit]
    report.processing = false
    report.average = opts[:average] if opts[:average]
    report.percent = opts[:percent] if opts[:percent]
    report.higher_is_better = opts[:higher_is_better] if opts[:higher_is_better]
    report
  end

  def self.find_cached(type, opts = nil)
    report = _get(type, opts)
    Discourse.cache.read(cache_key(report))
  end

  def self.cache(report, duration)
    Discourse.cache.write(cache_key(report), report.as_json, force: true, expires_in: duration)
  end

  def self.find(type, opts = nil)
    begin
      report = _get(type, opts)
      report_method = :"report_#{type}"

      begin
        wrap_slow_query do
          if respond_to?(report_method)
            send(report_method, report)
          elsif type =~ /_reqs$/
            req_report(report, type.split(/_reqs$/)[0].to_sym)
          else
            return nil
          end
        end
      rescue ActiveRecord::QueryCanceled, PG::QueryCanceled => e
        report.error = :timeout
      end
    rescue Exception => e
      # ensures that if anything unexpected prevents us from
      # creating a report object we fail elegantly and log an error
      if !report
        Rails.logger.error("Couldn’t create report `#{type}`: <#{e.class} #{e.message}>")
        return nil
      end

      report.error = :exception

      # given reports can be added by plugins we don’t want dashboard failures
      # on report computation, however we do want to log which report is provoking
      # an error
      Rails.logger.error("Error while computing report `#{report.type}`: #{e.message}\n#{e.backtrace.join("\n")}")
    end

    report
  end

  def self.req_report(report, filter = nil)
    data =
      if filter == :page_view_total
        ApplicationRequest.where(req_type: [
          ApplicationRequest.req_types.reject { |k, v| k =~ /mobile/ }.map { |k, v| v if k =~ /page_view/ }.compact
        ].flatten)
      else
        ApplicationRequest.where(req_type: ApplicationRequest.req_types[filter])
      end

    if filter == :page_view_total
      report.icon = 'file'
    end

    report.data = []
    data.where('date >= ? AND date <= ?', report.start_date, report.end_date)
      .order(date: :asc)
      .group(:date)
      .sum(:count)
      .each do |date, count|
      report.data << { x: date, y: count }
    end

    report.total = data.sum(:count)

    report.prev30Days = data.where(
        'date >= ? AND date < ?',
        (report.start_date - 31.days), report.start_date
      ).sum(:count)
  end

  def self.report_visits(report)
    report.group_filtering = true
    report.icon = 'user'

    basic_report_about report, UserVisit, :by_day, report.start_date, report.end_date, report.group_id
    add_counts report, UserVisit, 'visited_at'

    report.prev30Days = UserVisit.where(mobile: true).where("visited_at >= ? and visited_at < ?", report.start_date - 30.days, report.start_date).count
  end

  def self.report_mobile_visits(report)
    basic_report_about report, UserVisit, :mobile_by_day, report.start_date, report.end_date
    report.total      = UserVisit.where(mobile: true).count
    report.prev30Days = UserVisit.where(mobile: true).where("visited_at >= ? and visited_at < ?", report.start_date - 30.days, report.start_date).count
  end

  def self.report_signups(report)
    report.group_filtering = true

    report.icon = 'user-plus'

    if report.group_id
      basic_report_about report, User.real, :count_by_signup_date, report.start_date, report.end_date, report.group_id
      add_counts report, User.real, 'users.created_at'
    else
      report_about report, User.real, :count_by_signup_date
    end

    # add_prev_data report, User.real, :count_by_signup_date, report.prev_start_date, report.prev_end_date
  end

  def self.report_new_contributors(report)
    report.data = []

    data = User.real.count_by_first_post(report.start_date, report.end_date)

    if report.facets.include?(:prev30Days)
      prev30DaysData = User.real.count_by_first_post(report.start_date - 30.days, report.start_date)
      report.prev30Days = prev30DaysData.sum { |k, v| v }
    end

    if report.facets.include?(:total)
      report.total = User.real.count_by_first_post
    end

    if report.facets.include?(:prev_period)
      prev_period_data = User.real.count_by_first_post(report.prev_start_date, report.prev_end_date)
      report.prev_period = prev_period_data.sum { |k, v| v }
      # report.prev_data = prev_period_data.map { |k, v| { x: k, y: v } }
    end

    data.each do |key, value|
      report.data << { x: key, y: value }
    end
  end

  def self.report_daily_engaged_users(report)
    report.average = true

    report.data = []

    data = UserAction.count_daily_engaged_users(report.start_date, report.end_date)

    if report.facets.include?(:prev30Days)
      prev30DaysData = UserAction.count_daily_engaged_users(report.start_date - 30.days, report.start_date)
      report.prev30Days = prev30DaysData.sum { |k, v| v }
    end

    if report.facets.include?(:total)
      report.total = UserAction.count_daily_engaged_users
    end

    if report.facets.include?(:prev_period)
      prev_data = UserAction.count_daily_engaged_users(report.prev_start_date, report.prev_end_date)

      prev = prev_data.sum { |k, v| v }
      if prev > 0
        prev = prev / ((report.end_date - report.start_date) / 1.day)
      end
      report.prev_period = prev
    end

    data.each do |key, value|
      report.data << { x: key, y: value }
    end
  end

  def self.report_dau_by_mau(report)
    report.labels = [
      {
        type: :date,
        property: :x,
        title: I18n.t("reports.default.labels.day")
      },
      {
        type: :percent,
        property: :y,
        title: I18n.t("reports.default.labels.percent")
      },
    ]

    report.average = true
    report.percent = true

    data_points = UserVisit.count_by_active_users(report.start_date, report.end_date)

    report.data = []

    compute_dau_by_mau = Proc.new { |data_point|
      if data_point["mau"] == 0
        0
      else
        ((data_point["dau"].to_f / data_point["mau"].to_f) * 100).ceil(2)
      end
    }

    dau_avg = Proc.new { |start_date, end_date|
      data_points = UserVisit.count_by_active_users(start_date, end_date)
      if !data_points.empty?
        sum = data_points.sum { |data_point| compute_dau_by_mau.call(data_point) }
        (sum.to_f / data_points.count.to_f).ceil(2)
      end
    }

    data_points.each do |data_point|
      report.data << { x: data_point["date"], y: compute_dau_by_mau.call(data_point) }
    end

    if report.facets.include?(:prev_period)
      report.prev_period = dau_avg.call(report.prev_start_date, report.prev_end_date)
    end

    if report.facets.include?(:prev30Days)
      report.prev30Days = dau_avg.call(report.start_date - 30.days, report.start_date)
    end
  end

  def self.report_profile_views(report)
    report.group_filtering = true
    start_date = report.start_date
    end_date = report.end_date
    basic_report_about report, UserProfileView, :profile_views_by_day, start_date, end_date, report.group_id

    report.total = UserProfile.sum(:views)
    report.prev30Days = UserProfileView.where("viewed_at >= ? AND viewed_at < ?", start_date - 30.days, start_date + 1).count
  end

  def self.report_topics(report)
    report.category_filtering = true
    basic_report_about report, Topic, :listable_count_per_day, report.start_date, report.end_date, report.category_id
    countable = Topic.listable_topics
    countable = countable.in_category_and_subcategories(report.category_id) if report.category_id
    add_counts report, countable, 'topics.created_at'
  end

  def self.report_posts(report)
    report.modes = [:table, :chart]
    report.category_filtering = true
    basic_report_about report, Post, :public_posts_count_per_day, report.start_date, report.end_date, report.category_id
    countable = Post.public_posts.where(post_type: Post.types[:regular])
    if report.category_id
      countable = countable.joins(:topic).merge(Topic.in_category_and_subcategories(report.category_id))
    end
    add_counts report, countable, 'posts.created_at'
  end

  def self.report_time_to_first_response(report)
    report.category_filtering = true
    report.icon = 'reply'
    report.higher_is_better = false
    report.data = []
    Topic.time_to_first_response_per_day(report.start_date, report.end_date, category_id: report.category_id).each do |r|
      report.data << { x: r["date"], y: r["hours"].to_f.round(2) }
    end
    report.total = Topic.time_to_first_response_total(category_id: report.category_id)
    report.prev30Days = Topic.time_to_first_response_total(start_date: report.start_date - 30.days, end_date: report.start_date, category_id: report.category_id)
  end

  def self.report_topics_with_no_response(report)
    report.category_filtering = true
    report.data = []
    Topic.with_no_response_per_day(report.start_date, report.end_date, report.category_id).each do |r|
      report.data << { x: r["date"], y: r["count"].to_i }
    end
    report.total = Topic.with_no_response_total(category_id: report.category_id)
    report.prev30Days = Topic.with_no_response_total(start_date: report.start_date - 30.days, end_date: report.start_date, category_id: report.category_id)
  end

  def self.report_emails(report)
    report_about report, EmailLog
  end

  def self.report_about(report, subject_class, report_method = :count_per_day)
    basic_report_about report, subject_class, report_method, report.start_date, report.end_date
    add_counts report, subject_class
  end

  def self.basic_report_about(report, subject_class, report_method, *args)
    report.data = []

    subject_class.send(report_method, *args).each do |date, count|
      report.data << { x: date, y: count }
    end
  end

  def self.add_prev_data(report, subject_class, report_method, *args)
    if report.modes.include?(:chart) && report.facets.include?(:prev_period)
      prev_data = subject_class.send(report_method, *args)
      report.prev_data = prev_data.map { |k, v| { x: k, y: v } }
    end
  end

  def self.add_counts(report, subject_class, query_column = 'created_at')
    if report.facets.include?(:prev_period)
      prev_data = subject_class
        .where("#{query_column} >= ? and #{query_column} < ?",
          report.prev_start_date,
          report.prev_end_date)

      report.prev_period = prev_data.count
    end

    if report.facets.include?(:total)
      report.total      = subject_class.count
    end

    if report.facets.include?(:prev30Days)
      report.prev30Days = subject_class
        .where("#{query_column} >= ? and #{query_column} < ?",
          report.start_date - 30.days,
          report.start_date).count
    end
  end

  def self.report_users_by_trust_level(report)
    report.data = []

    report.modes = [:table]

    report.dates_filtering = false

    report.labels = [
      {
        property: :key,
        title: I18n.t("reports.users_by_trust_level.labels.level")
      },
      {
        property: :y,
        type: :number,
        title: I18n.t("reports.default.labels.count")
      }
    ]

    User.real.group('trust_level').count.sort.each do |level, count|
      key = TrustLevel.levels[level.to_i]
      url = Proc.new { |k| "/admin/users/list/#{k}" }
      report.data << { url: url.call(key), key: key, x: level.to_i, y: count }
    end
  end

  # Post action counts:
  def self.report_flags(report)
    report.category_filtering = true
    report.icon = 'flag'
    report.higher_is_better = false

    basic_report_about report, PostAction, :flag_count_by_date, report.start_date, report.end_date, report.category_id
    countable = PostAction.where(post_action_type_id: PostActionType.flag_types_without_custom.values)
    countable = countable.joins(post: :topic).merge(Topic.in_category_and_subcategories(report.category_id)) if report.category_id
    add_counts report, countable, 'post_actions.created_at'
  end

  def self.report_likes(report)
    report.category_filtering = true
    report.icon = 'heart'
    post_action_report report, PostActionType.types[:like]
  end

  def self.report_bookmarks(report)
    report.category_filtering = true
    report.icon = 'bookmark'
    post_action_report report, PostActionType.types[:bookmark]
  end

  def self.post_action_report(report, post_action_type)
    report.data = []
    PostAction.count_per_day_for_type(post_action_type, category_id: report.category_id, start_date: report.start_date, end_date: report.end_date).each do |date, count|
      report.data << { x: date, y: count }
    end
    countable = PostAction.unscoped.where(post_action_type_id: post_action_type)
    countable = countable.joins(post: :topic).merge(Topic.in_category_and_subcategories(report.category_id)) if report.category_id
    add_counts report, countable, 'post_actions.created_at'
  end

  def self.private_messages_report(report, topic_subtype)
    report.icon = 'envelope'
    subject = Topic.where('topics.user_id > 0')
    basic_report_about report, subject, :private_message_topics_count_per_day, report.start_date, report.end_date, topic_subtype
    subject = Topic.private_messages.where('topics.user_id > 0').with_subtype(topic_subtype)
    add_counts report, subject, 'topics.created_at'
  end

  def self.report_user_to_user_private_messages(report)
    report.icon = 'envelope'
    private_messages_report report, TopicSubtype.user_to_user
  end

  def self.report_user_to_user_private_messages_with_replies(report)
    report.icon = 'envelope'
    topic_subtype = TopicSubtype.user_to_user
    subject = Post.where('posts.user_id > 0')
    basic_report_about report, subject, :private_messages_count_per_day, report.start_date, report.end_date, topic_subtype
    subject = Post.private_posts.where('posts.user_id > 0').with_topic_subtype(topic_subtype)
    add_counts report, subject, 'posts.created_at'
  end

  def self.report_system_private_messages(report)
    report.icon = 'envelope'
    private_messages_report report, TopicSubtype.system_message
  end

  def self.report_moderator_warning_private_messages(report)
    report.icon = 'envelope'
    private_messages_report report, TopicSubtype.moderator_warning
  end

  def self.report_notify_moderators_private_messages(report)
    report.icon = 'envelope'
    private_messages_report report, TopicSubtype.notify_moderators
  end

  def self.report_notify_user_private_messages(report)
    report.icon = 'envelope'
    private_messages_report report, TopicSubtype.notify_user
  end

  def self.report_web_crawlers(report)
    report.labels = [
      {
        type: :string,
        property: :user_agent,
        title: I18n.t("reports.web_crawlers.labels.user_agent")
      },
      {
        property: :count,
        type: :number,
        title: I18n.t("reports.web_crawlers.labels.page_views")
      }
    ]
    report.modes = [:table]
    report.data = WebCrawlerRequest.where('date >= ? and date <= ?', report.start_date, report.end_date)
      .limit(200)
      .order('sum_count DESC')
      .group(:user_agent).sum(:count)
      .map { |ua, count| { user_agent: ua, count: count } }
  end

  def self.report_users_by_type(report)
    report.data = []

    report.modes = [:table]

    report.dates_filtering = false

    report.labels = [
      {
        property: :x,
        title: I18n.t("reports.users_by_type.labels.type")
      },
      {
        property: :y,
        type: :number,
        title: I18n.t("reports.default.labels.count")
      }
    ]

    label = Proc.new { |x| I18n.t("reports.users_by_type.xaxis_labels.#{x}") }
    url = Proc.new { |key| "/admin/users/list/#{key}" }

    admins = User.real.admins.count
    report.data << { url: url.call("admins"), icon: "shield", key: "admins", x: label.call("admin"), y: admins } if admins > 0

    moderators = User.real.moderators.count
    report.data << { url: url.call("moderators"), icon: "shield", key: "moderators", x: label.call("moderator"), y: moderators } if moderators > 0

    suspended = User.real.suspended.count
    report.data << { url: url.call("suspended"), icon: "ban", key: "suspended", x: label.call("suspended"), y: suspended } if suspended > 0

    silenced = User.real.silenced.count
    report.data << { url: url.call("silenced"), icon: "ban", key: "silenced", x: label.call("silenced"), y: silenced } if silenced > 0
  end

  def self.report_top_referred_topics(report)
    report.category_filtering = true
    report.modes = [:table]

    report.labels = [
      {
        type: :topic,
        properties: {
          title: :topic_title,
          id: :topic_id
        },
        title: I18n.t("reports.top_referred_topics.labels.topic")
      },
      {
        property: :num_clicks,
        type: :number,
        title: I18n.t("reports.top_referred_topics.labels.num_clicks")
      }
    ]

    options = {
      end_date: report.end_date,
      start_date: report.start_date,
      limit: report.limit || 8,
      category_id: report.category_id
    }
    result = nil
    result = IncomingLinksReport.find(:top_referred_topics, options)
    report.data = result.data
  end

  def self.report_top_traffic_sources(report)
    report.category_filtering = true
    report.modes = [:table]

    report.labels = [
      {
        property: :domain,
        title: I18n.t("reports.top_traffic_sources.labels.domain")
      },
      {
        property: :num_clicks,
        type: :number,
        title: I18n.t("reports.top_traffic_sources.labels.num_clicks")
      },
      {
        property: :num_topics,
        type: :number,
        title: I18n.t("reports.top_traffic_sources.labels.num_topics")
      }
    ]

    options = {
      end_date: report.end_date,
      start_date: report.start_date,
      limit: report.limit || 8,
      category_id: report.category_id
    }

    result = IncomingLinksReport.find(:top_traffic_sources, options)
    report.data = result.data
  end

  def self.report_top_referrers(report)
    report.modes = [:table]

    report.labels = [
      {
        type: :user,
        properties: {
          username: :username,
          id: :user_id,
          avatar: :user_avatar_template,
        },
        title: I18n.t("reports.top_referrers.labels.user")
      },
      {
        property: :num_clicks,
        type: :number,
        title: I18n.t("reports.top_referrers.labels.num_clicks")
      },
      {
        property: :num_topics,
        type: :number,
        title: I18n.t("reports.top_referrers.labels.num_topics")
      }
    ]

    options = {
      end_date: report.end_date,
      start_date: report.start_date,
      limit: report.limit || 8
    }

    result = IncomingLinksReport.find(:top_referrers, options)
    report.data = result.data
  end

  def self.report_trending_search(report)
    report.labels = [
      {
        property: :term,
        type: :text,
        title: I18n.t("reports.trending_search.labels.term")
      },
      {
        property: :searches,
        type: :number,
        title: I18n.t("reports.trending_search.labels.searches")
      },
      {
        type: :percent,
        property: :ctr,
        title: I18n.t("reports.trending_search.labels.click_through")
      }
    ]

    report.data = []

    report.modes = [:table]

    trends = SearchLog.trending_from(report.start_date,
      end_date: report.end_date,
      limit: report.limit
    )

    trends.each do |trend|
      report.data << {
        term: trend.term,
        searches: trend.searches,
        ctr: trend.ctr
      }
    end
  end

  def self.report_moderators_activity(report)
    report.labels = [
      {
        type: :user,
        properties: {
          username: :username,
          id: :user_id,
          avatar: :user_avatar_template,
        },
        title: I18n.t("reports.moderators_activity.labels.moderator"),
      },
      {
        property: :flag_count,
        type: :number,
        title: I18n.t("reports.moderators_activity.labels.flag_count")
      },
      {
        type: :seconds,
        property: :time_read,
        title: I18n.t("reports.moderators_activity.labels.time_read")
      },
      {
        property: :topic_count,
        type: :number,
        title: I18n.t("reports.moderators_activity.labels.topic_count")
      },
      {
        property: :pm_count,
        type: :number,
        title: I18n.t("reports.moderators_activity.labels.pm_count")
      },
      {
        property: :post_count,
        type: :number,
        title: I18n.t("reports.moderators_activity.labels.post_count")
      },
      {
        property: :revision_count,
        type: :number,
        title: I18n.t("reports.moderators_activity.labels.revision_count")
      }
    ]

    report.modes = [:table]
    report.data = []

    query = <<~SQL
    WITH mods AS (
    SELECT
    id AS user_id,
    username_lower AS username,
    uploaded_avatar_id
    FROM users u
    WHERE u.moderator = 'true'
    AND u.id > 0
    ),
    time_read AS (
    SELECT SUM(uv.time_read) AS time_read,
    uv.user_id
    FROM mods m
    JOIN user_visits uv
    ON m.user_id = uv.user_id
    WHERE uv.visited_at >= '#{report.start_date}'
    AND uv.visited_at <= '#{report.end_date}'
    GROUP BY uv.user_id
    ),
    flag_count AS (
        WITH period_actions AS (
        SELECT agreed_by_id,
        disagreed_by_id
        FROM post_actions
        WHERE post_action_type_id IN (#{PostActionType.flag_types_without_custom.values.join(',')})
        AND created_at >= '#{report.start_date}'
        AND created_at <= '#{report.end_date}'
        ),
        agreed_flags AS (
        SELECT pa.agreed_by_id AS user_id,
        COUNT(*) AS flag_count
        FROM mods m
        JOIN period_actions pa
        ON pa.agreed_by_id = m.user_id
        GROUP BY agreed_by_id
        ),
        disagreed_flags AS (
        SELECT pa.disagreed_by_id AS user_id,
        COUNT(*) AS flag_count
        FROM mods m
        JOIN period_actions pa
        ON pa.disagreed_by_id = m.user_id
        GROUP BY disagreed_by_id
        )
    SELECT
    COALESCE(af.user_id, df.user_id) AS user_id,
    COALESCE(af.flag_count, 0) + COALESCE(df.flag_count, 0) AS flag_count
    FROM agreed_flags af
    FULL OUTER JOIN disagreed_flags df
    ON df.user_id = af.user_id
    ),
    revision_count AS (
    SELECT pr.user_id,
    COUNT(*) AS revision_count
    FROM mods m
    JOIN post_revisions pr
    ON pr.user_id = m.user_id
    JOIN posts p
    ON p.id = pr.post_id
    WHERE pr.created_at >= '#{report.start_date}'
    AND pr.created_at <= '#{report.end_date}'
    AND p.user_id <> pr.user_id
    GROUP BY pr.user_id
    ),
    topic_count AS (
    SELECT t.user_id,
    COUNT(*) AS topic_count
    FROM mods m
    JOIN topics t
    ON t.user_id = m.user_id
    WHERE t.archetype = 'regular'
    AND t.created_at >= '#{report.start_date}'
    AND t.created_at <= '#{report.end_date}'
    GROUP BY t.user_id
    ),
    post_count AS (
    SELECT p.user_id,
    COUNT(*) AS post_count
    FROM mods m
    JOIN posts p
    ON p.user_id = m.user_id
    JOIN topics t
    ON t.id = p.topic_id
    WHERE t.archetype = 'regular'
    AND p.created_at >= '#{report.start_date}'
    AND p.created_at <= '#{report.end_date}'
    GROUP BY p.user_id
    ),
    pm_count AS (
    SELECT p.user_id,
    COUNT(*) AS pm_count
    FROM mods m
    JOIN posts p
    ON p.user_id = m.user_id
    JOIN topics t
    ON t.id = p.topic_id
    WHERE t.archetype = 'private_message'
    AND p.created_at >= '#{report.start_date}'
    AND p.created_at <= '#{report.end_date}'
    GROUP BY p.user_id
    )

    SELECT
    m.user_id,
    m.username,
    m.uploaded_avatar_id,
    tr.time_read,
    fc.flag_count,
    rc.revision_count,
    tc.topic_count,
    pc.post_count,
    pmc.pm_count
    FROM mods m
    LEFT JOIN time_read tr ON tr.user_id = m.user_id
    LEFT JOIN flag_count fc ON fc.user_id = m.user_id
    LEFT JOIN revision_count rc ON rc.user_id = m.user_id
    LEFT JOIN topic_count tc ON tc.user_id = m.user_id
    LEFT JOIN post_count pc ON pc.user_id = m.user_id
    LEFT JOIN pm_count pmc ON pmc.user_id = m.user_id
    ORDER BY m.username
    SQL

    DB.query(query).each do |row|
      mod = {}
      mod[:username] = row.username
      mod[:user_id] = row.user_id
      mod[:user_avatar_template] = User.avatar_template(row.username, row.uploaded_avatar_id)
      mod[:time_read] = row.time_read
      mod[:flag_count] = row.flag_count
      mod[:revision_count] = row.revision_count
      mod[:topic_count] = row.topic_count
      mod[:post_count] = row.post_count
      mod[:pm_count] = row.pm_count
      report.data << mod
    end
  end

  def self.report_flags_status(report)
    report.modes = [:table]

    report.labels = [
      {
        type: :post,
        properties: {
          topic_id: :topic_id,
          number: :post_number,
          truncated_raw: :post_type
        },
        title: I18n.t("reports.flags_status.labels.flag")
      },
      {
        type: :user,
        properties: {
          username: :staff_username,
          id: :staff_id,
          avatar: :staff_avatar_template
        },
        title: I18n.t("reports.flags_status.labels.assigned")
      },
      {
        type: :user,
        properties: {
          username: :poster_username,
          id: :poster_id,
          avatar: :poster_avatar_template
        },
        title: I18n.t("reports.flags_status.labels.poster")
      },
      {
        type: :user,
        properties: {
          username: :flagger_username,
          id: :flagger_id,
          avatar: :flagger_avatar_template
          },
        title: I18n.t("reports.flags_status.labels.flagger")
      },
      {
        type: :seconds,
        property: :response_time,
        title: I18n.t("reports.flags_status.labels.time_to_resolution")
      }
    ]

    report.data = []

    flag_types = PostActionType.flag_types

    sql = <<~SQL
    WITH period_actions AS (
    SELECT id,
    post_action_type_id,
    created_at,
    agreed_at,
    disagreed_at,
    deferred_at,
    agreed_by_id,
    disagreed_by_id,
    deferred_by_id,
    post_id,
    user_id,
    COALESCE(disagreed_at, agreed_at, deferred_at) AS responded_at
    FROM post_actions
    WHERE post_action_type_id IN (#{flag_types.values.join(',')})
      AND created_at >= '#{report.start_date}'
      AND created_at <= '#{report.end_date}'
    ORDER BY created_at DESC
    ),
    poster_data AS (
    SELECT pa.id,
    p.user_id AS poster_id,
    p.topic_id as topic_id,
    p.post_number as post_number,
    u.username_lower AS poster_username,
    u.uploaded_avatar_id AS poster_avatar_id
    FROM period_actions pa
    JOIN posts p
    ON p.id = pa.post_id
    JOIN users u
    ON u.id = p.user_id
    ),
    flagger_data AS (
    SELECT pa.id,
    u.id AS flagger_id,
    u.username_lower AS flagger_username,
    u.uploaded_avatar_id AS flagger_avatar_id
    FROM period_actions pa
    JOIN users u
    ON u.id = pa.user_id
    ),
    staff_data AS (
    SELECT pa.id,
    u.id AS staff_id,
    u.username_lower AS staff_username,
    u.uploaded_avatar_id AS staff_avatar_id
    FROM period_actions pa
    JOIN users u
    ON u.id = COALESCE(pa.agreed_by_id, pa.disagreed_by_id, pa.deferred_by_id)
    )
    SELECT
    sd.staff_username,
    sd.staff_id,
    sd.staff_avatar_id,
    pd.poster_username,
    pd.poster_id,
    pd.poster_avatar_id,
    pd.post_number,
    pd.topic_id,
    fd.flagger_username,
    fd.flagger_id,
    fd.flagger_avatar_id,
    pa.post_action_type_id,
    pa.created_at,
    pa.agreed_at,
    pa.disagreed_at,
    pa.deferred_at,
    pa.agreed_by_id,
    pa.disagreed_by_id,
    pa.deferred_by_id,
    COALESCE(pa.disagreed_at, pa.agreed_at, pa.deferred_at) AS responded_at
    FROM period_actions pa
    FULL OUTER JOIN staff_data sd
    ON sd.id = pa.id
    FULL OUTER JOIN flagger_data fd
    ON fd.id = pa.id
    FULL OUTER JOIN poster_data pd
    ON pd.id = pa.id
    SQL

    DB.query(sql).each do |row|
      data = {}

      data[:post_type] = flag_types.key(row.post_action_type_id).to_s
      data[:post_number] = row.post_number
      data[:topic_id] = row.topic_id

      if row.staff_id
        data[:staff_username] = row.staff_username
        data[:staff_id] = row.staff_id
        data[:staff_avatar_template] = User.avatar_template(row.staff_username, row.staff_avatar_id)
      end

      if row.poster_id
        data[:poster_username] = row.poster_username
        data[:poster_id] = row.poster_id
        data[:poster_avatar_template] = User.avatar_template(row.poster_username, row.poster_avatar_id)
      end

      if row.flagger_id
        data[:flagger_id] = row.flagger_id
        data[:flagger_username] = row.flagger_username
        data[:flagger_avatar_template] = User.avatar_template(row.flagger_username, row.flagger_avatar_id)
      end

      if row.agreed_by_id
        data[:resolution] = I18n.t("reports.flags_status.values.agreed")
      elsif row.disagreed_by_id
        data[:resolution] = I18n.t("reports.flags_status.values.disagreed")
      elsif row.deferred_by_id
        data[:resolution] = I18n.t("reports.flags_status.values.deferred")
      else
        data[:resolution] = I18n.t("reports.flags_status.values.no_action")
      end
      data[:response_time] = row.responded_at ? row.responded_at - row.created_at : nil
      report.data << data
    end
  end

  def self.report_post_edits(report)
    report.category_filtering = true
    report.modes = [:table]

    report.labels = [
      {
        type: :post,
        properties: {
          topic_id: :topic_id,
          number: :post_number,
          truncated_raw: :post_raw
        },
        title: I18n.t("reports.post_edits.labels.post")
      },
      {
        type: :user,
        properties: {
          username: :editor_username,
          id: :editor_id,
          avatar: :editor_avatar_template,
        },
        title: I18n.t("reports.post_edits.labels.editor")
      },
      {
        type: :user,
        properties: {
          username: :author_username,
          id: :author_id,
          avatar: :author_avatar_template,
        },
        title: I18n.t("reports.post_edits.labels.author")
      },
      {
        type: :text,
        property: :edit_reason,
        title: I18n.t("reports.post_edits.labels.edit_reason")
      },
    ]

    report.data = []

    sql = <<~SQL
    WITH period_revisions AS (
    SELECT pr.user_id AS editor_id,
    pr.number AS revision_version,
    pr.created_at,
    pr.post_id,
    u.username AS editor_username,
    u.uploaded_avatar_id as editor_avatar_id
    FROM post_revisions pr
    JOIN users u
    ON u.id = pr.user_id
    WHERE u.id > 0
    AND pr.created_at >= '#{report.start_date}'
    AND pr.created_at <= '#{report.end_date}'
    ORDER BY pr.created_at DESC
    LIMIT 20
    )
    SELECT pr.editor_id,
    pr.editor_username,
    pr.editor_avatar_id,
    p.user_id AS author_id,
    u.username AS author_username,
    u.uploaded_avatar_id AS author_avatar_id,
    pr.revision_version,
    p.version AS post_version,
    pr.post_id,
    left(p.raw, 40) AS post_raw,
    p.topic_id,
    p.post_number,
    p.edit_reason,
    pr.created_at
    FROM period_revisions pr
    JOIN posts p
    ON p.id = pr.post_id
    JOIN users u
    ON u.id = p.user_id
    SQL

    if report.category_id
      sql += <<~SQL
      JOIN topics t
      ON t.id = p.topic_id
      WHERE t.category_id = ? OR t.category_id IN (SELECT id FROM categories WHERE categories.parent_category_id = ?)
      SQL
    end
    result = report.category_id ? DB.query(sql, report.category_id, report.category_id) : DB.query(sql)

    result.each do |r|
      revision = {}
      revision[:editor_id] = r.editor_id
      revision[:editor_username] = r.editor_username
      revision[:editor_avatar_template] = User.avatar_template(r.editor_username, r.editor_avatar_id)
      revision[:author_id] = r.author_id
      revision[:author_username] = r.author_username
      revision[:author_avatar_template] = User.avatar_template(r.author_username, r.author_avatar_id)
      revision[:edit_reason] = r.revision_version == r.post_version ? r.edit_reason : nil
      revision[:created_at] = r.created_at
      revision[:post_raw] = r.post_raw
      revision[:topic_id] = r.topic_id
      revision[:post_number] = r.post_number

      report.data << revision
    end
  end

  def self.report_user_flagging_ratio(report)
    report.data = []

    report.modes = [:table]

    report.dates_filtering = false

    report.labels = [
      {
        type: :user,
        properties: {
          username: :username,
          id: :user_id,
          avatar: :avatar_template,
        },
        title: I18n.t("reports.user_flagging_ratio.labels.user")
      },
      {
        type: :number,
        property: :disagreed_flags,
        title: I18n.t("reports.user_flagging_ratio.labels.disagreed_flags")
      },
      {
        type: :number,
        property: :agreed_flags,
        title: I18n.t("reports.user_flagging_ratio.labels.agreed_flags")
      },
      {
        type: :number,
        property: :ignored_flags,
        title: I18n.t("reports.user_flagging_ratio.labels.ignored_flags")
      },
      {
        type: :number,
        property: :score,
        title: I18n.t("reports.user_flagging_ratio.labels.score")
      },
    ]

    sql = <<~SQL
      SELECT u.id,
             u.username,
             u.uploaded_avatar_id as avatar_id,
             CASE WHEN u.silenced_till IS NOT NULL THEN 't' ELSE 'f' END as silenced,
             us.flags_disagreed AS disagreed_flags,
             us.flags_agreed AS agreed_flags,
             us.flags_ignored AS ignored_flags,
             ROUND((1-(us.flags_agreed::numeric / us.flags_disagreed::numeric)) *
                   (us.flags_disagreed - us.flags_agreed)) AS score
      FROM users AS u
        INNER JOIN user_stats AS us ON us.user_id = u.id
      WHERE u.id <> -1
        AND flags_disagreed > flags_agreed
      ORDER BY score DESC
      LIMIT 100
      SQL

    DB.query(sql).each do |row|
      flagger = {}
      flagger[:user_id] = row.id
      flagger[:username] = row.username
      flagger[:avatar_template] = User.avatar_template(row.username, row.avatar_id)
      flagger[:disagreed_flags] = row.disagreed_flags
      flagger[:ignored_flags] = row.ignored_flags
      flagger[:agreed_flags] = row.agreed_flags
      flagger[:score] = row.score

      report.data << flagger
    end
  end

  def self.report_staff_logins(report)
    report.modes = [:table]

    report.data = []

    report.labels = [
      {
        type: :user,
        properties: {
          username: :username,
          id: :user_id,
          avatar: :avatar_template,
        },
        title: I18n.t("reports.staff_logins.labels.user")
      },
      {
        property: :location,
        title: I18n.t("reports.staff_logins.labels.location")
      },
      {
        property: :created_at,
        type: :precise_date,
        title: I18n.t("reports.staff_logins.labels.login_at")
      }
    ]

    sql = <<~SQL
      SELECT
        t1.created_at created_at,
        t1.client_ip client_ip,
        u.username username,
        u.uploaded_avatar_id uploaded_avatar_id,
        u.id user_id
      FROM (
        SELECT DISTINCT ON (t.client_ip, t.user_id) t.client_ip, t.user_id, t.created_at
        FROM user_auth_token_logs t
        WHERE t.user_id IN (#{User.admins.pluck(:id).join(',')})
          AND t.created_at >= :start_date
          AND t.created_at <= :end_date
        ORDER BY t.client_ip, t.user_id, t.created_at DESC
        LIMIT #{report.limit || 20}
      ) t1
      JOIN users u ON u.id = t1.user_id
      ORDER BY created_at DESC
    SQL

    DB.query(sql, start_date: report.start_date, end_date: report.end_date).each do |row|
      data = {}
      data[:avatar_template] = User.avatar_template(row.username, row.uploaded_avatar_id)
      data[:user_id] = row.user_id
      data[:username] = row.username
      data[:location] = DiscourseIpInfo.get(row.client_ip)[:location]
      data[:created_at] = row.created_at

      report.data << data
    end
  end

  def self.report_suspicious_logins(report)
    report.modes = [:table]

    report.labels = [
      {
        type: :user,
        properties: {
          username: :username,
          id: :user_id,
          avatar: :avatar_template,
        },
        title: I18n.t("reports.suspicious_logins.labels.user")
      },
      {
        property: :client_ip,
        title: I18n.t("reports.suspicious_logins.labels.client_ip")
      },
      {
        property: :location,
        title: I18n.t("reports.suspicious_logins.labels.location")
      },
      {
        property: :browser,
        title: I18n.t("reports.suspicious_logins.labels.browser")
      },
      {
        property: :device,
        title: I18n.t("reports.suspicious_logins.labels.device")
      },
      {
        property: :os,
        title: I18n.t("reports.suspicious_logins.labels.os")
      },
      {
        type: :date,
        property: :login_time,
        title: I18n.t("reports.suspicious_logins.labels.login_time")
      },
    ]

    report.data = []

    sql = <<~SQL
      SELECT u.id user_id, u.username, u.uploaded_avatar_id, t.client_ip, t.user_agent, t.created_at login_time
      FROM user_auth_token_logs t
      JOIN users u ON u.id = t.user_id
      WHERE t.action = 'suspicious'
        AND t.created_at >= :start_date
        AND t.created_at <= :end_date
    SQL

    DB.query(sql, start_date: report.start_date, end_date: report.end_date).each do |row|
      data = {}

      ipinfo = DiscourseIpInfo.get(row.client_ip)
      browser = BrowserDetection.browser(row.user_agent)
      device = BrowserDetection.device(row.user_agent)
      os = BrowserDetection.os(row.user_agent)

      data[:username] = row.username
      data[:user_id] = row.user_id
      data[:avatar_template] = User.avatar_template(row.username, row.uploaded_avatar_id)
      data[:client_ip] = row.client_ip.to_s
      data[:location] = ipinfo[:location]
      data[:browser] = I18n.t("user_auth_tokens.browser.#{browser}")
      data[:device] = I18n.t("user_auth_tokens.device.#{device}")
      data[:os] = I18n.t("user_auth_tokens.os.#{os}")
      data[:login_time] = row.login_time

      report.data << data
    end
  end

  def self.report_storage_stats(report)
    backup_stats = begin
      BackupRestore::BackupStore.create.stats
    rescue BackupRestore::BackupStore::StorageError
      nil
    end

    report.data = {
      backups: backup_stats,
      uploads: {
        used_bytes: DiskSpace.uploads_used_bytes,
        free_bytes: DiskSpace.uploads_free_bytes
      }
    }
  end

  def self.report_top_uploads(report)
<<<<<<< HEAD
    if report.filter.present?
      filters = report.filter.delete_prefix("[").delete_suffix("]").split("&").map do |param|
        param_pair = param.split("=")
        { id: param_pair[0], value: param_pair[1] }
      end

      extension_filter = filters.find { |pair| pair[:id] == "file-extension" }
      if extension_filter.present? && extension_filter[:value] != "any"
        extension_filter_sql =  "AND up.extension = '#{extension_filter[:value]}'"
      end
    end

    report.modes = [:table]
    report.filter_options = [
      {
        id: "file-extension",
        selected: extension_filter.present? ? extension_filter.fetch(:value, "any") : "any",
        choices: ["jpeg", "gif", "png"],
        allowAny: true
      }
    ]
=======
    report.modes = [:table]

>>>>>>> 9a8db274
    report.labels = [
      {
        type: :link,
        properties: [
          :file_url,
          :file_name,
        ],
        title: I18n.t("reports.top_uploads.labels.filename")
      },
      {
        type: :user,
        properties: {
          username: :author_username,
          id: :author_id,
          avatar: :author_avatar_template,
        },
        title: I18n.t("reports.top_uploads.labels.author")
      },
      {
        type: :text,
        property: :extension,
        title: I18n.t("reports.top_uploads.labels.extension")
      },
      {
        type: :bytes,
        property: :filesize,
        title: I18n.t("reports.top_uploads.labels.filesize")
      },
    ]

    report.data = []

    sql = <<~SQL
    SELECT
    u.id as user_id,
    u.username,
    u.uploaded_avatar_id,
    up.filesize,
    up.original_filename,
    up.extension,
    up.url
    FROM uploads up
    JOIN users u
    ON u.id = up.user_id
<<<<<<< HEAD
    WHERE up.created_at >= '#{report.start_date}' AND up.created_at <= '#{report.end_date}' #{extension_filter_sql}
=======
    WHERE up.created_at >= '#{report.start_date}' AND up.created_at <= '#{report.end_date}'
>>>>>>> 9a8db274
    ORDER BY up.filesize DESC
    LIMIT #{report.limit || 250}
    SQL

    DB.query(sql).each do |row|
      data = {}
      data[:author_id] = row.user_id
      data[:author_username] = row.username
      data[:author_avatar_template] = User.avatar_template(row.username, row.uploaded_avatar_id)
<<<<<<< HEAD
      data[:filesize_label] = row.filesize
=======
>>>>>>> 9a8db274
      data[:filesize] = row.filesize
      data[:extension] = row.extension
      data[:file_url] = Discourse.store.cdn_url(row.url)
      data[:file_name] = row.original_filename.truncate(25)

      report.data << data
    end
  end

  DiscourseEvent.on(:site_setting_saved) do |site_setting|
    if ["backup_location", "s3_backup_bucket"].include?(site_setting.name.to_s)
      clear_cache(:storage_stats)
    end
  end

  private

  def hex_to_rgbs(hex_color)
    hex_color = hex_color.gsub('#', '')
    rgbs = hex_color.scan(/../)
    rgbs
      .map! { |color| color.hex }
      .map! { |rgb| rgb.to_i }
  end

  def rgba_color(hex, opacity = 1)
    if hex.size == 3
      chars = hex.scan(/\w/)
      hex = chars.zip(chars).flatten.join
    end

    if hex.size < 3
      hex = hex.ljust(6, hex.last)
    end

    rgbs = hex_to_rgbs(hex)

    "rgba(#{rgbs.join(',')},#{opacity})"
  end
end<|MERGE_RESOLUTION|>--- conflicted
+++ resolved
@@ -1439,7 +1439,6 @@
   end
 
   def self.report_top_uploads(report)
-<<<<<<< HEAD
     if report.filter.present?
       filters = report.filter.delete_prefix("[").delete_suffix("]").split("&").map do |param|
         param_pair = param.split("=")
@@ -1461,10 +1460,6 @@
         allowAny: true
       }
     ]
-=======
-    report.modes = [:table]
-
->>>>>>> 9a8db274
     report.labels = [
       {
         type: :link,
@@ -1509,11 +1504,7 @@
     FROM uploads up
     JOIN users u
     ON u.id = up.user_id
-<<<<<<< HEAD
     WHERE up.created_at >= '#{report.start_date}' AND up.created_at <= '#{report.end_date}' #{extension_filter_sql}
-=======
-    WHERE up.created_at >= '#{report.start_date}' AND up.created_at <= '#{report.end_date}'
->>>>>>> 9a8db274
     ORDER BY up.filesize DESC
     LIMIT #{report.limit || 250}
     SQL
@@ -1523,10 +1514,7 @@
       data[:author_id] = row.user_id
       data[:author_username] = row.username
       data[:author_avatar_template] = User.avatar_template(row.username, row.uploaded_avatar_id)
-<<<<<<< HEAD
-      data[:filesize_label] = row.filesize
-=======
->>>>>>> 9a8db274
+
       data[:filesize] = row.filesize
       data[:extension] = row.extension
       data[:file_url] = Discourse.store.cdn_url(row.url)
