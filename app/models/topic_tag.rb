class TopicTag < ActiveRecord::Base
  belongs_to :topic
  belongs_to :tag

  after_create do
<<<<<<< HEAD
    if topic.archetype != Archetype.private_message
      tag.increment!(:topic_count)

      if topic.category_id
        if stat = CategoryTagStat.where(tag_id: tag_id, category_id: topic.category_id).first
          stat.increment!(:topic_count)
        else
          CategoryTagStat.create(tag_id: tag_id, category_id: topic.category_id, topic_count: 1)
        end
=======
    if topic&.category_id
      if stat = CategoryTagStat.where(tag_id: tag_id, category_id: topic.category_id).first
        stat.increment!(:topic_count)
      else
        CategoryTagStat.create(tag_id: tag_id, category_id: topic.category_id, topic_count: 1)
>>>>>>> 23f7c360
      end
    end
  end

  after_destroy do
<<<<<<< HEAD
    if topic.archetype != Archetype.private_message
      if topic.category_id && stat = CategoryTagStat.where(tag_id: tag_id, category: topic.category_id).first
=======
    if topic&.category_id
      if stat = CategoryTagStat.where(tag_id: tag_id, category: topic.category_id).first
>>>>>>> 23f7c360
        stat.topic_count == 1 ? stat.destroy : stat.decrement!(:topic_count)
      end

      tag.decrement!(:topic_count)
    end
  end
end

# == Schema Information
#
# Table name: topic_tags
#
#  id         :integer          not null, primary key
#  topic_id   :integer          not null
#  tag_id     :integer          not null
#  created_at :datetime         not null
#  updated_at :datetime         not null
#
# Indexes
#
#  index_topic_tags_on_topic_id_and_tag_id  (topic_id,tag_id) UNIQUE
#<|MERGE_RESOLUTION|>--- conflicted
+++ resolved
@@ -3,8 +3,7 @@
   belongs_to :tag
 
   after_create do
-<<<<<<< HEAD
-    if topic.archetype != Archetype.private_message
+    if topic && topic.archetype != Archetype.private_message
       tag.increment!(:topic_count)
 
       if topic.category_id
@@ -13,25 +12,13 @@
         else
           CategoryTagStat.create(tag_id: tag_id, category_id: topic.category_id, topic_count: 1)
         end
-=======
-    if topic&.category_id
-      if stat = CategoryTagStat.where(tag_id: tag_id, category_id: topic.category_id).first
-        stat.increment!(:topic_count)
-      else
-        CategoryTagStat.create(tag_id: tag_id, category_id: topic.category_id, topic_count: 1)
->>>>>>> 23f7c360
       end
     end
   end
 
   after_destroy do
-<<<<<<< HEAD
-    if topic.archetype != Archetype.private_message
+    if topic && topic.archetype != Archetype.private_message
       if topic.category_id && stat = CategoryTagStat.where(tag_id: tag_id, category: topic.category_id).first
-=======
-    if topic&.category_id
-      if stat = CategoryTagStat.where(tag_id: tag_id, category: topic.category_id).first
->>>>>>> 23f7c360
         stat.topic_count == 1 ? stat.destroy : stat.decrement!(:topic_count)
       end
 
