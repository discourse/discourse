--- conflicted
+++ resolved
@@ -78,15 +78,6 @@
                     u.id user_id,
                     SUM(CASE WHEN p.id IS NOT NULL AND t.id IS NOT NULL AND ua.action_type = :was_liked_type THEN 1 ELSE 0 END) likes_received,
                     SUM(CASE WHEN p.id IS NOT NULL AND t.id IS NOT NULL AND ua.action_type = :like_type THEN 1 ELSE 0 END) likes_given,
-<<<<<<< HEAD
-                    COALESCE((SELECT COUNT(topic_id) FROM topic_views AS v WHERE v.user_id = u.id AND v.viewed_at >= :since), 0) topics_entered,
-                    COALESCE((SELECT COUNT(id) FROM user_visits AS uv WHERE uv.user_id = u.id AND uv.visited_at >= :since), 0) days_visited,
-                    COALESCE((SELECT SUM(posts_read) FROM user_visits AS uv2 WHERE uv2.user_id = u.id AND uv2.visited_at >= :since), 0) posts_read,
-                    SUM(CASE WHEN t2.id IS NOT NULL AND ua.action_type = :new_topic_type THEN 1 ELSE 0 END) topic_count,
-                    SUM(CASE WHEN p.id IS NOT NULL AND t.id IS NOT NULL AND ua.action_type = :reply_type THEN 1 ELSE 0 END) post_count
-                  FROM users AS u
-                  LEFT OUTER JOIN user_actions AS ua ON ua.user_id = u.id AND COALESCE(ua.created_at, :since) >= :since
-=======
                     COALESCE((SELECT COUNT(topic_id) FROM topic_views AS v WHERE v.user_id = u.id AND v.viewed_at > :since), 0) topics_entered,
                     COALESCE((SELECT COUNT(id) FROM user_visits AS uv WHERE uv.user_id = u.id AND uv.visited_at > :since), 0) days_visited,
                     COALESCE((SELECT SUM(posts_read) FROM user_visits AS uv2 WHERE uv2.user_id = u.id AND uv2.visited_at > :since), 0) posts_read,
@@ -94,7 +85,6 @@
                     SUM(CASE WHEN p.id IS NOT NULL AND t.id IS NOT NULL AND ua.action_type = :reply_type THEN 1 ELSE 0 END) post_count
                   FROM users AS u
                   LEFT OUTER JOIN user_actions AS ua ON ua.user_id = u.id AND COALESCE(ua.created_at, :since) > :since
->>>>>>> c10941bb
                   LEFT OUTER JOIN posts AS p ON ua.target_post_id = p.id AND p.deleted_at IS NULL AND p.post_type = :regular_post_type AND NOT p.hidden
                   LEFT OUTER JOIN topics AS t ON p.topic_id = t.id AND t.archetype = 'regular' AND t.deleted_at IS NULL AND t.visible
                   LEFT OUTER JOIN topics AS t2 ON t2.id = ua.target_topic_id AND t2.archetype = 'regular' AND t2.deleted_at IS NULL AND t2.visible
