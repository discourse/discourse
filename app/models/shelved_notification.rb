# frozen_string_literal: true

class ShelvedNotification < ActiveRecord::Base
  self.ignored_columns = [
<<<<<<< HEAD
    :old_notification_id, # TODO: Remove when column is dropped. At this point, the migration to drop the column has not been writted.
=======
    :old_notification_id, # TODO: Remove once 20240829140226_drop_old_notification_id_columns has been promoted to pre-deploy
>>>>>>> 76e7f12a
  ]

  belongs_to :notification

  def process
    NotificationEmailer.process_notification(notification, no_delay: true)
  end
end

# == Schema Information
#
# Table name: shelved_notifications
#
#  id              :bigint           not null, primary key
#  notification_id :bigint           not null
#
# Indexes
#
#  index_shelved_notifications_on_notification_id  (notification_id)
#<|MERGE_RESOLUTION|>--- conflicted
+++ resolved
@@ -2,11 +2,7 @@
 
 class ShelvedNotification < ActiveRecord::Base
   self.ignored_columns = [
-<<<<<<< HEAD
-    :old_notification_id, # TODO: Remove when column is dropped. At this point, the migration to drop the column has not been writted.
-=======
     :old_notification_id, # TODO: Remove once 20240829140226_drop_old_notification_id_columns has been promoted to pre-deploy
->>>>>>> 76e7f12a
   ]
 
   belongs_to :notification
