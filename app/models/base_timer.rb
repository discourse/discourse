# frozen_string_literal: true

class BaseTimer < ActiveRecord::Base
  self.table_name = "topic_timers"

<<<<<<< HEAD
  # TODO: Remove once db/post_migrate/20250902073957_drop_topic_timer_topic_id.rb has been promoted to pre-deploy
=======
>>>>>>> 5bb3b79e
  self.ignored_columns = ["topic_id"]

  MAX_DURATION_MINUTES = 20.years.to_i / 60

  include Trashable

  validates :status_type, presence: true
  validates :category_id, presence: true, if: :publishing_to_category?

  validate :duration_in_range?

  def status_type_name
    self.class.types[status_type]
  end

  def enqueue_typed_job(time: nil)
    self.send("schedule_auto_#{status_type_name}_job")
  end

  def self.type_job_map
    {
      close: :close_topic,
      open: :open_topic,
      publish_to_category: :publish_topic_to_category,
      delete: :delete_topic,
      reminder: :topic_reminder,
      bump: :bump_topic,
      delete_replies: :delete_replies,
      silent_close: :close_topic,
      clear_slow_mode: :clear_slow_mode,
    }
  end

  def self.types
    @types ||=
      Enum.new(
        close: 1,
        open: 2,
        publish_to_category: 3,
        delete: 4,
        reminder: 5,
        bump: 6,
        delete_replies: 7,
        silent_close: 8,
        clear_slow_mode: 9,
      )
  end

  def self.public_types
    @_public_types ||= types.except(:reminder, :clear_slow_mode)
  end

  def self.private_types
    @_private_types ||= types.only(:reminder, :clear_slow_mode)
  end

  def self.destructive_types
    @_destructive_types ||= types.only(:delete, :delete_replies)
  end

  def public_type?
    !!self.class.public_types[self.status_type]
  end

  def private_type?
    !!self.class.private_types[self.status_type]
  end

  def publishing_to_category?
    self.status_type.to_i == TopicTimer.types[:publish_to_category]
  end

  private

  def duration_in_range?
    return if duration_minutes.blank?

    if duration_minutes.to_i <= 0
      errors.add(
        :duration_minutes,
        I18n.t("activerecord.errors.models.topic_timer.attributes.duration_minutes.cannot_be_zero"),
      )
    end

    if duration_minutes.to_i > MAX_DURATION_MINUTES
      errors.add(
        :duration_minutes,
        I18n.t(
          "activerecord.errors.models.topic_timer.attributes.duration_minutes.exceeds_maximum",
        ),
      )
    end
  end
end

# == Schema Information
#
# Table name: topic_timers
#
#  id                 :integer          not null, primary key
#  based_on_last_post :boolean          default(FALSE), not null
#  deleted_at         :datetime
#  duration_minutes   :integer
#  execute_at         :datetime         not null
#  public_type        :boolean          default(TRUE)
#  status_type        :integer          not null
#  type               :string           default("TopicTimer"), not null
#  created_at         :datetime         not null
#  updated_at         :datetime         not null
#  category_id        :integer
#  deleted_by_id      :integer
#  timerable_id       :integer          not null
#  user_id            :integer          not null
#
# Indexes
#
#  idx_timerable_id_public_type_deleted_at  (timerable_id) UNIQUE WHERE ((public_type = true) AND (deleted_at IS NULL) AND ((type)::text = 'TopicTimer'::text))
<<<<<<< HEAD
#  index_topic_timers_on_timerable_id       (timerable_id) WHERE (deleted_at IS NULL)
=======
#  idx_topic_id_public_type_deleted_at      (topic_id) UNIQUE WHERE ((public_type = true) AND (deleted_at IS NULL) AND ((type)::text = 'TopicTimer'::text))
#  index_topic_timers_on_timerable_id       (timerable_id) WHERE (deleted_at IS NULL)
#  index_topic_timers_on_topic_id           (topic_id) WHERE (deleted_at IS NULL)
>>>>>>> 5bb3b79e
#  index_topic_timers_on_user_id            (user_id)
#<|MERGE_RESOLUTION|>--- conflicted
+++ resolved
@@ -3,10 +3,6 @@
 class BaseTimer < ActiveRecord::Base
   self.table_name = "topic_timers"
 
-<<<<<<< HEAD
-  # TODO: Remove once db/post_migrate/20250902073957_drop_topic_timer_topic_id.rb has been promoted to pre-deploy
-=======
->>>>>>> 5bb3b79e
   self.ignored_columns = ["topic_id"]
 
   MAX_DURATION_MINUTES = 20.years.to_i / 60
@@ -124,12 +120,8 @@
 # Indexes
 #
 #  idx_timerable_id_public_type_deleted_at  (timerable_id) UNIQUE WHERE ((public_type = true) AND (deleted_at IS NULL) AND ((type)::text = 'TopicTimer'::text))
-<<<<<<< HEAD
-#  index_topic_timers_on_timerable_id       (timerable_id) WHERE (deleted_at IS NULL)
-=======
 #  idx_topic_id_public_type_deleted_at      (topic_id) UNIQUE WHERE ((public_type = true) AND (deleted_at IS NULL) AND ((type)::text = 'TopicTimer'::text))
 #  index_topic_timers_on_timerable_id       (timerable_id) WHERE (deleted_at IS NULL)
 #  index_topic_timers_on_topic_id           (topic_id) WHERE (deleted_at IS NULL)
->>>>>>> 5bb3b79e
 #  index_topic_timers_on_user_id            (user_id)
 #