--- conflicted
+++ resolved
@@ -105,11 +105,7 @@
   end
 
   def self.extract_from(post)
-<<<<<<< HEAD
-    return unless post.present? && !post.whisper?
-=======
     return if post.blank? || post.whisper?
->>>>>>> df163cbf
 
     added_urls = []
     TopicLink.transaction do
