--- conflicted
+++ resolved
@@ -124,115 +124,11 @@
       .uniq { |_, p| p }
       .each do |link, parsed|
 
-<<<<<<< HEAD
-      PrettyText
-        .extract_links(post.cooked)
-        .map do |u|
-          uri = begin
-            URI.parse(u.url)
-          rescue URI::Error
-          end
-
-          [u, uri]
-        end
-        .reject { |_, p| p.nil? || "mailto".freeze == p.scheme }
-        .uniq { |_, p| p }
-        .each do |link, parsed|
-        begin
-          url = link.url
-          internal = false
-          topic_id = nil
-          post_number = nil
-
-          if upload = Upload.get_from_url(url)
-            internal = Discourse.store.internal?
-            # Store the same URL that will be used in the cooked version of the post
-            url = UrlHelper.cook_url(upload.url)
-          elsif route = Discourse.route_for(parsed)
-            internal = true
-
-            # We aren't interested in tracking internal links to users
-            next if route[:controller] == 'users'
-
-            topic_id = route[:topic_id].to_i
-            post_number = route[:post_number] || 1
-
-            # Store the canonical URL
-            topic = Topic.find_by(id: topic_id)
-            topic_id = nil unless topic
-
-            if topic.present?
-              url = "#{Discourse.base_url_no_prefix}#{topic.relative_url}"
-              url << "/#{post_number}" if post_number.to_i > 1
-            end
-          end
-
-          # Skip linking to ourselves
-          next if topic_id == post.topic_id
-
-          reflected_post = nil
-          if post_number && topic_id
-            reflected_post = Post.find_by(topic_id: topic_id, post_number: post_number.to_i)
-          end
-
-          url = url[0...TopicLink.max_url_length]
-          next if parsed && parsed.host && parsed.host.length > TopicLink.max_domain_length
-
-          added_urls << url
-
-          unless TopicLink.exists?(topic_id: post.topic_id, post_id: post.id, url: url)
-            file_extension = File.extname(parsed.path)[1..10].downcase unless parsed.path.nil? || File.extname(parsed.path).empty?
-            begin
-              TopicLink.create!(post_id: post.id,
-                                user_id: post.user_id,
-                                topic_id: post.topic_id,
-                                url: url,
-                                domain: parsed.host || Discourse.current_hostname,
-                                internal: internal,
-                                link_topic_id: topic_id,
-                                link_post_id: reflected_post.try(:id),
-                                quote: link.is_quote,
-                                extension: file_extension)
-            rescue ActiveRecord::RecordNotUnique, PG::UniqueViolation
-              # it's fine
-            end
-          end
-
-          # Create the reflection if we can
-          if topic_id.present?
-            topic = Topic.find_by(id: topic_id)
-
-            if topic && post.topic && topic.archetype != 'private_message' && post.topic.archetype != 'private_message' && post.topic.visible?
-              prefix = Discourse.base_url_no_prefix
-              reflected_url = "#{prefix}#{post.topic.relative_url(post.post_number)}"
-              tl = TopicLink.find_by(topic_id: topic_id,
-                                     post_id: reflected_post.try(:id),
-                                     url: reflected_url)
-
-              unless tl
-                tl = TopicLink.create(user_id: post.user_id,
-                                      topic_id: topic_id,
-                                      post_id: reflected_post.try(:id),
-                                      url: reflected_url,
-                                      domain: Discourse.current_hostname,
-                                      reflection: true,
-                                      internal: true,
-                                      link_topic_id: post.topic_id,
-                                      link_post_id: post.id)
-
-              end
-
-              reflected_ids << tl.id if tl.persisted?
-            end
-          end
-
-=======
       TopicLink.transaction do
         begin
           url, reflected_id = self.ensure_entry_for(post, link, parsed)
           current_urls << url unless url.nil?
           reflected_ids << reflected_id unless reflected_id.nil?
->>>>>>> c10941bb
         rescue URI::Error
           # if the URI is invalid, don't store it.
         rescue ActionController::RoutingError
@@ -241,38 +137,8 @@
       end
     end
 
-<<<<<<< HEAD
-      # Remove links that aren't there anymore
-      if added_urls.present?
-        TopicLink.where(
-          "(url not in (:urls)) AND (post_id = :post_id AND NOT reflection)",
-          urls: added_urls, post_id: post.id
-        ).delete_all
-
-        reflected_ids.compact!
-        if reflected_ids.present?
-          TopicLink.where(
-            "(id not in (:reflected_ids)) AND (link_post_id = :post_id AND reflection)",
-            reflected_ids: reflected_ids, post_id: post.id
-          ).delete_all
-        else
-          TopicLink
-            .where("link_post_id = :post_id AND reflection", post_id: post.id)
-            .delete_all
-        end
-      else
-        TopicLink
-          .where(
-            "(post_id = :post_id AND NOT reflection) OR (link_post_id = :post_id AND reflection)",
-            post_id: post.id
-          )
-          .delete_all
-      end
-    end
-=======
     self.cleanup_entries(post, current_urls, reflected_ids)
 
->>>>>>> c10941bb
   end
 
   # Crawl a link's title after it's saved
