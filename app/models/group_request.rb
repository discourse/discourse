--- conflicted
+++ resolved
@@ -1,11 +1,7 @@
 # frozen_string_literal: true
 
 class GroupRequest < ActiveRecord::Base
-<<<<<<< HEAD
-  REASON_CHARACTER_LIMIT = 280
-=======
   REASON_CHARACTER_LIMIT = 5000
->>>>>>> 3d554aa1
 
   belongs_to :group
   belongs_to :user
