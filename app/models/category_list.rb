--- conflicted
+++ resolved
@@ -137,13 +137,10 @@
     @categories.delete_if { |c| c.uncategorized? && c.displayable_topics.blank? }
   end
 
-<<<<<<< HEAD
-=======
   def prune_muted
     @categories.delete_if { |c| c.notification_level == CategoryUser.notification_levels[:muted] }
   end
 
->>>>>>> c10941bb
   # Attach some data for serialization to each topic
   def find_user_data
     if @guardian.current_user && @all_topics.present?
