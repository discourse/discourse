--- conflicted
+++ resolved
@@ -71,13 +71,10 @@
     end
   end
 
-<<<<<<< HEAD
-=======
   def groups
     Group.visible_groups(@guardian.user, "name ASC", include_everyone: true)
   end
 
->>>>>>> c10941bb
   def suppressed_from_latest_category_ids
     categories.select { |c| c.suppress_from_latest == true }.map(&:id)
   end
@@ -137,11 +134,7 @@
   def self.clear_anon_cache!
     # publishing forces the sequence up
     # the cache is validated based on the sequence
-<<<<<<< HEAD
-    MessageBus.publish('/site_json', '')
-=======
     MessageBus.publish(SITE_JSON_CHANNEL, '')
->>>>>>> c10941bb
   end
 
 end