--- conflicted
+++ resolved
@@ -13,10 +13,7 @@
   ASSIGN = 12
   USER_BADGE = 13
   GROUP_USER = 14
-<<<<<<< HEAD
-=======
   LIKE = 15
->>>>>>> 75e159f0
 
   has_and_belongs_to_many :web_hooks
 
