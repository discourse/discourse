# frozen_string_literal: true

class TopicTimer < BaseTimer
  belongs_to :user
  belongs_to :topic, foreign_key: :timerable_id
  belongs_to :category

  validates :user_id, presence: true
  validates :timerable_id, presence: true
  validates :execute_at, presence: true
  validates :status_type, uniqueness: { scope: %i[timerable_id deleted_at] }, if: :public_type?
  validates :status_type,
            uniqueness: {
              scope: %i[timerable_id deleted_at user_id],
            },
            if: :private_type?

  validate :executed_at_in_future?

  scope :scheduled_bump_topics,
        -> { where(status_type: TopicTimer.types[:bump], deleted_at: nil).pluck(:timerable_id) }
  scope :pending_timers,
        ->(before_time = Time.now.utc) do
          where("execute_at <= :before_time AND deleted_at IS NULL", before_time: before_time)
        end

  before_save do
    self.created_at ||= Time.zone.now if execute_at
    self.public_type = self.public_type?
  end

  # These actions are in place to make sure the topic is in the correct
  # state at the point in time where the timer is saved. It does not
  # guarantee that the topic will be in the correct state when the timer
  # job is executed, but each timer job handles deleted topics etc. gracefully.
  #
  # This is also important for the Open Temporarily and Close Temporarily timers,
  # which change the topic's status straight away and set a timer to do the
  # opposite action in the future.
  after_save do
    if (saved_change_to_execute_at? || saved_change_to_user_id?)
      if status_type == TopicTimer.types[:silent_close] || status_type == TopicTimer.types[:close]
        topic.update_status("closed", false, user) if topic.closed?
      end
      if status_type == TopicTimer.types[:open]
        topic.update_status("closed", true, user) if topic.open?
      end
    end
  end

  def runnable?
    return false if deleted_at.present?
    return false if execute_at > Time.zone.now
    true
  end

  private

  def executed_at_in_future?
    return if created_at.blank? || (execute_at > created_at)

    errors.add(
      :execute_at,
      I18n.t("activerecord.errors.models.topic_timer.attributes.execute_at.in_the_past"),
    )
  end

  def schedule_auto_delete_replies_job
    Jobs.enqueue(TopicTimer.type_job_map[:delete_replies], topic_timer_id: id)
  end

  def schedule_auto_bump_job
    Jobs.enqueue(TopicTimer.type_job_map[:bump], topic_timer_id: id)
  end

  def schedule_auto_open_job
    Jobs.enqueue(TopicTimer.type_job_map[:open], topic_timer_id: id)
  end

  def schedule_auto_close_job
    Jobs.enqueue(TopicTimer.type_job_map[:close], topic_timer_id: id)
  end

  def schedule_auto_silent_close_job
    Jobs.enqueue(TopicTimer.type_job_map[:close], topic_timer_id: id, silent: true)
  end

  def schedule_auto_publish_to_category_job
    Jobs.enqueue(TopicTimer.type_job_map[:publish_to_category], topic_timer_id: id)
  end

  def schedule_auto_delete_job
    Jobs.enqueue(TopicTimer.type_job_map[:delete], topic_timer_id: id)
  end

  def schedule_auto_clear_slow_mode_job
    Jobs.enqueue(TopicTimer.type_job_map[:clear_slow_mode], topic_timer_id: id)
  end
end

# == Schema Information
#
# Table name: topic_timers
#
#  id                 :integer          not null, primary key
#  based_on_last_post :boolean          default(FALSE), not null
#  deleted_at         :datetime
#  duration_minutes   :integer
#  execute_at         :datetime         not null
#  public_type        :boolean          default(TRUE)
#  status_type        :integer          not null
#  type               :string           default("TopicTimer"), not null
#  created_at         :datetime         not null
#  updated_at         :datetime         not null
#  category_id        :integer
#  deleted_by_id      :integer
#  timerable_id       :integer          not null
#  user_id            :integer          not null
#
# Indexes
#
#  idx_timerable_id_public_type_deleted_at  (timerable_id) UNIQUE WHERE ((public_type = true) AND (deleted_at IS NULL) AND ((type)::text = 'TopicTimer'::text))
<<<<<<< HEAD
#  index_topic_timers_on_timerable_id       (timerable_id) WHERE (deleted_at IS NULL)
=======
#  idx_topic_id_public_type_deleted_at      (topic_id) UNIQUE WHERE ((public_type = true) AND (deleted_at IS NULL) AND ((type)::text = 'TopicTimer'::text))
#  index_topic_timers_on_timerable_id       (timerable_id) WHERE (deleted_at IS NULL)
#  index_topic_timers_on_topic_id           (topic_id) WHERE (deleted_at IS NULL)
>>>>>>> 5bb3b79e
#  index_topic_timers_on_user_id            (user_id)
#<|MERGE_RESOLUTION|>--- conflicted
+++ resolved
@@ -120,12 +120,8 @@
 # Indexes
 #
 #  idx_timerable_id_public_type_deleted_at  (timerable_id) UNIQUE WHERE ((public_type = true) AND (deleted_at IS NULL) AND ((type)::text = 'TopicTimer'::text))
-<<<<<<< HEAD
-#  index_topic_timers_on_timerable_id       (timerable_id) WHERE (deleted_at IS NULL)
-=======
 #  idx_topic_id_public_type_deleted_at      (topic_id) UNIQUE WHERE ((public_type = true) AND (deleted_at IS NULL) AND ((type)::text = 'TopicTimer'::text))
 #  index_topic_timers_on_timerable_id       (timerable_id) WHERE (deleted_at IS NULL)
 #  index_topic_timers_on_topic_id           (topic_id) WHERE (deleted_at IS NULL)
->>>>>>> 5bb3b79e
 #  index_topic_timers_on_user_id            (user_id)
 #