class Tag < ActiveRecord::Base
  include Searchable
<<<<<<< HEAD

  validates :name, presence: true, uniqueness: true
=======
  include HasDestroyedWebHook

  validates :name, presence: true, uniqueness: { case_sensitive: false }

  scope :where_name, ->(name) do
    name = Array(name).map(&:downcase)
    where("lower(name) IN (?)", name)
  end

  scope :unused, -> { where(topic_count: 0, pm_topic_count: 0) }
>>>>>>> c10941bb

  has_many :tag_users # notification settings

  has_many :topic_tags, dependent: :destroy
  has_many :topics, through: :topic_tags

  has_many :category_tags, dependent: :destroy
  has_many :categories, through: :category_tags

  has_many :tag_group_memberships
  has_many :tag_groups, through: :tag_group_memberships

  after_save :index_search

  after_commit :trigger_tag_created_event, on: :create
  after_commit :trigger_tag_updated_event, on: :update
  after_commit :trigger_tag_destroyed_event, on: :destroy

  def self.ensure_consistency!
    update_topic_counts
  end

  def self.update_topic_counts
    DB.exec <<~SQL
      UPDATE tags t
         SET topic_count = x.topic_count
        FROM (
             SELECT COUNT(topics.id) AS topic_count, tags.id AS tag_id
               FROM tags
          LEFT JOIN topic_tags ON tags.id = topic_tags.tag_id
          LEFT JOIN topics ON topics.id = topic_tags.topic_id
                          AND topics.deleted_at IS NULL
                          AND topics.archetype != 'private_message'
           GROUP BY tags.id
        ) x
       WHERE x.tag_id = t.id
         AND x.topic_count <> t.topic_count
    SQL

    DB.exec <<~SQL
      UPDATE tags t
         SET pm_topic_count = x.pm_topic_count
        FROM (
             SELECT COUNT(topics.id) AS pm_topic_count, tags.id AS tag_id
               FROM tags
          LEFT JOIN topic_tags ON tags.id = topic_tags.tag_id
          LEFT JOIN topics ON topics.id = topic_tags.topic_id
                          AND topics.deleted_at IS NULL
                          AND topics.archetype = 'private_message'
           GROUP BY tags.id
        ) x
       WHERE x.tag_id = t.id
         AND x.pm_topic_count <> t.pm_topic_count
    SQL
<<<<<<< HEAD
=======
  end

  def self.find_by_name(name)
    self.find_by('lower(name) = ?', name.downcase)
>>>>>>> c10941bb
  end

  def self.top_tags(limit_arg: nil, category: nil, guardian: nil)
    limit = limit_arg || SiteSetting.max_tags_in_filter_list
    scope_category_ids = (guardian || Guardian.new).allowed_category_ids

    if category
      scope_category_ids &= ([category.id] + category.subcategories.pluck(:id))
    end

    return [] if scope_category_ids.empty?
<<<<<<< HEAD

    filter_sql = guardian&.is_staff? ? '' : " AND tags.id NOT IN (#{DiscourseTagging.hidden_tags_query.select(:id).to_sql})"

=======

    filter_sql = guardian&.is_staff? ? '' : " AND tags.id NOT IN (#{DiscourseTagging.hidden_tags_query.select(:id).to_sql})"

>>>>>>> c10941bb
    tag_names_with_counts = DB.query <<~SQL
      SELECT tags.name as tag_name, SUM(stats.topic_count) AS sum_topic_count
        FROM category_tag_stats stats
        JOIN tags ON stats.tag_id = tags.id AND stats.topic_count > 0
       WHERE stats.category_id in (#{scope_category_ids.join(',')})
       #{filter_sql}
    GROUP BY tags.name
    ORDER BY sum_topic_count DESC, tag_name ASC
       LIMIT #{limit}
    SQL

    tag_names_with_counts.map { |row| row.tag_name }
  end

  def self.pm_tags(limit_arg: nil, guardian: nil, allowed_user: nil)
    return [] if allowed_user.blank? || !(guardian || Guardian.new).can_tag_pms?
    limit = limit_arg || SiteSetting.max_tags_in_filter_list
    user_id = allowed_user.id

    DB.query_hash(<<~SQL).map!(&:symbolize_keys!)
      SELECT tags.name as id, tags.name as text, COUNT(topics.id) AS count
        FROM tags
        JOIN topic_tags ON tags.id = topic_tags.tag_id
        JOIN topics ON topics.id = topic_tags.topic_id
                   AND topics.deleted_at IS NULL
                   AND topics.archetype = 'private_message'
       WHERE topic_tags.topic_id IN (
          SELECT topic_id
            FROM topic_allowed_users
           WHERE user_id = #{user_id}
           UNION
          SELECT tg.topic_id
            FROM topic_allowed_groups tg
            JOIN group_users gu ON gu.user_id = #{user_id}
                               AND gu.group_id = tg.group_id
       )
       GROUP BY tags.name
       LIMIT #{limit}
    SQL
  end

  def self.include_tags?
    SiteSetting.tagging_enabled && SiteSetting.show_filter_by_tag
  end

  def full_url
    "#{Discourse.base_url}/tags/#{self.name}"
  end

  def index_search
    SearchIndexer.index(self)
  end

  %i{
    tag_created
    tag_updated
    tag_destroyed
  }.each do |event|
    define_method("trigger_#{event}_event") do
      DiscourseEvent.trigger(event, self)
      true
    end
  end
end

# == Schema Information
#
# Table name: tags
#
#  id             :integer          not null, primary key
#  name           :string           not null
#  topic_count    :integer          default(0), not null
#  created_at     :datetime         not null
#  updated_at     :datetime         not null
#  pm_topic_count :integer          default(0), not null
#
# Indexes
#
#  index_tags_on_lower_name  (lower((name)::text)) UNIQUE
#  index_tags_on_name        (name) UNIQUE
#<|MERGE_RESOLUTION|>--- conflicted
+++ resolved
@@ -1,9 +1,5 @@
 class Tag < ActiveRecord::Base
   include Searchable
-<<<<<<< HEAD
-
-  validates :name, presence: true, uniqueness: true
-=======
   include HasDestroyedWebHook
 
   validates :name, presence: true, uniqueness: { case_sensitive: false }
@@ -14,7 +10,6 @@
   end
 
   scope :unused, -> { where(topic_count: 0, pm_topic_count: 0) }
->>>>>>> c10941bb
 
   has_many :tag_users # notification settings
 
@@ -69,13 +64,10 @@
        WHERE x.tag_id = t.id
          AND x.pm_topic_count <> t.pm_topic_count
     SQL
-<<<<<<< HEAD
-=======
   end
 
   def self.find_by_name(name)
     self.find_by('lower(name) = ?', name.downcase)
->>>>>>> c10941bb
   end
 
   def self.top_tags(limit_arg: nil, category: nil, guardian: nil)
@@ -87,15 +79,9 @@
     end
 
     return [] if scope_category_ids.empty?
-<<<<<<< HEAD
 
     filter_sql = guardian&.is_staff? ? '' : " AND tags.id NOT IN (#{DiscourseTagging.hidden_tags_query.select(:id).to_sql})"
 
-=======
-
-    filter_sql = guardian&.is_staff? ? '' : " AND tags.id NOT IN (#{DiscourseTagging.hidden_tags_query.select(:id).to_sql})"
-
->>>>>>> c10941bb
     tag_names_with_counts = DB.query <<~SQL
       SELECT tags.name as tag_name, SUM(stats.topic_count) AS sum_topic_count
         FROM category_tag_stats stats
