# frozen_string_literal: true

class UserOption < ActiveRecord::Base
  HOMEPAGES = {
    # -1 => reserved for "custom homepage"
    1 => "latest",
    2 => "categories",
    3 => "unread",
    4 => "new",
    5 => "top",
    6 => "bookmarks",
    7 => "unseen",
    8 => "hot",
  }

  self.ignored_columns = [
    "sidebar_list_destination", # TODO: Remove when 20240212034010_drop_deprecated_columns has been promoted to pre-deploy
  ]

  self.primary_key = :user_id
  belongs_to :user
  before_create :set_defaults

  before_save :update_hide_profile_and_presence
  after_save :update_tracked_topics

  scope :human_users, -> { where("user_id > 0") }

  enum :default_calendar, { none_selected: 0, ics: 1, google: 2 }, scopes: false

  def self.ensure_consistency!
    sql = <<~SQL
      SELECT u.id FROM users u
      LEFT JOIN user_options o ON o.user_id = u.id
      WHERE o.user_id IS NULL
    SQL

    DB.query_single(sql).each { |id| UserOption.create(user_id: id) }
  end

  def self.previous_replies_type
    @previous_replies_type ||= Enum.new(always: 0, unless_emailed: 1, never: 2)
  end

  def self.like_notification_frequency_type
    @like_notification_frequency_type ||=
      Enum.new(always: 0, first_time_and_daily: 1, first_time: 2, never: 3)
  end

  def self.text_sizes
    @text_sizes ||= Enum.new(smallest: 4, smaller: 3, normal: 0, larger: 1, largest: 2)
  end

  def self.title_count_modes
    @title_count_modes ||= Enum.new(notifications: 0, contextual: 1)
  end

  def self.email_level_types
    @email_level_type ||= Enum.new(always: 0, only_when_away: 1, never: 2)
  end

  def self.composition_mode_types
    @composition_mode_types ||= Enum.new(markdown: 0, rich: 1)
  end

  validates :text_size_key, inclusion: { in: UserOption.text_sizes.values }
  validates :email_level, inclusion: { in: UserOption.email_level_types.values }
  validates :email_messages_level, inclusion: { in: UserOption.email_level_types.values }
  validates :timezone, timezone: true

  def set_defaults
    self.mailing_list_mode = SiteSetting.default_email_mailing_list_mode
    self.mailing_list_mode_frequency = SiteSetting.default_email_mailing_list_mode_frequency
    self.email_level = SiteSetting.default_email_level
    self.email_messages_level = SiteSetting.default_email_messages_level
    self.automatically_unpin_topics = SiteSetting.default_topics_automatic_unpin
    self.email_previous_replies = SiteSetting.default_email_previous_replies
    self.email_in_reply_to = SiteSetting.default_email_in_reply_to

    self.enable_quoting = SiteSetting.default_other_enable_quoting
    self.enable_smart_lists = SiteSetting.default_other_enable_smart_lists
    self.enable_defer = SiteSetting.default_other_enable_defer
    self.external_links_in_new_tab = SiteSetting.default_other_external_links_in_new_tab
    self.dynamic_favicon = SiteSetting.default_other_dynamic_favicon
    self.skip_new_user_tips = SiteSetting.default_other_skip_new_user_tips

    self.new_topic_duration_minutes = SiteSetting.default_other_new_topic_duration_minutes
    self.auto_track_topics_after_msecs = SiteSetting.default_other_auto_track_topics_after_msecs
    self.notification_level_when_replying =
      SiteSetting.default_other_notification_level_when_replying

    self.like_notification_frequency = SiteSetting.default_other_like_notification_frequency

    self.email_digests = SiteSetting.default_email_digest_frequency.to_i > 0
    self.digest_after_minutes = SiteSetting.default_email_digest_frequency.to_i
    self.include_tl0_in_digests = SiteSetting.default_include_tl0_in_digests

    self.text_size = SiteSetting.default_text_size

    self.title_count_mode = SiteSetting.default_title_count_mode

    self.hide_profile = SiteSetting.default_hide_profile
    self.hide_presence = SiteSetting.default_hide_presence
    self.sidebar_link_to_filtered_list = SiteSetting.default_sidebar_link_to_filtered_list
    self.sidebar_show_count_of_new_items = SiteSetting.default_sidebar_show_count_of_new_items
    self.composition_mode = SiteSetting.default_composition_mode

    true
  end

  def mailing_list_mode
    SiteSetting.disable_mailing_list_mode ? false : super
  end

  def redirected_to_top_yet?
    last_redirected_to_top_at.present?
  end

  def update_last_redirected_to_top!
    key = "user:#{id}:update_last_redirected_to_top"
    delay = SiteSetting.active_user_rate_limit_secs

    # only update last_redirected_to_top_at once every minute
    return unless Discourse.redis.setnx(key, "1")
    Discourse.redis.expire(key, delay)

    # delay the update
    Jobs.enqueue_in(
      delay / 2,
      :update_top_redirection,
      user_id: self.user_id,
      redirected_at: Time.zone.now.to_s,
    )
  end

  def should_be_redirected_to_top
    redirected_to_top.present?
  end

  def redirected_to_top
    # redirect is enabled
    return unless SiteSetting.redirect_users_to_top_page

    # PERF: bypass min_redirected_to_top query for users that were seen already
    return if user.trust_level > 0 && user.last_seen_at && user.last_seen_at > 1.month.ago

    # top must be in the top_menu
    return unless SiteSetting.top_menu[/\btop\b/i]

    # not enough topics
    return unless period = SiteSetting.min_redirected_to_top_period(1.day.ago)

    if !user.seen_before? || (user.trust_level == 0 && !redirected_to_top_yet?)
      update_last_redirected_to_top!
      return { reason: I18n.t("redirected_to_top_reasons.new_user"), period: period }
    elsif user.last_seen_at < 1.month.ago
      update_last_redirected_to_top!
      return { reason: I18n.t("redirected_to_top_reasons.not_seen_in_a_month"), period: period }
    end

    # don't redirect to top
    nil
  end

  def treat_as_new_topic_start_date
    duration =
      new_topic_duration_minutes || SiteSetting.default_other_new_topic_duration_minutes.to_i
    times = [
      case duration
      when User::NewTopicDuration::ALWAYS
        user.created_at
      when User::NewTopicDuration::LAST_VISIT
        user.previous_visit_at || user.user_stat.new_since
      else
        duration.minutes.ago
      end,
      user.created_at,
      Time.at(SiteSetting.min_new_topics_time).to_datetime,
    ]

    times.max
  end

  def homepage
    return HOMEPAGES[homepage_id] if HOMEPAGES.keys.include?(homepage_id)

    "hot" if homepage_id == 8 && SiteSetting.top_menu_map.include?("hot")
  end

  def text_size
    UserOption.text_sizes[text_size_key]
  end

  def text_size=(value)
    self.text_size_key = UserOption.text_sizes[value.to_sym]
  end

  def title_count_mode
    UserOption.title_count_modes[title_count_mode_key]
  end

  def title_count_mode=(value)
    self.title_count_mode_key = UserOption.title_count_modes[value.to_sym]
  end

  def unsubscribed_from_all?
    !mailing_list_mode && !email_digests && email_level == UserOption.email_level_types[:never] &&
      email_messages_level == UserOption.email_level_types[:never]
  end

  def likes_notifications_disabled?
    like_notification_frequency == UserOption.like_notification_frequency_type[:never]
  end

  def self.user_tzinfo(user_id)
    timezone = UserOption.where(user_id: user_id).pluck(:timezone).first || "UTC"

    tzinfo = nil
    begin
      tzinfo = ActiveSupport::TimeZone.find_tzinfo(timezone)
    rescue TZInfo::InvalidTimezoneIdentifier
      Rails.logger.warn(
        "#{User.find_by(id: user_id)&.username} has the timezone #{timezone} set, we do not know how to parse it in Rails, fallback to UTC",
      )
      tzinfo = ActiveSupport::TimeZone.find_tzinfo("UTC")
    end

    tzinfo
  end

  private

  def update_hide_profile_and_presence
    if hide_profile_changed? || hide_presence_changed?
      self.hide_profile_and_presence = hide_profile || hide_presence
    elsif hide_profile_and_presence_changed?
      self.hide_profile = hide_profile_and_presence
      self.hide_presence = hide_profile_and_presence
    end
  end

  def update_tracked_topics
    return unless saved_change_to_auto_track_topics_after_msecs?
    TrackedTopicsUpdater.new(id, auto_track_topics_after_msecs).call
  end
end

# == Schema Information
#
# Table name: user_options
#
#  allow_private_messages           :boolean          default(TRUE), not null
#  auto_track_topics_after_msecs    :integer
#  automatically_unpin_topics       :boolean          default(TRUE), not null
#  bookmark_auto_delete_preference  :integer          default(3), not null
#  default_calendar                 :integer          default("none_selected"), not null
#  digest_after_minutes             :integer
#  dynamic_favicon                  :boolean          default(FALSE), not null
#  email_digests                    :boolean
#  email_in_reply_to                :boolean          default(TRUE), not null
#  email_level                      :integer          default(1), not null
#  email_messages_level             :integer          default(0), not null
#  email_previous_replies           :integer          default(2), not null
#  enable_allowed_pm_users          :boolean          default(FALSE), not null
#  enable_defer                     :boolean          default(FALSE), not null
#  enable_experimental_sidebar      :boolean          default(FALSE)
#  enable_quoting                   :boolean          default(TRUE), not null
#  enable_smart_lists               :boolean          default(TRUE), not null
#  external_links_in_new_tab        :boolean          default(FALSE), not null
#  hide_presence                    :boolean          default(FALSE), not null
#  hide_profile                     :boolean          default(FALSE), not null
#  hide_profile_and_presence        :boolean          default(FALSE), not null
#  include_tl0_in_digests           :boolean          default(FALSE)
#  last_redirected_to_top_at        :datetime
#  like_notification_frequency      :integer          default(1), not null
#  mailing_list_mode                :boolean          default(FALSE), not null
#  mailing_list_mode_frequency      :integer          default(1), not null
#  new_topic_duration_minutes       :integer
#  notification_level_when_replying :integer
#  oldest_search_log_date           :datetime
#  seen_popups                      :integer          is an Array
#  sidebar_link_to_filtered_list    :boolean          default(FALSE), not null
#  sidebar_show_count_of_new_items  :boolean          default(FALSE), not null
#  skip_new_user_tips               :boolean          default(FALSE), not null
#  text_size_key                    :integer          default(0), not null
#  text_size_seq                    :integer          default(0), not null
#  theme_ids                        :integer          default([]), not null, is an Array
#  theme_key_seq                    :integer          default(0), not null
#  timezone                         :string
#  title_count_mode_key             :integer          default(0), not null
#  topics_unread_when_closed        :boolean          default(TRUE), not null
<<<<<<< HEAD
#  enable_smart_lists               :boolean          default(TRUE), not null
#  hide_profile                     :boolean          default(FALSE), not null
#  hide_presence                    :boolean          default(FALSE), not null
#  composition_mode                 :integer          default(1), not null
=======
#  watched_precedence_over_muted    :boolean
#  color_scheme_id                  :integer
#  dark_scheme_id                   :integer
#  homepage_id                      :integer
#  user_id                          :integer          not null, primary key
>>>>>>> 58472f4a
#
# Indexes
#
#  index_user_options_on_user_id                        (user_id) UNIQUE
#  index_user_options_on_user_id_and_default_calendar   (user_id,default_calendar)
#  index_user_options_on_watched_precedence_over_muted  (watched_precedence_over_muted)
#<|MERGE_RESOLUTION|>--- conflicted
+++ resolved
@@ -289,18 +289,15 @@
 #  timezone                         :string
 #  title_count_mode_key             :integer          default(0), not null
 #  topics_unread_when_closed        :boolean          default(TRUE), not null
-<<<<<<< HEAD
 #  enable_smart_lists               :boolean          default(TRUE), not null
 #  hide_profile                     :boolean          default(FALSE), not null
 #  hide_presence                    :boolean          default(FALSE), not null
-#  composition_mode                 :integer          default(1), not null
-=======
 #  watched_precedence_over_muted    :boolean
 #  color_scheme_id                  :integer
 #  dark_scheme_id                   :integer
 #  homepage_id                      :integer
 #  user_id                          :integer          not null, primary key
->>>>>>> 58472f4a
+#  composition_mode                 :integer          default(1), not null
 #
 # Indexes
 #
