--- conflicted
+++ resolved
@@ -43,101 +43,6 @@
       ReviewableScore.reload_types
     end
 
-<<<<<<< HEAD
-    def overridden_by_plugin_or_skipped_db?
-      flag_settings.flag_types.present? || GlobalSetting.skip_db?
-    end
-
-    def all_flags
-      Flag.unscoped.order(:position).all
-    end
-
-    def auto_action_flag_types
-      return flag_settings.auto_action_types if overridden_by_plugin_or_skipped_db?
-      flag_enum(all_flags.select(&:auto_action_type))
-    end
-
-    def public_types
-      types.except(*flag_types.keys << :notify_user)
-    end
-
-    def public_type_ids
-      @public_type_ids ||= public_types.values
-    end
-
-    def flag_types_without_additional_message
-      return flag_settings.without_additional_message_types if overridden_by_plugin_or_skipped_db?
-      flag_enum(all_flags.reject(&:require_message))
-    end
-
-    def flag_types
-      return flag_settings.flag_types if overridden_by_plugin_or_skipped_db?
-
-      # Once replace_flag API is fully deprecated, then we can drop respond_to. It is needed right now for migration to be evaluated.
-      # TODO (krisk)
-      flag_enum(all_flags.reject { |flag| flag.respond_to?(:score_type) && flag.score_type })
-    end
-
-    def score_types
-      return flag_settings.flag_types if overridden_by_plugin_or_skipped_db?
-
-      # Once replace_flag API is fully deprecated, then we can drop respond_to. It is needed right now for migration to be evaluated.
-      # TODO (krisk)
-      flag_enum(all_flags.filter { |flag| flag.respond_to?(:score_type) && flag.score_type })
-    end
-
-    # flags resulting in mod notifications
-    def notify_flag_type_ids
-      notify_flag_types.values
-    end
-
-    def notify_flag_types
-      return flag_settings.notify_types if overridden_by_plugin_or_skipped_db?
-      flag_enum(all_flags.select(&:notify_type))
-    end
-
-    def topic_flag_types
-      if overridden_by_plugin_or_skipped_db?
-        flag_settings.topic_flag_types
-      else
-        flag_enum(all_flags.select { |flag| flag.applies_to?("Topic") })
-      end
-    end
-
-    def disabled_flag_types
-      flag_enum(all_flags.reject(&:enabled))
-    end
-
-    def enabled_flag_types
-      flag_enum(all_flags.filter(&:enabled))
-    end
-
-    def additional_message_types
-      return flag_settings.additional_message_types if overridden_by_plugin_or_skipped_db?
-      flag_enum(all_flags.select(&:require_message))
-    end
-
-    def names
-      all_flags.pluck(:id, :name).to_h
-    end
-
-    def descriptions
-      all_flags.pluck(:id, :description).to_h
-    end
-
-    def applies_to
-      all_flags.pluck(:id, :applies_to).to_h
-    end
-
-    def is_flag?(sym)
-      flag_types.valid?(sym)
-    end
-
-    private
-
-    def flag_enum(scope)
-      Enum.new(scope.map { |flag| [flag.name_key.to_sym, flag.id] }.to_h)
-=======
     %i[
       expire_cache
       all_flags
@@ -161,7 +66,6 @@
       is_flag?
     ].each do |method_name|
       define_method(method_name) { |*args| PostActionTypeView.new.send(method_name, *args) }
->>>>>>> 76e7f12a
     end
   end
 
