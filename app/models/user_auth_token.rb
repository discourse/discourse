--- conflicted
+++ resolved
@@ -98,10 +98,6 @@
   end
 
   def self.lookup(unhashed_token, opts = nil)
-<<<<<<< HEAD
-
-=======
->>>>>>> c10941bb
     mark_seen = opts && opts[:seen]
 
     token = hash_token(unhashed_token)
