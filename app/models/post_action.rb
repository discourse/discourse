require_dependency 'rate_limiter'
require_dependency 'system_message'

class PostAction < ActiveRecord::Base
  class AlreadyActed < StandardError; end
  class FailedToCreatePost < StandardError; end

  include RateLimiter::OnCreateRecord
  include Trashable

  belongs_to :post
  belongs_to :user
  belongs_to :post_action_type
  belongs_to :related_post, class_name: 'Post'
  belongs_to :target_user, class_name: 'User'

  rate_limit :post_action_rate_limiter

  scope :spam_flags, -> { where(post_action_type_id: PostActionType.types[:spam]) }
  scope :flags, -> { where(post_action_type_id: PostActionType.notify_flag_type_ids) }
  scope :publics, -> { where(post_action_type_id: PostActionType.public_type_ids) }
  scope :active, -> { where(disagreed_at: nil, deferred_at: nil, agreed_at: nil, deleted_at: nil) }

  after_save :update_counters
  after_save :enforce_rules
  after_save :create_user_action
  after_save :update_notifications
  after_create :create_notifications
  after_commit :notify_subscribers

  def disposed_by_id
    disagreed_by_id || agreed_by_id || deferred_by_id
  end

  def disposed_at
    disagreed_at || agreed_at || deferred_at
  end

  def disposition
    return :disagreed if disagreed_at
    return :agreed if agreed_at
    return :deferred if deferred_at
    nil
  end

  def self.flag_count_by_date(start_date, end_date, category_id = nil)
    result = where('post_actions.created_at >= ? AND post_actions.created_at <= ?', start_date, end_date)
    result = result.where(post_action_type_id: PostActionType.flag_types_without_custom.values)
    result = result.joins(post: :topic).where("topics.category_id = ?", category_id) if category_id
    result.group('date(post_actions.created_at)')
      .order('date(post_actions.created_at)')
      .count
<<<<<<< HEAD
=======
  end

  # Forums can choose to apply a minimum number of flags required before it shows up in
  # the admin interface. One exception is posts hidden by tl3/tl4 - we want those to
  # show up even if the minimum visibility is not met.
  def self.apply_minimum_visibility(relation)
    return relation unless SiteSetting.min_flags_staff_visibility > 1

    params = {
      min_flags: SiteSetting.min_flags_staff_visibility,
      hidden_reasons: Post.hidden_reasons.only(:flagged_by_tl3_user, :flagged_by_tl4_user).values
    }

    relation.having(<<~SQL, params)
      (COUNT(*) >= :min_flags) OR
      (SUM(CASE
        WHEN posts.hidden_reason_id IN (:hidden_reasons) THEN 1
        ELSE 0
       END) > 0)
    SQL
>>>>>>> c10941bb
  end

  def self.update_flagged_posts_count
    flagged_relation = PostAction.active
      .flags
      .joins(post: :topic)
      .where('posts.deleted_at' => nil)
      .where('topics.deleted_at' => nil)
      .where('posts.user_id > 0')
      .group("posts.id")

<<<<<<< HEAD
    if SiteSetting.min_flags_staff_visibility > 1
      flagged_relation = flagged_relation
        .having("count(*) >= ?", SiteSetting.min_flags_staff_visibility)
    end
=======
    flagged_relation = apply_minimum_visibility(flagged_relation)
>>>>>>> c10941bb

    posts_flagged_count = flagged_relation
      .pluck("posts.id")
      .count

    $redis.set('posts_flagged_count', posts_flagged_count)
    user_ids = User.staff.pluck(:id)
    MessageBus.publish('/flagged_counts', { total: posts_flagged_count }, user_ids: user_ids)
  end

  def self.flagged_posts_count
    $redis.get('posts_flagged_count').to_i
  end

  def self.counts_for(collection, user)
    return {} if collection.blank? || !user

    collection_ids = collection.map(&:id)
    user_id = user.try(:id) || 0

    post_actions = PostAction.where(post_id: collection_ids, user_id: user_id)

    user_actions = {}
    post_actions.each do |post_action|
      user_actions[post_action.post_id] ||= {}
      user_actions[post_action.post_id][post_action.post_action_type_id] = post_action
    end

    user_actions
  end

  def self.lookup_for(user, topics, post_action_type_id)
    return if topics.blank?
    # in critical path 2x faster than AR
    #
    topic_ids = topics.map(&:id)
    map = {}

    builder = DB.build <<~SQL
      SELECT p.topic_id, p.post_number
      FROM post_actions pa
      JOIN posts p ON pa.post_id = p.id
      WHERE p.deleted_at IS NULL AND pa.deleted_at IS NULL AND
         pa.post_action_type_id = :post_action_type_id AND
         pa.user_id = :user_id AND
         p.topic_id IN (:topic_ids)
      ORDER BY p.topic_id, p.post_number
    SQL

    builder.query(user_id: user.id, post_action_type_id: post_action_type_id, topic_ids: topic_ids).each do |row|
      (map[row.topic_id] ||= []) << row.post_number
    end

    map
  end

  def self.active_flags_counts_for(collection)
    return {} if collection.blank?

    collection_ids = collection.map(&:id)

    post_actions = PostAction.active.flags.where(post_id: collection_ids)

    user_actions = {}
    post_actions.each do |post_action|
      user_actions[post_action.post_id] ||= {}
      user_actions[post_action.post_id][post_action.post_action_type_id] ||= []
      user_actions[post_action.post_id][post_action.post_action_type_id] << post_action
    end

    user_actions
  end

  def self.count_per_day_for_type(post_action_type, opts = nil)
    opts ||= {}
    result = unscoped.where(post_action_type_id: post_action_type)
    result = result.where('post_actions.created_at >= ?', opts[:start_date] || (opts[:since_days_ago] || 30).days.ago)
    result = result.where('post_actions.created_at <= ?', opts[:end_date]) if opts[:end_date]
<<<<<<< HEAD
    result = result.joins(post: :topic).merge(Topic.in_category_and_categories(opts[:category_id])) if opts[:category_id]
=======
    result = result.joins(post: :topic).merge(Topic.in_category_and_subcategories(opts[:category_id])) if opts[:category_id]
>>>>>>> c10941bb
    result.group('date(post_actions.created_at)')
      .order('date(post_actions.created_at)')
      .count
  end

  def self.agree_flags!(post, moderator, delete_post = false)
    actions = PostAction.active
      .where(post_id: post.id)
      .where(post_action_type_id: PostActionType.notify_flag_types.values)

    trigger_spam = false
    actions.each do |action|
      action.agreed_at = Time.zone.now
      action.agreed_by_id = moderator.id
      # so callback is called
      action.save
      action.add_moderator_post_if_needed(moderator, :agreed, delete_post)
      trigger_spam = true if action.post_action_type_id == PostActionType.types[:spam]
    end

    # Update the flags_agreed user stat
    UserStat.where(user_id: actions.map(&:user_id)).update_all("flags_agreed = flags_agreed + 1")

    DiscourseEvent.trigger(:confirmed_spam_post, post) if trigger_spam

    if actions.first.present?
      DiscourseEvent.trigger(:flag_reviewed, post)
      DiscourseEvent.trigger(:flag_agreed, actions.first)
    end

    update_flagged_posts_count
  end

  def self.clear_flags!(post, moderator)
    # -1 is the automatic system cleary
    action_type_ids =
      if moderator.id == Discourse::SYSTEM_USER_ID
        PostActionType.auto_action_flag_types.values
      else
        PostActionType.notify_flag_type_ids
      end

<<<<<<< HEAD
    actions = PostAction.where(post_id: post.id)
      .where(post_action_type_id: action_type_ids)
=======
    actions = PostAction.active.where(post_id: post.id).where(post_action_type_id: action_type_ids)
>>>>>>> c10941bb

    actions.each do |action|
      action.disagreed_at = Time.zone.now
      action.disagreed_by_id = moderator.id
      # so callback is called
      action.save
      action.add_moderator_post_if_needed(moderator, :disagreed)
    end

    # Update the flags_disagreed user stat
    UserStat.where(user_id: actions.map(&:user_id)).update_all("flags_disagreed = flags_disagreed + 1")

    # reset all cached counters
    cached = {}
    action_type_ids.each do |atid|
      column = "#{PostActionType.types[atid]}_count"
      cached[column] = 0 if ActiveRecord::Base.connection.column_exists?(:posts, column)
    end

    Post.with_deleted.where(id: post.id).update_all(cached)

    if actions.first.present?
      DiscourseEvent.trigger(:flag_reviewed, post)
      DiscourseEvent.trigger(:flag_disagreed, actions.first)
    end

    update_flagged_posts_count
  end

  def self.defer_flags!(post, moderator, delete_post = false)
    actions = PostAction.active
      .where(post_id: post.id)
      .where(post_action_type_id: PostActionType.notify_flag_type_ids)

    actions.each do |action|
      action.deferred_at = Time.zone.now
      action.deferred_by_id = moderator.id
      # so callback is called
      action.save
      action.add_moderator_post_if_needed(moderator, :deferred, delete_post)
    end

    if actions.first.present?
      DiscourseEvent.trigger(:flag_reviewed, post)
      DiscourseEvent.trigger(:flag_deferred, actions.first)
    end

    update_flagged_posts_count
  end

  def add_moderator_post_if_needed(moderator, disposition, delete_post = false)
    return if !SiteSetting.auto_respond_to_flag_actions
    return if related_post.nil? || related_post.topic.nil?
    return if staff_already_replied?(related_post.topic)
    message_key = "flags_dispositions.#{disposition}"
    message_key << "_and_deleted" if delete_post

    I18n.with_locale(SiteSetting.default_locale) do
      related_post.topic.add_moderator_post(moderator, I18n.t(message_key))
    end
  end

  def staff_already_replied?(topic)
    topic.posts.where("user_id IN (SELECT id FROM users WHERE moderator OR admin) OR (post_type != :regular_post_type)", regular_post_type: Post.types[:regular]).exists?
  end

  def self.create_message_for_post_action(user, post, post_action_type_id, opts)
    post_action_type = PostActionType.types[post_action_type_id]

    return unless opts[:message] && [:notify_moderators, :notify_user, :spam].include?(post_action_type)

    title = I18n.t("post_action_types.#{post_action_type}.email_title", title: post.topic.title, locale: SiteSetting.default_locale)
    body = I18n.t("post_action_types.#{post_action_type}.email_body", message: opts[:message], link: "#{Discourse.base_url}#{post.url}", locale: SiteSetting.default_locale)
    warning = opts[:is_warning] if opts[:is_warning].present?
    title = title.truncate(SiteSetting.max_topic_title_length, separator: /\s/)

    opts = {
      archetype: Archetype.private_message,
      is_warning: warning,
      title: title,
      raw: body
    }

    if [:notify_moderators, :spam].include?(post_action_type)
      opts[:subtype] = TopicSubtype.notify_moderators
      opts[:target_group_names] = target_moderators
    else
      opts[:subtype] = TopicSubtype.notify_user

      opts[:target_usernames] =
        if post_action_type == :notify_user
          post.user.username
        elsif post_action_type != :notify_moderators
          # this is a hack to allow a PM with no recipients, we should think through
          # a cleaner technique, a PM with myself is valid for flagging
          'x'
        end
    end

    PostCreator.new(user, opts).create!&.id
  end

  def self.limit_action!(user, post, post_action_type_id)
    RateLimiter.new(user, "post_action-#{post.id}_#{post_action_type_id}", 4, 1.minute).performed!
  end

  def self.act(user, post, post_action_type_id, opts = {})
    limit_action!(user, post, post_action_type_id)

    begin
      related_post_id = create_message_for_post_action(user, post, post_action_type_id, opts)
    rescue ActiveRecord::RecordNotSaved => e
      raise FailedToCreatePost.new(e.message)
    end

    staff_took_action = opts[:take_action] || false

    targets_topic =
      if opts[:flag_topic] && post.topic
        post.topic.reload.posts_count != 1
      end

    where_attrs = {
      post_id: post.id,
      user_id: user.id,
      post_action_type_id: post_action_type_id
    }

    action_attrs = {
      staff_took_action: staff_took_action,
      related_post_id: related_post_id,
      targets_topic: !!targets_topic
    }

    # First try to revive a trashed record
    post_action = PostAction.where(where_attrs)
      .with_deleted
      .where("deleted_at IS NOT NULL")
      .first

    if post_action
      post_action.recover!
      action_attrs.each { |attr, val| post_action.send("#{attr}=", val) }
      post_action.save
      PostActionNotifier.post_action_created(post_action)
    else
      post_action = create(where_attrs.merge(action_attrs))
      if post_action && post_action.errors.count == 0
        BadgeGranter.queue_badge_grant(Badge::Trigger::PostAction, post_action: post_action)
      end
    end

    if post_action && PostActionType.notify_flag_type_ids.include?(post_action_type_id)
      DiscourseEvent.trigger(:flag_created, post_action)
    end

    GivenDailyLike.increment_for(user.id) if post_action_type_id == PostActionType.types[:like]

    # agree with other flags
    if staff_took_action
      PostAction.agree_flags!(post, user)
      post_action.try(:update_counters)
    end

    post_action
  rescue ActiveRecord::RecordNotUnique
    # can happen despite being .create
    # since already bookmarked
    PostAction.where(where_attrs).first
  end

  def self.copy(original_post, target_post)
    cols_to_copy = (column_names - %w{id post_id}).join(', ')

    DB.exec <<~SQL
    INSERT INTO post_actions(post_id, #{cols_to_copy})
    SELECT #{target_post.id}, #{cols_to_copy}
    FROM post_actions
    WHERE post_id = #{original_post.id}
    SQL

    target_post.post_actions.each { |post_action| post_action.update_counters }
  end

  def self.remove_act(user, post, post_action_type_id)

    limit_action!(user, post, post_action_type_id)

    finder = PostAction.where(post_id: post.id, user_id: user.id, post_action_type_id: post_action_type_id)
    finder = finder.with_deleted.includes(:post) if user.try(:staff?)
    if action = finder.first
      action.remove_act!(user)
      action.post.unhide! if action.staff_took_action
      GivenDailyLike.decrement_for(user.id) if post_action_type_id == PostActionType.types[:like]
    end
  end

  def remove_act!(user)
    trash!(user)
    # NOTE: save is called to ensure all callbacks are called
    # trash will not trigger callbacks, and triggering after_commit
    # is not trivial
    save
  end

  def is_bookmark?
    post_action_type_id == PostActionType.types[:bookmark]
  end

  def is_like?
    post_action_type_id == PostActionType.types[:like]
  end

  def is_flag?
    !!PostActionType.notify_flag_types[post_action_type_id]
  end

  def is_private_message?
    post_action_type_id == PostActionType.types[:notify_user] ||
    post_action_type_id == PostActionType.types[:notify_moderators]
  end

  # A custom rate limiter for this model
  def post_action_rate_limiter
    return unless is_flag? || is_bookmark? || is_like?

    return @rate_limiter if @rate_limiter.present?

    %w(like flag bookmark).each do |type|
      if send("is_#{type}?")
        limit = SiteSetting.send("max_#{type}s_per_day")

        if is_like? && user && user.trust_level >= 2
          multiplier = SiteSetting.send("tl#{user.trust_level}_additional_likes_per_day_multiplier").to_f
          multiplier = 1.0 if multiplier < 1.0

          limit = (limit * multiplier).to_i
        end

        @rate_limiter = RateLimiter.new(user, "create_#{type}", limit, 1.day.to_i)
        return @rate_limiter
      end
    end
  end

  before_create do
    post_action_type_ids = is_flag? ? PostActionType.notify_flag_types.values : post_action_type_id
    raise AlreadyActed if PostAction.where(user_id: user_id)
<<<<<<< HEAD
        .where(post_id: post_id)
        .where(post_action_type_id: post_action_type_ids)
        .where(deleted_at: nil)
        .where(disagreed_at: nil)
        .where(targets_topic: targets_topic)
        .exists?
=======
      .where(post_id: post_id)
      .where(post_action_type_id: post_action_type_ids)
      .where(deleted_at: nil)
      .where(disagreed_at: nil)
      .where(targets_topic: targets_topic)
      .exists?
>>>>>>> c10941bb
  end

  # Returns the flag counts for a post, taking into account that some users
  # can weigh flags differently.
  def self.flag_counts_for(post_id)
    params = {
      post_id: post_id,
      post_action_types: PostActionType.auto_action_flag_types.values,
      flags_required_to_hide_post: SiteSetting.flags_required_to_hide_post
    }

    DB.query_single(<<~SQL, params)
      SELECT COALESCE(SUM(CASE
                 WHEN pa.disagreed_at IS NOT NULL AND pa.staff_took_action THEN :flags_required_to_hide_post
                 WHEN pa.disagreed_at IS NOT NULL AND NOT pa.staff_took_action THEN 1
                 ELSE 0
               END),0) AS old_flags,
            COALESCE(SUM(CASE
                 WHEN pa.disagreed_at IS NULL AND pa.staff_took_action THEN :flags_required_to_hide_post
                 WHEN pa.disagreed_at IS NULL AND NOT pa.staff_took_action THEN 1
                 ELSE 0
               END), 0) AS new_flags
    FROM post_actions AS pa
      INNER JOIN users AS u ON u.id = pa.user_id
    WHERE pa.post_id = :post_id
      AND pa.post_action_type_id in (:post_action_types)
      AND pa.deleted_at IS NULL
    SQL
  end

  def post_action_type_key
    PostActionType.types[post_action_type_id]
  end

  def update_counters
    # Update denormalized counts
    column = "#{post_action_type_key}_count"
    count = PostAction.where(post_id: post_id)
      .where(post_action_type_id: post_action_type_id)
      .count

    # We probably want to refactor this method to something cleaner.
    case post_action_type_key
    when :like
      # 'like_score' is weighted higher for staff accounts
      score = PostAction.joins(:user)
        .where(post_id: post_id)
        .sum("CASE WHEN users.moderator OR users.admin THEN #{SiteSetting.staff_like_weight} ELSE 1 END")
      Post.where(id: post_id).update_all ["like_count = :count, like_score = :score", count: count, score: score]
    else
      if ActiveRecord::Base.connection.column_exists?(:posts, column)
        Post.where(id: post_id).update_all ["#{column} = ?", count]
      end
    end

    topic_id = Post.with_deleted.where(id: post_id).pluck(:topic_id).first

    # topic_user
    if [:like, :bookmark].include? post_action_type_key
      TopicUser.update_post_action_cache(user_id: user_id,
                                         topic_id: topic_id,
                                         post_action_type: post_action_type_key)
    end

    if column == "like_count"
      topic_count = Post.where(topic_id: topic_id).sum(column)
      Topic.where(id: topic_id).update_all ["#{column} = ?", topic_count]
    end

    if PostActionType.notify_flag_type_ids.include?(post_action_type_id)
      PostAction.update_flagged_posts_count
    end

  end

  def enforce_rules
    post = Post.with_deleted.where(id: post_id).first
    PostAction.auto_close_if_threshold_reached(post.topic)
    PostAction.auto_hide_if_needed(user, post, post_action_type_key)
    SpamRulesEnforcer.enforce!(post.user)
  end

  def create_user_action
    if is_bookmark? || is_like?
      UserActionCreator.log_post_action(self)
    end
  end

  def update_notifications
    if self.deleted_at.present?
      PostActionNotifier.post_action_deleted(self)
    end
  end

  def create_notifications
    PostActionNotifier.post_action_created(self)
  end

  def notify_subscribers
    if (is_like? || is_flag?) && post
      post.publish_change_to_clients! :acted
    end
  end

  MAXIMUM_FLAGS_PER_POST = 3

  def self.auto_close_threshold_reached?(topic)
    return if topic.user&.staff?
    flags = PostAction.active
      .flags
      .joins(:post)
      .where("posts.topic_id = ?", topic.id)
      .where("post_actions.user_id > 0")
      .group("post_actions.user_id")
      .pluck("post_actions.user_id, COUNT(post_id)")

    # we need a minimum number of unique flaggers
    return if flags.count < SiteSetting.num_flaggers_to_close_topic
    # we need a minimum number of flags
    return if flags.sum { |f| f[1] } < SiteSetting.num_flags_to_close_topic

    true
  end

  def self.auto_close_if_threshold_reached(topic)
    return if topic.nil? || topic.closed?
    return unless auto_close_threshold_reached?(topic)

    # the threshold has been reached, we will close the topic waiting for intervention
    topic.update_status("closed", true, Discourse.system_user,
      message: I18n.t(
        "temporarily_closed_due_to_flags",
        count: SiteSetting.num_hours_to_close_topic
      )
    )

    topic.set_or_create_timer(
      TopicTimer.types[:open],
      SiteSetting.num_hours_to_close_topic,
      by_user: Discourse.system_user
    )
  end

  def self.auto_hide_if_needed(acting_user, post, post_action_type)
    return if post.hidden?
    return if (!acting_user.staff?) && post.user&.staff?

    if post_action_type == :spam &&
       acting_user.has_trust_level?(TrustLevel[3]) &&
       post.user&.trust_level == TrustLevel[0]

      hide_post!(post, post_action_type, Post.hidden_reasons[:flagged_by_tl3_user])

    elsif PostActionType.auto_action_flag_types.include?(post_action_type)

      if acting_user.has_trust_level?(TrustLevel[4]) &&
         !acting_user.staff? &&
         post.user&.trust_level != TrustLevel[4]

        hide_post!(post, post_action_type, Post.hidden_reasons[:flagged_by_tl4_user])
      elsif SiteSetting.flags_required_to_hide_post > 0

        _old_flags, new_flags = PostAction.flag_counts_for(post.id)

        if new_flags >= SiteSetting.flags_required_to_hide_post
          hide_post!(post, post_action_type, guess_hide_reason(post))
        end
      end
    end
  end

  def self.hide_post!(post, post_action_type, reason = nil)
    return if post.hidden

    unless reason
      reason = guess_hide_reason(post)
    end

    hiding_again = post.hidden_at.present?

    post.hidden = true
    post.hidden_at = Time.zone.now
    post.hidden_reason_id = reason
    post.save

    Topic.where("id = :topic_id AND NOT EXISTS(SELECT 1 FROM POSTS WHERE topic_id = :topic_id AND NOT hidden)", topic_id: post.topic_id).update_all(visible: false)

    # inform user
    if post.user
      options = {
        url: post.url,
        edit_delay: SiteSetting.cooldown_minutes_after_hiding_posts,
<<<<<<< HEAD
        flag_reason: I18n.t("flag_reasons.#{post_action_type}", locale: SiteSetting.default_locale),
=======
        flag_reason: I18n.t(
          "flag_reasons.#{post_action_type}",
          locale: SiteSetting.default_locale,
          base_path: Discourse.base_path
        )
>>>>>>> c10941bb
      }

      Jobs.enqueue_in(5.seconds, :send_system_message,
                      user_id: post.user.id,
                      message_type: hiding_again ? :post_hidden_again : :post_hidden,
                      message_options: options)
    end
    update_flagged_posts_count
  end

  def self.guess_hide_reason(post)
    post.hidden_at ?
      Post.hidden_reasons[:flag_threshold_reached_again] :
      Post.hidden_reasons[:flag_threshold_reached]
  end

  def self.post_action_type_for_post(post_id)
    post_action = PostAction.find_by(deferred_at: nil, post_id: post_id, post_action_type_id: PostActionType.notify_flag_types.values, deleted_at: nil)
<<<<<<< HEAD
    PostActionType.types[post_action.post_action_type_id]
=======
    PostActionType.types[post_action.post_action_type_id] if post_action
>>>>>>> c10941bb
  end

  def self.target_moderators
    Group[:moderators].name
  end

end

# == Schema Information
#
# Table name: post_actions
#
#  id                  :integer          not null, primary key
#  post_id             :integer          not null
#  user_id             :integer          not null
#  post_action_type_id :integer          not null
#  deleted_at          :datetime
#  created_at          :datetime         not null
#  updated_at          :datetime         not null
#  deleted_by_id       :integer
#  related_post_id     :integer
#  staff_took_action   :boolean          default(FALSE), not null
#  deferred_by_id      :integer
#  targets_topic       :boolean          default(FALSE), not null
#  agreed_at           :datetime
#  agreed_by_id        :integer
#  deferred_at         :datetime
#  disagreed_at        :datetime
#  disagreed_by_id     :integer
#
# Indexes
#
#  idx_unique_actions                                     (user_id,post_action_type_id,post_id,targets_topic) UNIQUE WHERE ((deleted_at IS NULL) AND (disagreed_at IS NULL) AND (deferred_at IS NULL))
#  idx_unique_flags                                       (user_id,post_id,targets_topic) UNIQUE WHERE ((deleted_at IS NULL) AND (disagreed_at IS NULL) AND (deferred_at IS NULL) AND (post_action_type_id = ANY (ARRAY[3, 4, 7, 8])))
#  index_post_actions_on_post_id                          (post_id)
#  index_post_actions_on_user_id_and_post_action_type_id  (user_id,post_action_type_id) WHERE (deleted_at IS NULL)
#<|MERGE_RESOLUTION|>--- conflicted
+++ resolved
@@ -50,8 +50,6 @@
     result.group('date(post_actions.created_at)')
       .order('date(post_actions.created_at)')
       .count
-<<<<<<< HEAD
-=======
   end
 
   # Forums can choose to apply a minimum number of flags required before it shows up in
@@ -72,7 +70,6 @@
         ELSE 0
        END) > 0)
     SQL
->>>>>>> c10941bb
   end
 
   def self.update_flagged_posts_count
@@ -84,14 +81,7 @@
       .where('posts.user_id > 0')
       .group("posts.id")
 
-<<<<<<< HEAD
-    if SiteSetting.min_flags_staff_visibility > 1
-      flagged_relation = flagged_relation
-        .having("count(*) >= ?", SiteSetting.min_flags_staff_visibility)
-    end
-=======
     flagged_relation = apply_minimum_visibility(flagged_relation)
->>>>>>> c10941bb
 
     posts_flagged_count = flagged_relation
       .pluck("posts.id")
@@ -170,11 +160,7 @@
     result = unscoped.where(post_action_type_id: post_action_type)
     result = result.where('post_actions.created_at >= ?', opts[:start_date] || (opts[:since_days_ago] || 30).days.ago)
     result = result.where('post_actions.created_at <= ?', opts[:end_date]) if opts[:end_date]
-<<<<<<< HEAD
-    result = result.joins(post: :topic).merge(Topic.in_category_and_categories(opts[:category_id])) if opts[:category_id]
-=======
     result = result.joins(post: :topic).merge(Topic.in_category_and_subcategories(opts[:category_id])) if opts[:category_id]
->>>>>>> c10941bb
     result.group('date(post_actions.created_at)')
       .order('date(post_actions.created_at)')
       .count
@@ -217,12 +203,7 @@
         PostActionType.notify_flag_type_ids
       end
 
-<<<<<<< HEAD
-    actions = PostAction.where(post_id: post.id)
-      .where(post_action_type_id: action_type_ids)
-=======
     actions = PostAction.active.where(post_id: post.id).where(post_action_type_id: action_type_ids)
->>>>>>> c10941bb
 
     actions.each do |action|
       action.disagreed_at = Time.zone.now
@@ -471,21 +452,12 @@
   before_create do
     post_action_type_ids = is_flag? ? PostActionType.notify_flag_types.values : post_action_type_id
     raise AlreadyActed if PostAction.where(user_id: user_id)
-<<<<<<< HEAD
-        .where(post_id: post_id)
-        .where(post_action_type_id: post_action_type_ids)
-        .where(deleted_at: nil)
-        .where(disagreed_at: nil)
-        .where(targets_topic: targets_topic)
-        .exists?
-=======
       .where(post_id: post_id)
       .where(post_action_type_id: post_action_type_ids)
       .where(deleted_at: nil)
       .where(disagreed_at: nil)
       .where(targets_topic: targets_topic)
       .exists?
->>>>>>> c10941bb
   end
 
   # Returns the flag counts for a post, taking into account that some users
@@ -678,15 +650,11 @@
       options = {
         url: post.url,
         edit_delay: SiteSetting.cooldown_minutes_after_hiding_posts,
-<<<<<<< HEAD
-        flag_reason: I18n.t("flag_reasons.#{post_action_type}", locale: SiteSetting.default_locale),
-=======
         flag_reason: I18n.t(
           "flag_reasons.#{post_action_type}",
           locale: SiteSetting.default_locale,
           base_path: Discourse.base_path
         )
->>>>>>> c10941bb
       }
 
       Jobs.enqueue_in(5.seconds, :send_system_message,
@@ -705,11 +673,7 @@
 
   def self.post_action_type_for_post(post_id)
     post_action = PostAction.find_by(deferred_at: nil, post_id: post_id, post_action_type_id: PostActionType.notify_flag_types.values, deleted_at: nil)
-<<<<<<< HEAD
-    PostActionType.types[post_action.post_action_type_id]
-=======
     PostActionType.types[post_action.post_action_type_id] if post_action
->>>>>>> c10941bb
   end
 
   def self.target_moderators
