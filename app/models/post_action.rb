# frozen_string_literal: true

class PostAction < ActiveRecord::Base
  include RateLimiter::OnCreateRecord
  include Trashable

  belongs_to :post
  belongs_to :user
  belongs_to :post_action_type
  belongs_to :related_post, class_name: "Post"
  belongs_to :target_user, class_name: "User"

  rate_limit :post_action_rate_limiter

  scope :spam_flags, -> { where(post_action_type_id: PostActionType.types[:spam]) }
  scope :flags, -> { where(post_action_type_id: PostActionType.notify_flag_type_ids) }
  scope :publics, -> { where(post_action_type_id: PostActionType.public_type_ids) }
  scope :active, -> { where(disagreed_at: nil, deferred_at: nil, agreed_at: nil, deleted_at: nil) }

  after_save :update_counters
  validate :ensure_unique_actions, on: :create

  def self.counts_for(collection, user)
    return {} if collection.blank? || !user

    collection_ids = collection.map(&:id)
    user_id = user.try(:id) || 0

    post_actions = PostAction.where(post_id: collection_ids, user_id: user_id)

    user_actions = {}
    post_actions.each do |post_action|
      user_actions[post_action.post_id] ||= {}
      user_actions[post_action.post_id][post_action.post_action_type_id] = post_action
    end

    user_actions
  end

  def self.lookup_for(user, topics, post_action_type_id)
    return if topics.blank?
    # in critical path 2x faster than AR
    #
    topic_ids = topics.map(&:id)
    map = {}

    builder = DB.build <<~SQL
      SELECT p.topic_id, p.post_number
      FROM post_actions pa
      JOIN posts p ON pa.post_id = p.id
      WHERE p.deleted_at IS NULL AND pa.deleted_at IS NULL AND
         pa.post_action_type_id = :post_action_type_id AND
         pa.user_id = :user_id AND
         p.topic_id IN (:topic_ids)
      ORDER BY p.topic_id, p.post_number
    SQL

    builder
      .query(user_id: user.id, post_action_type_id: post_action_type_id, topic_ids: topic_ids)
      .each { |row| (map[row.topic_id] ||= []) << row.post_number }

    map
  end

  def self.count_per_day_for_type(post_action_type, opts = nil)
    opts ||= {}
    result = unscoped.where(post_action_type_id: post_action_type)
    result =
      result.where(
        "post_actions.created_at >= ?",
        opts[:start_date] || (opts[:since_days_ago] || 30).days.ago,
      )
    result = result.where("post_actions.created_at <= ?", opts[:end_date]) if opts[:end_date]
    if opts[:category_id]
      if opts[:include_subcategories]
        result =
          result.joins(post: :topic).where(
            "topics.category_id IN (?)",
            Category.subcategory_ids(opts[:category_id]),
          )
      else
        result = result.joins(post: :topic).where("topics.category_id = ?", opts[:category_id])
      end
    end

    if opts[:group_ids]
      result =
        result
          .joins("INNER JOIN users ON users.id = post_actions.user_id")
          .joins("INNER JOIN group_users ON group_users.user_id = users.id")
          .where("group_users.group_id IN (?)", opts[:group_ids])
    end

    result.group("date(post_actions.created_at)").order("date(post_actions.created_at)").count
  end

  def add_moderator_post_if_needed(moderator, disposition, delete_post = false)
    return if !SiteSetting.auto_respond_to_flag_actions
    return if related_post.nil? || related_post.topic.nil?
    return if staff_already_replied?(related_post.topic)
    message_key = +"flags_dispositions.#{disposition}"
    message_key << "_and_deleted" if delete_post

    I18n.with_locale(SiteSetting.default_locale) do
      related_post.topic.add_moderator_post(moderator, I18n.t(message_key))
    end

    # archive message for moderators
    GroupArchivedMessage.archive!(Group[:moderators].id, related_post.topic)
  end

  def staff_already_replied?(topic)
    topic
      .posts
      .where(
        "user_id IN (SELECT id FROM users WHERE moderator OR admin) OR (post_type != :regular_post_type)",
        regular_post_type: Post.types[:regular],
      )
      .exists?
  end

  def self.limit_action!(user, post, post_action_type_id)
    RateLimiter.new(user, "post_action-#{post.id}_#{post_action_type_id}", 4, 1.minute).performed!
  end

  def self.copy(original_post, target_post)
    cols_to_copy = (column_names - %w[id post_id]).join(", ")

    DB.exec <<~SQL
    INSERT INTO post_actions(post_id, #{cols_to_copy})
    SELECT #{target_post.id}, #{cols_to_copy}
    FROM post_actions
    WHERE post_id = #{original_post.id}
    SQL

    target_post.post_actions.each { |post_action| post_action.update_counters }
  end

  def remove_act!(user)
    trash!(user)
    # NOTE: save is called to ensure all callbacks are called
    # trash will not trigger callbacks, and triggering after_commit
    # is not trivial
    save
  end

  def post_action_type_view
    @post_action_type_view ||= PostActionTypeView.new
  end

  def is_like?
    post_action_type_id == post_action_type_view.types[:like]
  end

  def is_flag?
    !!post_action_type_view.notify_flag_types[post_action_type_id]
  end

  def is_private_message?
    post_action_type_id == post_action_type_view.types[:notify_user] ||
      post_action_type_id == post_action_type_view.types[:notify_moderators]
  end

  # A custom rate limiter for this model
  def post_action_rate_limiter
    return unless is_flag? || is_like?

    return @rate_limiter if @rate_limiter.present?

    %w[like flag].each do |type|
      if public_send("is_#{type}?")
        limit = SiteSetting.get("max_#{type}s_per_day")

        if (is_flag? || is_like?) && user && user.trust_level >= 2
          multiplier =
            SiteSetting.get("tl#{user.trust_level}_additional_#{type}s_per_day_multiplier").to_f
          multiplier = 1.0 if multiplier < 1.0

          limit = (limit * multiplier).to_i
        end

        @rate_limiter = RateLimiter.new(user, "create_#{type}", limit, 1.day.to_i)
        return @rate_limiter
      end
    end
  end

  def ensure_unique_actions
    post_action_type_ids =
      is_flag? ? post_action_type_view.notify_flag_types.values : post_action_type_id

    acted =
      PostAction
        .where(user_id: user_id)
        .where(post_id: post_id)
        .where(post_action_type_id: post_action_type_ids)
        .where(deleted_at: nil)
        .where(disagreed_at: nil)
        .where(targets_topic: targets_topic)
        .exists?

    errors.add(:post_action_type_id) if acted
  end

  def post_action_type_key
    post_action_type_view.types[post_action_type_id]
  end

  def update_counters
    # Update denormalized counts
    column = "#{post_action_type_key}_count"
    count = PostAction.where(post_id: post_id).where(post_action_type_id: post_action_type_id).count

    # We probably want to refactor this method to something cleaner.
    case post_action_type_key
    when :like
      # 'like_score' is weighted higher for staff accounts
      score =
        PostAction
          .joins(:user)
          .where(post_id: post_id)
          .sum(
            "CASE WHEN users.moderator OR users.admin THEN #{SiteSetting.staff_like_weight} ELSE 1 END",
          )
      Post.where(id: post_id).update_all [
                     "like_count = :count, like_score = :score",
                     count: count,
                     score: score,
                   ]
    else
      if ActiveRecord::Base.connection.column_exists?(:posts, column)
        Post.where(id: post_id).update_all ["#{column} = ?", count]
      end
    end

    topic_id = Post.with_deleted.where(id: post_id).pick(:topic_id)

    # topic_user
    if post_action_type_key == :like
      TopicUser.update_post_action_cache(
        user_id: user_id,
        topic_id: topic_id,
        post_action_type: post_action_type_key,
      )
    end

    Topic.find_by(id: topic_id)&.update_action_counts if column == "like_count"
  end
end

# == Schema Information
#
# Table name: post_actions
#
#  id                  :integer          not null, primary key
#  post_id             :integer          not null
#  user_id             :integer          not null
#  post_action_type_id :integer          not null
#  deleted_at          :datetime
#  created_at          :datetime         not null
#  updated_at          :datetime         not null
#  deleted_by_id       :integer
#  related_post_id     :integer
#  staff_took_action   :boolean          default(FALSE), not null
#  deferred_by_id      :integer
#  targets_topic       :boolean          default(FALSE), not null
#  agreed_at           :datetime
#  agreed_by_id        :integer
#  deferred_at         :datetime
#  disagreed_at        :datetime
#  disagreed_by_id     :integer
#
# Indexes
#
#  idx_unique_actions                                          (user_id,post_action_type_id,post_id,targets_topic) UNIQUE WHERE ((deleted_at IS NULL) AND (disagreed_at IS NULL) AND (deferred_at IS NULL))
#  idx_unique_flags                                            (user_id,post_id,targets_topic) UNIQUE WHERE ((deleted_at IS NULL) AND (disagreed_at IS NULL) AND (deferred_at IS NULL) AND (post_action_type_id = ANY (ARRAY[3, 4, 7, 8])))
<<<<<<< HEAD
#  index_post_actions_on_agreed_by_id                          (agreed_by_id) WHERE (agreed_by_id IS NOT NULL)
#  index_post_actions_on_deferred_by_id                        (deferred_by_id) WHERE (deferred_by_id IS NOT NULL)
#  index_post_actions_on_deleted_by_id                         (deleted_by_id) WHERE (deleted_by_id IS NOT NULL)
#  index_post_actions_on_disagreed_by_id                       (disagreed_by_id) WHERE (disagreed_by_id IS NOT NULL)
=======
#  index_post_actions_on_post_action_type_id                   (post_action_type_id)
>>>>>>> f0870dad
#  index_post_actions_on_post_action_type_id_and_disagreed_at  (post_action_type_id,disagreed_at) WHERE (disagreed_at IS NULL)
#  index_post_actions_on_post_id                               (post_id)
#  index_post_actions_on_user_id                               (user_id)
#  index_post_actions_on_user_id_and_post_action_type_id       (user_id,post_action_type_id) WHERE (deleted_at IS NULL)
#<|MERGE_RESOLUTION|>--- conflicted
+++ resolved
@@ -274,14 +274,11 @@
 #
 #  idx_unique_actions                                          (user_id,post_action_type_id,post_id,targets_topic) UNIQUE WHERE ((deleted_at IS NULL) AND (disagreed_at IS NULL) AND (deferred_at IS NULL))
 #  idx_unique_flags                                            (user_id,post_id,targets_topic) UNIQUE WHERE ((deleted_at IS NULL) AND (disagreed_at IS NULL) AND (deferred_at IS NULL) AND (post_action_type_id = ANY (ARRAY[3, 4, 7, 8])))
-<<<<<<< HEAD
 #  index_post_actions_on_agreed_by_id                          (agreed_by_id) WHERE (agreed_by_id IS NOT NULL)
 #  index_post_actions_on_deferred_by_id                        (deferred_by_id) WHERE (deferred_by_id IS NOT NULL)
 #  index_post_actions_on_deleted_by_id                         (deleted_by_id) WHERE (deleted_by_id IS NOT NULL)
 #  index_post_actions_on_disagreed_by_id                       (disagreed_by_id) WHERE (disagreed_by_id IS NOT NULL)
-=======
 #  index_post_actions_on_post_action_type_id                   (post_action_type_id)
->>>>>>> f0870dad
 #  index_post_actions_on_post_action_type_id_and_disagreed_at  (post_action_type_id,disagreed_at) WHERE (disagreed_at IS NULL)
 #  index_post_actions_on_post_id                               (post_id)
 #  index_post_actions_on_user_id                               (user_id)
