--- conflicted
+++ resolved
@@ -96,17 +96,9 @@
 #
 # Indexes
 #
-<<<<<<< HEAD
-#  index_email_logs_on_created_at              (created_at)
-#  index_email_logs_on_message_id              (message_id)
-#  index_email_logs_on_post_id                 (post_id)
-#  index_email_logs_on_user_id                 (user_id)
-#  index_email_logs_on_user_id_and_created_at  (user_id,created_at)
-=======
 #  index_email_logs_on_bounced     (bounced)
 #  index_email_logs_on_created_at  (created_at)
 #  index_email_logs_on_message_id  (message_id)
 #  index_email_logs_on_post_id     (post_id)
 #  index_email_logs_on_user_id     (user_id)
->>>>>>> c10941bb
 #