--- conflicted
+++ resolved
@@ -152,13 +152,8 @@
       bucket = SiteSetting.enable_s3_uploads ? Discourse.store.s3_bucket_name : GlobalSetting.s3_bucket_name
 
       # cf. http://docs.aws.amazon.com/general/latest/gr/rande.html#s3_region
-<<<<<<< HEAD
-      if SiteSetting.s3_endpoint == "https://s3.amazonaws.com"
-        if SiteSetting.Upload.s3_region == 'cn-north-1' || SiteSetting.Upload.s3_region == 'cn-northwest-1'
-=======
       if SiteSetting.s3_endpoint.blank? || SiteSetting.s3_endpoint.end_with?("amazonaws.com")
         if SiteSetting.Upload.s3_region.start_with?("cn-")
->>>>>>> c10941bb
           "//#{bucket}.s3.#{SiteSetting.Upload.s3_region}.amazonaws.com.cn"
         else
           "//#{bucket}.s3.dualstack.#{SiteSetting.Upload.s3_region}.amazonaws.com"
@@ -175,8 +170,6 @@
     SiteSetting::Upload
   end
 
-<<<<<<< HEAD
-=======
   %i{
     site_logo_url
     site_logo_small_url
@@ -245,7 +238,6 @@
       SiteSetting.push_notifications_icon_url(warn: false)
   end
 
->>>>>>> c10941bb
   def self.shared_drafts_enabled?
     c = SiteSetting.shared_drafts_category
     c.present? && c.to_i != SiteSetting.uncategorized_category_id.to_i
