# frozen_string_literal: true

class SiteSetting < ActiveRecord::Base
<<<<<<< HEAD
  VALID_AREAS = %w[about embedding emojis flags fonts navigation notifications permalinks]
=======
  VALID_AREAS = %w[about embedding emojis flags fonts legal notifications permalinks]
>>>>>>> 9a87baaa

  extend GlobalPath
  extend SiteSettingExtension

  has_many :upload_references, as: :target, dependent: :destroy

  validates_presence_of :name
  validates_presence_of :data_type

  after_save do
    if saved_change_to_value?
      if self.data_type == SiteSettings::TypeSupervisor.types[:upload]
        UploadReference.ensure_exist!(upload_ids: [self.value], target: self)
      elsif self.data_type == SiteSettings::TypeSupervisor.types[:uploaded_image_list]
        upload_ids = self.value.split("|").compact.uniq
        UploadReference.ensure_exist!(upload_ids: upload_ids, target: self)
      end
    end
  end

  load_settings(File.join(Rails.root, "config", "site_settings.yml"))

  if Rails.env.test?
    SAMPLE_TEST_PLUGIN =
      Plugin::Instance.new(
        Plugin::Metadata.new.tap { |metadata| metadata.name = "discourse-sample-plugin" },
      )

    Discourse.plugins_by_name[SAMPLE_TEST_PLUGIN.name] = SAMPLE_TEST_PLUGIN

    load_settings(
      File.join(Rails.root, "spec", "support", "sample_plugin_site_settings.yml"),
      plugin: SAMPLE_TEST_PLUGIN.name,
    )
  end

  if GlobalSetting.load_plugins?
    Dir[File.join(Rails.root, "plugins", "*", "config", "settings.yml")].each do |file|
      load_settings(file, plugin: file.split("/")[-3])
    end
  end

  setup_deprecated_methods
  client_settings << :available_locales

  def self.available_locales
    LocaleSiteSetting.values.to_json
  end

  def self.topic_title_length
    min_topic_title_length..max_topic_title_length
  end

  def self.private_message_title_length
    min_personal_message_title_length..max_topic_title_length
  end

  def self.post_length
    min_post_length..max_post_length
  end

  def self.first_post_length
    min_first_post_length..max_post_length
  end

  def self.private_message_post_length
    min_personal_message_post_length..max_post_length
  end

  def self.top_menu_items
    top_menu_map.map { |menu_item| TopMenuItem.new(menu_item) }
  end

  def self.homepage
    top_menu_items[0].name
  end

  def self.anonymous_menu_items
    @anonymous_menu_items ||= Set.new Discourse.anonymous_filters.map(&:to_s)
  end

  def self.anonymous_homepage
    top_menu_items
      .map { |item| item.name }
      .select { |item| anonymous_menu_items.include?(item) }
      .first
  end

  def self.should_download_images?(src)
    setting = disabled_image_download_domains
    return true if setting.blank?

    host = URI.parse(src).host
    !setting.split("|").include?(host)
  rescue URI::Error
    true
  end

  def self.scheme
    force_https? ? "https" : "http"
  end

  def self.min_redirected_to_top_period(duration)
    ListController.best_period_with_topics_for(duration)
  end

  def self.email_polling_enabled?
    SiteSetting.manual_polling_enabled? || SiteSetting.pop3_polling_enabled? ||
      DiscoursePluginRegistry.mail_pollers.any?(&:enabled?)
  end

  def self.blocked_attachment_content_types_regex
    current_db = RailsMultisite::ConnectionManagement.current_db

    @blocked_attachment_content_types_regex ||= {}
    @blocked_attachment_content_types_regex[current_db] ||= begin
      Regexp.union(SiteSetting.blocked_attachment_content_types.split("|"))
    end
  end

  def self.blocked_attachment_filenames_regex
    current_db = RailsMultisite::ConnectionManagement.current_db

    @blocked_attachment_filenames_regex ||= {}
    @blocked_attachment_filenames_regex[current_db] ||= begin
      Regexp.union(SiteSetting.blocked_attachment_filenames.split("|"))
    end
  end

  def self.allowed_unicode_username_characters_regex
    current_db = RailsMultisite::ConnectionManagement.current_db

    @allowed_unicode_username_regex ||= {}
    @allowed_unicode_username_regex[current_db] ||= begin
      if SiteSetting.allowed_unicode_username_characters.present?
        Regexp.new(SiteSetting.allowed_unicode_username_characters)
      end
    end
  end

  # helpers for getting s3 settings that fallback to global
  class Upload
    def self.s3_cdn_url
      SiteSetting.enable_s3_uploads ? SiteSetting.s3_cdn_url : GlobalSetting.s3_cdn_url
    end

    def self.s3_region
      SiteSetting.enable_s3_uploads ? SiteSetting.s3_region : GlobalSetting.s3_region
    end

    def self.s3_upload_bucket
      SiteSetting.enable_s3_uploads ? SiteSetting.s3_upload_bucket : GlobalSetting.s3_bucket
    end

    def self.s3_endpoint
      SiteSetting.enable_s3_uploads ? SiteSetting.s3_endpoint : GlobalSetting.s3_endpoint
    end

    def self.enable_s3_transfer_acceleration
      if SiteSetting.enable_s3_uploads
        SiteSetting.enable_s3_transfer_acceleration
      else
        GlobalSetting.enable_s3_transfer_acceleration
      end
    end

    def self.use_dualstack_endpoint
      return false if !SiteSetting.Upload.enable_s3_uploads
      return false if SiteSetting.Upload.s3_endpoint.present?
      !SiteSetting.Upload.s3_region.start_with?("cn-")
    end

    def self.enable_s3_uploads
      SiteSetting.enable_s3_uploads || GlobalSetting.use_s3?
    end

    def self.s3_base_url
      path = self.s3_upload_bucket.split("/", 2)[1]
      "#{self.absolute_base_url}#{path ? "/" + path : ""}"
    end

    def self.absolute_base_url
      url_basename = SiteSetting.s3_endpoint.split("/")[-1]
      bucket =
        (
          if SiteSetting.enable_s3_uploads
            Discourse.store.s3_bucket_name
          else
            GlobalSetting.s3_bucket_name
          end
        )

      # cf. http://docs.aws.amazon.com/general/latest/gr/rande.html#s3_region
      if SiteSetting.s3_endpoint.blank? || SiteSetting.s3_endpoint.end_with?("amazonaws.com")
        if SiteSetting.Upload.use_dualstack_endpoint
          "//#{bucket}.s3.dualstack.#{SiteSetting.Upload.s3_region}.amazonaws.com"
        else
          "//#{bucket}.s3.#{SiteSetting.Upload.s3_region}.amazonaws.com.cn"
        end
      else
        "//#{bucket}.#{url_basename}"
      end
    end
  end

  def self.Upload
    SiteSetting::Upload
  end

  def self.require_invite_code
    invite_code.present?
  end
  client_settings << :require_invite_code

  %i[
    site_logo_url
    site_logo_small_url
    site_mobile_logo_url
    site_favicon_url
    site_logo_dark_url
    site_logo_small_dark_url
    site_mobile_logo_dark_url
  ].each { |client_setting| client_settings << client_setting }

  %i[
    logo
    logo_small
    digest_logo
    mobile_logo
    logo_dark
    logo_small_dark
    mobile_logo_dark
    large_icon
    manifest_icon
    favicon
    apple_touch_icon
    twitter_summary_large_image
    opengraph_image
    push_notifications_icon
  ].each do |setting_name|
    define_singleton_method("site_#{setting_name}_url") do
      if SiteIconManager.respond_to?("#{setting_name}_url")
        return SiteIconManager.public_send("#{setting_name}_url")
      end

      upload = self.public_send(setting_name)
      upload ? full_cdn_url(upload.url) : ""
    end
  end

  def self.shared_drafts_enabled?
    c = SiteSetting.shared_drafts_category
    c.present? && c.to_i != SiteSetting.uncategorized_category_id.to_i
  end

  protected

  def self.clear_cache!
    super

    @blocked_attachment_content_types_regex = nil
    @blocked_attachment_filenames_regex = nil
    @allowed_unicode_username_regex = nil
  end
end

# == Schema Information
#
# Table name: site_settings
#
#  id         :integer          not null, primary key
#  name       :string           not null
#  data_type  :integer          not null
#  value      :text
#  created_at :datetime         not null
#  updated_at :datetime         not null
#
# Indexes
#
#  index_site_settings_on_name  (name) UNIQUE
#<|MERGE_RESOLUTION|>--- conflicted
+++ resolved
@@ -1,11 +1,7 @@
 # frozen_string_literal: true
 
 class SiteSetting < ActiveRecord::Base
-<<<<<<< HEAD
-  VALID_AREAS = %w[about embedding emojis flags fonts navigation notifications permalinks]
-=======
-  VALID_AREAS = %w[about embedding emojis flags fonts legal notifications permalinks]
->>>>>>> 9a87baaa
+  VALID_AREAS = %w[about embedding emojis flags fonts legal navigation notifications permalinks]
 
   extend GlobalPath
   extend SiteSettingExtension
