class StylesheetCache < ActiveRecord::Base
  self.table_name = 'stylesheet_cache'

  MAX_TO_KEEP = 50

<<<<<<< HEAD
  def self.add(target, digest, content, source_map)
=======
  def self.add(target, digest, content, source_map, max_to_keep: nil)
    max_to_keep ||= MAX_TO_KEEP
>>>>>>> c10941bb
    old_logger = ActiveRecord::Base.logger

    return false if where(target: target, digest: digest).exists?

    if Rails.env.development?
      ActiveRecord::Base.logger = nil
    end

    success = create(target: target, digest: digest, content: content, source_map: source_map)

    count = StylesheetCache.count
    if count > max_to_keep

      remove_lower = StylesheetCache
        .where(target: target)
<<<<<<< HEAD
        .limit(MAX_TO_KEEP)
=======
        .limit(max_to_keep)
>>>>>>> c10941bb
        .order('id desc')
        .pluck(:id)
        .last

<<<<<<< HEAD
      DB.exec("DELETE FROM stylesheet_cache where id < :id", id: remove_lower)
=======
      DB.exec(<<~SQL, id: remove_lower, target: target)
        DELETE FROM stylesheet_cache
        WHERE id < :id AND target = :target
      SQL
>>>>>>> c10941bb
    end

    success
  rescue ActiveRecord::RecordNotUnique
    false
  ensure
    if Rails.env.development? && old_logger
      ActiveRecord::Base.logger = old_logger
    end
  end

end

# == Schema Information
#
# Table name: stylesheet_cache
#
#  id         :integer          not null, primary key
#  target     :string           not null
#  digest     :string           not null
#  content    :text             not null
#  created_at :datetime         not null
#  updated_at :datetime         not null
#  theme_id   :integer          default(-1), not null
#  source_map :text
#
# Indexes
#
#  index_stylesheet_cache_on_target_and_digest  (target,digest) UNIQUE
#<|MERGE_RESOLUTION|>--- conflicted
+++ resolved
@@ -3,12 +3,8 @@
 
   MAX_TO_KEEP = 50
 
-<<<<<<< HEAD
-  def self.add(target, digest, content, source_map)
-=======
   def self.add(target, digest, content, source_map, max_to_keep: nil)
     max_to_keep ||= MAX_TO_KEEP
->>>>>>> c10941bb
     old_logger = ActiveRecord::Base.logger
 
     return false if where(target: target, digest: digest).exists?
@@ -24,23 +20,15 @@
 
       remove_lower = StylesheetCache
         .where(target: target)
-<<<<<<< HEAD
-        .limit(MAX_TO_KEEP)
-=======
         .limit(max_to_keep)
->>>>>>> c10941bb
         .order('id desc')
         .pluck(:id)
         .last
 
-<<<<<<< HEAD
-      DB.exec("DELETE FROM stylesheet_cache where id < :id", id: remove_lower)
-=======
       DB.exec(<<~SQL, id: remove_lower, target: target)
         DELETE FROM stylesheet_cache
         WHERE id < :id AND target = :target
       SQL
->>>>>>> c10941bb
     end
 
     success
