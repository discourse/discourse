# frozen_string_literal: true

class WatchedWord < ActiveRecord::Base
  MAX_WORDS_PER_ACTION = 2000

  before_validation { self.word = WatchedWord.normalize_word(self.word) }

  before_validation do
    if self.action == WatchedWord.actions[:link] && self.replacement !~ %r{\Ahttps?://}
      self.replacement =
        "#{Discourse.base_url}#{self.replacement&.starts_with?("/") ? "" : "/"}#{self.replacement}"
    end
  end

  validates :word, presence: true, uniqueness: true, length: { maximum: 100 }
  validates :action, presence: true
  validate :replacement_is_url, if: -> { action == WatchedWord.actions[:link] }
  validate :replacement_is_tag_list, if: -> { action == WatchedWord.actions[:tag] }

  validates_each :word do |record, attr, val|
    if WatchedWord.where(action: record.action).count >= MAX_WORDS_PER_ACTION
      record.errors.add(:word, :too_many)
    end
  end

<<<<<<< HEAD
  belongs_to :watched_word_group

  after_save :clear_cache
  after_destroy :clear_cache
=======
  after_save -> { WordWatcher.clear_cache! }
  after_destroy -> { WordWatcher.clear_cache! }
>>>>>>> 831da051

  scope :for,
        ->(word:) do
          where(
            "(word ILIKE :word AND case_sensitive = 'f') OR (word LIKE :word AND case_sensitive = 't')",
            word: word,
          )
        end

  def self.actions
    @actions ||=
      Enum.new(
        block: 1,
        censor: 2,
        require_approval: 3,
        flag: 4,
        link: 8,
        replace: 5,
        tag: 6,
        silence: 7,
      )
  end

  def self.create_or_update_word(params)
<<<<<<< HEAD
    new_word = normalize_word(params[:word])
    w = self.for(word: new_word).first_or_initialize(word: new_word)
    w.replacement = params[:replacement] if params[:replacement]
    w.action_key = params[:action_key] if params[:action_key]
    w.action = params[:action] if params[:action]
    w.case_sensitive = params[:case_sensitive] if !params[:case_sensitive].nil?
    w.watched_word_group_id = params[:watched_word_group_id]
    w.save
    w
=======
    word = normalize_word(params[:word])
    word = self.for(word: word).first_or_initialize(word: word)
    word.replacement = params[:replacement] if params[:replacement]
    word.action_key = params[:action_key] if params[:action_key]
    word.action = params[:action] if params[:action]
    word.case_sensitive = params[:case_sensitive] if !params[:case_sensitive].nil?
    word.save
    word
>>>>>>> 831da051
  end

  def self.has_replacement?(action)
    action == :replace || action == :tag || action == :link
  end

  def action_key=(arg)
    self.action = WatchedWord.actions[arg.to_sym]
  end

  def action_log_details
    if replacement.present?
      "#{word} → #{replacement}"
    else
      word
    end
  end

  private

  def self.normalize_word(word)
    # When a regular expression is converted to a string, it is wrapped with
    # '(?-mix:' and ')'
    word = word[7..-2] if word.start_with?("(?-mix:")

    word.strip.squeeze("*")
  end

  def replacement_is_url
    errors.add(:base, :invalid_url) if replacement !~ URI.regexp
  end

  def replacement_is_tag_list
    tag_list = replacement&.split(",")
    tags = Tag.where(name: tag_list)
    if tag_list.blank? || tags.empty? || tag_list.size != tags.size
      errors.add(:base, :invalid_tag_list)
    end
  end
end

# == Schema Information
#
# Table name: watched_words
#
#  id                    :integer          not null, primary key
#  word                  :string           not null
#  action                :integer          not null
#  created_at            :datetime         not null
#  updated_at            :datetime         not null
#  replacement           :string
#  case_sensitive        :boolean          default(FALSE), not null
#  watched_word_group_id :bigint
#
# Indexes
#
#  index_watched_words_on_action_and_word        (action,word) UNIQUE
#  index_watched_words_on_watched_word_group_id  (watched_word_group_id)
#<|MERGE_RESOLUTION|>--- conflicted
+++ resolved
@@ -23,23 +23,16 @@
     end
   end
 
-<<<<<<< HEAD
-  belongs_to :watched_word_group
-
-  after_save :clear_cache
-  after_destroy :clear_cache
-=======
   after_save -> { WordWatcher.clear_cache! }
   after_destroy -> { WordWatcher.clear_cache! }
->>>>>>> 831da051
 
   scope :for,
-        ->(word:) do
+        ->(word:) {
           where(
             "(word ILIKE :word AND case_sensitive = 'f') OR (word LIKE :word AND case_sensitive = 't')",
             word: word,
           )
-        end
+        }
 
   def self.actions
     @actions ||=
@@ -55,27 +48,68 @@
       )
   end
 
+  MAX_WORDS_PER_ACTION = 2000
+
+  before_validation do
+    self.word = self.class.normalize_word(self.word)
+    if self.action == WatchedWord.actions[:link] && !(self.replacement =~ %r{\Ahttps?://})
+      self.replacement =
+        "#{Discourse.base_url}#{self.replacement&.starts_with?("/") ? "" : "/"}#{self.replacement}"
+    end
+  end
+
+  validates :word, presence: true, uniqueness: true, length: { maximum: 100 }
+  validates :action, presence: true
+
+  validate :replacement_is_url, if: -> { action == WatchedWord.actions[:link] }
+  validate :replacement_is_tag_list, if: -> { action == WatchedWord.actions[:tag] }
+
+  validates_each :word do |record, attr, val|
+    if WatchedWord.where(action: record.action).count >= MAX_WORDS_PER_ACTION
+      record.errors.add(:word, :too_many)
+    end
+  end
+
+  belongs_to :watched_word_group
+
+  after_save :clear_cache
+  after_destroy :clear_cache
+
+  scope :by_action, -> { order("action ASC, word ASC") }
+  scope :for,
+        ->(word:) {
+          where(
+            "(word ILIKE :word AND case_sensitive = 'f') OR (word LIKE :word AND case_sensitive = 't')",
+            word: word,
+          )
+        }
+
+  def self.normalize_word(w)
+    w.strip.squeeze("*")
+  end
+
+  def replacement_is_url
+    errors.add(:base, :invalid_url) if !(replacement =~ URI.regexp)
+  end
+
+  def replacement_is_tag_list
+    tag_list = replacement&.split(",")
+    tags = Tag.where(name: tag_list)
+    if (tag_list.blank? || tags.empty? || tag_list.size != tags.size)
+      errors.add(:base, :invalid_tag_list)
+    end
+  end
+
   def self.create_or_update_word(params)
-<<<<<<< HEAD
-    new_word = normalize_word(params[:word])
-    w = self.for(word: new_word).first_or_initialize(word: new_word)
-    w.replacement = params[:replacement] if params[:replacement]
-    w.action_key = params[:action_key] if params[:action_key]
-    w.action = params[:action] if params[:action]
-    w.case_sensitive = params[:case_sensitive] if !params[:case_sensitive].nil?
-    w.watched_word_group_id = params[:watched_word_group_id]
-    w.save
-    w
-=======
     word = normalize_word(params[:word])
     word = self.for(word: word).first_or_initialize(word: word)
     word.replacement = params[:replacement] if params[:replacement]
     word.action_key = params[:action_key] if params[:action_key]
     word.action = params[:action] if params[:action]
     word.case_sensitive = params[:case_sensitive] if !params[:case_sensitive].nil?
+    word.watched_word_group_id = params[:watched_word_group_id]
     word.save
     word
->>>>>>> 831da051
   end
 
   def self.has_replacement?(action)
