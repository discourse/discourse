# ViewModel used on Summary tab on User page

class UserSummary

  MAX_SUMMARY_RESULTS = 6
  MAX_BADGES = 6

  alias :read_attribute_for_serialization :send

  def initialize(user, guardian)
    @user = user
    @guardian = guardian
  end

  def topics
    Topic
      .secured(@guardian)
      .listable_topics
      .visible
      .where(user: @user)
      .order('like_count DESC, created_at DESC')
      .limit(MAX_SUMMARY_RESULTS)
  end

  def replies
    Post
      .joins(:topic)
      .includes(:topic)
      .secured(@guardian)
      .merge(Topic.listable_topics.visible.secured(@guardian))
      .where(user: @user)
      .where('post_number > 1')
      .order('posts.like_count DESC, posts.created_at DESC')
      .limit(MAX_SUMMARY_RESULTS)
  end

  def links
    TopicLink
      .joins(:topic, :post)
      .includes(:topic, :post)
      .where('posts.post_type IN (?)', Topic.visible_post_types(@guardian && @guardian.user))
      .merge(Topic.listable_topics.visible.secured(@guardian))
      .where(user: @user)
      .where(internal: false, reflection: false, quote: false)
      .order('clicks DESC, topic_links.created_at DESC')
      .limit(MAX_SUMMARY_RESULTS)
  end

  class UserWithCount < OpenStruct
    include ActiveModel::SerializerSupport
  end

  def most_liked_by_users
    likers = {}
    UserAction.joins(:target_topic, :target_post)
      .merge(Topic.listable_topics.visible.secured(@guardian))
      .where(user: @user)
      .where(action_type: UserAction::WAS_LIKED)
      .group(:acting_user_id)
      .order('COUNT(*) DESC')
      .limit(MAX_SUMMARY_RESULTS)
      .pluck('acting_user_id, COUNT(*)')
<<<<<<< HEAD
      .each { |l| likers[l[0].to_s] = l[1] }

    User.where(id: likers.keys)
      .pluck(:id, :username, :name, :uploaded_avatar_id)
      .map do |u|
      UserWithCount.new(
        id: u[0],
        username: u[1],
        name: u[2],
        avatar_template: User.avatar_template(u[1], u[3]),
        count: likers[u[0].to_s]
      )
    end.sort_by { |u| -u[:count] }
=======
      .each { |l| likers[l[0]] = l[1] }

    user_counts(likers)
>>>>>>> c10941bb
  end

  def most_liked_users
    liked_users = {}
    UserAction.joins(:target_topic, :target_post)
      .merge(Topic.listable_topics.visible.secured(@guardian))
      .where(action_type: UserAction::WAS_LIKED)
      .where(acting_user_id: @user.id)
      .group(:user_id)
      .order('COUNT(*) DESC')
      .limit(MAX_SUMMARY_RESULTS)
      .pluck('user_actions.user_id, COUNT(*)')
<<<<<<< HEAD
      .each { |l| liked_users[l[0].to_s] = l[1] }

    User.where(id: liked_users.keys)
      .pluck(:id, :username, :name, :uploaded_avatar_id)
      .map do |u|
      UserWithCount.new(
        id: u[0],
        username: u[1],
        name: u[2],
        avatar_template: User.avatar_template(u[1], u[3]),
        count: liked_users[u[0].to_s]
      )
    end.sort_by { |u| -u[:count] }
=======
      .each { |l| liked_users[l[0]] = l[1] }

    user_counts(liked_users)
>>>>>>> c10941bb
  end

  REPLY_ACTIONS ||= [UserAction::RESPONSE, UserAction::QUOTE, UserAction::MENTION]

  def most_replied_to_users
    replied_users = {}

    Post
      .joins(:topic)
      .joins('JOIN posts replies ON posts.topic_id = replies.topic_id AND posts.reply_to_post_number = replies.post_number')
      .includes(:topic)
      .secured(@guardian)
      .merge(Topic.listable_topics.visible.secured(@guardian))
      .where(user: @user)
      .where('replies.user_id <> ?', @user.id)
      .group('replies.user_id')
      .order('COUNT(*) DESC')
      .limit(MAX_SUMMARY_RESULTS)
      .pluck('replies.user_id, COUNT(*)')
      .each { |r| replied_users[r[0]] = r[1] }

<<<<<<< HEAD
    User.where(id: replied_users.keys)
      .pluck(:id, :username, :name, :uploaded_avatar_id)
      .map do |u|
      UserWithCount.new(
        id: u[0],
        username: u[1],
        name: u[2],
        avatar_template: User.avatar_template(u[1], u[3]),
        count: replied_users[u[0].to_s]
      )
    end.sort_by { |u| -u[:count] }
=======
    user_counts(replied_users)
>>>>>>> c10941bb
  end

  def badges
    @user.featured_user_badges(MAX_BADGES)
  end

  def user_id
    @user.id
  end

  def user_stat
    @user.user_stat
  end

  def bookmark_count
    UserAction
      .where(user: @user)
      .where(action_type: UserAction::BOOKMARK)
      .count
  end

  def recent_time_read
    @user.recent_time_read
  end

  class CategoryWithCounts < OpenStruct
    include ActiveModel::SerializerSupport
    KEYS = [:id, :name, :color, :text_color, :slug, :read_restricted, :parent_category_id]
  end

  def top_categories
    post_count_query = Post
      .joins(:topic)
      .includes(:topic)
      .secured(@guardian)
      .merge(Topic.listable_topics.visible.secured(@guardian))
      .where(user: @user)
      .group('topics.category_id')
      .order('COUNT(*) DESC')

    top_categories = {}

    Category.where(id: post_count_query.limit(MAX_SUMMARY_RESULTS).pluck('category_id'))
      .pluck(:id, :name, :color, :text_color, :slug, :read_restricted, :parent_category_id)
      .each do |c|
        top_categories[c[0].to_i] = CategoryWithCounts.new(
          Hash[CategoryWithCounts::KEYS.zip(c)].merge(
            topic_count: 0,
            post_count: 0
          )
        )
      end

    post_count_query.where('post_number > 1')
      .where('topics.category_id in (?)', top_categories.keys)
      .pluck('category_id, COUNT(*)')
      .each do |r|
        top_categories[r[0].to_i].post_count = r[1]
      end

    Topic.listable_topics.visible.secured(@guardian)
      .where('topics.category_id in (?)', top_categories.keys)
      .where(user: @user)
      .group('topics.category_id')
      .order('COUNT(*) DESC')
      .pluck('category_id, COUNT(*)')
      .each do |r|
        top_categories[r[0].to_i].topic_count = r[1]
      end

    top_categories.values.sort_by do |r|
      -(r[:post_count] + r[:topic_count])
    end
  end

  delegate :likes_given,
           :likes_received,
           :days_visited,
           :topics_entered,
           :posts_read_count,
           :topic_count,
           :post_count,
           :time_read,
           to: :user_stat

protected

  def user_counts(user_hash)
    user_ids = user_hash.keys

    lookup = AvatarLookup.new(user_ids)
    user_ids.map do |user_id|
      lookup_hash = lookup[user_id]

      UserWithCount.new(
        lookup_hash.attributes.merge(count: user_hash[user_id])
      ) if lookup_hash.present?
    end.compact.sort_by { |u| -u[:count] }
  end

end<|MERGE_RESOLUTION|>--- conflicted
+++ resolved
@@ -60,25 +60,9 @@
       .order('COUNT(*) DESC')
       .limit(MAX_SUMMARY_RESULTS)
       .pluck('acting_user_id, COUNT(*)')
-<<<<<<< HEAD
-      .each { |l| likers[l[0].to_s] = l[1] }
-
-    User.where(id: likers.keys)
-      .pluck(:id, :username, :name, :uploaded_avatar_id)
-      .map do |u|
-      UserWithCount.new(
-        id: u[0],
-        username: u[1],
-        name: u[2],
-        avatar_template: User.avatar_template(u[1], u[3]),
-        count: likers[u[0].to_s]
-      )
-    end.sort_by { |u| -u[:count] }
-=======
       .each { |l| likers[l[0]] = l[1] }
 
     user_counts(likers)
->>>>>>> c10941bb
   end
 
   def most_liked_users
@@ -91,25 +75,9 @@
       .order('COUNT(*) DESC')
       .limit(MAX_SUMMARY_RESULTS)
       .pluck('user_actions.user_id, COUNT(*)')
-<<<<<<< HEAD
-      .each { |l| liked_users[l[0].to_s] = l[1] }
-
-    User.where(id: liked_users.keys)
-      .pluck(:id, :username, :name, :uploaded_avatar_id)
-      .map do |u|
-      UserWithCount.new(
-        id: u[0],
-        username: u[1],
-        name: u[2],
-        avatar_template: User.avatar_template(u[1], u[3]),
-        count: liked_users[u[0].to_s]
-      )
-    end.sort_by { |u| -u[:count] }
-=======
       .each { |l| liked_users[l[0]] = l[1] }
 
     user_counts(liked_users)
->>>>>>> c10941bb
   end
 
   REPLY_ACTIONS ||= [UserAction::RESPONSE, UserAction::QUOTE, UserAction::MENTION]
@@ -131,21 +99,7 @@
       .pluck('replies.user_id, COUNT(*)')
       .each { |r| replied_users[r[0]] = r[1] }
 
-<<<<<<< HEAD
-    User.where(id: replied_users.keys)
-      .pluck(:id, :username, :name, :uploaded_avatar_id)
-      .map do |u|
-      UserWithCount.new(
-        id: u[0],
-        username: u[1],
-        name: u[2],
-        avatar_template: User.avatar_template(u[1], u[3]),
-        count: replied_users[u[0].to_s]
-      )
-    end.sort_by { |u| -u[:count] }
-=======
     user_counts(replied_users)
->>>>>>> c10941bb
   end
 
   def badges
