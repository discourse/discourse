--- conflicted
+++ resolved
@@ -102,11 +102,7 @@
                       :image_magick_check, :failing_emails_check,
                       :subfolder_ends_in_slash_check,
                       :pop3_polling_configuration, :email_polling_errored_recently,
-<<<<<<< HEAD
-                      :out_of_date_themes
-=======
                       :out_of_date_themes, :unreachable_themes
->>>>>>> c10941bb
 
     add_problem_check do
       sidekiq_check || queue_size_check
@@ -228,11 +224,6 @@
     # if set via global setting it is validated during the `use_s3?` call
     if !GlobalSetting.use_s3?
       bad_keys = (SiteSetting.s3_access_key_id.blank? || SiteSetting.s3_secret_access_key.blank?) && !SiteSetting.s3_use_iam_profile
-<<<<<<< HEAD
-
-      return I18n.t('dashboard.s3_config_warning') if SiteSetting.enable_s3_uploads && (bad_keys || SiteSetting.s3_upload_bucket.blank?)
-      return I18n.t('dashboard.s3_backup_config_warning') if SiteSetting.enable_s3_backups && (bad_keys || SiteSetting.s3_backup_bucket.blank?)
-=======
 
       if SiteSetting.enable_s3_uploads && (bad_keys || SiteSetting.s3_upload_bucket.blank?)
         return I18n.t('dashboard.s3_config_warning', base_path: Discourse.base_path)
@@ -241,7 +232,6 @@
       if SiteSetting.backup_location == BackupLocationSiteSetting::S3 && (bad_keys || SiteSetting.s3_backup_bucket.blank?)
         return I18n.t('dashboard.s3_backup_config_warning', base_path: Discourse.base_path)
       end
->>>>>>> c10941bb
     end
     nil
   end
@@ -277,24 +267,13 @@
 
   def force_https_check
     return unless @opts[:check_force_https]
-<<<<<<< HEAD
-    I18n.t('dashboard.force_https_warning') unless SiteSetting.force_https
-=======
     I18n.t('dashboard.force_https_warning', base_path: Discourse.base_path) unless SiteSetting.force_https
->>>>>>> c10941bb
   end
 
   def out_of_date_themes
     old_themes = RemoteTheme.out_of_date_themes
     return unless old_themes.present?
 
-<<<<<<< HEAD
-    html = old_themes.map do |name, id|
-      "<li><a href=\"/admin/customize/themes/#{id}\">#{CGI.escapeHTML(name)}</a></li>"
-    end.join("\n")
-
-    message = I18n.t("dashboard.out_of_date_themes")
-=======
     themes_html_format(old_themes, "dashboard.out_of_date_themes")
   end
 
@@ -313,7 +292,6 @@
     end.join("\n")
 
     message = I18n.t(i18n_key)
->>>>>>> c10941bb
     message += "<ul>#{html}</ul>"
     message
   end
