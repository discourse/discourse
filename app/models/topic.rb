require_dependency 'slug'
require_dependency 'avatar_lookup'
require_dependency 'topic_view'
require_dependency 'rate_limiter'
require_dependency 'text_sentinel'
require_dependency 'text_cleaner'
require_dependency 'archetype'
require_dependency 'html_prettify'
require_dependency 'discourse_tagging'
require_dependency 'search_indexer'
require_dependency 'list_controller'
require_dependency 'topic_posters_summary'
require_dependency 'topic_featured_users'

class Topic < ActiveRecord::Base
  # TODO remove 01-01-2019
  self.ignored_columns = ["percent_rank", "vote_count"]

  class UserExists < StandardError; end
  include ActionView::Helpers::SanitizeHelper
  include RateLimiter::OnCreateRecord
  include HasCustomFields
  include Trashable
  include Searchable
  include LimitedEdit
  extend Forwardable

  def_delegator :featured_users, :user_ids, :featured_user_ids
  def_delegator :featured_users, :choose, :feature_topic_users

  def_delegator :notifier, :watch!, :notify_watch!
  def_delegator :notifier, :track!, :notify_tracking!
  def_delegator :notifier, :regular!, :notify_regular!
  def_delegator :notifier, :mute!, :notify_muted!
  def_delegator :notifier, :toggle_mute, :toggle_mute

  attr_accessor :allowed_user_ids, :tags_changed, :includes_destination_category

  DiscourseEvent.on(:site_setting_saved) do |site_setting|
    if site_setting.name.to_s == "slug_generation_method" && site_setting.saved_change_to_value?
      Scheduler::Defer.later("Null topic slug") do
        Topic.update_all(slug: nil)
      end
    end
  end

  def self.max_fancy_title_length
    400
  end

  def featured_users
    @featured_users ||= TopicFeaturedUsers.new(self)
  end

  def trash!(trashed_by = nil)
    if deleted_at.nil?
      update_category_topic_count_by(-1)
      CategoryTagStat.topic_deleted(self) if self.tags.present?
    end
    super(trashed_by)
    update_flagged_posts_count
    self.topic_embed.trash! if has_topic_embed?
  end

  def recover!
    unless deleted_at.nil?
      update_category_topic_count_by(1)
      CategoryTagStat.topic_recovered(self) if self.tags.present?
    end
    super
    update_flagged_posts_count
    unless (topic_embed = TopicEmbed.with_deleted.find_by_topic_id(id)).nil?
      topic_embed.recover!
    end
  end

  rate_limit :default_rate_limiter
  rate_limit :limit_topics_per_day
  rate_limit :limit_private_messages_per_day

  validates :title, if: Proc.new { |t| t.new_record? || t.title_changed? },
                    presence: true,
                    topic_title_length: true,
                    censored_words: true,
                    quality_title: { unless: :private_message? },
                    max_emojis: true,
                    unique_among: { unless: Proc.new { |t| (SiteSetting.allow_duplicate_topic_titles? || t.private_message?) },
                                    message: :has_already_been_used,
                                    allow_blank: true,
                                    case_sensitive: false,
                                    collection: Proc.new { Topic.listable_topics } }

  validates :category_id,
            presence: true,
            exclusion: {
              in: Proc.new { [SiteSetting.uncategorized_category_id] }
            },
            if: Proc.new { |t|
              (t.new_record? || t.category_id_changed?) &&
              !SiteSetting.allow_uncategorized_topics &&
              (t.archetype.nil? || t.regular?) &&
              (!t.user_id || !t.user.staff?)
            }

  validates :featured_link, allow_nil: true, url: true
  validate if: :featured_link do
    errors.add(:featured_link, :invalid_category) unless !featured_link_changed? ||
      Guardian.new.can_edit_featured_link?(category_id)
  end

  before_validation do
    self.title = TextCleaner.clean_title(TextSentinel.title_sentinel(title).text) if errors[:title].empty?
    self.featured_link = self.featured_link.strip.presence if self.featured_link
  end

  belongs_to :category
  has_many :category_users, through: :category
  has_many :posts
  has_many :ordered_posts, -> { order(post_number: :asc) }, class_name: "Post"
  has_many :topic_allowed_users
  has_many :topic_allowed_groups

  has_many :group_archived_messages, dependent: :destroy
  has_many :user_archived_messages, dependent: :destroy

  has_many :allowed_groups, through: :topic_allowed_groups, source: :group
  has_many :allowed_group_users, through: :allowed_groups, source: :users
  has_many :allowed_users, through: :topic_allowed_users, source: :user
  has_many :queued_posts

  has_many :topic_tags
  has_many :tags, through: :topic_tags, dependent: :destroy # dependent destroy applies to the topic_tags records
  has_many :tag_users, through: :tags

  has_one :top_topic
  has_one :shared_draft, dependent: :destroy

  belongs_to :user
  belongs_to :last_poster, class_name: 'User', foreign_key: :last_post_user_id
  belongs_to :featured_user1, class_name: 'User', foreign_key: :featured_user1_id
  belongs_to :featured_user2, class_name: 'User', foreign_key: :featured_user2_id
  belongs_to :featured_user3, class_name: 'User', foreign_key: :featured_user3_id
  belongs_to :featured_user4, class_name: 'User', foreign_key: :featured_user4_id

  has_many :topic_users
  has_many :topic_links
  has_many :topic_invites
  has_many :invites, through: :topic_invites, source: :invite
  has_many :topic_timers, dependent: :destroy

  has_one :user_warning
  has_one :first_post, -> { where post_number: 1 }, class_name: 'Post'
  has_one :topic_search_data
  has_one :topic_embed, dependent: :destroy

  # When we want to temporarily attach some data to a forum topic (usually before serialization)
  attr_accessor :user_data

  attr_accessor :posters  # TODO: can replace with posters_summary once we remove old list code
  attr_accessor :participants
  attr_accessor :topic_list
  attr_accessor :meta_data
  attr_accessor :include_last_poster
  attr_accessor :import_mode # set to true to optimize creation and save for imports

  # The regular order
  scope :topic_list_order, -> { order('topics.bumped_at desc') }

  # Return private message topics
  scope :private_messages, -> { where(archetype: Archetype.private_message) }

  scope :listable_topics, -> { where('topics.archetype <> ?', Archetype.private_message) }

  scope :by_newest, -> { order('topics.created_at desc, topics.id desc') }

  scope :visible, -> { where(visible: true) }

  scope :created_since, lambda { |time_ago| where('topics.created_at > ?', time_ago) }

  scope :secured, lambda { |guardian = nil|
    ids = guardian.secure_category_ids if guardian

    # Query conditions
    condition = if ids.present?
      ["NOT read_restricted OR id IN (:cats)", cats: ids]
    else
      ["NOT read_restricted"]
    end

    where("topics.category_id IS NULL OR topics.category_id IN (SELECT id FROM categories WHERE #{condition[0]})", condition[1])
  }

  IN_CATEGORY_AND_SUBCATEGORIES_SQL = <<~SQL
       t.category_id = :category_id
    OR t.category_id IN (SELECT id FROM categories WHERE categories.parent_category_id = :category_id)
  SQL

  scope :in_category_and_subcategories, lambda { |category_id|
    where("topics.category_id = ? OR topics.category_id IN (SELECT id FROM categories WHERE categories.parent_category_id = ?)",
        category_id,
        category_id) if category_id
  }

  scope :with_subtype, ->(subtype) { where('topics.subtype = ?', subtype) }

  attr_accessor :ignore_category_auto_close
  attr_accessor :skip_callbacks

  before_create do
    initialize_default_values
  end

  after_create do
    unless skip_callbacks
      changed_to_category(category)
      advance_draft_sequence
    end
  end

  before_save do
    unless skip_callbacks
      ensure_topic_has_a_category
    end

    if title_changed?
      write_attribute(:fancy_title, Topic.fancy_title(title))
    end

    if category_id_changed? || new_record?
      inherit_auto_close_from_category
    end
  end

  after_save do
    banner = "banner".freeze

    if archetype_before_last_save == banner || archetype == banner
      ApplicationController.banner_json_cache.clear
    end

    if tags_changed || saved_change_to_attribute?(:category_id)

      SearchIndexer.queue_post_reindex(self.id)

      if tags_changed
        TagUser.auto_watch(topic_id: id)
        TagUser.auto_track(topic_id: id)
        self.tags_changed = false
      end
    end

    SearchIndexer.index(self)
    UserActionCreator.log_topic(self)
  end

  after_update do
    if saved_changes[:category_id] && self.tags.present?
      CategoryTagStat.topic_moved(self, *saved_changes[:category_id])
    end
  end

  def initialize_default_values
    self.bumped_at ||= Time.now
    self.last_post_user_id ||= user_id
  end

  def inherit_auto_close_from_category
    if !self.closed &&
       !@ignore_category_auto_close &&
       self.category &&
       self.category.auto_close_hours &&
       !public_topic_timer&.execute_at

      self.set_or_create_timer(
        TopicTimer.types[:close],
        self.category.auto_close_hours,
        based_on_last_post: self.category.auto_close_based_on_last_post
      )
    end
  end

  def advance_draft_sequence
    if self.private_message?
      DraftSequence.next!(user, Draft::NEW_PRIVATE_MESSAGE)
    else
      DraftSequence.next!(user, Draft::NEW_TOPIC)
    end
  end

  def ensure_topic_has_a_category
    if category_id.nil? && (archetype.nil? || self.regular?)
      self.category_id = category&.id || SiteSetting.uncategorized_category_id
    end
  end

  def self.visible_post_types(viewed_by = nil)
    types = Post.types
    result = [types[:regular], types[:moderator_action], types[:small_action]]
    result << types[:whisper] if viewed_by&.staff?
    result
  end

  def self.top_viewed(max = 10)
    Topic.listable_topics.visible.secured.order('views desc').limit(max)
  end

  def self.recent(max = 10)
    Topic.listable_topics.visible.secured.order('created_at desc').limit(max)
  end

  def self.count_exceeds_minimum?
    count > SiteSetting.minimum_topics_similar
  end

  def best_post
    posts.where(post_type: Post.types[:regular], user_deleted: false).order('score desc nulls last').limit(1).first
  end

  def has_flags?
    FlagQuery.flagged_post_actions(filter: "active")
      .where("topics.id" => id)
      .exists?
  end

  def is_official_warning?
    subtype == TopicSubtype.moderator_warning
  end

  # all users (in groups or directly targetted) that are going to get the pm
  def all_allowed_users
    moderators_sql = " UNION #{User.moderators.to_sql}" if private_message? && (has_flags? || is_official_warning?)
    User.from("(#{allowed_users.to_sql} UNION #{allowed_group_users.to_sql}#{moderators_sql}) as users")
  end

  # Additional rate limits on topics: per day and private messages per day
  def limit_topics_per_day
    if user && user.new_user_posting_on_first_day?
      limit_first_day_topics_per_day
    else
      apply_per_day_rate_limit_for("topics", :max_topics_per_day)
    end
  end

  def limit_private_messages_per_day
    return unless private_message?
    apply_per_day_rate_limit_for("pms", :max_personal_messages_per_day)
  end

  def self.fancy_title(title)
    return unless escaped = ERB::Util.html_escape(title)
    fancy_title = Emoji.unicode_unescape(HtmlPrettify.render(escaped))
    fancy_title.length > Topic.max_fancy_title_length ? escaped : fancy_title
  end

  def fancy_title
    return ERB::Util.html_escape(title) unless SiteSetting.title_fancy_entities?

    unless fancy_title = read_attribute(:fancy_title)
      fancy_title = Topic.fancy_title(title)
      write_attribute(:fancy_title, fancy_title)

      if !new_record? && !Discourse.readonly_mode?
        # make sure data is set in table, this also allows us to change algorithm
        # by simply nulling this column
        DB.exec("UPDATE topics SET fancy_title = :fancy_title where id = :id", id: self.id, fancy_title: fancy_title)
      end
    end

    fancy_title
  end

  def pending_posts_count
    queued_posts.new_count
  end

  # Returns hot topics since a date for display in email digest.
  def self.for_digest(user, since, opts = nil)
    opts = opts || {}
    score = "#{ListController.best_period_for(since)}_score"

    topics = Topic
      .visible
      .secured(Guardian.new(user))
      .joins("LEFT OUTER JOIN topic_users ON topic_users.topic_id = topics.id AND topic_users.user_id = #{user.id.to_i}")
      .joins("LEFT OUTER JOIN category_users ON category_users.category_id = topics.category_id AND category_users.user_id = #{user.id.to_i}")
      .joins("LEFT OUTER JOIN users ON users.id = topics.user_id")
      .where(closed: false, archived: false)
      .where("COALESCE(topic_users.notification_level, 1) <> ?", TopicUser.notification_levels[:muted])
      .created_since(since)
      .where('topics.created_at < ?', (SiteSetting.editing_grace_period || 0).seconds.ago)
      .listable_topics
      .includes(:category)

    unless opts[:include_tl0] || user.user_option.try(:include_tl0_in_digests)
      topics = topics.where("COALESCE(users.trust_level, 0) > 0")
    end

    if !!opts[:top_order]
      topics = topics.joins("LEFT OUTER JOIN top_topics ON top_topics.topic_id = topics.id")
        .order(TopicQuerySQL.order_top_with_notification_levels(score))
    end

    if opts[:limit]
      topics = topics.limit(opts[:limit])
    end

    # Remove category topics
    category_topic_ids = Category.pluck(:topic_id).compact!
    if category_topic_ids.present?
      topics = topics.where("topics.id NOT IN (?)", category_topic_ids)
    end

    # Remove muted categories
    muted_category_ids = CategoryUser.where(user_id: user.id, notification_level: CategoryUser.notification_levels[:muted]).pluck(:category_id)
    if SiteSetting.digest_suppress_categories.present?
      muted_category_ids += SiteSetting.digest_suppress_categories.split("|").map(&:to_i)
      muted_category_ids = muted_category_ids.uniq
    end
    if muted_category_ids.present?
      topics = topics.where("topics.category_id NOT IN (?)", muted_category_ids)
    end

    # Remove muted tags
    muted_tag_ids = TagUser.lookup(user, :muted).pluck(:tag_id)
    unless muted_tag_ids.empty?
      # If multiple tags per topic, include topics with tags that aren't muted,
      # and don't forget untagged topics.
      topics = topics.where(
        "EXISTS ( SELECT 1 FROM topic_tags WHERE topic_tags.topic_id = topics.id AND tag_id NOT IN (?) )
        OR NOT EXISTS (SELECT 1 FROM topic_tags WHERE topic_tags.topic_id = topics.id)", muted_tag_ids)
    end

    topics
  end

  # Using the digest query, figure out what's  new for a user since last seen
  def self.new_since_last_seen(user, since, featured_topic_ids = nil)
    topics = Topic.for_digest(user, since)
    featured_topic_ids ? topics.where("topics.id NOT IN (?)", featured_topic_ids) : topics
  end

  def meta_data=(data)
    custom_fields.replace(data)
  end

  def meta_data
    custom_fields
  end

  def update_meta_data(data)
    custom_fields.update(data)
    save
  end

  def reload(options = nil)
    @post_numbers = nil
    @public_topic_timer = nil
    @private_topic_timer = nil
    @is_category_topic = nil
    super(options)
  end

  def post_numbers
    @post_numbers ||= posts.order(:post_number).pluck(:post_number)
  end

  def age_in_minutes
    ((Time.zone.now - created_at) / 1.minute).round
  end

  def self.listable_count_per_day(start_date, end_date, category_id = nil)
    result = listable_topics.where("topics.created_at >= ? AND topics.created_at <= ?", start_date, end_date)
    result = result.group('date(topics.created_at)').order('date(topics.created_at)')
    result = result.where(category_id: category_id) if category_id
    result.count
  end

  def private_message?
    archetype == Archetype.private_message
  end

  def regular?
    self.archetype == Archetype.default
  end

  MAX_SIMILAR_BODY_LENGTH ||= 200

  def self.similar_to(title, raw, user = nil)
    return [] if title.blank?
    raw = raw.presence || ""

    search_data = "#{title} #{raw[0...MAX_SIMILAR_BODY_LENGTH]}".strip
    filter_words = Search.prepare_data(search_data)
    ts_query = Search.ts_query(term: filter_words, joiner: "|")

    candidates = Topic
      .visible
      .listable_topics
      .secured(Guardian.new(user))
      .joins("JOIN topic_search_data s ON topics.id = s.topic_id")
      .joins("LEFT JOIN categories c ON topics.id = c.topic_id")
      .where("search_data @@ #{ts_query}")
      .where("c.topic_id IS NULL")
      .order("ts_rank(search_data, #{ts_query}) DESC")
      .limit(SiteSetting.max_similar_results * 3)

    candidate_ids = candidates.pluck(:id)

    return [] if candidate_ids.blank?

    similars = Topic
      .joins("JOIN posts AS p ON p.topic_id = topics.id AND p.post_number = 1")
      .where("topics.id IN (?)", candidate_ids)
      .order("similarity DESC")
      .limit(SiteSetting.max_similar_results)

    if raw.present?
      similars
        .select(sanitize_sql_array(["topics.*, similarity(topics.title, :title) + similarity(p.raw, :raw) AS similarity, p.cooked AS blurb", title: title, raw: raw]))
        .where("similarity(topics.title, :title) + similarity(p.raw, :raw) > 0.2", title: title, raw: raw)
    else
      similars
        .select(sanitize_sql_array(["topics.*, similarity(topics.title, :title) AS similarity, p.cooked AS blurb", title: title]))
        .where("similarity(topics.title, :title) > 0.2", title: title)
    end
  end

  def update_status(status, enabled, user, opts = {})
    TopicStatusUpdater.new(self, user).update!(status, enabled, opts)
    DiscourseEvent.trigger(:topic_status_updated, self, status, enabled)
  end

  # Atomically creates the next post number
  def self.next_post_number(topic_id, reply = false, whisper = false)
    highest = DB.query_single("SELECT coalesce(max(post_number),0) AS max FROM posts WHERE topic_id = ?", topic_id).first.to_i

    if whisper

      result = DB.query_single(<<~SQL, highest, topic_id)
        UPDATE topics
        SET highest_staff_post_number = ? + 1
        WHERE id = ?
        RETURNING highest_staff_post_number
      SQL

      result.first.to_i

    else

      reply_sql = reply ? ", reply_count = reply_count + 1" : ""

      result = DB.query_single(<<~SQL, highest: highest, topic_id: topic_id)
        UPDATE topics
        SET highest_staff_post_number = :highest + 1,
            highest_post_number = :highest + 1#{reply_sql},
            posts_count = posts_count + 1
        WHERE id = :topic_id
        RETURNING highest_post_number
      SQL

      result.first.to_i
    end
  end

  def self.reset_all_highest!
    DB.exec <<~SQL
      WITH
      X as (
        SELECT topic_id,
               COALESCE(MAX(post_number), 0) highest_post_number
        FROM posts
        WHERE deleted_at IS NULL
        GROUP BY topic_id
      ),
      Y as (
        SELECT topic_id,
               coalesce(MAX(post_number), 0) highest_post_number,
               count(*) posts_count,
               max(created_at) last_posted_at
        FROM posts
        WHERE deleted_at IS NULL AND post_type <> 4
        GROUP BY topic_id
      )
      UPDATE topics
      SET
        highest_staff_post_number = X.highest_post_number,
        highest_post_number = Y.highest_post_number,
        last_posted_at = Y.last_posted_at,
        posts_count = Y.posts_count
      FROM X, Y
      WHERE
        X.topic_id = topics.id AND
        Y.topic_id = topics.id AND (
          topics.highest_staff_post_number <> X.highest_post_number OR
          topics.highest_post_number <> Y.highest_post_number OR
          topics.last_posted_at <> Y.last_posted_at OR
          topics.posts_count <> Y.posts_count
        )
    SQL
  end

  # If a post is deleted we have to update our highest post counters
  def self.reset_highest(topic_id)
    result = DB.query_single(<<~SQL, topic_id: topic_id)
      UPDATE topics
      SET
      highest_staff_post_number = (
          SELECT COALESCE(MAX(post_number), 0) FROM posts
          WHERE topic_id = :topic_id AND
                deleted_at IS NULL
        ),
      highest_post_number = (
          SELECT COALESCE(MAX(post_number), 0) FROM posts
          WHERE topic_id = :topic_id AND
                deleted_at IS NULL AND
                post_type <> 4
        ),
        posts_count = (
          SELECT count(*) FROM posts
          WHERE deleted_at IS NULL AND
                topic_id = :topic_id AND
                post_type <> 4
        ),

        last_posted_at = (
          SELECT MAX(created_at) FROM posts
          WHERE topic_id = :topic_id AND
                deleted_at IS NULL AND
                post_type <> 4
        )
      WHERE id = :topic_id
      RETURNING highest_post_number
    SQL

    highest_post_number = result.first.to_i

    # Update the forum topic user records
    DB.exec(<<~SQL, highest: highest_post_number, topic_id: topic_id)
      UPDATE topic_users
      SET last_read_post_number = CASE
                                  WHEN last_read_post_number > :highest THEN :highest
                                  ELSE last_read_post_number
                                  END,
          highest_seen_post_number = CASE
                            WHEN highest_seen_post_number > :highest THEN :highest
                            ELSE highest_seen_post_number
                            END
      WHERE topic_id = :topic_id
    SQL
  end

  # This calculates the geometric mean of the posts and stores it with the topic
  def self.calculate_avg_time(min_topic_age = nil)
    builder = DB.build <<~SQL
      UPDATE topics
      SET avg_time = x.gmean
      FROM (SELECT topic_id,
                   round(exp(avg(ln(avg_time)))) AS gmean
            FROM posts
            WHERE avg_time > 0 AND avg_time IS NOT NULL
            GROUP BY topic_id) AS x
      /*where*/
    SQL

    builder.where <<~SQL
      x.topic_id = topics.id AND
      (topics.avg_time <> x.gmean OR topics.avg_time IS NULL)
    SQL

    if min_topic_age
      builder.where("topics.bumped_at > :bumped_at", bumped_at: min_topic_age)
    end

    builder.exec
  end

  def changed_to_category(new_category)
    return true if new_category.blank? || Category.exists?(topic_id: id)
    return false if new_category.id == SiteSetting.uncategorized_category_id && !SiteSetting.allow_uncategorized_topics

    Topic.transaction do
      old_category = category

      if self.category_id != new_category.id
        self.update_attribute(:category_id, new_category.id)

        if old_category
          Category
            .where(id: old_category.id)
            .update_all("topic_count = topic_count - 1")
        end

        # when a topic changes category we may have to start watching it
        # if we happen to have read state for it
        CategoryUser.auto_watch(category_id: new_category.id, topic_id: self.id)
        CategoryUser.auto_track(category_id: new_category.id, topic_id: self.id)

        if post = self.ordered_posts.first
          notified_user_ids = [post.user_id, post.last_editor_id].uniq
          DB.after_commit do
            Jobs.enqueue(:notify_category_change, post_id: post.id, notified_user_ids: notified_user_ids)
          end
        end
      end

      Category.where(id: new_category.id).update_all("topic_count = topic_count + 1")
      CategoryFeaturedTopic.feature_topics_for(old_category) unless @import_mode
      CategoryFeaturedTopic.feature_topics_for(new_category) unless @import_mode || old_category.try(:id) == new_category.id
    end

    true
  end

  def add_small_action(user, action_code, who = nil, opts = {})
    custom_fields = {}
    custom_fields["action_code_who"] = who if who.present?
    opts = opts.merge(
      post_type: Post.types[:small_action],
      action_code: action_code,
      custom_fields: custom_fields
    )

    add_moderator_post(user, nil, opts)
  end

  def add_moderator_post(user, text, opts = nil)
    opts ||= {}
    new_post = nil
    creator = PostCreator.new(user,
                              raw: text,
                              post_type: opts[:post_type] || Post.types[:moderator_action],
                              action_code: opts[:action_code],
                              no_bump: opts[:bump].blank?,
                              topic_id: self.id,
                              skip_validations: true,
                              custom_fields: opts[:custom_fields])

    if (new_post = creator.create) && new_post.present?
      increment!(:moderator_posts_count) if new_post.persisted?
      # If we are moving posts, we want to insert the moderator post where the previous posts were
      # in the stream, not at the end.
      new_post.update_attributes!(post_number: opts[:post_number], sort_order: opts[:post_number]) if opts[:post_number].present?

      # Grab any links that are present
      TopicLink.extract_from(new_post)
      QuotedPost.extract_from(new_post)
    end

    new_post
  end

  def change_category_to_id(category_id)
    return false if private_message?

    new_category_id = category_id.to_i
    # if the category name is blank, reset the attribute
    new_category_id = SiteSetting.uncategorized_category_id if new_category_id == 0

    return true if self.category_id == new_category_id

    cat = Category.find_by(id: new_category_id)
    return false unless cat

    changed_to_category(cat)
  end

  def remove_allowed_group(removed_by, name)
    if group = Group.find_by(name: name)
      group_user = topic_allowed_groups.find_by(group_id: group.id)
      if group_user
        group_user.destroy
        add_small_action(removed_by, "removed_group", group.name)
        return true
      end
    end

    false
  end

  def remove_allowed_user(removed_by, username)
    user = username.is_a?(User) ? username : User.find_by(username: username)

    if user
      topic_user = topic_allowed_users.find_by(user_id: user.id)

      if topic_user
        topic_user.destroy

        if user.id == removed_by&.id
          removed_by = Discourse.system_user
          add_small_action(removed_by, "user_left", user.username)
        else
          add_small_action(removed_by, "removed_user", user.username)
        end

        return true
      end
    end

    false
  end

  def reached_recipients_limit?
    return false unless private_message?
    topic_allowed_users.count + topic_allowed_groups.count >= SiteSetting.max_allowed_message_recipients
  end

  def invite_group(user, group)
    TopicAllowedGroup.create!(topic_id: id, group_id: group.id)

    last_post = posts.order('post_number desc').where('not hidden AND posts.deleted_at IS NULL').first
    if last_post
      Jobs.enqueue(:post_alert, post_id: last_post.id)
      add_small_action(user, "invited_group", group.name)

      group_id = group.id

      group.users.where(
        "group_users.notification_level > ? AND user_id != ?",
        NotificationLevels.all[:muted], user.id
      ).find_each do |u|

        u.notifications.create!(
          notification_type: Notification.types[:invited_to_private_message],
          topic_id: self.id,
          post_number: 1,
          data: {
            topic_title: self.title,
            display_username: user.username,
            group_id: group_id
          }.to_json
        )
      end
    end

    true
  end

  def invite(invited_by, username_or_email, group_ids = nil, custom_message = nil)
    target_user = User.find_by_username_or_email(username_or_email)
    guardian = Guardian.new(invited_by)
<<<<<<< HEAD

    if target_user && topic_allowed_users.where(user_id: target_user.id).exists?
      raise UserExists.new(I18n.t("topic_invite.user_exists"))
    end

    return true if target_user && invite_existing_muted?(target_user, invited_by)

    if private_message? && target_user && !guardian.can_send_private_message?(target_user)
      raise UserExists.new(I18n.t("activerecord.errors.models.topic.attributes.base.cant_send_pm"))
    end

    if target_user && private_message? && topic_allowed_users.create!(user_id: target_user.id)
      rate_limit_topic_invitation(invited_by)
      add_small_action(invited_by, "invited_user", target_user.username)

      create_invite_notification!(
        target_user,
        Notification.types[:invited_to_private_message],
        invited_by.username
      )

      true
    elsif username_or_email =~ /^.+@.+$/ && guardian.can_invite_via_email?(self)

      if target_user
        rate_limit_topic_invitation(invited_by)
        Invite.extend_permissions(self, target_user, invited_by)

        create_invite_notification!(
          target_user,
          Notification.types[:invited_to_topic],
          invited_by.username
        )
      else
        invite_by_email(invited_by, username_or_email, group_ids, custom_message)
      end

      true
    elsif target_user &&
          rate_limit_topic_invitation(invited_by) &&
          topic_allowed_users.create!(user_id: target_user.id)

      create_invite_notification!(
        target_user,
        Notification.types[:invited_to_topic],
        invited_by.username
      )

      true
    end
  end

  def invite_by_email(invited_by, email, group_ids = nil, custom_message = nil)
    Invite.invite_by_email(email, invited_by, self, group_ids, custom_message)
=======
    is_email = username_or_email =~ /^.+@.+$/

    if target_user
      if topic_allowed_users.exists?(user_id: target_user.id)
        raise UserExists.new(I18n.t("topic_invite.user_exists"))
      end

      if invite_existing_muted?(target_user, invited_by)
        return true
      end

      if private_message?
        !!invite_to_private_message(invited_by, target_user, guardian)
      else
        !!invite_to_topic(invited_by, target_user, group_ids, guardian)
      end
    elsif is_email && guardian.can_invite_via_email?(self)
      !!Invite.invite_by_email(
        username_or_email, invited_by, self, group_ids, custom_message
      )
    end
  end

  def invite_existing_muted?(target_user, invited_by)
    if invited_by.id &&
       MutedUser.where(user_id: target_user.id, muted_user_id: invited_by.id)
           .joins(:muted_user)
           .where('NOT admin AND NOT moderator')
           .exists?
      return true
    end

    if TopicUser.where(
         topic: self,
         user: target_user,
         notification_level: TopicUser.notification_levels[:muted]
        ).exists?
      return true
    end

    false
>>>>>>> c10941bb
  end

  def invite_existing_muted?(target_user, invited_by)
    if invited_by.id &&
       MutedUser.where(user_id: target_user.id, muted_user_id: invited_by.id)
           .joins(:muted_user)
           .where('NOT admin AND NOT moderator')
           .exists?
      return true
    end

    if TopicUser.where(
         topic: self,
         user: target_user,
         notification_level: TopicUser.notification_levels[:muted]
        ).exists?
      return true
    end

    false
  end

  def email_already_exists_for?(invite)
    invite.email_already_exists && private_message?
  end

  def grant_permission_to_user(lower_email)
    user = User.find_by_email(lower_email)
    topic_allowed_users.create!(user_id: user.id)
  end

  def max_post_number
    posts.with_deleted.maximum(:post_number).to_i
  end

  def move_posts(moved_by, post_ids, opts)
    post_mover = PostMover.new(self, moved_by, post_ids, move_to_pm: opts[:archetype].present? && opts[:archetype] == "private_message")

    if opts[:destination_topic_id]
<<<<<<< HEAD
      topic = post_mover.to_topic(opts[:destination_topic_id])
=======
      topic = post_mover.to_topic(opts[:destination_topic_id], participants: opts[:participants])
>>>>>>> c10941bb

      DiscourseEvent.trigger(:topic_merged,
        post_mover.original_topic,
        post_mover.destination_topic
      )

      topic
    elsif opts[:title]
      post_mover.to_new_topic(opts[:title], opts[:category_id], opts[:tags])
    end
  end

  # Updates the denormalized statistics of a topic including featured posters. They shouldn't
  # go out of sync unless you do something drastic live move posts from one topic to another.
  # this recalculates everything.
  def update_statistics
    feature_topic_users
    update_action_counts
    Topic.reset_highest(id)
  end

  def update_flagged_posts_count
    PostAction.update_flagged_posts_count
  end

  def update_action_counts
    update_column(:like_count, Post.where(topic_id: id).sum(:like_count))
  end

  def posters_summary(options = {}) # avatar lookup in options
    @posters_summary ||= TopicPostersSummary.new(self, options).summary
  end

  def participants_summary(options = {})
    @participants_summary ||= TopicParticipantsSummary.new(self, options).summary
  end

  def make_banner!(user)
    # only one banner at the same time
    previous_banner = Topic.where(archetype: Archetype.banner).first
    previous_banner.remove_banner!(user) if previous_banner.present?

    UserProfile.where("dismissed_banner_key IS NOT NULL")
      .update_all(dismissed_banner_key: nil)

    self.archetype = Archetype.banner
    self.add_small_action(user, "banner.enabled")
    self.save

    MessageBus.publish('/site/banner', banner)
  end

  def remove_banner!(user)
    self.archetype = Archetype.default
    self.add_small_action(user, "banner.disabled")
    self.save

    MessageBus.publish('/site/banner', nil)
  end

  def banner
    post = self.ordered_posts.first

    {
      html: post.cooked,
      key: self.id,
      url: self.url
    }
  end

  # Even if the slug column in the database is null, topic.slug will return something:
  def slug
    unless slug = read_attribute(:slug)
      return '' unless title.present?
      slug = Slug.for(title)
      if new_record?
        write_attribute(:slug, slug)
      else
        update_column(:slug, slug)
      end
    end

    slug
  end

  def title=(t)
    slug = Slug.for(t.to_s)
    write_attribute(:slug, slug)
    write_attribute(:fancy_title, nil)
    write_attribute(:title, t)
  end

  # NOTE: These are probably better off somewhere else.
  #       Having a model know about URLs seems a bit strange.
  def last_post_url
    "#{Discourse.base_uri}/t/#{slug}/#{id}/#{posts_count}"
  end

  def self.url(id, slug, post_number = nil)
    url = "#{Discourse.base_url}/t/#{slug}/#{id}"
    url << "/#{post_number}" if post_number.to_i > 1
    url
  end

  def url(post_number = nil)
    self.class.url id, slug, post_number
  end

  def self.relative_url(id, slug, post_number = nil)
    url = "#{Discourse.base_uri}/t/"
    url << "#{slug}/" if slug.present?
    url << id.to_s
    url << "/#{post_number}" if post_number.to_i > 1
    url
  end

  def slugless_url(post_number = nil)
    Topic.relative_url(id, nil, post_number)
  end

  def relative_url(post_number = nil)
    Topic.relative_url(id, slug, post_number)
  end

  def clear_pin_for(user)
    return unless user.present?
    TopicUser.change(user.id, id, cleared_pinned_at: Time.now)
  end

  def re_pin_for(user)
    return unless user.present?
    TopicUser.change(user.id, id, cleared_pinned_at: nil)
  end

  def update_pinned(status, global = false, pinned_until = "")
    pinned_until ||= ''

    pinned_until = begin
      Time.parse(pinned_until)
    rescue ArgumentError
    end

    update_columns(
      pinned_at: status ? Time.zone.now : nil,
      pinned_globally: global,
      pinned_until: pinned_until
    )

    Jobs.cancel_scheduled_job(:unpin_topic, topic_id: self.id)
    Jobs.enqueue_at(pinned_until, :unpin_topic, topic_id: self.id) if pinned_until
  end

  def draft_key
    "#{Draft::EXISTING_TOPIC}#{id}"
  end

  def notifier
    @topic_notifier ||= TopicNotifier.new(self)
  end

  def muted?(user)
    if user && user.id
      notifier.muted?(user.id)
    end
  end

  def self.ensure_consistency!
    # unpin topics that might have been missed
    Topic.where("pinned_until < now()").update_all(pinned_at: nil, pinned_globally: false, pinned_until: nil)
  end

  def public_topic_timer
    @public_topic_timer ||= topic_timers.find_by(deleted_at: nil, public_type: true)
  end

  def private_topic_timer(user)
    @private_topic_Timer ||= topic_timers.find_by(deleted_at: nil, public_type: false, user_id: user.id)
  end

  def delete_topic_timer(status_type, by_user: Discourse.system_user)
    options = { status_type: status_type }
    options.merge!(user: by_user) unless TopicTimer.public_types[status_type]
    self.topic_timers.find_by(options)&.trash!(by_user)
    nil
  end

  # Valid arguments for the time:
  #  * An integer, which is the number of hours from now to update the topic's status.
  #  * A timestamp, like "2013-11-25 13:00", when the topic's status should update.
  #  * A timestamp with timezone in JSON format. (e.g., "2013-11-26T21:00:00.000Z")
  #  * `nil` to delete the topic's status update.
  # Options:
  #  * by_user: User who is setting the topic's status update.
  #  * based_on_last_post: True if time should be based on timestamp of the last post.
  #  * category_id: Category that the update will apply to.
  def set_or_create_timer(status_type, time, by_user: nil, based_on_last_post: false, category_id: SiteSetting.uncategorized_category_id)
    return delete_topic_timer(status_type, by_user: by_user) if time.blank?

    public_topic_timer = !!TopicTimer.public_types[status_type]
    topic_timer_options = { topic: self, public_type: public_topic_timer }
    topic_timer_options.merge!(user: by_user) unless public_topic_timer
    topic_timer = TopicTimer.find_or_initialize_by(topic_timer_options)
    topic_timer.status_type = status_type

    time_now = Time.zone.now
    topic_timer.based_on_last_post = !based_on_last_post.blank?

    if status_type == TopicTimer.types[:publish_to_category]
      topic_timer.category = Category.find_by(id: category_id)
    end

    if topic_timer.based_on_last_post
      num_hours = time.to_f

      if num_hours > 0
        last_post_created_at = self.ordered_posts.last.present? ? self.ordered_posts.last.created_at : time_now
        topic_timer.execute_at = last_post_created_at + num_hours.hours
        topic_timer.created_at = last_post_created_at
      end
    else
      utc = Time.find_zone("UTC")
      is_float = (Float(time) rescue nil)

      if is_float
        num_hours = time.to_f
        topic_timer.execute_at = num_hours.hours.from_now if num_hours > 0
      else
        timestamp = utc.parse(time)
        raise Discourse::InvalidParameters unless timestamp
        # a timestamp in client's time zone, like "2015-5-27 12:00"
        topic_timer.execute_at = timestamp
        topic_timer.errors.add(:execute_at, :invalid) if timestamp < utc.now
      end
    end

    if topic_timer.execute_at
      if by_user&.staff? || by_user&.trust_level == TrustLevel[4]
        topic_timer.user = by_user
      else
        topic_timer.user ||= (self.user.staff? || self.user.trust_level == TrustLevel[4] ? self.user : Discourse.system_user)
      end

      if self.persisted?
        topic_timer.save!
      else
        self.topic_timers << topic_timer
      end

      topic_timer
    end
  end

  def read_restricted_category?
    category && category.read_restricted
  end

  def acting_user
    @acting_user || user
  end

  def acting_user=(u)
    @acting_user = u
  end

  def secure_group_ids
    @secure_group_ids ||= if self.category && self.category.read_restricted?
      self.category.secure_group_ids
    end
  end

  def has_topic_embed?
    TopicEmbed.where(topic_id: id).exists?
  end

  def expandable_first_post?
    SiteSetting.embed_truncate? && has_topic_embed?
  end

  def message_archived?(user)
    return false unless user && user.id

    # tricky query but this checks to see if message is archived for ALL groups you belong to
    # OR if you have it archived as a user explicitly
<<<<<<< HEAD

    sql = <<~SQL
      SELECT 1
      WHERE
        (
        SELECT count(*) FROM topic_allowed_groups tg
        JOIN group_archived_messages gm
              ON gm.topic_id = tg.topic_id AND
                 gm.group_id = tg.group_id
          WHERE tg.group_id IN (SELECT g.group_id FROM group_users g WHERE g.user_id = :user_id)
            AND tg.topic_id = :topic_id
        ) =
        (
          SELECT case when count(*) = 0 then -1 else count(*) end FROM topic_allowed_groups tg
          WHERE tg.group_id IN (SELECT g.group_id FROM group_users g WHERE g.user_id = :user_id)
            AND tg.topic_id = :topic_id
        )

        UNION ALL

        SELECT 1 FROM topic_allowed_users tu
        JOIN user_archived_messages um ON um.user_id = tu.user_id AND um.topic_id = tu.topic_id
        WHERE tu.user_id = :user_id AND tu.topic_id = :topic_id
    SQL

=======

    sql = <<~SQL
      SELECT 1
      WHERE
        (
        SELECT count(*) FROM topic_allowed_groups tg
        JOIN group_archived_messages gm
              ON gm.topic_id = tg.topic_id AND
                 gm.group_id = tg.group_id
          WHERE tg.group_id IN (SELECT g.group_id FROM group_users g WHERE g.user_id = :user_id)
            AND tg.topic_id = :topic_id
        ) =
        (
          SELECT case when count(*) = 0 then -1 else count(*) end FROM topic_allowed_groups tg
          WHERE tg.group_id IN (SELECT g.group_id FROM group_users g WHERE g.user_id = :user_id)
            AND tg.topic_id = :topic_id
        )

        UNION ALL

        SELECT 1 FROM topic_allowed_users tu
        JOIN user_archived_messages um ON um.user_id = tu.user_id AND um.topic_id = tu.topic_id
        WHERE tu.user_id = :user_id AND tu.topic_id = :topic_id
    SQL

>>>>>>> c10941bb
    DB.exec(sql, user_id: user.id, topic_id: id) > 0
  end

  TIME_TO_FIRST_RESPONSE_SQL ||= <<-SQL
    SELECT AVG(t.hours)::float AS "hours", t.created_at AS "date"
    FROM (
      SELECT t.id, t.created_at::date AS created_at, EXTRACT(EPOCH FROM MIN(p.created_at) - t.created_at)::float / 3600.0 AS "hours"
      FROM topics t
      LEFT JOIN posts p ON p.topic_id = t.id
      /*where*/
      GROUP BY t.id
    ) t
    GROUP BY t.created_at
    ORDER BY t.created_at
  SQL

  TIME_TO_FIRST_RESPONSE_TOTAL_SQL ||= <<-SQL
    SELECT AVG(t.hours)::float AS "hours"
    FROM (
      SELECT t.id, EXTRACT(EPOCH FROM MIN(p.created_at) - t.created_at)::float / 3600.0 AS "hours"
      FROM topics t
      LEFT JOIN posts p ON p.topic_id = t.id
      /*where*/
      GROUP BY t.id
    ) t
  SQL

  def self.time_to_first_response(sql, opts = nil)
    opts ||= {}
    builder = DB.build(sql)
    builder.where("t.created_at >= :start_date", start_date: opts[:start_date]) if opts[:start_date]
    builder.where("t.created_at < :end_date", end_date: opts[:end_date]) if opts[:end_date]
    builder.where(IN_CATEGORY_AND_SUBCATEGORIES_SQL, category_id: opts[:category_id]) if opts[:category_id]
    builder.where("t.archetype <> '#{Archetype.private_message}'")
    builder.where("t.deleted_at IS NULL")
    builder.where("p.deleted_at IS NULL")
    builder.where("p.post_number > 1")
    builder.where("p.user_id != t.user_id")
    builder.where("p.user_id in (:user_ids)", user_ids: opts[:user_ids]) if opts[:user_ids]
    builder.where("p.post_type = :post_type", post_type: Post.types[:regular])
    builder.where("EXTRACT(EPOCH FROM p.created_at - t.created_at) > 0")
    builder.query_hash
  end

  def self.time_to_first_response_per_day(start_date, end_date, opts = {})
    time_to_first_response(TIME_TO_FIRST_RESPONSE_SQL, opts.merge(start_date: start_date, end_date: end_date))
  end

  def self.time_to_first_response_total(opts = nil)
    total = time_to_first_response(TIME_TO_FIRST_RESPONSE_TOTAL_SQL, opts)
    total.first["hours"].to_f.round(2)
  end

  WITH_NO_RESPONSE_SQL ||= <<-SQL
    SELECT COUNT(*) as count, tt.created_at AS "date"
    FROM (
      SELECT t.id, t.created_at::date AS created_at, MIN(p.post_number) first_reply
      FROM topics t
      LEFT JOIN posts p ON p.topic_id = t.id AND p.user_id != t.user_id AND p.deleted_at IS NULL AND p.post_type = #{Post.types[:regular]}
      /*where*/
      GROUP BY t.id
    ) tt
    WHERE tt.first_reply IS NULL OR tt.first_reply < 2
    GROUP BY tt.created_at
    ORDER BY tt.created_at
  SQL

  def self.with_no_response_per_day(start_date, end_date, category_id = nil)
    builder = DB.build(WITH_NO_RESPONSE_SQL)
    builder.where("t.created_at >= :start_date", start_date: start_date) if start_date
    builder.where("t.created_at < :end_date", end_date: end_date) if end_date
    builder.where(IN_CATEGORY_AND_SUBCATEGORIES_SQL, category_id: category_id) if category_id
    builder.where("t.archetype <> '#{Archetype.private_message}'")
    builder.where("t.deleted_at IS NULL")
    builder.query_hash
  end

  WITH_NO_RESPONSE_TOTAL_SQL ||= <<-SQL
    SELECT COUNT(*) as count
    FROM (
      SELECT t.id, MIN(p.post_number) first_reply
      FROM topics t
      LEFT JOIN posts p ON p.topic_id = t.id AND p.user_id != t.user_id AND p.deleted_at IS NULL AND p.post_type = #{Post.types[:regular]}
      /*where*/
      GROUP BY t.id
    ) tt
    WHERE tt.first_reply IS NULL OR tt.first_reply < 2
  SQL

  def self.with_no_response_total(opts = {})
    builder = DB.build(WITH_NO_RESPONSE_TOTAL_SQL)
    builder.where(IN_CATEGORY_AND_SUBCATEGORIES_SQL, category_id: opts[:category_id]) if opts[:category_id]
    builder.where("t.archetype <> '#{Archetype.private_message}'")
    builder.where("t.deleted_at IS NULL")
    builder.query_single.first.to_i
  end

  def convert_to_public_topic(user)
    public_topic = TopicConverter.new(self, user).convert_to_public_topic
    add_small_action(user, "public_topic") if public_topic
    public_topic
  end

  def convert_to_private_message(user)
    private_topic = TopicConverter.new(self, user).convert_to_private_message
    add_small_action(user, "private_topic") if private_topic
    private_topic
  end

  def pm_with_non_human_user?
    sql = <<~SQL
    SELECT 1 FROM topics
    LEFT JOIN topic_allowed_groups ON topics.id = topic_allowed_groups.topic_id
    WHERE topic_allowed_groups.topic_id IS NULL
    AND topics.archetype = :private_message
    AND topics.id = :topic_id
    AND (
      SELECT COUNT(*) FROM topic_allowed_users
      WHERE topic_allowed_users.topic_id = :topic_id
      AND topic_allowed_users.user_id > 0
    ) = 1
    SQL

    result = DB.exec(sql, private_message: Archetype.private_message, topic_id: self.id)
    result != 0
  end

  def featured_link_root_domain
    MiniSuffix.domain(URI.parse(URI.encode(self.featured_link)).hostname)
  end

  def self.private_message_topics_count_per_day(start_date, end_date, topic_subtype)
    private_messages
      .with_subtype(topic_subtype)
      .where('topics.created_at >= ? AND topics.created_at <= ?', start_date, end_date)
      .group('date(topics.created_at)')
      .order('date(topics.created_at)')
      .count
  end

  def is_category_topic?
    @is_category_topic ||= Category.exists?(topic_id: self.id.to_i)
  end

  def reset_bumped_at
    post = ordered_posts.where(
      user_deleted: false,
      hidden: false,
<<<<<<< HEAD
      post_type: Topic.visible_post_types
    ).last
=======
      post_type: Post.types[:regular]
    ).last || first_post
>>>>>>> c10941bb

    update!(bumped_at: post.created_at)
  end

  private

  def invite_to_private_message(invited_by, target_user, guardian)
    if !guardian.can_send_private_message?(target_user)
      raise UserExists.new(I18n.t(
        "activerecord.errors.models.topic.attributes.base.cant_send_pm"
      ))
    end

    Topic.transaction do
      rate_limit_topic_invitation(invited_by)
      topic_allowed_users.create!(user_id: target_user.id)
      add_small_action(invited_by, "invited_user", target_user.username)

      create_invite_notification!(
        target_user,
        Notification.types[:invited_to_private_message],
        invited_by.username
      )
    end
  end

  def invite_to_topic(invited_by, target_user, group_ids, guardian)
    Topic.transaction do
      rate_limit_topic_invitation(invited_by)

      if group_ids
        (
          self.category.groups.where(id: group_ids).where(automatic: false) -
          target_user.groups.where(automatic: false)
        ).each do |group|
          if guardian.can_edit_group?(group)
            group.add(target_user)

            GroupActionLogger
              .new(invited_by, group)
              .log_add_user_to_group(target_user)
          end
        end
      end

      if Guardian.new(target_user).can_see_topic?(self)
        create_invite_notification!(
          target_user,
          Notification.types[:invited_to_topic],
          invited_by.username
        )
      end
    end
  end

  def update_category_topic_count_by(num)
    if category_id.present?
      Category.where(['id = ?', category_id]).update_all("topic_count = topic_count " + (num > 0 ? '+' : '') + "#{num}")
    end
  end

  def limit_first_day_topics_per_day
    apply_per_day_rate_limit_for("first-day-topics", :max_topics_in_first_day)
  end

  def apply_per_day_rate_limit_for(key, method_name)
    RateLimiter.new(user, "#{key}-per-day", SiteSetting.send(method_name), 1.day.to_i)
  end

  def create_invite_notification!(target_user, notification_type, username)
    target_user.notifications.create!(
      notification_type: notification_type,
      topic_id: self.id,
      post_number: 1,
      data: {
        topic_title: self.title,
        display_username: username
      }.to_json
    )
  end

  def rate_limit_topic_invitation(invited_by)
    RateLimiter.new(
      invited_by,
      "topic-invitations-per-day",
      SiteSetting.max_topic_invitations_per_day,
      1.day.to_i
    ).performed!

    true
  end
end

# == Schema Information
#
# Table name: topics
#
#  id                        :integer          not null, primary key
#  title                     :string           not null
#  last_posted_at            :datetime
#  created_at                :datetime         not null
#  updated_at                :datetime         not null
#  views                     :integer          default(0), not null
#  posts_count               :integer          default(0), not null
#  user_id                   :integer
#  last_post_user_id         :integer          not null
#  reply_count               :integer          default(0), not null
#  featured_user1_id         :integer
#  featured_user2_id         :integer
#  featured_user3_id         :integer
#  avg_time                  :integer
#  deleted_at                :datetime
#  highest_post_number       :integer          default(0), not null
#  image_url                 :string
#  like_count                :integer          default(0), not null
#  incoming_link_count       :integer          default(0), not null
#  category_id               :integer
#  visible                   :boolean          default(TRUE), not null
#  moderator_posts_count     :integer          default(0), not null
#  closed                    :boolean          default(FALSE), not null
#  archived                  :boolean          default(FALSE), not null
#  bumped_at                 :datetime         not null
#  has_summary               :boolean          default(FALSE), not null
#  archetype                 :string           default("regular"), not null
#  featured_user4_id         :integer
#  notify_moderators_count   :integer          default(0), not null
#  spam_count                :integer          default(0), not null
#  pinned_at                 :datetime
#  score                     :float
#  subtype                   :string
#  slug                      :string
#  deleted_by_id             :integer
#  participant_count         :integer          default(1)
#  word_count                :integer
#  excerpt                   :string(1000)
#  pinned_globally           :boolean          default(FALSE), not null
#  pinned_until              :datetime
#  fancy_title               :string(400)
#  highest_staff_post_number :integer          default(0), not null
#  featured_link             :string
#
# Indexes
#
#  idx_topics_front_page                   (deleted_at,visible,archetype,category_id,id)
#  idx_topics_user_id_deleted_at           (user_id) WHERE (deleted_at IS NULL)
#  idxtopicslug                            (slug) WHERE ((deleted_at IS NULL) AND (slug IS NOT NULL))
#  index_topics_on_bumped_at               (bumped_at)
#  index_topics_on_created_at_and_visible  (created_at,visible) WHERE ((deleted_at IS NULL) AND ((archetype)::text <> 'private_message'::text))
#  index_topics_on_id_and_deleted_at       (id,deleted_at)
#  index_topics_on_lower_title             (lower((title)::text))
#  index_topics_on_pinned_at               (pinned_at) WHERE (pinned_at IS NOT NULL)
#  index_topics_on_pinned_globally         (pinned_globally) WHERE pinned_globally
#<|MERGE_RESOLUTION|>--- conflicted
+++ resolved
@@ -839,62 +839,6 @@
   def invite(invited_by, username_or_email, group_ids = nil, custom_message = nil)
     target_user = User.find_by_username_or_email(username_or_email)
     guardian = Guardian.new(invited_by)
-<<<<<<< HEAD
-
-    if target_user && topic_allowed_users.where(user_id: target_user.id).exists?
-      raise UserExists.new(I18n.t("topic_invite.user_exists"))
-    end
-
-    return true if target_user && invite_existing_muted?(target_user, invited_by)
-
-    if private_message? && target_user && !guardian.can_send_private_message?(target_user)
-      raise UserExists.new(I18n.t("activerecord.errors.models.topic.attributes.base.cant_send_pm"))
-    end
-
-    if target_user && private_message? && topic_allowed_users.create!(user_id: target_user.id)
-      rate_limit_topic_invitation(invited_by)
-      add_small_action(invited_by, "invited_user", target_user.username)
-
-      create_invite_notification!(
-        target_user,
-        Notification.types[:invited_to_private_message],
-        invited_by.username
-      )
-
-      true
-    elsif username_or_email =~ /^.+@.+$/ && guardian.can_invite_via_email?(self)
-
-      if target_user
-        rate_limit_topic_invitation(invited_by)
-        Invite.extend_permissions(self, target_user, invited_by)
-
-        create_invite_notification!(
-          target_user,
-          Notification.types[:invited_to_topic],
-          invited_by.username
-        )
-      else
-        invite_by_email(invited_by, username_or_email, group_ids, custom_message)
-      end
-
-      true
-    elsif target_user &&
-          rate_limit_topic_invitation(invited_by) &&
-          topic_allowed_users.create!(user_id: target_user.id)
-
-      create_invite_notification!(
-        target_user,
-        Notification.types[:invited_to_topic],
-        invited_by.username
-      )
-
-      true
-    end
-  end
-
-  def invite_by_email(invited_by, email, group_ids = nil, custom_message = nil)
-    Invite.invite_by_email(email, invited_by, self, group_ids, custom_message)
-=======
     is_email = username_or_email =~ /^.+@.+$/
 
     if target_user
@@ -936,27 +880,6 @@
     end
 
     false
->>>>>>> c10941bb
-  end
-
-  def invite_existing_muted?(target_user, invited_by)
-    if invited_by.id &&
-       MutedUser.where(user_id: target_user.id, muted_user_id: invited_by.id)
-           .joins(:muted_user)
-           .where('NOT admin AND NOT moderator')
-           .exists?
-      return true
-    end
-
-    if TopicUser.where(
-         topic: self,
-         user: target_user,
-         notification_level: TopicUser.notification_levels[:muted]
-        ).exists?
-      return true
-    end
-
-    false
   end
 
   def email_already_exists_for?(invite)
@@ -976,11 +899,7 @@
     post_mover = PostMover.new(self, moved_by, post_ids, move_to_pm: opts[:archetype].present? && opts[:archetype] == "private_message")
 
     if opts[:destination_topic_id]
-<<<<<<< HEAD
-      topic = post_mover.to_topic(opts[:destination_topic_id])
-=======
       topic = post_mover.to_topic(opts[:destination_topic_id], participants: opts[:participants])
->>>>>>> c10941bb
 
       DiscourseEvent.trigger(:topic_merged,
         post_mover.original_topic,
@@ -1264,7 +1183,6 @@
 
     # tricky query but this checks to see if message is archived for ALL groups you belong to
     # OR if you have it archived as a user explicitly
-<<<<<<< HEAD
 
     sql = <<~SQL
       SELECT 1
@@ -1290,33 +1208,6 @@
         WHERE tu.user_id = :user_id AND tu.topic_id = :topic_id
     SQL
 
-=======
-
-    sql = <<~SQL
-      SELECT 1
-      WHERE
-        (
-        SELECT count(*) FROM topic_allowed_groups tg
-        JOIN group_archived_messages gm
-              ON gm.topic_id = tg.topic_id AND
-                 gm.group_id = tg.group_id
-          WHERE tg.group_id IN (SELECT g.group_id FROM group_users g WHERE g.user_id = :user_id)
-            AND tg.topic_id = :topic_id
-        ) =
-        (
-          SELECT case when count(*) = 0 then -1 else count(*) end FROM topic_allowed_groups tg
-          WHERE tg.group_id IN (SELECT g.group_id FROM group_users g WHERE g.user_id = :user_id)
-            AND tg.topic_id = :topic_id
-        )
-
-        UNION ALL
-
-        SELECT 1 FROM topic_allowed_users tu
-        JOIN user_archived_messages um ON um.user_id = tu.user_id AND um.topic_id = tu.topic_id
-        WHERE tu.user_id = :user_id AND tu.topic_id = :topic_id
-    SQL
-
->>>>>>> c10941bb
     DB.exec(sql, user_id: user.id, topic_id: id) > 0
   end
 
@@ -1465,13 +1356,8 @@
     post = ordered_posts.where(
       user_deleted: false,
       hidden: false,
-<<<<<<< HEAD
-      post_type: Topic.visible_post_types
-    ).last
-=======
       post_type: Post.types[:regular]
     ).last || first_post
->>>>>>> c10941bb
 
     update!(bumped_at: post.created_at)
   end
