require_dependency 'letter_avatar'
require_dependency 'upload_creator'

class UserAvatar < ActiveRecord::Base
  belongs_to :user
  belongs_to :gravatar_upload, class_name: 'Upload'
  belongs_to :custom_upload, class_name: 'Upload'

  def contains_upload?(id)
    gravatar_upload_id == id || custom_upload_id == id
  end

  def update_gravatar!
    DistributedMutex.synchronize("update_gravatar_#{user_id}") do
      begin
        self.update!(last_gravatar_download_attempt: Time.now)

        max = Discourse.avatar_sizes.max
<<<<<<< HEAD
=======
        email_hash = user_id == Discourse::SYSTEM_USER_ID ? User.email_hash("info@discourse.org") : user.email_hash
>>>>>>> c10941bb
        gravatar_url = "https://www.gravatar.com/avatar/#{email_hash}.png?s=#{max}&d=404"

        # follow redirects in case gravatar change rules on us
        tempfile = FileHelper.download(
          gravatar_url,
          max_file_size: SiteSetting.max_image_size_kb.kilobytes,
          tmp_file_name: "gravatar",
          skip_rate_limit: true,
          verbose: false,
          follow_redirect: true
        )
<<<<<<< HEAD

        if tempfile
          ext = File.extname(tempfile)
          ext = '.png' if ext.blank?

          upload = UploadCreator.new(
            tempfile,
            "gravatar#{ext}",
            origin: gravatar_url,
            type: "avatar"
          ).create_for(user_id)

          upload_id = upload.id

          if gravatar_upload_id != upload_id
            User.transaction do
              if gravatar_upload_id && user.uploaded_avatar_id == gravatar_upload_id
                user.update!(uploaded_avatar_id: upload_id)
              end

              gravatar_upload&.destroy!
              self.gravatar_upload = upload
              save!
=======

        if tempfile
          ext = File.extname(tempfile)
          ext = '.png' if ext.blank?

          upload = UploadCreator.new(
            tempfile,
            "gravatar#{ext}",
            origin: gravatar_url,
            type: "avatar"
          ).create_for(user_id)

          if gravatar_upload_id != upload.id
            User.transaction do
              if gravatar_upload_id && user.uploaded_avatar_id == gravatar_upload_id
                user.update!(uploaded_avatar_id: upload.id)
              end

              self.update!(gravatar_upload: upload)
>>>>>>> c10941bb
            end
          end
        end
      rescue OpenURI::HTTPError => e
        if e.io&.status[0].to_i != 404
          raise e
        end
      ensure
        tempfile&.close!
      end
    end
  end

  def self.local_avatar_url(hostname, username, upload_id, size)
    self.local_avatar_template(hostname, username, upload_id).gsub("{size}", size.to_s)
  end

  def self.local_avatar_template(hostname, username, upload_id)
    version = self.version(upload_id)
    "#{Discourse.base_uri}/user_avatar/#{hostname}/#{username}/{size}/#{version}.png"
  end

  def self.external_avatar_url(user_id, upload_id, size)
    self.external_avatar_template(user_id, upload_id).gsub("{size}", size.to_s)
  end

  def self.external_avatar_template(user_id, upload_id)
    version = self.version(upload_id)
    "#{Discourse.store.absolute_base_url}/avatars/#{user_id}/{size}/#{version}.png"
  end

  def self.version(upload_id)
    "#{upload_id}_#{OptimizedImage::VERSION}"
  end

  def self.import_url_for_user(avatar_url, user, options = nil)
    tempfile = FileHelper.download(
      avatar_url,
      max_file_size: SiteSetting.max_image_size_kb.kilobytes,
      tmp_file_name: "sso-avatar",
      follow_redirect: true
    )

    return unless tempfile

    ext = FastImage.type(tempfile).to_s
    tempfile.rewind

    upload = UploadCreator.new(tempfile, "external-avatar." + ext, origin: avatar_url, type: "avatar").create_for(user.id)

    user.create_user_avatar! unless user.user_avatar

    if !user.user_avatar.contains_upload?(upload.id)
      user.user_avatar.update!(custom_upload_id: upload.id)
      override_gravatar = !options || options[:override_gravatar]

      if user.uploaded_avatar_id.nil? ||
          !user.user_avatar.contains_upload?(user.uploaded_avatar_id) ||
          override_gravatar

        user.update!(uploaded_avatar_id: upload.id)
      end
    end

  rescue Net::ReadTimeout, OpenURI::HTTPError
    # skip saving, we are not connected to the net
  ensure
    tempfile.close! if tempfile && tempfile.respond_to?(:close!)
  end

  def self.ensure_consistency!
    DB.exec <<~SQL
      UPDATE user_avatars
      SET gravatar_upload_id = NULL
      WHERE gravatar_upload_id IN (
        SELECT u1.gravatar_upload_id FROM user_avatars u1
        LEFT JOIN uploads up
          ON u1.gravatar_upload_id = up.id
        WHERE u1.gravatar_upload_id IS NOT NULL AND
          up.id IS NULL
      )
    SQL

    DB.exec <<~SQL
      UPDATE user_avatars
      SET custom_upload_id = NULL
      WHERE custom_upload_id IN (
        SELECT u1.custom_upload_id FROM user_avatars u1
        LEFT JOIN uploads up
          ON u1.custom_upload_id = up.id
        WHERE u1.custom_upload_id IS NOT NULL AND
          up.id IS NULL
      )
    SQL
  end
end

# == Schema Information
#
# Table name: user_avatars
#
#  id                             :integer          not null, primary key
#  user_id                        :integer          not null
#  custom_upload_id               :integer
#  gravatar_upload_id             :integer
#  last_gravatar_download_attempt :datetime
#  created_at                     :datetime         not null
#  updated_at                     :datetime         not null
#
# Indexes
#
#  index_user_avatars_on_custom_upload_id    (custom_upload_id)
#  index_user_avatars_on_gravatar_upload_id  (gravatar_upload_id)
#  index_user_avatars_on_user_id             (user_id)
#<|MERGE_RESOLUTION|>--- conflicted
+++ resolved
@@ -16,10 +16,7 @@
         self.update!(last_gravatar_download_attempt: Time.now)
 
         max = Discourse.avatar_sizes.max
-<<<<<<< HEAD
-=======
         email_hash = user_id == Discourse::SYSTEM_USER_ID ? User.email_hash("info@discourse.org") : user.email_hash
->>>>>>> c10941bb
         gravatar_url = "https://www.gravatar.com/avatar/#{email_hash}.png?s=#{max}&d=404"
 
         # follow redirects in case gravatar change rules on us
@@ -31,31 +28,6 @@
           verbose: false,
           follow_redirect: true
         )
-<<<<<<< HEAD
-
-        if tempfile
-          ext = File.extname(tempfile)
-          ext = '.png' if ext.blank?
-
-          upload = UploadCreator.new(
-            tempfile,
-            "gravatar#{ext}",
-            origin: gravatar_url,
-            type: "avatar"
-          ).create_for(user_id)
-
-          upload_id = upload.id
-
-          if gravatar_upload_id != upload_id
-            User.transaction do
-              if gravatar_upload_id && user.uploaded_avatar_id == gravatar_upload_id
-                user.update!(uploaded_avatar_id: upload_id)
-              end
-
-              gravatar_upload&.destroy!
-              self.gravatar_upload = upload
-              save!
-=======
 
         if tempfile
           ext = File.extname(tempfile)
@@ -75,7 +47,6 @@
               end
 
               self.update!(gravatar_upload: upload)
->>>>>>> c10941bb
             end
           end
         end
