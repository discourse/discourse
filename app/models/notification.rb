--- conflicted
+++ resolved
@@ -12,15 +12,12 @@
   scope :recent, lambda { |n = nil| n ||= 10; order('notifications.created_at desc').limit(n) }
   scope :visible , lambda { joins('LEFT JOIN topics ON notifications.topic_id = topics.id')
     .where('topics.id IS NULL OR topics.deleted_at IS NULL') }
-<<<<<<< HEAD
-=======
 
   scope :filter_by_display_username_and_type, ->(username, notification_type) {
     where("data::json ->> 'display_username' = ?", username)
       .where(notification_type: notification_type)
       .order(created_at: :desc)
   }
->>>>>>> c10941bb
 
   attr_accessor :skip_send_email
 
