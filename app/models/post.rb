# frozen_string_literal: true

require 'archetype'
require 'digest/sha1'

class Post < ActiveRecord::Base
  include RateLimiter::OnCreateRecord
  include Trashable
  include Searchable
  include HasCustomFields
  include LimitedEdit

  cattr_accessor :plugin_permitted_create_params
  self.plugin_permitted_create_params = {}

  # increase this number to force a system wide post rebake
  # Recreate `index_for_rebake_old` when the number is increased
  # Version 1, was the initial version
  # Version 2 15-12-2017, introduces CommonMark and a huge number of onebox fixes
  BAKED_VERSION = 2

  rate_limit
  rate_limit :limit_posts_per_day

  belongs_to :user
  belongs_to :topic

  belongs_to :reply_to_user, class_name: "User"

  has_many :post_replies
  has_many :replies, through: :post_replies
  has_many :post_actions
  has_many :topic_links
  has_many :group_mentions, dependent: :destroy

  has_many :post_uploads
  has_many :uploads, through: :post_uploads

  has_one :post_stat

  has_one :incoming_email

  has_many :post_details

  has_many :post_revisions
  has_many :revisions, -> { order(:number) }, foreign_key: :post_id, class_name: 'PostRevision'

  has_many :user_actions, foreign_key: :target_post_id

  validates_with PostValidator, unless: :skip_validation

  after_save :index_search

  # We can pass several creating options to a post via attributes
  attr_accessor :image_sizes, :quoted_post_numbers, :no_bump, :invalidate_oneboxes, :cooking_options, :skip_unique_check, :skip_validation

  LARGE_IMAGES      ||= "large_images".freeze
  BROKEN_IMAGES     ||= "broken_images".freeze
  DOWNLOADED_IMAGES ||= "downloaded_images".freeze
  MISSING_UPLOADS ||= "missing uploads".freeze
  MISSING_UPLOADS_IGNORED ||= "missing uploads ignored".freeze

  SHORT_POST_CHARS ||= 1200

  register_custom_field_type(MISSING_UPLOADS, :json)
  register_custom_field_type(MISSING_UPLOADS_IGNORED, :boolean)

  scope :private_posts_for_user, ->(user) {
    where("posts.topic_id IN (SELECT topic_id
             FROM topic_allowed_users
             WHERE user_id = :user_id
             UNION ALL
             SELECT tg.topic_id
             FROM topic_allowed_groups tg
             JOIN group_users gu ON gu.user_id = :user_id AND
                                      gu.group_id = tg.group_id)",
                                              user_id: user.id)
  }

  scope :by_newest, -> { order('created_at DESC, id DESC') }
  scope :by_post_number, -> { order('post_number ASC') }
  scope :with_user, -> { includes(:user) }
  scope :created_since, -> (time_ago) { where('posts.created_at > ?', time_ago) }
  scope :public_posts, -> { joins(:topic).where('topics.archetype <> ?', Archetype.private_message) }
  scope :private_posts, -> { joins(:topic).where('topics.archetype = ?', Archetype.private_message) }
  scope :with_topic_subtype, ->(subtype) { joins(:topic).where('topics.subtype = ?', subtype) }
  scope :visible, -> { joins(:topic).where('topics.visible = true').where(hidden: false) }
  scope :secured, -> (guardian) { where('posts.post_type IN (?)', Topic.visible_post_types(guardian&.user)) }

  scope :for_mailing_list, ->(user, since) {
    q = created_since(since)
      .joins("INNER JOIN (#{Topic.for_digest(user, Time.at(0)).select(:id).to_sql}) AS digest_topics ON digest_topics.id = posts.topic_id") # we want all topics with new content, regardless when they were created
      .order('posts.created_at ASC')

    q = q.where.not(post_type: Post.types[:whisper]) unless user.staff?
    q
  }

  scope :raw_match, -> (pattern, type = 'string') {
    type = type&.downcase

    case type
    when 'string'
      where('raw ILIKE ?', "%#{pattern}%")
    when 'regex'
      where('raw ~* ?', "(?n)#{pattern}")
    end
  }

  scope :have_uploads, -> {
    where("
          (
            posts.cooked LIKE '%<a %' OR
            posts.cooked LIKE '%<img %' OR
            posts.cooked LIKE '%<video %'
          ) AND (
            posts.cooked LIKE ? OR
            posts.cooked LIKE '%/original/%' OR
            posts.cooked LIKE '%/optimized/%' OR
            posts.cooked LIKE '%data-orig-src=%' OR
            posts.cooked LIKE '%/uploads/short-url/%'
          )", "%/uploads/#{RailsMultisite::ConnectionManagement.current_db}/%"
        )
  }

  delegate :username, to: :user

  def self.hidden_reasons
    @hidden_reasons ||= Enum.new(flag_threshold_reached: 1,
                                 flag_threshold_reached_again: 2,
                                 new_user_spam_threshold_reached: 3,
                                 flagged_by_tl3_user: 4,
                                 email_spam_header_found: 5,
                                 flagged_by_tl4_user: 6)
  end

  def self.types
    @types ||= Enum.new(regular: 1,
                        moderator_action: 2,
                        small_action: 3,
                        whisper: 4)
  end

  def self.cook_methods
    @cook_methods ||= Enum.new(regular: 1,
                               raw_html: 2,
                               email: 3)
  end

  def self.notices
    @notices ||= Enum.new(custom: "custom",
                          new_user: "new_user",
                          returning_user: "returning_user")
  end

  def self.find_by_detail(key, value)
    includes(:post_details).find_by(post_details: { key: key, value: value })
  end

  def whisper?
    post_type == Post.types[:whisper]
  end

  def add_detail(key, value, extra = nil)
    post_details.build(key: key, value: value, extra: extra)
  end

  def limit_posts_per_day
    if user && user.new_user_posting_on_first_day? && post_number && post_number > 1
      RateLimiter.new(user, "first-day-replies-per-day", SiteSetting.max_replies_in_first_day, 1.day.to_i)
    end
  end

  def readers_count
    read_count = reads - 1 # Excludes poster
    read_count < 0 ? 0 : read_count
  end

  def publish_change_to_clients!(type, opts = {})
    # special failsafe for posts missing topics consistency checks should fix,
    # but message is safe to skip
    return unless topic

    message = {
      id: id,
      post_number: post_number,
      updated_at: Time.now,
      user_id: user_id,
      last_editor_id: last_editor_id,
      type: type,
      version: version
    }.merge(opts)

    publish_message!("/topic/#{topic_id}", message)
  end

  def publish_message!(channel, message, opts = {})
    return unless topic

    if Topic.visible_post_types.include?(post_type)
      if topic.private_message?
        opts[:user_ids] = User.human_users.where("admin OR moderator").pluck(:id)
        opts[:user_ids] |= topic.allowed_users.pluck(:id)
      else
        opts[:group_ids] = topic.secure_group_ids
      end
    else
      opts[:user_ids] = User.human_users
        .where("admin OR moderator OR id = ?", user_id)
        .pluck(:id)
    end

    MessageBus.publish(channel, message, opts)
  end

  def trash!(trashed_by = nil)
    self.topic_links.each(&:destroy)
    self.delete_post_notices
    super(trashed_by)
  end

  def recover!
    super
    recover_public_post_actions
    TopicLink.extract_from(self)
    QuotedPost.extract_from(self)
    if topic && topic.category_id && topic.category
      topic.category.update_latest
    end
  end

  # The key we use in redis to ensure unique posts
  def unique_post_key
    "unique-post-#{user_id}:#{raw_hash}"
  end

  def store_unique_post_key
    if SiteSetting.unique_posts_mins > 0
      $redis.setex(unique_post_key, SiteSetting.unique_posts_mins.minutes.to_i, id)
    end
  end

  def matches_recent_post?
    post_id = $redis.get(unique_post_key)
    post_id != (nil) && post_id.to_i != (id)
  end

  def raw_hash
    return if raw.blank?
    Digest::SHA1.hexdigest(raw)
  end

  def self.white_listed_image_classes
    @white_listed_image_classes ||= ['avatar', 'favicon', 'thumbnail', 'emoji']
  end

  def post_analyzer
    @post_analyzers ||= {}
    @post_analyzers[raw_hash] ||= PostAnalyzer.new(raw, topic_id)
  end

  %w{raw_mentions
    linked_hosts
    image_count
    attachment_count
    link_count
    raw_links
    has_oneboxes?}.each do |attr|
    define_method(attr) do
      post_analyzer.public_send(attr)
    end
  end

  def add_nofollow?
    return false if user&.staff?
    user.blank? || SiteSetting.tl3_links_no_follow? || !user.has_trust_level?(TrustLevel[3])
  end

  def omit_nofollow?
    !add_nofollow?
  end

  def cook(raw, opts = {})
    # For some posts, for example those imported via RSS, we support raw HTML. In that
    # case we can skip the rendering pipeline.
    return raw if cook_method == Post.cook_methods[:raw_html]

    options = opts.dup
    options[:cook_method] = cook_method

    post_user = self.user
    options[:user_id] = post_user.id if post_user
    options[:omit_nofollow] = true if omit_nofollow?

    if self.with_secure_media?
      each_upload_url do |url|
        uri = URI.parse(url)
        if FileHelper.is_supported_media?(File.basename(uri.path))
          raw = raw.sub(Discourse.store.s3_upload_host, "#{Discourse.base_url}/secure-media-uploads")
        end
      end
    end

    cooked = post_analyzer.cook(raw, options)

    new_cooked = Plugin::Filter.apply(:after_post_cook, self, cooked)

    if post_type == Post.types[:regular]
      if new_cooked != cooked && new_cooked.blank?
        Rails.logger.debug("Plugin is blanking out post: #{self.url}\nraw: #{raw}")
      elsif new_cooked.blank?
        Rails.logger.debug("Blank post detected post: #{self.url}\nraw: #{raw}")
      end
    end

    new_cooked
  end

  # Sometimes the post is being edited by someone else, for example, a mod.
  # If that's the case, they should not be bound by the original poster's
  # restrictions, for example on not posting images.
  def acting_user
    @acting_user || user
  end

  def acting_user=(pu)
    @acting_user = pu
  end

  def last_editor
    self.last_editor_id ? (User.find_by_id(self.last_editor_id) || user) : user
  end

  def whitelisted_spam_hosts
    hosts = SiteSetting
      .white_listed_spam_host_domains
      .split('|')
      .map { |h| h.strip }
      .reject { |h| !h.include?('.') }

    hosts << GlobalSetting.hostname
    hosts << RailsMultisite::ConnectionManagement.current_hostname

  end

  def total_hosts_usage
    hosts = linked_hosts.clone
    whitelisted = whitelisted_spam_hosts

    hosts.reject! do |h|
      whitelisted.any? do |w|
        h.end_with?(w)
      end
    end

    return hosts if hosts.length == 0

    TopicLink.where(domain: hosts.keys, user_id: acting_user.id)
      .group(:domain, :post_id)
      .count
      .each_key do |tuple|
      domain = tuple[0]
      hosts[domain] = (hosts[domain] || 0) + 1
    end

    hosts
  end

  # Prevent new users from posting the same hosts too many times.
  def has_host_spam?
    return false if acting_user.present? && (acting_user.staged? || acting_user.mature_staged? || acting_user.has_trust_level?(TrustLevel[1]))
    return false if topic&.private_message?

    total_hosts_usage.values.any? { |count| count >= SiteSetting.newuser_spam_host_threshold }
  end

  def archetype
    topic&.archetype
  end

  def self.regular_order
    order(:sort_order, :post_number)
  end

  def self.reverse_order
    order('sort_order desc, post_number desc')
  end

  def self.summary(topic_id)
    topic_id = topic_id.to_i

    # percent rank has tons of ties
    where(topic_id: topic_id)
      .where([
        "id = ANY(
          (
            SELECT posts.id
            FROM posts
            WHERE posts.topic_id = #{topic_id.to_i}
            AND posts.post_number = 1
          ) UNION
          (
            SELECT p1.id
            FROM posts p1
            WHERE p1.percent_rank <= ?
            AND p1.topic_id = #{topic_id.to_i}
            ORDER BY p1.percent_rank
            LIMIT ?
          )
        )",
        SiteSetting.summary_percent_filter.to_f / 100.0,
        SiteSetting.summary_max_results
      ])
  end

  def delete_post_notices
    self.custom_fields.delete("notice_type")
    self.custom_fields.delete("notice_args")
    self.save_custom_fields
  end

  def recover_public_post_actions
    PostAction.publics
      .with_deleted
      .where(post_id: self.id, id: self.custom_fields["deleted_public_actions"])
      .find_each do |post_action|
        post_action.recover!
        post_action.save!
      end

    self.custom_fields.delete("deleted_public_actions")
    self.save_custom_fields
  end

  def filter_quotes(parent_post = nil)
    return cooked if parent_post.blank?

    # We only filter quotes when there is exactly 1
    return cooked unless (quote_count == 1)

    parent_raw = parent_post.raw.sub(/\[quote.+\/quote\]/m, '')

    if raw[parent_raw] || (parent_raw.size < SHORT_POST_CHARS)
      return cooked.sub(/\<aside.+\<\/aside\>/m, '')
    end

    cooked
  end

  def external_id
    "#{topic_id}/#{post_number}"
  end

  def reply_to_post
    return if reply_to_post_number.blank?
    @reply_to_post ||= Post.find_by("topic_id = :topic_id AND post_number = :post_number", topic_id: topic_id, post_number: reply_to_post_number)
  end

  def reply_notification_target
    return if reply_to_post_number.blank?
    Post.find_by("topic_id = :topic_id AND post_number = :post_number AND user_id <> :user_id", topic_id: topic_id, post_number: reply_to_post_number, user_id: user_id).try(:user)
  end

  def self.excerpt(cooked, maxlength = nil, options = {})
    maxlength ||= SiteSetting.post_excerpt_maxlength
    PrettyText.excerpt(cooked, maxlength, options)
  end

  # Strip out most of the markup
  def excerpt(maxlength = nil, options = {})
    Post.excerpt(cooked, maxlength, options.merge(post: self))
  end

  def excerpt_for_topic
    Post.excerpt(cooked, 220, strip_links: true, strip_images: true, post: self)
  end

  def is_first_post?
    post_number.blank? ?
      topic.try(:highest_post_number) == 0 :
      post_number == 1
  end

  def is_reply_by_email?
    via_email && post_number.present? && post_number > 1
  end

  def is_flagged?
    post_actions.where(post_action_type_id: PostActionType.flag_types_without_custom.values, deleted_at: nil).count != 0
  end

  def reviewable_flag
    ReviewableFlaggedPost.pending.find_by(target: self)
  end

  def with_secure_media?
    return false unless SiteSetting.secure_media?
    topic&.private_message? || SiteSetting.login_required?
  end

  def hide!(post_action_type_id, reason = nil)
    return if hidden?

    reason ||= hidden_at ?
      Post.hidden_reasons[:flag_threshold_reached_again] :
      Post.hidden_reasons[:flag_threshold_reached]

    hiding_again = hidden_at.present?

    self.hidden = true
    self.hidden_at = Time.zone.now
    self.hidden_reason_id = reason
    save!

    Topic.where(
      "id = :topic_id AND NOT EXISTS(SELECT 1 FROM POSTS WHERE topic_id = :topic_id AND NOT hidden)",
      topic_id: topic_id
    ).update_all(visible: false)

    # inform user
    if user.present?
      options = {
        url: url,
        edit_delay: SiteSetting.cooldown_minutes_after_hiding_posts,
        flag_reason: I18n.t(
          "flag_reasons.#{PostActionType.types[post_action_type_id]}",
          locale: SiteSetting.default_locale,
          base_path: Discourse.base_path
        )
      }

      Jobs.enqueue_in(
        5.seconds,
        :send_system_message,
        user_id: user.id,
        message_type: hiding_again ? :post_hidden_again : :post_hidden,
        message_options: options
      )
    end
  end

  def unhide!
    self.update(hidden: false)
    self.topic.update(visible: true) if is_first_post?
    save(validate: false)
    publish_change_to_clients!(:acted)
  end

  def full_url
    "#{Discourse.base_url}#{url}"
  end

  def url(opts = nil)
    opts ||= {}

    if topic
      Post.url(topic.slug, topic.id, post_number, opts)
    else
      "/404"
    end
  end

  def unsubscribe_url(user)
    "#{Discourse.base_url}/email/unsubscribe/#{UnsubscribeKey.create_key_for(user, self)}"
  end

  def self.url(slug, topic_id, post_number, opts = nil)
    opts ||= {}

    result = +"/t/"
    result << "#{slug}/" if !opts[:without_slug]

    "#{result}#{topic_id}/#{post_number}"
  end

  def self.urls(post_ids)
    ids = post_ids.map { |u| u }
    if ids.length > 0
      urls = {}
      Topic.joins(:posts).where('posts.id' => ids).
        select(['posts.id as post_id', 'post_number', 'topics.slug', 'topics.title', 'topics.id']).
        each do |t|
        urls[t.post_id.to_i] = url(t.slug, t.id, t.post_number)
      end
      urls
    else
      {}
    end
  end

  def revise(updated_by, changes = {}, opts = {})
    PostRevisor.new(self).revise!(updated_by, changes, opts)
  end

  def self.rebake_old(limit, priority: :normal, rate_limiter: true)

    limiter = RateLimiter.new(
      nil,
      "global_periodical_rebake_limit",
      GlobalSetting.max_old_rebakes_per_15_minutes,
      900,
      global: true
    )

    problems = []
    Post.where('baked_version IS NULL OR baked_version < ?', BAKED_VERSION)
      .order('id desc')
      .limit(limit).pluck(:id).each do |id|
      begin

        break if !limiter.can_perform?

        post = Post.find(id)
        post.rebake!(priority: priority)

        begin
          limiter.performed! if rate_limiter
        rescue RateLimiter::LimitExceeded
          break
        end

      rescue => e
        problems << { post: post, ex: e }

        attempts = post.custom_fields["rebake_attempts"].to_i

        if attempts > 3
          post.update_columns(baked_version: BAKED_VERSION)
          Discourse.warn_exception(e, message: "Can not rebake post# #{post.id} after 3 attempts, giving up")
        else
          post.custom_fields["rebake_attempts"] = attempts + 1
          post.save_custom_fields
        end

      end
    end
    problems
  end

  def rebake!(invalidate_broken_images: false, invalidate_oneboxes: false, priority: nil)
    new_cooked = cook(raw, topic_id: topic_id, invalidate_oneboxes: invalidate_oneboxes)
    old_cooked = cooked

    update_columns(
      cooked: new_cooked,
      baked_at: Time.zone.now,
      baked_version: BAKED_VERSION
    )

    if invalidate_broken_images
      custom_fields.delete(BROKEN_IMAGES)
      save_custom_fields
    end

    # Extracts urls from the body
    TopicLink.extract_from(self)
    QuotedPost.extract_from(self)

    # make sure we trigger the post process
    trigger_post_process(bypass_bump: true, priority: priority)

    publish_change_to_clients!(:rebaked)

    new_cooked != old_cooked
  end

  def set_owner(new_user, actor, skip_revision = false)
    return if user_id == new_user.id

    edit_reason = I18n.t('change_owner.post_revision_text', locale: SiteSetting.default_locale)

    revise(
      actor,
      { raw: self.raw, user_id: new_user.id, edit_reason: edit_reason },
      bypass_bump: true, skip_revision: skip_revision, skip_validations: true
    )

    if post_number == topic.highest_post_number
      topic.update_columns(last_post_user_id: new_user.id)
    end
  end

  before_create do
    PostCreator.before_create_tasks(self)
  end

  def self.estimate_posts_per_day
    val = $redis.get("estimated_posts_per_day")
    return val.to_i if val

    posts_per_day = Topic.listable_topics.secured.joins(:posts).merge(Post.created_since(30.days.ago)).count / 30
    $redis.setex("estimated_posts_per_day", 1.day.to_i, posts_per_day.to_s)
    posts_per_day

  end

  before_save do
    self.last_editor_id ||= user_id

    if !new_record? && will_save_change_to_raw?
      self.cooked = cook(raw, topic_id: topic_id)
    end

    self.baked_at = Time.new
    self.baked_version = BAKED_VERSION
  end

  def advance_draft_sequence
    return if topic.blank? # could be deleted
    DraftSequence.next!(last_editor_id, topic.draft_key) if last_editor_id
  end

  # TODO: move to post-analyzer?
  # Determine what posts are quoted by this post
  def extract_quoted_post_numbers
    temp_collector = []

    # Create relationships for the quotes
    raw.scan(/\[quote=\"([^"]+)"\]/).each do |quote|
      args = parse_quote_into_arguments(quote)
      # If the topic attribute is present, ensure it's the same topic
      if !(args[:topic].present? && topic_id != args[:topic]) && args[:post] != post_number
        temp_collector << args[:post]
      end
    end

    temp_collector.uniq!
    self.quoted_post_numbers = temp_collector
    self.quote_count = temp_collector.size
  end

  def save_reply_relationships
    add_to_quoted_post_numbers(reply_to_post_number)
    return if self.quoted_post_numbers.blank?

    # Create a reply relationship between quoted posts and this new post
    self.quoted_post_numbers.each do |p|
      post = Post.find_by(topic_id: topic_id, post_number: p)
      create_reply_relationship_with(post)
    end
  end

  # Enqueue post processing for this post
  def trigger_post_process(bypass_bump: false, priority: :normal, new_post: false)
    args = {
      post_id: id,
      bypass_bump: bypass_bump,
      new_post: new_post,
    }
    args[:image_sizes] = image_sizes if image_sizes.present?
    args[:invalidate_oneboxes] = true if invalidate_oneboxes.present?
    args[:cooking_options] = self.cooking_options

    if priority && priority != :normal
      args[:queue] = priority.to_s
    end

    Jobs.enqueue(:process_post, args)
    DiscourseEvent.trigger(:after_trigger_post_process, self)
  end

  def self.public_posts_count_per_day(start_date, end_date, category_id = nil)
    result = public_posts.where('posts.created_at >= ? AND posts.created_at <= ?', start_date, end_date)
      .where(post_type: Post.types[:regular])
    result = result.where('topics.category_id = ?', category_id) if category_id
    result
      .group('date(posts.created_at)')
      .order('date(posts.created_at)')
      .count
  end

  def self.private_messages_count_per_day(start_date, end_date, topic_subtype)
    private_posts.with_topic_subtype(topic_subtype)
      .where('posts.created_at >= ? AND posts.created_at <= ?', start_date, end_date)
      .group('date(posts.created_at)')
      .order('date(posts.created_at)')
      .count
  end

  def reply_history(max_replies = 100, guardian = nil)
    post_ids = DB.query_single(<<~SQL, post_id: id, topic_id: topic_id)
    WITH RECURSIVE breadcrumb(id, reply_to_post_number) AS (
          SELECT p.id, p.reply_to_post_number FROM posts AS p
            WHERE p.id = :post_id
          UNION
             SELECT p.id, p.reply_to_post_number FROM posts AS p, breadcrumb
               WHERE breadcrumb.reply_to_post_number = p.post_number
                 AND p.topic_id = :topic_id
        )
    SELECT id from breadcrumb
    WHERE id <> :post_id
    ORDER by id
    SQL

    # [1,2,3][-10,-1] => nil
    post_ids = (post_ids[(0 - max_replies)..-1] || post_ids)

    Post.secured(guardian).where(id: post_ids).includes(:user, :topic).order(:id).to_a
  end

  MAX_REPLY_LEVEL ||= 1000

  def reply_ids(guardian = nil, only_replies_to_single_post: true)
    builder = DB.build(<<~SQL)
      WITH RECURSIVE breadcrumb(id, level) AS (
        SELECT :post_id, 0
        UNION
        SELECT reply_id, level + 1
        FROM post_replies AS r
          JOIN breadcrumb AS b ON (r.post_id = b.id)
        WHERE r.post_id <> r.reply_id
              AND b.level < :max_reply_level
      ), breadcrumb_with_count AS (
          SELECT
            id,
            level,
            COUNT(*) AS count
          FROM post_replies AS r
            JOIN breadcrumb AS b ON (r.reply_id = b.id)
          WHERE r.reply_id <> r.post_id
          GROUP BY id, level
      )
      SELECT id, level
      FROM breadcrumb_with_count
      /*where*/
      ORDER BY id
    SQL

    builder.where("level > 0")

    # ignore posts that aren't replies to exactly one post
    # for example it skips a post when it contains 2 quotes (which are replies) from different posts
    builder.where("count = 1") if only_replies_to_single_post

    replies = builder.query_hash(post_id: id, max_reply_level: MAX_REPLY_LEVEL)
    replies.each { |r| r.symbolize_keys! }

    secured_ids = Post.secured(guardian).where(id: replies.map { |r| r[:id] }).pluck(:id).to_set

    replies.reject { |r| !secured_ids.include?(r[:id]) }
  end

  def revert_to(number)
    return if number >= version
    post_revision = PostRevision.find_by(post_id: id, number: (number + 1))
    post_revision.modifications.each do |attribute, change|
      attribute = "version" if attribute == "cached_version"
      write_attribute(attribute, change[0])
    end
  end

  def self.rebake_all_quoted_posts(user_id)
    return if user_id.blank?

    DB.exec(<<~SQL, user_id)
      WITH user_quoted_posts AS (
        SELECT post_id
          FROM quoted_posts
         WHERE quoted_post_id IN (SELECT id FROM posts WHERE user_id = ?)
      )
      UPDATE posts
         SET baked_version = NULL
       WHERE baked_version IS NOT NULL
         AND id IN (SELECT post_id FROM user_quoted_posts)
    SQL
  end

  def seen?(user)
    PostTiming.where(topic_id: topic_id, post_number: post_number, user_id: user.id).exists?
  end

  def index_search
    SearchIndexer.index(self)
  end

  def locked?
    locked_by_id.present?
  end

  def link_post_uploads(fragments: nil)
    upload_ids = []

    each_upload_url(fragments: fragments) do |src, _, sha1|
      upload = nil
      upload = Upload.find_by(sha1: sha1) if sha1.present?
      upload ||= Upload.get_from_url(src)
      upload_ids << upload.id if upload.present?
    end

    upload_ids |= Upload.where(id: downloaded_images.values).pluck(:id)

    disallowed_uploads = []
    if SiteSetting.secure_media? && !topic&.private_message?
      disallowed_uploads = Upload.where(id: upload_ids, secure: true).pluck(:original_filename)
    end
    return disallowed_uploads if disallowed_uploads.count > 0

    values = upload_ids.map! { |upload_id| "(#{self.id},#{upload_id})" }.join(",")

    PostUpload.transaction do
      PostUpload.where(post_id: self.id).delete_all

      if values.size > 0
        DB.exec("INSERT INTO post_uploads (post_id, upload_id) VALUES #{values}")
      end
    end
  end

  def update_uploads_secure_status
    if Discourse.store.external?
      self.uploads.each { |upload| upload.update_secure_status }
    end
  end

  def downloaded_images
    JSON.parse(self.custom_fields[Post::DOWNLOADED_IMAGES].presence || "{}")
  rescue JSON::ParserError
    {}
  end

  def each_upload_url(fragments: nil, include_local_upload: true)
    current_db = RailsMultisite::ConnectionManagement.current_db
    upload_patterns = [
      /\/uploads\/#{current_db}\//,
      /\/original\//,
      /\/optimized\//,
      /\/uploads\/short-url\/[a-zA-Z0-9]+(\.[a-z0-9]+)?/
    ]

    fragments ||= Nokogiri::HTML::fragment(self.cooked)
<<<<<<< HEAD
    links = fragments.css("a/@href", "img/@src").map { |media| media.value }.uniq
=======
    links = fragments.css("a/@href", "img/@src").map do |media|
      src = media.value
      next if src.blank?

      if src.end_with?("/images/transparent.png") && (parent = media.parent)["data-orig-src"].present?
        parent["data-orig-src"]
      else
        src
      end
    end.compact.uniq

>>>>>>> 0744e700
    links.each do |src|
      src = src.split("?")[0]

      if src.start_with?("upload://")
        sha1 = Upload.sha1_from_short_url(src)
        yield(src, nil, sha1)
        next
      elsif src.include?("/uploads/short-url/")
        sha1 = Upload.sha1_from_short_path(src)
        yield(src, nil, sha1)
        next
      end

      next if upload_patterns.none? { |pattern| src =~ pattern }
      next if Rails.configuration.multisite && src.exclude?(current_db)

      src = "#{SiteSetting.force_https ? "https" : "http"}:#{src}" if src.start_with?("//")
      next unless Discourse.store.has_been_uploaded?(src) || (include_local_upload && src =~ /\A\/[^\/]/i)

      path = begin
        URI(URI.unescape(GlobalSetting.cdn_url ? src.sub(GlobalSetting.cdn_url, "") : src))&.path
      rescue URI::Error
      end

      next if path.blank?

      sha1 =
        if path.include? "optimized"
          OptimizedImage.extract_sha1(path)
        else
          Upload.extract_sha1(path) || Upload.sha1_from_short_path(path)
        end

      yield(src, path, sha1)
    end
  end

  def self.find_missing_uploads(include_local_upload: true)
    missing_uploads = []
    missing_post_uploads = {}
    count = 0

    DistributedMutex.synchronize("find_missing_uploads", validity: 30.minutes) do
      PostCustomField.where(name: Post::MISSING_UPLOADS).delete_all
      query = Post
        .have_uploads
        .joins(:topic)
        .joins("LEFT JOIN post_custom_fields ON posts.id = post_custom_fields.post_id AND post_custom_fields.name = '#{Post::MISSING_UPLOADS_IGNORED}'")
        .where("post_custom_fields.id IS NULL")
        .select(:id, :cooked)

      query.find_in_batches do |posts|
        ids = posts.pluck(:id)
        sha1s = Upload.joins(:post_uploads).where("post_uploads.post_id >= ? AND post_uploads.post_id <= ?", ids.min, ids.max).pluck(:sha1)

        posts.each do |post|
          post.each_upload_url do |src, path, sha1|
            next if sha1.present? && sha1s.include?(sha1)

            missing_post_uploads[post.id] ||= []

            if missing_uploads.include?(src)
              missing_post_uploads[post.id] << src
              next
            end

            upload_id = nil
            upload_id = Upload.where(sha1: sha1).pluck(:id).first if sha1.present?
            upload_id ||= yield(post, src, path, sha1)

            if upload_id.blank?
              missing_uploads << src
              missing_post_uploads[post.id] << src
            end
          end
        end
      end

      missing_post_uploads = missing_post_uploads.reject do |post_id, uploads|
        if uploads.present?
          PostCustomField.create!(post_id: post_id, name: Post::MISSING_UPLOADS, value: uploads.to_json)
          count += uploads.count
        end

        uploads.empty?
      end
    end

    { uploads: missing_uploads, post_uploads: missing_post_uploads, count: count }
  end

  private

  def parse_quote_into_arguments(quote)
    return {} unless quote.present?
    args = HashWithIndifferentAccess.new
    quote.first.scan(/([a-z]+)\:(\d+)/).each do |arg|
      args[arg[0]] = arg[1].to_i
    end
    args
  end

  def add_to_quoted_post_numbers(num)
    return unless num.present?
    self.quoted_post_numbers ||= []
    self.quoted_post_numbers << num
  end

  def create_reply_relationship_with(post)
    return if post.nil? || self.deleted_at.present?
    post_reply = post.post_replies.new(reply_id: id)
    if post_reply.save
      if Topic.visible_post_types.include?(self.post_type)
        Post.where(id: post.id).update_all ['reply_count = reply_count + 1']
      end
    end
  end

end

# == Schema Information
#
# Table name: posts
#
#  id                      :integer          not null, primary key
#  user_id                 :integer
#  topic_id                :integer          not null
#  post_number             :integer          not null
#  raw                     :text             not null
#  cooked                  :text             not null
#  created_at              :datetime         not null
#  updated_at              :datetime         not null
#  reply_to_post_number    :integer
#  reply_count             :integer          default(0), not null
#  quote_count             :integer          default(0), not null
#  deleted_at              :datetime
#  off_topic_count         :integer          default(0), not null
#  like_count              :integer          default(0), not null
#  incoming_link_count     :integer          default(0), not null
#  bookmark_count          :integer          default(0), not null
#  avg_time                :integer
#  score                   :float
#  reads                   :integer          default(0), not null
#  post_type               :integer          default(1), not null
#  sort_order              :integer
#  last_editor_id          :integer
#  hidden                  :boolean          default(FALSE), not null
#  hidden_reason_id        :integer
#  notify_moderators_count :integer          default(0), not null
#  spam_count              :integer          default(0), not null
#  illegal_count           :integer          default(0), not null
#  inappropriate_count     :integer          default(0), not null
#  last_version_at         :datetime         not null
#  user_deleted            :boolean          default(FALSE), not null
#  reply_to_user_id        :integer
#  percent_rank            :float            default(1.0)
#  notify_user_count       :integer          default(0), not null
#  like_score              :integer          default(0), not null
#  deleted_by_id           :integer
#  edit_reason             :string
#  word_count              :integer
#  version                 :integer          default(1), not null
#  cook_method             :integer          default(1), not null
#  wiki                    :boolean          default(FALSE), not null
#  baked_at                :datetime
#  baked_version           :integer
#  hidden_at               :datetime
#  self_edits              :integer          default(0), not null
#  reply_quoted            :boolean          default(FALSE), not null
#  via_email               :boolean          default(FALSE), not null
#  raw_email               :text
#  public_version          :integer          default(1), not null
#  action_code             :string
#  image_url               :string
#  locked_by_id            :integer
#
# Indexes
#
#  idx_posts_created_at_topic_id             (created_at,topic_id) WHERE (deleted_at IS NULL)
#  idx_posts_deleted_posts                   (topic_id,post_number) WHERE (deleted_at IS NOT NULL)
#  idx_posts_user_id_deleted_at              (user_id) WHERE (deleted_at IS NULL)
#  index_for_rebake_old                      (id) WHERE (((baked_version IS NULL) OR (baked_version < 2)) AND (deleted_at IS NULL))
#  index_posts_on_id_and_baked_version       (id DESC,baked_version) WHERE (deleted_at IS NULL)
#  index_posts_on_reply_to_post_number       (reply_to_post_number)
#  index_posts_on_topic_id_and_percent_rank  (topic_id,percent_rank)
#  index_posts_on_topic_id_and_post_number   (topic_id,post_number) UNIQUE
#  index_posts_on_topic_id_and_sort_order    (topic_id,sort_order)
#  index_posts_on_user_id_and_created_at     (user_id,created_at)
#<|MERGE_RESOLUTION|>--- conflicted
+++ resolved
@@ -928,9 +928,7 @@
     ]
 
     fragments ||= Nokogiri::HTML::fragment(self.cooked)
-<<<<<<< HEAD
-    links = fragments.css("a/@href", "img/@src").map { |media| media.value }.uniq
-=======
+
     links = fragments.css("a/@href", "img/@src").map do |media|
       src = media.value
       next if src.blank?
@@ -942,7 +940,6 @@
       end
     end.compact.uniq
 
->>>>>>> 0744e700
     links.each do |src|
       src = src.split("?")[0]
 
