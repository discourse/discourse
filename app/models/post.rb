# frozen_string_literal: true

require "archetype"
require "digest/sha1"

class Post < ActiveRecord::Base
  include RateLimiter::OnCreateRecord
  include Trashable
  include Searchable
  include HasCustomFields
  include LimitedEdit

  self.ignored_columns = [
    "avg_time", # TODO(2021-01-04): remove
    "image_url", # TODO(2021-06-01): remove
  ]

  cattr_accessor :plugin_permitted_create_params, :plugin_permitted_update_params
  self.plugin_permitted_create_params = {}
  self.plugin_permitted_update_params = {}

  # increase this number to force a system wide post rebake
  # Recreate `index_for_rebake_old` when the number is increased
  # Version 1, was the initial version
  # Version 2 15-12-2017, introduces CommonMark and a huge number of onebox fixes
  BAKED_VERSION = 2

  # Time between the delete and permanent delete of a post
  PERMANENT_DELETE_TIMER = 5.minutes

  rate_limit
  rate_limit :limit_posts_per_day

  belongs_to :user
  belongs_to :topic

  belongs_to :reply_to_user, class_name: "User"

  has_many :post_replies
  has_many :replies, through: :post_replies
  has_many :post_actions, dependent: :destroy
  has_many :topic_links
  has_many :group_mentions, dependent: :destroy

  has_many :upload_references, as: :target, dependent: :destroy
  has_many :uploads, through: :upload_references

  has_one :post_stat

  has_many :bookmarks, as: :bookmarkable

  has_one :incoming_email

  has_many :post_details

  has_many :post_revisions
  has_many :revisions, -> { order(:number) }, foreign_key: :post_id, class_name: "PostRevision"

  has_many :user_actions, foreign_key: :target_post_id

  belongs_to :image_upload, class_name: "Upload"

  has_many :post_hotlinked_media, dependent: :destroy, class_name: "PostHotlinkedMedia"
  has_many :reviewables, as: :target, dependent: :destroy

  validates_with PostValidator, unless: :skip_validation
  validates :edit_reason, length: { maximum: 1000 }

  after_commit :index_search

  # We can pass several creating options to a post via attributes
  attr_accessor :image_sizes,
                :quoted_post_numbers,
                :no_bump,
                :invalidate_oneboxes,
                :cooking_options,
                :skip_unique_check,
                :skip_validation

  MISSING_UPLOADS ||= "missing uploads"
  MISSING_UPLOADS_IGNORED ||= "missing uploads ignored"
  NOTICE ||= "notice"

  SHORT_POST_CHARS ||= 1200

  register_custom_field_type(MISSING_UPLOADS, :json)
  register_custom_field_type(MISSING_UPLOADS_IGNORED, :boolean)

  register_custom_field_type(NOTICE, :json)

  scope :private_posts_for_user,
        ->(user) do
          where(
            "topics.id IN (#{Topic::PRIVATE_MESSAGES_SQL_USER})
      OR topics.id IN (#{Topic::PRIVATE_MESSAGES_SQL_GROUP})",
            user_id: user.id,
          )
        end

  scope :by_newest, -> { order("created_at DESC, id DESC") }
  scope :by_post_number, -> { order("post_number ASC") }
  scope :with_user, -> { includes(:user) }
  scope :created_since, ->(time_ago) { where("posts.created_at > ?", time_ago) }
  scope :public_posts,
        -> { joins(:topic).where("topics.archetype <> ?", Archetype.private_message) }
  scope :private_posts,
        -> { joins(:topic).where("topics.archetype = ?", Archetype.private_message) }
  scope :with_topic_subtype, ->(subtype) { joins(:topic).where("topics.subtype = ?", subtype) }
  scope :visible, -> { joins(:topic).where("topics.visible = true").where(hidden: false) }
  scope :secured,
        ->(guardian) { where("posts.post_type IN (?)", Topic.visible_post_types(guardian&.user)) }

  scope :for_mailing_list,
        ->(user, since) do
          q =
            created_since(since).joins(
              "INNER JOIN (#{Topic.for_digest(user, Time.at(0)).select(:id).to_sql}) AS digest_topics ON digest_topics.id = posts.topic_id",
            ) # we want all topics with new content, regardless when they were created
              .order("posts.created_at ASC")

          q = q.where.not(post_type: Post.types[:whisper]) unless user.staff?
          q
        end

  scope :raw_match,
        ->(pattern, type = "string") do
          type = type&.downcase

          case type
          when "string"
            where("raw ILIKE ?", "%#{pattern}%")
          when "regex"
            where("raw ~* ?", "(?n)#{pattern}")
          end
        end

  scope :have_uploads,
        -> do
          where(
            "
          (
            posts.cooked LIKE '%<a %' OR
            posts.cooked LIKE '%<img %' OR
            posts.cooked LIKE '%<video %'
          ) AND (
            posts.cooked LIKE ? OR
            posts.cooked LIKE '%/original/%' OR
            posts.cooked LIKE '%/optimized/%' OR
            posts.cooked LIKE '%data-orig-src=%' OR
            posts.cooked LIKE '%/uploads/short-url/%'
          )",
            "%/uploads/#{RailsMultisite::ConnectionManagement.current_db}/%",
          )
        end

  delegate :username, to: :user

  def self.hidden_reasons
    @hidden_reasons ||=
      Enum.new(
        flag_threshold_reached: 1,
        flag_threshold_reached_again: 2,
        new_user_spam_threshold_reached: 3,
        flagged_by_tl3_user: 4,
        email_spam_header_found: 5,
        flagged_by_tl4_user: 6,
        email_authentication_result_header: 7,
        imported_as_unlisted: 8,
      )
  end

  def self.types
    @types ||= Enum.new(regular: 1, moderator_action: 2, small_action: 3, whisper: 4)
  end

  def self.cook_methods
    @cook_methods ||= Enum.new(regular: 1, raw_html: 2, email: 3)
  end

  def self.notices
    @notices ||= Enum.new(custom: "custom", new_user: "new_user", returning_user: "returning_user")
  end

  def self.find_by_detail(key, value)
    includes(:post_details).find_by(post_details: { key: key, value: value })
  end

  def self.find_by_number(topic_id, post_number)
    find_by(topic_id: topic_id, post_number: post_number)
  end

  def whisper?
    post_type == Post.types[:whisper]
  end

  def add_detail(key, value, extra = nil)
    post_details.build(key: key, value: value, extra: extra)
  end

  def limit_posts_per_day
    if user && user.new_user_posting_on_first_day? && post_number && post_number > 1
      RateLimiter.new(
        user,
        "first-day-replies-per-day",
        SiteSetting.max_replies_in_first_day,
        1.day.to_i,
      )
    end
  end

  def readers_count
    read_count = reads - 1 # Excludes poster
    read_count < 0 ? 0 : read_count
  end

  def publish_change_to_clients!(type, opts = {})
    # special failsafe for posts missing topics consistency checks should fix,
    # but message is safe to skip
    return unless topic

    skip_topic_stats = opts.delete(:skip_topic_stats)

    message = {
      id: id,
      post_number: post_number,
      updated_at: Time.now,
      user_id: user_id,
      last_editor_id: last_editor_id,
      type: type,
      version: version,
    }.merge(opts)

    publish_message!("/topic/#{topic_id}", message)
    Topic.publish_stats_to_clients!(topic.id, type) unless skip_topic_stats
  end

  def publish_message!(channel, message, opts = {})
    return unless topic

    if Topic.visible_post_types.include?(post_type)
      opts.merge!(topic.secure_audience_publish_messages)
    else
      opts[:user_ids] = User.human_users.where("admin OR moderator OR id = ?", user_id).pluck(:id)
    end

    MessageBus.publish(channel, message, opts) if opts[:user_ids] != [] && opts[:group_ids] != []
  end

  def trash!(trashed_by = nil)
    self.topic_links.each(&:destroy)
    self.save_custom_fields if self.custom_fields.delete(Post::NOTICE)
    super(trashed_by)
  end

  def recover!
    super
    recover_public_post_actions
    TopicLink.extract_from(self)
    QuotedPost.extract_from(self)
    topic.category.update_latest if topic && topic.category_id && topic.category
  end

  # The key we use in redis to ensure unique posts
  def unique_post_key
    "unique#{topic&.private_message? ? "-pm" : ""}-post-#{user_id}:#{raw_hash}"
  end

  def store_unique_post_key
    if SiteSetting.unique_posts_mins > 0
      Discourse.redis.setex(unique_post_key, SiteSetting.unique_posts_mins.minutes.to_i, id)
    end
  end

  def matches_recent_post?
    post_id = Discourse.redis.get(unique_post_key)
    post_id != (nil) && post_id.to_i != (id)
  end

  def raw_hash
    return if raw.blank?
    Digest::SHA1.hexdigest(raw)
  end

  def self.allowed_image_classes
    @allowed_image_classes ||= %w[avatar favicon thumbnail emoji ytp-thumbnail-image]
  end

  def post_analyzer
    @post_analyzers ||= {}
    @post_analyzers[raw_hash] ||= PostAnalyzer.new(raw, topic_id)
  end

  %w[
    raw_mentions
    linked_hosts
    embedded_media_count
    attachment_count
    link_count
    raw_links
    has_oneboxes?
  ].each { |attr| define_method(attr) { post_analyzer.public_send(attr) } }

  def add_nofollow?
    return false if user&.staff?
    user.blank? || SiteSetting.tl3_links_no_follow? || !user.has_trust_level?(TrustLevel[3])
  end

  def omit_nofollow?
    !add_nofollow?
  end

  def cook(raw, opts = {})
    # For some posts, for example those imported via RSS, we support raw HTML. In that
    # case we can skip the rendering pipeline.
    return raw if cook_method == Post.cook_methods[:raw_html]

    options = opts.dup
    options[:cook_method] = cook_method

    # A rule in our Markdown pipeline may have Guardian checks that require a
    # user to be present. The last editing user of the post will be more
    # generally up to date than the creating user. For example, we use
    # this when cooking #hashtags to determine whether we should render
    # the found hashtag based on whether the user can access the category it
    # is referencing.
    options[:user_id] = self.last_editor_id
    options[:omit_nofollow] = true if omit_nofollow?

    if self.should_secure_uploads?
      each_upload_url do |url|
        uri = URI.parse(url)
        if FileHelper.is_supported_media?(File.basename(uri.path))
          raw =
            raw.sub(
              url,
              Rails.application.routes.url_for(
                controller: "uploads",
                action: "show_secure",
                path: uri.path[1..-1],
                host: Discourse.current_hostname,
              ),
            )
        end
      end
    end

    cooked = post_analyzer.cook(raw, options)

    new_cooked = Plugin::Filter.apply(:after_post_cook, self, cooked)

    if post_type == Post.types[:regular]
      if new_cooked != cooked && new_cooked.blank?
        Rails.logger.debug("Plugin is blanking out post: #{self.url}\nraw: #{raw}")
      elsif new_cooked.blank?
        Rails.logger.debug("Blank post detected post: #{self.url}\nraw: #{raw}")
      end
    end

    new_cooked
  end

  # Sometimes the post is being edited by someone else, for example, a mod.
  # If that's the case, they should not be bound by the original poster's
  # restrictions, for example on not posting images.
  def acting_user
    @acting_user || user
  end

  def acting_user=(pu)
    @acting_user = pu
  end

  def last_editor
    self.last_editor_id ? (User.find_by_id(self.last_editor_id) || user) : user
  end

  def allowed_spam_hosts
    hosts =
      SiteSetting
        .allowed_spam_host_domains
        .split("|")
        .map { |h| h.strip }
        .reject { |h| !h.include?(".") }

    hosts << GlobalSetting.hostname
    hosts << RailsMultisite::ConnectionManagement.current_hostname
  end

  def total_hosts_usage
    hosts = linked_hosts.clone
    allowlisted = allowed_spam_hosts

    hosts.reject! { |h| allowlisted.any? { |w| h.end_with?(w) } }

    return hosts if hosts.length == 0

    TopicLink
      .where(domain: hosts.keys, user_id: acting_user.id)
      .group(:domain, :post_id)
      .count
      .each_key do |tuple|
        domain = tuple[0]
        hosts[domain] = (hosts[domain] || 0) + 1
      end

    hosts
  end

  # Prevent new users from posting the same hosts too many times.
  def has_host_spam?
    if acting_user.present? &&
         (
           acting_user.staged? || acting_user.mature_staged? ||
             acting_user.has_trust_level?(TrustLevel[1])
         )
      return false
    end
    return false if topic&.private_message?

    total_hosts_usage.values.any? { |count| count >= SiteSetting.newuser_spam_host_threshold }
  end

  def archetype
    topic&.archetype
  end

  def self.regular_order
    order(:sort_order, :post_number)
  end

  def self.reverse_order
    order("sort_order desc, post_number desc")
  end

  def self.summary(topic_id)
    topic_id = topic_id.to_i

    # percent rank has tons of ties
    where(topic_id: topic_id).where(
      [
        "posts.id = ANY(
          (
            SELECT posts.id
            FROM posts
            WHERE posts.topic_id = #{topic_id.to_i}
            AND posts.post_number = 1
          ) UNION
          (
            SELECT p1.id
            FROM posts p1
            WHERE p1.percent_rank <= ?
            AND p1.topic_id = #{topic_id.to_i}
            ORDER BY p1.percent_rank
            LIMIT ?
          )
        )",
        SiteSetting.summary_percent_filter.to_f / 100.0,
        SiteSetting.summary_max_results,
      ],
    )
  end

  def delete_post_notices
    self.custom_fields.delete(Post::NOTICE)
    self.save_custom_fields
  end

  def recover_public_post_actions
    PostAction
      .publics
      .with_deleted
      .where(post_id: self.id, id: self.custom_fields["deleted_public_actions"])
      .find_each do |post_action|
        post_action.recover!
        post_action.save!
      end

    self.custom_fields.delete("deleted_public_actions")
    self.save_custom_fields
  end

  def filter_quotes(parent_post = nil)
    return cooked if parent_post.blank?

    # We only filter quotes when there is exactly 1
    return cooked unless (quote_count == 1)

    parent_raw = parent_post.raw.sub(%r{\[quote.+/quote\]}m, "")

    if raw[parent_raw] || (parent_raw.size < SHORT_POST_CHARS)
      return cooked.sub(%r{\<aside.+\</aside\>}m, "")
    end

    cooked
  end

  def external_id
    "#{topic_id}/#{post_number}"
  end

  def reply_to_post
    return if reply_to_post_number.blank?
    @reply_to_post ||=
      Post.find_by(
        "topic_id = :topic_id AND post_number = :post_number",
        topic_id: topic_id,
        post_number: reply_to_post_number,
      )
  end

  def reply_notification_target
    return if reply_to_post_number.blank?
    Post.find_by(
      "topic_id = :topic_id AND post_number = :post_number AND user_id <> :user_id",
      topic_id: topic_id,
      post_number: reply_to_post_number,
      user_id: user_id,
    ).try(:user)
  end

  def self.excerpt(cooked, maxlength = nil, options = {})
    maxlength ||= SiteSetting.post_excerpt_maxlength
    PrettyText.excerpt(cooked, maxlength, options)
  end

  # Strip out most of the markup
  def excerpt(maxlength = nil, options = {})
    Post.excerpt(cooked, maxlength, options.merge(post: self))
  end

  def excerpt_for_topic
    Post.excerpt(
      cooked,
      SiteSetting.topic_excerpt_maxlength,
      strip_links: true,
      strip_images: true,
      post: self,
    )
  end

  def is_first_post?
    post_number.blank? ? topic.try(:highest_post_number) == 0 : post_number == 1
  end

  def is_category_description?
    topic.present? && topic.is_category_topic? && is_first_post?
  end

  def is_reply_by_email?
    via_email && post_number.present? && post_number > 1
  end

  def is_flagged?
    flags.count != 0
  end

  def flags
    post_actions.where(
      post_action_type_id: PostActionType.flag_types_without_custom.values,
      deleted_at: nil,
    )
  end

  def reviewable_flag
    ReviewableFlaggedPost.pending.find_by(target: self)
  end

<<<<<<< HEAD
  # NOTE (martin): This is turning into hack city; when changing this also
  # consider how it interacts with UploadSecurity and the uploads.rake tasks.
  def with_secure_uploads?
=======
  def should_secure_uploads?
>>>>>>> 98ec4af3
    return false if !SiteSetting.secure_uploads?
    topic_including_deleted = Topic.with_deleted.find_by(id: self.topic_id)
    return false if topic_including_deleted.blank?

    # NOTE: This is to be used for plugins where adding a new public upload
    # type that should not be secured via UploadSecurity.register_custom_public_type
    # is not an option. This also is not taken into account in the secure upload
    # rake tasks, and will more than likely change in future.
    modifier_result =
      DiscoursePluginRegistry.apply_modifier(
        :post_with_secure_uploads?,
        nil,
        self,
        topic_including_deleted,
      )
    return modifier_result if modifier_result != nil

    # NOTE: This is meant to be a stopgap solution to prevent secure uploads
    # in a single place (private messages) for sensitive admin data exports.
    # Ideally we would want a more comprehensive way of saying that certain
    # upload types get secured which is a hybrid/mixed mode secure uploads,
    # but for now this will do the trick.
    return topic_including_deleted.private_message? if SiteSetting.secure_uploads_pm_only?

    SiteSetting.login_required? || topic_including_deleted.private_message? ||
      topic_including_deleted.read_restricted_category?
  end

  def hide!(post_action_type_id, reason = nil, custom_message: nil)
    return if hidden?

    reason ||=
      (
        if hidden_at
          Post.hidden_reasons[:flag_threshold_reached_again]
        else
          Post.hidden_reasons[:flag_threshold_reached]
        end
      )

    hiding_again = hidden_at.present?

    Post.transaction do
      self.skip_validation = true

      update!(hidden: true, hidden_at: Time.zone.now, hidden_reason_id: reason)

      Topic.where(
        "id = :topic_id AND NOT EXISTS(SELECT 1 FROM POSTS WHERE topic_id = :topic_id AND NOT hidden)",
        topic_id: topic_id,
      ).update_all(visible: false)

      UserStatCountUpdater.decrement!(self)
    end

    # inform user
    if user.present?
      options = {
        url: url,
        edit_delay: SiteSetting.cooldown_minutes_after_hiding_posts,
        flag_reason:
          I18n.t(
            "flag_reasons.#{PostActionType.types[post_action_type_id]}",
            locale: SiteSetting.default_locale,
            base_path: Discourse.base_path,
          ),
      }

      message = custom_message
      message = hiding_again ? :post_hidden_again : :post_hidden if message.nil?

      Jobs.enqueue_in(
        5.seconds,
        :send_system_message,
        user_id: user.id,
        message_type: message.to_s,
        message_options: options,
      )
    end
  end

  def unhide!
    Post.transaction do
      self.update!(hidden: false)
      self.topic.update(visible: true) if is_first_post?
      UserStatCountUpdater.increment!(self)
      save(validate: false)
    end

    publish_change_to_clients!(:acted)
  end

  def full_url(opts = {})
    "#{Discourse.base_url}#{url(opts)}"
  end

  def relative_url(opts = {})
    "#{Discourse.base_path}#{url(opts)}"
  end

  def url(opts = nil)
    opts ||= {}

    if topic
      Post.url(topic.slug, topic.id, post_number, opts)
    else
      "/404"
    end
  end

  def canonical_url
    topic_view = TopicView.new(topic, nil, post_number: post_number)

    page = ""

    page = "?page=#{topic_view.page}" if topic_view.page > 1

    "#{topic.url}#{page}#post_#{post_number}"
  end

  def unsubscribe_url(user)
    key_value = UnsubscribeKey.create_key_for(user, UnsubscribeKey::TOPIC_TYPE, post: self)

    "#{Discourse.base_url}/email/unsubscribe/#{key_value}"
  end

  def self.url(slug, topic_id, post_number, opts = nil)
    opts ||= {}

    result = +"/t/"
    result << "#{slug}/" if !opts[:without_slug]

    if post_number == 1 && opts[:share_url]
      "#{result}#{topic_id}"
    else
      "#{result}#{topic_id}/#{post_number}"
    end
  end

  def self.urls(post_ids)
    ids = post_ids.map { |u| u }
    if ids.length > 0
      urls = {}
      Topic
        .joins(:posts)
        .where("posts.id" => ids)
        .select(["posts.id as post_id", "post_number", "topics.slug", "topics.title", "topics.id"])
        .each { |t| urls[t.post_id.to_i] = url(t.slug, t.id, t.post_number) }
      urls
    else
      {}
    end
  end

  def revise(updated_by, changes = {}, opts = {})
    PostRevisor.new(self).revise!(updated_by, changes, opts)
  end

  def self.rebake_old(limit, priority: :normal, rate_limiter: true)
    limiter =
      RateLimiter.new(
        nil,
        "global_periodical_rebake_limit",
        GlobalSetting.max_old_rebakes_per_15_minutes,
        900,
        global: true,
      )

    problems = []
    Post
      .where("baked_version IS NULL OR baked_version < ?", BAKED_VERSION)
      .order("id desc")
      .limit(limit)
      .pluck(:id)
      .each do |id|
        begin
          break if !limiter.can_perform?

          post = Post.find(id)
          post.rebake!(priority: priority)

          begin
            limiter.performed! if rate_limiter
          rescue RateLimiter::LimitExceeded
            break
          end
        rescue => e
          problems << { post: post, ex: e }

          attempts = post.custom_fields["rebake_attempts"].to_i

          if attempts > 3
            post.update_columns(baked_version: BAKED_VERSION)
            Discourse.warn_exception(
              e,
              message: "Can not rebake post# #{post.id} after 3 attempts, giving up",
            )
          else
            post.custom_fields["rebake_attempts"] = attempts + 1
            post.save_custom_fields
          end
        end
      end
    problems
  end

  def rebake!(invalidate_broken_images: false, invalidate_oneboxes: false, priority: nil)
    new_cooked = cook(raw, topic_id: topic_id, invalidate_oneboxes: invalidate_oneboxes)
    old_cooked = cooked

    update_columns(cooked: new_cooked, baked_at: Time.zone.now, baked_version: BAKED_VERSION)

    topic&.update_excerpt(excerpt_for_topic) if is_first_post?

    if invalidate_broken_images
      post_hotlinked_media.download_failed.destroy_all
      post_hotlinked_media.upload_create_failed.destroy_all
    end

    # Extracts urls from the body
    TopicLink.extract_from(self)
    QuotedPost.extract_from(self)

    # make sure we trigger the post process
    trigger_post_process(bypass_bump: true, priority: priority)

    publish_change_to_clients!(:rebaked)

    new_cooked != old_cooked
  end

  def set_owner(new_user, actor, skip_revision = false)
    return if user_id == new_user.id

    edit_reason = I18n.t("change_owner.post_revision_text", locale: SiteSetting.default_locale)

    revise(
      actor,
      { raw: self.raw, user_id: new_user.id, edit_reason: edit_reason },
      bypass_bump: true,
      skip_revision: skip_revision,
      skip_validations: true,
    )

    topic.update_columns(last_post_user_id: new_user.id) if post_number == topic.highest_post_number
  end

  before_create { PostCreator.before_create_tasks(self) }

  def self.estimate_posts_per_day
    val = Discourse.redis.get("estimated_posts_per_day")
    return val.to_i if val

    posts_per_day =
      Topic.listable_topics.secured.joins(:posts).merge(Post.created_since(30.days.ago)).count / 30
    Discourse.redis.setex("estimated_posts_per_day", 1.day.to_i, posts_per_day.to_s)
    posts_per_day
  end

  before_save do
    self.last_editor_id ||= user_id

    if will_save_change_to_raw?
      self.cooked = cook(raw, topic_id: topic_id) if !new_record?
      self.baked_at = Time.zone.now
      self.baked_version = BAKED_VERSION
    end
  end

  def advance_draft_sequence
    return if topic.blank? # could be deleted
    DraftSequence.next!(last_editor_id, topic.draft_key) if last_editor_id
  end

  # TODO: move to post-analyzer?
  # Determine what posts are quoted by this post
  def extract_quoted_post_numbers
    temp_collector = []

    # Create relationships for the quotes
    raw
      .scan(/\[quote=\"([^"]+)"\]/)
      .each do |quote|
        args = parse_quote_into_arguments(quote)
        # If the topic attribute is present, ensure it's the same topic
        if !(args[:topic].present? && topic_id != args[:topic]) && args[:post] != post_number
          temp_collector << args[:post]
        end
      end

    temp_collector.uniq!
    self.quoted_post_numbers = temp_collector
    self.quote_count = temp_collector.size
  end

  def save_reply_relationships
    add_to_quoted_post_numbers(reply_to_post_number)
    return if self.quoted_post_numbers.blank?

    # Create a reply relationship between quoted posts and this new post
    self.quoted_post_numbers.each do |p|
      post = Post.find_by(topic_id: topic_id, post_number: p)
      create_reply_relationship_with(post)
    end
  end

  # Enqueue post processing for this post
  def trigger_post_process(
    bypass_bump: false,
    priority: :normal,
    new_post: false,
    skip_pull_hotlinked_images: false
  )
    args = {
      bypass_bump: bypass_bump,
      cooking_options: self.cooking_options,
      new_post: new_post,
      post_id: self.id,
      skip_pull_hotlinked_images: skip_pull_hotlinked_images,
    }

    args[:image_sizes] = image_sizes if self.image_sizes.present?
    args[:invalidate_oneboxes] = true if self.invalidate_oneboxes.present?
    args[:queue] = priority.to_s if priority && priority != :normal

    Jobs.enqueue(:process_post, args)
    DiscourseEvent.trigger(:after_trigger_post_process, self)
  end

  def self.public_posts_count_per_day(
    start_date,
    end_date,
    category_id = nil,
    include_subcategories = false,
    group_ids = nil
  )
    result =
      public_posts.where(
        "posts.created_at >= ? AND posts.created_at <= ?",
        start_date,
        end_date,
      ).where(post_type: Post.types[:regular])

    if category_id
      if include_subcategories
        result = result.where("topics.category_id IN (?)", Category.subcategory_ids(category_id))
      else
        result = result.where("topics.category_id IN (?)", category_id)
      end
    end
    if group_ids
      result =
        result
          .joins("INNER JOIN users ON users.id = posts.user_id")
          .joins("INNER JOIN group_users ON group_users.user_id = users.id")
          .where("group_users.group_id IN (?)", group_ids)
    end

    result.group("date(posts.created_at)").order("date(posts.created_at)").count
  end

  def self.private_messages_count_per_day(start_date, end_date, topic_subtype)
    private_posts
      .with_topic_subtype(topic_subtype)
      .where("posts.created_at >= ? AND posts.created_at <= ?", start_date, end_date)
      .group("date(posts.created_at)")
      .order("date(posts.created_at)")
      .count
  end

  def reply_history(max_replies = 100, guardian = nil)
    post_ids = DB.query_single(<<~SQL, post_id: id, topic_id: topic_id)
    WITH RECURSIVE breadcrumb(id, reply_to_post_number) AS (
          SELECT p.id, p.reply_to_post_number FROM posts AS p
            WHERE p.id = :post_id
          UNION
             SELECT p.id, p.reply_to_post_number FROM posts AS p, breadcrumb
               WHERE breadcrumb.reply_to_post_number = p.post_number
                 AND p.topic_id = :topic_id
        )
    SELECT id from breadcrumb
    WHERE id <> :post_id
    ORDER by id
    SQL

    # [1,2,3][-10,-1] => nil
    post_ids = (post_ids[(0 - max_replies)..-1] || post_ids)

    Post.secured(guardian).where(id: post_ids).includes(:user, :topic).order(:id).to_a
  end

  MAX_REPLY_LEVEL ||= 1000

  def reply_ids(guardian = nil, only_replies_to_single_post: true)
    builder = DB.build(<<~SQL)
      WITH RECURSIVE breadcrumb(id, level) AS (
        SELECT :post_id, 0
        UNION
        SELECT reply_post_id, level + 1
        FROM post_replies AS r
          JOIN posts AS p ON p.id = reply_post_id
          JOIN breadcrumb AS b ON (r.post_id = b.id)
        WHERE r.post_id <> r.reply_post_id
          AND b.level < :max_reply_level
          AND p.topic_id = :topic_id
      ), breadcrumb_with_count AS (
          SELECT
            id,
            level,
            COUNT(*) AS count
          FROM post_replies AS r
            JOIN breadcrumb AS b ON (r.reply_post_id = b.id)
          WHERE r.reply_post_id <> r.post_id
          GROUP BY id, level
      )
      SELECT id, MIN(level) AS level
      FROM breadcrumb_with_count
      /*where*/
      GROUP BY id
      ORDER BY id
    SQL

    builder.where("level > 0")

    # ignore posts that aren't replies to exactly one post
    # for example it skips a post when it contains 2 quotes (which are replies) from different posts
    builder.where("count = 1") if only_replies_to_single_post

    replies = builder.query_hash(post_id: id, max_reply_level: MAX_REPLY_LEVEL, topic_id: topic_id)
    replies.each { |r| r.symbolize_keys! }

    secured_ids = Post.secured(guardian).where(id: replies.map { |r| r[:id] }).pluck(:id).to_set

    replies.reject { |r| !secured_ids.include?(r[:id]) }
  end

  def revert_to(number)
    return if number >= version
    post_revision = PostRevision.find_by(post_id: id, number: (number + 1))
    post_revision.modifications.each do |attribute, change|
      attribute = "version" if attribute == "cached_version"
      write_attribute(attribute, change[0])
    end
  end

  def self.rebake_all_quoted_posts(user_id)
    return if user_id.blank?

    DB.exec(<<~SQL, user_id)
      WITH user_quoted_posts AS (
        SELECT post_id
          FROM quoted_posts
         WHERE quoted_post_id IN (SELECT id FROM posts WHERE user_id = ?)
      )
      UPDATE posts
         SET baked_version = NULL
       WHERE baked_version IS NOT NULL
         AND id IN (SELECT post_id FROM user_quoted_posts)
    SQL
  end

  def seen?(user)
    PostTiming.where(topic_id: topic_id, post_number: post_number, user_id: user.id).exists?
  end

  def index_search
    Scheduler::Defer.later "Index post for search" do
      SearchIndexer.index(self)
    end
  end

  def locked?
    locked_by_id.present?
  end

  def link_post_uploads(fragments: nil)
    upload_ids = []

    each_upload_url(fragments: fragments) do |src, _, sha1|
      upload = nil
      upload = Upload.find_by(sha1: sha1) if sha1.present?
      upload ||= Upload.get_from_url(src)

      # Link any video thumbnails
      if SiteSetting.video_thumbnails_enabled && upload.present? &&
           FileHelper.supported_video.include?(upload.extension&.downcase)
        # Video thumbnails have the filename of the video file sha1 with a .png or .jpg extension.
        # This is because at time of upload in the composer we don't know the topic/post id yet
        # and there is no thumbnail info added to the markdown to tie the thumbnail to the topic/post after
        # creation.
        thumbnail =
          Upload
            .where("original_filename like ?", "#{upload.sha1}.%")
            .order(id: :desc)
            .first if upload.sha1.present?
        if thumbnail.present?
          upload_ids << thumbnail.id
          if self.is_first_post? && !self.topic.image_upload_id
            self.topic.update_column(:image_upload_id, thumbnail.id)
            extra_sizes =
              ThemeModifierHelper.new(
                theme_ids: Theme.user_selectable.pluck(:id),
              ).topic_thumbnail_sizes
            self.topic.generate_thumbnails!(extra_sizes: extra_sizes)
          end
        end
      end
      upload_ids << upload.id if upload.present?
    end

    upload_references =
      upload_ids.map do |upload_id|
        {
          target_id: self.id,
          target_type: self.class.name,
          upload_id: upload_id,
          created_at: Time.zone.now,
          updated_at: Time.zone.now,
        }
      end

    UploadReference.transaction do
      UploadReference.where(target: self).delete_all
      UploadReference.insert_all(upload_references) if upload_references.size > 0

      if SiteSetting.secure_uploads?
        Upload
          .where(id: upload_ids, access_control_post_id: nil)
          .where("id NOT IN (SELECT upload_id FROM custom_emojis)")
          .update_all(access_control_post_id: self.id)
      end
    end
  end

  def update_uploads_secure_status(source:)
    if Discourse.store.external?
      self.uploads.each { |upload| upload.update_secure_status(source: source) }
    end
  end

  def each_upload_url(fragments: nil, include_local_upload: true)
    current_db = RailsMultisite::ConnectionManagement.current_db
    upload_patterns = [
      %r{/uploads/#{current_db}/},
      %r{/original/},
      %r{/optimized/},
      %r{/uploads/short-url/[a-zA-Z0-9]+(\.[a-z0-9]+)?},
    ]

    fragments ||= Nokogiri::HTML5.fragment(self.cooked)
    selectors =
      fragments.css(
        "a/@href",
        "img/@src",
        "source/@src",
        "track/@src",
        "video/@poster",
        "div/@data-video-src",
      )

    links =
      selectors
        .map do |media|
          src = media.value
          next if src.blank?

          if src.end_with?("/images/transparent.png") &&
               (parent = media.parent)["data-orig-src"].present?
            parent["data-orig-src"]
          else
            src
          end
        end
        .compact
        .uniq

    links.each do |src|
      src = src.split("?")[0]

      if src.start_with?("upload://")
        sha1 = Upload.sha1_from_short_url(src)
        yield(src, nil, sha1)
        next
      elsif src.include?("/uploads/short-url/")
        sha1 = Upload.sha1_from_short_path(src)
        yield(src, nil, sha1)
        next
      end

      next if upload_patterns.none? { |pattern| src =~ pattern }
      next if Rails.configuration.multisite && src.exclude?(current_db)

      src = "#{SiteSetting.force_https ? "https" : "http"}:#{src}" if src.start_with?("//")
      if !Discourse.store.has_been_uploaded?(src) && !Upload.secure_uploads_url?(src) &&
           !(include_local_upload && src =~ %r{\A/[^/]}i)
        next
      end

      path =
        begin
          URI(
            UrlHelper.unencode(GlobalSetting.cdn_url ? src.sub(GlobalSetting.cdn_url, "") : src),
          )&.path
        rescue URI::Error
        end

      next if path.blank?

      sha1 =
        if path.include? "optimized"
          OptimizedImage.extract_sha1(path)
        else
          Upload.extract_sha1(path) || Upload.sha1_from_short_path(path)
        end

      yield(src, path, sha1)
    end
  end

  def self.find_missing_uploads(include_local_upload: true)
    missing_uploads = []
    missing_post_uploads = {}
    count = 0

    DistributedMutex.synchronize("find_missing_uploads", validity: 30.minutes) do
      PostCustomField.where(name: Post::MISSING_UPLOADS).delete_all
      query =
        Post
          .have_uploads
          .joins(:topic)
          .joins(
            "LEFT JOIN post_custom_fields ON posts.id = post_custom_fields.post_id AND post_custom_fields.name = '#{Post::MISSING_UPLOADS_IGNORED}'",
          )
          .where("post_custom_fields.id IS NULL")
          .select(:id, :cooked)

      query.find_in_batches do |posts|
        ids = posts.pluck(:id)
        sha1s =
          Upload
            .joins(:upload_references)
            .where(upload_references: { target_type: "Post" })
            .where("upload_references.target_id BETWEEN ? AND ?", ids.min, ids.max)
            .pluck(:sha1)

        posts.each do |post|
          post.each_upload_url do |src, path, sha1|
            next if sha1.present? && sha1s.include?(sha1)

            missing_post_uploads[post.id] ||= []

            if missing_uploads.include?(src)
              missing_post_uploads[post.id] << src
              next
            end

            upload_id = nil
            upload_id = Upload.where(sha1: sha1).pick(:id) if sha1.present?
            upload_id ||= yield(post, src, path, sha1)

            if upload_id.blank?
              missing_uploads << src
              missing_post_uploads[post.id] << src
            end
          end
        end
      end

      missing_post_uploads =
        missing_post_uploads.reject do |post_id, uploads|
          if uploads.present?
            PostCustomField.create!(
              post_id: post_id,
              name: Post::MISSING_UPLOADS,
              value: uploads.to_json,
            )
            count += uploads.count
          end

          uploads.empty?
        end
    end

    { uploads: missing_uploads, post_uploads: missing_post_uploads, count: count }
  end

  def owned_uploads_via_access_control
    Upload.where(access_control_post_id: self.id)
  end

  def image_url
    raw_url = image_upload&.url
    UrlHelper.cook_url(raw_url, secure: image_upload&.secure?, local: true) if raw_url
  end

  def cannot_permanently_delete_reason(user)
    if self.deleted_by_id == user&.id && self.deleted_at >= Post::PERMANENT_DELETE_TIMER.ago
      time_left =
        RateLimiter.time_left(
          Post::PERMANENT_DELETE_TIMER.to_i - Time.zone.now.to_i + self.deleted_at.to_i,
        )
      I18n.t("post.cannot_permanently_delete.wait_or_different_admin", time_left: time_left)
    end
  end

  def mentions
    PrettyText.extract_mentions(Nokogiri::HTML5.fragment(cooked))
  end

  private

  def parse_quote_into_arguments(quote)
    return {} unless quote.present?
    args = HashWithIndifferentAccess.new
    quote.first.scan(/([a-z]+)\:(\d+)/).each { |arg| args[arg[0]] = arg[1].to_i }
    args
  end

  def add_to_quoted_post_numbers(num)
    return unless num.present?
    self.quoted_post_numbers ||= []
    self.quoted_post_numbers << num
  end

  def create_reply_relationship_with(post)
    return if post.nil? || self.deleted_at.present?
    post_reply = post.post_replies.new(reply_post_id: id)
    if post_reply.save
      if Topic.visible_post_types.include?(self.post_type)
        Post.where(id: post.id).update_all ["reply_count = reply_count + 1"]
      end
    end
  end
end

# == Schema Information
#
# Table name: posts
#
#  id                      :integer          not null, primary key
#  user_id                 :integer
#  topic_id                :integer          not null
#  post_number             :integer          not null
#  raw                     :text             not null
#  cooked                  :text             not null
#  created_at              :datetime         not null
#  updated_at              :datetime         not null
#  reply_to_post_number    :integer
#  reply_count             :integer          default(0), not null
#  quote_count             :integer          default(0), not null
#  deleted_at              :datetime
#  off_topic_count         :integer          default(0), not null
#  like_count              :integer          default(0), not null
#  incoming_link_count     :integer          default(0), not null
#  bookmark_count          :integer          default(0), not null
#  score                   :float
#  reads                   :integer          default(0), not null
#  post_type               :integer          default(1), not null
#  sort_order              :integer
#  last_editor_id          :integer
#  hidden                  :boolean          default(FALSE), not null
#  hidden_reason_id        :integer
#  notify_moderators_count :integer          default(0), not null
#  spam_count              :integer          default(0), not null
#  illegal_count           :integer          default(0), not null
#  inappropriate_count     :integer          default(0), not null
#  last_version_at         :datetime         not null
#  user_deleted            :boolean          default(FALSE), not null
#  reply_to_user_id        :integer
#  percent_rank            :float            default(1.0)
#  notify_user_count       :integer          default(0), not null
#  like_score              :integer          default(0), not null
#  deleted_by_id           :integer
#  edit_reason             :string
#  word_count              :integer
#  version                 :integer          default(1), not null
#  cook_method             :integer          default(1), not null
#  wiki                    :boolean          default(FALSE), not null
#  baked_at                :datetime
#  baked_version           :integer
#  hidden_at               :datetime
#  self_edits              :integer          default(0), not null
#  reply_quoted            :boolean          default(FALSE), not null
#  via_email               :boolean          default(FALSE), not null
#  raw_email               :text
#  public_version          :integer          default(1), not null
#  action_code             :string
#  locked_by_id            :integer
#  image_upload_id         :bigint
#  outbound_message_id     :string
#
# Indexes
#
#  idx_posts_created_at_topic_id                          (created_at,topic_id) WHERE (deleted_at IS NULL)
#  idx_posts_deleted_posts                                (topic_id,post_number) WHERE (deleted_at IS NOT NULL)
#  idx_posts_user_id_deleted_at                           (user_id) WHERE (deleted_at IS NULL)
#  index_for_rebake_old                                   (id) WHERE (((baked_version IS NULL) OR (baked_version < 2)) AND (deleted_at IS NULL))
#  index_posts_on_id_and_baked_version                    (id DESC,baked_version) WHERE (deleted_at IS NULL)
#  index_posts_on_id_topic_id_where_not_deleted_or_empty  (id,topic_id) WHERE ((deleted_at IS NULL) AND (raw <> ''::text))
#  index_posts_on_image_upload_id                         (image_upload_id)
#  index_posts_on_topic_id_and_created_at                 (topic_id,created_at)
#  index_posts_on_topic_id_and_percent_rank               (topic_id,percent_rank)
#  index_posts_on_topic_id_and_post_number                (topic_id,post_number) UNIQUE
#  index_posts_on_topic_id_and_reply_to_post_number       (topic_id,reply_to_post_number)
#  index_posts_on_topic_id_and_sort_order                 (topic_id,sort_order)
#  index_posts_on_user_id_and_created_at                  (user_id,created_at)
#  index_posts_user_and_likes                             (user_id,like_count DESC,created_at DESC) WHERE (post_number > 1)
#<|MERGE_RESOLUTION|>--- conflicted
+++ resolved
@@ -565,13 +565,9 @@
     ReviewableFlaggedPost.pending.find_by(target: self)
   end
 
-<<<<<<< HEAD
   # NOTE (martin): This is turning into hack city; when changing this also
   # consider how it interacts with UploadSecurity and the uploads.rake tasks.
-  def with_secure_uploads?
-=======
   def should_secure_uploads?
->>>>>>> 98ec4af3
     return false if !SiteSetting.secure_uploads?
     topic_including_deleted = Topic.with_deleted.find_by(id: self.topic_id)
     return false if topic_including_deleted.blank?
@@ -582,12 +578,12 @@
     # rake tasks, and will more than likely change in future.
     modifier_result =
       DiscoursePluginRegistry.apply_modifier(
-        :post_with_secure_uploads?,
+        :post_should_secure_uploads?,
         nil,
         self,
         topic_including_deleted,
       )
-    return modifier_result if modifier_result != nil
+    return modifier_result if !modifier_result.nil?
 
     # NOTE: This is meant to be a stopgap solution to prevent secure uploads
     # in a single place (private messages) for sensitive admin data exports.
