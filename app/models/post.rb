--- conflicted
+++ resolved
@@ -67,13 +67,6 @@
   BROKEN_IMAGES     ||= "broken_images".freeze
   DOWNLOADED_IMAGES ||= "downloaded_images".freeze
 
-<<<<<<< HEAD
-  LARGE_IMAGES      ||= "large_images".freeze
-  BROKEN_IMAGES     ||= "broken_images".freeze
-  DOWNLOADED_IMAGES ||= "downloaded_images".freeze
-
-=======
->>>>>>> c10941bb
   SHORT_POST_CHARS ||= 1200
 
   scope :private_posts_for_user, ->(user) {
@@ -124,12 +117,8 @@
                                  flag_threshold_reached_again: 2,
                                  new_user_spam_threshold_reached: 3,
                                  flagged_by_tl3_user: 4,
-<<<<<<< HEAD
-                                 email_spam_header_found: 5)
-=======
                                  email_spam_header_found: 5,
                                  flagged_by_tl4_user: 6)
->>>>>>> c10941bb
   end
 
   def self.types
@@ -186,18 +175,10 @@
 
     if Topic.visible_post_types.include?(post_type)
       if topic.private_message?
-<<<<<<< HEAD
-        user_ids = User.where('admin or moderator').pluck(:id)
-        user_ids |= topic.allowed_users.pluck(:id)
-        MessageBus.publish(channel, msg, user_ids: user_ids)
-      else
-        MessageBus.publish(channel, msg, group_ids: topic.secure_group_ids)
-=======
         opts[:user_ids] = User.human_users.where("admin OR moderator").pluck(:id)
         opts[:user_ids] |= topic.allowed_users.pluck(:id)
       else
         opts[:group_ids] = topic.secure_group_ids
->>>>>>> c10941bb
       end
     else
       opts[:user_ids] = User.human_users
@@ -285,20 +266,9 @@
 
     post_user = self.user
     options[:user_id] = post_user.id if post_user
-<<<<<<< HEAD
-
-    if add_nofollow?
-      cooked = post_analyzer.cook(raw, options)
-    else
-      # At trust level 3, we don't apply nofollow to links
-      options[:omit_nofollow] = true
-      cooked = post_analyzer.cook(raw, options)
-    end
-=======
     options[:omit_nofollow] = true if omit_nofollow?
 
     cooked = post_analyzer.cook(raw, options)
->>>>>>> c10941bb
 
     new_cooked = Plugin::Filter.apply(:after_post_cook, self, cooked)
 
@@ -463,12 +433,7 @@
 
   # Strip out most of the markup
   def excerpt(maxlength = nil, options = {})
-    # damingo (Github ID), 2017-08-04
-    Post.excerpt(cooked.gsub(/<summary\s*>.*?<\/summary\s*>/,''), maxlength, options)
-  end
-
-  def excerpt_for_topic
-    Post.excerpt(cooked, 220, strip_links: true, strip_images: true)
+    Post.excerpt(cooked, maxlength, options)
   end
 
   def excerpt_for_topic
@@ -565,10 +530,6 @@
       .order('id desc')
       .limit(limit).pluck(:id).each do |id|
       begin
-<<<<<<< HEAD
-        post = Post.find(id)
-        post.rebake!
-=======
 
         break if !limiter.can_perform?
 
@@ -581,7 +542,6 @@
           break
         end
 
->>>>>>> c10941bb
       rescue => e
         problems << { post: post, ex: e }
 
@@ -589,11 +549,7 @@
 
         if attempts > 3
           post.update_columns(baked_version: BAKED_VERSION)
-<<<<<<< HEAD
-          Discourse.warn_exception(e, message: "Can not rebake post# #{p.id} after 3 attempts, giving up")
-=======
           Discourse.warn_exception(e, message: "Can not rebake post# #{post.id} after 3 attempts, giving up")
->>>>>>> c10941bb
         else
           post.custom_fields["rebake_attempts"] = attempts + 1
           post.save_custom_fields
@@ -604,15 +560,8 @@
     problems
   end
 
-<<<<<<< HEAD
-  def rebake!(opts = nil)
-    opts ||= {}
-
-    new_cooked = cook(raw, topic_id: topic_id, invalidate_oneboxes: opts.fetch(:invalidate_oneboxes, false))
-=======
   def rebake!(invalidate_broken_images: false, invalidate_oneboxes: false, priority: nil)
     new_cooked = cook(raw, topic_id: topic_id, invalidate_oneboxes: invalidate_oneboxes)
->>>>>>> c10941bb
     old_cooked = cooked
 
     update_columns(cooked: new_cooked, baked_at: Time.new, baked_version: BAKED_VERSION)
@@ -627,11 +576,7 @@
     QuotedPost.extract_from(self)
 
     # make sure we trigger the post process
-<<<<<<< HEAD
-    trigger_post_process(bypass_bump: true)
-=======
     trigger_post_process(bypass_bump: true, priority: priority)
->>>>>>> c10941bb
 
     publish_change_to_clients!(:rebaked)
 
@@ -745,18 +690,11 @@
   end
 
   # Enqueue post processing for this post
-<<<<<<< HEAD
-  def trigger_post_process(bypass_bump: false)
-    args = {
-      post_id: id,
-      bypass_bump: bypass_bump,
-=======
   def trigger_post_process(bypass_bump: false, priority: :normal, new_post: false)
     args = {
       post_id: id,
       bypass_bump: bypass_bump,
       new_post: new_post,
->>>>>>> c10941bb
     }
     args[:image_sizes] = image_sizes if image_sizes.present?
     args[:invalidate_oneboxes] = true if invalidate_oneboxes.present?
