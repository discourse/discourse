# frozen_string_literal: true

class User < ActiveRecord::Base
  include Searchable
  include Roleable
  include HasCustomFields
  include SecondFactorManager
  include HasDestroyedWebHook

  DEFAULT_FEATURED_BADGE_COUNT = 3

  # not deleted on user delete
  has_many :posts
  has_many :topics
  has_many :uploads

  has_many :category_users, dependent: :destroy
  has_many :tag_users, dependent: :destroy
  has_many :user_api_keys, dependent: :destroy
  has_many :topic_allowed_users, dependent: :destroy
  has_many :user_archived_messages, dependent: :destroy
  has_many :email_change_requests, dependent: :destroy
  has_many :email_tokens, dependent: :destroy
  has_many :topic_links, dependent: :destroy
  has_many :user_uploads, dependent: :destroy
  has_many :user_emails, dependent: :destroy, autosave: true
  has_many :user_associated_accounts, dependent: :destroy
  has_many :oauth2_user_infos, dependent: :destroy
  has_many :user_second_factors, dependent: :destroy
  has_many :user_badges, -> { for_enabled_badges }, dependent: :destroy
  has_many :user_auth_tokens, dependent: :destroy
  has_many :group_users, dependent: :destroy
  has_many :user_warnings, dependent: :destroy
  has_many :api_keys, dependent: :destroy
  has_many :push_subscriptions, dependent: :destroy
  has_many :acting_group_histories, dependent: :destroy, foreign_key: :acting_user_id, class_name: 'GroupHistory'
  has_many :targeted_group_histories, dependent: :destroy, foreign_key: :target_user_id, class_name: 'GroupHistory'
  has_many :reviewable_scores, dependent: :destroy
  has_many :invites, foreign_key: :invited_by_id, dependent: :destroy
  has_many :user_custom_fields, dependent: :destroy
<<<<<<< HEAD
  has_many :user_associated_groups, dependent: :destroy
=======
  has_many :pending_posts, -> { merge(Reviewable.pending) }, class_name: 'ReviewableQueuedPost', foreign_key: :created_by_id
>>>>>>> 66621012

  has_one :user_option, dependent: :destroy
  has_one :user_avatar, dependent: :destroy
  has_one :primary_email, -> { where(primary: true)  }, class_name: 'UserEmail', dependent: :destroy, autosave: true, validate: false
  has_one :user_stat, dependent: :destroy
  has_one :user_profile, dependent: :destroy, inverse_of: :user
  has_one :single_sign_on_record, dependent: :destroy
  has_one :anonymous_user_master, class_name: 'AnonymousUser', dependent: :destroy
  has_one :anonymous_user_shadow, ->(record) { where(active: true) }, foreign_key: :master_user_id, class_name: 'AnonymousUser', dependent: :destroy
  has_one :invited_user, dependent: :destroy
  has_one :user_notification_schedule, dependent: :destroy

  # delete all is faster but bypasses callbacks
  has_many :bookmarks, dependent: :delete_all
  has_many :notifications, dependent: :delete_all
  has_many :topic_users, dependent: :delete_all
  has_many :incoming_emails, dependent: :delete_all
  has_many :user_visits, dependent: :delete_all
  has_many :user_auth_token_logs, dependent: :delete_all
  has_many :group_requests, dependent: :delete_all
  has_many :muted_user_records, class_name: 'MutedUser', dependent: :delete_all
  has_many :ignored_user_records, class_name: 'IgnoredUser', dependent: :delete_all
  has_many :do_not_disturb_timings, dependent: :delete_all

  # dependent deleting handled via before_destroy (special cases)
  has_many :user_actions
  has_many :post_actions
  has_many :post_timings
  has_many :directory_items
  has_many :email_logs
  has_many :security_keys, -> {
    where(enabled: true)
  }, class_name: "UserSecurityKey"

  has_many :badges, through: :user_badges
  has_many :default_featured_user_badges, -> {
    max_featured_rank = SiteSetting.max_favorite_badges > 0 ? SiteSetting.max_favorite_badges + 1
                                                            : DEFAULT_FEATURED_BADGE_COUNT
    for_enabled_badges.grouped_with_count.where("featured_rank <= ?", max_featured_rank)
  }, class_name: "UserBadge"

  has_many :topics_allowed, through: :topic_allowed_users, source: :topic
  has_many :groups, through: :group_users
  has_many :secure_categories, through: :groups, source: :categories
  has_many :associated_groups, through: :user_associated_groups, dependent: :destroy

  # deleted in user_second_factors relationship
  has_many :totps, -> {
    where(method: UserSecondFactor.methods[:totp], enabled: true)
  }, class_name: "UserSecondFactor"

  has_one :master_user, through: :anonymous_user_master
  has_one :shadow_user, through: :anonymous_user_shadow, source: :user

  has_one :profile_background_upload, through: :user_profile
  has_one :card_background_upload, through: :user_profile
  belongs_to :approved_by, class_name: 'User'
  belongs_to :primary_group, class_name: 'Group'
  belongs_to :flair_group, class_name: 'Group'

  has_many :muted_users, through: :muted_user_records
  has_many :ignored_users, through: :ignored_user_records

  belongs_to :uploaded_avatar, class_name: 'Upload'

  delegate :last_sent_email_address, to: :email_logs

  validates_presence_of :username
  validate :username_validator, if: :will_save_change_to_username?
  validate :password_validator
  validate :name_validator, if: :will_save_change_to_name?
  validates :name, user_full_name: true, if: :will_save_change_to_name?, length: { maximum: 255 }
  validates :ip_address, allowed_ip_address: { on: :create, message: :signup_not_allowed }
  validates :primary_email, presence: true
  validates_associated :primary_email, message: -> (_, user_email) { user_email[:value]&.errors[:email]&.first }

  after_initialize :add_trust_level

  before_validation :set_skip_validate_email

  after_create :create_email_token
  after_create :create_user_stat
  after_create :create_user_option
  after_create :create_user_profile
  after_create :set_random_avatar
  after_create :ensure_in_trust_level_group
  after_create :set_default_categories_preferences
  after_create :set_default_tags_preferences

  after_update :trigger_user_updated_event, if: Proc.new {
    self.human? && self.saved_change_to_uploaded_avatar_id?
  }

  after_update :trigger_user_automatic_group_refresh, if: :saved_change_to_staged?

  before_save :update_usernames
  before_save :ensure_password_is_hashed
  before_save :match_primary_group_changes
  before_save :check_if_title_is_badged_granted

  after_save :expire_tokens_if_password_changed
  after_save :clear_global_notice_if_needed
  after_save :refresh_avatar
  after_save :badge_grant
  after_save :expire_old_email_tokens
  after_save :index_search
  after_save :check_site_contact_username

  after_commit :trigger_user_created_event, on: :create
  after_commit :trigger_user_destroyed_event, on: :destroy

  before_destroy do
    # These tables don't have primary keys, so destroying them with activerecord is tricky:
    PostTiming.where(user_id: self.id).delete_all
    TopicViewItem.where(user_id: self.id).delete_all
    UserAction.where('user_id = :user_id OR target_user_id = :user_id OR acting_user_id = :user_id', user_id: self.id).delete_all

    # we need to bypass the default scope here, which appears not bypassed for :delete_all
    # however :destroy it is bypassed
    PostAction.with_deleted.where(user_id: self.id).delete_all

    # This is a perf optimisation to ensure we hit the index
    # without this we need to scan a much larger number of rows
    DirectoryItem.where(user_id: self.id)
      .where('period_type in (?)', DirectoryItem.period_types.values)
      .delete_all

    # our relationship filters on enabled, this makes sure everything is deleted
    UserSecurityKey.where(user_id: self.id).delete_all

    Developer.where(user_id: self.id).delete_all
    DraftSequence.where(user_id: self.id).delete_all
    GivenDailyLike.where(user_id: self.id).delete_all
    MutedUser.where(user_id: self.id).or(MutedUser.where(muted_user_id: self.id)).delete_all
    IgnoredUser.where(user_id: self.id).or(IgnoredUser.where(ignored_user_id: self.id)).delete_all
    UserAvatar.where(user_id: self.id).delete_all
  end

  # Skip validating email, for example from a particular auth provider plugin
  attr_accessor :skip_email_validation

  # Whether we need to be sending a system message after creation
  attr_accessor :send_welcome_message

  # This is just used to pass some information into the serializer
  attr_accessor :notification_channel_position

  # set to true to optimize creation and save for imports
  attr_accessor :import_mode

  # Cache for user custom fields. Currently it is used to display quick search results
  attr_accessor :custom_data

  scope :with_email, ->(email) do
    joins(:user_emails).where("lower(user_emails.email) IN (?)", email)
  end

  scope :with_primary_email, ->(email) do
    joins(:user_emails).where("lower(user_emails.email) IN (?) AND user_emails.primary", email)
  end

  scope :human_users, -> { where('users.id > 0') }

  # excluding fake users like the system user or anonymous users
  scope :real, -> { human_users.where('NOT EXISTS(
                     SELECT 1
                     FROM anonymous_users a
                     WHERE a.user_id = users.id
                  )') }

  # TODO-PERF: There is no indexes on any of these
  # and NotifyMailingListSubscribers does a select-all-and-loop
  # may want to create an index on (active, silence, suspended_till)?
  scope :silenced, -> { where("silenced_till IS NOT NULL AND silenced_till > ?", Time.zone.now) }
  scope :not_silenced, -> { where("silenced_till IS NULL OR silenced_till <= ?", Time.zone.now) }
  scope :suspended, -> { where('suspended_till IS NOT NULL AND suspended_till > ?', Time.zone.now) }
  scope :not_suspended, -> { where('suspended_till IS NULL OR suspended_till <= ?', Time.zone.now) }
  scope :activated, -> { where(active: true) }

  scope :filter_by_username, ->(filter) do
    if filter.is_a?(Array)
      where('username_lower ~* ?', "(#{filter.join('|')})")
    else
      where('username_lower ILIKE ?', "%#{filter}%")
    end
  end

  scope :filter_by_username_or_email, ->(filter) do
    if filter =~ /.+@.+/
      # probably an email so try the bypass
      if user_id = UserEmail.where("lower(email) = ?", filter.downcase).pluck_first(:user_id)
        return where('users.id = ?', user_id)
      end
    end

    users = joins(:primary_email)

    if filter.is_a?(Array)
      users.where(
        'username_lower ~* :filter OR lower(user_emails.email) SIMILAR TO :filter',
        filter: "(#{filter.join('|')})"
      )
    else
      users.where(
        'username_lower ILIKE :filter OR lower(user_emails.email) ILIKE :filter',
        filter: "%#{filter}%"
      )
    end
  end

  scope :watching_topic_when_mute_categories_by_default, ->(topic) do
    joins(DB.sql_fragment("LEFT JOIN category_users ON category_users.user_id = users.id AND category_users.category_id = :category_id", category_id: topic.category_id))
      .joins(DB.sql_fragment("LEFT JOIN topic_users ON topic_users.user_id = users.id AND topic_users.topic_id = :topic_id",  topic_id: topic.id))
      .joins("LEFT JOIN tag_users ON tag_users.user_id = users.id AND tag_users.tag_id IN (#{topic.tag_ids.join(",").presence || 'NULL'})")
      .where("category_users.notification_level > 0 OR topic_users.notification_level > 0 OR tag_users.notification_level > 0")
  end

  module NewTopicDuration
    ALWAYS = -1
    LAST_VISIT = -2
  end

  MAX_STAFF_DELETE_POST_COUNT ||= 5

  def self.max_password_length
    200
  end

  def self.username_length
    SiteSetting.min_username_length.to_i..SiteSetting.max_username_length.to_i
  end

  def self.normalize_username(username)
    username.unicode_normalize.downcase if username.present?
  end

  def self.username_available?(username, email = nil, allow_reserved_username: false)
    lower = normalize_username(username)
    return false if !allow_reserved_username && reserved_username?(lower)
    return true  if !username_exists?(lower)

    # staged users can use the same username since they will take over the account
    email.present? && User.joins(:user_emails).exists?(staged: true, username_lower: lower, user_emails: { primary: true, email: email })
  end

  def self.reserved_username?(username)
    username = normalize_username(username)

    return true if SiteSetting.here_mention == username

    SiteSetting.reserved_usernames.unicode_normalize.split("|").any? do |reserved|
      username.match?(/^#{Regexp.escape(reserved).gsub('\*', '.*')}$/)
    end
  end

  def self.editable_user_custom_fields(by_staff: false)
    fields = []
    fields.push(*DiscoursePluginRegistry.self_editable_user_custom_fields)
    fields.push(*DiscoursePluginRegistry.staff_editable_user_custom_fields) if by_staff

    fields.uniq
  end

  def self.allowed_user_custom_fields(guardian)
    fields = []

    fields.push(*DiscoursePluginRegistry.public_user_custom_fields)

    if SiteSetting.public_user_custom_fields.present?
      fields.push(*SiteSetting.public_user_custom_fields.split('|'))
    end

    if guardian.is_staff?
      if SiteSetting.staff_user_custom_fields.present?
        fields.push(*SiteSetting.staff_user_custom_fields.split('|'))
      end

      fields.push(*DiscoursePluginRegistry.staff_user_custom_fields)
    end

    fields.uniq
  end

  def self.human_user_id?(user_id)
    user_id > 0
  end

  def human?
    User.human_user_id?(self.id)
  end

  def bot?
    !self.human?
  end

  def effective_locale
    if SiteSetting.allow_user_locale && self.locale.present?
      self.locale
    else
      SiteSetting.default_locale
    end
  end

  EMAIL = %r{([^@]+)@([^\.]+)}
  FROM_STAGED = "from_staged"

  def self.new_from_params(params)
    user = User.new
    user.name = params[:name]
    user.email = params[:email]
    user.password = params[:password]
    user.username = params[:username]
    user
  end

  def unstage!
    if self.staged
      ActiveRecord::Base.transaction do
        self.staged = false
        self.custom_fields[FROM_STAGED] = true
        self.notifications.destroy_all
        save!
      end

      DiscourseEvent.trigger(:user_unstaged, self)
    end
  end

  def self.suggest_name(string)
    return "" if string.blank?
    (string[/\A[^@]+/].presence || string[/[^@]+\z/]).tr(".", " ").titleize
  end

  def self.find_by_username_or_email(username_or_email)
    if username_or_email.include?('@')
      find_by_email(username_or_email)
    else
      find_by_username(username_or_email)
    end
  end

  def self.find_by_email(email, primary: false)
    if primary
      self.with_primary_email(Email.downcase(email)).first
    else
      self.with_email(Email.downcase(email)).first
    end
  end

  def self.find_by_username(username)
    find_by(username_lower: normalize_username(username))
  end

  def group_granted_trust_level
    GroupUser
      .where(user_id: id)
      .includes(:group)
      .maximum("groups.grant_trust_level")
  end

  def visible_groups
    groups.visible_groups(self)
  end

  def enqueue_welcome_message(message_type)
    return unless SiteSetting.send_welcome_message?
    Jobs.enqueue(:send_system_message, user_id: id, message_type: message_type)
  end

  def enqueue_member_welcome_message
    return unless SiteSetting.send_tl1_welcome_message?
    Jobs.enqueue(:send_system_message, user_id: id, message_type: "welcome_tl1_user")
  end

  def enqueue_tl2_promotion_message
    return unless SiteSetting.send_tl2_promotion_message
    Jobs.enqueue(:send_system_message, user_id: id, message_type: "tl2_promotion_message")
  end

  def enqueue_staff_welcome_message(role)
    return unless staff?
    return if role == :admin && User.real.where(admin: true).count == 1

    Jobs.enqueue(
      :send_system_message,
      user_id: id,
      message_type: 'welcome_staff',
      message_options: {
        role: role
      }
    )
  end

  def change_username(new_username, actor = nil)
    UsernameChanger.change(self, new_username, actor)
  end

  def created_topic_count
    stat.topic_count
  end

  alias_method :topic_count, :created_topic_count

  # tricky, we need our bus to be subscribed from the right spot
  def sync_notification_channel_position
    @unread_notifications_by_type = nil
    self.notification_channel_position = MessageBus.last_id("/notification/#{id}")
  end

  def invited_by
    used_invite = Invite.with_deleted.joins(:invited_users).where("invited_users.user_id = ?", self.id).first
    used_invite.try(:invited_by)
  end

  def should_validate_email_address?
    !skip_email_validation && !staged?
  end

  def self.email_hash(email)
    Digest::MD5.hexdigest(email.strip.downcase)
  end

  def email_hash
    User.email_hash(email)
  end

  def reload
    @unread_notifications = nil
    @unread_total_notifications = nil
    @unread_pms = nil
    @unread_bookmarks = nil
    @unread_high_prios = nil
    @user_fields_cache = nil
    @ignored_user_ids = nil
    @muted_user_ids = nil
    super
  end

  def ignored_user_ids
    @ignored_user_ids ||= ignored_users.pluck(:id)
  end

  def muted_user_ids
    @muted_user_ids ||= muted_users.pluck(:id)
  end

  def unread_notifications_of_type(notification_type)
    # perf critical, much more efficient than AR
    sql = <<~SQL
        SELECT COUNT(*)
          FROM notifications n
     LEFT JOIN topics t ON t.id = n.topic_id
         WHERE t.deleted_at IS NULL
           AND n.notification_type = :notification_type
           AND n.user_id = :user_id
           AND NOT read
    SQL

    # to avoid coalesce we do to_i
    DB.query_single(sql, user_id: id, notification_type: notification_type)[0].to_i
  end

  def unread_notifications_of_priority(high_priority:)
    # perf critical, much more efficient than AR
    sql = <<~SQL
        SELECT COUNT(*)
          FROM notifications n
     LEFT JOIN topics t ON t.id = n.topic_id
         WHERE t.deleted_at IS NULL
           AND n.high_priority = :high_priority
           AND n.user_id = :user_id
           AND NOT read
    SQL

    # to avoid coalesce we do to_i
    DB.query_single(sql, user_id: id, high_priority: high_priority)[0].to_i
  end

  ###
  # DEPRECATED: This is only maintained for backwards compat until v2.5. There
  # may be inconsistencies with counts in the UI because of this, because unread
  # high priority includes PMs AND bookmark reminders.
  def unread_private_messages
    @unread_pms ||= unread_high_priority_notifications
  end

  def unread_high_priority_notifications
    @unread_high_prios ||= unread_notifications_of_priority(high_priority: true)
  end

  # PERF: This safeguard is in place to avoid situations where
  # a user with enormous amounts of unread data can issue extremely
  # expensive queries
  MAX_UNREAD_NOTIFICATIONS = 99

  def self.max_unread_notifications
    @max_unread_notifications ||= MAX_UNREAD_NOTIFICATIONS
  end

  def self.max_unread_notifications=(val)
    @max_unread_notifications = val
  end

  def unread_notifications
    @unread_notifications ||= begin
      # perf critical, much more efficient than AR
      sql = <<~SQL
        SELECT COUNT(*) FROM (
          SELECT 1 FROM
          notifications n
          LEFT JOIN topics t ON t.id = n.topic_id
           WHERE t.deleted_at IS NULL AND
            n.high_priority = FALSE AND
            n.user_id = :user_id AND
            n.id > :seen_notification_id AND
            NOT read
          LIMIT :limit
        ) AS X
      SQL

      DB.query_single(sql,
        user_id: id,
        seen_notification_id: seen_notification_id,
        limit: User.max_unread_notifications
    )[0].to_i
    end
  end

  def total_unread_notifications
    @unread_total_notifications ||= notifications.where("read = false").count
  end

  def saw_notification_id(notification_id)
    if seen_notification_id.to_i < notification_id.to_i
      update_columns(seen_notification_id: notification_id.to_i)
      true
    else
      false
    end
  end

  TRACK_FIRST_NOTIFICATION_READ_DURATION = 1.week.to_i

  def read_first_notification?
    if (trust_level > TrustLevel[1] ||
        (first_seen_at.present? && first_seen_at < TRACK_FIRST_NOTIFICATION_READ_DURATION.seconds.ago) ||
        user_option.skip_new_user_tips)

      return true
    end

    self.seen_notification_id == 0 ? false : true
  end

  def publish_notifications_state
    return if !self.allow_live_notifications?

    # publish last notification json with the message so we can apply an update
    notification = notifications.visible.order('notifications.created_at desc').first
    json = NotificationSerializer.new(notification).as_json if notification

    sql = (<<~SQL)
       SELECT * FROM (
         SELECT n.id, n.read FROM notifications n
         LEFT JOIN topics t ON n.topic_id = t.id
         WHERE
          t.deleted_at IS NULL AND
          n.high_priority AND
          n.user_id = :user_id AND
          NOT read
        ORDER BY n.id DESC
        LIMIT 20
      ) AS x
      UNION ALL
      SELECT * FROM (
       SELECT n.id, n.read FROM notifications n
       LEFT JOIN topics t ON n.topic_id = t.id
       WHERE
        t.deleted_at IS NULL AND
        (n.high_priority = FALSE OR read) AND
        n.user_id = :user_id
       ORDER BY n.id DESC
       LIMIT 20
      ) AS y
    SQL

    recent = DB.query(sql, user_id: id).map! do |r|
      [r.id, r.read]
    end

    payload = {
      unread_notifications: unread_notifications,
      unread_private_messages: unread_private_messages,
      unread_high_priority_notifications: unread_high_priority_notifications,
      read_first_notification: read_first_notification?,
      last_notification: json,
      recent: recent,
      seen_notification_id: seen_notification_id,
    }

    MessageBus.publish("/notification/#{id}", payload, user_ids: [id])
  end

  def publish_do_not_disturb(ends_at: nil)
    MessageBus.publish("/do-not-disturb/#{id}", { ends_at: ends_at&.httpdate }, user_ids: [id])
  end

  def password=(password)
    # special case for passwordless accounts
    unless password.blank?
      @raw_password = password
    end
  end

  def password
    '' # so that validator doesn't complain that a password attribute doesn't exist
  end

  # Indicate that this is NOT a passwordless account for the purposes of validation
  def password_required!
    @password_required = true
  end

  def password_required?
    !!@password_required
  end

  def password_validation_required?
    password_required? || @raw_password.present?
  end

  def has_password?
    password_hash.present?
  end

  def password_validator
    PasswordValidator.new(attributes: :password).validate_each(self, :password, @raw_password)
  end

  def confirm_password?(password)
    return false unless password_hash && salt
    self.password_hash == hash_password(password, salt)
  end

  def new_user_posting_on_first_day?
    !staff? &&
    trust_level < TrustLevel[2] &&
    (trust_level == TrustLevel[0] || self.first_post_created_at.nil? || self.first_post_created_at >= 24.hours.ago)
  end

  def new_user?
    (created_at >= 24.hours.ago || trust_level == TrustLevel[0]) &&
      trust_level < TrustLevel[2] &&
      !staff?
  end

  def seen_before?
    last_seen_at.present?
  end

  def seen_since?(datetime)
    seen_before? && last_seen_at >= datetime
  end

  def create_visit_record!(date, opts = {})
    user_stat.update_column(:days_visited, user_stat.days_visited + 1)
    user_visits.create!(visited_at: date, posts_read: opts[:posts_read] || 0, mobile: opts[:mobile] || false)
  end

  def visit_record_for(date)
    user_visits.find_by(visited_at: date)
  end

  def update_visit_record!(date)
    create_visit_record!(date) unless visit_record_for(date)
  end

  def update_timezone_if_missing(timezone)
    return if timezone.blank? || !TimezoneValidator.valid?(timezone)

    # we only want to update the user's timezone if they have not set it themselves
    UserOption
      .where(user_id: self.id, timezone: nil)
      .update_all(timezone: timezone)
  end

  def update_posts_read!(num_posts, opts = {})
    now = opts[:at] || Time.zone.now
    _retry = opts[:retry] || false

    if user_visit = visit_record_for(now.to_date)
      user_visit.posts_read += num_posts
      user_visit.mobile = true if opts[:mobile]
      user_visit.save
      user_visit
    else
      begin
        create_visit_record!(now.to_date, posts_read: num_posts, mobile: opts.fetch(:mobile, false))
      rescue ActiveRecord::RecordNotUnique
        if !_retry
          update_posts_read!(num_posts, opts.merge(retry: true))
        else
          raise
        end
      end
    end
  end

  def update_ip_address!(new_ip_address)
    unless ip_address == new_ip_address || new_ip_address.blank?
      update_column(:ip_address, new_ip_address)

      if SiteSetting.keep_old_ip_address_count > 0
        DB.exec(<<~SQL, user_id: self.id, ip_address: new_ip_address, current_timestamp: Time.zone.now)
        INSERT INTO user_ip_address_histories (user_id, ip_address, created_at, updated_at)
        VALUES (:user_id, :ip_address, :current_timestamp, :current_timestamp)
        ON CONFLICT (user_id, ip_address)
        DO
          UPDATE SET updated_at = :current_timestamp
        SQL

        DB.exec(<<~SQL, user_id: self.id, offset: SiteSetting.keep_old_ip_address_count)
        DELETE FROM user_ip_address_histories
        WHERE id IN (
          SELECT
            id
          FROM user_ip_address_histories
          WHERE user_id = :user_id
          ORDER BY updated_at DESC
          OFFSET :offset
        )
        SQL
      end
    end
  end

  def last_seen_redis_key(now)
    now_date = now.to_date
    "user:#{id}:#{now_date}"
  end

  def clear_last_seen_cache!(now = Time.zone.now)
    Discourse.redis.del(last_seen_redis_key(now))
  end

  def update_last_seen!(now = Time.zone.now)
    redis_key = last_seen_redis_key(now)

    if SiteSetting.active_user_rate_limit_secs > 0
      return if !Discourse.redis.set(
        redis_key, "1",
        nx: true,
        ex: SiteSetting.active_user_rate_limit_secs
      )
    end

    update_previous_visit(now)
    # using update_column to avoid the AR transaction
    update_column(:last_seen_at, now)
    update_column(:first_seen_at, now) unless self.first_seen_at

    DiscourseEvent.trigger(:user_seen, self)
  end

  def self.gravatar_template(email)
    "//#{SiteSetting.gravatar_base_url}/avatar/#{self.email_hash(email)}.png?s={size}&r=pg&d=identicon"
  end

  # Don't pass this up to the client - it's meant for server side use
  # This is used in
  #   - self oneboxes in open graph data
  #   - emails
  def small_avatar_url
    avatar_template_url.gsub("{size}", "45")
  end

  def avatar_template_url
    UrlHelper.schemaless UrlHelper.absolute avatar_template
  end

  def self.username_hash(username)
    username.each_char.reduce(0) do |result, char|
      [((result << 5) - result) + char.ord].pack('L').unpack('l').first
    end.abs
  end

  def self.default_template(username)
    if SiteSetting.default_avatars.present?
      urls = SiteSetting.default_avatars.split("\n")
      return urls[username_hash(username) % urls.size] if urls.present?
    end

    system_avatar_template(username)
  end

  def self.avatar_template(username, uploaded_avatar_id)
    username ||= ""
    return default_template(username) if !uploaded_avatar_id
    hostname = RailsMultisite::ConnectionManagement.current_hostname
    UserAvatar.local_avatar_template(hostname, username.downcase, uploaded_avatar_id)
  end

  def self.system_avatar_template(username)
    normalized_username = normalize_username(username)

    # TODO it may be worth caching this in a distributed cache, should be benched
    if SiteSetting.external_system_avatars_enabled
      url = SiteSetting.external_system_avatars_url.dup
      url = +"#{Discourse.base_path}#{url}" unless url =~ /^https?:\/\//
      url.gsub! "{color}", letter_avatar_color(normalized_username)
      url.gsub! "{username}", UrlHelper.encode_component(username)
      url.gsub! "{first_letter}", UrlHelper.encode_component(normalized_username.grapheme_clusters.first)
      url.gsub! "{hostname}", Discourse.current_hostname
      url
    else
      "#{Discourse.base_path}/letter_avatar/#{normalized_username}/{size}/#{LetterAvatar.version}.png"
    end
  end

  def self.letter_avatar_color(username)
    username ||= ""
    if SiteSetting.restrict_letter_avatar_colors.present?
      hex_length = 6
      colors = SiteSetting.restrict_letter_avatar_colors
      length = colors.count("|") + 1
      num = color_index(username, length)
      index = (num * hex_length) + num
      colors[index, hex_length]
    else
      color = LetterAvatar::COLORS[color_index(username, LetterAvatar::COLORS.length)]
      color.map { |c| c.to_s(16).rjust(2, '0') }.join
    end
  end

  def self.color_index(username, length)
    Digest::MD5.hexdigest(username)[0...15].to_i(16) % length
  end

  def is_system_user?
    id == Discourse::SYSTEM_USER_ID
  end

  def avatar_template
    use_small_logo = is_system_user? &&
      SiteSetting.logo_small && SiteSetting.use_site_small_logo_as_system_avatar

    if use_small_logo
      Discourse.store.cdn_url(SiteSetting.logo_small.url)
    else
      self.class.avatar_template(username, uploaded_avatar_id)
    end
  end

  # The following count methods are somewhat slow - definitely don't use them in a loop.
  # They might need to be denormalized
  def like_count
    UserAction.where(user_id: id, action_type: UserAction::WAS_LIKED).count
  end

  def like_given_count
    UserAction.where(user_id: id, action_type: UserAction::LIKE).count
  end

  def post_count
    stat.post_count
  end

  def post_edits_count
    stat.post_edits_count
  end

  def increment_post_edits_count
    stat.increment!(:post_edits_count)
  end

  def flags_given_count
    PostAction.where(user_id: id, post_action_type_id: PostActionType.flag_types_without_custom.values).count
  end

  def warnings_received_count
    user_warnings.count
  end

  def flags_received_count
    posts.includes(:post_actions).where('post_actions.post_action_type_id' => PostActionType.flag_types_without_custom.values).count
  end

  def private_topics_count
    topics_allowed.where(archetype: Archetype.private_message).count
  end

  def posted_too_much_in_topic?(topic_id)
    # Does not apply to staff and non-new members...
    return false if staff? || (trust_level != TrustLevel[0])
    # ... your own topics or in private messages
    topic = Topic.where(id: topic_id).first
    return false if topic.try(:private_message?) || (topic.try(:user_id) == self.id)

    last_action_in_topic = UserAction.last_action_in_topic(id, topic_id)
    since_reply = Post.where(user_id: id, topic_id: topic_id)
    since_reply = since_reply.where('id > ?', last_action_in_topic) if last_action_in_topic

    (since_reply.count >= SiteSetting.newuser_max_replies_per_topic)
  end

  def delete_posts_in_batches(guardian, batch_size = 20)
    raise Discourse::InvalidAccess unless guardian.can_delete_all_posts? self

    Reviewable.where(created_by_id: id).delete_all

    posts.order("post_number desc").limit(batch_size).each do |p|
      PostDestroyer.new(guardian.user, p).destroy
    end
  end

  def suspended?
    !!(suspended_till && suspended_till > Time.zone.now)
  end

  def silenced?
    !!(silenced_till && silenced_till > Time.zone.now)
  end

  def silenced_record
    UserHistory.for(self, :silence_user).order('id DESC').first
  end

  def silence_reason
    silenced_record.try(:details) if silenced?
  end

  def silenced_at
    silenced_record.try(:created_at) if silenced?
  end

  def silenced_forever?
    silenced_till > 100.years.from_now
  end

  def suspend_record
    UserHistory.for(self, :suspend_user).order('id DESC').first
  end

  def full_suspend_reason
    return suspend_record.try(:details) if suspended?
  end

  def suspend_reason
    if details = full_suspend_reason
      return details.split("\n")[0]
    end

    nil
  end

  def suspended_message
    return nil unless suspended?

    message = "login.suspended"
    if suspend_reason
      if suspended_forever?
        message = "login.suspended_with_reason_forever"
      else
        message = "login.suspended_with_reason"
      end
    end

    I18n.t(message,
           date: I18n.l(suspended_till, format: :date_only),
           reason: Rack::Utils.escape_html(suspend_reason))
  end

  def suspended_forever?
    suspended_till > 100.years.from_now
  end

  # Use this helper to determine if the user has a particular trust level.
  # Takes into account admin, etc.
  def has_trust_level?(level)
    unless TrustLevel.valid?(level)
      raise InvalidTrustLevel.new("Invalid trust level #{level}")
    end

    admin? || moderator? || staged? || TrustLevel.compare(trust_level, level)
  end

  def has_trust_level_or_staff?(level)
    return admin? if level.to_s == 'admin'
    return staff? if level.to_s == 'staff'
    has_trust_level?(level.to_i)
  end

  # a touch faster than automatic
  def admin?
    admin
  end

  def guardian
    Guardian.new(self)
  end

  def username_format_validator
    UsernameValidator.perform_validation(self, 'username')
  end

  def email_confirmed?
    email_tokens.where(email: email, confirmed: true).present? ||
    email_tokens.empty? ||
    single_sign_on_record&.external_email&.downcase == email
  end

  def activate
    email_token = self.email_tokens.create!(email: self.email, scope: EmailToken.scopes[:signup])
    EmailToken.confirm(email_token.token, scope: EmailToken.scopes[:signup])
    reload
  end

  def deactivate(performed_by)
    self.update!(active: false)

    if reviewable = ReviewableUser.pending.find_by(target: self)
      reviewable.perform(performed_by, :delete_user)
    end
  end

  def change_trust_level!(level, opts = nil)
    Promotion.new(self).change_trust_level!(level, opts)
  end

  def readable_name
    name.present? && name != username ? "#{name} (#{username})" : username
  end

  def badge_count
    user_stat&.distinct_badge_count
  end

  def featured_user_badges(limit = nil)
    if limit.nil?
      default_featured_user_badges
    else
      user_badges.grouped_with_count.where("featured_rank <= ?", limit)
    end
  end

  def self.count_by_signup_date(start_date = nil, end_date = nil, group_id = nil)
    result = self

    if start_date && end_date
      result = result.group("date(users.created_at)")
      result = result.where("users.created_at >= ? AND users.created_at <= ?", start_date, end_date)
      result = result.order("date(users.created_at)")
    end

    if group_id
      result = result.joins("INNER JOIN group_users ON group_users.user_id = users.id")
      result = result.where("group_users.group_id = ?", group_id)
    end

    result.count
  end

  def self.count_by_first_post(start_date = nil, end_date = nil)
    result = joins('INNER JOIN user_stats AS us ON us.user_id = users.id')

    if start_date && end_date
      result = result.group("date(us.first_post_created_at)")
      result = result.where("us.first_post_created_at > ? AND us.first_post_created_at < ?", start_date, end_date)
      result = result.order("date(us.first_post_created_at)")
    end

    result.count
  end

  def secure_category_ids
    cats = self.admin? ? Category.unscoped.where(read_restricted: true) : secure_categories.references(:categories)
    cats.pluck('categories.id').sort
  end

  def topic_create_allowed_category_ids
    Category.topic_create_allowed(self.id).select(:id)
  end

  # Flag all posts from a user as spam
  def flag_linked_posts_as_spam
    results = []

    disagreed_flag_post_ids = PostAction.where(post_action_type_id: PostActionType.types[:spam])
      .where.not(disagreed_at: nil)
      .pluck(:post_id)

    topic_links.includes(:post)
      .where.not(post_id: disagreed_flag_post_ids)
      .each do |tl|

      message = I18n.t(
        'flag_reason.spam_hosts',
        base_path: Discourse.base_path,
        locale: SiteSetting.default_locale
      )
      results << PostActionCreator.create(Discourse.system_user, tl.post, :spam, message: message)
    end

    results
  end

  def has_uploaded_avatar
    uploaded_avatar.present?
  end

  def find_email
    last_sent_email_address.present? && EmailValidator.email_regex =~ last_sent_email_address ? last_sent_email_address : email
  end

  def tl3_requirements
    @lq ||= TrustLevel3Requirements.new(self)
  end

  def on_tl3_grace_period?
    return true if SiteSetting.tl3_promotion_min_duration.to_i.days.ago.year < 2013

    UserHistory.for(self, :auto_trust_level_change)
      .where('created_at >= ?', SiteSetting.tl3_promotion_min_duration.to_i.days.ago)
      .where(previous_value: TrustLevel[2].to_s)
      .where(new_value: TrustLevel[3].to_s)
      .exists?
  end

  def refresh_avatar
    return if @import_mode

    avatar = user_avatar || create_user_avatar

    if self.primary_email.present? &&
        SiteSetting.automatically_download_gravatars? &&
        !avatar.last_gravatar_download_attempt

      Jobs.cancel_scheduled_job(:update_gravatar, user_id: self.id, avatar_id: avatar.id)
      Jobs.enqueue_in(1.second, :update_gravatar, user_id: self.id, avatar_id: avatar.id)
    end

    # mark all the user's quoted posts as "needing a rebake"
    Post.rebake_all_quoted_posts(self.id) if self.will_save_change_to_uploaded_avatar_id?
  end

  def first_post_created_at
    user_stat.try(:first_post_created_at)
  end

  def associated_accounts
    result = []

    Discourse.authenticators.each do |authenticator|
      account_description = authenticator.description_for_user(self)
      unless account_description.empty?
        result << {
          name: authenticator.name,
          description: account_description,
        }
      end
    end

    result
  end

  USER_FIELD_PREFIX ||= "user_field_"

  def user_fields(field_ids = nil)
    if field_ids.nil?
      field_ids = (@all_user_field_ids ||= UserField.pluck(:id))
    end

    @user_fields_cache ||= {}

    # Memoize based on requested fields
    @user_fields_cache[field_ids.join(':')] ||= {}.tap do |hash|
      field_ids.each do |fid|
        # The hash keys are strings for backwards compatibility
        hash[fid.to_s] = custom_fields["#{USER_FIELD_PREFIX}#{fid}"]
      end
    end
  end

  def set_user_field(field_id, value)
    custom_fields["#{USER_FIELD_PREFIX}#{field_id}"] = value
  end

  def number_of_deleted_posts
    Post.with_deleted
      .where(user_id: self.id)
      .where.not(deleted_at: nil)
      .count
  end

  def number_of_flagged_posts
    ReviewableFlaggedPost.where(target_created_by: self.id).count
  end

  def number_of_rejected_posts
    ReviewableQueuedPost
      .where(status: Reviewable.statuses[:rejected])
      .where(created_by_id: self.id)
      .count
  end

  def number_of_flags_given
    PostAction.where(user_id: self.id)
      .where(disagreed_at: nil)
      .where(post_action_type_id: PostActionType.notify_flag_type_ids)
      .count
  end

  def number_of_suspensions
    UserHistory.for(self, :suspend_user).count
  end

  def create_user_profile
    UserProfile.create!(user_id: id)
  end

  def set_random_avatar
    if SiteSetting.selectable_avatars_enabled?
      if upload = SiteSetting.selectable_avatars.sample
        update_column(:uploaded_avatar_id, upload.id)
        UserAvatar.create!(user_id: id, custom_upload_id: upload.id)
      end
    end
  end

  def anonymous?
    SiteSetting.allow_anonymous_posting &&
      trust_level >= 1 &&
      !!anonymous_user_master
  end

  def is_singular_admin?
    User.where(admin: true).where.not(id: id).human_users.blank?
  end

  def logged_out
    MessageBus.publish "/logout", self.id, user_ids: [self.id]
    DiscourseEvent.trigger(:user_logged_out, self)
  end

  def logged_in
    DiscourseEvent.trigger(:user_logged_in, self)

    if !self.seen_before?
      DiscourseEvent.trigger(:user_first_logged_in, self)
    end
  end

  def set_automatic_groups
    return if !active || staged || !email_confirmed?

    Group.where(automatic: false)
      .where("LENGTH(COALESCE(automatic_membership_email_domains, '')) > 0")
      .each do |group|

      domains = group.automatic_membership_email_domains.gsub('.', '\.')

      if email =~ Regexp.new("@(#{domains})$", true) && !group.users.include?(self)
        group.add(self)
        GroupActionLogger.new(Discourse.system_user, group).log_add_user_to_group(self)
      end
    end
  end

  def email
    primary_email&.email
  end

  # Shortcut to set the primary email of the user.
  # Automatically removes any identical secondary emails.
  def email=(new_email)
    if primary_email
      primary_email.email = new_email
    else
      build_primary_email email: new_email, skip_validate_email: !should_validate_email_address?
    end

    if secondary_match = user_emails.detect { |ue| !ue.primary && Email.downcase(ue.email) == Email.downcase(new_email) }
      secondary_match.mark_for_destruction
      primary_email.skip_validate_unique_email = true
    end

    new_email
  end

  def emails
    self.user_emails.order("user_emails.primary DESC NULLS LAST").pluck(:email)
  end

  def secondary_emails
    self.user_emails.secondary.pluck(:email)
  end

  def unconfirmed_emails
    self.email_change_requests.where.not(change_state: EmailChangeRequest.states[:complete]).pluck(:new_email)
  end

  RECENT_TIME_READ_THRESHOLD ||= 60.days

  def self.preload_recent_time_read(users)
    times = UserVisit.where(user_id: users.map(&:id))
      .where('visited_at >= ?', RECENT_TIME_READ_THRESHOLD.ago)
      .group(:user_id)
      .sum(:time_read)
    users.each { |u| u.preload_recent_time_read(times[u.id] || 0) }
  end

  def preload_recent_time_read(time)
    @recent_time_read = time
  end

  def recent_time_read
    @recent_time_read ||= self.user_visits.where('visited_at >= ?', RECENT_TIME_READ_THRESHOLD.ago).sum(:time_read)
  end

  def from_staged?
    custom_fields[User::FROM_STAGED]
  end

  def mature_staged?
    from_staged? && self.created_at && self.created_at < 1.day.ago
  end

  def next_best_title
    group_titles_query = groups.where("groups.title <> ''")
    group_titles_query = group_titles_query.order("groups.id = #{primary_group_id} DESC") if primary_group_id
    group_titles_query = group_titles_query.order("groups.primary_group DESC").limit(1)

    if next_best_group_title = group_titles_query.pluck_first(:title)
      return next_best_group_title
    end

    next_best_badge_title = badges.where(allow_title: true).pluck_first(:name)
    next_best_badge_title ? Badge.display_name(next_best_badge_title) : nil
  end

  def create_reviewable
    return unless SiteSetting.must_approve_users? || SiteSetting.invite_only?
    return if approved?

    Jobs.enqueue(:create_user_reviewable, user_id: self.id)
  end

  def has_more_posts_than?(max_post_count)
    return true if user_stat && (user_stat.topic_count + user_stat.post_count) > max_post_count
    return true if max_post_count < 0

    DB.query_single(<<~SQL, user_id: self.id).first > max_post_count
      SELECT COUNT(1)
      FROM (
        SELECT 1
        FROM posts p
               JOIN topics t ON (p.topic_id = t.id)
        WHERE p.user_id = :user_id AND
          p.deleted_at IS NULL AND
          t.deleted_at IS NULL AND
          (
            t.archetype <> 'private_message' OR
              EXISTS(
                  SELECT 1
                  FROM topic_allowed_users a
                  WHERE a.topic_id = t.id AND a.user_id > 0 AND a.user_id <> :user_id
                ) OR
              EXISTS(
                  SELECT 1
                  FROM topic_allowed_groups g
                  WHERE g.topic_id = p.topic_id
                )
            )
        LIMIT #{max_post_count + 1}
      ) x
    SQL
  end

  def create_or_fetch_secure_identifier
    return secure_identifier if secure_identifier.present?
    new_secure_identifier = SecureRandom.hex(20)
    self.update(secure_identifier: new_secure_identifier)
    new_secure_identifier
  end

  def second_factor_security_key_credential_ids
    security_keys
      .select(:credential_id)
      .where(factor_type: UserSecurityKey.factor_types[:second_factor])
      .pluck(:credential_id)
  end

  def encoded_username(lower: false)
    UrlHelper.encode_component(lower ? username_lower : username)
  end

  def do_not_disturb?
    active_do_not_disturb_timings.exists?
  end

  def active_do_not_disturb_timings
    now = Time.zone.now
    do_not_disturb_timings.where('starts_at <= ? AND ends_at > ?', now, now)
  end

  def do_not_disturb_until
    active_do_not_disturb_timings.maximum(:ends_at)
  end

  def shelved_notifications
    ShelvedNotification.joins(:notification).where("notifications.user_id = ?", self.id)
  end

  def allow_live_notifications?
    seen_since?(30.days.ago)
  end

  protected

  def badge_grant
    BadgeGranter.queue_badge_grant(Badge::Trigger::UserChange, user: self)
  end

  def expire_old_email_tokens
    if saved_change_to_password_hash? && !saved_change_to_id?
      email_tokens.where('not expired').update_all(expired: true)
    end
  end

  def index_search
    # force is needed as user custom fields are updated using SQL and after_save callback is not triggered
    SearchIndexer.index(self, force: true)
  end

  def clear_global_notice_if_needed
    return if id < 0

    if admin && SiteSetting.has_login_hint
      SiteSetting.has_login_hint = false
      SiteSetting.global_notice = ""
    end
  end

  def ensure_in_trust_level_group
    Group.user_trust_level_change!(id, trust_level)
  end

  def create_user_stat
    UserStat.create!(new_since: Time.zone.now, user_id: id)
  end

  def create_user_option
    UserOption.create!(user_id: id)
  end

  def create_email_token
    email_tokens.create!(email: email, scope: EmailToken.scopes[:signup])
  end

  def ensure_password_is_hashed
    if @raw_password
      self.salt = SecureRandom.hex(16)
      self.password_hash = hash_password(@raw_password, salt)
    end
  end

  def expire_tokens_if_password_changed
    # NOTE: setting raw password is the only valid way of changing a password
    # the password field in the DB is actually hashed, nobody should be amending direct
    if @raw_password
      # Association in model may be out-of-sync
      UserAuthToken.where(user_id: id).destroy_all
      # We should not carry this around after save
      @raw_password = nil
      @password_required = false
    end
  end

  def hash_password(password, salt)
    raise StandardError.new("password is too long") if password.size > User.max_password_length
    Pbkdf2.hash_password(password, salt, Rails.configuration.pbkdf2_iterations, Rails.configuration.pbkdf2_algorithm)
  end

  def add_trust_level
    # there is a possibility we did not load trust level column, skip it
    return unless has_attribute? :trust_level
    self.trust_level ||= SiteSetting.default_trust_level
  end

  def update_usernames
    self.username.unicode_normalize!
    self.username_lower = username.downcase
  end

  USERNAME_EXISTS_SQL = <<~SQL
    (SELECT users.id AS id, true as is_user FROM users
    WHERE users.username_lower = :username)

    UNION ALL

    (SELECT groups.id, false as is_user FROM groups
    WHERE lower(groups.name) = :username)
  SQL

  def self.username_exists?(username)
    username = normalize_username(username)
    DB.exec(User::USERNAME_EXISTS_SQL, username: username) > 0
  end

  def username_validator
    username_format_validator || begin
      if will_save_change_to_username?
        existing = DB.query(
          USERNAME_EXISTS_SQL,
          username: self.class.normalize_username(username)
        )

        user_id = existing.select { |u| u.is_user }.first&.id
        same_user = user_id && user_id == self.id

        if existing.present? && !same_user
          errors.add(:username, I18n.t(:'user.username.unique'))
        end

        if confirm_password?(username) || confirm_password?(username.downcase)
          errors.add(:username, :same_as_password)
        end
      end
    end
  end

  def name_validator
    if name.present?
      name_pw = name[0...User.max_password_length]
      if confirm_password?(name_pw) || confirm_password?(name_pw.downcase)
        errors.add(:name, :same_as_password)
      end
    end
  end

  def set_default_categories_preferences
    return if self.staged?

    values = []

    # The following site settings are used to pre-populate default category
    # tracking settings for a user:
    #
    # * default_categories_watching
    # * default_categories_tracking
    # * default_categories_watching_first_post
    # * default_categories_regular
    # * default_categories_muted
    %w{watching watching_first_post tracking regular muted}.each do |setting|
      category_ids = SiteSetting.get("default_categories_#{setting}").split("|").map(&:to_i)
      category_ids.each do |category_id|
        next if category_id == 0
        values << {
          user_id: self.id,
          category_id: category_id,
          notification_level: CategoryUser.notification_levels[setting.to_sym]
        }
      end
    end

    CategoryUser.insert_all!(values) if values.present?
  end

  def set_default_tags_preferences
    return if self.staged?

    values = []

    # The following site settings are used to pre-populate default tag
    # tracking settings for a user:
    #
    # * default_tags_watching
    # * default_tags_tracking
    # * default_tags_watching_first_post
    # * default_tags_muted
    %w{watching watching_first_post tracking muted}.each do |setting|
      tag_names = SiteSetting.get("default_tags_#{setting}").split("|")
      now = Time.zone.now

      Tag.where(name: tag_names).pluck(:id).each do |tag_id|
        values << {
          user_id: self.id,
          tag_id: tag_id,
          notification_level: TagUser.notification_levels[setting.to_sym],
          created_at: now,
          updated_at: now
        }
      end
    end

    TagUser.insert_all!(values) if values.present?
  end

  def self.purge_unactivated
    return [] if SiteSetting.purge_unactivated_users_grace_period_days <= 0

    destroyer = UserDestroyer.new(Discourse.system_user)

    User
      .where(active: false)
      .where("created_at < ?", SiteSetting.purge_unactivated_users_grace_period_days.days.ago)
      .where("NOT admin AND NOT moderator")
      .where("NOT EXISTS
              (SELECT 1 FROM topic_allowed_users tu JOIN topics t ON t.id = tu.topic_id AND t.user_id > 0 WHERE tu.user_id = users.id LIMIT 1)
            ")
      .where("NOT EXISTS
              (SELECT 1 FROM posts p WHERE p.user_id = users.id LIMIT 1)
            ")
      .limit(200)
      .find_each do |user|
      begin
        destroyer.destroy(user, context: I18n.t(:purge_reason))
      rescue Discourse::InvalidAccess
        # keep going
      end
    end
  end

  def match_primary_group_changes
    return unless primary_group_id_changed?

    if title == Group.where(id: primary_group_id_was).pluck_first(:title)
      self.title = primary_group&.title
    end

    if flair_group_id == primary_group_id_was
      self.flair_group_id = primary_group&.id
    end
  end

  private

  def stat
    user_stat || create_user_stat
  end

  def trigger_user_automatic_group_refresh
    if !staged
      Group.user_trust_level_change!(id, trust_level)
    end
    true
  end

  def trigger_user_updated_event
    DiscourseEvent.trigger(:user_updated, self)
    true
  end

  def check_if_title_is_badged_granted
    if title_changed? && !new_record? && user_profile
      badge_matching_title = title && badges.find do |badge|
        badge.allow_title? && (badge.display_name == title || badge.name == title)
      end
      user_profile.update(
        badge_granted_title: badge_matching_title.present?,
        granted_title_badge_id: badge_matching_title&.id
      )
    end
  end

  def previous_visit_at_update_required?(timestamp)
    seen_before? && (last_seen_at < (timestamp - SiteSetting.previous_visit_timeout_hours.hours))
  end

  def update_previous_visit(timestamp)
    update_visit_record!(timestamp.to_date)
    if previous_visit_at_update_required?(timestamp)
      update_column(:previous_visit_at, last_seen_at)
    end
  end

  def trigger_user_created_event
    DiscourseEvent.trigger(:user_created, self)
    true
  end

  def trigger_user_destroyed_event
    DiscourseEvent.trigger(:user_destroyed, self)
    true
  end

  def set_skip_validate_email
    if self.primary_email
      self.primary_email.skip_validate_email = !should_validate_email_address?
    end

    true
  end

  def check_site_contact_username
    if (saved_change_to_admin? || saved_change_to_moderator?) &&
        self.username == SiteSetting.site_contact_username && !staff?
      SiteSetting.set_and_log(:site_contact_username, SiteSetting.defaults[:site_contact_username])
    end
  end

  def self.ensure_consistency!
    DB.exec <<~SQL
      UPDATE users
      SET uploaded_avatar_id = NULL
      WHERE uploaded_avatar_id IN (
        SELECT u1.uploaded_avatar_id FROM users u1
        LEFT JOIN uploads up
          ON u1.uploaded_avatar_id = up.id
        WHERE u1.uploaded_avatar_id IS NOT NULL AND
          up.id IS NULL
      )
    SQL
  end
end

# == Schema Information
#
# Table name: users
#
#  id                        :integer          not null, primary key
#  username                  :string(60)       not null
#  created_at                :datetime         not null
#  updated_at                :datetime         not null
#  name                      :string
#  seen_notification_id      :integer          default(0), not null
#  last_posted_at            :datetime
#  password_hash             :string(64)
#  salt                      :string(32)
#  active                    :boolean          default(FALSE), not null
#  username_lower            :string(60)       not null
#  last_seen_at              :datetime
#  admin                     :boolean          default(FALSE), not null
#  last_emailed_at           :datetime
#  trust_level               :integer          not null
#  approved                  :boolean          default(FALSE), not null
#  approved_by_id            :integer
#  approved_at               :datetime
#  previous_visit_at         :datetime
#  suspended_at              :datetime
#  suspended_till            :datetime
#  date_of_birth             :date
#  views                     :integer          default(0), not null
#  flag_level                :integer          default(0), not null
#  ip_address                :inet
#  moderator                 :boolean          default(FALSE)
#  title                     :string
#  uploaded_avatar_id        :integer
#  locale                    :string(10)
#  primary_group_id          :integer
#  registration_ip_address   :inet
#  staged                    :boolean          default(FALSE), not null
#  first_seen_at             :datetime
#  silenced_till             :datetime
#  group_locked_trust_level  :integer
#  manual_locked_trust_level :integer
#  secure_identifier         :string
#  flair_group_id            :integer
#
# Indexes
#
#  idx_users_admin                    (id) WHERE admin
#  idx_users_moderator                (id) WHERE moderator
#  index_users_on_last_posted_at      (last_posted_at)
#  index_users_on_last_seen_at        (last_seen_at)
#  index_users_on_secure_identifier   (secure_identifier) UNIQUE
#  index_users_on_uploaded_avatar_id  (uploaded_avatar_id)
#  index_users_on_username            (username) UNIQUE
#  index_users_on_username_lower      (username_lower) UNIQUE
#<|MERGE_RESOLUTION|>--- conflicted
+++ resolved
@@ -38,11 +38,8 @@
   has_many :reviewable_scores, dependent: :destroy
   has_many :invites, foreign_key: :invited_by_id, dependent: :destroy
   has_many :user_custom_fields, dependent: :destroy
-<<<<<<< HEAD
   has_many :user_associated_groups, dependent: :destroy
-=======
   has_many :pending_posts, -> { merge(Reviewable.pending) }, class_name: 'ReviewableQueuedPost', foreign_key: :created_by_id
->>>>>>> 66621012
 
   has_one :user_option, dependent: :destroy
   has_one :user_avatar, dependent: :destroy
