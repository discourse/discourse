--- conflicted
+++ resolved
@@ -1816,13 +1816,12 @@
     in_any_groups?(SiteSetting.experimental_new_new_view_groups_map)
   end
 
-<<<<<<< HEAD
   def experimental_bookmark_redesign_enabled?
     in_any_groups?(SiteSetting.enable_experimental_bookmark_redesign_groups_map)
-=======
+  end
+  
   def glimmer_header_enabled?
     in_any_groups?(SiteSetting.experimental_glimmer_header_groups_map)
->>>>>>> 337773b8
   end
 
   def watched_precedence_over_muted
