--- conflicted
+++ resolved
@@ -914,7 +914,30 @@
     DiscourseEvent.trigger(:user_logged_out, self)
   end
 
-<<<<<<< HEAD
+  def logged_in
+    DiscourseEvent.trigger(:user_logged_in, self)
+
+    if !self.seen_before?
+      DiscourseEvent.trigger(:user_first_logged_in, self)
+    end
+  end
+
+  def set_automatic_groups
+    return unless active && email_confirmed? && !staged
+
+    Group.where(automatic: false)
+         .where("LENGTH(COALESCE(automatic_membership_email_domains, '')) > 0")
+         .each do |group|
+
+      domains = group.automatic_membership_email_domains.gsub('.', '\.')
+
+      if email =~ Regexp.new("@(#{domains})$", true) && !group.users.include?(self)
+        group.add(self)
+        GroupActionLogger.new(Discourse.system_user, group).log_add_user_to_group(self)
+      end
+    end
+  end
+
   def email
     primary_email&.email
   end
@@ -929,30 +952,6 @@
 
   def associate_primary_email
     primary_email.update!(user_id: self.id)
-=======
-  def logged_in
-    DiscourseEvent.trigger(:user_logged_in, self)
-
-    if !self.seen_before?
-      DiscourseEvent.trigger(:user_first_logged_in, self)
-    end
-  end
-
-  def set_automatic_groups
-    return unless active && email_confirmed? && !staged
-
-    Group.where(automatic: false)
-         .where("LENGTH(COALESCE(automatic_membership_email_domains, '')) > 0")
-         .each do |group|
-
-      domains = group.automatic_membership_email_domains.gsub('.', '\.')
-
-      if email =~ Regexp.new("@(#{domains})$", true) && !group.users.include?(self)
-        group.add(self)
-        GroupActionLogger.new(Discourse.system_user, group).log_add_user_to_group(self)
-      end
-    end
->>>>>>> 59e5911b
   end
 
   protected
