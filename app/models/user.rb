--- conflicted
+++ resolved
@@ -19,14 +19,11 @@
   include Roleable
   include HasCustomFields
   include SecondFactorManager
-<<<<<<< HEAD
-=======
   include HasDestroyedWebHook
 
   self.ignored_columns = %w{
     group_locked_trust_level
   }
->>>>>>> c10941bb
 
   has_many :posts
   has_many :notifications, dependent: :destroy
@@ -59,20 +56,12 @@
   has_many :directory_items, dependent: :delete_all
   has_many :user_auth_tokens, dependent: :destroy
   has_many :user_auth_token_logs, dependent: :destroy
-<<<<<<< HEAD
 
   has_many :group_users, dependent: :destroy
   has_many :groups, through: :group_users
   has_many :secure_categories, through: :groups, source: :categories
 
-=======
-
-  has_many :group_users, dependent: :destroy
-  has_many :groups, through: :group_users
-  has_many :secure_categories, through: :groups, source: :categories
-
   has_many :user_uploads, dependent: :destroy
->>>>>>> c10941bb
   has_many :user_emails, dependent: :destroy
 
   has_one :primary_email, -> { where(primary: true)  }, class_name: 'UserEmail', dependent: :destroy
@@ -144,14 +133,11 @@
     # These tables don't have primary keys, so destroying them with activerecord is tricky:
     PostTiming.where(user_id: self.id).delete_all
     TopicViewItem.where(user_id: self.id).delete_all
-<<<<<<< HEAD
-=======
     UserAction.where('user_id = :user_id OR target_user_id = :user_id OR acting_user_id = :user_id', user_id: self.id).delete_all
 
     # we need to bypass the default scope here, which appears not bypassed for :delete_all
     # however :destroy it is bypassed
     PostAction.with_deleted.where(user_id: self.id).delete_all
->>>>>>> c10941bb
   end
 
   # Skip validating email, for example from a particular auth provider plugin
@@ -368,8 +354,6 @@
     find_by(username_lower: username.downcase)
   end
 
-<<<<<<< HEAD
-=======
   def group_granted_trust_level
     GroupUser
       .where(user_id: id)
@@ -381,7 +365,6 @@
     groups.visible_groups(self)
   end
 
->>>>>>> c10941bb
   def enqueue_welcome_message(message_type)
     return unless SiteSetting.send_welcome_message?
     Jobs.enqueue(:send_system_message, user_id: id, message_type: message_type)
@@ -491,16 +474,6 @@
     @unread_notifications ||= begin
       # perf critical, much more efficient than AR
       sql = <<~SQL
-<<<<<<< HEAD
-          SELECT COUNT(*)
-            FROM notifications n
-       LEFT JOIN topics t ON t.id = n.topic_id
-           WHERE t.deleted_at IS NULL
-             AND n.notification_type <> :pm
-             AND n.user_id = :user_id
-             AND n.id > :seen_notification_id
-             AND NOT read
-=======
         SELECT COUNT(*) FROM (
           SELECT 1 FROM
           notifications n
@@ -512,18 +485,13 @@
             NOT read
           LIMIT :limit
         ) AS X
->>>>>>> c10941bb
       SQL
 
       DB.query_single(sql,
         user_id: id,
         seen_notification_id: seen_notification_id,
-<<<<<<< HEAD
-        pm:  Notification.types[:private_message]
-=======
         pm: Notification.types[:private_message],
         limit: User.max_unread_notifications
->>>>>>> c10941bb
     )[0].to_i
     end
   end
@@ -593,10 +561,6 @@
     payload = {
       unread_notifications: unread_notifications,
       unread_private_messages: unread_private_messages,
-<<<<<<< HEAD
-      total_unread_notifications: total_unread_notifications,
-=======
->>>>>>> c10941bb
       read_first_notification: read_first_notification?,
       last_notification: json,
       recent: recent,
@@ -1207,8 +1171,6 @@
     from_staged? && self.created_at && self.created_at < 1.day.ago
   end
 
-<<<<<<< HEAD
-=======
   def next_best_title
     group_titles_query = groups.where("groups.title <> ''")
     group_titles_query = group_titles_query.order("groups.id = #{primary_group_id} DESC") if primary_group_id
@@ -1222,7 +1184,6 @@
     next_best_badge_title ? Badge.display_name(next_best_badge_title) : nil
   end
 
->>>>>>> c10941bb
   protected
 
   def badge_grant
@@ -1421,8 +1382,6 @@
     true
   end
 
-<<<<<<< HEAD
-=======
   def check_site_contact_username
     if (saved_change_to_admin? || saved_change_to_moderator?) &&
         self.username == SiteSetting.site_contact_username && !staff?
@@ -1430,7 +1389,6 @@
     end
   end
 
->>>>>>> c10941bb
   def self.ensure_consistency!
     DB.exec <<~SQL
       UPDATE users
@@ -1485,10 +1443,6 @@
 #  staged                    :boolean          default(FALSE), not null
 #  first_seen_at             :datetime
 #  silenced_till             :datetime
-<<<<<<< HEAD
-#  group_locked_trust_level  :integer
-=======
->>>>>>> c10941bb
 #  manual_locked_trust_level :integer
 #
 # Indexes
