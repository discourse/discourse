--- conflicted
+++ resolved
@@ -6,9 +6,6 @@
 class Theme < ActiveRecord::Base
   include GlobalPath
 
-<<<<<<< HEAD
-  BASE_COMPILER_VERSION = 88
-=======
   BASE_COMPILER_VERSION = 91
   CORE_THEMES = { "foundation" => -1, "horizon" => -2 }
   EDITABLE_SYSTEM_ATTRIBUTES = %w[
@@ -20,7 +17,6 @@
     user_selectable
     updated_at
   ]
->>>>>>> 75330efa
 
   class SettingsMigrationError < StandardError
   end
