--- conflicted
+++ resolved
@@ -6,11 +6,7 @@
 class Theme < ActiveRecord::Base
   include GlobalPath
 
-<<<<<<< HEAD
   BASE_COMPILER_VERSION = 118
-=======
-  BASE_COMPILER_VERSION = 94
->>>>>>> 98525bbc
   CORE_THEMES = { "foundation" => -1, "horizon" => -2 }
   EDITABLE_SYSTEM_ATTRIBUTES = %w[
     child_theme_ids
@@ -1060,11 +1056,7 @@
 
     compiler = ThemeJavascriptCompiler.new(id, name, cached_default_settings, minify: false)
     compiler.append_tree(load_all_extra_js)
-<<<<<<< HEAD
-    compiler.append_tree(migrations_tree, include_variables: false)
-=======
     compiler.append_tree(migrations_tree)
->>>>>>> 98525bbc
     compiler.append_tree(tests_tree)
 
     content = compiler.content
