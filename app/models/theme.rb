# frozen_string_literal: true

require "csv"
require "json_schemer"

class Theme < ActiveRecord::Base
  include GlobalPath

<<<<<<< HEAD
  BASE_COMPILER_VERSION = 118
=======
  BASE_COMPILER_VERSION = 97
>>>>>>> 2b16769e
  CORE_THEMES = { "foundation" => -1, "horizon" => -2 }
  EDITABLE_SYSTEM_ATTRIBUTES = %w[
    child_theme_ids
    color_scheme_id
    default
    locale
    translations
    user_selectable
    updated_at
  ]

  class SettingsMigrationError < StandardError
  end

  class InvalidFieldTargetError < StandardError
  end

  class InvalidFieldTypeError < StandardError
  end

  attr_accessor :child_components
  attr_accessor :skip_child_components_update

  def self.cache
    @cache ||= DistributedCache.new("theme:compiler:#{BASE_COMPILER_VERSION}")
  end

  belongs_to :user
  belongs_to :color_scheme
  alias_method :color_palette, :color_scheme

  has_many :theme_fields, dependent: :destroy, validate: false
  has_many :theme_settings, dependent: :destroy
  has_many :theme_translation_overrides, dependent: :destroy
  has_many :child_theme_relation,
           class_name: "ChildTheme",
           foreign_key: "parent_theme_id",
           dependent: :destroy
  has_many :parent_theme_relation,
           class_name: "ChildTheme",
           foreign_key: "child_theme_id",
           dependent: :destroy
  has_many :child_themes, -> { order(:name) }, through: :child_theme_relation, source: :child_theme
  has_many :parent_themes,
           -> { order(:name) },
           through: :parent_theme_relation,
           source: :parent_theme
  has_many :color_schemes
  has_many :theme_settings_migrations
  belongs_to :remote_theme, dependent: :destroy
  has_one :theme_modifier_set, dependent: :destroy
  has_one :theme_svg_sprite, dependent: :destroy

  has_one :settings_field,
          -> { where(target_id: Theme.targets[:settings], name: "yaml") },
          class_name: "ThemeField"
  has_one :javascript_cache, dependent: :destroy
  has_one :theme_color_scheme, dependent: :destroy
  has_one :owned_color_scheme,
          class_name: "ColorScheme",
          through: :theme_color_scheme,
          source: :color_scheme
  alias_method :owned_color_palette, :owned_color_scheme
  alias_method :owned_color_palette=, :owned_color_scheme=

  has_many :locale_fields,
           -> { filter_locale_fields(I18n.fallbacks[I18n.locale]) },
           class_name: "ThemeField"
  has_many :upload_fields,
           -> { where(type_id: ThemeField.types[:theme_upload_var]).preload(:upload) },
           class_name: "ThemeField"
  has_many :extra_scss_fields,
           -> { where(target_id: Theme.targets[:extra_scss]) },
           class_name: "ThemeField"
  has_many :yaml_theme_fields,
           -> { where("name = 'yaml' AND type_id = ?", ThemeField.types[:yaml]) },
           class_name: "ThemeField"
  has_many :var_theme_fields,
           -> { where("type_id IN (?)", ThemeField.theme_var_type_ids) },
           class_name: "ThemeField"
  has_many :builder_theme_fields,
           -> { where("name IN (?)", ThemeField.scss_fields) },
           class_name: "ThemeField"
  has_many :migration_fields,
           -> { where(target_id: Theme.targets[:migrations]) },
           class_name: "ThemeField"
  has_many :theme_site_settings, dependent: :destroy

  validate :component_validations
  validate :validate_theme_fields

  after_create :update_child_components
  before_update :check_editable_attributes, if: :system?
  before_destroy :raise_invalid_parameters, if: :system?

  scope :user_selectable, -> { where("user_selectable OR id = ?", SiteSetting.default_theme_id) }

  scope :include_relations,
        -> do
          include_basic_relations.includes(
            :theme_settings,
            :theme_site_settings,
            :settings_field,
            theme_fields: %i[upload theme_settings_migration],
            child_themes: %i[color_scheme locale_fields theme_translation_overrides],
          )
        end

  scope :include_basic_relations,
        -> do
          includes(
            :remote_theme,
            :user,
            :locale_fields,
            :theme_translation_overrides,
            color_scheme: %i[theme color_scheme_colors],
            owned_color_scheme: %i[theme color_scheme_colors],
            parent_themes: %i[color_scheme locale_fields theme_translation_overrides],
          )
        end

  scope :not_components, -> { where(component: false) }
  scope :not_system, -> { where("id > 0") }
  scope :system, -> { where("id < 0") }

  delegate :remote_url, to: :remote_theme, private: true, allow_nil: true

  def notify_color_change(color, scheme: nil)
    scheme ||= color.color_scheme
    changed_colors << color if color
    changed_schemes << scheme if scheme
  end

  def theme_modifier_set
    super || build_theme_modifier_set
  end

  after_save do
    changed_colors.each(&:save!)
    changed_schemes.each(&:save!)

    changed_colors.clear
    changed_schemes.clear

    any_non_css_fields_changed =
      changed_fields.any? { |f| !(f.basic_scss_field? || f.extra_scss_field?) }

    changed_fields.each(&:save!)
    changed_fields.clear

    theme_modifier_set.save!

    theme_fields.select(&:basic_html_field?).each(&:invalidate_baked!) if saved_change_to_name?

    if saved_change_to_color_scheme_id? || saved_change_to_user_selectable? || saved_change_to_name?
      Theme.expire_site_cache!
    end
    notify_with_scheme = saved_change_to_color_scheme_id?

    reload
    settings_field&.ensure_baked! # Other fields require setting to be **baked**
    theme_fields.each(&:ensure_baked!)

    update_javascript_cache!

    remove_from_cache!
    ColorScheme.hex_cache.clear

    notify_theme_change(with_scheme: notify_with_scheme)

    if theme_setting_requests_refresh
      DB.after_commit do
        Discourse.request_refresh!
        self.theme_setting_requests_refresh = false
      end
    end

    if any_non_css_fields_changed && should_refresh_development_clients?
      MessageBus.publish "/file-change", ["development-mode-theme-changed"]
    end
  end

  def should_refresh_development_clients?
    Rails.env.development?
  end

  def update_child_components
    if !component? && child_components.present? && !skip_child_components_update
      child_components.each do |url|
        url = ThemeStore::GitImporter.new(url.strip).url
        theme = RemoteTheme.find_by(remote_url: url)&.theme
        theme ||= RemoteTheme.import_theme(url, user)
        child_themes << theme
      end
    end
  end

  def load_all_extra_js
    theme_fields
      .where(target_id: Theme.targets[:extra_js])
      .order(:name, :id)
      .pluck(:name, :value)
      .to_h
  end

  def update_javascript_cache!
    all_extra_js = load_all_extra_js
    if all_extra_js.present?
      js_compiler = ThemeJavascriptCompiler.new(id, name, build_settings_hash)
      js_compiler.append_tree(all_extra_js)

      javascript_cache || build_javascript_cache
      javascript_cache.update!(content: js_compiler.content, source_map: js_compiler.source_map)
    else
      javascript_cache&.destroy!
    end
  end

  after_destroy do
    remove_from_cache!
    Theme.clear_default! if SiteSetting.default_theme_id == self.id

    if self.id
      ColorScheme
        .where(theme_id: self.id)
        .where("id NOT IN (SELECT color_scheme_id FROM themes where color_scheme_id IS NOT NULL)")
        .destroy_all

      ColorScheme.where(theme_id: self.id).update_all(theme_id: nil)
    end

    Theme.expire_site_cache!
  end

  def self.compiler_version
    get_set_cache "compiler_version" do
      dependencies = [
        BASE_COMPILER_VERSION,
        EmberCli.ember_version,
        GlobalSetting.cdn_url,
        GlobalSetting.s3_cdn_url,
        GlobalSetting.s3_endpoint,
        GlobalSetting.s3_bucket,
        Discourse.current_hostname,
      ]
      Digest::SHA1.hexdigest(dependencies.join)
    end
  end

  def self.get_set_cache(key, &blk)
    cache.defer_get_set(key, &blk)
  end

  def self.theme_ids
    get_set_cache "theme_ids" do
      Theme.pluck(:id)
    end
  end

  def self.parent_theme_ids
    get_set_cache "parent_theme_ids" do
      Theme.where(component: false).pluck(:id)
    end
  end

  def self.is_parent_theme?(id)
    self.parent_theme_ids.include?(id)
  end

  def self.user_theme_ids
    get_set_cache "user_theme_ids" do
      Theme.user_selectable.pluck(:id)
    end
  end

  def self.enabled_theme_and_component_ids
    get_set_cache "enabled_theme_and_component_ids" do
      theme_ids = Theme.user_selectable.where(enabled: true).pluck(:id)
      component_ids =
        ChildTheme
          .where(parent_theme_id: theme_ids)
          .joins(:child_theme)
          .where(themes: { enabled: true })
          .pluck(:child_theme_id)
      (theme_ids | component_ids)
    end
  end

  def self.allowed_remote_theme_ids
    return nil if GlobalSetting.allowed_theme_repos.blank?

    get_set_cache "allowed_remote_theme_ids" do
      urls = GlobalSetting.allowed_theme_repos.split(",").map(&:strip)
      Theme.joins(:remote_theme).where("remote_themes.remote_url in (?)", urls).pluck(:id)
    end
  end

  def self.components_for(theme_id)
    get_set_cache "theme_components_for_#{theme_id}" do
      ChildTheme.where(parent_theme_id: theme_id).pluck(:child_theme_id)
    end
  end

  def self.expire_site_cache!
    Site.clear_anon_cache!
    clear_cache!
    ApplicationSerializer.expire_cache_fragment!("user_themes")
    ColorScheme.hex_cache.clear
    CSP::Extension.clear_theme_extensions_cache!
    SvgSprite.expire_cache
  end

  def self.expire_site_setting_cache!
    Theme
      .not_components
      .pluck(:id)
      .each do |theme_id|
        Discourse.cache.delete(SiteSettingExtension.theme_site_settings_cache_key(theme_id))
      end

    Discourse.cache.delete(SiteSettingExtension.theme_site_settings_cache_key(nil))
  end

  def self.clear_default!
    SiteSetting.default_theme_id = -1
    expire_site_cache!
  end

  def self.transform_ids(id)
    return [] if id.blank?
    id = id.to_i

    get_set_cache "transformed_ids_#{id}" do
      all_ids =
        if self.is_parent_theme?(id)
          components = components_for(id).tap { |c| c.sort!.uniq! }
          [id, *components]
        else
          [id]
        end

      disabled_ids =
        Theme
          .where(id: all_ids)
          .includes(:remote_theme)
          .select { |t| !t.supported? || !t.enabled? }
          .map(&:id)

      all_ids - disabled_ids
    end
  end

  def set_default!
    if component
      raise Discourse::InvalidParameters.new(I18n.t("themes.errors.component_no_default"))
    end

    # NOTE: The cache is expired in the 014-track-setting-changes.rb
    # initializer, so we don't need to do it here.
    SiteSetting.default_theme_id = id
  end

  def default?
    SiteSetting.default_theme_id == id
  end

  def system?
    id < 0
  end

  def supported?
    if minimum_version = remote_theme&.minimum_discourse_version
      return false unless Discourse.has_needed_version?(Discourse::VERSION::STRING, minimum_version)
    end

    if maximum_version = remote_theme&.maximum_discourse_version
      return false unless Discourse.has_needed_version?(maximum_version, Discourse::VERSION::STRING)
    end

    true
  end

  def component_validations
    return unless component

    errors.add(:base, I18n.t("themes.errors.component_no_color_scheme")) if color_scheme_id.present?
    errors.add(:base, I18n.t("themes.errors.component_no_user_selectable")) if user_selectable
    errors.add(:base, I18n.t("themes.errors.component_no_default")) if default?
  end

  def validate_theme_fields
    theme_fields.each do |field|
      field.errors.full_messages.each { |message| errors.add(:base, message) } unless field.valid?
    end
  end

  def screenshot_url
    theme_fields
      .find { |field| field.type_id == ThemeField.types[:theme_screenshot_upload_var] }
      &.upload_url
  end

  def switch_to_component!
    return if component

    Theme.transaction do
      self.component = true

      self.color_scheme_id = nil
      self.user_selectable = false
      Theme.clear_default! if default?

      ChildTheme.where("parent_theme_id = ?", id).destroy_all
      self.save!
    end
  end

  def switch_to_theme!
    return unless component

    Theme.transaction do
      self.enabled = true
      self.component = false
      ChildTheme.where("child_theme_id = ?", id).destroy_all
      self.save!
    end
  end

  def self.find_default
    find_by(id: SiteSetting.default_theme_id)
  end

  def self.lookup_field(theme_id, target, field, skip_transformation: false, csp_nonce: nil)
    return "" if theme_id.blank?

    theme_ids = !skip_transformation ? transform_ids(theme_id) : [theme_id]
    resolved = (resolve_baked_field(theme_ids, target.to_sym, field) || "")
    resolved = resolved.gsub(ThemeField::CSP_NONCE_PLACEHOLDER, csp_nonce) if csp_nonce
    resolved.html_safe
  end

  def self.lookup_modifier(theme_ids, modifier_name)
    theme_ids = [theme_ids] unless theme_ids.is_a?(Array)

    get_set_cache("#{theme_ids.join(",")}:modifier:#{modifier_name}:#{Theme.compiler_version}") do
      ThemeModifierSet.resolve_modifier_for_themes(theme_ids, modifier_name)
    end
  end

  def self.remove_from_cache!
    clear_cache!
  end

  def self.clear_cache!
    cache.clear
  end

  def self.targets
    @targets ||=
      Enum.new(
        common: 0,
        desktop: 1,
        mobile: 2,
        settings: 3,
        translations: 4,
        extra_scss: 5,
        extra_js: 6,
        tests_js: 7,
        migrations: 8,
        about: 9,
      )
  end

  def self.lookup_target(target_id)
    self.targets.invert[target_id]
  end

  def self.notify_theme_change(
    theme_ids,
    with_scheme: false,
    clear_manager_cache: true,
    all_themes: false
  )
    Stylesheet::Manager.clear_theme_cache!
    targets = %i[common_theme mobile_theme desktop_theme]

    if with_scheme
      targets.prepend(:desktop, :mobile, :admin)
      targets.append(*Discourse.find_plugin_css_assets(mobile_view: true, desktop_view: true))
      Stylesheet::Manager.cache.clear if clear_manager_cache
    end

    if all_themes
      message = theme_ids.map { |id| refresh_message_for_targets(targets, id) }.flatten
    else
      message = refresh_message_for_targets(targets, theme_ids).flatten
    end

    MessageBus.publish("/file-change", message)
  end

  def notify_theme_change(with_scheme: false)
    DB.after_commit do
      theme_ids = Theme.transform_ids(id)
      self.class.notify_theme_change(theme_ids, with_scheme: with_scheme)
    end
  end

  def self.refresh_message_for_targets(targets, theme_ids)
    theme_ids = [theme_ids] unless theme_ids.is_a?(Array)

    targets.each_with_object([]) do |target, data|
      theme_ids.each do |theme_id|
        data << Stylesheet::Manager.new(theme_id: theme_id).stylesheet_data(target.to_sym)
      end
    end
  end

  def self.resolve_baked_field(theme_ids, target, name)
    target = target.to_sym
    name = name&.to_sym

    target = :mobile if target == :mobile_theme
    target = :desktop if target == :desktop_theme

    case target
    when :extra_js
      get_set_cache("#{theme_ids.join(",")}:extra_js:#{Theme.compiler_version}") do
        require_rebake =
          ThemeField.where(theme_id: theme_ids, target_id: Theme.targets[:extra_js]).where(
            "compiler_version <> ?",
            Theme.compiler_version,
          )

        ActiveRecord::Base.transaction do
          require_rebake.each { |tf| tf.ensure_baked! }

          Theme.where(id: require_rebake.map(&:theme_id)).each(&:update_javascript_cache!)
        end

        caches =
          JavascriptCache
            .where(theme_id: theme_ids)
            .index_by(&:theme_id)
            .values_at(*theme_ids)
            .compact

        caches.map { |c| <<~HTML.html_safe }.join("\n")
<<<<<<< HEAD
          <link rel="modulepreload" href="#{c.url}" data-theme-id="#{c.theme_id}" />
          <!-- TODO - multiple importmaps are not supported in all browsers. Combine into one -->
          <script type="importmap" nonce="#{ThemeField::CSP_NONCE_PLACEHOLDER}">
            {
              "imports": {
                "discourse/theme-#{c.theme_id}": "#{c.url}"
              }
            }
          </script>
=======
          <link rel="modulepreload" href="#{c.url}" data-theme-id="#{c.theme_id}" nonce="#{ThemeField::CSP_NONCE_PLACEHOLDER}" />
>>>>>>> 2b16769e
        HTML
      end
    when :translations
      theme_field_values(theme_ids, :translations, I18n.fallbacks[name])
        .to_a
        .select(&:second)
        .uniq { |((theme_id, _, _), _)| theme_id }
        .flat_map(&:second)
        .join("\n")
    else
      theme_field_values(theme_ids, [:common, target], name).values.compact.flatten.join("\n")
    end
  end

  def self.theme_field_values(theme_ids, targets, names)
    cache.defer_get_set_bulk(
      Array(theme_ids).product(Array(targets), Array(names)),
      lambda do |(theme_id, target, name)|
        "#{theme_id}:#{target}:#{name}:#{Theme.compiler_version}"
      end,
    ) do |keys|
      keys = keys.map { |theme_id, target, name| [theme_id, Theme.targets[target], name.to_s] }

      keys
        .map do |theme_id, target_id, name|
          ThemeField.where(theme_id: theme_id, target_id: target_id, name: name)
        end
        .inject { |a, b| a.or(b) }
        .each(&:ensure_baked!)
        .map { |tf| [[tf.theme_id, tf.target_id, tf.name], tf.value_baked || tf.value] }
        .group_by(&:first)
        .transform_values { |x| x.map(&:second) }
        .values_at(*keys)
    end
  end

  def self.list_baked_fields(theme_ids, target, name)
    target = target.to_sym
    name = name&.to_sym

    if target == :translations
      fields = ThemeField.find_first_locale_fields(theme_ids, I18n.fallbacks[name])
    else
      target = :common if target == :common_theme
      target = :mobile if target == :mobile_theme
      target = :desktop if target == :desktop_theme
      fields = ThemeField.find_by_theme_ids(theme_ids).where(target_id: Theme.targets[target])
      fields = fields.where(name: name.to_s) unless name.nil?
      fields = fields.order(:target_id)
    end

    fields.each(&:ensure_baked!)
    fields
  end

  # def foundation_theme
  # def horizon_theme
  CORE_THEMES.each { |name, id| define_singleton_method("#{name}_theme") { Theme.find(id) } }
  def resolve_baked_field(target, name)
    list_baked_fields(target, name).map { |f| f.value_baked || f.value }.join("\n")
  end

  def list_baked_fields(target, name)
    theme_ids = Theme.transform_ids(id)
    theme_ids = [theme_ids.first] if name != :color_definitions
    self.class.list_baked_fields(theme_ids, target, name)
  end

  def remove_from_cache!
    self.class.remove_from_cache!
  end

  def changed_fields
    @changed_fields ||= []
  end

  def changed_colors
    @changed_colors ||= []
  end

  def changed_schemes
    @changed_schemes ||= Set.new
  end

  def set_field(target:, name:, value: nil, type: nil, type_id: nil, upload_id: nil)
    name = name.to_s

    target_id = Theme.targets[target.to_sym]
    if target_id.blank?
      raise InvalidFieldTargetError.new("Unknown target #{target} passed to set field")
    end

    type_id ||=
      type ? ThemeField.types[type.to_sym] : ThemeField.guess_type(name: name, target: target)
    if type_id.blank?
      if type.present?
        raise InvalidFieldTypeError.new("Unknown type #{type} passed to set field")
      else
        raise InvalidFieldTypeError.new(
                "No type could be guessed for field #{name} for target #{target}",
              )
      end
    end

    value ||= ""

    field = theme_fields.find_by(name: name, target_id: target_id, type_id: type_id)

    if field
      if value.blank? && !upload_id
        field.destroy
      else
        if field.value != value || field.upload_id != upload_id
          field.value = value
          field.upload_id = upload_id
          changed_fields << field
        end
      end
    else
      if value.present? || upload_id.present?
        field =
          theme_fields.build(
            target_id: target_id,
            value: value,
            name: name,
            type_id: type_id,
            upload_id: upload_id,
          )
        changed_fields << field
      end
    end
    field
  end

  def child_theme_ids=(theme_ids)
    super(theme_ids)
    Theme.clear_cache!
  end

  def parent_theme_ids=(theme_ids)
    super(theme_ids)
    Theme.clear_cache!
  end

  def add_relative_theme!(kind, theme)
    new_relation =
      if kind == :child
        child_theme_relation.new(child_theme_id: theme.id)
      else
        parent_theme_relation.new(parent_theme_id: theme.id)
      end
    if new_relation.save
      child_themes.reload
      parent_themes.reload
      save!
      Theme.clear_cache!
    else
      raise Discourse::InvalidParameters.new(new_relation.errors.full_messages.join(", "))
    end
  end

  def internal_translations(preloaded_locale_fields: nil)
    @internal_translations ||=
      translations(internal: true, preloaded_locale_fields: preloaded_locale_fields)
  end

  def translations(internal: false, preloaded_locale_fields: nil)
    fallbacks = I18n.fallbacks[I18n.locale]
    begin
      data =
        (preloaded_locale_fields&.first || locale_fields.first)&.translation_data(
          with_overrides: false,
          internal: internal,
          fallback_fields: locale_fields,
        )
      return {} if data.nil?
      best_translations = {}
      fallbacks.reverse.each { |locale| best_translations.deep_merge! data[locale] if data[locale] }
      ThemeTranslationManager.list_from_hash(
        theme: self,
        hash: best_translations,
        locale: I18n.locale,
      )
    rescue ThemeTranslationParser::InvalidYaml
      {}
    end
  end

  def settings
    field = settings_field
    settings = {}

    if field && field.error.nil?
      ThemeSettingsParser
        .new(field)
        .load do |name, default, type, opts|
          settings[name] = ThemeSettingsManager.create(name, default, type, self, opts)
        end
    end

    settings
  end

  def cached_settings
    Theme.get_set_cache "settings_for_theme_#{self.id}" do
      build_settings_hash
    end
  end

  def cached_default_settings
    Theme.get_set_cache "default_settings_for_theme_#{self.id}" do
      settings_hash = {}
      self.settings.each { |name, setting| settings_hash[name] = setting.default }

      theme_uploads = build_theme_uploads_hash
      settings_hash["theme_uploads"] = theme_uploads if theme_uploads.present?

      theme_uploads_local = build_local_theme_uploads_hash
      settings_hash["theme_uploads_local"] = theme_uploads_local if theme_uploads_local.present?

      settings_hash
    end
  end

  def build_settings_hash
    hash = {}
    self.settings.each { |name, setting| hash[name] = setting.value }

    theme_uploads = build_theme_uploads_hash
    hash["theme_uploads"] = theme_uploads if theme_uploads.present?

    theme_uploads_local = build_local_theme_uploads_hash
    hash["theme_uploads_local"] = theme_uploads_local if theme_uploads_local.present?

    hash
  end

  def build_theme_uploads_hash
    hash = {}
    upload_fields
      .includes(:javascript_cache, :upload)
      .each do |field|
        hash[field.name] = Discourse.store.cdn_url(field.upload.url) if field.upload&.url
      end
    hash
  end

  def build_local_theme_uploads_hash
    hash = {}
    upload_fields
      .includes(:javascript_cache, :upload)
      .each do |field|
        hash[field.name] = field.javascript_cache.local_url if field.javascript_cache
      end
    hash
  end

  # Retrieves a theme setting
  #
  # @param setting_name [String, Symbol] The name of the setting to retrieve.
  #
  # @return [Object] The value of the setting that matches the provided name.
  #
  # @raise [Discourse::NotFound] If no setting is found with the provided name.
  #
  # @example
  #   theme.get_setting("some_boolean") => True
  #   theme.get_setting("some_string") => "hello"
  #   theme.get_setting(:some_boolean) => True
  #   theme.get_setting(:some_string) => "hello"
  #
  def get_setting(setting_name)
    target_setting = settings[setting_name.to_sym]
    raise Discourse::NotFound unless target_setting
    target_setting.value
  end

  def update_setting(setting_name, new_value)
    target_setting = settings[setting_name.to_sym]
    raise Discourse::NotFound unless target_setting
    target_setting.value = new_value
    self.theme_setting_requests_refresh = true if target_setting.requests_refresh?
  end

  def update_translation(translation_key, new_value)
    target_translation = translations.find { |translation| translation.key == translation_key }
    raise Discourse::NotFound unless target_translation
    target_translation.value = new_value
  end

  def translation_override_hash
    hash = {}
    theme_translation_overrides.each do |override|
      cursor = hash
      path = [override.locale] + override.translation_key.split(".")
      path[0..-2].each { |key| cursor = (cursor[key] ||= {}) }
      cursor[path[-1]] = override.value
    end
    hash
  end

  def generate_metadata_hash
    {}.tap do |meta|
      meta[:name] = name
      meta[:component] = component

      RemoteTheme::METADATA_PROPERTIES.each do |property|
        meta[property] = remote_theme&.public_send(property)
        meta[property] = nil if meta[property] == "URL" # Clean up old discourse_theme CLI placeholders
      end

      meta[:assets] = {}.tap do |hash|
        theme_fields
          .where(type_id: ThemeField.types[:theme_upload_var])
          .each { |field| hash[field.name] = field.file_path }
      end

      meta[:color_schemes] = {}.tap do |hash|
        schemes = self.color_schemes
        # The selected color scheme may not belong to the theme, so include it anyway
        schemes = [self.color_scheme] + schemes if self.color_scheme
        schemes.uniq.each do |scheme|
          hash[scheme.name] = {}.tap do |colors|
            scheme.colors.each { |color| colors[color.name] = color.hex }
          end
        end
      end

      meta[:modifiers] = {}.tap do |hash|
        ThemeModifierSet.modifiers.keys.each do |modifier|
          value = self.theme_modifier_set.public_send(modifier)
          hash[modifier] = value if !value.nil?
        end
      end

      meta[
        :learn_more
      ] = "https://meta.discourse.org/t/beginners-guide-to-using-discourse-themes/91966"
    end
  end

  def disabled_by
    find_disable_action_log&.acting_user
  end

  def disabled_at
    find_disable_action_log&.created_at
  end

  def with_scss_load_paths
    ThemeStore::ZipExporter
      .new(self)
      .with_export_dir(scss_only: true) do |dir|
        FileUtils.mkdir_p("#{dir}/_entry_loadpath/theme-entrypoint")

        entrypoints = {
          "common/common.scss" => "common.scss",
          "common/embedded.scss" => "embedded.scss",
          "common/color_definitions.scss" => "color_definitions.scss",
          "desktop/desktop.scss" => "desktop.scss",
          "mobile/mobile.scss" => "mobile.scss",
        }

        entrypoints.each do |source, destination|
          source_path = "#{dir}/#{source}"
          destination_path = "#{dir}/_entry_loadpath/theme-entrypoint/#{destination}"
          FileUtils.mv(source_path, destination_path) if File.exist?(source_path)
        end

        yield ["#{dir}/_entry_loadpath", "#{dir}/stylesheets"]
      end
  end

  def scss_variables
    settings_hash = build_settings_hash
    theme_variable_fields = var_theme_fields

    return if theme_variable_fields.empty? && settings_hash.empty?

    contents = +""

    theme_variable_fields&.each do |field|
      if field.type_id == ThemeField.types[:theme_upload_var]
        if upload = field.upload
          url = upload_cdn_path(upload.url)
          contents << "$#{field.name}: unquote(\"#{url}\");"
        else
          contents << "$#{field.name}: unquote(\"\");"
        end
      else
        contents << to_scss_variable(field.name, field.value)
      end
    end

    settings_hash&.each do |name, value|
      next if name == "theme_uploads" || name == "theme_uploads_local"
      contents << to_scss_variable(name, value)
    end

    contents
  end

  def migrate_settings(start_transaction: true, fields: nil, allow_out_of_sequence_migration: false)
    block = ->(*) do
      runner = ThemeSettingsMigrationsRunner.new(self)
      results =
        runner.run(fields:, raise_error_on_out_of_sequence: !allow_out_of_sequence_migration)

      next if results.blank?

      old_settings = self.theme_settings.pluck(:name)
      self.theme_settings.destroy_all

      final_result = results.last

      final_result[:settings_after].each do |key, val|
        self.update_setting(key.to_sym, val)
      rescue Discourse::NotFound
        if old_settings.include?(key)
          final_result[:settings_after].delete(key)
        else
          raise Theme::SettingsMigrationError.new(
                  I18n.t(
                    "themes.import_error.migrations.unknown_setting_returned_by_migration",
                    name: final_result[:original_name],
                    setting_name: key,
                  ),
                )
        end
      end

      results.each do |res|
        record =
          ThemeSettingsMigration.new(
            theme_id: self.id,
            version: res[:version],
            name: res[:name],
            theme_field_id: res[:theme_field_id],
          )

        record.calculate_diff(res[:settings_before], res[:settings_after])

        # If out of sequence migration is allowed we don't want to raise an error if the record is invalid due to version
        # conflicts
        allow_out_of_sequence_migration ? record.save : record.save!
      end

      self.reload
      self.update_javascript_cache!
    end

    if start_transaction
      self.transaction(&block)
    else
      block.call
    end
  end

  def convert_list_to_json_schema(setting_row, setting)
    schema = setting.json_schema
    return if !schema
    keys = schema["items"]["properties"].keys
    return if !keys

    current_values = CSV.parse(setting_row.value, **{ col_sep: "|" }).flatten

    new_values =
      current_values.map do |item|
        parts = CSV.parse(item, **{ col_sep: "," }).flatten
        raise "Schema validation failed" if keys.size < parts.size
        parts.zip(keys).map(&:reverse).to_h
      end

    schemer = JSONSchemer.schema(schema)
    raise "Schema validation failed" if !schemer.valid?(new_values)

    setting_row.value = new_values.to_json
    setting_row.data_type = setting.type
    setting_row.save!
  end

  def baked_js_tests_with_digest
    tests_tree =
      theme_fields_to_tree(
        theme_fields.where(target_id: Theme.targets[:tests_js]).order(name: :asc),
      )

    return nil, nil if tests_tree.blank?

    migrations_tree =
      theme_fields_to_tree(
        theme_fields.where(target_id: Theme.targets[:migrations]).order(name: :asc),
      )

    compiler = ThemeJavascriptCompiler.new(id, name, cached_default_settings, minify: false)
    compiler.append_tree(load_all_extra_js)
<<<<<<< HEAD
    compiler.append_tree(migrations_tree, include_variables: false)
=======
    compiler.append_tree(migrations_tree)
>>>>>>> 2b16769e
    compiler.append_tree(tests_tree)

    content = compiler.content

    if compiler.source_map
      content +=
        "\n//# sourceMappingURL=data:application/json;base64,#{Base64.strict_encode64(compiler.source_map)}\n"
    end

    [content, Digest::SHA1.hexdigest(content)]
  end

  def repository_url
    return unless remote_url
    remote_url.gsub(
      %r{([^@]+@)?(http(s)?://)?(?<host>[^:/]+)[:/](?<path>((?!\.git).)*)(\.git)?(?<rest>.*)},
      '\k<host>/\k<path>\k<rest>',
    )
  end

  def user_selectable_count
    UserOption.where(theme_ids: [self.id]).count
  end

  def themeable_site_settings
    return [] if self.component?
    ThemeSiteSettingResolver.new(theme: self).resolved_theme_site_settings
  end

  def find_or_create_owned_color_palette
    Theme.transaction do
      next self.owned_color_palette if self.owned_color_palette

      palette = self.color_palette || ColorScheme.base

      copy = palette.dup
      copy.theme_id = self.id
      copy.base_scheme_id = nil
      copy.user_selectable = false
      copy.via_wizard = false
      copy.save!

      result =
        ThemeColorScheme.insert_all(
          [{ theme_id: self.id, color_scheme_id: copy.id }],
          unique_by: :index_theme_color_schemes_on_theme_id,
        )

      if result.rows.size == 0
        # race condition, a palette has already been associated with this theme
        copy.destroy!
        self.reload.owned_color_palette
      else
        ColorSchemeColor.insert_all(
          palette.colors.map do |color|
            { color_scheme_id: copy.id, name: color.name, hex: color.hex, dark_hex: color.dark_hex }
          end,
        )
        copy.reload
      end
    end
  end

  private

  attr_accessor :theme_setting_requests_refresh

  def theme_fields_to_tree(theme_fields_scope)
    theme_fields_scope.reduce({}) do |tree, theme_field|
      tree[theme_field.file_path] = theme_field.value
      tree
    end
  end

  def to_scss_variable(name, value)
    escaped = SassC::Script::Value::String.quote(value.to_s, sass: true)
    "$#{name}: unquote(#{escaped});"
  end

  def find_disable_action_log
    if component? && !enabled?
      @disable_log ||=
        UserHistory
          .where(context: id.to_s, action: UserHistory.actions[:disable_theme_component])
          .order("created_at DESC")
          .first
    end
  end

  def check_editable_attributes
    return if (changes.keys - EDITABLE_SYSTEM_ATTRIBUTES).empty?
    raise_invalid_parameters
  end

  def raise_invalid_parameters
    raise Discourse::InvalidParameters
  end
end

# == Schema Information
#
# Table name: themes
#
#  id               :integer          not null, primary key
#  name             :string           not null
#  user_id          :integer          not null
#  created_at       :datetime         not null
#  updated_at       :datetime         not null
#  compiler_version :integer          default(0), not null
#  user_selectable  :boolean          default(FALSE), not null
#  hidden           :boolean          default(FALSE), not null
#  color_scheme_id  :integer
#  remote_theme_id  :integer
#  component        :boolean          default(FALSE), not null
#  enabled          :boolean          default(TRUE), not null
#  auto_update      :boolean          default(TRUE), not null
#
# Indexes
#
#  index_themes_on_remote_theme_id  (remote_theme_id) UNIQUE
#<|MERGE_RESOLUTION|>--- conflicted
+++ resolved
@@ -6,11 +6,7 @@
 class Theme < ActiveRecord::Base
   include GlobalPath
 
-<<<<<<< HEAD
-  BASE_COMPILER_VERSION = 118
-=======
   BASE_COMPILER_VERSION = 97
->>>>>>> 2b16769e
   CORE_THEMES = { "foundation" => -1, "horizon" => -2 }
   EDITABLE_SYSTEM_ATTRIBUTES = %w[
     child_theme_ids
@@ -559,19 +555,7 @@
             .compact
 
         caches.map { |c| <<~HTML.html_safe }.join("\n")
-<<<<<<< HEAD
-          <link rel="modulepreload" href="#{c.url}" data-theme-id="#{c.theme_id}" />
-          <!-- TODO - multiple importmaps are not supported in all browsers. Combine into one -->
-          <script type="importmap" nonce="#{ThemeField::CSP_NONCE_PLACEHOLDER}">
-            {
-              "imports": {
-                "discourse/theme-#{c.theme_id}": "#{c.url}"
-              }
-            }
-          </script>
-=======
           <link rel="modulepreload" href="#{c.url}" data-theme-id="#{c.theme_id}" nonce="#{ThemeField::CSP_NONCE_PLACEHOLDER}" />
->>>>>>> 2b16769e
         HTML
       end
     when :translations
@@ -1068,11 +1052,7 @@
 
     compiler = ThemeJavascriptCompiler.new(id, name, cached_default_settings, minify: false)
     compiler.append_tree(load_all_extra_js)
-<<<<<<< HEAD
-    compiler.append_tree(migrations_tree, include_variables: false)
-=======
     compiler.append_tree(migrations_tree)
->>>>>>> 2b16769e
     compiler.append_tree(tests_tree)
 
     content = compiler.content
