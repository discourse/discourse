--- conflicted
+++ resolved
@@ -3,16 +3,10 @@
 require_dependency 'stylesheet/manager'
 require_dependency 'theme_settings_parser'
 require_dependency 'theme_settings_manager'
-<<<<<<< HEAD
-=======
 require_dependency 'theme_translation_parser'
 require_dependency 'theme_translation_manager'
->>>>>>> c10941bb
 
 class Theme < ActiveRecord::Base
-  # TODO: remove in 2019
-  self.ignored_columns = ["key"]
-
   # TODO: remove in 2019
   self.ignored_columns = ["key"]
 
@@ -22,10 +16,7 @@
   belongs_to :color_scheme
   has_many :theme_fields, dependent: :destroy
   has_many :theme_settings, dependent: :destroy
-<<<<<<< HEAD
-=======
   has_many :theme_translation_overrides, dependent: :destroy
->>>>>>> c10941bb
   has_many :child_theme_relation, class_name: 'ChildTheme', foreign_key: 'parent_theme_id', dependent: :destroy
   has_many :parent_theme_relation, class_name: 'ChildTheme', foreign_key: 'child_theme_id', dependent: :destroy
   has_many :child_themes, -> { order(:name) }, through: :child_theme_relation, source: :child_theme
@@ -33,11 +24,8 @@
   has_many :color_schemes
   belongs_to :remote_theme, autosave: true
 
-<<<<<<< HEAD
-=======
   has_one :settings_field, -> { where(target_id: Theme.targets[:settings], name: "yaml") }, class_name: 'ThemeField'
 
->>>>>>> c10941bb
   validate :component_validations
 
   scope :user_selectable, ->() {
@@ -64,17 +52,9 @@
 
     Theme.expire_site_cache! if saved_change_to_user_selectable? || saved_change_to_name?
 
-<<<<<<< HEAD
-    @dependant_themes = nil
-    @included_themes = nil
-
-    remove_from_cache!
-    clear_cached_settings!
-=======
     remove_from_cache!
     clear_cached_settings!
     ColorScheme.hex_cache.clear
->>>>>>> c10941bb
   end
 
   after_destroy do
@@ -96,16 +76,12 @@
     end
 
     Theme.expire_site_cache!
-<<<<<<< HEAD
-=======
     ColorScheme.hex_cache.clear
->>>>>>> c10941bb
   end
 
   after_commit ->(theme) do
     theme.notify_theme_change(with_scheme: theme.saved_change_to_color_scheme_id?)
   end, on: [:create, :update]
-<<<<<<< HEAD
 
   def self.get_set_cache(key, &blk)
     if val = @cache[key]
@@ -120,22 +96,6 @@
     end
   end
 
-=======
-
-  def self.get_set_cache(key, &blk)
-    if val = @cache[key]
-      return val
-    end
-    @cache[key] = blk.call
-  end
-
-  def self.theme_ids
-    get_set_cache "theme_ids" do
-      Theme.pluck(:id)
-    end
-  end
-
->>>>>>> c10941bb
   def self.user_theme_ids
     get_set_cache "user_theme_ids" do
       Theme.user_selectable.pluck(:id)
@@ -161,18 +121,6 @@
   end
 
   def self.transform_ids(ids, extend: true)
-<<<<<<< HEAD
-    return [] if ids.blank?
-
-    ids.uniq!
-    parent = ids.first
-
-    components = ids[1..-1]
-    components.push(*components_for(parent)) if extend
-    components.sort!.uniq!
-
-    [parent, *components]
-=======
     get_set_cache "#{extend ? "extended_" : ""}transformed_ids_#{ids.join("_")}" do
       next [] if ids.blank?
 
@@ -191,7 +139,6 @@
 
       all_ids - disabled_ids
     end
->>>>>>> c10941bb
   end
 
   def set_default!
@@ -208,8 +155,6 @@
     SiteSetting.default_theme_id == id
   end
 
-<<<<<<< HEAD
-=======
   def enabled?
     if minimum_version = remote_theme&.minimum_discourse_version
       return false unless Discourse.has_needed_version?(Discourse::VERSION::STRING, minimum_version)
@@ -222,7 +167,6 @@
     true
   end
 
->>>>>>> c10941bb
   def component_validations
     return unless component
 
@@ -244,7 +188,6 @@
       ChildTheme.where("parent_theme_id = ?", id).destroy_all
       self.save!
     end
-<<<<<<< HEAD
   end
 
   def switch_to_theme!
@@ -261,24 +204,6 @@
     return if theme_ids.blank?
     theme_ids = [theme_ids] unless Array === theme_ids
 
-=======
-  end
-
-  def switch_to_theme!
-    return unless component
-
-    Theme.transaction do
-      self.component = false
-      ChildTheme.where("child_theme_id = ?", id).destroy_all
-      self.save!
-    end
-  end
-
-  def self.lookup_field(theme_ids, target, field)
-    return if theme_ids.blank?
-    theme_ids = [theme_ids] unless Array === theme_ids
-
->>>>>>> c10941bb
     theme_ids = transform_ids(theme_ids)
     cache_key = "#{theme_ids.join(",")}:#{target}:#{field}:#{ThemeField::COMPILER_VERSION}"
     lookup = @cache[cache_key]
@@ -299,11 +224,7 @@
   end
 
   def self.targets
-<<<<<<< HEAD
-    @targets ||= Enum.new(common: 0, desktop: 1, mobile: 2, settings: 3)
-=======
     @targets ||= Enum.new(common: 0, desktop: 1, mobile: 2, settings: 3, translations: 4)
->>>>>>> c10941bb
   end
 
   def self.lookup_target(target_id)
@@ -313,21 +234,12 @@
   def self.notify_theme_change(theme_ids, with_scheme: false, clear_manager_cache: true, all_themes: false)
     Stylesheet::Manager.clear_theme_cache!
     targets = [:mobile_theme, :desktop_theme]
-<<<<<<< HEAD
 
     if with_scheme
       targets.prepend(:desktop, :mobile, :admin)
       Stylesheet::Manager.cache.clear if clear_manager_cache
     end
 
-=======
-
-    if with_scheme
-      targets.prepend(:desktop, :mobile, :admin)
-      Stylesheet::Manager.cache.clear if clear_manager_cache
-    end
-
->>>>>>> c10941bb
     if all_themes
       message = theme_ids.map { |id| refresh_message_for_targets(targets, id) }.flatten
     else
@@ -338,8 +250,7 @@
   end
 
   def notify_theme_change(with_scheme: false)
-<<<<<<< HEAD
-    theme_ids = (dependant_themes&.pluck(:id) || []).unshift(self.id)
+    theme_ids = Theme.transform_ids([id])
     self.class.notify_theme_change(theme_ids, with_scheme: with_scheme)
   end
 
@@ -347,63 +258,24 @@
     targets.map do |target|
       Stylesheet::Manager.stylesheet_data(target.to_sym, theme_ids)
     end
-=======
-    theme_ids = Theme.transform_ids([id])
-    self.class.notify_theme_change(theme_ids, with_scheme: with_scheme)
->>>>>>> c10941bb
-  end
-
-  def self.refresh_message_for_targets(targets, theme_ids)
-    targets.map do |target|
-      Stylesheet::Manager.stylesheet_data(target.to_sym, theme_ids)
-    end
   end
 
   def self.resolve_baked_field(theme_ids, target, name)
     list_baked_fields(theme_ids, target, name).map { |f| f.value_baked || f.value }.join("\n")
   end
 
-<<<<<<< HEAD
-  def resolve_dependant_themes(direction)
-    if direction == :up
-      join_field = "parent_theme_id"
-      where_field = "child_theme_id"
-    elsif direction == :down
-      join_field = "child_theme_id"
-      where_field = "parent_theme_id"
-=======
   def self.list_baked_fields(theme_ids, target, name)
     target = target.to_sym
     name = name.to_sym
 
     if target == :translations
       fields = ThemeField.find_first_locale_fields(theme_ids, I18n.fallbacks[name])
->>>>>>> c10941bb
     else
       fields = ThemeField.find_by_theme_ids(theme_ids)
         .where(target_id: [Theme.targets[target], Theme.targets[:common]])
         .where(name: name.to_s)
     end
 
-<<<<<<< HEAD
-    return [] unless id
-
-    Theme.joins("JOIN child_themes ON themes.id = child_themes.#{join_field}").where("#{where_field} = ?", id)
-  end
-
-  def self.resolve_baked_field(theme_ids, target, name)
-    list_baked_fields(theme_ids, target, name).map { |f| f.value_baked || f.value }.join("\n")
-  end
-
-  def self.list_baked_fields(theme_ids, target, name)
-    target = target.to_sym
-
-    fields = ThemeField.find_by_theme_ids(theme_ids)
-      .where(target_id: [Theme.targets[target], Theme.targets[:common]])
-      .where(name: name.to_s)
-
-=======
->>>>>>> c10941bb
     fields.each(&:ensure_baked!)
     fields
   end
@@ -413,11 +285,7 @@
   end
 
   def list_baked_fields(target, name)
-<<<<<<< HEAD
-    theme_ids = (included_themes&.pluck(:id) || []).unshift(self.id)
-=======
     theme_ids = Theme.transform_ids([id])
->>>>>>> c10941bb
     self.class.list_baked_fields(theme_ids, target, name)
   end
 
@@ -462,11 +330,7 @@
 
   def all_theme_variables
     fields = {}
-<<<<<<< HEAD
-    ids = (included_themes&.pluck(:id) || []).unshift(self.id)
-=======
     ids = Theme.transform_ids([id])
->>>>>>> c10941bb
     ThemeField.find_by_theme_ids(ids).where(type_id: ThemeField.theme_var_type_ids).each do |field|
       next if fields.key?(field.name)
       fields[field.name] = field
@@ -477,24 +341,14 @@
   def add_child_theme!(theme)
     new_relation = child_theme_relation.new(child_theme_id: theme.id)
     if new_relation.save
-<<<<<<< HEAD
-      @included_themes = nil
-      child_themes.reload
-      save!
-=======
       child_themes.reload
       save!
       Theme.clear_cache!
->>>>>>> c10941bb
     else
       raise Discourse::InvalidParameters.new(new_relation.errors.full_messages.join(", "))
     end
   end
 
-<<<<<<< HEAD
-  def settings
-    field = theme_fields.where(target_id: Theme.targets[:settings], name: "yaml").first
-=======
   def internal_translations
     translations(internal: true)
   end
@@ -516,7 +370,6 @@
 
   def settings
     field = settings_field
->>>>>>> c10941bb
     return [] unless field && field.error.nil?
 
     settings = []
@@ -543,11 +396,7 @@
   def included_settings
     hash = {}
 
-<<<<<<< HEAD
-    self.included_themes.each do |theme|
-=======
     Theme.where(id: Theme.transform_ids([id])).each do |theme|
->>>>>>> c10941bb
       hash.merge!(theme.cached_settings)
     end
 
@@ -560,8 +409,6 @@
     raise Discourse::NotFound unless target_setting
 
     target_setting.value = new_value
-<<<<<<< HEAD
-=======
   end
 
   def update_translation(translation_key, new_value)
@@ -611,7 +458,6 @@
       meta[:learn_more] = "https://meta.discourse.org/t/beginners-guide-to-using-discourse-themes/91966"
 
     end
->>>>>>> c10941bb
   end
 end
 
