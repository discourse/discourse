# frozen_string_literal: true

class PostMover
  attr_reader :original_topic, :destination_topic, :user, :post_ids

  def self.move_types
    @move_types ||= Enum.new(:new_topic, :existing_topic)
  end

  def initialize(original_topic, user, post_ids, move_to_pm: false)
    @original_topic = original_topic
    @user = user
    @post_ids = post_ids
    @move_to_pm = move_to_pm
  end

  def to_topic(id, participants: nil)
    @move_type = PostMover.move_types[:existing_topic]

    topic = Topic.find_by_id(id)
    if topic.archetype != @original_topic.archetype &&
       [@original_topic.archetype, topic.archetype].include?(Archetype.private_message)
      raise Discourse::InvalidParameters
    end

    Topic.transaction do
      move_posts_to topic
    end
    add_allowed_users(participants) if participants.present? && @move_to_pm
    topic
  end

  def to_new_topic(title, category_id = nil, tags = nil)
    @move_type = PostMover.move_types[:new_topic]

    post = Post.find_by(id: post_ids.first)
    raise Discourse::InvalidParameters unless post
    archetype = @move_to_pm ? Archetype.private_message : Archetype.default

    Topic.transaction do
      new_topic = Topic.create!(
        user: post.user,
        title: title,
        category_id: category_id,
        created_at: post.created_at,
        archetype: archetype
      )
      DiscourseTagging.tag_topic_by_names(new_topic, Guardian.new(user), tags)
      move_posts_to new_topic
      watch_new_topic
      new_topic
    end
  end

  private

  def move_posts_to(topic)
    Guardian.new(user).ensure_can_see! topic
    @destination_topic = topic

    moving_all_posts = (@original_topic.posts.pluck(:id).sort == @post_ids.sort)

    move_each_post
    notify_users_that_posts_have_moved
    update_statistics
    update_user_actions
    update_last_post_stats

    if moving_all_posts
      @original_topic.update_status('closed', true, @user)
    end

    destination_topic.reload
    destination_topic
  end

  def move_each_post
    max_post_number = destination_topic.max_post_number + 1

    @move_map = {}
    @reply_count = {}
    posts.each_with_index do |post, offset|
      unless post.is_first_post?
        @move_map[post.post_number] = offset + max_post_number
      else
        @move_map[post.post_number] = 1
      end
      if post.reply_to_post_number.present?
        @reply_count[post.reply_to_post_number] = (@reply_count[post.reply_to_post_number] || 0) + 1
      end
    end

    posts.each do |post|
      post.is_first_post? ? create_first_post(post) : move(post)
<<<<<<< HEAD
      if @move_to_pm && destination_topic.topic_allowed_users.where(user_id: post.user_id).blank?
=======

      if @move_to_pm && !destination_topic.topic_allowed_users.exists?(user_id: post.user_id)
>>>>>>> 893b5003
        destination_topic.topic_allowed_users.create!(user_id: post.user_id)
      end
    end

    PostReply.where("reply_id IN (:post_ids) OR post_id IN (:post_ids)", post_ids: post_ids).each do |post_reply|
      if post_reply.post && post_reply.reply && post_reply.reply.topic_id != post_reply.post.topic_id
        PostReply
          .where(reply_id: post_reply.reply.id, post_id: post_reply.post.id)
          .delete_all
      end
    end
  end

  def create_first_post(post)
    new_post = PostCreator.create(
      post.user,
      raw: post.raw,
      topic_id: destination_topic.id,
      acting_user: user,
      cook_method: post.cook_method,
      via_email: post.via_email,
      raw_email: post.raw_email,
      skip_validations: true,
      created_at: post.created_at,
      guardian: Guardian.new(user)
    )

    move_incoming_emails(post, new_post)
    move_email_logs(post, new_post)

    PostAction.copy(post, new_post)
    new_post.update_column(:reply_count, @reply_count[1] || 0)
    new_post.custom_fields = post.custom_fields
    new_post.save_custom_fields

    DiscourseEvent.trigger(:post_moved, new_post, original_topic.id)

    new_post
  end

  def move(post)
    @first_post_number_moved ||= post.post_number

    update = {
      reply_count: @reply_count[post.post_number] || 0,
      post_number: @move_map[post.post_number],
      reply_to_post_number: @move_map[post.reply_to_post_number],
      topic_id: destination_topic.id,
      sort_order: @move_map[post.post_number]
    }

    unless @move_map[post.reply_to_post_number]
      update[:reply_to_user_id] = nil
    end

    post.attributes = update
    post.save(validate: false)

    move_incoming_emails(post, post)
    move_email_logs(post, post)

    DiscourseEvent.trigger(:post_moved, post, original_topic.id)

    # Move any links from the post to the new topic
    post.topic_links.update_all(topic_id: destination_topic.id)
  end

  def move_incoming_emails(old_post, new_post)
    return if old_post.incoming_email.nil?

    email = old_post.incoming_email
    email.update_columns(topic_id: new_post.topic_id, post_id: new_post.id)
    new_post.incoming_email = email
  end

  def move_email_logs(old_post, new_post)
    EmailLog
      .where(post_id: old_post.id)
      .update_all(post_id: new_post.id)
  end

  def update_statistics
    destination_topic.update_statistics
    original_topic.update_statistics
    TopicUser.update_post_action_cache(topic_id: original_topic.id, post_action_type: :bookmark)
    TopicUser.update_post_action_cache(topic_id: destination_topic.id, post_action_type: :bookmark)
  end

  def update_user_actions
    UserAction.synchronize_target_topic_ids(posts.map(&:id))
  end

  def notify_users_that_posts_have_moved
    enqueue_notification_job
    create_moderator_post_in_original_topic
  end

  def enqueue_notification_job
    Jobs.enqueue(
      :notify_moved_posts,
      post_ids: post_ids,
      moved_by_id: user.id
    )
  end

  def create_moderator_post_in_original_topic
    move_type_str = PostMover.move_types[@move_type].to_s
    move_type_str.sub!("topic", "message") if @move_to_pm

    message = I18n.with_locale(SiteSetting.default_locale) do
      I18n.t(
        "move_posts.#{move_type_str}_moderator_post",
        count: posts.length,
        topic_link: posts.first.is_first_post? ?
          "[#{destination_topic.title}](#{destination_topic.relative_url})" :
          "[#{destination_topic.title}](#{posts.first.url})"
      )
    end

    post_type = @move_to_pm ? Post.types[:whisper] : Post.types[:small_action]
    original_topic.add_moderator_post(
      user, message,
      post_type: post_type,
      action_code: "split_topic",
      post_number: @first_post_number_moved
    )
  end

  def posts
    @posts ||= begin
      Post.where(topic: @original_topic, id: post_ids)
        .where.not(post_type: Post.types[:small_action])
        .where.not(raw: '')
        .order(:created_at).tap do |posts|

        raise Discourse::InvalidParameters.new(:post_ids) if posts.empty?
      end
    end
  end

  def update_last_post_stats
    post = destination_topic.ordered_posts.where.not(post_type: Post.types[:whisper]).last
    if post && post_ids.include?(post.id)
      attrs = {}
      attrs[:last_posted_at] = post.created_at
      attrs[:last_post_user_id] = post.user_id
      attrs[:bumped_at] = post.created_at unless post.no_bump
      attrs[:updated_at] = Time.now
      destination_topic.update_columns(attrs)
    end
  end

  def watch_new_topic
    if @destination_topic.archetype == Archetype.private_message
      if @original_topic.archetype == Archetype.private_message
        notification_levels = TopicUser.where(topic_id: @original_topic.id, user_id: posts.pluck(:user_id)).pluck(:user_id, :notification_level).to_h
      else
        notification_levels = posts.pluck(:user_id).uniq.map { |user_id| [user_id, TopicUser.notification_levels[:watching]] }.to_h
      end
    else
      notification_levels = [[@destination_topic.user_id, TopicUser.notification_levels[:watching]]]
    end

    notification_levels.each do |user_id, notification_level|
      TopicUser.change(
        user_id,
        @destination_topic.id,
        notification_level: notification_level,
        notifications_reason_id: TopicUser.notification_reasons[destination_topic.user_id == user_id ? :created_topic : :created_post]
      )
    end
  end

  def add_allowed_users(usernames)
    return unless usernames.present?

    names = usernames.split(',').flatten
    User.where(username: names).find_each do |user|
      destination_topic.topic_allowed_users.build(user_id: user.id) unless destination_topic.topic_allowed_users.where(user_id: user.id).exists?
    end
    destination_topic.save!
  end
end<|MERGE_RESOLUTION|>--- conflicted
+++ resolved
@@ -92,12 +92,8 @@
 
     posts.each do |post|
       post.is_first_post? ? create_first_post(post) : move(post)
-<<<<<<< HEAD
-      if @move_to_pm && destination_topic.topic_allowed_users.where(user_id: post.user_id).blank?
-=======
 
       if @move_to_pm && !destination_topic.topic_allowed_users.exists?(user_id: post.user_id)
->>>>>>> 893b5003
         destination_topic.topic_allowed_users.create!(user_id: post.user_id)
       end
     end
