class PostMover
  attr_reader :original_topic, :destination_topic, :user, :post_ids

  def self.move_types
    @move_types ||= Enum.new(:new_topic, :existing_topic)
  end

  def initialize(original_topic, user, post_ids, move_to_pm: false)
    @original_topic = original_topic
    @user = user
    @post_ids = post_ids
    @move_to_pm = move_to_pm
  end

  def to_topic(id, participants: nil)
    @move_type = PostMover.move_types[:existing_topic]

    topic = Topic.find_by_id(id)
    raise Discourse::InvalidParameters unless topic.archetype == @original_topic.archetype

    Topic.transaction do
      move_posts_to topic
    end
    add_allowed_users(participants) if participants.present? && @move_to_pm
    topic
  end

  def to_new_topic(title, category_id = nil, tags = nil)
    @move_type = PostMover.move_types[:new_topic]

    post = Post.find_by(id: post_ids.first)
    raise Discourse::InvalidParameters unless post
    archetype = @move_to_pm ? Archetype.private_message : Archetype.default

    Topic.transaction do
      new_topic = Topic.create!(
        user: post.user,
        title: title,
        category_id: category_id,
        created_at: post.created_at,
        archetype: archetype
      )
      DiscourseTagging.tag_topic_by_names(new_topic, Guardian.new(user), tags)
      move_posts_to new_topic
      watch_new_topic
      new_topic
    end
  end

  private

  def move_posts_to(topic)
    Guardian.new(user).ensure_can_see! topic
    @destination_topic = topic

    moving_all_posts = (@original_topic.posts.pluck(:id).sort == @post_ids.sort)

    move_each_post
    notify_users_that_posts_have_moved
    update_statistics
    update_user_actions
    update_last_post_stats

    if moving_all_posts
      @original_topic.update_status('closed', true, @user)
    end

    destination_topic.reload
    destination_topic
  end

  def move_each_post
    max_post_number = destination_topic.max_post_number + 1

    @move_map = {}
    @reply_count = {}
    posts.each_with_index do |post, offset|
      unless post.is_first_post?
        @move_map[post.post_number] = offset + max_post_number
      else
        @move_map[post.post_number] = 1
      end
      if post.reply_to_post_number.present?
        @reply_count[post.reply_to_post_number] = (@reply_count[post.reply_to_post_number] || 0) + 1
      end
    end

    posts.each do |post|
      post.is_first_post? ? create_first_post(post) : move(post)
      if @move_to_pm && destination_topic.topic_allowed_users.where(user_id: post.user_id).blank?
        destination_topic.topic_allowed_users.create!(user_id: post.user_id)
      end
    end

    PostReply.where("reply_id IN (:post_ids) OR post_id IN (:post_ids)", post_ids: post_ids).each do |post_reply|
      if post_reply.post && post_reply.reply && post_reply.reply.topic_id != post_reply.post.topic_id
        PostReply
          .where(reply_id: post_reply.reply.id, post_id: post_reply.post.id)
          .delete_all
      end
    end
  end

  def create_first_post(post)
    new_post = PostCreator.create(
      post.user,
      raw: post.raw,
      topic_id: destination_topic.id,
      acting_user: user,
      cook_method: post.cook_method,
      via_email: post.via_email,
      raw_email: post.raw_email,
      skip_validations: true,
      created_at: post.created_at,
      guardian: Guardian.new(user)
    )

    move_incoming_emails(post, new_post)
    move_email_logs(post, new_post)

    PostAction.copy(post, new_post)
    new_post.update_column(:reply_count, @reply_count[1] || 0)
    new_post.custom_fields = post.custom_fields
    new_post.save_custom_fields

    DiscourseEvent.trigger(:post_moved, new_post, original_topic.id)

    new_post
  end

  def move(post)
    @first_post_number_moved ||= post.post_number

    update = {
      reply_count: @reply_count[post.post_number] || 0,
      post_number: @move_map[post.post_number],
      reply_to_post_number: @move_map[post.reply_to_post_number],
      topic_id: destination_topic.id,
      sort_order: @move_map[post.post_number]
    }

    unless @move_map[post.reply_to_post_number]
      update[:reply_to_user_id] = nil
    end

    post.attributes = update
    post.save(validate: false)

    move_incoming_emails(post, post)
    move_email_logs(post, post)

    DiscourseEvent.trigger(:post_moved, post, original_topic.id)

    # Move any links from the post to the new topic
    post.topic_links.update_all(topic_id: destination_topic.id)
  end

  def move_incoming_emails(old_post, new_post)
    return if old_post.incoming_email.nil?

    email = old_post.incoming_email
    email.update_columns(topic_id: new_post.topic_id, post_id: new_post.id)
    new_post.incoming_email = email
  end

  def move_email_logs(old_post, new_post)
    EmailLog
      .where(post_id: old_post.id)
      .update_all(post_id: new_post.id)
  end

  def update_statistics
    destination_topic.update_statistics
    original_topic.update_statistics
    TopicUser.update_post_action_cache(topic_id: original_topic.id, post_action_type: :bookmark)
    TopicUser.update_post_action_cache(topic_id: destination_topic.id, post_action_type: :bookmark)
  end

  def update_user_actions
    UserAction.synchronize_target_topic_ids(posts.map(&:id))
  end

  def notify_users_that_posts_have_moved
    enqueue_notification_job
    create_moderator_post_in_original_topic
  end

  def enqueue_notification_job
    Jobs.enqueue(
      :notify_moved_posts,
      post_ids: post_ids,
      moved_by_id: user.id
    )
  end

  def create_moderator_post_in_original_topic
    move_type_str = PostMover.move_types[@move_type].to_s

    message = I18n.with_locale(SiteSetting.default_locale) do
      I18n.t(
        "move_posts.#{move_type_str}_moderator_post",
        count: posts.length,
<<<<<<< HEAD
=======
        entity: @move_to_pm ? "message" : "topic",
>>>>>>> c10941bb
        topic_link: posts.first.is_first_post? ?
          "[#{destination_topic.title}](#{destination_topic.relative_url})" :
          "[#{destination_topic.title}](#{posts.first.url})"
      )
    end

    original_topic.add_moderator_post(
      user, message,
      post_type: Post.types[:small_action],
      action_code: "split_topic",
      post_number: @first_post_number_moved
    )
  end

  def posts
    @posts ||= begin
      Post.where(topic: @original_topic, id: post_ids)
        .where.not(post_type: Post.types[:small_action])
        .order(:created_at).tap do |posts|

        raise Discourse::InvalidParameters.new(:post_ids) if posts.empty?
      end
    end
  end

  def update_last_post_stats
    post = destination_topic.ordered_posts.where.not(post_type: Post.types[:whisper]).last
    if post && post_ids.include?(post.id)
      attrs = {}
      attrs[:last_posted_at] = post.created_at
      attrs[:last_post_user_id] = post.user_id
      attrs[:bumped_at] = post.created_at unless post.no_bump
      attrs[:updated_at] = Time.now
      destination_topic.update_columns(attrs)
    end
  end

  def watch_new_topic
    TopicUser.change(
      destination_topic.user,
      destination_topic.id,
      notification_level: TopicUser.notification_levels[:watching],
      notifications_reason_id: TopicUser.notification_reasons[:created_topic]
    )
<<<<<<< HEAD
=======
  end

  def add_allowed_users(usernames)
    return unless usernames.present?

    names = usernames.split(',').flatten
    User.where(username: names).find_each do |user|
      destination_topic.topic_allowed_users.build(user_id: user.id) unless destination_topic.topic_allowed_users.where(user_id: user.id).exists?
    end
    destination_topic.save!
>>>>>>> c10941bb
  end
end<|MERGE_RESOLUTION|>--- conflicted
+++ resolved
@@ -200,10 +200,7 @@
       I18n.t(
         "move_posts.#{move_type_str}_moderator_post",
         count: posts.length,
-<<<<<<< HEAD
-=======
         entity: @move_to_pm ? "message" : "topic",
->>>>>>> c10941bb
         topic_link: posts.first.is_first_post? ?
           "[#{destination_topic.title}](#{destination_topic.relative_url})" :
           "[#{destination_topic.title}](#{posts.first.url})"
@@ -248,8 +245,6 @@
       notification_level: TopicUser.notification_levels[:watching],
       notifications_reason_id: TopicUser.notification_reasons[:created_topic]
     )
-<<<<<<< HEAD
-=======
   end
 
   def add_allowed_users(usernames)
@@ -260,6 +255,5 @@
       destination_topic.topic_allowed_users.build(user_id: user.id) unless destination_topic.topic_allowed_users.where(user_id: user.id).exists?
     end
     destination_topic.save!
->>>>>>> c10941bb
   end
 end