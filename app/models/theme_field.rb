--- conflicted
+++ resolved
@@ -125,10 +125,6 @@
 
   def process_html(html)
     errors = []
-<<<<<<< HEAD
-
-=======
->>>>>>> 2b16769e
     errors << I18n.t("themes.errors.optimized_link") if contains_optimized_link?(html)
 
     js_tree = {}
@@ -217,25 +213,6 @@
         node.remove
       end
 
-<<<<<<< HEAD
-    doc.css("script").each_with_index { |node, index| node["nonce"] = CSP_NONCE_PLACEHOLDER }
-
-    if js_tree.present?
-      js_compiler =
-        ThemeJavascriptCompiler.new(theme_id, self.theme.name, theme.build_settings_hash)
-      js_compiler.append_tree(js_tree)
-
-      javascript_cache || build_javascript_cache
-      javascript_cache.content = js_compiler.content
-      javascript_cache.source_map = js_compiler.source_map
-      javascript_cache.save!
-
-      doc.add_child(<<~HTML.html_safe)
-        <link rel="modulepreload" href="#{javascript_cache.url}" data-theme-id="#{theme_id}">
-      HTML
-    else
-      javascript_cache&.mark_for_destruction
-=======
     unused_raw_caches = Set.new raw_javascript_caches.to_a
 
     doc
@@ -288,7 +265,6 @@
       HTML
     else
       javascript_cache&.destroy!
->>>>>>> 2b16769e
     end
 
     [doc.to_s, errors&.join("\n")]
