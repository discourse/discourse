--- conflicted
+++ resolved
@@ -121,7 +121,7 @@
     javascript_cache || build_javascript_cache
 
     errors << I18n.t("themes.errors.optimized_link") if contains_optimized_link?(html)
-    
+
     # todo: restore script tag support
 
     [html, errors&.join("\n")]
@@ -193,27 +193,6 @@
   def process_translation
     errors = []
     javascript_cache || build_javascript_cache
-<<<<<<< HEAD
-    begin
-      data = translation_data
-
-      js = <<~JS
-        /* Translation data for theme #{self.theme_id} (#{self.name})*/
-        const data = #{data.to_json};
-
-        for (let lang in data){
-          let cursor = I18n.translations;
-          for (let key of [lang, "js", "theme_translations"]){
-            cursor = cursor[key] = cursor[key] || {};
-          }
-          cursor[#{self.theme_id}] = data[lang];
-        }
-      JS
-    rescue ThemeTranslationParser::InvalidYaml => e
-      errors << e.message
-    end
-
-=======
 
     data = translation_data
 
@@ -230,7 +209,6 @@
       }
     JS
 
->>>>>>> 7227d714
     javascript_cache.content = js
     javascript_cache.source_map = nil
     javascript_cache.save!
