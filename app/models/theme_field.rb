# frozen_string_literal: true

class ThemeField < ActiveRecord::Base
  MIGRATION_NAME_PART_MAX_LENGTH = 150

  # This string is not 'secret'. It's just randomized to avoid accidental
  # clashes with genuine theme field content.
  CSP_NONCE_PLACEHOLDER = "__CSP__NONCE__PLACEHOLDER__f72bff1b1768168a34ee092ce759f192__"

  belongs_to :upload
  has_one :javascript_cache, -> { where(name: nil) }, dependent: :destroy, autosave: true
  has_many :raw_javascript_caches,
           -> { where.not(name: nil) },
           class_name: "JavascriptCache",
           dependent: :destroy,
           autosave: true
  has_one :upload_reference, as: :target, dependent: :destroy
  has_one :theme_settings_migration

  validates :value, { length: { maximum: 1024**2 } }

  validate :migration_filename_is_valid, if: :migration_field?

  after_save do
    if (
         self.type_id == ThemeField.types[:theme_screenshot_upload_var] ||
           self.type_id == ThemeField.types[:theme_upload_var]
       ) && saved_change_to_upload_id?
      UploadReference.ensure_exist!(upload_ids: [self.upload_id], target: self)
    end
  end

  after_save do
    dependent_fields.each(&:invalidate_baked!)

    if upload && svg_sprite_field?
      upsert_svg_sprite!
      SvgSprite.expire_cache
    end
  end

  after_destroy do
    if svg_sprite_field?
      ThemeSvgSprite.where(theme_id: theme_id).delete_all

      SvgSprite.expire_cache
    end
  end

  scope :find_by_theme_ids,
        ->(theme_ids) do
          return none if theme_ids.blank?

          where(theme_id: theme_ids).joins(
            "JOIN (
          SELECT #{theme_ids.map.with_index { |id, idx| "#{id.to_i} AS theme_id, #{idx} AS theme_sort_column" }.join(" UNION ALL SELECT ")}
        ) as X ON X.theme_id = theme_fields.theme_id",
          ).order("theme_sort_column")
        end

  scope :filter_locale_fields,
        ->(locale_codes) do
          return none if locale_codes.blank?

          where(target_id: Theme.targets[:translations], name: locale_codes).joins(
            DB.sql_fragment(
              "JOIN (
        SELECT * FROM (VALUES #{locale_codes.map { "(?)" }.join(",")}) as Y (locale_code, locale_sort_column)
      ) as Y ON Y.locale_code = theme_fields.name",
              *locale_codes.map.with_index { |code, index| [code, index] },
            ),
          ).order("Y.locale_sort_column")
        end

  scope :find_first_locale_fields,
        ->(theme_ids, locale_codes) do
          find_by_theme_ids(theme_ids)
            .filter_locale_fields(locale_codes)
            .reorder("X.theme_sort_column", "Y.locale_sort_column")
            .select("DISTINCT ON (X.theme_sort_column) *")
        end

  scope :svg_sprite_fields,
        -> do
          where(type_id: ThemeField.theme_var_type_ids, name: SvgSprite.theme_sprite_variable_name)
        end

  def self.types
    @types ||=
      Enum.new(
        html: 0,
        scss: 1,
        theme_upload_var: 2,
        theme_color_var: 3, # No longer used
        theme_var: 4, # No longer used
        yaml: 5,
        js: 6,
        theme_screenshot_upload_var: 7,
      )
  end

  def self.theme_var_type_ids
    @theme_var_type_ids ||= [2]
  end

  def self.css_theme_type_ids
    @css_theme_type_ids ||= [0, 1]
  end

  def self.force_recompilation!
    find_each do |field|
      field.compiler_version = 0
      field.ensure_baked!
    end
  end

  validates :name,
            format: {
              with: /\A[a-z_][a-z0-9_-]*\z/i,
            },
            if: Proc.new { |field| ThemeField.theme_var_type_ids.include?(field.type_id) }

  belongs_to :theme

  def process_html(html)
    errors = []
<<<<<<< HEAD

=======
>>>>>>> 3003d298
    errors << I18n.t("themes.errors.optimized_link") if contains_optimized_link?(html)

    js_tree = {}
    js_errors = []
    deprecated_template_names = []

    doc = Nokogiri::HTML5.fragment(html)

    doc
      .css('script[type="text/x-handlebars"]')
      .each do |node|
        name = node["name"] || node["data-template-name"] || "broken"
        is_raw = name =~ /\.(raw|hbr)\z/
        hbs_template = node.inner_html

        if is_raw
          js_errors.push(
            "[THEME #{theme.id}] [discourse/templates/#{name}] Raw templates are no longer supported",
          )
        else
          js_tree["discourse/templates/#{name.delete_prefix("/")}.hbs"] = hbs_template
          deprecated_template_names << name
        end

        node.remove
      end

    if deprecated_template_names.present? || js_errors.present?
      js = <<~JS
        import deprecated from "discourse/lib/deprecated";

        export default {
          initialize(){
            const names = #{deprecated_template_names.to_json};
            names.forEach((name) => {
              deprecated(
                `[${name}] adding templates to a theme using <script type='text/x-handlebars'> is deprecated. Move to dedicated .hbs or .gjs files.`,
                {
                  id: "discourse.script-tag-hbs",
                  url: "https://meta.discourse.org/t/366482",
                }
              )
            });
            const errors = #{js_errors.to_json};
            errors.forEach((error) => console.error(error));
          }
        }
      JS
      js_tree["discourse/initializers/script-tag-hbs-deprecations.js"] = js
    end

    doc
      .css('script[type="text/discourse-plugin"]')
      .each_with_index do |node, index|
        version = node["version"]
        next if version.blank?

        initializer_name =
          "theme-field" + "-#{self.id}" + "-#{Theme.targets[self.target_id]}" +
            "-#{ThemeField.types[self.type_id]}" + "-script-#{index + 1}"

        js = <<~JS
          import { withPluginApi } from "discourse/lib/plugin-api";
          import deprecated from "discourse/lib/deprecated";

          export default {
            name: #{initializer_name.inspect},
            after: "inject-objects",

            initialize() {
              deprecated(
                "Adding JS code using <script type='text/discourse-plugin'> is deprecated. Move this code to a dedicated JavaScript file.",
                {
                  id: "discourse.script-tag-discourse-plugin",
                  url: "https://meta.discourse.org/t/366482",
                }
              )
              withPluginApi(#{version.inspect}, (api) => {
                #{node.inner_html}
              });
            }
          };
        JS

        js_tree["discourse/initializers/#{initializer_name}.js"] = js
        node.remove
      end

<<<<<<< HEAD
    doc.css("script").each_with_index { |node, index| node["nonce"] = CSP_NONCE_PLACEHOLDER }

    if js_tree.present?
      js_compiler =
        ThemeJavascriptCompiler.new(theme_id, self.theme.name, theme.build_settings_hash)
      js_compiler.append_tree(js_tree)

      javascript_cache || build_javascript_cache
      javascript_cache.content = js_compiler.content
      javascript_cache.source_map = js_compiler.source_map
      javascript_cache.save!

      doc.add_child(<<~HTML.html_safe)
        <link rel="modulepreload" href="#{javascript_cache.url}" data-theme-id="#{theme_id}">
      HTML
    else
      javascript_cache&.mark_for_destruction
=======
    unused_raw_caches = Set.new raw_javascript_caches.to_a

    doc
      .css("script")
      .select { |node| inline_javascript?(node) }
      .each_with_index do |node, index|
        unique_name =
          "theme-#{theme_id}-inline-#{Theme.targets[self.target_id]}-#{name}#{"-#{index + 1}" if index > 0}"

        cache =
          raw_javascript_caches.find { |c| c.name == unique_name } ||
            raw_javascript_caches.build(name: unique_name)
        transpiled =
          begin
            DiscourseJsProcessor::Transpiler.new(skip_module: true).perform(
              node.inner_html,
              nil,
              "theme-#{theme_id}/#{unique_name}.js",
              generate_map: true,
            )
          rescue DiscourseJsProcessor::TranspileError => e
            message = "[THEME #{theme_id} '#{theme.name}'] Compile error: #{e.message}"
            errors << message
            { "code" => "console.error(#{message.to_json});\n", "map" => nil }
          end
        cache.content = transpiled["code"]
        cache.source_map = transpiled["map"]
        cache.save!
        unused_raw_caches.delete(cache)

        node.replace "<script defer src='#{cache.url}' data-theme-id='#{theme_id}'></script>"
      end

    doc.css("script").each { |node| node["nonce"] = CSP_NONCE_PLACEHOLDER }

    unused_raw_caches.each(&:destroy!)

    if js_compiler.has_content?
      javascript_cache || build_javascript_cache
      settings_hash = theme.build_settings_hash
      js_compiler.prepend_settings(settings_hash) if settings_hash.present?
      javascript_cache.content = js_compiler.content
      javascript_cache.source_map = js_compiler.source_map
      javascript_cache.save!

      doc.add_child(<<~HTML.html_safe) if javascript_cache.content.present?
        <script defer src='#{javascript_cache.url}' data-theme-id='#{theme_id}' nonce="#{CSP_NONCE_PLACEHOLDER}"></script>
      HTML
    else
      javascript_cache&.destroy!
>>>>>>> 3003d298
    end

    [doc.to_s, errors&.join("\n")]
  end

  def validate_svg_sprite_xml
    upload =
      begin
        Upload.find(self.upload_id)
      rescue StandardError
        nil
      end

    if Discourse.store.external?
      external_copy = Discourse.store.download_safe(upload)
      path = external_copy&.path
    else
      path = Discourse.store.path_for(upload)
    end

    error = nil

    begin
      content = File.read(path)
      if content.to_s.bytesize > SvgSprite::MAX_THEME_SPRITE_SIZE
        error = "Error with #{self.name}: Icon sprite file is too large"
      else
        Nokogiri.XML(content) { |config| config.options = Nokogiri::XML::ParseOptions::NOBLANKS }
      end
    rescue => e
      error = "Error with #{self.name}: #{e.inspect}"
    end
    error
  end

  def raw_translation_data(internal: false)
    # Might raise ThemeTranslationParser::InvalidYaml
    ThemeTranslationParser.new(self, internal: internal).load
  end

  def translation_data(with_overrides: true, internal: false, fallback_fields: nil)
    fallback_fields ||= theme.theme_fields.filter_locale_fields(I18n.fallbacks[name])

    fallback_data =
      fallback_fields.each_with_index.map do |field, index|
        begin
          field.raw_translation_data(internal: internal)
        rescue ThemeTranslationParser::InvalidYaml
          # If this is the locale with the error, raise it.
          # If not, let the other theme_field raise the error when it processes itself
          raise if field.id == id
          {}
        end
      end

    # TODO: Deduplicate the fallback data in the same way as JSLocaleHelper#load_translations_merged
    #       this would reduce the size of the payload, without affecting functionality
    data = {}
    fallback_data.each { |hash| data.merge!(hash) }

    if with_overrides
      overrides = theme.translation_override_hash.deep_symbolize_keys
      data.deep_merge!(overrides)
    end

    data
  end

  def process_translation
    errors = []
    javascript_cache || build_javascript_cache

    data = translation_data

    js = <<~JS
      /* Translation data for theme #{self.theme_id} (#{self.name})*/
      const data = #{data.to_json};

      for (let lang in data){
        let cursor = I18n.translations;
        for (let key of [lang, "js", "theme_translations"]){
          cursor = cursor[key] ??= {};
        }
        cursor[#{self.theme_id}] = data[lang];
      }
    JS

    javascript_cache.content = js
    javascript_cache.source_map = nil
    javascript_cache.save!

    doc = ""
    doc = <<~HTML.html_safe if javascript_cache.content.present?
          <script type="module" src="#{javascript_cache.url}" data-theme-id="#{theme_id}" nonce="#{ThemeField::CSP_NONCE_PLACEHOLDER}"></script>
        HTML
    [doc, errors&.join("\n")]
  rescue ThemeTranslationParser::InvalidYaml => e
    ["", e.message]
  end

  def validate_yaml!
    return unless self.name == "yaml"

    errors = []

    begin
      ThemeSettingsParser
        .new(self)
        .load do |name, default, type, opts|
          setting = ThemeSetting.new(name: name, data_type: type, theme: theme)
          translation_key = "themes.settings_errors"

          if setting.invalid?
            setting.errors.details.each_pair do |attribute, _errors|
              _errors.each do |hash|
                errors << I18n.t("#{translation_key}.#{attribute}_#{hash[:error]}", name: name)
              end
            end
          end

          unless ThemeSettingsValidator.is_value_present?(default)
            errors << I18n.t("#{translation_key}.default_value_missing", name: name)
            next
          end

          unless ThemeSettingsValidator.is_valid_value_type?(default, type)
            errors << I18n.t("#{translation_key}.default_not_match_type", name: name)
          end

          if (setting_errors = ThemeSettingsValidator.validate_value(default, type, opts)).present?
            errors << I18n.t(
              "#{translation_key}.default_value_not_valid",
              name: name,
              error_messages: setting_errors.join(" "),
            )
          end
        end
    rescue ThemeSettingsParser::InvalidYaml => e
      errors << e.message
    end

    self.error = errors.join("\n").presence
  end

  def self.guess_type(name:, target:)
    if basic_targets.include?(target.to_s) && html_fields.include?(name.to_s)
      types[:html]
    elsif basic_targets.include?(target.to_s) && scss_fields.include?(name.to_s)
      types[:scss]
    elsif target.to_s == "extra_scss"
      types[:scss]
    elsif %w[migrations extra_js].include?(target.to_s)
      types[:js]
    elsif target.to_s == "settings" || target.to_s == "translations"
      types[:yaml]
    end
  end

  def self.html_fields
    @html_fields ||= %w[body_tag head_tag header footer after_header embedded_header]
  end

  def self.scss_fields
    @scss_fields ||= %w[scss embedded_scss color_definitions]
  end

  def self.basic_targets
    @basic_targets ||= %w[common desktop mobile]
  end

  def basic_html_field?
    ThemeField.basic_targets.include?(Theme.targets[self.target_id].to_s) &&
      ThemeField.html_fields.include?(self.name)
  end

  def extra_js_field?
    Theme.targets[self.target_id] == :extra_js
  end

  def js_tests_field?
    Theme.targets[self.target_id] == :tests_js
  end

  def basic_scss_field?
    ThemeField.basic_targets.include?(Theme.targets[self.target_id].to_s) &&
      ThemeField.scss_fields.include?(self.name)
  end

  def extra_scss_field?
    Theme.targets[self.target_id] == :extra_scss
  end

  def settings_field?
    Theme.targets[:settings] == self.target_id
  end

  def translation_field?
    Theme.targets[:translations] == self.target_id
  end

  def svg_sprite_field?
    ThemeField.theme_var_type_ids.include?(self.type_id) &&
      self.name == SvgSprite.theme_sprite_variable_name
  end

  def migration_field?
    Theme.targets[:migrations] == self.target_id
  end

  def ensure_baked!
    needs_baking = !self.value_baked || compiler_version != Theme.compiler_version
    return unless needs_baking

    if basic_html_field? || translation_field?
      self.value_baked, self.error =
        translation_field? ? process_translation : process_html(self.value)
      self.error = nil if self.error.blank?
      self.compiler_version = Theme.compiler_version
      CSP::Extension.clear_theme_extensions_cache!
    elsif extra_js_field? || js_tests_field?
      self.error = nil
      self.value_baked = "baked"
      self.compiler_version = Theme.compiler_version
    elsif basic_scss_field?
      ensure_scss_compiles!
      Stylesheet::Manager.clear_theme_cache!
    elsif settings_field?
      validate_yaml!
      CSP::Extension.clear_theme_extensions_cache!
      SvgSprite.expire_cache
      self.value_baked = "baked"
      self.compiler_version = Theme.compiler_version
    elsif svg_sprite_field?
      SvgSprite.expire_cache
      self.error = validate_svg_sprite_xml
      self.value_baked = "baked"
      self.compiler_version = Theme.compiler_version
    elsif migration_field?
      self.value_baked = "baked"
      self.compiler_version = Theme.compiler_version
    end

    if self.will_save_change_to_value_baked? || self.will_save_change_to_compiler_version? ||
         self.will_save_change_to_error?
      self.update_columns(
        value_baked: value_baked,
        compiler_version: compiler_version,
        error: error,
      )
    end
  rescue ActiveRecord::ReadOnlyError
    # Just noop if ActiveRecord is preventing writes for now. In an ideal world, this method will not be called in GET
    # requests.
  end

  def scss_entrypoint_name
    if name == "scss"
      self.target_name
    elsif target_name == "common" && name == "color_definitions"
      "color_definitions"
    elsif target_name == "common" && name == "embedded_scss"
      "embedded"
    else
      raise "Unknown entrypoint for #{target_name}/#{name}"
    end
  end

  def compile_scss(prepended_scss = nil)
    prepended_scss ||= Stylesheet::Importer.new({}).prepended_scss

    self.theme.with_scss_load_paths do |load_paths|
      Stylesheet::Compiler.compile(
        <<~SCSS,
          #{prepended_scss}
          #{self.theme.scss_variables}
          @import \"theme-entrypoint/#{scss_entrypoint_name}\";
        SCSS
        "#{Theme.targets[self.target_id]}.scss",
        theme: self.theme,
        load_paths: load_paths,
      )
    end
  end

  def compiled_css(prepended_scss)
    css, _source_map =
      begin
        compile_scss(prepended_scss)
      rescue SassC::SyntaxError, DiscourseJsProcessor::TranspileError => e
        # We don't want to raise a blocking error here
        # admin theme editor or discourse_theme CLI will show it nonetheless
        Rails.logger.error "SCSS compilation error: #{e.message}"
        ["/* SCSS compilation error: #{e.message} */", nil]
      end
    css
  end

  def ensure_scss_compiles!
    result = ["failed"]
    begin
      result = compile_scss
      if contains_optimized_link?(self.value)
        self.error = I18n.t("themes.errors.optimized_link")
      elsif contains_ember_css_selector?(self.value)
        self.error = I18n.t("themes.ember_selector_error")
      else
        self.error = nil unless error.nil?
      end
    rescue SassC::SyntaxError, SassC::NotRenderedError, DiscourseJsProcessor::TranspileError => e
      self.error = e.message unless self.destroyed?
    end
    self.compiler_version = Theme.compiler_version
    self.value_baked = Digest::SHA1.hexdigest(result.join(",")) # We don't use the compiled CSS here, we just use it to invalidate the stylesheet cache
  end

  def target_name
    Theme.targets[target_id].to_s
  end

  def contains_optimized_link?(text)
    OptimizedImage::URL_REGEX.match?(text)
  end

  def contains_ember_css_selector?(text)
    text.match(/#ember\d+|[.]ember-view/)
  end

  class ThemeFileMatcher
    OPTIONS = %i[name type target]
    # regex: used to match file names to fields (import).
    #        can contain named capture groups for name/type/target
    # canonical: a lambda which converts name/type/target
    #            to filename (export)
    # targets/names/types: can be nil if any value is allowed
    #                          single value
    #                          array of allowed values
    def initialize(regex:, canonical:, targets:, names:, types:)
      @allowed_values = {}
      @allowed_values[:names] = Array(names) if names
      @allowed_values[:targets] = Array(targets) if targets
      @allowed_values[:types] = Array(types) if types
      @canonical = canonical
      @regex = regex
    end

    def opts_from_filename(filename)
      match = @regex.match(filename)
      return false unless match
      hash = {}
      OPTIONS.each do |option|
        plural = :"#{option}s"
        hash[option] = @allowed_values[plural][0] if @allowed_values[plural]&.length == 1
        hash[option] = match[option] if hash[option].nil?
      end
      hash
    end

    def filename_from_opts(opts)
      is_match =
        OPTIONS.all? do |option|
          plural = :"#{option}s"
          next true if @allowed_values[plural] == nil # Allows any value
          next true if @allowed_values[plural].include?(opts[option]) # Value is allowed
        end
      is_match ? @canonical.call(opts) : nil
    end
  end

  FILE_MATCHERS = [
    ThemeFileMatcher.new(
      regex:
        %r{\A(?<target>(?:mobile|desktop|common))/(?<name>(?:head_tag|header|after_header|body_tag|footer))\.html\z},
      targets: %i[mobile desktop common],
      names: %w[head_tag header after_header body_tag footer],
      types: :html,
      canonical: ->(h) { "#{h[:target]}/#{h[:name]}.html" },
    ),
    ThemeFileMatcher.new(
      regex: %r{\A(?<target>(?:mobile|desktop|common))/(?:\k<target>)\.scss\z},
      targets: %i[mobile desktop common],
      names: "scss",
      types: :scss,
      canonical: ->(h) { "#{h[:target]}/#{h[:target]}.scss" },
    ),
    ThemeFileMatcher.new(
      regex: %r{\Acommon/embedded\.scss\z},
      targets: :common,
      names: "embedded_scss",
      types: :scss,
      canonical: ->(h) { "common/embedded.scss" },
    ),
    ThemeFileMatcher.new(
      regex: %r{\Acommon/color_definitions\.scss\z},
      targets: :common,
      names: "color_definitions",
      types: :scss,
      canonical: ->(h) { "common/color_definitions.scss" },
    ),
    ThemeFileMatcher.new(
      regex: %r{\A(?:scss|stylesheets)/(?<name>.+)\.scss\z},
      targets: :extra_scss,
      names: nil,
      types: :scss,
      canonical: ->(h) { "stylesheets/#{h[:name]}.scss" },
    ),
    ThemeFileMatcher.new(
      regex: %r{\Ajavascripts/(?<name>.+)\z},
      targets: :extra_js,
      names: nil,
      types: :js,
      canonical: ->(h) { "javascripts/#{h[:name]}" },
    ),
    ThemeFileMatcher.new(
      regex: %r{\Atest/(?<name>.+)\z},
      targets: :tests_js,
      names: nil,
      types: :js,
      canonical: ->(h) { "test/#{h[:name]}" },
    ),
    ThemeFileMatcher.new(
      regex: /\Asettings\.ya?ml\z/,
      names: "yaml",
      types: :yaml,
      targets: :settings,
      canonical: ->(h) { "settings.yml" },
    ),
    ThemeFileMatcher.new(
      regex: %r{\Alocales/(?<name>(?:#{I18n.available_locales.join("|")}))\.yml\z},
      names: I18n.available_locales.map(&:to_s),
      types: :yaml,
      targets: :translations,
      canonical: ->(h) { "locales/#{h[:name]}.yml" },
    ),
    ThemeFileMatcher.new(
      regex: /(?!)/, # Never match uploads by filename, they must be named in about.json
      names: nil,
      types: :theme_upload_var,
      targets: :common,
      canonical: ->(h) { "assets/#{h[:name]}#{File.extname(h[:filename])}" },
    ),
    ThemeFileMatcher.new(
      regex: %r{\Amigrations/settings/(?<name>[^/]+)\.js\z},
      names: nil,
      types: :js,
      targets: :migrations,
      canonical: ->(h) { "migrations/settings/#{h[:name]}.js" },
    ),
  ]

  # For now just work for standard fields
  def file_path
    FILE_MATCHERS.each do |matcher|
      if filename =
           matcher.filename_from_opts(
             target: target_name.to_sym,
             name: name,
             type: ThemeField.types[type_id],
             filename: upload&.original_filename,
           )
        return filename
      end
    end
    nil # Not a file (e.g. a theme variable/color)
  end

  def self.opts_from_file_path(filename)
    FILE_MATCHERS.each do |matcher|
      if opts = matcher.opts_from_filename(filename)
        return opts
      end
    end
    nil
  end

  def dependent_fields
    if extra_scss_field?
      return(
        theme.theme_fields.where(
          target_id: ThemeField.basic_targets.map { |t| Theme.targets[t.to_sym] },
          name: ThemeField.scss_fields,
        )
      )
    elsif settings_field?
      return(
        theme.theme_fields.where(
          target_id: ThemeField.basic_targets.map { |t| Theme.targets[t.to_sym] },
          name: ThemeField.scss_fields + ThemeField.html_fields,
        )
      )
    elsif translation_field? && name == "en" # en is fallback for all other locales
      return theme.theme_fields.where(target_id: Theme.targets[:translations]).where.not(name: "en")
    end
    ThemeField.none
  end

  def invalidate_baked!
    update_column(:value_baked, nil)
    dependent_fields.update_all(value_baked: nil)
  end

  before_save do
    if (will_save_change_to_value? || will_save_change_to_upload_id?) &&
         !will_save_change_to_value_baked?
      self.value_baked = nil
    end
    if upload && upload.extension == "js"
      if will_save_change_to_upload_id? || !javascript_cache
        javascript_cache ||= build_javascript_cache
        javascript_cache.content = upload.content
      end
    end
  end

  def upsert_svg_sprite!
    begin
      content = upload.content
    rescue => e
      Discourse.warn_exception(e, message: "Failed to fetch svg sprite for theme field #{id}")
    else
      if content.length > SvgSprite::MAX_THEME_SPRITE_SIZE
        Rails.logger.warn(
          "can't store theme svg sprite for theme #{theme_id} and upload #{upload_id}, sprite too big",
        )
      else
        ThemeSvgSprite.upsert(
          { theme_id: theme_id, upload_id: upload_id, sprite: content },
          unique_by: :theme_id,
        )
      end
    end
  end

  def upload_url
    self.upload&.url
  end

  private

  JAVASCRIPT_TYPES = %w[text/javascript application/javascript application/ecmascript]

  def inline_javascript?(node)
    if node["src"].present?
      false
    elsif node["type"].present?
      JAVASCRIPT_TYPES.include?(node["type"].downcase)
    else
      true
    end
  end

  def migration_filename_is_valid
    if !name.match?(/\A\d{4}-[a-zA-Z0-9]+/)
      self.errors.add(
        :base,
        I18n.t("themes.import_error.migrations.invalid_filename", filename: name),
      )
      return
    end

    # the 5 here is the length of the first 4 digits and the dash that follows
    # them
    if name.size - 5 > MIGRATION_NAME_PART_MAX_LENGTH
      self.errors.add(
        :base,
        I18n.t(
          "themes.import_error.migrations.name_too_long",
          count: MIGRATION_NAME_PART_MAX_LENGTH,
        ),
      )
    end
  end
end

# == Schema Information
#
# Table name: theme_fields
#
#  id               :integer          not null, primary key
#  theme_id         :integer          not null
#  target_id        :integer          not null
#  name             :string(255)      not null
#  value            :text             not null
#  value_baked      :text
#  created_at       :datetime         not null
#  updated_at       :datetime         not null
#  compiler_version :string(50)       default("0"), not null
#  error            :string
#  upload_id        :integer
#  type_id          :integer          default(0), not null
#
# Indexes
#
#  theme_field_unique_index  (theme_id,target_id,type_id,name) UNIQUE
#<|MERGE_RESOLUTION|>--- conflicted
+++ resolved
@@ -124,10 +124,6 @@
 
   def process_html(html)
     errors = []
-<<<<<<< HEAD
-
-=======
->>>>>>> 3003d298
     errors << I18n.t("themes.errors.optimized_link") if contains_optimized_link?(html)
 
     js_tree = {}
@@ -216,25 +212,6 @@
         node.remove
       end
 
-<<<<<<< HEAD
-    doc.css("script").each_with_index { |node, index| node["nonce"] = CSP_NONCE_PLACEHOLDER }
-
-    if js_tree.present?
-      js_compiler =
-        ThemeJavascriptCompiler.new(theme_id, self.theme.name, theme.build_settings_hash)
-      js_compiler.append_tree(js_tree)
-
-      javascript_cache || build_javascript_cache
-      javascript_cache.content = js_compiler.content
-      javascript_cache.source_map = js_compiler.source_map
-      javascript_cache.save!
-
-      doc.add_child(<<~HTML.html_safe)
-        <link rel="modulepreload" href="#{javascript_cache.url}" data-theme-id="#{theme_id}">
-      HTML
-    else
-      javascript_cache&.mark_for_destruction
-=======
     unused_raw_caches = Set.new raw_javascript_caches.to_a
 
     doc
@@ -272,20 +249,21 @@
 
     unused_raw_caches.each(&:destroy!)
 
-    if js_compiler.has_content?
+    if js_tree.present?
+      js_compiler =
+        ThemeJavascriptCompiler.new(theme_id, self.theme.name, theme.build_settings_hash)
+      js_compiler.append_tree(js_tree)
+
       javascript_cache || build_javascript_cache
-      settings_hash = theme.build_settings_hash
-      js_compiler.prepend_settings(settings_hash) if settings_hash.present?
       javascript_cache.content = js_compiler.content
       javascript_cache.source_map = js_compiler.source_map
       javascript_cache.save!
 
-      doc.add_child(<<~HTML.html_safe) if javascript_cache.content.present?
-        <script defer src='#{javascript_cache.url}' data-theme-id='#{theme_id}' nonce="#{CSP_NONCE_PLACEHOLDER}"></script>
+      doc.add_child(<<~HTML.html_safe)
+        <link rel="modulepreload" href="#{javascript_cache.url}" data-theme-id="#{theme_id}">
       HTML
     else
       javascript_cache&.destroy!
->>>>>>> 3003d298
     end
 
     [doc.to_s, errors&.join("\n")]
