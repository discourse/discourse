require_dependency 'theme_settings_parser'
<<<<<<< HEAD
=======
require_dependency 'theme_translation_parser'
require_dependency 'theme_javascript_compiler'
>>>>>>> c10941bb

class ThemeField < ActiveRecord::Base

  belongs_to :upload
  has_one :javascript_cache, dependent: :destroy

  scope :find_by_theme_ids, ->(theme_ids) {
    return none unless theme_ids.present?

    where(theme_id: theme_ids)
      .joins(
        "JOIN (
          SELECT #{theme_ids.map.with_index { |id, idx| "#{id.to_i} AS theme_id, #{idx} AS theme_sort_column" }.join(" UNION ALL SELECT ")}
        ) as X ON X.theme_id = theme_fields.theme_id")
      .order("theme_sort_column")
  }

  scope :find_locale_fields, ->(theme_ids, locale_codes) {
    return none unless theme_ids.present? && locale_codes.present?

    find_by_theme_ids(theme_ids)
      .where(target_id: Theme.targets[:translations], name: locale_codes)
      .joins(self.sanitize_sql_array([
        "JOIN (
          SELECT * FROM (VALUES #{locale_codes.map { "(?)" }.join(",")}) as Y (locale_code, locale_sort_column)
        ) as Y ON Y.locale_code = theme_fields.name",
        *locale_codes.map.with_index { |code, index| [code, index] }
      ]))
      .reorder("X.theme_sort_column", "Y.locale_sort_column")
  }

  scope :find_first_locale_fields, ->(theme_ids, locale_codes) {
    find_locale_fields(theme_ids, locale_codes)
      .select("DISTINCT ON (X.theme_sort_column) *")
  }

  scope :find_by_theme_ids, ->(theme_ids) {
    return none unless theme_ids.present?

    where(theme_id: theme_ids)
      .joins(
        "JOIN (
          SELECT #{theme_ids.map.with_index { |id, idx| "#{id.to_i} AS theme_id, #{idx} AS sort_column" }.join(" UNION ALL SELECT ")}
        ) as X ON X.theme_id = theme_fields.theme_id")
      .order("sort_column")
  }

  def self.types
    @types ||= Enum.new(html: 0,
                        scss: 1,
                        theme_upload_var: 2,
<<<<<<< HEAD
                        theme_color_var: 3,
                        theme_var: 4,
=======
                        theme_color_var: 3, # No longer used
                        theme_var: 4, # No longer used
>>>>>>> c10941bb
                        yaml: 5)
  end

  def self.theme_var_type_ids
<<<<<<< HEAD
    @theme_var_type_ids ||= [2, 3, 4]
  end

  validates :name, format: { with: /\A[a-z_][a-z0-9_-]*\z/i },
                   if: Proc.new { |field| ThemeField.theme_var_type_ids.include?(field.type_id) }

  COMPILER_VERSION = 5
=======
    @theme_var_type_ids ||= [2]
  end

  def self.force_recompilation!
    find_each do |field|
      field.compiler_version = 0
      field.ensure_baked!
    end
  end
>>>>>>> c10941bb

  validates :name, format: { with: /\A[a-z_][a-z0-9_-]*\z/i },
                   if: Proc.new { |field| ThemeField.theme_var_type_ids.include?(field.type_id) }

<<<<<<< HEAD
  def settings(source)

    settings = {}

    theme.cached_settings.each do |k, v|
      if source.include?("settings.#{k}")
        settings[k] = v
      end
    end

    if settings.length > 0
      "let settings = #{settings.to_json};"
    else
      ""
    end
  end

  def transpile(es6_source, version)
    template = Tilt::ES6ModuleTranspilerTemplate.new {}
    wrapped = <<PLUGIN_API_JS
if ('Discourse' in window) {
Discourse._registerPluginCode('#{version}', api => {
  #{settings(es6_source)}
  #{es6_source}
});
}
PLUGIN_API_JS
=======
  COMPILER_VERSION = 9
>>>>>>> c10941bb

  belongs_to :theme

  def process_html(html)
    errors = []
    javascript_cache || build_javascript_cache

    js_compiler = ThemeJavascriptCompiler.new(theme_id)

    doc = Nokogiri::HTML.fragment(html)

    doc.css('script[type="text/x-handlebars"]').each do |node|
      name = node["name"] || node["data-template-name"] || "broken"

      is_raw = name =~ /\.raw$/
<<<<<<< HEAD
      setting_helpers = ''
      theme.cached_settings.each do |k, v|
        val = v.is_a?(String) ? "\"#{v.gsub('"', "\\u0022")}\"" : v
        setting_helpers += "{{theme-setting-injector #{is_raw ? "" : "context=this"} key=\"#{k}\" value=#{val}}}\n"
      end
      hbs_template = setting_helpers + node.inner_html

      if is_raw
        template = "requirejs('discourse-common/lib/raw-handlebars').template(#{Barber::Precompiler.compile(hbs_template)})"
        node.replace <<COMPILED
          <script>
            (function() {
              if ('Discourse' in window) {
              Discourse.RAW_TEMPLATES[#{name.sub(/\.raw$/, '').inspect}] = #{template};
              }
            })();
          </script>
COMPILED
      else
        template = "Ember.HTMLBars.template(#{Barber::Ember::Precompiler.compile(hbs_template)})"
        node.replace <<COMPILED
          <script>
            (function() {
              if ('Em' in window) {
              Ember.TEMPLATES[#{name.inspect}] = #{template};
              }
            })();
          </script>
COMPILED
=======
      hbs_template = node.inner_html

      begin
        if is_raw
          js_compiler.append_raw_template(name, hbs_template)
        else
          js_compiler.append_ember_template(name, hbs_template)
        end
      rescue ThemeJavascriptCompiler::CompileError => ex
        errors << ex.message
>>>>>>> c10941bb
      end

      node.remove
    end

    doc.css('script[type="text/discourse-plugin"]').each do |node|
      next unless node['version'].present?
      begin
        js_compiler.append_plugin_script(node.inner_html, node['version'])
      rescue ThemeJavascriptCompiler::CompileError => ex
        errors << ex.message
      end

      node.remove
    end

    doc.css('script').each do |node|
      next unless inline_javascript?(node)
      js_compiler.append_raw_script(node.inner_html)
      node.remove
    end

    errors.each do |error|
      js_compiler.append_js_error(error)
    end

    js_compiler.prepend_settings(theme.cached_settings) if js_compiler.content.present? && theme.cached_settings.present?
    javascript_cache.content = js_compiler.content
    javascript_cache.save!

    doc.add_child("<script src='#{javascript_cache.url}'></script>") if javascript_cache.content.present?
    [doc.to_s, errors&.join("\n")]
  end

<<<<<<< HEAD
=======
  def raw_translation_data(internal: false)
    # Might raise ThemeTranslationParser::InvalidYaml
    ThemeTranslationParser.new(self, internal: internal).load
  end

  def translation_data(with_overrides: true, internal: false)
    fallback_fields = theme.theme_fields.find_locale_fields([theme.id], I18n.fallbacks[name])

    fallback_data = fallback_fields.each_with_index.map do |field, index|
      begin
        field.raw_translation_data(internal: internal)
      rescue ThemeTranslationParser::InvalidYaml
        # If this is the locale with the error, raise it.
        # If not, let the other theme_field raise the error when it processes itself
        raise if field.id == id
        {}
      end
    end

    # TODO: Deduplicate the fallback data in the same way as JSLocaleHelper#load_translations_merged
    #       this would reduce the size of the payload, without affecting functionality
    data = {}
    fallback_data.each { |hash| data.merge!(hash) }
    overrides = theme.translation_override_hash.deep_symbolize_keys
    data.deep_merge!(overrides) if with_overrides
    data
  end

  def process_translation
    errors = []
    javascript_cache || build_javascript_cache
    js_compiler = ThemeJavascriptCompiler.new(theme_id)
    begin
      data = translation_data

      js = <<~JS
        /* Translation data for theme #{self.theme_id} (#{self.name})*/
        const data = #{data.to_json};

        for (let lang in data){
          let cursor = I18n.translations;
          for (let key of [lang, "js", "theme_translations"]){
            cursor = cursor[key] = cursor[key] || {};
          }
          cursor[#{self.theme_id}] = data[lang];
        }
      JS

      js_compiler.append_plugin_script(js, 0)
    rescue ThemeTranslationParser::InvalidYaml => e
      errors << e.message
    end

    javascript_cache.content = js_compiler.content
    javascript_cache.save!
    doc = ""
    doc = "<script src='#{javascript_cache.url}'></script>" if javascript_cache.content.present?
    [doc, errors&.join("\n")]
  end

>>>>>>> c10941bb
  def validate_yaml!
    return unless self.name == "yaml"

    errors = []
    begin
      ThemeSettingsParser.new(self).load do |name, default, type, opts|
        setting = ThemeSetting.new(name: name, data_type: type, theme: theme)
        translation_key = "themes.settings_errors"

        if setting.invalid?
          setting.errors.details.each_pair do |attribute, _errors|
            _errors.each do |hash|
              errors << I18n.t("#{translation_key}.#{attribute}_#{hash[:error]}", name: name)
            end
          end
        end

        if default.nil?
          errors << I18n.t("#{translation_key}.default_value_missing", name: name)
        end

        if (min = opts[:min]) && (max = opts[:max])
          unless ThemeSetting.value_in_range?(default, (min..max), type)
            errors << I18n.t("#{translation_key}.default_out_range", name: name)
          end
        end

        unless ThemeSetting.acceptable_value_for_type?(default, type)
          errors << I18n.t("#{translation_key}.default_not_match_type", name: name)
        end
      end
    rescue ThemeSettingsParser::InvalidYaml => e
      errors << e.message
    end

<<<<<<< HEAD
    self.error = errors.join("\n").presence unless self.destroyed?
    if will_save_change_to_error?
      update_columns(error: self.error)
    end
  end

  def self.guess_type(name)
=======
    self.error = errors.join("\n").presence
  end

  def self.guess_type(name:, target:)
>>>>>>> c10941bb
    if html_fields.include?(name.to_s)
      types[:html]
    elsif scss_fields.include?(name.to_s)
      types[:scss]
<<<<<<< HEAD
    elsif name.to_s === "yaml"
=======
    elsif name.to_s == "yaml" || target.to_s == "translations"
>>>>>>> c10941bb
      types[:yaml]
    end
  end

  def self.html_fields
    @html_fields ||= %w(body_tag head_tag header footer after_header)
  end

  def self.scss_fields
    @scss_fields ||= %w(scss embedded_scss)
  end

  def ensure_baked!
    if ThemeField.html_fields.include?(self.name) || translation = Theme.targets[:translations] == self.target_id
      if !self.value_baked || compiler_version != COMPILER_VERSION
<<<<<<< HEAD
        self.value_baked, self.error = process_html(self.value)
=======
        self.value_baked, self.error = translation ? process_translation : process_html(self.value)
        self.error = nil unless self.error.present?
>>>>>>> c10941bb
        self.compiler_version = COMPILER_VERSION

        if self.will_save_change_to_value_baked? ||
           self.will_save_change_to_compiler_version? ||
           self.will_save_change_to_error?

          self.update_columns(value_baked: value_baked,
                              compiler_version: compiler_version,
                              error: error)
        end
      end
    end
  end

  def ensure_scss_compiles!
    if ThemeField.scss_fields.include?(self.name)
      begin
        Stylesheet::Compiler.compile("@import \"theme_variables\"; @import \"theme_field\";",
                                     "theme.scss",
                                     theme_field: self.value.dup,
                                     theme: self.theme
                                    )
        self.error = nil unless error.nil?
      rescue SassC::SyntaxError => e
        self.error = e.message unless self.destroyed?
      end

      if will_save_change_to_error?
        update_columns(error: self.error)
      end
    end
  end

  def target_name
    Theme.targets.invert[target_id].to_s
  end

  class ThemeFileMatcher
    OPTIONS = %i{name type target}
    # regex: used to match file names to fields (import).
    #        can contain named capture groups for name/type/target
    # canonical: a lambda which converts name/type/target
    #            to filename (export)
    # targets/names/types: can be nil if any value is allowed
    #                          single value
    #                          array of allowed values
    def initialize(regex:, canonical:, targets:, names:, types:)
      @allowed_values = {}
      @allowed_values[:names] = Array(names) if names
      @allowed_values[:targets] = Array(targets) if targets
      @allowed_values[:types] = Array(types) if types
      @canonical = canonical
      @regex = regex
    end

    def opts_from_filename(filename)
      match = @regex.match(filename)
      return false unless match
      hash = {}
      OPTIONS.each do |option|
        plural = :"#{option}s"
        hash[option] = @allowed_values[plural][0] if @allowed_values[plural].length == 1
        hash[option] = match[option] if hash[option].nil?
      end
      hash
    end

    def filename_from_opts(opts)
      is_match = OPTIONS.all? do |option|
        plural = :"#{option}s"
        next true if @allowed_values[plural] == nil # Allows any value
        next true if @allowed_values[plural].include?(opts[option]) # Value is allowed
      end
      is_match ? @canonical.call(opts) : nil
    end
  end

  FILE_MATCHERS = [
    ThemeFileMatcher.new(regex: /^(?<target>(?:mobile|desktop|common))\/(?<name>(?:head_tag|header|after_header|body_tag|footer))\.html$/,
                         targets: [:mobile, :desktop, :common], names: ["head_tag", "header", "after_header", "body_tag", "footer"], types: :html,
                         canonical: -> (h) { "#{h[:target]}/#{h[:name]}.html" }),
    ThemeFileMatcher.new(regex: /^(?<target>(?:mobile|desktop|common))\/(?:\k<target>)\.scss$/,
                         targets: [:mobile, :desktop, :common], names: "scss", types: :scss,
                         canonical: -> (h) { "#{h[:target]}/#{h[:target]}.scss" }),
    ThemeFileMatcher.new(regex: /^common\/embedded\.scss$/,
                         targets: :common, names: "embedded_scss", types: :scss,
                         canonical: -> (h) { "common/embedded.scss" }),
    ThemeFileMatcher.new(regex: /^settings\.ya?ml$/,
                         names: "yaml", types: :yaml, targets: :settings,
                         canonical: -> (h) { "settings.yml" }),
    ThemeFileMatcher.new(regex: /^locales\/(?<name>(?:#{I18n.available_locales.join("|")}))\.yml$/,
                         names: I18n.available_locales.map(&:to_s), types: :yaml, targets: :translations,
                         canonical: -> (h) { "locales/#{h[:name]}.yml" }),
    ThemeFileMatcher.new(regex: /(?!)/, # Never match uploads by filename, they must be named in about.json
                         names: nil, types: :theme_upload_var, targets: :common,
                         canonical: -> (h) { "assets/#{h[:filename]}" }),
  ]

  # For now just work for standard fields
  def file_path
    FILE_MATCHERS.each do |matcher|
      if filename = matcher.filename_from_opts(target: target_name.to_sym,
                                               name: name,
                                               type: ThemeField.types[type_id],
                                               filename: upload&.original_filename)
        return filename
      end
    end
    nil # Not a file (e.g. a theme variable/color)
  end

  def self.opts_from_file_path(filename)
    FILE_MATCHERS.each do |matcher|
      if opts = matcher.opts_from_filename(filename)
        return opts
      end
    end
    nil
  end

  before_save do
<<<<<<< HEAD
=======
    validate_yaml!

>>>>>>> c10941bb
    if will_save_change_to_value? && !will_save_change_to_value_baked?
      self.value_baked = nil
    end
  end

  after_commit do
    ensure_baked!
    ensure_scss_compiles!
<<<<<<< HEAD
    validate_yaml!
=======
>>>>>>> c10941bb
    theme.clear_cached_settings!

    Stylesheet::Manager.clear_theme_cache! if self.name.include?("scss")
    CSP::Extension.clear_theme_extensions_cache! if name == 'yaml'

    # TODO message for mobile vs desktop
    MessageBus.publish "/header-change/#{theme.id}", self.value if theme && self.name == "header"
    MessageBus.publish "/footer-change/#{theme.id}", self.value if theme && self.name == "footer"
<<<<<<< HEAD
=======
  end

  private

  JAVASCRIPT_TYPES = %w(
    text/javascript
    application/javascript
    application/ecmascript
  )

  def inline_javascript?(node)
    if node['src'].present?
      false
    elsif node['type'].present?
      JAVASCRIPT_TYPES.include?(node['type'].downcase)
    else
      true
    end
>>>>>>> c10941bb
  end
end

# == Schema Information
#
# Table name: theme_fields
#
#  id               :integer          not null, primary key
#  theme_id         :integer          not null
#  target_id        :integer          not null
#  name             :string(30)       not null
#  value            :text             not null
#  value_baked      :text
#  created_at       :datetime         not null
#  updated_at       :datetime         not null
#  compiler_version :integer          default(0), not null
#  error            :string
#  upload_id        :integer
#  type_id          :integer          default(0), not null
#
# Indexes
#
#  theme_field_unique_index  (theme_id,target_id,type_id,name) UNIQUE
#<|MERGE_RESOLUTION|>--- conflicted
+++ resolved
@@ -1,9 +1,6 @@
 require_dependency 'theme_settings_parser'
-<<<<<<< HEAD
-=======
 require_dependency 'theme_translation_parser'
 require_dependency 'theme_javascript_compiler'
->>>>>>> c10941bb
 
 class ThemeField < ActiveRecord::Base
 
@@ -40,41 +37,16 @@
       .select("DISTINCT ON (X.theme_sort_column) *")
   }
 
-  scope :find_by_theme_ids, ->(theme_ids) {
-    return none unless theme_ids.present?
-
-    where(theme_id: theme_ids)
-      .joins(
-        "JOIN (
-          SELECT #{theme_ids.map.with_index { |id, idx| "#{id.to_i} AS theme_id, #{idx} AS sort_column" }.join(" UNION ALL SELECT ")}
-        ) as X ON X.theme_id = theme_fields.theme_id")
-      .order("sort_column")
-  }
-
   def self.types
     @types ||= Enum.new(html: 0,
                         scss: 1,
                         theme_upload_var: 2,
-<<<<<<< HEAD
-                        theme_color_var: 3,
-                        theme_var: 4,
-=======
                         theme_color_var: 3, # No longer used
                         theme_var: 4, # No longer used
->>>>>>> c10941bb
                         yaml: 5)
   end
 
   def self.theme_var_type_ids
-<<<<<<< HEAD
-    @theme_var_type_ids ||= [2, 3, 4]
-  end
-
-  validates :name, format: { with: /\A[a-z_][a-z0-9_-]*\z/i },
-                   if: Proc.new { |field| ThemeField.theme_var_type_ids.include?(field.type_id) }
-
-  COMPILER_VERSION = 5
-=======
     @theme_var_type_ids ||= [2]
   end
 
@@ -84,42 +56,11 @@
       field.ensure_baked!
     end
   end
->>>>>>> c10941bb
 
   validates :name, format: { with: /\A[a-z_][a-z0-9_-]*\z/i },
                    if: Proc.new { |field| ThemeField.theme_var_type_ids.include?(field.type_id) }
 
-<<<<<<< HEAD
-  def settings(source)
-
-    settings = {}
-
-    theme.cached_settings.each do |k, v|
-      if source.include?("settings.#{k}")
-        settings[k] = v
-      end
-    end
-
-    if settings.length > 0
-      "let settings = #{settings.to_json};"
-    else
-      ""
-    end
-  end
-
-  def transpile(es6_source, version)
-    template = Tilt::ES6ModuleTranspilerTemplate.new {}
-    wrapped = <<PLUGIN_API_JS
-if ('Discourse' in window) {
-Discourse._registerPluginCode('#{version}', api => {
-  #{settings(es6_source)}
-  #{es6_source}
-});
-}
-PLUGIN_API_JS
-=======
   COMPILER_VERSION = 9
->>>>>>> c10941bb
 
   belongs_to :theme
 
@@ -133,39 +74,7 @@
 
     doc.css('script[type="text/x-handlebars"]').each do |node|
       name = node["name"] || node["data-template-name"] || "broken"
-
       is_raw = name =~ /\.raw$/
-<<<<<<< HEAD
-      setting_helpers = ''
-      theme.cached_settings.each do |k, v|
-        val = v.is_a?(String) ? "\"#{v.gsub('"', "\\u0022")}\"" : v
-        setting_helpers += "{{theme-setting-injector #{is_raw ? "" : "context=this"} key=\"#{k}\" value=#{val}}}\n"
-      end
-      hbs_template = setting_helpers + node.inner_html
-
-      if is_raw
-        template = "requirejs('discourse-common/lib/raw-handlebars').template(#{Barber::Precompiler.compile(hbs_template)})"
-        node.replace <<COMPILED
-          <script>
-            (function() {
-              if ('Discourse' in window) {
-              Discourse.RAW_TEMPLATES[#{name.sub(/\.raw$/, '').inspect}] = #{template};
-              }
-            })();
-          </script>
-COMPILED
-      else
-        template = "Ember.HTMLBars.template(#{Barber::Ember::Precompiler.compile(hbs_template)})"
-        node.replace <<COMPILED
-          <script>
-            (function() {
-              if ('Em' in window) {
-              Ember.TEMPLATES[#{name.inspect}] = #{template};
-              }
-            })();
-          </script>
-COMPILED
-=======
       hbs_template = node.inner_html
 
       begin
@@ -176,7 +85,6 @@
         end
       rescue ThemeJavascriptCompiler::CompileError => ex
         errors << ex.message
->>>>>>> c10941bb
       end
 
       node.remove
@@ -211,8 +119,6 @@
     [doc.to_s, errors&.join("\n")]
   end
 
-<<<<<<< HEAD
-=======
   def raw_translation_data(internal: false)
     # Might raise ThemeTranslationParser::InvalidYaml
     ThemeTranslationParser.new(self, internal: internal).load
@@ -273,7 +179,6 @@
     [doc, errors&.join("\n")]
   end
 
->>>>>>> c10941bb
   def validate_yaml!
     return unless self.name == "yaml"
 
@@ -309,29 +214,15 @@
       errors << e.message
     end
 
-<<<<<<< HEAD
-    self.error = errors.join("\n").presence unless self.destroyed?
-    if will_save_change_to_error?
-      update_columns(error: self.error)
-    end
-  end
-
-  def self.guess_type(name)
-=======
     self.error = errors.join("\n").presence
   end
 
   def self.guess_type(name:, target:)
->>>>>>> c10941bb
     if html_fields.include?(name.to_s)
       types[:html]
     elsif scss_fields.include?(name.to_s)
       types[:scss]
-<<<<<<< HEAD
-    elsif name.to_s === "yaml"
-=======
     elsif name.to_s == "yaml" || target.to_s == "translations"
->>>>>>> c10941bb
       types[:yaml]
     end
   end
@@ -347,12 +238,8 @@
   def ensure_baked!
     if ThemeField.html_fields.include?(self.name) || translation = Theme.targets[:translations] == self.target_id
       if !self.value_baked || compiler_version != COMPILER_VERSION
-<<<<<<< HEAD
-        self.value_baked, self.error = process_html(self.value)
-=======
         self.value_baked, self.error = translation ? process_translation : process_html(self.value)
         self.error = nil unless self.error.present?
->>>>>>> c10941bb
         self.compiler_version = COMPILER_VERSION
 
         if self.will_save_change_to_value_baked? ||
@@ -474,11 +361,8 @@
   end
 
   before_save do
-<<<<<<< HEAD
-=======
     validate_yaml!
 
->>>>>>> c10941bb
     if will_save_change_to_value? && !will_save_change_to_value_baked?
       self.value_baked = nil
     end
@@ -487,10 +371,6 @@
   after_commit do
     ensure_baked!
     ensure_scss_compiles!
-<<<<<<< HEAD
-    validate_yaml!
-=======
->>>>>>> c10941bb
     theme.clear_cached_settings!
 
     Stylesheet::Manager.clear_theme_cache! if self.name.include?("scss")
@@ -499,8 +379,6 @@
     # TODO message for mobile vs desktop
     MessageBus.publish "/header-change/#{theme.id}", self.value if theme && self.name == "header"
     MessageBus.publish "/footer-change/#{theme.id}", self.value if theme && self.name == "footer"
-<<<<<<< HEAD
-=======
   end
 
   private
@@ -519,7 +397,6 @@
     else
       true
     end
->>>>>>> c10941bb
   end
 end
 
