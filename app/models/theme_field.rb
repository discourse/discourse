--- conflicted
+++ resolved
@@ -121,234 +121,10 @@
     javascript_cache || build_javascript_cache
 
     errors << I18n.t("themes.errors.optimized_link") if contains_optimized_link?(html)
-
-<<<<<<< HEAD
-    # js_compiler = ThemeJavascriptCompiler.new(theme_id, self.theme.name)
-
-    # doc = Nokogiri::HTML5.fragment(html)
-
-    # doc
-    #   .css('script[type="text/x-handlebars"]')
-    #   .each do |node|
-    #     name = node["name"] || node["data-template-name"] || "broken"
-    #     is_raw = name =~ /\.(raw|hbr)\z/
-    #     hbs_template = node.inner_html
-
-    #     begin
-    #       if is_raw
-    #         js_compiler.append_js_error(
-    #           "discourse/templates/#{name}",
-    #           "Raw templates are no longer supported",
-    #         )
-    #       else
-    #         js_compiler.append_ember_template(
-    #           "discourse/templates/#{name.delete_prefix("/")}",
-    #           hbs_template,
-    #         )
-    #       end
-    #     rescue ThemeJavascriptCompiler::CompileError => ex
-    #       js_compiler.append_js_error("discourse/templates/#{name}", ex.message)
-    #       errors << ex.message
-    #     end
-
-    #     node.remove
-    #   end
-
-    # doc
-    #   .css('script[type="text/discourse-plugin"]')
-    #   .each_with_index do |node, index|
-    #     version = node["version"]
-    #     next if version.blank?
-
-    #     initializer_name =
-    #       "theme-field" + "-#{self.id}" + "-#{Theme.targets[self.target_id]}" +
-    #         "-#{ThemeField.types[self.type_id]}" + "-script-#{index + 1}"
-    #     begin
-    #       js = <<~JS
-    #       import { withPluginApi } from "discourse/lib/plugin-api";
-
-    #       export default {
-    #         name: #{initializer_name.inspect},
-    #         after: "inject-objects",
-
-    #         initialize() {
-    #           withPluginApi(#{version.inspect}, (api) => {
-    #             #{node.inner_html}
-    #           });
-    #         }
-    #       };
-    #     JS
-
-    #       js_compiler.append_module(
-    #         js,
-    #         "discourse/initializers/#{initializer_name}",
-    #         "js",
-    #         include_variables: true,
-    #       )
-    #     rescue ThemeJavascriptCompiler::CompileError => ex
-    #       js_compiler.append_js_error("discourse/initializers/#{initializer_name}", ex.message)
-    #       errors << ex.message
-    #     end
-
-    #     node.remove
-    #   end
-
-    # doc
-    #   .css("script")
-    #   .each_with_index do |node, index|
-    #     if inline_javascript?(node)
-    #       js_compiler.append_raw_script(
-    #         "_html/#{Theme.targets[self.target_id]}/#{name}_#{index + 1}.js",
-    #         node.inner_html,
-    #       )
-    #       node.remove
-    #     else
-    #       node["nonce"] = CSP_NONCE_PLACEHOLDER
-    #     end
-    #   end
-
-    # settings_hash = theme.build_settings_hash
-    # if js_compiler.has_content? && settings_hash.present?
-    #   js_compiler.prepend_settings(settings_hash)
-    # end
-    # javascript_cache.content = js_compiler.content
-    # javascript_cache.source_map = js_compiler.source_map
-    # javascript_cache.save!
-
-    # doc.add_child(<<~HTML.html_safe) if javascript_cache.content.present?
-    #   <script defer src='#{javascript_cache.url}' data-theme-id='#{theme_id}' nonce="#{CSP_NONCE_PLACEHOLDER}"></script>
-    # HTML
+    
+    # todo: restore script tag support
+
     [html, errors&.join("\n")]
-=======
-    js_compiler = ThemeJavascriptCompiler.new(theme_id, self.theme.name)
-    deprecated_template_names = []
-
-    doc = Nokogiri::HTML5.fragment(html)
-
-    doc
-      .css('script[type="text/x-handlebars"]')
-      .each do |node|
-        name = node["name"] || node["data-template-name"] || "broken"
-        is_raw = name =~ /\.(raw|hbr)\z/
-        hbs_template = node.inner_html
-
-        begin
-          if is_raw
-            js_compiler.append_js_error(
-              "discourse/templates/#{name}",
-              "Raw templates are no longer supported",
-            )
-          else
-            js_compiler.append_ember_template(
-              "discourse/templates/#{name.delete_prefix("/")}",
-              hbs_template,
-            )
-            deprecated_template_names << name
-          end
-        rescue ThemeJavascriptCompiler::CompileError => ex
-          js_compiler.append_js_error("discourse/templates/#{name}", ex.message)
-          errors << ex.message
-        end
-
-        node.remove
-      end
-
-    if deprecated_template_names.present?
-      js = <<~JS
-        import deprecated from "discourse/lib/deprecated";
-
-        export default {
-          initialize(){
-            const names = #{deprecated_template_names.to_json};
-            names.forEach((name) => {
-              deprecated(
-                `[${name}] adding templates to a theme using <script type='text/x-handlebars'> is deprecated. Move to dedicated .hbs or .gjs files.`,
-                {
-                  id: "discourse.script-tag-hbs",
-                  url: "https://meta.discourse.org/t/366482",
-                }
-              )
-            });
-          }
-        }
-      JS
-      js_compiler.append_module(js, "discourse/initializers/script-tag-hbs-deprecations", "js")
-    end
-
-    doc
-      .css('script[type="text/discourse-plugin"]')
-      .each_with_index do |node, index|
-        version = node["version"]
-        next if version.blank?
-
-        initializer_name =
-          "theme-field" + "-#{self.id}" + "-#{Theme.targets[self.target_id]}" +
-            "-#{ThemeField.types[self.type_id]}" + "-script-#{index + 1}"
-        begin
-          js = <<~JS
-          import { withPluginApi } from "discourse/lib/plugin-api";
-          import deprecated from "discourse/lib/deprecated";
-
-          export default {
-            name: #{initializer_name.inspect},
-            after: "inject-objects",
-
-            initialize() {
-              deprecated(
-                "Adding JS code using <script type='text/discourse-plugin'> is deprecated. Move this code to a dedicated JavaScript file.",
-                {
-                  id: "discourse.script-tag-discourse-plugin",
-                  url: "https://meta.discourse.org/t/366482",
-                }
-              )
-              withPluginApi(#{version.inspect}, (api) => {
-                #{node.inner_html}
-              });
-            }
-          };
-        JS
-
-          js_compiler.append_module(
-            js,
-            "discourse/initializers/#{initializer_name}",
-            "js",
-            include_variables: true,
-          )
-        rescue ThemeJavascriptCompiler::CompileError => ex
-          js_compiler.append_js_error("discourse/initializers/#{initializer_name}", ex.message)
-          errors << ex.message
-        end
-
-        node.remove
-      end
-
-    doc
-      .css("script")
-      .each_with_index do |node, index|
-        if inline_javascript?(node)
-          js_compiler.append_raw_script(
-            "_html/#{Theme.targets[self.target_id]}/#{name}_#{index + 1}.js",
-            node.inner_html,
-          )
-          node.remove
-        else
-          node["nonce"] = CSP_NONCE_PLACEHOLDER
-        end
-      end
-
-    settings_hash = theme.build_settings_hash
-    if js_compiler.has_content? && settings_hash.present?
-      js_compiler.prepend_settings(settings_hash)
-    end
-    javascript_cache.content = js_compiler.content
-    javascript_cache.source_map = js_compiler.source_map
-    javascript_cache.save!
-
-    doc.add_child(<<~HTML.html_safe) if javascript_cache.content.present?
-      <script defer src='#{javascript_cache.url}' data-theme-id='#{theme_id}' nonce="#{CSP_NONCE_PLACEHOLDER}"></script>
-    HTML
-    [doc.to_s, errors&.join("\n")]
->>>>>>> 14e6124f
   end
 
   def validate_svg_sprite_xml
