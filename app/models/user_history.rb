--- conflicted
+++ resolved
@@ -28,11 +28,7 @@
       notified_about_dominating_topic: 9,
       suspend_user: 10,
       unsuspend_user: 11,
-<<<<<<< HEAD
-      facebook_no_email: 12,
-=======
       facebook_no_email: 12, # not used anymore
->>>>>>> c10941bb
       grant_badge: 13,
       revoke_badge: 14,
       auto_trust_level_change: 15,
@@ -85,13 +81,9 @@
       removed_unsilence_user: 62,
       removed_unsuspend_user: 63,
       post_rejected: 64,
-<<<<<<< HEAD
-      merge_user: 65
-=======
       merge_user: 65,
       entity_export: 66,
       change_password: 67
->>>>>>> c10941bb
     )
   end
 
@@ -151,13 +143,9 @@
       :change_badge,
       :delete_badge,
       :post_rejected,
-<<<<<<< HEAD
-      :merge_user
-=======
       :merge_user,
       :entity_export,
       :change_name
->>>>>>> c10941bb
     ]
   end
 
