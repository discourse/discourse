require_dependency 'discourse'
require 'ipaddr'
require 'url_helper'

class TopicLinkClick < ActiveRecord::Base
  belongs_to :topic_link, counter_cache: :clicks
  belongs_to :user

  validates_presence_of :topic_link_id

  WHITELISTED_REDIRECT_HOSTNAMES = Set.new(%W{www.youtube.com youtu.be})

  # Create a click from a URL and post_id
  def self.create_from(args = {})
    url = args[:url][0...TopicLink.max_url_length]
    return nil if url.blank?

<<<<<<< HEAD
    uri = begin
      URI.parse(url)
    rescue URI::Error
    end

=======
    uri = UrlHelper.relaxed_parse(url)
>>>>>>> c10941bb
    urls = Set.new
    urls << url
    if url =~ /^http/
      urls << url.sub(/^https/, 'http')
      urls << url.sub(/^http:/, 'https:')
      urls << UrlHelper.schemaless(url)
    end
    urls << UrlHelper.absolute_without_cdn(url)
    urls << uri.path if uri.try(:host) == Discourse.current_hostname

    query = url.index('?')
    unless query.nil?
      endpos = url.index('#') || url.size
      urls << url[0..query - 1] + url[endpos..-1]
    end

    # link can have query params, and analytics can add more to the end:
    i = url.length
    while i = url.rindex('&', i - 1)
      urls << url[0...i]
    end

    # add a cdn link
    if uri
      if Discourse.asset_host.present?
        cdn_uri = begin
          URI.parse(Discourse.asset_host)
        rescue URI::Error
        end

        if cdn_uri && cdn_uri.hostname == uri.hostname && uri.path.starts_with?(cdn_uri.path)
          is_cdn_link = true
          urls << uri.path[cdn_uri.path.length..-1]
        end
      end

      if SiteSetting.Upload.s3_cdn_url.present?
        cdn_uri = begin
          URI.parse(SiteSetting.Upload.s3_cdn_url)
        rescue URI::Error
        end

        if cdn_uri && cdn_uri.hostname == uri.hostname && uri.path.starts_with?(cdn_uri.path)
          is_cdn_link = true
          path = uri.path[cdn_uri.path.length..-1]
          urls << path
          urls << "#{Discourse.store.absolute_base_url}#{path}"
        end
      end
    end

    link = TopicLink.select([:id, :user_id])

    # test for all possible URLs
    link = link.where(Array.new(urls.count, "url = ?").join(" OR "), *urls)

    # Find the forum topic link
    link = link.where(post_id: args[:post_id]) if args[:post_id].present?

    # If we don't have a post, just find the first occurance of the link
    link = link.where(topic_id: args[:topic_id]) if args[:topic_id].present?
    link = link.first

    # If no link is found...
    unless link.present?
      # ... return the url for relative links or when using the same host
      return url if url =~ /^\/[^\/]/ || uri.try(:host) == Discourse.current_hostname

      # If we have it somewhere else on the site, just allow the redirect.
      # This is likely due to a onebox of another topic.
      link = TopicLink.find_by(url: url)
      return link.url if link.present?

      return nil unless uri

      # Only redirect to whitelisted hostnames
      return url if WHITELISTED_REDIRECT_HOSTNAMES.include?(uri.hostname) || is_cdn_link

      return nil
    end

    return url if args[:user_id] && link.user_id == args[:user_id]

    # Rate limit the click counts to once in 24 hours
    rate_key = "link-clicks:#{link.id}:#{args[:user_id] || args[:ip]}"
    if $redis.setnx(rate_key, "1")
      $redis.expire(rate_key, 1.day.to_i)
      args[:ip] = nil if args[:user_id]
      create!(topic_link_id: link.id, user_id: args[:user_id], ip_address: args[:ip])
    end

    url
  end

end

# == Schema Information
#
# Table name: topic_link_clicks
#
#  id            :integer          not null, primary key
#  topic_link_id :integer          not null
#  user_id       :integer
#  created_at    :datetime         not null
#  updated_at    :datetime         not null
#  ip_address    :inet
#
# Indexes
#
#  by_link  (topic_link_id)
#<|MERGE_RESOLUTION|>--- conflicted
+++ resolved
@@ -15,15 +15,7 @@
     url = args[:url][0...TopicLink.max_url_length]
     return nil if url.blank?
 
-<<<<<<< HEAD
-    uri = begin
-      URI.parse(url)
-    rescue URI::Error
-    end
-
-=======
     uri = UrlHelper.relaxed_parse(url)
->>>>>>> c10941bb
     urls = Set.new
     urls << url
     if url =~ /^http/
