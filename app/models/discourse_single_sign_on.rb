# frozen_string_literal: true

class DiscourseSingleSignOn < SingleSignOn

  class BlankExternalId < StandardError; end
  class BannedExternalId < StandardError; end

  def self.sso_url
    SiteSetting.discourse_connect_url
  end

  def self.sso_secret
    SiteSetting.discourse_connect_secret
  end

  def self.generate_sso(return_path = "/", secure_session:)
    sso = new(secure_session: secure_session)
    sso.nonce = SecureRandom.hex
    sso.register_nonce(return_path)
    sso.return_sso_url = Discourse.base_url + "/session/sso_login"
    sso
  end

  def self.generate_url(return_path = "/", secure_session:)
    generate_sso(return_path, secure_session: secure_session).to_url
  end

  def initialize(secure_session:)
    @secure_session = secure_session
  end

  def register_nonce(return_path)
    if nonce
      if SiteSetting.discourse_connect_csrf_protection
        @secure_session.set(nonce_key, return_path, expires: SingleSignOn.nonce_expiry_time)
      else
        Discourse.cache.write(nonce_key, return_path, expires_in: SingleSignOn.nonce_expiry_time)
      end
    end
  end

  def nonce_valid?
    if SiteSetting.discourse_connect_csrf_protection
      nonce && @secure_session[nonce_key].present?
    else
      nonce && Discourse.cache.read(nonce_key).present?
    end
  end

  def nonce_error
    if Discourse.cache.read(used_nonce_key).present?
      "Nonce has already been used"
    elsif SiteSetting.discourse_connect_csrf_protection
      "Nonce is incorrect, was generated in a different browser session, or has expired"
    else
      "Nonce is incorrect, or has expired"
    end
  end

  def return_path
    if SiteSetting.discourse_connect_csrf_protection
      @secure_session[nonce_key] || "/"
    else
      Discourse.cache.read(nonce_key) || "/"
    end
  end

  def expire_nonce!
    if nonce
      if SiteSetting.discourse_connect_csrf_protection
        @secure_session[nonce_key] = nil
      else
        Discourse.cache.delete nonce_key
      end

      Discourse.cache.write(used_nonce_key, return_path, expires_in: SingleSignOn.used_nonce_expiry_time)
    end
  end

  def nonce_key
    "SSO_NONCE_#{nonce}"
  end

  def used_nonce_key
    "USED_SSO_NONCE_#{nonce}"
  end

  BANNED_EXTERNAL_IDS = %w{none nil blank null}

  def lookup_or_create_user(ip_address = nil)

    # we don't want to ban 0 from being an external id
    external_id = self.external_id.to_s

    if external_id.blank?
      raise BlankExternalId
    end

    if BANNED_EXTERNAL_IDS.include?(external_id.downcase)
      raise BannedExternalId, external_id
    end

    # we protect here to ensure there is no situation where the same external id
    # concurrently attempts to create or update sso records
    #
    # we can get duplicate HTTP requests quite easily (client rapid refresh) and this path does stuff such
    # as updating groups for a users and so on that can happen even after the sso record and user is there
    DistributedMutex.synchronize("sso_lookup_or_create_user_#{external_id}") do
      lookup_or_create_user_unsafe(ip_address)
    end
  end

  private

  def lookup_or_create_user_unsafe(ip_address)
    sso_record = SingleSignOnRecord.find_by(external_id: external_id)

    if sso_record && (user = sso_record.user)
      sso_record.last_payload = unsigned_payload
    else
      user = match_email_or_create_user(ip_address)
      sso_record = user.single_sign_on_record
    end

    # ensure it's not staged anymore
    user.unstage!

    change_external_attributes_and_override(sso_record, user)

    if sso_record && (user = sso_record.user) && !user.active && !require_activation
      user.active = true
      user.save!
      user.enqueue_welcome_message('welcome_user') unless suppress_welcome_message
      user.set_automatic_groups
    end

    custom_fields.each do |k, v|
      user.custom_fields[k] = v
    end

    user.ip_address = ip_address

    user.admin = admin unless admin.nil?
    user.moderator = moderator unless moderator.nil?

    user.title = title unless title.nil?

    # optionally save the user and sso_record if they have changed
    user.user_avatar.save! if user.user_avatar
    user.save!

    if @email_changed && user.active
      user.set_automatic_groups
    end

    # The user might require approval
    user.create_reviewable

    if bio && (user.user_profile.bio_raw.blank? || SiteSetting.discourse_connect_overrides_bio)
      user.user_profile.bio_raw = bio
      user.user_profile.save!
    end

    if website
      user.user_profile.website = website
      user.user_profile.save!
    end

    if location
      user.user_profile.location = location
      user.user_profile.save!
    end

    unless admin.nil? && moderator.nil?
      Group.refresh_automatic_groups!(:admins, :moderators, :staff)
    end

    sso_record.save!

    if sso_record.user
      apply_group_rules(sso_record.user)
    end

    sso_record && sso_record.user
  end

  def synchronize_groups(user)
    names = (groups || "").split(",").map(&:downcase)
    ids = Group.where('LOWER(NAME) in (?) AND NOT automatic', names).pluck(:id)

    group_users = GroupUser
      .where('group_id IN (SELECT id FROM groups WHERE NOT automatic)')
      .where(user_id: user.id)

    delete_group_users = group_users
    if ids.length > 0
      delete_group_users = group_users.where('group_id NOT IN (?)', ids)
    end
    delete_group_users.destroy_all

    ids -= group_users.where('group_id IN (?)', ids).pluck(:group_id)

    ids.each do |group_id|
      GroupUser.create(group_id: group_id, user_id: user.id)
    end
  end

  def apply_group_rules(user)
    if SiteSetting.discourse_connect_overrides_groups
      synchronize_groups(user)
      return
    end

    if add_groups
      split = add_groups.split(",").map(&:downcase)
      if split.length > 0
        Group.where('LOWER(name) in (?) AND NOT automatic', split).pluck(:id).each do |id|
          unless GroupUser.where(group_id: id, user_id: user.id).exists?
            GroupUser.create(group_id: id, user_id: user.id)
          end
        end
      end
    end

    if remove_groups
      split = remove_groups.split(",").map(&:downcase)
      if split.length > 0
        GroupUser
          .where(user_id: user.id)
          .where('group_id IN (SELECT id FROM groups WHERE LOWER(name) in (?))', split)
          .destroy_all
      end
    end
  end

  def match_email_or_create_user(ip_address)
    # Use a mutex here to counter SSO requests that are sent at the same time with
    # the same email payload
    DistributedMutex.synchronize("discourse_single_sign_on_#{email}") do
      user = User.find_by_email(email) if !require_activation
      if !user
        try_name = name.presence
        try_username = username.presence

        name_suggester_input = try_username
        username_suggester_input = try_username || try_name
        if SiteSetting.use_email_for_username_and_name_suggestions
          name_suggester_input = name_suggester_input || email
          username_suggester_input = username_suggester_input || email
        end

        user_params = {
          primary_email: UserEmail.new(email: email, primary: true),
          name: try_name || User.suggest_name(name_suggester_input),
          username: UserNameSuggester.suggest(username_suggester_input),
          ip_address: ip_address
        }

        if SiteSetting.allow_user_locale && locale && LocaleSiteSetting.valid_value?(locale)
          user_params[:locale] = locale
        end

        user = User.create!(user_params)

        if SiteSetting.verbose_discourse_connect_logging
          Rails.logger.warn("Verbose SSO log: New User (user_id: #{user.id}) Params: #{user_params} User Params: #{user.attributes} User Errors: #{user.errors.full_messages} Email: #{user.primary_email.attributes} Email Error: #{user.primary_email.errors.full_messages}")
        end
      end

      if user
        if sso_record = user.single_sign_on_record
          sso_record.last_payload = unsigned_payload
          sso_record.external_id = external_id
        else
          if avatar_url.present?
            Jobs.enqueue(:download_avatar_from_url,
              url: avatar_url,
              user_id: user.id,
              override_gravatar: SiteSetting.discourse_connect_overrides_avatar
            )
          end

          if profile_background_url.present?
            Jobs.enqueue(:download_profile_background_from_url,
              url: profile_background_url,
              user_id: user.id,
              is_card_background: false
            )
          end

          if card_background_url.present?
            Jobs.enqueue(:download_profile_background_from_url,
              url: card_background_url,
              user_id: user.id,
              is_card_background: true
            )
          end

          user.create_single_sign_on_record!(
            last_payload: unsigned_payload,
            external_id: external_id,
            external_username: username,
            external_email: email,
            external_name: name,
            external_avatar_url: avatar_url,
            external_profile_background_url: profile_background_url,
            external_card_background_url: card_background_url
          )
        end
      end

      user
    end
  end

  def change_external_attributes_and_override(sso_record, user)
    @email_changed = false

    if SiteSetting.auth_overrides_email && user.email != Email.downcase(email)
      user.email = email
      user.active = false if require_activation
      @email_changed = true
    end

    if SiteSetting.auth_overrides_username? && username.present?
<<<<<<< HEAD
      UsernameOverrider.override(user, username)
=======
      if user.username.downcase == username.downcase
        user.username = username # there may be a change of case
      elsif user.username != UserNameSuggester.fix_username(username)
        user.username = UserNameSuggester.suggest(username)
      end
>>>>>>> 69ec6899
    end

    if SiteSetting.auth_overrides_name && user.name != name && name.present?
      user.name = name || User.suggest_name(username.blank? ? email : username)
    end

    if locale_force_update && SiteSetting.allow_user_locale && locale && LocaleSiteSetting.valid_value?(locale)
      user.locale = locale
    end

    avatar_missing = user.uploaded_avatar_id.nil? || !Upload.exists?(user.uploaded_avatar_id)

    if (avatar_missing || avatar_force_update || SiteSetting.discourse_connect_overrides_avatar) && avatar_url.present?
      avatar_changed = sso_record.external_avatar_url != avatar_url

      if avatar_force_update || avatar_changed || avatar_missing
        Jobs.enqueue(:download_avatar_from_url, url: avatar_url, user_id: user.id, override_gravatar: SiteSetting.discourse_connect_overrides_avatar)
      end
    end

    if profile_background_url.present?
      profile_background_missing = user.user_profile.profile_background_upload.blank? || Upload.get_from_url(user.user_profile.profile_background_upload.url).blank?

      if profile_background_missing || SiteSetting.discourse_connect_overrides_profile_background
        profile_background_changed = sso_record.external_profile_background_url != profile_background_url
        if profile_background_changed || profile_background_missing
          Jobs.enqueue(:download_profile_background_from_url,
              url: profile_background_url,
              user_id: user.id,
              is_card_background: false
          )
        end
      end
    end

    if card_background_url.present?
      card_background_missing = user.user_profile.card_background_upload.blank? || Upload.get_from_url(user.user_profile.card_background_upload.url).blank?
      if card_background_missing || SiteSetting.discourse_connect_overrides_card_background
        card_background_changed = sso_record.external_card_background_url != card_background_url
        if card_background_changed || card_background_missing
          Jobs.enqueue(:download_profile_background_from_url,
              url: card_background_url,
              user_id: user.id,
              is_card_background: true
          )
        end
      end
    end

    # change external attributes for sso record
    sso_record.external_username = username
    sso_record.external_email = email
    sso_record.external_name = name
    sso_record.external_avatar_url = avatar_url
    sso_record.external_profile_background_url = profile_background_url
    sso_record.external_card_background_url = card_background_url
  end
end<|MERGE_RESOLUTION|>--- conflicted
+++ resolved
@@ -323,15 +323,7 @@
     end
 
     if SiteSetting.auth_overrides_username? && username.present?
-<<<<<<< HEAD
       UsernameOverrider.override(user, username)
-=======
-      if user.username.downcase == username.downcase
-        user.username = username # there may be a change of case
-      elsif user.username != UserNameSuggester.fix_username(username)
-        user.username = UserNameSuggester.suggest(username)
-      end
->>>>>>> 69ec6899
     end
 
     if SiteSetting.auth_overrides_name && user.name != name && name.present?
