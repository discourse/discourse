# frozen_string_literal: true

class EmailToken < ActiveRecord::Base
  class TokenAccessError < StandardError
  end

  belongs_to :user

  validates :user_id, :email, :token_hash, presence: true

  scope :unconfirmed, -> { where(confirmed: false) }
  scope :active,
        -> {
          where(expired: false).where(
            "created_at >= ?",
            SiteSetting.email_token_valid_hours.hours.ago,
          )
        }

  after_initialize do
    if self.token_hash.blank?
      @token ||= SecureRandom.hex
      self.token_hash = self.class.hash_token(@token)
    end
  end

  after_create do
    EmailToken
      .where(user_id: self.user_id)
      .where(scope: [nil, self.scope])
      .where.not(id: self.id)
      .update_all(expired: true)
  end

  before_validation { self.email = self.email.downcase if self.email }

  before_save do
    if self.scope.blank?
      Discourse.deprecate("EmailToken#scope cannot be empty.", output_in_test: true)
    end
  end

  # TODO(2022-01-01): Remove
  self.ignored_columns = %w[token]

  def self.scopes
    @scopes ||= Enum.new(signup: 1, password_reset: 2, email_login: 3, email_update: 4)
  end

  def token
    raise TokenAccessError.new if @token.blank?

    @token
  end

  def self.confirm(token, scope: nil, skip_reviewable: false)
    User.transaction do
      email_token = confirmable(token, scope: scope)
      return if email_token.blank?

      email_token.update!(confirmed: true)

      user = email_token.user
      user.send_welcome_message = !user.active?
      user.email = email_token.email
      user.active = true
      user.custom_fields.delete("activation_reminder")
      user.save!
      user.create_reviewable if !skip_reviewable
      user.set_automatic_groups
      DiscourseEvent.trigger(:user_confirmed_email, user)
<<<<<<< HEAD
      Invite.redeem_for_existing_user(user)
=======
      Invite.redeem_for_existing_user(user) if scope == EmailToken.scopes[:signup]
>>>>>>> 3ee0a492

      user.reload
    end
  rescue ActiveRecord::RecordInvalid
    # If the user's email is already taken, just return nil (failure)
  end

  def self.confirmable(token, scope: nil)
    return nil if token.blank?

    relation = unconfirmed.active.includes(:user).where(token_hash: hash_token(token))

    # TODO(2022-01-01): All email tokens should have scopes by now
    if !scope
      relation.first
    else
      relation.where(scope: scope).first || relation.where(scope: nil).first
    end
  end

  def self.enqueue_signup_email(email_token, to_address: nil)
    Jobs.enqueue(
      :critical_user_email,
      type: "signup",
      user_id: email_token.user_id,
      email_token: email_token.token,
      to_address: to_address,
    )
  end

  def self.hash_token(token)
    Digest::SHA256.hexdigest(token)
  end
end

# == Schema Information
#
# Table name: email_tokens
#
#  id         :integer          not null, primary key
#  user_id    :integer          not null
#  email      :string           not null
#  confirmed  :boolean          default(FALSE), not null
#  expired    :boolean          default(FALSE), not null
#  created_at :datetime         not null
#  updated_at :datetime         not null
#  token_hash :string           not null
#  scope      :integer
#
# Indexes
#
#  index_email_tokens_on_token_hash  (token_hash) UNIQUE
#  index_email_tokens_on_user_id     (user_id)
#<|MERGE_RESOLUTION|>--- conflicted
+++ resolved
@@ -69,11 +69,7 @@
       user.create_reviewable if !skip_reviewable
       user.set_automatic_groups
       DiscourseEvent.trigger(:user_confirmed_email, user)
-<<<<<<< HEAD
-      Invite.redeem_for_existing_user(user)
-=======
       Invite.redeem_for_existing_user(user) if scope == EmailToken.scopes[:signup]
->>>>>>> 3ee0a492
 
       user.reload
     end
