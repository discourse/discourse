--- conflicted
+++ resolved
@@ -46,10 +46,7 @@
         sso.external_id = current_user.id.to_s
         sso.admin = current_user.admin?
         sso.moderator = current_user.moderator?
-<<<<<<< HEAD
-=======
-
->>>>>>> e66fa82f
+
         if sso.return_sso_url.blank?
           render plain: "return_sso_url is blank, it must be provided", status: 400
           return
