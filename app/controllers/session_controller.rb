require_dependency 'rate_limiter'
require_dependency 'single_sign_on'
require_dependency 'single_sign_on_provider'
require_dependency 'url_helper'

class SessionController < ApplicationController
  class LocalLoginNotAllowed < StandardError; end
  rescue_from LocalLoginNotAllowed do
    render body: nil, status: 500
  end

  before_action :check_local_login_allowed, only: %i(create forgot_password email_login)
  before_action :rate_limit_login, only: %i(create email_login)
  skip_before_action :redirect_to_login_if_required
  skip_before_action :preload_json, :check_xhr, only: %i(sso sso_login sso_provider destroy email_login)

  ACTIVATE_USER_KEY = "activate_user"

  def csrf
    render json: { csrf: form_authenticity_token }
  end

  def sso
    destination_url = cookies[:destination_url] || session[:destination_url]
    return_path = params[:return_path] || path('/')

    if destination_url && return_path == path('/')
      uri = URI::parse(destination_url)
      return_path = "#{uri.path}#{uri.query ? "?" << uri.query : ""}"
    end

    session.delete(:destination_url)
    cookies.delete(:destination_url)

    if SiteSetting.enable_sso?
      sso = DiscourseSingleSignOn.generate_sso(return_path)
      if SiteSetting.verbose_sso_logging
        Rails.logger.warn("Verbose SSO log: Started SSO process\n\n#{sso.diagnostics}")
      end
      redirect_to sso.to_url
    else
      render body: nil, status: 404
    end
  end

  def sso_provider(payload = nil)
    payload ||= request.query_string

    if SiteSetting.enable_sso_provider
      sso = SingleSignOnProvider.parse(payload)

      if sso.return_sso_url.blank?
        render plain: "return_sso_url is blank, it must be provided", status: 400
        return
      end

      if current_user
        sso.name = current_user.name
        sso.username = current_user.username
        sso.email = current_user.email
        sso.external_id = current_user.id.to_s
<<<<<<< HEAD
        sso.admin = current_user.admin?
        sso.moderator = current_user.moderator?
        sso.groups = current_user.groups.pluck(:name).join(",")
=======

        # damingo (Github ID), 2018-12-04, #multisite, Do not automatically make users admins or moderators on multisite sites.
        # sso.admin = current_user.admin?
        # sso.moderator = current_user.moderator?
        sso.admin = false
        sso.moderator = false
>>>>>>> 6db8f1b9

        if current_user.uploaded_avatar.present?
          base_url = Discourse.store.external? ? "#{Discourse.store.absolute_base_url}/" : Discourse.base_url
          avatar_url = "#{base_url}#{Discourse.store.get_path_for_upload(current_user.uploaded_avatar)}"
          sso.avatar_url = UrlHelper.absolute Discourse.store.cdn_url(avatar_url)
        end

        if current_user.user_profile.profile_background.present?
          sso.profile_background_url = UrlHelper.absolute upload_cdn_path(current_user.user_profile.profile_background)
        end

        if current_user.user_profile.card_background.present?
          sso.card_background_url = UrlHelper.absolute upload_cdn_path(current_user.user_profile.card_background)
        end

        if request.xhr?
          cookies[:sso_destination_url] = sso.to_url(sso.return_sso_url)
        else
          redirect_to sso.to_url(sso.return_sso_url)
        end
      else
        cookies[:sso_payload] = request.query_string
        redirect_to path('/login')
      end
    else
      render body: nil, status: 404
    end
  end

  # For use in development mode only when login options could be limited or disabled.
  # NEVER allow this to work in production.
  if !Rails.env.production?
    skip_before_action :check_xhr, only: [:become]

    def become
      raise Discourse::InvalidAccess if Rails.env.production?
      user = User.find_by_username(params[:session_id])
      raise "User #{params[:session_id]} not found" if user.blank?

      log_on_user(user)
      redirect_to path("/")
    end
  end

  def sso_login
    raise Discourse::NotFound.new unless SiteSetting.enable_sso

    params.require(:sso)
    params.require(:sig)

    begin
      sso = DiscourseSingleSignOn.parse(request.query_string)
    rescue DiscourseSingleSignOn::ParseError => e
      if SiteSetting.verbose_sso_logging
        Rails.logger.warn("Verbose SSO log: Signature parse error\n\n#{e.message}\n\n#{sso&.diagnostics}")
      end

      # Do NOT pass the error text to the client, it would give them the correct signature
      return render_sso_error(text: I18n.t("sso.login_error"), status: 422)
    end

    if !sso.nonce_valid?
      if SiteSetting.verbose_sso_logging
        Rails.logger.warn("Verbose SSO log: Nonce has already expired\n\n#{sso.diagnostics}")
      end
      return render_sso_error(text: I18n.t("sso.timeout_expired"), status: 419)
    end

    if ScreenedIpAddress.should_block?(request.remote_ip)
      if SiteSetting.verbose_sso_logging
        Rails.logger.warn("Verbose SSO log: IP address is blocked #{request.remote_ip}\n\n#{sso.diagnostics}")
      end
      return render_sso_error(text: I18n.t("sso.unknown_error"), status: 500)
    end

    return_path = sso.return_path
    sso.expire_nonce!

    begin
      if user = sso.lookup_or_create_user(request.remote_ip)

        if user.suspended?
          render_sso_error(text: I18n.t("login.suspended", date: user.suspended_till), status: 403)
          return
        end

        if SiteSetting.must_approve_users? && !user.approved?
          if SiteSetting.sso_not_approved_url.present?
            redirect_to SiteSetting.sso_not_approved_url
          else
            render_sso_error(text: I18n.t("sso.account_not_approved"), status: 403)
          end
          return
        elsif !user.active?
          activation = UserActivator.new(user, request, session, cookies)
          activation.finish
          session["user_created_message"] = activation.message
          redirect_to(users_account_created_path) && (return)
        else
          if SiteSetting.verbose_sso_logging
            Rails.logger.warn("Verbose SSO log: User was logged on #{user.username}\n\n#{sso.diagnostics}")
          end
          if user.id != current_user&.id
            log_on_user user
          end
        end

        # If it's not a relative URL check the host
        if return_path !~ /^\/[^\/]/
          begin
            uri = URI(return_path)
            if (uri.hostname == Discourse.current_hostname)
              return_path = uri.request_uri
            elsif !SiteSetting.sso_allows_all_return_paths
              return_path = path("/")
            end
          rescue
            return_path = path("/")
          end
        end

        # never redirects back to sso in an sso loop
        if return_path.start_with?(path("/session/sso"))
          return_path = path("/")
        end

        redirect_to return_path
      else
        render_sso_error(text: I18n.t("sso.not_found"), status: 500)
      end
    rescue ActiveRecord::RecordInvalid => e

      if SiteSetting.verbose_sso_logging
        Rails.logger.warn(<<~EOF)
        Verbose SSO log: Record was invalid: #{e.record.class.name} #{e.record.id}
        #{e.record.errors.to_h}

        Attributes:
        #{e.record.attributes.slice(*SingleSignOn::ACCESSORS.map(&:to_s))}

        SSO Diagnostics:
        #{sso.diagnostics}
        EOF
      end

      text = nil

      # If there's a problem with the email we can explain that
      if (e.record.is_a?(User) && e.record.errors[:email].present?)
        if e.record.email.blank?
          text = I18n.t("sso.no_email")
        else
          text = I18n.t("sso.email_error", email: ERB::Util.html_escape(e.record.email))
        end
      end

      render_sso_error(text: text || I18n.t("sso.unknown_error"), status: 500)

    rescue => e
      message = "Failed to create or lookup user: #{e}."
      message << "  "
      message << "  #{sso.diagnostics}"
      message << "  "
      message << "  #{e.backtrace.join("\n")}"

      Rails.logger.error(message)

      render_sso_error(text: I18n.t("sso.unknown_error"), status: 500)
    end
  end

  def create
    unless params[:second_factor_token].blank?
      RateLimiter.new(nil, "second-factor-min-#{request.remote_ip}", 3, 1.minute).performed!
    end

    params.require(:login)
    params.require(:password)

    return invalid_credentials if params[:password].length > User.max_password_length

    login = params[:login].strip
    login = login[1..-1] if login[0] == "@"

    if user = User.find_by_username_or_email(login)

      # If their password is correct
      unless user.confirm_password?(params[:password])
        invalid_credentials
        return
      end

      # If the site requires user approval and the user is not approved yet
      if login_not_approved_for?(user)
        render json: login_not_approved
        return
      end

      # User signed on with username and password, so let's prevent the invite link
      # from being used to log in (if one exists).
      Invite.invalidate_for_email(user.email)
    else
      invalid_credentials
      return
    end

    if payload = login_error_check(user)
      render json: payload
    else
      if user.totp_enabled? && !user.authenticate_second_factor(params[:second_factor_token], params[:second_factor_method].to_i)
        return render json: failed_json.merge(
          error: I18n.t("login.invalid_second_factor_code"),
          reason: "invalid_second_factor",
          backup_enabled: user.backup_codes_enabled?
        )
      end

      (user.active && user.email_confirmed?) ? login(user) : not_activated(user)
    end
  end

  def email_login
    raise Discourse::NotFound if !SiteSetting.enable_local_logins_via_email
    second_factor_token = params[:second_factor_token]
    second_factor_method = params[:second_factor_method].to_i
    token = params[:token]
    valid_token = !!EmailToken.valid_token_format?(token)
    user = EmailToken.confirmable(token)&.user

    if valid_token && user&.totp_enabled?
      if !second_factor_token.present?
        @second_factor_required = true
        @backup_codes_enabled = true if user&.backup_codes_enabled?
        return render layout: 'no_ember'
      elsif !user.authenticate_second_factor(second_factor_token, second_factor_method)
        RateLimiter.new(nil, "second-factor-min-#{request.remote_ip}", 3, 1.minute).performed!
        @error = I18n.t('login.invalid_second_factor_code')
        return render layout: 'no_ember'
      end
    end

    if user = EmailToken.confirm(token)
      if login_not_approved_for?(user)
        @error = login_not_approved[:error]
      elsif payload = login_error_check(user)
        @error = payload[:error]
      else
        log_on_user(user)
        return redirect_to path("/")
      end
    else
      @error = I18n.t('email_login.invalid_token')
    end

    render layout: 'no_ember'
  end

  def forgot_password
    params.require(:login)

    RateLimiter.new(nil, "forgot-password-hr-#{request.remote_ip}", 6, 1.hour).performed!
    RateLimiter.new(nil, "forgot-password-min-#{request.remote_ip}", 3, 1.minute).performed!

    RateLimiter.new(nil, "forgot-password-login-hour-#{params[:login].to_s[0..100]}", 12, 1.hour).performed!
    RateLimiter.new(nil, "forgot-password-login-min-#{params[:login].to_s[0..100]}", 3, 1.minute).performed!

    user = User.find_by_username_or_email(params[:login])
    user_presence = user.present? && user.id > 0 && !user.staged
    if user_presence
      email_token = user.email_tokens.create(email: user.email)
      Jobs.enqueue(:critical_user_email, type: :forgot_password, user_id: user.id, email_token: email_token.token)
    end

    json = success_json
    unless SiteSetting.hide_email_address_taken
      json[:user_found] = user_presence
    end

    render json: json

  rescue RateLimiter::LimitExceeded
    render_json_error(I18n.t("rate_limiter.slow_down"))
  end

  def current
    if current_user.present?
      render_serialized(current_user, CurrentUserSerializer)
    else
      render body: nil, status: 404
    end
  end

  def destroy
    reset_session
    log_off_user
    if request.xhr?
      render body: nil
    else
      redirect_to (params[:return_url] || path("/"))
    end
  end

  protected

  def check_local_login_allowed
    if SiteSetting.enable_sso || !SiteSetting.enable_local_logins
      raise LocalLoginNotAllowed, "SSO takes over local login or the local login is disallowed."
    end
  end

  private

  def login_error_check(user)
    return failed_to_login(user) if user.suspended?

    if ScreenedIpAddress.should_block?(request.remote_ip)
      return not_allowed_from_ip_address(user)
    end

    if ScreenedIpAddress.block_admin_login?(user, request.remote_ip)
      return admin_not_allowed_from_ip_address(user)
    end
  end

  def login_not_approved_for?(user)
    SiteSetting.must_approve_users? && !user.approved? && !user.admin?
  end

  def invalid_credentials
    render json: { error: I18n.t("login.incorrect_username_email_or_password") }
  end

  def login_not_approved
    { error: I18n.t("login.not_approved") }
  end

  def not_activated(user)
    session[ACTIVATE_USER_KEY] = user.id
    render json: {
      error: I18n.t("login.not_activated"),
      reason: 'not_activated',
      sent_to_email: user.find_email || user.email,
      current_email: user.email
    }
  end

  def not_allowed_from_ip_address(user)
    { error: I18n.t("login.not_allowed_from_ip_address", username: user.username) }
  end

  def admin_not_allowed_from_ip_address(user)
    { error: I18n.t("login.admin_not_allowed_from_ip_address", username: user.username) }
  end

  def failed_to_login(user)
    message = user.suspend_reason ? "login.suspended_with_reason" : "login.suspended"

    {
      error: I18n.t(message,
        date: I18n.l(user.suspended_till, format: :date_only),
        reason: Rack::Utils.escape_html(user.suspend_reason)
      ),
      reason: 'suspended'
    }
  end

  def login(user)
    session.delete(ACTIVATE_USER_KEY)
    log_on_user(user)

    if payload = cookies.delete(:sso_payload)
      sso_provider(payload)
    else
      render_serialized(user, UserSerializer)
    end
  end

  def rate_limit_login
    RateLimiter.new(
      nil,
      "login-hr-#{request.remote_ip}",
      SiteSetting.max_logins_per_ip_per_hour,
      1.hour
    ).performed!

    RateLimiter.new(
      nil,
      "login-min-#{request.remote_ip}",
      SiteSetting.max_logins_per_ip_per_minute,
      1.minute
    ).performed!
  end

  def render_sso_error(status:, text:)
    @sso_error = text
    render status: status, layout: 'no_ember'
  end
end<|MERGE_RESOLUTION|>--- conflicted
+++ resolved
@@ -1,23 +1,15 @@
 require_dependency 'rate_limiter'
 require_dependency 'single_sign_on'
-require_dependency 'single_sign_on_provider'
-require_dependency 'url_helper'
 
 class SessionController < ApplicationController
-  class LocalLoginNotAllowed < StandardError; end
-  rescue_from LocalLoginNotAllowed do
-    render body: nil, status: 500
-  end
-
-  before_action :check_local_login_allowed, only: %i(create forgot_password email_login)
-  before_action :rate_limit_login, only: %i(create email_login)
-  skip_before_action :redirect_to_login_if_required
-  skip_before_action :preload_json, :check_xhr, only: %i(sso sso_login sso_provider destroy email_login)
+
+  skip_before_filter :redirect_to_login_if_required
+  skip_before_filter :preload_json, :check_xhr, only: ['sso', 'sso_login', 'become', 'sso_provider', 'destroy']
 
   ACTIVATE_USER_KEY = "activate_user"
 
   def csrf
-    render json: { csrf: form_authenticity_token }
+    render json: {csrf: form_authenticity_token }
   end
 
   def sso
@@ -39,51 +31,25 @@
       end
       redirect_to sso.to_url
     else
-      render body: nil, status: 404
-    end
-  end
-
-  def sso_provider(payload = nil)
+      render nothing: true, status: 404
+    end
+  end
+
+  def sso_provider(payload=nil)
     payload ||= request.query_string
-
     if SiteSetting.enable_sso_provider
-      sso = SingleSignOnProvider.parse(payload)
-
-      if sso.return_sso_url.blank?
-        render plain: "return_sso_url is blank, it must be provided", status: 400
-        return
-      end
-
+      sso = SingleSignOn.parse(payload, SiteSetting.sso_secret)
       if current_user
         sso.name = current_user.name
         sso.username = current_user.username
         sso.email = current_user.email
         sso.external_id = current_user.id.to_s
-<<<<<<< HEAD
         sso.admin = current_user.admin?
         sso.moderator = current_user.moderator?
-        sso.groups = current_user.groups.pluck(:name).join(",")
-=======
-
-        # damingo (Github ID), 2018-12-04, #multisite, Do not automatically make users admins or moderators on multisite sites.
-        # sso.admin = current_user.admin?
-        # sso.moderator = current_user.moderator?
-        sso.admin = false
-        sso.moderator = false
->>>>>>> 6db8f1b9
-
-        if current_user.uploaded_avatar.present?
-          base_url = Discourse.store.external? ? "#{Discourse.store.absolute_base_url}/" : Discourse.base_url
-          avatar_url = "#{base_url}#{Discourse.store.get_path_for_upload(current_user.uploaded_avatar)}"
-          sso.avatar_url = UrlHelper.absolute Discourse.store.cdn_url(avatar_url)
-        end
-
-        if current_user.user_profile.profile_background.present?
-          sso.profile_background_url = UrlHelper.absolute upload_cdn_path(current_user.user_profile.profile_background)
-        end
-
-        if current_user.user_profile.card_background.present?
-          sso.card_background_url = UrlHelper.absolute upload_cdn_path(current_user.user_profile.card_background)
+
+        if sso.return_sso_url.blank?
+          render plain: "return_sso_url is blank, it must be provided", status: 400
+          return
         end
 
         if request.xhr?
@@ -92,46 +58,29 @@
           redirect_to sso.to_url(sso.return_sso_url)
         end
       else
-        cookies[:sso_payload] = request.query_string
+        session[:sso_payload] = request.query_string
         redirect_to path('/login')
       end
     else
-      render body: nil, status: 404
+      render nothing: true, status: 404
     end
   end
 
   # For use in development mode only when login options could be limited or disabled.
   # NEVER allow this to work in production.
-  if !Rails.env.production?
-    skip_before_action :check_xhr, only: [:become]
-
-    def become
-      raise Discourse::InvalidAccess if Rails.env.production?
-      user = User.find_by_username(params[:session_id])
-      raise "User #{params[:session_id]} not found" if user.blank?
-
-      log_on_user(user)
-      redirect_to path("/")
-    end
+  def become
+    raise Discourse::InvalidAccess.new unless Rails.env.development?
+    user = User.find_by_username(params[:session_id])
+    raise "User #{params[:session_id]} not found" if user.blank?
+
+    log_on_user(user)
+    redirect_to path("/")
   end
 
   def sso_login
     raise Discourse::NotFound.new unless SiteSetting.enable_sso
 
-    params.require(:sso)
-    params.require(:sig)
-
-    begin
-      sso = DiscourseSingleSignOn.parse(request.query_string)
-    rescue DiscourseSingleSignOn::ParseError => e
-      if SiteSetting.verbose_sso_logging
-        Rails.logger.warn("Verbose SSO log: Signature parse error\n\n#{e.message}\n\n#{sso&.diagnostics}")
-      end
-
-      # Do NOT pass the error text to the client, it would give them the correct signature
-      return render_sso_error(text: I18n.t("sso.login_error"), status: 422)
-    end
-
+    sso = DiscourseSingleSignOn.parse(request.query_string)
     if !sso.nonce_valid?
       if SiteSetting.verbose_sso_logging
         Rails.logger.warn("Verbose SSO log: Nonce has already expired\n\n#{sso.diagnostics}")
@@ -151,11 +100,6 @@
 
     begin
       if user = sso.lookup_or_create_user(request.remote_ip)
-
-        if user.suspended?
-          render_sso_error(text: I18n.t("login.suspended", date: user.suspended_till), status: 403)
-          return
-        end
 
         if SiteSetting.must_approve_users? && !user.approved?
           if SiteSetting.sso_not_approved_url.present?
@@ -168,33 +112,22 @@
           activation = UserActivator.new(user, request, session, cookies)
           activation.finish
           session["user_created_message"] = activation.message
-          redirect_to(users_account_created_path) && (return)
+          redirect_to users_account_created_path and return
         else
           if SiteSetting.verbose_sso_logging
             Rails.logger.warn("Verbose SSO log: User was logged on #{user.username}\n\n#{sso.diagnostics}")
           end
-          if user.id != current_user&.id
-            log_on_user user
-          end
+          log_on_user user
         end
 
         # If it's not a relative URL check the host
         if return_path !~ /^\/[^\/]/
           begin
             uri = URI(return_path)
-            if (uri.hostname == Discourse.current_hostname)
-              return_path = uri.request_uri
-            elsif !SiteSetting.sso_allows_all_return_paths
-              return_path = path("/")
-            end
+            return_path = path("/") unless SiteSetting.sso_allows_all_return_paths || uri.host == Discourse.current_hostname
           rescue
             return_path = path("/")
           end
-        end
-
-        # never redirects back to sso in an sso loop
-        if return_path.start_with?(path("/session/sso"))
-          return_path = path("/")
         end
 
         redirect_to return_path
@@ -231,10 +164,10 @@
 
     rescue => e
       message = "Failed to create or lookup user: #{e}."
-      message << "  "
-      message << "  #{sso.diagnostics}"
-      message << "  "
-      message << "  #{e.backtrace.join("\n")}"
+      message << "\n\n" << "-" * 100 << "\n\n"
+      message << sso.diagnostics
+      message << "\n\n" << "-" * 100 << "\n\n"
+      message << e.backtrace.join("\n")
 
       Rails.logger.error(message)
 
@@ -243,9 +176,14 @@
   end
 
   def create
-    unless params[:second_factor_token].blank?
-      RateLimiter.new(nil, "second-factor-min-#{request.remote_ip}", 3, 1.minute).performed!
-    end
+
+    unless allow_local_auth?
+      render nothing: true, status: 500
+      return
+    end
+
+    RateLimiter.new(nil, "login-hr-#{request.remote_ip}", SiteSetting.max_logins_per_ip_per_hour, 1.hour).performed!
+    RateLimiter.new(nil, "login-min-#{request.remote_ip}", SiteSetting.max_logins_per_ip_per_minute, 1.minute).performed!
 
     params.require(:login)
     params.require(:password)
@@ -265,7 +203,7 @@
 
       # If the site requires user approval and the user is not approved yet
       if login_not_approved_for?(user)
-        render json: login_not_approved
+        login_not_approved
         return
       end
 
@@ -277,59 +215,29 @@
       return
     end
 
-    if payload = login_error_check(user)
-      render json: payload
-    else
-      if user.totp_enabled? && !user.authenticate_second_factor(params[:second_factor_token], params[:second_factor_method].to_i)
-        return render json: failed_json.merge(
-          error: I18n.t("login.invalid_second_factor_code"),
-          reason: "invalid_second_factor",
-          backup_enabled: user.backup_codes_enabled?
-        )
-      end
-
-      (user.active && user.email_confirmed?) ? login(user) : not_activated(user)
-    end
-  end
-
-  def email_login
-    raise Discourse::NotFound if !SiteSetting.enable_local_logins_via_email
-    second_factor_token = params[:second_factor_token]
-    second_factor_method = params[:second_factor_method].to_i
-    token = params[:token]
-    valid_token = !!EmailToken.valid_token_format?(token)
-    user = EmailToken.confirmable(token)&.user
-
-    if valid_token && user&.totp_enabled?
-      if !second_factor_token.present?
-        @second_factor_required = true
-        @backup_codes_enabled = true if user&.backup_codes_enabled?
-        return render layout: 'no_ember'
-      elsif !user.authenticate_second_factor(second_factor_token, second_factor_method)
-        RateLimiter.new(nil, "second-factor-min-#{request.remote_ip}", 3, 1.minute).performed!
-        @error = I18n.t('login.invalid_second_factor_code')
-        return render layout: 'no_ember'
-      end
-    end
-
-    if user = EmailToken.confirm(token)
-      if login_not_approved_for?(user)
-        @error = login_not_approved[:error]
-      elsif payload = login_error_check(user)
-        @error = payload[:error]
-      else
-        log_on_user(user)
-        return redirect_to path("/")
-      end
-    else
-      @error = I18n.t('email_login.invalid_token')
-    end
-
-    render layout: 'no_ember'
+    if user.suspended?
+      failed_to_login(user)
+      return
+    end
+
+    if ScreenedIpAddress.should_block?(request.remote_ip)
+      return not_allowed_from_ip_address(user)
+    end
+
+    if ScreenedIpAddress.block_admin_login?(user, request.remote_ip)
+      return admin_not_allowed_from_ip_address(user)
+    end
+
+    (user.active && user.email_confirmed?) ? login(user) : not_activated(user)
   end
 
   def forgot_password
     params.require(:login)
+
+    unless allow_local_auth?
+      render nothing: true, status: 500
+      return
+    end
 
     RateLimiter.new(nil, "forgot-password-hr-#{request.remote_ip}", 6, 1.hour).performed!
     RateLimiter.new(nil, "forgot-password-min-#{request.remote_ip}", 3, 1.minute).performed!
@@ -344,8 +252,8 @@
       Jobs.enqueue(:critical_user_email, type: :forgot_password, user_id: user.id, email_token: email_token.token)
     end
 
-    json = success_json
-    unless SiteSetting.hide_email_address_taken
+    json = { result: "ok" }
+    unless SiteSetting.forgot_password_strict
       json[:user_found] = user_presence
     end
 
@@ -359,7 +267,7 @@
     if current_user.present?
       render_serialized(current_user, CurrentUserSerializer)
     else
-      render body: nil, status: 404
+      render nothing: true, status: 404
     end
   end
 
@@ -367,32 +275,16 @@
     reset_session
     log_off_user
     if request.xhr?
-      render body: nil
+      render nothing: true
     else
       redirect_to (params[:return_url] || path("/"))
     end
   end
 
-  protected
-
-  def check_local_login_allowed
-    if SiteSetting.enable_sso || !SiteSetting.enable_local_logins
-      raise LocalLoginNotAllowed, "SSO takes over local login or the local login is disallowed."
-    end
-  end
-
   private
 
-  def login_error_check(user)
-    return failed_to_login(user) if user.suspended?
-
-    if ScreenedIpAddress.should_block?(request.remote_ip)
-      return not_allowed_from_ip_address(user)
-    end
-
-    if ScreenedIpAddress.block_admin_login?(user, request.remote_ip)
-      return admin_not_allowed_from_ip_address(user)
-    end
+  def allow_local_auth?
+    !SiteSetting.enable_sso && SiteSetting.enable_local_logins
   end
 
   def login_not_approved_for?(user)
@@ -400,11 +292,11 @@
   end
 
   def invalid_credentials
-    render json: { error: I18n.t("login.incorrect_username_email_or_password") }
+    render json: {error: I18n.t("login.incorrect_username_email_or_password")}
   end
 
   def login_not_approved
-    { error: I18n.t("login.not_approved") }
+    render json: {error: I18n.t("login.not_approved")}
   end
 
   def not_activated(user)
@@ -418,21 +310,19 @@
   end
 
   def not_allowed_from_ip_address(user)
-    { error: I18n.t("login.not_allowed_from_ip_address", username: user.username) }
+    render json: {error: I18n.t("login.not_allowed_from_ip_address", username: user.username)}
   end
 
   def admin_not_allowed_from_ip_address(user)
-    { error: I18n.t("login.admin_not_allowed_from_ip_address", username: user.username) }
+    render json: {error: I18n.t("login.admin_not_allowed_from_ip_address", username: user.username)}
   end
 
   def failed_to_login(user)
     message = user.suspend_reason ? "login.suspended_with_reason" : "login.suspended"
 
-    {
-      error: I18n.t(message,
-        date: I18n.l(user.suspended_till, format: :date_only),
-        reason: Rack::Utils.escape_html(user.suspend_reason)
-      ),
+    render json: {
+      error: I18n.t(message, { date: I18n.l(user.suspended_till, format: :date_only),
+                               reason: Rack::Utils.escape_html(user.suspend_reason) }),
       reason: 'suspended'
     }
   end
@@ -441,28 +331,12 @@
     session.delete(ACTIVATE_USER_KEY)
     log_on_user(user)
 
-    if payload = cookies.delete(:sso_payload)
+    if payload = session.delete(:sso_payload)
       sso_provider(payload)
-    else
-      render_serialized(user, UserSerializer)
-    end
-  end
-
-  def rate_limit_login
-    RateLimiter.new(
-      nil,
-      "login-hr-#{request.remote_ip}",
-      SiteSetting.max_logins_per_ip_per_hour,
-      1.hour
-    ).performed!
-
-    RateLimiter.new(
-      nil,
-      "login-min-#{request.remote_ip}",
-      SiteSetting.max_logins_per_ip_per_minute,
-      1.minute
-    ).performed!
-  end
+    end
+    render_serialized(user, UserSerializer)
+  end
+
 
   def render_sso_error(status:, text:)
     @sso_error = text
