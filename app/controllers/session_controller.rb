--- conflicted
+++ resolved
@@ -169,13 +169,7 @@
         end
 
         if SiteSetting.must_approve_users? && !user.approved?
-<<<<<<< HEAD
-          if invite.present? && user.invited_user.blank?
-            redeem_invitation(invite, sso, user)
-          end
-=======
           redeem_invitation(invite, sso, user) if invite.present? && user.invited_user.blank?
->>>>>>> 3ee0a492
 
           if SiteSetting.discourse_connect_not_approved_url.present?
             redirect_to SiteSetting.discourse_connect_not_approved_url, allow_other_host: true
@@ -805,11 +799,7 @@
       ip_address: request.remote_ip,
       session: session,
       email: sso.email,
-<<<<<<< HEAD
-      redeeming_user: redeeming_user
-=======
       redeeming_user: redeeming_user,
->>>>>>> 3ee0a492
     ).redeem
     secure_session["invite-key"] = nil
 
