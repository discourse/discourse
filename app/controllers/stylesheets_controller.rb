--- conflicted
+++ resolved
@@ -3,11 +3,7 @@
 class StylesheetsController < ApplicationController
   skip_before_action :preload_json, :redirect_to_login_if_required, :check_xhr, :verify_authenticity_token, only: [:show, :show_source_map, :color_scheme]
 
-<<<<<<< HEAD
-  cdn_action only: [:show, :show_source_map, :color_scheme]
-=======
   before_action :apply_cdn_headers, only: [:show, :show_source_map, :color_scheme]
->>>>>>> a5923ad6
 
   def show_source_map
     show_resource(source_map: true)
