require_dependency 'search'

class SearchController < ApplicationController

  skip_before_action :check_xhr, only: :show

  def self.valid_context_types
    %w{user topic category private_messages}
  end

  def show
    @search_term = params[:q]
    raise Discourse::InvalidParameters.new(:q) if @search_term.present? && @search_term.length < SiteSetting.min_search_term_length

    search_args = {
      type_filter: 'topic',
      guardian: guardian,
      include_blurbs: true,
      blurb_length: 300,
      page: if params[:page].to_i <= 10
              [params[:page].to_i, 1].max
            end
    }

    context, type = lookup_search_context
    if context
      search_args[:search_context] = context
      search_args[:type_filter] = type if type
    end

    search_args[:search_type] = :full_page
    search_args[:ip_address] = request.remote_ip
    search_args[:user_id] = current_user.id if current_user.present?

<<<<<<< HEAD
    @search_term = params[:q]
=======
>>>>>>> c10941bb
    search = Search.new(@search_term, search_args)
    result = search.execute

    result.find_user_data(guardian) if result

    serializer = serialize_data(result, GroupedSearchResultSerializer, result: result)

    respond_to do |format|
      format.html do
        store_preloaded("search", MultiJson.dump(serializer))
      end
      format.json do
        render_json_dump(serializer)
      end
    end
  end

  def query
    params.require(:term)

    search_args = { guardian: guardian }

    search_args[:type_filter] = params[:type_filter]                 if params[:type_filter].present?
    search_args[:include_blurbs] = params[:include_blurbs] == "true" if params[:include_blurbs].present?
    search_args[:search_for_id] = true                               if params[:search_for_id].present?

    context, type = lookup_search_context

    if context
      search_args[:search_context] = context
      search_args[:type_filter] = type if type
    end

    search_args[:search_type] = :header
    search_args[:ip_address] = request.remote_ip
    search_args[:user_id] = current_user.id if current_user.present?
<<<<<<< HEAD
=======
    search_args[:restrict_to_archetype] = params[:restrict_to_archetype] if params[:restrict_to_archetype].present?
>>>>>>> c10941bb

    search = Search.new(params[:term], search_args)
    result = search.execute
    render_serialized(result, GroupedSearchResultSerializer, result: result)
  end

  def click
    params.require(:search_log_id)
    params.require(:search_result_type)
    params.require(:search_result_id)

    search_result_type = params[:search_result_type].downcase.to_sym
    if SearchLog.search_result_types.has_key?(search_result_type)
      attributes = { id: params[:search_log_id] }
      if current_user.present?
        attributes[:user_id] = current_user.id
      else
        attributes[:ip_address] = request.remote_ip
      end

      if search_result_type == :tag
        search_result_id = Tag.find_by_name(params[:search_result_id])&.id
      else
        search_result_id = params[:search_result_id]
      end

      SearchLog.where(attributes).update_all(
        search_result_type: SearchLog.search_result_types[search_result_type],
        search_result_id: search_result_id
      )
    end

    render json: success_json
  end

  protected

  def lookup_search_context

    return if params[:skip_context] == "true"

    search_context = params[:search_context]
    unless search_context
      if (context = params[:context]) && (id = params[:context_id])
        search_context = { type: context, id: id }
      end
    end

    if search_context.present?
      raise Discourse::InvalidParameters.new(:search_context) unless SearchController.valid_context_types.include?(search_context[:type])
      raise Discourse::InvalidParameters.new(:search_context) if search_context[:id].blank?

      # A user is found by username
      context_obj = nil
      if ['user', 'private_messages'].include? search_context[:type]
        context_obj = User.find_by(username_lower: search_context[:id].downcase)
      elsif 'category' == search_context[:type]
        context_obj = Category.find_by(id: search_context[:id].to_i)
      elsif 'topic' == search_context[:type]
        context_obj = Topic.find_by(id: search_context[:id].to_i)
      end

      type_filter = nil
      if search_context[:type] == 'private_messages'
        type_filter = 'private_messages'
      end

      guardian.ensure_can_see!(context_obj)

      [context_obj, type_filter]
    end
  end

end<|MERGE_RESOLUTION|>--- conflicted
+++ resolved
@@ -32,10 +32,6 @@
     search_args[:ip_address] = request.remote_ip
     search_args[:user_id] = current_user.id if current_user.present?
 
-<<<<<<< HEAD
-    @search_term = params[:q]
-=======
->>>>>>> c10941bb
     search = Search.new(@search_term, search_args)
     result = search.execute
 
@@ -72,10 +68,7 @@
     search_args[:search_type] = :header
     search_args[:ip_address] = request.remote_ip
     search_args[:user_id] = current_user.id if current_user.present?
-<<<<<<< HEAD
-=======
     search_args[:restrict_to_archetype] = params[:restrict_to_archetype] if params[:restrict_to_archetype].present?
->>>>>>> c10941bb
 
     search = Search.new(params[:term], search_args)
     result = search.execute
