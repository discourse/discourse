--- conflicted
+++ resolved
@@ -54,13 +54,8 @@
 
   def user_deletion_opts
     base = {
-<<<<<<< HEAD
-      context:           I18n.t('queue.delete_reason', performed_by: current_user.username),
-      delete_posts:      true,
-=======
       context: I18n.t('queue.delete_reason', performed_by: current_user.username),
       delete_posts: true,
->>>>>>> c10941bb
       delete_as_spammer: true
     }
 
