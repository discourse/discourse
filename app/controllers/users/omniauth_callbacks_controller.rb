--- conflicted
+++ resolved
@@ -11,7 +11,7 @@
     Auth::OpenIdAuthenticator.new("yahoo", "https://me.yahoo.com", trusted: true),
     Auth::GithubAuthenticator.new,
     Auth::TwitterAuthenticator.new,
-    Auth::PersonaAuthenticator.new
+    Auth::PersonaAuthenticator.new,
   ]
 
   skip_before_filter :redirect_to_login_if_required
@@ -19,7 +19,7 @@
   layout false
 
   def self.types
-    @types ||= Enum.new(:facebook, :twitter, :google, :yahoo, :github, :persona, :cas, :ssocookie)
+    @types ||= Enum.new(:facebook, :twitter, :google, :yahoo, :github, :persona, :cas)
   end
 
   # need to be able to call this
@@ -85,66 +85,8 @@
       log_on_user(user)
       @data.authenticated = true
     else
-<<<<<<< HEAD
-      @data = {
-        email: email,
-        email_valid: true,
-        name: User.suggest_name(email),
-        username: UserNameSuggester.suggest(email),
-        auth_provider: params[:provider].try(:capitalize)
-      }
-
-      session[:authentication] = {
-        email: email,
-        email_valid: true,
-      }
-    end
-
-  end
-
-  def create_or_sign_on_user_using_ssocookie(auth_token)
-    user_info = SsoCookieUserInfo.where(sso_id: auth_token.info.account_key).first
-    email = "#{auth_token.info.account_key}@udacityu.appspot.com"
-
-    session[:authentication] = {
-      email: email,
-      email_valid: true
-    }
-
-    if !user_info && user = User.find_by_email(email)
-      user_info = SsoCookieUserInfo.create(
-          user_id: user.id,
-          sso_id: auth_token.info.uid,
-      )
-    end
-
-    @data = {
-      username: auth_token.info.nickname,
-      auth_provider: 'SsoCookie',
-      email: email,
-      email_valid: true,
-    }
-
-    process_user_info(user_info, auth_token.info.nickname)
-  end
-
-  private
-
-  def process_user_info(user_info, screen_name)
-    if user_info
-      if user_info.user.active?
-
-        if Guardian.new(user_info.user).can_access_forum?
-          log_on_user(user_info.user)
-          @data[:authenticated] = true
-        else
-          @data[:awaiting_approval] = true
-        end
-
-=======
       if SiteSetting.invite_only?
         @data.awaiting_approval = true
->>>>>>> 982b7632
       else
         @data.awaiting_activation = true
       end
