# -*- encoding : utf-8 -*-
require_dependency 'email'
require_dependency 'enum'
require_dependency 'user_name_suggester'

class Users::OmniauthCallbacksController < ApplicationController

  BUILTIN_AUTH = [
    Auth::FacebookAuthenticator.new,
    Auth::OpenIdAuthenticator.new("google", "https://www.google.com/accounts/o8/id", trusted: true),
    Auth::OpenIdAuthenticator.new("yahoo", "https://me.yahoo.com", trusted: true),
    Auth::GithubAuthenticator.new,
<<<<<<< HEAD
    Auth::TwitterAuthenticator.new,
    Auth::PersonaAuthenticator.new,
    Auth::CasAuthenticator.new,
    Auth::HerokuAuthenticator.new # Should try and use plugin interface instead (?)
=======
    Auth::TwitterAuthenticator.new
>>>>>>> 7f6b2e55
  ]

  skip_before_filter :redirect_to_login_if_required

  layout false

  def self.types
    @types ||= Enum.new(:heroku, :facebook, :twitter, :google, :yahoo, :github, :persona, :cas)
  end

  # need to be able to call this
  skip_before_filter :check_xhr

  # this is the only spot where we allow CSRF, our openid / oauth redirect
  # will not have a CSRF token, however the payload is all validated so its safe
  skip_before_filter :verify_authenticity_token, only: :complete

  def complete
    auth = request.env["omniauth.auth"]
    auth[:session] = session

    authenticator = self.class.find_authenticator(params[:provider])

    @data = authenticator.after_authenticate(auth)
    @data.authenticator_name = authenticator.name

    if @data.user
      user_found(@data.user)
    elsif SiteSetting.invite_only?
      @data.requires_invite = true
    else
      session[:authentication] = @data.session_data
    end

    respond_to do |format|
      format.html
      format.json { render json: @data.to_client_hash }
    end
  end

  def failure
    flash[:error] = I18n.t("login.omniauth_error", strategy: params[:strategy].titleize)
    render layout: 'no_js'
  end

  def self.find_authenticator(name)
    BUILTIN_AUTH.each do |authenticator|
      if authenticator.name == name
        raise Discourse::InvalidAccess.new("provider is not enabled") unless SiteSetting.send("enable_#{name}_logins?")
        return authenticator
      end
    end

    Discourse.auth_providers.each do |provider|
      return provider.authenticator if provider.name == name
    end

    raise Discourse::InvalidAccess.new("provider is not found")
  end

  protected

  def user_found(user)
    # automatically activate any account if a provider marked the email valid
    if !user.active && @data.email_valid
      user.toggle(:active).save
    end

    # log on any account that is active with forum access
    if Guardian.new(user).can_access_forum? && user.active
      log_on_user(user)
      Invite.invalidate_for_email(user.email) # invite link can't be used to log in anymore
      session[:authentication] = nil # don't carry around old auth info, perhaps move elsewhere
      @data.authenticated = true
    else
      if SiteSetting.must_approve_users? && !user.approved?
        @data.awaiting_approval = true
      else
        @data.awaiting_activation = true
      end
    end
  end

end<|MERGE_RESOLUTION|>--- conflicted
+++ resolved
@@ -9,15 +9,9 @@
     Auth::FacebookAuthenticator.new,
     Auth::OpenIdAuthenticator.new("google", "https://www.google.com/accounts/o8/id", trusted: true),
     Auth::OpenIdAuthenticator.new("yahoo", "https://me.yahoo.com", trusted: true),
+    Auth::HerokuAuthenticator.new, # Should try and use plugin interface instead (?)
     Auth::GithubAuthenticator.new,
-<<<<<<< HEAD
     Auth::TwitterAuthenticator.new,
-    Auth::PersonaAuthenticator.new,
-    Auth::CasAuthenticator.new,
-    Auth::HerokuAuthenticator.new # Should try and use plugin interface instead (?)
-=======
-    Auth::TwitterAuthenticator.new
->>>>>>> 7f6b2e55
   ]
 
   skip_before_filter :redirect_to_login_if_required
