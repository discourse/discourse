require_dependency 'new_post_manager'
require_dependency 'post_creator'
require_dependency 'post_destroyer'
require_dependency 'post_merger'
require_dependency 'distributed_memoizer'
require_dependency 'new_post_result_serializer'
require_dependency 'post_locker'

class PostsController < ApplicationController

  requires_login except: [
    :show,
    :replies,
    :by_number,
    :by_date,
    :short_link,
    :reply_history,
    :replyIids,
    :revisions,
    :latest_revision,
    :expand_embed,
    :markdown_id,
    :markdown_num,
    :cooked,
    :latest,
    :user_posts_feed
  ]

  skip_before_action :preload_json, :check_xhr, only: [
    :markdown_id,
    :markdown_num,
    :short_link,
    :latest,
    :user_posts_feed
  ]

  def markdown_id
    markdown Post.find(params[:id].to_i)
  end

  def markdown_num
    if params[:revision].present?
      post_revision = find_post_revision_from_topic_id
      render plain: post_revision.modifications[:raw].last
    else
      markdown Post.find_by(topic_id: params[:topic_id].to_i, post_number: (params[:post_number] || 1).to_i)
    end
  end

  def markdown(post)
    if post && guardian.can_see?(post)
      render plain: post.raw
    else
      raise Discourse::NotFound
    end
  end

  def latest
    params.permit(:before)
    last_post_id = params[:before].to_i
    last_post_id = Post.last.id if last_post_id <= 0

    if params[:id] == "private_posts"
      raise Discourse::NotFound if current_user.nil?
      posts = Post.private_posts
        .order(created_at: :desc)
        .where('posts.id <= ?', last_post_id)
        .where('posts.id > ?', last_post_id - 50)
        .includes(topic: :category)
        .includes(user: :primary_group)
        .includes(:reply_to_user)
        .limit(50)
      rss_description = I18n.t("rss_description.private_posts")
    else
      posts = Post.public_posts
        .order(created_at: :desc)
        .where('posts.id <= ?', last_post_id)
        .where('posts.id > ?', last_post_id - 50)
        .includes(topic: :category)
        .includes(user: :primary_group)
        .includes(:reply_to_user)
        .limit(50)
      rss_description = I18n.t("rss_description.posts")
    end

    # Remove posts the user doesn't have permission to see
    # This isn't leaking any information we weren't already through the post ID numbers
    posts = posts.reject { |post| !guardian.can_see?(post) || post.topic.blank? }
    counts = PostAction.counts_for(posts, current_user)

    respond_to do |format|
      format.rss do
        @posts = posts
        @title = "#{SiteSetting.title} - #{rss_description}"
        @link = Discourse.base_url
        @description = rss_description
        render 'posts/latest', formats: [:rss]
      end
      format.json do
        render_json_dump(serialize_data(posts,
                                        PostSerializer,
                                        scope: guardian,
                                        root: params[:id],
                                        add_raw: true,
                                        add_title: true,
                                        all_post_actions: counts)
                                      )
      end
    end
  end

  def user_posts_feed
    params.require(:username)
    user = fetch_user_from_params

    posts = Post.public_posts
      .where(user_id: user.id)
      .where(post_type: Post.types[:regular])
      .order(created_at: :desc)
      .includes(:user)
      .includes(topic: :category)
      .limit(50)

    posts = posts.reject { |post| !guardian.can_see?(post) || post.topic.blank? }

    respond_to do |format|
      format.rss do
        @posts = posts
        @title = "#{SiteSetting.title} - #{I18n.t("rss_description.user_posts", username: user.username)}"
        @link = "#{Discourse.base_url}/u/#{user.username}/activity"
        @description = I18n.t("rss_description.user_posts", username: user.username)
        render 'posts/latest', formats: [:rss]
      end

      format.json do
        render_json_dump(serialize_data(posts,
                                        PostSerializer,
                                        scope: guardian,
                                        add_excerpt: true)
                                      )
      end
    end

  end

  def cooked
    render json: { cooked: find_post_from_params.cooked }
  end

  def raw_email
    params.require(:id)
    post = Post.unscoped.find(params[:id].to_i)
    guardian.ensure_can_view_raw_email!(post)
    text, html = Email.extract_parts(post.raw_email)
    render json: { raw_email: post.raw_email, text_part: text, html_part: html }
  end

  def short_link
    post = Post.find(params[:post_id].to_i)
    # Stuff the user in the request object, because that's what IncomingLink wants
    if params[:user_id]
      user = User.find(params[:user_id].to_i)
      request['u'] = user.username_lower if user
    end

    guardian.ensure_can_see!(post)
    redirect_to path(post.url)
  end

  def create
    @manager_params = create_params
    @manager_params[:first_post_checks] = !is_api?

    manager = NewPostManager.new(current_user, @manager_params)

    if is_api?
      memoized_payload = DistributedMemoizer.memoize(signature_for(@manager_params), 120) do
        result = manager.perform
        MultiJson.dump(serialize_data(result, NewPostResultSerializer, root: false))
      end

      parsed_payload = JSON.parse(memoized_payload)
      backwards_compatible_json(parsed_payload, parsed_payload['success'])
    else
      result = manager.perform
      json = serialize_data(result, NewPostResultSerializer, root: false)
      backwards_compatible_json(json, result.success?)
    end
  end

  def update
    params.require(:post)

    post = Post.where(id: params[:id])
    post = post.with_deleted if guardian.is_staff?
    post = post.first

    raise Discourse::NotFound if post.blank?

    post.image_sizes = params[:image_sizes] if params[:image_sizes].present?

    if !guardian.send("can_edit?", post) && post.user_id == current_user.id && post.edit_time_limit_expired?
<<<<<<< HEAD
      return render json: { errors: [I18n.t('too_late_to_edit')] }, status: 422
=======
      return render_json_error(I18n.t('too_late_to_edit'))
>>>>>>> c10941bb
    end

    guardian.ensure_can_edit!(post)

    changes = {
      raw: params[:post][:raw],
      edit_reason: params[:post][:edit_reason]
    }

    raw_old = params[:post][:raw_old]
    if raw_old.present? && raw_old != post.raw
      return render_json_error(I18n.t('edit_conflict'), status: 409)
    end

    # to stay consistent with the create api, we allow for title & category changes here
    if post.is_first_post?
      changes[:title] = params[:title] if params[:title]
      changes[:category_id] = params[:post][:category_id] if params[:post][:category_id]

      if changes[:category_id] && changes[:category_id].to_i != post.topic.category_id.to_i
        category = Category.find_by(id: changes[:category_id])
        if category || (changes[:category_id].to_i == 0)
          guardian.ensure_can_move_topic_to_category!(category)
        else
          return render_json_error(I18n.t('category.errors.not_found'))
        end
      end
    end

    # We don't need to validate edits to small action posts by staff
    opts = {}
    if post.post_type == Post.types[:small_action] && current_user.staff?
      opts[:skip_validations] = true
    end

    topic = post.topic
    topic = Topic.with_deleted.find(post.topic_id) if guardian.is_staff?

    revisor = PostRevisor.new(post, topic)
    revisor.revise!(current_user, changes, opts)

    return render_json_error(post) if post.errors.present?
    return render_json_error(topic) if topic.errors.present?

    post_serializer = PostSerializer.new(post, scope: guardian, root: false)
    post_serializer.draft_sequence = DraftSequence.current(current_user, topic.draft_key)
    link_counts = TopicLink.counts_for(guardian, topic, [post])
    post_serializer.single_post_link_counts = link_counts[post.id] if link_counts.present?

    result = { post: post_serializer.as_json }
    if revisor.category_changed.present?
      result[:category] = BasicCategorySerializer.new(revisor.category_changed, scope: guardian, root: false).as_json
    end

    render_json_dump(result)
  end

  def show
    post = find_post_from_params
    display_post(post)
  end

  def by_number
    post = find_post_from_params_by_number
    display_post(post)
  end

  def by_date
    post = find_post_from_params_by_date
    display_post(post)
  end

  def reply_history
    post = find_post_from_params

    reply_history = post.reply_history(params[:max_replies].to_i, guardian)
    user_custom_fields = {}
    if (added_fields = User.whitelisted_user_custom_fields(guardian)).present?
      user_custom_fields = User.custom_fields_for_ids(reply_history.pluck(:user_id), added_fields)
    end

    render_serialized(
      reply_history,
      PostSerializer,
      user_custom_fields: user_custom_fields
    )
  end

  def reply_ids
<<<<<<< HEAD
    post = find_post_from_params
    render json: post.reply_ids(guardian).to_json
  end

  def all_reply_ids
    post = find_post_from_params
=======
    post = find_post_from_params
    render json: post.reply_ids(guardian).to_json
  end

  def all_reply_ids
    post = find_post_from_params
>>>>>>> c10941bb
    render json: post.reply_ids(guardian, only_replies_to_single_post: false).to_json
  end

  def destroy
    post = find_post_from_params
    unless current_user.staff?
      RateLimiter.new(current_user, "delete_post_per_min", SiteSetting.max_post_deletions_per_minute, 1.minute).performed!
      RateLimiter.new(current_user, "delete_post_per_day", SiteSetting.max_post_deletions_per_day, 1.day).performed!
    end

    guardian.ensure_can_delete!(post)

    destroyer = PostDestroyer.new(current_user, post, context: params[:context])
    destroyer.destroy

    render body: nil
  end

  def expand_embed
    render json: { cooked: TopicEmbed.expanded_for(find_post_from_params) }
  rescue
    render_json_error I18n.t('errors.embed.load_from_remote')
  end

  def recover
    post = find_post_from_params
    unless current_user.staff?
      RateLimiter.new(current_user, "delete_post_per_min", SiteSetting.max_post_deletions_per_minute, 1.minute).performed!
      RateLimiter.new(current_user, "delete_post_per_day", SiteSetting.max_post_deletions_per_day, 1.day).performed!
    end
    guardian.ensure_can_recover_post!(post)
    destroyer = PostDestroyer.new(current_user, post)
    destroyer.recover
    post.reload

    render_post_json(post)
  end

  def destroy_many
    params.require(:post_ids)
    defer_flags = params[:defer_flags] || false

    posts = Post.where(id: post_ids_including_replies)
    raise Discourse::InvalidParameters.new(:post_ids) if posts.blank?

    # Make sure we can delete the posts
    posts.each { |p| guardian.ensure_can_delete!(p) }

    Post.transaction do
<<<<<<< HEAD
      posts.each { |p| PostDestroyer.new(current_user, p).destroy }
=======
      posts.each { |p| PostDestroyer.new(current_user, p, defer_flags: defer_flags).destroy }
>>>>>>> c10941bb
    end

    render body: nil
  end

  def merge_posts
    params.require(:post_ids)
    posts = Post.where(id: params[:post_ids]).order(:id)
    raise Discourse::InvalidParameters.new(:post_ids) if posts.pluck(:id) == params[:post_ids]
    PostMerger.new(current_user, posts).merge
    render body: nil
  end

  # Direct replies to this post
  def replies
    post = find_post_from_params
    replies = post.replies.secured(guardian)

    user_custom_fields = {}
    if (added_fields = User.whitelisted_user_custom_fields(guardian)).present?
      user_custom_fields = User.custom_fields_for_ids(replies.pluck(:user_id), added_fields)
    end

    render_serialized(replies, PostSerializer, user_custom_fields: user_custom_fields)
  end

  def revisions
    post = find_post_from_params
    raise Discourse::NotFound if post.hidden && !guardian.can_view_hidden_post_revisions?

    post_revision = find_post_revision_from_params
    post_revision_serializer = PostRevisionSerializer.new(post_revision, scope: guardian, root: false)
    render_json_dump(post_revision_serializer)
  end

  def latest_revision
    post = find_post_from_params
    raise Discourse::NotFound if post.hidden && !guardian.can_view_hidden_post_revisions?

    post_revision = find_latest_post_revision_from_params
    post_revision_serializer = PostRevisionSerializer.new(post_revision, scope: guardian, root: false)
    render_json_dump(post_revision_serializer)
  end

  def hide_revision
    post_revision = find_post_revision_from_params
    guardian.ensure_can_hide_post_revision!(post_revision)

    post_revision.hide!

    post = find_post_from_params
    post.public_version -= 1
    post.save

    render body: nil
  end

  def show_revision
    post_revision = find_post_revision_from_params
    guardian.ensure_can_show_post_revision!(post_revision)

    post_revision.show!

    post = find_post_from_params
    post.public_version += 1
    post.save

    render body: nil
  end

  def revert
    raise Discourse::NotFound unless guardian.is_staff?

    post_id = params[:id] || params[:post_id]
    revision = params[:revision].to_i
    raise Discourse::InvalidParameters.new(:revision) if revision < 2

    post_revision = PostRevision.find_by(post_id: post_id, number: revision)
    raise Discourse::NotFound unless post_revision

    post = find_post_from_params
    raise Discourse::NotFound if post.blank?

    post_revision.post = post
    guardian.ensure_can_see!(post_revision)
    guardian.ensure_can_edit!(post)
    return render_json_error(I18n.t('revert_version_same')) if post_revision.modifications["raw"].blank? && post_revision.modifications["title"].blank? && post_revision.modifications["category_id"].blank?

    topic = Topic.with_deleted.find(post.topic_id)

    changes = {}
    changes[:raw] = post_revision.modifications["raw"][0] if post_revision.modifications["raw"].present? && post_revision.modifications["raw"][0] != post.raw
    if post.is_first_post?
      changes[:title] = post_revision.modifications["title"][0] if post_revision.modifications["title"].present? && post_revision.modifications["title"][0] != topic.title
      changes[:category_id] = post_revision.modifications["category_id"][0] if post_revision.modifications["category_id"].present? && post_revision.modifications["category_id"][0] != topic.category.id
    end
    return render_json_error(I18n.t('revert_version_same')) unless changes.length > 0
    changes[:edit_reason] = "reverted to version ##{post_revision.number.to_i - 1}"

    revisor = PostRevisor.new(post, topic)
    revisor.revise!(current_user, changes)

    return render_json_error(post) if post.errors.present?
    return render_json_error(topic) if topic.errors.present?

    post_serializer = PostSerializer.new(post, scope: guardian, root: false)
    post_serializer.draft_sequence = DraftSequence.current(current_user, topic.draft_key)

    link_counts = TopicLink.counts_for(guardian, topic, [post])
    post_serializer.single_post_link_counts = link_counts[post.id] if link_counts.present?

    result = { post: post_serializer.as_json }
    if post.is_first_post?
      result[:topic] = BasicTopicSerializer.new(topic, scope: guardian, root: false).as_json if post_revision.modifications["title"].present?
      result[:category_id] = post_revision.modifications["category_id"][0] if post_revision.modifications["category_id"].present?
    end

    render_json_dump(result)
  end

  def locked
    post = find_post_from_params
    locker = PostLocker.new(post, current_user)
    params[:locked] === "true" ? locker.lock : locker.unlock
    render_json_dump(locked: post.locked?)
  end

  def bookmark
    if params[:bookmarked] == "true"
      post = find_post_from_params
      PostAction.act(current_user, post, PostActionType.types[:bookmark])
    else
      post_action = PostAction.find_by(post_id: params[:post_id], user_id: current_user.id)
      raise Discourse::NotFound unless post_action

      post = Post.with_deleted.find_by(id: post_action&.post_id)
      raise Discourse::NotFound unless post

      PostAction.remove_act(current_user, post, PostActionType.types[:bookmark])
    end

    topic_user = TopicUser.get(post.topic, current_user)
    render_json_dump(topic_bookmarked: topic_user.try(:bookmarked))
  end

  def wiki
    post = find_post_from_params
    guardian.ensure_can_wiki!(post)

    post.revise(current_user, wiki: params[:wiki])

    render body: nil
  end

  def post_type
    guardian.ensure_can_change_post_type!

    post = find_post_from_params
    post.revise(current_user, post_type: params[:post_type].to_i)

    render body: nil
  end

  def rebake
    guardian.ensure_can_rebake!

    post = find_post_from_params
    post.rebake!(invalidate_oneboxes: true, invalidate_broken_images: true)

    render body: nil
  end

  def unhide
    post = find_post_from_params

    guardian.ensure_can_unhide!(post)

    post.unhide!

    render body: nil
  end

  def flagged_posts
    params.permit(:offset, :limit)
    guardian.ensure_can_see_flagged_posts!

    user = fetch_user_from_params
    offset = [params[:offset].to_i, 0].max
    limit = [(params[:limit] || 60).to_i, 100].min

    posts = user_posts(guardian, user.id, offset: offset, limit: limit)
      .where(id: PostAction.where(post_action_type_id: PostActionType.notify_flag_type_ids)
                                   .where(disagreed_at: nil)
                                   .select(:post_id))

    render_serialized(posts, AdminUserActionSerializer)
  end

  def deleted_posts
    params.permit(:offset, :limit)
    guardian.ensure_can_see_deleted_posts!

    user = fetch_user_from_params
    offset = [params[:offset].to_i, 0].max
    limit = [(params[:limit] || 60).to_i, 100].min

    posts = user_posts(guardian, user.id, offset: offset, limit: limit).where.not(deleted_at: nil)

    render_serialized(posts, AdminUserActionSerializer)
  end

  protected

  # We can't break the API for making posts. The new, queue supporting API
  # doesn't return the post as the root JSON object, but as a nested object.
  # If a param is present it uses that result structure.
  def backwards_compatible_json(json_obj, success)
    json_obj.symbolize_keys!
    if params[:nested_post].blank? && json_obj[:errors].blank? && json_obj[:action] != :enqueued
      json_obj = json_obj[:post]
    end

    if !success && GlobalSetting.try(:verbose_api_logging) && (is_api? || is_user_api?)
      Rails.logger.error "Error creating post via API:\n\n#{json_obj.inspect}"
    end

    render json: json_obj, status: (!!success) ? 200 : 422
  end

  def find_post_revision_from_params
    post_id = params[:id] || params[:post_id]
    revision = params[:revision].to_i
    raise Discourse::InvalidParameters.new(:revision) if revision < 2

    post_revision = PostRevision.find_by(post_id: post_id, number: revision)
    raise Discourse::NotFound unless post_revision

    post_revision.post = find_post_from_params
    guardian.ensure_can_see!(post_revision)

    post_revision
  end

  def find_latest_post_revision_from_params
    post_id = params[:id] || params[:post_id]

    finder = PostRevision.where(post_id: post_id).order(:number)
    finder = finder.where(hidden: false) unless guardian.is_staff?
    post_revision = finder.last

    raise Discourse::NotFound unless post_revision

    post_revision.post = find_post_from_params
    guardian.ensure_can_see!(post_revision)

    post_revision
  end

  def find_post_revision_from_topic_id
    post = Post.find_by(topic_id: params[:topic_id].to_i, post_number: (params[:post_number] || 1).to_i)
    raise Discourse::NotFound unless guardian.can_see?(post)

    revision = params[:revision].to_i
    raise Discourse::NotFound if revision < 2

    post_revision = PostRevision.find_by(post_id: post.id, number: revision)
    raise Discourse::NotFound unless post_revision

    post_revision.post = post
    guardian.ensure_can_see!(post_revision)

    post_revision
  end

  private

  def user_posts(guardian, user_id, opts)
    posts = Post.includes(:user, :topic, :deleted_by, :user_actions)
      .where(user_id: user_id)
      .with_deleted
      .order(created_at: :desc)

    if guardian.user.moderator?

      # Awful hack, but you can't seem to remove the `default_scope` when joining
      # So instead I grab the topics separately
      topic_ids = posts.dup.pluck(:topic_id)
      topics = Topic.where(id: topic_ids).with_deleted.where.not(archetype: 'private_message')
      topics = topics.secured(guardian)

      posts = posts.where(topic_id: topics.pluck(:id))
    end

    posts.offset(opts[:offset])
      .limit(opts[:limit])
  end

  def create_params
    permitted = [
      :raw,
      :topic_id,
      :archetype,
      :category,
      :target_usernames,
      :reply_to_post_number,
      :auto_track,
      :typing_duration_msecs,
      :composer_open_duration_msecs,
      :visible
    ]

    Post.plugin_permitted_create_params.each do |key, plugin|
      permitted << key if plugin.enabled?
    end

    # param munging for WordPress
    params[:auto_track] = !(params[:auto_track].to_s == "false") if params[:auto_track]
    params[:visible] = (params[:unlist_topic].to_s == "false") if params[:unlist_topic]

    if is_api?
      # php seems to be sending this incorrectly, don't fight with it
      params[:skip_validations] = params[:skip_validations].to_s == "true"
      permitted << :skip_validations

      params[:import_mode] = params[:import_mode].to_s == "true"
      permitted << :import_mode

      # We allow `embed_url` via the API
      permitted << :embed_url

      # We allow `created_at` via the API
      permitted << :created_at

    end

    result = params.permit(*permitted).tap do |whitelisted|
      whitelisted[:image_sizes] = params[:image_sizes]
      # TODO this does not feel right, we should name what meta_data is allowed
      whitelisted[:meta_data] = params[:meta_data]
    end

    # Staff are allowed to pass `is_warning`
    if current_user.staff?
      params.permit(:is_warning)
      result[:is_warning] = (params[:is_warning] == "true")
    else
      result[:is_warning] = false
    end

    if params[:no_bump] == "true"
      raise Discourse::InvalidParameters.new(:no_bump) unless guardian.can_skip_bump?
      result[:no_bump] = true
    end

    if params[:shared_draft] == 'true'
      raise Discourse::InvalidParameters.new(:shared_draft) unless guardian.can_create_shared_draft?

      result[:shared_draft] = true
    end

    if current_user.staff? && SiteSetting.enable_whispers? && params[:whisper] == "true"
      result[:post_type] = Post.types[:whisper]
    end

    PostRevisor.tracked_topic_fields.each_key do |f|
      params.permit(f => [])
      result[f] = params[f] if params.has_key?(f)
    end

    # Stuff we can use in spam prevention plugins
    result[:ip_address] = request.remote_ip
    result[:user_agent] = request.user_agent
    result[:referrer] = request.env["HTTP_REFERER"]

    if usernames = result[:target_usernames]
      usernames = usernames.split(",")
      groups = Group.messageable(current_user).where('name in (?)', usernames).pluck('name')
      usernames -= groups
      emails = usernames.select { |user| user.match(/@/) }
      usernames -= emails
      result[:target_usernames] = usernames.join(",")
      result[:target_emails] = emails.join(",")
      result[:target_group_names] = groups.join(",")
    end

    result.permit!
    result.to_h
  end

  def signature_for(args)
    "post##" << Digest::SHA1.hexdigest(args
      .to_h
      .to_a
      .concat([["user", current_user.id]])
      .sort { |x, y| x[0] <=> y[0] }.join do |x, y|
        "#{x}:#{y}"
      end)
  end

  def display_post(post)
    post.revert_to(params[:version].to_i) if params[:version].present?
    render_post_json(post)
  end

  def find_post_from_params
    by_id_finder = Post.where(id: params[:id] || params[:post_id])
    find_post_using(by_id_finder)
  end

  def find_post_from_params_by_number
    by_number_finder = Post.where(topic_id: params[:topic_id], post_number: params[:post_number])
    find_post_using(by_number_finder)
  end

  def find_post_from_params_by_date
    by_date_finder = TopicView.new(params[:topic_id], current_user)
      .filtered_posts
      .where("created_at >= ?", Time.zone.parse(params[:date]))
      .order("created_at ASC")
      .limit(1)

    find_post_using(by_date_finder)
  end

  def find_post_using(finder)
    # Include deleted posts if the user is staff
    finder = finder.with_deleted if current_user.try(:staff?)
    post = finder.first
    raise Discourse::NotFound unless post

    # load deleted topic
    post.topic = Topic.with_deleted.find(post.topic_id) if current_user.try(:staff?)
    raise Discourse::NotFound unless post.topic

    guardian.ensure_can_see!(post)
    post
  end

end<|MERGE_RESOLUTION|>--- conflicted
+++ resolved
@@ -200,11 +200,7 @@
     post.image_sizes = params[:image_sizes] if params[:image_sizes].present?
 
     if !guardian.send("can_edit?", post) && post.user_id == current_user.id && post.edit_time_limit_expired?
-<<<<<<< HEAD
-      return render json: { errors: [I18n.t('too_late_to_edit')] }, status: 422
-=======
       return render_json_error(I18n.t('too_late_to_edit'))
->>>>>>> c10941bb
     end
 
     guardian.ensure_can_edit!(post)
@@ -294,21 +290,12 @@
   end
 
   def reply_ids
-<<<<<<< HEAD
     post = find_post_from_params
     render json: post.reply_ids(guardian).to_json
   end
 
   def all_reply_ids
     post = find_post_from_params
-=======
-    post = find_post_from_params
-    render json: post.reply_ids(guardian).to_json
-  end
-
-  def all_reply_ids
-    post = find_post_from_params
->>>>>>> c10941bb
     render json: post.reply_ids(guardian, only_replies_to_single_post: false).to_json
   end
 
@@ -358,11 +345,7 @@
     posts.each { |p| guardian.ensure_can_delete!(p) }
 
     Post.transaction do
-<<<<<<< HEAD
-      posts.each { |p| PostDestroyer.new(current_user, p).destroy }
-=======
       posts.each { |p| PostDestroyer.new(current_user, p, defer_flags: defer_flags).destroy }
->>>>>>> c10941bb
     end
 
     render body: nil
