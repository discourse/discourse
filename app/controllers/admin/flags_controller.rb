--- conflicted
+++ resolved
@@ -73,8 +73,6 @@
 
     post_action_type = PostAction.post_action_type_for_post(post.id)
 
-<<<<<<< HEAD
-=======
     if !post_action_type
       render_json_error(
         I18n.t("flags.errors.already_handled"),
@@ -83,18 +81,13 @@
       return
     end
 
->>>>>>> c10941bb
     keep_post = ['silenced', 'suspended', 'keep'].include?(params[:action_on_post])
     delete_post = params[:action_on_post] == "delete"
     restore_post = params[:action_on_post] == "restore"
 
     if delete_post
       # PostDestroy calls PostAction.agree_flags!
-<<<<<<< HEAD
-      PostDestroyer.new(current_user, post).destroy
-=======
       destroy_post(post)
->>>>>>> c10941bb
     elsif restore_post
       PostAction.agree_flags!(post, current_user, delete_post)
       PostDestroyer.new(current_user, post).recover
@@ -138,11 +131,7 @@
     )
 
     PostAction.defer_flags!(post, current_user, params[:delete_post])
-<<<<<<< HEAD
-    PostDestroyer.new(current_user, post).destroy if params[:delete_post]
-=======
     destroy_post(post) if params[:delete_post]
->>>>>>> c10941bb
 
     render body: nil
   end
