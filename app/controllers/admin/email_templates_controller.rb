class Admin::EmailTemplatesController < Admin::AdminController

  def self.email_keys
    @email_keys ||= [
      "custom_invite_forum_mailer",
      "custom_invite_mailer",
      "invite_forum_mailer",
      "invite_mailer",
      "invite_password_instructions",
      "new_version_mailer",
      "new_version_mailer_with_notes",
      "system_messages.backup_failed",
      "system_messages.backup_succeeded",
      "system_messages.bulk_invite_failed",
      "system_messages.bulk_invite_succeeded",
      "system_messages.csv_export_failed",
      "system_messages.csv_export_succeeded",
      "system_messages.download_remote_images_disabled",
      "system_messages.email_error_notification",
      "system_messages.email_reject_auto_generated",
      "system_messages.email_reject_empty",
      "system_messages.email_reject_invalid_access",
      "system_messages.email_reject_no_account",
      "system_messages.email_reject_parsing",
      "system_messages.email_reject_reply_key",
      "system_messages.email_reject_screened_email",
      "system_messages.email_reject_topic_closed",
      "system_messages.email_reject_topic_not_found",
      "system_messages.email_reject_unrecognized_error",
      "system_messages.email_reject_user_not_found",
      "system_messages.email_revoked",
      "system_messages.pending_users_reminder",
      "system_messages.post_hidden",
      "system_messages.post_hidden_again",
      "system_messages.queued_posts_reminder",
      "system_messages.restore_failed",
      "system_messages.restore_succeeded",
      "system_messages.silenced_by_staff",
      "system_messages.spam_post_blocked",
      "system_messages.too_many_spam_flags",
      "system_messages.unsilenced",
      "system_messages.user_automatically_silenced",
      "system_messages.welcome_invite",
      "system_messages.welcome_user",
      "test_mailer",
      "user_notifications.account_created",
      "user_notifications.admin_login",
      "user_notifications.confirm_new_email",
<<<<<<< HEAD
=======
      "user_notifications.email_login",
>>>>>>> c10941bb
      "user_notifications.forgot_password",
      "user_notifications.notify_old_email",
      "user_notifications.set_password",
      "user_notifications.signup",
      "user_notifications.signup_after_approval",
<<<<<<< HEAD
=======
      "user_notifications.suspicious_login",
>>>>>>> c10941bb
      "user_notifications.user_invited_to_private_message_pm",
      "user_notifications.user_invited_to_private_message_pm_group",
      "user_notifications.user_invited_to_topic",
      "user_notifications.user_linked",
      "user_notifications.user_mentioned",
      "user_notifications.user_posted",
      "user_notifications.user_posted_pm",
      "user_notifications.user_quoted",
      "user_notifications.user_replied",
    ]
  end

  def show
  end

  def update
    et = params[:email_template]
    key = params[:id]
    raise Discourse::NotFound unless self.class.email_keys.include?(params[:id])

    subject_result = update_key("#{key}.subject_template", et[:subject])
    body_result = update_key("#{key}.text_body_template", et[:body])

    error_messages = []
    if subject_result[:error_messages].present?
      error_messages << format_error_message(subject_result, "subject")
    end
    if body_result[:error_messages].present?
      error_messages << format_error_message(body_result, "body")
    end

    if error_messages.blank?
      log_site_text_change(subject_result)
      log_site_text_change(body_result)

      render_serialized(key, AdminEmailTemplateSerializer, root: 'email_template', rest_serializer: true)
    else
      TranslationOverride.upsert!(I18n.locale, "#{key}.subject_template", subject_result[:old_value])
      TranslationOverride.upsert!(I18n.locale, "#{key}.text_body_template", body_result[:old_value])

      render_json_error(error_messages)
    end
  end

  def revert
    key = params[:id]
    raise Discourse::NotFound unless self.class.email_keys.include?(params[:id])

    revert_and_log("#{key}.subject_template", "#{key}.text_body_template")
    render_serialized(key, AdminEmailTemplateSerializer, root: 'email_template', rest_serializer: true)
  end

  def index
    render_serialized(self.class.email_keys, AdminEmailTemplateSerializer, root: 'email_templates', rest_serializer: true)
  end

  private

  def update_key(key, value)
    old_value = I18n.t(key)
    translation_override = TranslationOverride.upsert!(I18n.locale, key, value)

    {
      key: key,
      old_value: old_value,
      error_messages: translation_override.errors.full_messages
    }
  end

  def revert_and_log(*keys)
    old_values = {}
    keys.each { |key| old_values[key] = I18n.t(key) }

    TranslationOverride.revert!(I18n.locale, keys)

    keys.each do |key|
      old_value = old_values[key]
      new_value = I18n.t(key)
      StaffActionLogger.new(current_user).log_site_text_change(key, new_value, old_value)
    end
  end

  def log_site_text_change(update_result)
    new_value = I18n.t(update_result[:key])
    StaffActionLogger.new(current_user).log_site_text_change(
      update_result[:key], new_value, update_result[:old_value])
  end

  def format_error_message(update_result, attribute_key)
    attribute = I18n.t("admin_js.admin.customize.email_templates.#{attribute_key}")
    message = update_result[:error_messages].join("<br>")
    I18n.t("errors.format_with_full_message", attribute: attribute, message: message)
  end
end<|MERGE_RESOLUTION|>--- conflicted
+++ resolved
@@ -46,19 +46,13 @@
       "user_notifications.account_created",
       "user_notifications.admin_login",
       "user_notifications.confirm_new_email",
-<<<<<<< HEAD
-=======
       "user_notifications.email_login",
->>>>>>> c10941bb
       "user_notifications.forgot_password",
       "user_notifications.notify_old_email",
       "user_notifications.set_password",
       "user_notifications.signup",
       "user_notifications.signup_after_approval",
-<<<<<<< HEAD
-=======
       "user_notifications.suspicious_login",
->>>>>>> c10941bb
       "user_notifications.user_invited_to_private_message_pm",
       "user_notifications.user_invited_to_private_message_pm_group",
       "user_notifications.user_invited_to_topic",
