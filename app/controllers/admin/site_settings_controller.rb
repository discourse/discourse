class Admin::SiteSettingsController < Admin::AdminController
  rescue_from Discourse::InvalidParameters do |e|
    render_json_error e.message, status: 422
  end

  def index
    render_json_dump(site_settings: SiteSetting.all_settings, diags: SiteSetting.diags)
  end

  def update
    params.require(:id)
    id = params[:id]
    value = params[id]
    value.strip! if value.is_a?(String)
    raise_access_hidden_setting(id)
<<<<<<< HEAD
=======

    if SiteSetting.type_supervisor.get_type(id) == :upload
      value = Upload.get_from_url(value) || ''
    end

>>>>>>> c10941bb
    SiteSetting.set_and_log(id, value, current_user)
    render body: nil
  end

  private

  def raise_access_hidden_setting(id)
    # note, as of Ruby 2.3 symbols are GC'd so this is considered safe
    if SiteSetting.hidden_settings.include?(id.to_sym)
      raise Discourse::InvalidParameters, "You are not allowed to change hidden settings"
    end
  end

end<|MERGE_RESOLUTION|>--- conflicted
+++ resolved
@@ -13,14 +13,11 @@
     value = params[id]
     value.strip! if value.is_a?(String)
     raise_access_hidden_setting(id)
-<<<<<<< HEAD
-=======
 
     if SiteSetting.type_supervisor.get_type(id) == :upload
       value = Upload.get_from_url(value) || ''
     end
 
->>>>>>> c10941bb
     SiteSetting.set_and_log(id, value, current_user)
     render body: nil
   end
