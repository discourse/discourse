--- conflicted
+++ resolved
@@ -1,13 +1,7 @@
 require "backup_restore/backup_restore"
-<<<<<<< HEAD
+require "backup_restore/backup_store"
 
 class Admin::BackupsController < Admin::AdminController
-
-=======
-require "backup_restore/backup_store"
-
-class Admin::BackupsController < Admin::AdminController
->>>>>>> c10941bb
   before_action :ensure_backups_enabled
   skip_before_action :check_xhr, only: [:index, :show, :logs, :check_backup_chunk, :upload_backup_chunk]
 
@@ -58,16 +52,11 @@
   end
 
   def email
-<<<<<<< HEAD
-    if backup = Backup[params.fetch(:id)]
-      Jobs.enqueue(:download_backup_email,
-=======
     store = BackupRestore::BackupStore.create
 
     if store.file(params.fetch(:id)).present?
       Jobs.enqueue(
         :download_backup_email,
->>>>>>> c10941bb
         user_id: current_user.id,
         backup_file_path: url_for(controller: 'backups', action: 'show')
       )
@@ -89,22 +78,12 @@
     if backup = store.file(params.fetch(:id), include_download_source: true)
       EmailBackupToken.del(current_user.id)
       StaffActionLogger.new(current_user).log_backup_download(backup)
-<<<<<<< HEAD
-      headers['Content-Length'] = File.size(backup.path).to_s
-      send_file backup.path
-    else
-      if @error
-        render template: 'admin/backups/show.html.erb', layout: 'no_ember', status: 422
-      else
-        render body: nil, status: 404
-=======
 
       if store.remote?
         redirect_to backup.source
       else
         headers['Content-Length'] = File.size(backup.source).to_s
         send_file backup.source
->>>>>>> c10941bb
       end
     else
       render body: nil, status: 404
@@ -116,11 +95,7 @@
 
     if backup = store.file(params.fetch(:id))
       StaffActionLogger.new(current_user).log_backup_destroy(backup)
-<<<<<<< HEAD
-      backup.remove
-=======
       store.delete_file(backup.filename)
->>>>>>> c10941bb
       render body: nil
     else
       render body: nil, status: 404
@@ -188,15 +163,9 @@
     filename = params.fetch(:resumableFilename)
     total_size = params.fetch(:resumableTotalSize).to_i
 
-<<<<<<< HEAD
-    return render status: 415, plain: I18n.t("backup.backup_file_should_be_tar_gz") unless /\.(tar\.gz|t?gz)$/i =~ filename
-    return render status: 415, plain: I18n.t("backup.not_enough_space_on_disk")     unless has_enough_space_on_disk?(total_size)
-    return render status: 415, plain: I18n.t("backup.invalid_filename") unless !!(/^[a-zA-Z0-9\._\-]+$/ =~ filename)
-=======
     return render status: 415, plain: I18n.t("backup.backup_file_should_be_tar_gz") unless valid_extension?(filename)
     return render status: 415, plain: I18n.t("backup.not_enough_space_on_disk") unless has_enough_space_on_disk?(total_size)
     return render status: 415, plain: I18n.t("backup.invalid_filename") unless valid_filename?(filename)
->>>>>>> c10941bb
 
     file = params.fetch(:file)
     identifier = params.fetch(:resumableIdentifier)
@@ -217,8 +186,6 @@
     end
 
     render body: nil
-<<<<<<< HEAD
-=======
   end
 
   def create_upload_url
@@ -237,7 +204,6 @@
     end
 
     render json: success_json.merge(url: upload_url)
->>>>>>> c10941bb
   end
 
   private
@@ -250,8 +216,6 @@
     raise Discourse::InvalidAccess.new unless SiteSetting.enable_backups?
   end
 
-<<<<<<< HEAD
-=======
   def valid_extension?(filename)
     /\.(tar\.gz|t?gz)$/i =~ filename
   end
@@ -263,5 +227,4 @@
   def render_error(message_key)
     render json: failed_json.merge(message: I18n.t(message_key))
   end
->>>>>>> c10941bb
 end