# frozen_string_literal: true

class Admin::EmailController < Admin::AdminController
  def index
    data = { delivery_method: delivery_method, settings: delivery_settings }
    render_json_dump(data)
  end

  def test
    params.require(:email_address)
    begin
      message = TestMailer.send_test(params[:email_address])
      Email::Sender.new(message, :test_message).send

      render json: { sent_test_email_message: I18n.t("admin.email.sent_test") }
    rescue => e
      render json: { errors: [e.message] }, status: 422
    end
  end

  def sent
    email_logs = EmailLog.joins(<<~SQL)
      LEFT JOIN post_reply_keys
      ON post_reply_keys.post_id = email_logs.post_id
      AND post_reply_keys.user_id = email_logs.user_id
    SQL

    email_logs = filter_logs(email_logs, params)

    if (reply_key = params[:reply_key]).present?
      email_logs =
        if reply_key.length == 32
          email_logs.where("post_reply_keys.reply_key = ?", reply_key)
        else
          email_logs.where(
            "replace(post_reply_keys.reply_key::VARCHAR, '-', '') ILIKE ?",
            "%#{reply_key}%",
          )
        end
    end

    email_logs = email_logs.to_a

    tuples = email_logs.map { |email_log| [email_log.post_id, email_log.user_id] }

    reply_keys = {}

    if tuples.present?
      PostReplyKey
        .where("(post_id,user_id) IN (#{(["(?)"] * tuples.size).join(", ")})", *tuples)
        .pluck(:post_id, :user_id, "reply_key::text")
        .each { |post_id, user_id, key| reply_keys[[post_id, user_id]] = key }
    end

    render_serialized(email_logs, EmailLogSerializer, reply_keys: reply_keys)
  end

  def skipped
    skipped_email_logs = filter_logs(SkippedEmailLog, params)
    render_serialized(skipped_email_logs, SkippedEmailLogSerializer)
  end

  def bounced
    email_logs = filter_logs(EmailLog.bounced, params)
    render_serialized(email_logs, EmailLogSerializer)
  end

  def received
    incoming_emails = filter_incoming_emails(IncomingEmail, params)
    render_serialized(incoming_emails, IncomingEmailSerializer)
  end

  def rejected
    incoming_emails = filter_incoming_emails(IncomingEmail.errored, params)
    render_serialized(incoming_emails, IncomingEmailSerializer)
  end

  def preview_digest
    params.require(:last_seen_at)
    params.require(:username)
    user = User.find_by_username(params[:username])
    raise Discourse::InvalidParameters unless user

    renderer = Email::Renderer.new(UserNotifications.digest(user, since: params[:last_seen_at]))
    render json: MultiJson.dump(html_content: renderer.html, text_content: renderer.text)
  end

  def advanced_test
    params.require(:email)

    receiver = Email::Receiver.new(params["email"])
    text, elided, format = receiver.select_body

    render json: success_json.merge!(text: text, elided: elided, format: format)
  end

  def send_digest
    params.require(:last_seen_at)
    params.require(:username)
    params.require(:email)
    user = User.find_by_username(params[:username])

    message, skip_reason =
      UserNotifications.public_send(:digest, user, since: params[:last_seen_at])

    if message
      message.to = params[:email]
      begin
        Email::Sender.new(message, :digest).send
        render json: success_json
      rescue => e
        render json: { errors: [e.message] }, status: 422
      end
    else
      render json: { errors: skip_reason }
    end
  end

  def smtp_should_reject
    params.require(:to)
    # These strings aren't localized; they are sent to an anonymous SMTP user.
<<<<<<< HEAD
    if params[:from].present? && !User.with_email(Email.downcase(params[:from])).exists? && !SiteSetting.enable_staged_users
      render json: { reject: true, reason: "Mail from your address is not accepted. Do you have an account here?" }
=======
    if !User.with_email(Email.downcase(params[:from])).exists? && !SiteSetting.enable_staged_users
      render json: {
               reject: true,
               reason: "Mail from your address is not accepted. Do you have an account here?",
             }
>>>>>>> cd55d72b
    elsif Email::Receiver.check_address(Email.downcase(params[:to])).nil?
      render json: {
               reject: true,
               reason:
                 "Mail to this address is not accepted. Check the address and try to send again?",
             }
    else
      render json: { reject: false }
    end
  end

  def handle_mail
    deprecated_email_param_used = false

    if params[:email_encoded].present?
      email_raw = Base64.strict_decode64(params[:email_encoded])
    elsif params[:email].present?
      deprecated_email_param_used = true
      email_raw = params[:email]
    else
      raise ActionController::ParameterMissing.new("email_encoded or email")
    end

    retry_count = 0

    begin
      Jobs.enqueue(
        :process_email,
        mail: email_raw,
        retry_on_rate_limit: true,
        source: "handle_mail",
      )
    rescue JSON::GeneratorError, Encoding::UndefinedConversionError => e
      if retry_count == 0
        email_raw = email_raw.force_encoding("iso-8859-1").encode("UTF-8")
        retry_count += 1
        retry
      else
        raise e
      end
    end

    # TODO: 2022-05-01 Remove this route once all sites have migrated over
    # to using the new email_encoded param.
    if deprecated_email_param_used
      render plain:
               "warning: the email parameter is deprecated. all POST requests to this route should be sent with a base64 strict encoded email_encoded parameter instead. email has been received and is queued for processing"
    else
      render plain: "email has been received and is queued for processing"
    end
  end

  def raw_email
    params.require(:id)
    incoming_email = IncomingEmail.find(params[:id].to_i)
    text, html = Email.extract_parts(incoming_email.raw)
    render json: { raw_email: incoming_email.raw, text_part: text, html_part: html }
  end

  def incoming
    params.require(:id)
    incoming_email = IncomingEmail.find(params[:id].to_i)
    serializer = IncomingEmailDetailsSerializer.new(incoming_email, root: false)
    render_json_dump(serializer)
  end

  def incoming_from_bounced
    params.require(:id)

    begin
      email_log = EmailLog.find_by(id: params[:id].to_i, bounced: true)
      raise Discourse::InvalidParameters if email_log&.bounce_key.blank?

      if Email::Sender.bounceable_reply_address?
        bounced_to_address = Email::Sender.bounce_address(email_log.bounce_key)
        incoming_email = IncomingEmail.find_by(to_addresses: bounced_to_address)
      end

      if incoming_email.nil?
        email_local_part, email_domain = SiteSetting.notification_email.split("@")
        bounced_to_address = "#{email_local_part}+verp-#{email_log.bounce_key}@#{email_domain}"
        incoming_email = IncomingEmail.find_by(to_addresses: bounced_to_address)
      end

      # Temporary fix until all old format of emails has been purged via lib/email/cleaner.rb
      if incoming_email.nil?
        email_local_part, email_domain = SiteSetting.reply_by_email_address.split("@")
        subdomain, root_domain, extension = email_domain&.split(".")
        bounced_to_address = "#{subdomain}+verp-#{email_log.bounce_key}@#{root_domain}.#{extension}"
        incoming_email = IncomingEmail.find_by(to_addresses: bounced_to_address)
      end

      raise Discourse::NotFound if incoming_email.nil?

      serializer = IncomingEmailDetailsSerializer.new(incoming_email, root: false)
      render_json_dump(serializer)
    rescue => e
      render json: { errors: [e.message] }, status: 404
    end
  end

  private

  def filter_logs(logs, params)
    table_name = logs.table_name

    logs =
      logs
        .includes(:user, post: :topic)
        .references(:user)
        .order(created_at: :desc)
        .offset(params[:offset] || 0)
        .limit(50)

    logs = logs.where("users.username ILIKE ?", "%#{params[:user]}%") if params[:user].present?
    logs = logs.where("#{table_name}.to_address ILIKE ?", "%#{params[:address]}%") if params[
      :address
    ].present?
    logs = logs.where("#{table_name}.email_type ILIKE ?", "%#{params[:type]}%") if params[
      :type
    ].present?

    if table_name == "email_logs" && params[:smtp_transaction_response].present?
      logs =
        logs.where(
          "#{table_name}.smtp_transaction_response ILIKE ?",
          "%#{params[:smtp_transaction_response]}%",
        )
    end

    logs
  end

  def filter_incoming_emails(incoming_emails, params)
    incoming_emails =
      incoming_emails
        .includes(:user, post: :topic)
        .order(created_at: :desc)
        .offset(params[:offset] || 0)
        .limit(50)

    incoming_emails = incoming_emails.where("from_address ILIKE ?", "%#{params[:from]}%") if params[
      :from
    ].present?
    incoming_emails =
      incoming_emails.where(
        "to_addresses ILIKE :to OR cc_addresses ILIKE :to",
        to: "%#{params[:to]}%",
      ) if params[:to].present?
    incoming_emails = incoming_emails.where("subject ILIKE ?", "%#{params[:subject]}%") if params[
      :subject
    ].present?
    incoming_emails = incoming_emails.where("error ILIKE ?", "%#{params[:error]}%") if params[
      :error
    ].present?

    incoming_emails
  end

  def delivery_settings
    action_mailer_settings.reject { |k, _| k == :password }.map { |k, v| { name: k, value: v } }
  end

  def delivery_method
    ActionMailer::Base.delivery_method
  end

  def action_mailer_settings
    ActionMailer::Base.public_send "#{delivery_method}_settings"
  end
end<|MERGE_RESOLUTION|>--- conflicted
+++ resolved
@@ -119,16 +119,11 @@
   def smtp_should_reject
     params.require(:to)
     # These strings aren't localized; they are sent to an anonymous SMTP user.
-<<<<<<< HEAD
     if params[:from].present? && !User.with_email(Email.downcase(params[:from])).exists? && !SiteSetting.enable_staged_users
-      render json: { reject: true, reason: "Mail from your address is not accepted. Do you have an account here?" }
-=======
-    if !User.with_email(Email.downcase(params[:from])).exists? && !SiteSetting.enable_staged_users
       render json: {
                reject: true,
                reason: "Mail from your address is not accepted. Do you have an account here?",
              }
->>>>>>> cd55d72b
     elsif Email::Receiver.check_address(Email.downcase(params[:to])).nil?
       render json: {
                reject: true,
