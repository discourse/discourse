require_dependency 'upload_creator'
<<<<<<< HEAD
=======
require_dependency 'theme_store/tgz_exporter'
>>>>>>> c10941bb
require 'base64'

class Admin::ThemesController < Admin::AdminController

<<<<<<< HEAD
  skip_before_action :check_xhr, only: [:show, :preview]
=======
  skip_before_action :check_xhr, only: [:show, :preview, :export]
>>>>>>> c10941bb

  def preview
    @theme = Theme.find(params[:id])
    redirect_to path("/?preview_theme_id=#{@theme.id}")
  end

  def upload_asset
    path = params[:file].path

    hijack do
      File.open(path) do |file|
        filename = params[:file]&.original_filename || File.basename(path)
        upload = UploadCreator.new(file, filename, for_theme: true).create_for(current_user.id)
        if upload.errors.count > 0
          render_json_error upload
        else
          render json: { upload_id: upload.id }, status: :created
        end
      end
    end
  end

  def generate_key_pair
    require 'sshkey'
    k = SSHKey.generate

    render json: {
      private_key: k.private_key,
      public_key: k.ssh_public_key
    }
  end

  def import
    @theme = nil
    if params[:theme] && params[:theme].content_type == "application/json"
      # .dcstyle.json import. Deprecated, but still available to allow conversion
      json = JSON::parse(params[:theme].read)
      theme = json['theme']

      @theme = Theme.new(name: theme["name"], user_id: current_user.id)
      theme["theme_fields"]&.each do |field|

        if field["raw_upload"]
          begin
            tmp = Tempfile.new
            tmp.binmode
            file = Base64.decode64(field["raw_upload"])
            tmp.write(file)
            tmp.rewind
            upload = UploadCreator.new(tmp, field["filename"]).create_for(current_user.id)
            field["upload_id"] = upload.id
          ensure
            tmp.unlink
          end
        end

        @theme.set_field(
          target: field["target"],
          name: field["name"],
          value: field["value"],
          type_id: field["type_id"],
          upload_id: field["upload_id"]
        )
      end

      if @theme.save
        log_theme_change(nil, @theme)
        render json: @theme, status: :created
      else
        render json: @theme.errors, status: :unprocessable_entity
      end
    elsif params[:remote]
      begin
<<<<<<< HEAD
        @theme = RemoteTheme.import_theme(params[:remote], current_user, private_key: params[:private_key])
        render json: @theme, status: :created
      rescue RuntimeError => e
        Discourse.warn_exception(e, message: "Error importing theme")
        render_json_error I18n.t('themes.error_importing')
      end
    elsif params[:bundle]
      begin
        @theme = RemoteTheme.update_tgz_theme(params[:bundle].path, user: current_user)
        render json: @theme, status: :created
      rescue RuntimeError
        render_json_error I18n.t('themes.error_importing')
=======
        branch = params[:branch] ? params[:branch] : nil
        @theme = RemoteTheme.import_theme(params[:remote], current_user, private_key: params[:private_key], branch: branch)
        render json: @theme, status: :created
      rescue RemoteTheme::ImportError => e
        render_json_error e.message
      end
    elsif params[:bundle] || (params[:theme] && ["application/x-gzip", "application/gzip"].include?(params[:theme].content_type))
      # params[:bundle] used by theme CLI. params[:theme] used by admin UI
      bundle = params[:bundle] || params[:theme]
      theme_id = params[:theme_id]
      match_theme_by_name = !!params[:bundle] && !params.key?(:theme_id) # Old theme CLI behavior, match by name. Remove Jan 2020
      begin
        @theme = RemoteTheme.update_tgz_theme(bundle.path, match_theme: match_theme_by_name, user: current_user, theme_id: theme_id)
        log_theme_change(nil, @theme)
        render json: @theme, status: :created
      rescue RemoteTheme::ImportError => e
        render_json_error e.message
>>>>>>> c10941bb
      end
    else
      render_json_error I18n.t("themes.import_error.unknown_file_type"), status: :unprocessable_entity
    end
  end

  def index
<<<<<<< HEAD
    @themes = Theme.order(:name).includes(:theme_fields, :remote_theme)
    @color_schemes = ColorScheme.all.to_a
=======
    @themes = Theme.order(:name).includes(:child_themes,
                                          :parent_themes,
                                          :remote_theme,
                                          :theme_settings,
                                          :settings_field,
                                          :user,
                                          :color_scheme,
                                          theme_fields: :upload
                                          )
    @color_schemes = ColorScheme.all.includes(:theme, color_scheme_colors: :color_scheme).to_a
>>>>>>> c10941bb
    light = ColorScheme.new(name: I18n.t("color_schemes.light"))
    @color_schemes.unshift(light)

    payload = {
      themes: ActiveModel::ArraySerializer.new(@themes, each_serializer: ThemeSerializer),
      extras: {
        color_schemes: ActiveModel::ArraySerializer.new(@color_schemes, each_serializer: ColorSchemeSerializer)
      }
    }

    respond_to do |format|
      format.json { render json: payload }
    end
  end

  def create
    @theme = Theme.new(name: theme_params[:name],
                       user_id: current_user.id,
                       user_selectable: theme_params[:user_selectable] || false,
                       color_scheme_id: theme_params[:color_scheme_id],
                       component: [true, "true"].include?(theme_params[:component]))
    set_fields

    respond_to do |format|
      if @theme.save
        update_default_theme
        log_theme_change(nil, @theme)
        format.json { render json: @theme, status: :created }
      else
        format.json { render json: @theme.errors, status: :unprocessable_entity }
      end
    end
  end

  def update
    @theme = Theme.find(params[:id])

    original_json = ThemeSerializer.new(@theme, root: false).to_json

    [:name, :color_scheme_id, :user_selectable].each do |field|
      if theme_params.key?(field)
        @theme.send("#{field}=", theme_params[field])
      end
    end

    if theme_params.key?(:child_theme_ids)
      expected = theme_params[:child_theme_ids].map(&:to_i)

      @theme.child_theme_relation.to_a.each do |child|
        if expected.include?(child.child_theme_id)
          expected.reject! { |id| id == child.child_theme_id }
        else
          child.destroy
        end
      end

      Theme.where(id: expected).each do |theme|
        @theme.add_child_theme!(theme)
      end
    end

    set_fields
    update_settings
<<<<<<< HEAD
=======
    update_translations
>>>>>>> c10941bb
    handle_switch

    save_remote = false
    if params[:theme][:remote_check]
      @theme.remote_theme.update_remote_version
      save_remote = true
    end

    if params[:theme][:remote_update]
      @theme.remote_theme.update_from_remote
      save_remote = true
    end

    respond_to do |format|
      if @theme.save

        @theme.remote_theme.save! if save_remote

        update_default_theme

        @theme.reload
        log_theme_change(original_json, @theme)
        format.json { render json: @theme, status: :ok }
      else
        format.json do
          error = @theme.errors.full_messages.join(", ").presence
          error = I18n.t("themes.bad_color_scheme") if @theme.errors[:color_scheme].present?
          error ||= I18n.t("themes.other_error")

          render json: { errors: [ error ] }, status: :unprocessable_entity
        end
      end
    end
  rescue RemoteTheme::ImportError => e
    render_json_error e.message
  end

  def destroy
    @theme = Theme.find(params[:id])
    StaffActionLogger.new(current_user).log_theme_destroy(@theme)
    @theme.destroy

    respond_to do |format|
      format.json { head :no_content }
    end
  end

  def show
    @theme = Theme.find(params[:id])
    render json: ThemeSerializer.new(@theme)
  end

<<<<<<< HEAD
    respond_to do |format|
      format.json do
        check_xhr
        render json: ThemeSerializer.new(@theme)
      end

      format.any(:html, :text) do
        raise RenderEmpty.new if request.xhr?

        response.headers['Content-Disposition'] = "attachment; filename=#{@theme.name.parameterize}.dcstyle.json"
        response.sending_file = true
        render json: ::ThemeWithEmbeddedUploadsSerializer.new(@theme, root: 'theme')
      end
    end
=======
  def export
    @theme = Theme.find(params[:id])
>>>>>>> c10941bb

    exporter = ThemeStore::TgzExporter.new(@theme)
    file_path = exporter.package_filename
    headers['Content-Length'] = File.size(file_path).to_s
    send_data File.read(file_path),
      filename: File.basename(file_path),
      content_type: "application/x-gzip"
  ensure
    exporter.cleanup!
  end

  private

  def update_default_theme
    if theme_params.key?(:default)
      is_default = theme_params[:default].to_s == "true"
      if @theme.id == SiteSetting.default_theme_id && !is_default
        Theme.clear_default!
      elsif is_default
        @theme.set_default!
      end
    end
  end

  def theme_params
    @theme_params ||=
      begin
        # deep munge is a train wreck, work around it for now
        params[:theme][:child_theme_ids] ||= [] if params[:theme].key?(:child_theme_ids)

        params.require(:theme).permit(
          :name,
          :color_scheme_id,
          :default,
          :user_selectable,
          :component,
          settings: {},
<<<<<<< HEAD
=======
          translations: {},
>>>>>>> c10941bb
          theme_fields: [:name, :target, :value, :upload_id, :type_id],
          child_theme_ids: []
        )
      end
  end

  def set_fields
    return unless fields = theme_params[:theme_fields]

    fields.each do |field|
      @theme.set_field(
        target: field[:target],
        name: field[:name],
        value: field[:value],
        type_id: field[:type_id],
        upload_id: field[:upload_id]
      )
<<<<<<< HEAD
    end
  end

  def update_settings
    return unless target_settings = theme_params[:settings]

    target_settings.each_pair do |setting_name, new_value|
      @theme.update_setting(setting_name.to_sym, new_value)
    end
  end

  def log_theme_change(old_record, new_record)
    StaffActionLogger.new(current_user).log_theme_change(old_record, new_record)
  end

=======
    end
  end

  def update_settings
    return unless target_settings = theme_params[:settings]

    target_settings.each_pair do |setting_name, new_value|
      @theme.update_setting(setting_name.to_sym, new_value)
    end
  end

  def update_translations
    return unless target_translations = theme_params[:translations]

    target_translations.each_pair do |translation_key, new_value|
      @theme.update_translation(translation_key, new_value)
    end
  end

  def log_theme_change(old_record, new_record)
    StaffActionLogger.new(current_user).log_theme_change(old_record, new_record)
  end

>>>>>>> c10941bb
  def handle_switch
    param = theme_params[:component]
    if param.to_s == "false" && @theme.component?
      @theme.switch_to_theme!
    elsif param.to_s == "true" && !@theme.component?
      @theme.switch_to_component!
    end
  end
end<|MERGE_RESOLUTION|>--- conflicted
+++ resolved
@@ -1,17 +1,10 @@
 require_dependency 'upload_creator'
-<<<<<<< HEAD
-=======
 require_dependency 'theme_store/tgz_exporter'
->>>>>>> c10941bb
 require 'base64'
 
 class Admin::ThemesController < Admin::AdminController
 
-<<<<<<< HEAD
-  skip_before_action :check_xhr, only: [:show, :preview]
-=======
   skip_before_action :check_xhr, only: [:show, :preview, :export]
->>>>>>> c10941bb
 
   def preview
     @theme = Theme.find(params[:id])
@@ -85,20 +78,6 @@
       end
     elsif params[:remote]
       begin
-<<<<<<< HEAD
-        @theme = RemoteTheme.import_theme(params[:remote], current_user, private_key: params[:private_key])
-        render json: @theme, status: :created
-      rescue RuntimeError => e
-        Discourse.warn_exception(e, message: "Error importing theme")
-        render_json_error I18n.t('themes.error_importing')
-      end
-    elsif params[:bundle]
-      begin
-        @theme = RemoteTheme.update_tgz_theme(params[:bundle].path, user: current_user)
-        render json: @theme, status: :created
-      rescue RuntimeError
-        render_json_error I18n.t('themes.error_importing')
-=======
         branch = params[:branch] ? params[:branch] : nil
         @theme = RemoteTheme.import_theme(params[:remote], current_user, private_key: params[:private_key], branch: branch)
         render json: @theme, status: :created
@@ -116,7 +95,6 @@
         render json: @theme, status: :created
       rescue RemoteTheme::ImportError => e
         render_json_error e.message
->>>>>>> c10941bb
       end
     else
       render_json_error I18n.t("themes.import_error.unknown_file_type"), status: :unprocessable_entity
@@ -124,10 +102,6 @@
   end
 
   def index
-<<<<<<< HEAD
-    @themes = Theme.order(:name).includes(:theme_fields, :remote_theme)
-    @color_schemes = ColorScheme.all.to_a
-=======
     @themes = Theme.order(:name).includes(:child_themes,
                                           :parent_themes,
                                           :remote_theme,
@@ -138,7 +112,6 @@
                                           theme_fields: :upload
                                           )
     @color_schemes = ColorScheme.all.includes(:theme, color_scheme_colors: :color_scheme).to_a
->>>>>>> c10941bb
     light = ColorScheme.new(name: I18n.t("color_schemes.light"))
     @color_schemes.unshift(light)
 
@@ -202,10 +175,7 @@
 
     set_fields
     update_settings
-<<<<<<< HEAD
-=======
     update_translations
->>>>>>> c10941bb
     handle_switch
 
     save_remote = false
@@ -258,25 +228,8 @@
     render json: ThemeSerializer.new(@theme)
   end
 
-<<<<<<< HEAD
-    respond_to do |format|
-      format.json do
-        check_xhr
-        render json: ThemeSerializer.new(@theme)
-      end
-
-      format.any(:html, :text) do
-        raise RenderEmpty.new if request.xhr?
-
-        response.headers['Content-Disposition'] = "attachment; filename=#{@theme.name.parameterize}.dcstyle.json"
-        response.sending_file = true
-        render json: ::ThemeWithEmbeddedUploadsSerializer.new(@theme, root: 'theme')
-      end
-    end
-=======
   def export
     @theme = Theme.find(params[:id])
->>>>>>> c10941bb
 
     exporter = ThemeStore::TgzExporter.new(@theme)
     file_path = exporter.package_filename
@@ -314,10 +267,7 @@
           :user_selectable,
           :component,
           settings: {},
-<<<<<<< HEAD
-=======
           translations: {},
->>>>>>> c10941bb
           theme_fields: [:name, :target, :value, :upload_id, :type_id],
           child_theme_ids: []
         )
@@ -335,7 +285,6 @@
         type_id: field[:type_id],
         upload_id: field[:upload_id]
       )
-<<<<<<< HEAD
     end
   end
 
@@ -347,35 +296,18 @@
     end
   end
 
+  def update_translations
+    return unless target_translations = theme_params[:translations]
+
+    target_translations.each_pair do |translation_key, new_value|
+      @theme.update_translation(translation_key, new_value)
+    end
+  end
+
   def log_theme_change(old_record, new_record)
     StaffActionLogger.new(current_user).log_theme_change(old_record, new_record)
   end
 
-=======
-    end
-  end
-
-  def update_settings
-    return unless target_settings = theme_params[:settings]
-
-    target_settings.each_pair do |setting_name, new_value|
-      @theme.update_setting(setting_name.to_sym, new_value)
-    end
-  end
-
-  def update_translations
-    return unless target_translations = theme_params[:translations]
-
-    target_translations.each_pair do |translation_key, new_value|
-      @theme.update_translation(translation_key, new_value)
-    end
-  end
-
-  def log_theme_change(old_record, new_record)
-    StaffActionLogger.new(current_user).log_theme_change(old_record, new_record)
-  end
-
->>>>>>> c10941bb
   def handle_switch
     param = theme_params[:component]
     if param.to_s == "false" && @theme.component?
