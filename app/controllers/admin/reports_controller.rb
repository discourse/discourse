--- conflicted
+++ resolved
@@ -2,15 +2,11 @@
 
 class Admin::ReportsController < Admin::AdminController
   def index
-<<<<<<< HEAD
-    reports_methods = Report.singleton_methods.grep(/^report_(?!about)/)
-=======
     reports_methods = ['page_view_total_reqs'] +
       ApplicationRequest.req_types.keys
         .select { |r| r =~ /^page_view_/ && r !~ /mobile/ }
         .map { |r| r + "_reqs" } +
       Report.singleton_methods.grep(/^report_(?!about|storage_stats)/)
->>>>>>> c10941bb
 
     reports = reports_methods.map do |name|
       type = name.to_s.gsub('report_', '')
@@ -47,16 +43,12 @@
             Report.cache(report, 35.minutes)
           end
 
-<<<<<<< HEAD
-          reports << report if report
-=======
           if report.blank?
             report = Report._get(report_type, args)
             report.error = :not_found
           end
 
           reports << report
->>>>>>> c10941bb
         end
       end
 
