# frozen_string_literal: true

require 'current_user'

class ApplicationController < ActionController::Base
  include CurrentUser
  include CanonicalURL::ControllerExtensions
  include JsonError
  include GlobalPath
  include Hijack
  include ReadOnlyHeader

  attr_reader :theme_ids

  serialization_scope :guardian

  protect_from_forgery

  # Default Rails 3.2 lets the request through with a blank session
  #  we are being more pedantic here and nulling session / current_user
  #  and then raising a CSRF exception
  def handle_unverified_request
    # NOTE: API key is secret, having it invalidates the need for a CSRF token
    unless is_api? || is_user_api?
      super
      clear_current_user
      render plain: "[\"BAD CSRF\"]", status: 403
    end
  end

  before_action :check_readonly_mode
  before_action :handle_theme
  before_action :set_current_user_for_logs
  before_action :set_mp_snapshot_fields
  before_action :clear_notifications
  around_action :with_resolved_locale
  before_action :set_mobile_view
  before_action :block_if_readonly_mode
  before_action :authorize_mini_profiler
  before_action :redirect_to_login_if_required
  before_action :block_if_requires_login
  before_action :preload_json
  before_action :add_noindex_header, if: -> { is_feed_request? || !SiteSetting.allow_index_in_robots_txt }
  before_action :check_xhr
  after_action  :add_readonly_header
  after_action  :perform_refresh_session
  after_action  :dont_cache_page
  after_action  :conditionally_allow_site_embedding

  HONEYPOT_KEY ||= 'HONEYPOT_KEY'
  CHALLENGE_KEY ||= 'CHALLENGE_KEY'

  layout :set_layout

  def has_escaped_fragment?
    SiteSetting.enable_escaped_fragments? && params.key?("_escaped_fragment_")
  end

  def show_browser_update?
    @show_browser_update ||= CrawlerDetection.show_browser_update?(request.user_agent)
  end
  helper_method :show_browser_update?

  def use_crawler_layout?
    @use_crawler_layout ||=
      request.user_agent &&
      (request.content_type.blank? || request.content_type.include?('html')) &&
      !['json', 'rss'].include?(params[:format]) &&
      (has_escaped_fragment? || params.key?("print") || show_browser_update? ||
      CrawlerDetection.crawler?(request.user_agent, request.headers["HTTP_VIA"])
      )
  end

  def perform_refresh_session
    refresh_session(current_user) unless @readonly_mode
  end

  def immutable_for(duration)
    response.cache_control[:max_age] = duration.to_i
    response.cache_control[:public] = true
    response.cache_control[:extras] = ["immutable"]
  end

  def dont_cache_page
    if !response.headers["Cache-Control"] && response.cache_control.blank?
      response.cache_control[:no_cache] = true
      response.cache_control[:extras] = ["no-store"]
    end
  end

  def conditionally_allow_site_embedding
    if SiteSetting.allow_embedding_site_in_an_iframe
      response.headers.delete('X-Frame-Options')
    end
  end

  def ember_cli_required?
<<<<<<< HEAD
    ENV['NO_EMBER_CLI'] != '1' && Rails.env.development?
=======
    Rails.env.development? && ENV['NO_EMBER_CLI'] != '1' && request.headers['X-Discourse-Ember-CLI'] != 'true'
>>>>>>> 75e159f0
  end

  def application_layout
    ember_cli_required? ? "ember_cli" : "application"
  end

  def set_layout
    case request.headers["Discourse-Render"]
    when "desktop"
      return application_layout
    when "crawler"
      return "crawler"
    end

    use_crawler_layout? ? 'crawler' : application_layout
  end

  class RenderEmpty < StandardError; end
  class PluginDisabled < StandardError; end
  class EmberCLIHijacked < StandardError; end

  def catch_ember_cli_hijack
    yield
  rescue ActionView::Template::Error => ex
    raise ex unless ex.cause.is_a?(EmberCLIHijacked)
    send_ember_cli_bootstrap
  end

  rescue_from RenderEmpty do
    catch_ember_cli_hijack do
      with_resolved_locale { render 'default/empty' }
    end
  end

  rescue_from EmberCLIHijacked do
    send_ember_cli_bootstrap
  end

  rescue_from ArgumentError do |e|
    if e.message == "string contains null byte"
      raise Discourse::InvalidParameters, e.message
    else
      raise e
    end
  end

  rescue_from PG::ReadOnlySqlTransaction do |e|
    Discourse.received_postgres_readonly!
    Rails.logger.error("#{e.class} #{e.message}: #{e.backtrace.join("\n")}")
    rescue_with_handler(Discourse::ReadOnly.new) || raise
  end

  rescue_from ActionController::ParameterMissing do |e|
    render_json_error e.message, status: 400
  end

  rescue_from ActionController::RoutingError, PluginDisabled  do
    rescue_discourse_actions(:not_found, 404)
  end

  # Handles requests for giant IDs that throw pg exceptions
  rescue_from ActiveModel::RangeError do |e|
    if e.message =~ /ActiveModel::Type::Integer/
      rescue_discourse_actions(:not_found, 404)
    else
      raise e
    end
  end

  rescue_from ActiveRecord::RecordInvalid do |e|
    if request.format && request.format.json?
      render_json_error e, type: :record_invalid, status: 422
    else
      raise e
    end
  end

  rescue_from ActiveRecord::StatementInvalid do |e|
    Discourse.reset_active_record_cache_if_needed(e)
    raise e
  end

  # If they hit the rate limiter
  rescue_from RateLimiter::LimitExceeded do |e|
    retry_time_in_seconds = e&.available_in

    with_resolved_locale do
      render_json_error(
        e.description,
        type: :rate_limit,
        status: 429,
        extras: { wait_seconds: retry_time_in_seconds },
        headers: { 'Retry-After': retry_time_in_seconds.to_s }
      )
    end
  end

  rescue_from Discourse::NotLoggedIn do |e|
    if (request.format && request.format.json?) || request.xhr? || !request.get?
      rescue_discourse_actions(:not_logged_in, 403, include_ember: true)
    else
      rescue_discourse_actions(:not_found, 404)
    end
  end

  rescue_from Discourse::InvalidParameters do |e|
    opts = {
      custom_message: 'invalid_params',
      custom_message_params: { message: e.message }
    }

    if (request.format && request.format.json?) || request.xhr? || !request.get?
      rescue_discourse_actions(:invalid_parameters, 400, opts.merge(include_ember: true))
    else
      rescue_discourse_actions(:not_found, 400, opts)
    end
  end

  rescue_from Discourse::NotFound do |e|
    rescue_discourse_actions(
      :not_found,
      e.status,
      check_permalinks: e.check_permalinks,
      original_path: e.original_path,
      custom_message: e.custom_message
    )
  end

  rescue_from Discourse::InvalidAccess do |e|
    if e.opts[:delete_cookie].present?
      cookies.delete(e.opts[:delete_cookie])
    end

    rescue_discourse_actions(
      :invalid_access,
      403,
      include_ember: true,
      custom_message: e.custom_message,
      custom_message_params: e.custom_message_params,
      group: e.group
    )
  end

  rescue_from Discourse::ReadOnly do
    unless response_body
      render_json_error I18n.t('read_only_mode_enabled'), type: :read_only, status: 503
    end
  end

  def redirect_with_client_support(url, options)
    if request.xhr?
      response.headers['Discourse-Xhr-Redirect'] = 'true'
      render plain: url
    else
      redirect_to url, options
    end
  end

  def rescue_discourse_actions(type, status_code, opts = nil)
    opts ||= {}
    show_json_errors = (request.format && request.format.json?) ||
                       (request.xhr?) ||
                       ((params[:external_id] || '').ends_with? '.json')

    if type == :not_found && opts[:check_permalinks]
      url = opts[:original_path] || request.fullpath
      permalink = Permalink.find_by_url(url)

      # there are some cases where we have a permalink but no url
      # cause category / topic was deleted
      if permalink.present? && permalink.target_url
        # permalink present, redirect to that URL
        redirect_with_client_support permalink.target_url, status: :moved_permanently
        return
      end
    end

    message = title = nil
    with_resolved_locale(check_current_user: false) do
      if opts[:custom_message]
        title = message = I18n.t(opts[:custom_message], opts[:custom_message_params] || {})
      else
        message = I18n.t(type)
        if status_code == 403
          title = I18n.t("page_forbidden.title")
        else
          title = I18n.t("page_not_found.title")
        end
      end
    end

    error_page_opts = { title: title, status: status_code, group: opts[:group] }

    if show_json_errors
      opts = { type: type, status: status_code }

      with_resolved_locale(check_current_user: false) do
        # Include error in HTML format for topics#show.
        if (request.params[:controller] == 'topics' && request.params[:action] == 'show') || (request.params[:controller] == 'categories' && request.params[:action] == 'find_by_slug')
          opts[:extras] = { html: build_not_found_page(error_page_opts) }
        end
      end

      render_json_error message, opts
    else
      begin
        # 404 pages won't have the session and theme_keys without these:
        current_user
        handle_theme
      rescue Discourse::InvalidAccess
        return render plain: message, status: status_code
      end
      catch_ember_cli_hijack do
        with_resolved_locale do
          error_page_opts[:layout] = opts[:include_ember] ? 'application' : 'no_ember'
          render html: build_not_found_page(error_page_opts)
        end
      end
    end
  end

  def send_ember_cli_bootstrap
    head 200, content_type: "text/html", "X-Discourse-Bootstrap-Required": true
  end

  # If a controller requires a plugin, it will raise an exception if that plugin is
  # disabled. This allows plugins to be disabled programatically.
  def self.requires_plugin(plugin_name)
    before_action do
      raise PluginDisabled.new if Discourse.disabled_plugin_names.include?(plugin_name)
    end
  end

  def set_current_user_for_logs
    if current_user
      Logster.add_to_env(request.env, "username", current_user.username)
      response.headers["X-Discourse-Username"] = current_user.username
    end
    response.headers["X-Discourse-Route"] = "#{controller_name}/#{action_name}"
  end

  def set_mp_snapshot_fields
    if defined?(Rack::MiniProfiler)
      Rack::MiniProfiler.add_snapshot_custom_field("Application version", Discourse.git_version)
      if Rack::MiniProfiler.snapshots_transporter?
        Rack::MiniProfiler.add_snapshot_custom_field("Site", Discourse.current_hostname)
      end
    end
  end

  def clear_notifications
    if current_user && !@readonly_mode

      cookie_notifications = cookies['cn']
      notifications = request.headers['Discourse-Clear-Notifications']

      if cookie_notifications
        if notifications.present?
          notifications += ",#{cookie_notifications}"
        else
          notifications = cookie_notifications
        end
      end

      if notifications.present?
        notification_ids = notifications.split(",").map(&:to_i)
        Notification.read(current_user, notification_ids)
        current_user.reload
        current_user.publish_notifications_state
        cookie_args = {}
        cookie_args[:path] = Discourse.base_path if Discourse.base_path.present?
        cookies.delete('cn', cookie_args)
      end
    end
  end

  def with_resolved_locale(check_current_user: true)
    if check_current_user && (user = current_user rescue nil)
      locale = user.effective_locale
    else
      if SiteSetting.set_locale_from_accept_language_header
        locale = locale_from_header
      else
        locale = SiteSetting.default_locale
      end
    end

    if !I18n.locale_available?(locale)
      locale = SiteSettings::DefaultsProvider::DEFAULT_LOCALE
    end

    I18n.ensure_all_loaded!
    I18n.with_locale(locale) { yield }
  end

  def store_preloaded(key, json)
    @preloaded ||= {}
    # I dislike that there is a gsub as opposed to a gsub!
    #  but we can not be mucking with user input, I wonder if there is a way
    #  to inject this safty deeper in the library or even in AM serializer
    @preloaded[key] = json.gsub("</", "<\\/")
  end

  # If we are rendering HTML, preload the session data
  def preload_json
    # We don't preload JSON on xhr or JSON request
    return if request.xhr? || request.format.json?

    # if we are posting in makes no sense to preload
    return if request.method != "GET"

    # TODO should not be invoked on redirection so this should be further deferred
    preload_anonymous_data

    if current_user
      current_user.sync_notification_channel_position
      preload_current_user_data
    end
  end

  def set_mobile_view
    session[:mobile_view] = params[:mobile_view] if params.has_key?(:mobile_view)
  end

  NO_CUSTOM = "no_custom"
  NO_PLUGINS = "no_plugins"
  ONLY_OFFICIAL = "only_official"
  SAFE_MODE = "safe_mode"

  def resolve_safe_mode
    return unless guardian.can_enable_safe_mode?

    safe_mode = params[SAFE_MODE]
    if safe_mode
      request.env[NO_CUSTOM] = !!safe_mode.include?(NO_CUSTOM)
      request.env[NO_PLUGINS] = !!safe_mode.include?(NO_PLUGINS)
      request.env[ONLY_OFFICIAL] = !!safe_mode.include?(ONLY_OFFICIAL)
    end
  end

  def handle_theme
    return if request.format == "js"

    resolve_safe_mode
    return if request.env[NO_CUSTOM]

    theme_ids = []

    if preview_theme_id = request[:preview_theme_id]&.to_i
      ids = [preview_theme_id]
      theme_ids = ids if guardian.allow_themes?(ids, include_preview: true)
    end

    user_option = current_user&.user_option

    if theme_ids.blank?
      ids, seq = cookies[:theme_ids]&.split("|")
      ids = ids&.split(",")&.map(&:to_i)
      if ids.present? && seq && seq.to_i == user_option&.theme_key_seq.to_i
        theme_ids = ids if guardian.allow_themes?(ids)
      end
    end

    if theme_ids.blank?
      ids = user_option&.theme_ids || []
      theme_ids = ids if guardian.allow_themes?(ids)
    end

    if theme_ids.blank? && SiteSetting.default_theme_id != -1
      if guardian.allow_themes?([SiteSetting.default_theme_id])
        theme_ids << SiteSetting.default_theme_id
      end
    end

    @theme_ids = request.env[:resolved_theme_ids] = theme_ids
  end

  def guardian
    @guardian ||= Guardian.new(current_user, request)
  end

  def current_homepage
    current_user&.user_option&.homepage || SiteSetting.anonymous_homepage
  end

  def serialize_data(obj, serializer, opts = nil)
    # If it's an array, apply the serializer as an each_serializer to the elements
    serializer_opts = { scope: guardian }.merge!(opts || {})
    if obj.respond_to?(:to_ary)
      serializer_opts[:each_serializer] = serializer
      ActiveModel::ArraySerializer.new(obj.to_ary, serializer_opts).as_json
    else
      serializer.new(obj, serializer_opts).as_json
    end
  end

  # This is odd, but it seems that in Rails `render json: obj` is about
  # 20% slower than calling MultiJSON.dump ourselves. I'm not sure why
  # Rails doesn't call MultiJson.dump when you pass it json: obj but
  # it seems we don't need whatever Rails is doing.
  def render_serialized(obj, serializer, opts = nil)
    render_json_dump(serialize_data(obj, serializer, opts), opts)
  end

  def render_json_dump(obj, opts = nil)
    opts ||= {}
    if opts[:rest_serializer]
      obj['__rest_serializer'] = "1"
      opts.each do |k, v|
        obj[k] = v if k.to_s.start_with?("refresh_")
      end

      obj['extras'] = opts[:extras] if opts[:extras]
      obj['meta'] = opts[:meta] if opts[:meta]
    end

    render json: MultiJson.dump(obj), status: opts[:status] || 200
  end

  def can_cache_content?
    current_user.blank? && cookies[:authentication_data].blank?
  end

  # Our custom cache method
  def discourse_expires_in(time_length)
    return unless can_cache_content?
    Middleware::AnonymousCache.anon_cache(request.env, time_length)
  end

  def fetch_user_from_params(opts = nil, eager_load = [])
    opts ||= {}
    user = if params[:username]
      username_lower = params[:username].downcase.chomp('.json')
      find_opts = { username_lower: username_lower }
      find_opts[:active] = true unless opts[:include_inactive] || current_user.try(:staff?)
      result = User
      (result = result.includes(*eager_load)) if !eager_load.empty?
      result.find_by(find_opts)
    elsif params[:external_id]
      external_id = params[:external_id].chomp('.json')
      if provider_name = params[:external_provider]
        raise Discourse::InvalidAccess unless guardian.is_admin? # external_id might be something sensitive
        provider = Discourse.enabled_authenticators.find { |a| a.name == provider_name }
        raise Discourse::NotFound if !provider&.is_managed? # Only managed authenticators use UserAssociatedAccount
        UserAssociatedAccount.find_by(provider_name: provider_name, provider_uid: external_id)&.user
      else
        SingleSignOnRecord.find_by(external_id: external_id).try(:user)
      end
    end
    raise Discourse::NotFound if user.blank?

    guardian.ensure_can_see!(user)
    user
  end

  def post_ids_including_replies
    post_ids  = params[:post_ids].map(&:to_i)
    post_ids |= PostReply.where(post_id: params[:reply_post_ids]).pluck(:reply_post_id) if params[:reply_post_ids]
    post_ids
  end

  def no_cookies
    # do your best to ensure response has no cookies
    # longer term we may want to push this into middleware
    headers.delete 'Set-Cookie'
    request.session_options[:skip] = true
  end

  def secure_session
    SecureSession.new(session["secure_session_id"] ||= SecureRandom.hex)
  end

  def handle_permalink(path)
    permalink = Permalink.find_by_url(path)
    if permalink && permalink.target_url
      redirect_to permalink.target_url, status: :moved_permanently
    end
  end

  def rate_limit_second_factor!(user)
    return if params[:second_factor_token].blank?

    RateLimiter.new(nil, "second-factor-min-#{request.remote_ip}", 6, 1.minute).performed!

    if user
      RateLimiter.new(nil, "second-factor-min-#{user.username}", 6, 1.minute).performed!
    end
  end

  private

  def locale_from_header
    HttpLanguageParser.parse(request.env["HTTP_ACCEPT_LANGUAGE"])
  end

  def preload_anonymous_data
    store_preloaded("site", Site.json_for(guardian))
    store_preloaded("siteSettings", SiteSetting.client_settings_json)
    store_preloaded("customHTML", custom_html_json)
    store_preloaded("banner", banner_json)
    store_preloaded("customEmoji", custom_emoji)
    store_preloaded("isReadOnly", @readonly_mode.to_s)
    store_preloaded("activatedThemes", activated_themes_json)
  end

  def preload_current_user_data
    store_preloaded("currentUser", MultiJson.dump(CurrentUserSerializer.new(current_user, scope: guardian, root: false)))
    report = TopicTrackingState.report(current_user)
    serializer = ActiveModel::ArraySerializer.new(report, each_serializer: TopicTrackingStateSerializer)
    store_preloaded("topicTrackingStates", MultiJson.dump(serializer))
  end

  def custom_html_json
    target = view_context.mobile_view? ? :mobile : :desktop

    data =
      if @theme_ids.present?
        {
         top: Theme.lookup_field(@theme_ids, target, "after_header"),
         footer: Theme.lookup_field(@theme_ids, target, "footer")
        }
      else
        {}
      end

    if DiscoursePluginRegistry.custom_html
      data.merge! DiscoursePluginRegistry.custom_html
    end

    DiscoursePluginRegistry.html_builders.each do |name, _|
      if name.start_with?("client:")
        data[name.sub(/^client:/, '')] = DiscoursePluginRegistry.build_html(name, self)
      end
    end

    MultiJson.dump(data)
  end

  def self.banner_json_cache
    @banner_json_cache ||= DistributedCache.new("banner_json")
  end

  def banner_json
    json = ApplicationController.banner_json_cache["json"]

    unless json
      topic = Topic.where(archetype: Archetype.banner).first
      banner = topic.present? ? topic.banner : {}
      ApplicationController.banner_json_cache["json"] = json = MultiJson.dump(banner)
    end

    json
  end

  def custom_emoji
    serializer = ActiveModel::ArraySerializer.new(Emoji.custom, each_serializer: EmojiSerializer)
    MultiJson.dump(serializer)
  end

  # Render action for a JSON error.
  #
  # obj       - a translated string, an ActiveRecord model, or an array of translated strings
  # opts:
  #   type    - a machine-readable description of the error
  #   status  - HTTP status code to return
  #   headers - extra headers for the response
  def render_json_error(obj, opts = {})
    opts = { status: opts } if opts.is_a?(Integer)
    opts.fetch(:headers, {}).each { |name, value| headers[name.to_s] = value }

    render(
      json: MultiJson.dump(create_errors_json(obj, opts)),
      status: opts[:status] || status_code(obj)
    )
  end

  def status_code(obj)
    return 403 if obj.try(:forbidden)
    return 404 if obj.try(:not_found)
    422
  end

  def success_json
    { success: 'OK' }
  end

  def failed_json
    { failed: 'FAILED' }
  end

  def json_result(obj, opts = {})
    if yield(obj)
      json = success_json

      # If we were given a serializer, add the class to the json that comes back
      if opts[:serializer].present?
        json[obj.class.name.underscore] = opts[:serializer].new(obj, scope: guardian).serializable_hash
      end

      render json: MultiJson.dump(json)
    else
      error_obj = nil
      if opts[:additional_errors]
        error_target = opts[:additional_errors].find do |o|
          target = obj.public_send(o)
          target && target.errors.present?
        end
        error_obj = obj.public_send(error_target) if error_target
      end
      render_json_error(error_obj || obj)
    end
  end

  def mini_profiler_enabled?
    defined?(Rack::MiniProfiler) && (guardian.is_developer? || Rails.env.development?)
  end

  def authorize_mini_profiler
    return unless mini_profiler_enabled?
    Rack::MiniProfiler.authorize_request
  end

  def check_xhr
    # bypass xhr check on PUT / POST / DELETE provided api key is there, otherwise calling api is annoying
    return if !request.get? && (is_api? || is_user_api?)
    raise ApplicationController::RenderEmpty.new unless ((request.format && request.format.json?) || request.xhr?)
  end

  def apply_cdn_headers
    Discourse.apply_cdn_headers(response.headers) if Discourse.is_cdn_request?(request.env, request.method)
  end

  def self.requires_login(arg = {})
    @requires_login_arg = arg
  end

  def self.requires_login_arg
    @requires_login_arg
  end

  def block_if_requires_login
    if arg = self.class.requires_login_arg
      check =
        if except = arg[:except]
          !except.include?(action_name.to_sym)
        elsif only = arg[:only]
          only.include?(action_name.to_sym)
        else
          true
        end
      ensure_logged_in if check
    end
  end

  def ensure_logged_in
    raise Discourse::NotLoggedIn.new unless current_user.present?
  end

  def ensure_staff
    raise Discourse::InvalidAccess.new unless current_user && current_user.staff?
  end

  def ensure_admin
    raise Discourse::InvalidAccess.new unless current_user && current_user.admin?
  end

  def ensure_wizard_enabled
    raise Discourse::InvalidAccess.new unless SiteSetting.wizard_enabled?
  end

  def destination_url
    request.original_url unless request.original_url =~ /uploads/
  end

  def redirect_to_login
    dont_cache_page

    if SiteSetting.auth_immediately && SiteSetting.enable_discourse_connect?
      # save original URL in a session so we can redirect after login
      session[:destination_url] = destination_url
      redirect_to path('/session/sso')
    elsif SiteSetting.auth_immediately && !SiteSetting.enable_local_logins && Discourse.enabled_authenticators.length == 1 && !cookies[:authentication_data]
      # Only one authentication provider, direct straight to it.
      # If authentication_data is present, then we are halfway though registration. Don't redirect offsite
      cookies[:destination_url] = destination_url
      redirect_to path("/auth/#{Discourse.enabled_authenticators.first.name}")
    else
      # save original URL in a cookie (javascript redirects after login in this case)
      cookies[:destination_url] = destination_url
      redirect_to path("/login")
    end
  end

  def redirect_to_login_if_required
    return if request.format.json? && is_api?

    # Used by clients authenticated via user API.
    # Redirects to provided URL scheme if
    # - request uses a valid public key and auth_redirect scheme
    # - one_time_password scope is allowed
    if !current_user &&
      params.has_key?(:user_api_public_key) &&
      params.has_key?(:auth_redirect)
      begin
        OpenSSL::PKey::RSA.new(params[:user_api_public_key])
      rescue OpenSSL::PKey::RSAError
        return render plain: I18n.t("user_api_key.invalid_public_key")
      end

      if UserApiKey.invalid_auth_redirect?(params[:auth_redirect])
        return render plain: I18n.t("user_api_key.invalid_auth_redirect")
      end

      if UserApiKey.allowed_scopes.superset?(Set.new(["one_time_password"]))
        redirect_to("#{params[:auth_redirect]}?otp=true")
        return
      end
    end

    if !current_user && SiteSetting.login_required?
      flash.keep
      redirect_to_login
      return
    end

    return if !current_user
    return if !should_enforce_2fa?

    redirect_path = path("/u/#{current_user.encoded_username}/preferences/second-factor")
    if !request.fullpath.start_with?(redirect_path)
      redirect_to path(redirect_path)
      nil
    end
  end

  def should_enforce_2fa?
    disqualified_from_2fa_enforcement = request.format.json? || is_api? || current_user.anonymous?
    enforcing_2fa = ((SiteSetting.enforce_second_factor == 'staff' && current_user.staff?) || SiteSetting.enforce_second_factor == 'all')
    !disqualified_from_2fa_enforcement && enforcing_2fa && !current_user.has_any_second_factor_methods_enabled?
  end

  def block_if_readonly_mode
    return if request.fullpath.start_with?(path "/admin/backups")
    raise Discourse::ReadOnly.new if !(request.get? || request.head?) && @readonly_mode
  end

  def build_not_found_page(opts = {})
    if SiteSetting.bootstrap_error_pages?
      preload_json
      opts[:layout] = 'application' if opts[:layout] == 'no_ember'
    end

    @current_user = current_user rescue nil

    if !SiteSetting.login_required? || @current_user
      key = "page_not_found_topics:#{I18n.locale}"
      @topics_partial = Discourse.cache.fetch(key, expires_in: 10.minutes) do
        category_topic_ids = Category.pluck(:topic_id).compact
        @top_viewed = TopicQuery.new(nil, except_topic_ids: category_topic_ids).list_top_for("monthly").topics.first(10)
        @recent = Topic.includes(:category).where.not(id: category_topic_ids).recent(10)
        render_to_string partial: '/exceptions/not_found_topics', formats: [:html]
      end.html_safe
    end

    @container_class = "wrap not-found-container"
    @title = opts[:title] || I18n.t("page_not_found.title")
    @group = opts[:group]
    @hide_search = true if SiteSetting.login_required

    params[:slug] = params[:slug].first if params[:slug].kind_of?(Array)
    params[:id] = params[:id].first if params[:id].kind_of?(Array)
    @slug = (params[:slug].presence || params[:id].presence || "").to_s.tr('-', ' ')

    render_to_string status: opts[:status], layout: opts[:layout], formats: [:html], template: '/exceptions/not_found'
  end

  def is_asset_path
    request.env['DISCOURSE_IS_ASSET_PATH'] = 1
  end

  def is_feed_request?
    request.format.atom? || request.format.rss?
  end

  def add_noindex_header
    if request.get?
      if SiteSetting.allow_index_in_robots_txt
        response.headers['X-Robots-Tag'] = 'noindex'
      else
        response.headers['X-Robots-Tag'] = 'noindex, nofollow'
      end
    end
  end

  protected

  def honeypot_value
    secure_session[HONEYPOT_KEY] ||= SecureRandom.hex
  end

  def challenge_value
    secure_session[CHALLENGE_KEY] ||= SecureRandom.hex
  end

  def render_post_json(post, add_raw: true)
    post_serializer = PostSerializer.new(post, scope: guardian, root: false)
    post_serializer.add_raw = add_raw

    counts = PostAction.counts_for([post], current_user)
    if counts && counts = counts[post.id]
      post_serializer.post_actions = counts
    end
    render_json_dump(post_serializer)
  end

  # returns an array of integers given a param key
  # returns nil if key is not found
  def param_to_integer_list(key, delimiter = ',')
    if params[key]
      params[key].split(delimiter).map(&:to_i)
    end
  end

  def activated_themes_json
    ids = @theme_ids&.compact
    return "{}" if ids.blank?
    ids = Theme.transform_ids(ids)
    Theme.where(id: ids).pluck(:id, :name).to_h.to_json
  end
end<|MERGE_RESOLUTION|>--- conflicted
+++ resolved
@@ -95,11 +95,7 @@
   end
 
   def ember_cli_required?
-<<<<<<< HEAD
-    ENV['NO_EMBER_CLI'] != '1' && Rails.env.development?
-=======
     Rails.env.development? && ENV['NO_EMBER_CLI'] != '1' && request.headers['X-Discourse-Ember-CLI'] != 'true'
->>>>>>> 75e159f0
   end
 
   def application_layout
