--- conflicted
+++ resolved
@@ -681,25 +681,10 @@
     raise ApplicationController::RenderEmpty.new unless ((request.format && request.format.json?) || request.xhr?)
   end
 
-<<<<<<< HEAD
-  def block_cdn_requests
-    raise Discourse::NotFound if Discourse.is_cdn_request?(request.env, request.method)
-  end
-
-=======
->>>>>>> a5923ad6
   def apply_cdn_headers
     Discourse.apply_cdn_headers(response.headers) if Discourse.is_cdn_request?(request.env, request.method)
   end
 
-<<<<<<< HEAD
-  def self.cdn_action(args = {})
-    skip_before_action :block_cdn_requests, args
-    before_action :apply_cdn_headers, args
-  end
-
-=======
->>>>>>> a5923ad6
   def self.requires_login(arg = {})
     @requires_login_arg = arg
   end
