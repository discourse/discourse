require_dependency 'letter_avatar'

class UserAvatarsController < ApplicationController

  skip_before_action :preload_json, :redirect_to_login_if_required, :check_xhr, :verify_authenticity_token, only: [:show, :show_letter, :show_proxy_letter]

  def refresh_gravatar
    user = User.find_by(username_lower: params[:username].downcase)
    guardian.ensure_can_edit!(user)

    if user
      hijack do
        user.create_user_avatar(user_id: user.id) unless user.user_avatar
        user.user_avatar.update_gravatar!

        gravatar = if user.user_avatar.gravatar_upload_id
          {
            gravatar_upload_id: user.user_avatar.gravatar_upload_id,
            gravatar_avatar_template: User.avatar_template(user.username, user.user_avatar.gravatar_upload_id)
          }
        else
          {
            gravatar_upload_id: nil,
            gravatar_avatar_template: nil
          }
        end

        render json: gravatar
      end
    else
      raise Discourse::NotFound
    end
  end

  def show_proxy_letter
    is_asset_path

<<<<<<< HEAD
    if SiteSetting.external_system_avatars_url !~ /^\/letter_avatar_proxy/
=======
    if SiteSetting.external_system_avatars_url !~ /^\/letter(_avatar)?_proxy/
>>>>>>> c10941bb
      raise Discourse::NotFound
    end

    params.require(:letter)
    params.require(:color)
    params.require(:version)
    params.require(:size)
<<<<<<< HEAD

    hijack do
      identity = LetterAvatar::Identity.new
      identity.letter = params[:letter].to_s[0].upcase
      identity.color = params[:color].scan(/../).map(&:hex)
      image = LetterAvatar.generate(params[:letter].to_s, params[:size].to_i, identity: identity)

      response.headers["Last-Modified"] = File.ctime(image).httpdate
      response.headers["Content-Length"] = File.size(image).to_s
      immutable_for(1.year)
      send_file image, disposition: nil
=======
    hijack do
      proxy_avatar("https://avatars.discourse.org/#{params[:version]}/letter/#{params[:letter]}/#{params[:color]}/#{params[:size]}.png", Time.new('1990-01-01'))
>>>>>>> c10941bb
    end
  end

  def show_letter
    is_asset_path

    params.require(:username)
    params.require(:version)
    params.require(:size)

    no_cookies

    return render_blank if params[:version] != LetterAvatar.version

    hijack do
      image = LetterAvatar.generate(params[:username].to_s, params[:size].to_i)

      response.headers["Last-Modified"] = File.ctime(image).httpdate
      response.headers["Content-Length"] = File.size(image).to_s
      immutable_for(1.year)
      send_file image, disposition: nil
    end
  end

  def show
    is_asset_path

    # we need multisite support to keep a single origin pull for CDNs
    RailsMultisite::ConnectionManagement.with_hostname(params[:hostname]) do
      hijack do
        show_in_site(params[:hostname])
      end
    end
  end

  protected

  def show_in_site(hostname)

    username = params[:username].to_s
    return render_blank unless user = User.find_by(username_lower: username.downcase)

    upload_id, version = params[:version].split("_")

    version = (version || OptimizedImage::VERSION).to_i

    # old versions simply get new avatar
    if version > OptimizedImage::VERSION
      return render_blank
    end

    upload_id = upload_id.to_i
    return render_blank unless upload_id > 0

    size = params[:size].to_i
    return render_blank if size < 8 || size > 1000

    if !Discourse.avatar_sizes.include?(size) && Discourse.store.external?
      closest = Discourse.avatar_sizes.to_a.min { |a, b| (size - a).abs <=> (size - b).abs }
      avatar_url = UserAvatar.local_avatar_url(hostname, user.username_lower, upload_id, closest)
      return redirect_to cdn_path(avatar_url)
    end

    upload = Upload.find_by(id: upload_id) if user&.user_avatar&.contains_upload?(upload_id)
    upload ||= user.uploaded_avatar if user.uploaded_avatar_id == upload_id

    if user.uploaded_avatar && !upload
      avatar_url = UserAvatar.local_avatar_url(hostname, user.username_lower, user.uploaded_avatar_id, size)
      return redirect_to cdn_path(avatar_url)
    elsif upload && optimized = get_optimized_image(upload, size)
      if optimized.local?
        optimized_path = Discourse.store.path_for(optimized)
        image = optimized_path if File.exists?(optimized_path)
      else
        return proxy_avatar(Discourse.store.cdn_url(optimized.url), upload.created_at)
      end
    end

    if image
      response.headers["Last-Modified"] = File.ctime(image).httpdate
      response.headers["Content-Length"] = File.size(image).to_s
      immutable_for 1.year
      send_file image, disposition: nil
    else
      render_blank
    end
  rescue OpenURI::HTTPError
    render_blank
  end

  PROXY_PATH = Rails.root + "tmp/avatar_proxy"
  def proxy_avatar(url, last_modified)

    if url[0..1] == "//"
      url = (SiteSetting.force_https ? "https:" : "http:") + url
    end

    sha = Digest::SHA1.hexdigest(url)
    filename = "#{sha}#{File.extname(url)}"
    path = "#{PROXY_PATH}/#{filename}"

    unless File.exist? path
      FileUtils.mkdir_p PROXY_PATH
      tmp = FileHelper.download(
        url,
        max_file_size: 1.megabyte,
        tmp_file_name: filename,
        follow_redirect: true,
        read_timeout: 10
      )
      FileUtils.mv tmp.path, path
    end

    response.headers["Last-Modified"] = last_modified.httpdate
    response.headers["Content-Length"] = File.size(path).to_s
    immutable_for(1.year)
    send_file path, disposition: nil
  end

  # this protects us from a DoS
  def render_blank
    path = Rails.root + "public/images/avatar.png"
    expires_in 10.minutes, public: true
    response.headers["Last-Modified"] = Time.new('1990-01-01').httpdate
    response.headers["Content-Length"] = File.size(path).to_s
    send_file path, disposition: nil
  end

  protected

  # consider removal of hacks some time in 2019

  def get_optimized_image(upload, size)
    return if !upload
<<<<<<< HEAD
=======
    return upload if upload.extension == "svg"
>>>>>>> c10941bb

    upload.get_optimized_image(size, size, allow_animation: SiteSetting.allow_animated_avatars)
    # TODO decide if we want to detach here
  end

end<|MERGE_RESOLUTION|>--- conflicted
+++ resolved
@@ -35,11 +35,7 @@
   def show_proxy_letter
     is_asset_path
 
-<<<<<<< HEAD
-    if SiteSetting.external_system_avatars_url !~ /^\/letter_avatar_proxy/
-=======
     if SiteSetting.external_system_avatars_url !~ /^\/letter(_avatar)?_proxy/
->>>>>>> c10941bb
       raise Discourse::NotFound
     end
 
@@ -47,22 +43,8 @@
     params.require(:color)
     params.require(:version)
     params.require(:size)
-<<<<<<< HEAD
-
-    hijack do
-      identity = LetterAvatar::Identity.new
-      identity.letter = params[:letter].to_s[0].upcase
-      identity.color = params[:color].scan(/../).map(&:hex)
-      image = LetterAvatar.generate(params[:letter].to_s, params[:size].to_i, identity: identity)
-
-      response.headers["Last-Modified"] = File.ctime(image).httpdate
-      response.headers["Content-Length"] = File.size(image).to_s
-      immutable_for(1.year)
-      send_file image, disposition: nil
-=======
     hijack do
       proxy_avatar("https://avatars.discourse.org/#{params[:version]}/letter/#{params[:letter]}/#{params[:color]}/#{params[:size]}.png", Time.new('1990-01-01'))
->>>>>>> c10941bb
     end
   end
 
@@ -197,10 +179,7 @@
 
   def get_optimized_image(upload, size)
     return if !upload
-<<<<<<< HEAD
-=======
     return upload if upload.extension == "svg"
->>>>>>> c10941bb
 
     upload.get_optimized_image(size, size, allow_animation: SiteSetting.allow_animated_avatars)
     # TODO decide if we want to detach here
