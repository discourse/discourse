# frozen_string_literal: true

class InvitesController < ApplicationController

  requires_login only: [:create, :destroy, :destroy_all_expired, :resend_invite, :resend_all_invites, :upload_csv]

  skip_before_action :check_xhr, except: [:perform_accept_invitation]
  skip_before_action :preload_json, except: [:show]
  skip_before_action :redirect_to_login_if_required

  before_action :ensure_invites_allowed, only: [:show, :perform_accept_invitation]
  before_action :ensure_new_registrations_allowed, only: [:show, :perform_accept_invitation]
  before_action :ensure_not_logged_in, only: [:show, :perform_accept_invitation]

  def show
    expires_now

    invite = Invite.find_by(invite_key: params[:id])
<<<<<<< HEAD
    if invite.present? && invite.redeemable?
=======
    if invite.present? && !invite.expired? && !invite.redeemed?
      email = Email.obfuscate(invite.email)

      # Show email if the user already authenticated their email
      if session[:authentication]
        auth_result = Auth::Result.from_session_data(session[:authentication], user: nil)
        if invite.email == auth_result.email
          email = invite.email
        end
      end

>>>>>>> aee7ef0d
      store_preloaded("invite_info", MultiJson.dump(
        invited_by: UserNameSerializer.new(invite.invited_by, scope: guardian, root: false),
        email: email,
        username: UserNameSuggester.suggest(invite.email),
        is_invite_link: invite.is_invite_link?
      ))

      secure_session["invite-key"] = invite.invite_key

      render layout: 'application'
    else
      flash.now[:error] = if invite.blank?
        I18n.t('invite.not_found', base_url: Discourse.base_url)
      elsif invite.redeemed?
        I18n.t('invite.not_found_template', site_name: SiteSetting.title, base_url: Discourse.base_url)
      elsif invite.expired?
        I18n.t('invite.expired', base_url: Discourse.base_url)
      end

      render layout: 'no_ember'
    end
  end

  def create
    if params[:email].present? && Invite.exists?(email: params[:email])
      return render json: failed_json, status: 422
    end

    if params[:topic_id].present?
      topic = Topic.find_by(id: params[:topic_id])
      raise Discourse::InvalidParameters.new(:topic_id) if topic.blank?
      guardian.ensure_can_invite_to!(topic)
    end

    if params[:group_ids].present? || params[:group_names].present?
      groups = Group.lookup_groups(group_ids: params[:group_ids], group_names: params[:group_names])
    end

    guardian.ensure_can_invite_to_forum!(groups)

    begin
      invite = Invite.generate(current_user,
        email: params[:email],
        skip_email: params[:skip_email],
        invited_by: current_user,
        custom_message: params[:custom_message],
        max_redemptions_allowed: params[:max_redemptions_allowed],
        topic_id: topic&.id,
        group_ids: groups&.map(&:id),
        expires_at: params[:expires_at],
      )

      if invite.present?
        render_serialized(invite, InviteSerializer, scope: guardian, root: nil, show_emails: params.has_key?(:email))
      else
        render json: failed_json, status: 422
      end
    rescue Invite::UserExists, ActiveRecord::RecordInvalid => e
      render_json_error(e.message)
    end
  end

  def update
    invite = Invite.find_by(invited_by: current_user, id: params[:id])
    raise Discourse::InvalidParameters.new(:id) if invite.blank?

    if params[:topic_id].present?
      topic = Topic.find_by(id: params[:topic_id])
      raise Discourse::InvalidParameters.new(:topic_id) if topic.blank?
      guardian.ensure_can_invite_to!(topic)
    end

    if params[:group_ids].present? || params[:group_names].present?
      groups = Group.lookup_groups(group_ids: params[:group_ids], group_names: params[:group_names])
    end

    guardian.ensure_can_invite_to_forum!(groups)

    Invite.transaction do
      if params.has_key?(:topic_id)
        invite.topic_invites.destroy_all
        invite.topic_invites.create!(topic_id: topic.id) if topic.present?
      end

      if params.has_key?(:group_ids) || params.has_key?(:group_names)
        invite.invited_groups.destroy_all
        groups.each { |group| invite.invited_groups.find_or_create_by!(group_id: group.id) } if groups.present?
      end

      if params.has_key?(:email)
        old_email = invite.email.presence
        new_email = params[:email].presence

        if old_email != new_email
          invite.emailed_status = if new_email && !params[:skip_email]
            Invite.emailed_status_types[:pending]
          else
            Invite.emailed_status_types[:not_required]
          end
        end
      end

      if params[:send_email]
        if invite.emailed_status != Invite.emailed_status_types[:pending]
          begin
            RateLimiter.new(current_user, "resend-invite-per-hour", 10, 1.hour).performed!
          rescue RateLimiter::LimitExceeded
            return render_json_error(I18n.t("rate_limiter.slow_down"))
          end
        end

        invite.emailed_status = Invite.emailed_status_types[:pending]
      end

      begin
        invite.update!(params.permit(:email, :custom_message, :max_redemptions_allowed, :expires_at))
      rescue ActiveRecord::RecordInvalid => e
        return render_json_error(e.message)
      end
    end

    if invite.emailed_status == Invite.emailed_status_types[:pending]
      invite.update_column(:emailed_status, Invite.emailed_status_types[:sending])
      Jobs.enqueue(:invite_email, invite_id: invite.id)
    end

    render_serialized(invite, InviteSerializer, scope: guardian, root: nil, show_emails: params.has_key?(:email))
  end

  def destroy
    params.require(:id)

    invite = Invite.find_by(invited_by_id: current_user.id, id: params[:id])
    raise Discourse::InvalidParameters.new(:id) if invite.blank?

    invite.trash!(current_user)

    render json: success_json
  end

  # For DiscourseConnect SSO, all invite acceptance is done
  # via the SessionController#sso_login route
  def perform_accept_invitation
    params.require(:id)
    params.permit(:email, :username, :name, :password, :timezone, user_custom_fields: {})

    invite = Invite.find_by(invite_key: params[:id])

    if invite.present?
      begin
        attrs = {
          username: params[:username],
          name: params[:name],
          password: params[:password],
          user_custom_fields: params[:user_custom_fields],
          ip_address: request.remote_ip,
          session: session
        }

        attrs[:email] =
          if invite.is_invite_link?
            params.require([:email])
            params[:email]
          else
            invite.email
          end

        user = invite.redeem(**attrs)
      rescue ActiveRecord::RecordInvalid, ActiveRecord::RecordNotSaved => e
        return render json: failed_json.merge(errors: e.record&.errors&.to_hash, message: I18n.t('invite.error_message')), status: 412
      rescue Invite::UserExists => e
        return render json: failed_json.merge(message: e.message), status: 412
      end

      if user.blank?
        return render json: failed_json.merge(message: I18n.t('invite.not_found_json')), status: 404
      end

      log_on_user(user) if user.active?
      user.update_timezone_if_missing(params[:timezone])
      post_process_invite(user)

      topic = invite.topics.first
      response = {}

      if user.present? && user.active?
        response[:redirect_to] = topic.present? ? path(topic.relative_url) : path("/")
      elsif user.present?
        response[:message] = I18n.t('invite.confirm_email')
        cookies[:destination_url] = path(topic.relative_url) if topic.present?
      end

      render json: success_json.merge(response)
    else
      render json: failed_json.merge(message: I18n.t('invite.not_found_json')), status: 404
    end
  end

  def destroy_all_expired
    guardian.ensure_can_destroy_all_invites!(current_user)

    Invite
      .where(invited_by: current_user)
      .where('expires_at < ?', Time.zone.now)
      .find_each { |invite| invite.trash!(current_user) }

    render json: success_json
  end

  def resend_invite
    params.require(:email)
    RateLimiter.new(current_user, "resend-invite-per-hour", 10, 1.hour).performed!

    invite = Invite.find_by(invited_by_id: current_user.id, email: params[:email])
    raise Discourse::InvalidParameters.new(:email) if invite.blank?
    invite.resend_invite
    render json: success_json

  rescue RateLimiter::LimitExceeded
    render_json_error(I18n.t("rate_limiter.slow_down"))
  end

  def resend_all_invites
    guardian.ensure_can_resend_all_invites!(current_user)

    Invite
      .left_outer_joins(:invited_users)
      .where(invited_by: current_user)
      .where('invites.email IS NOT NULL')
      .where('invited_users.user_id IS NULL')
      .group('invites.id')
      .find_each { |invite| invite.resend_invite }

    render json: success_json
  end

  def upload_csv
    require 'csv'

    guardian.ensure_can_bulk_invite_to_forum!(current_user)

    hijack do
      begin
        file = params[:file] || params[:files].first

        count = 0
        invites = []
        max_bulk_invites = SiteSetting.max_bulk_invites
        CSV.foreach(file.tempfile) do |row|
          count += 1
          invites.push(email: row[0], groups: row[1], topic_id: row[2]) if row[0].present?
          break if count >= max_bulk_invites
        end

        if invites.present?
          Jobs.enqueue(:bulk_invite, invites: invites, current_user_id: current_user.id)
          if count >= max_bulk_invites
            render json: failed_json.merge(errors: [I18n.t("bulk_invite.max_rows", max_bulk_invites: max_bulk_invites)]), status: 422
          else
            render json: success_json
          end
        else
          render json: failed_json.merge(errors: [I18n.t("bulk_invite.error")]), status: 422
        end
      rescue
        render json: failed_json.merge(errors: [I18n.t("bulk_invite.error")]), status: 422
      end
    end
  end

  private

  def ensure_invites_allowed
    if (!SiteSetting.enable_local_logins && Discourse.enabled_auth_providers.count == 0 && !SiteSetting.enable_discourse_connect)
      raise Discourse::NotFound
    end
  end

  def ensure_new_registrations_allowed
    unless SiteSetting.allow_new_registrations
      flash[:error] = I18n.t('login.new_registrations_disabled')
      render layout: 'no_ember'
      false
    end
  end

  def ensure_not_logged_in
    if current_user
      flash[:error] = I18n.t("login.already_logged_in")
      render layout: 'no_ember'
      false
    end
  end

  def post_process_invite(user)
    user.enqueue_welcome_message('welcome_invite') if user.send_welcome_message

    Group.refresh_automatic_groups!(:admins, :moderators, :staff) if user.staff?

    if user.has_password?
      send_activation_email(user) unless user.active
    elsif !SiteSetting.enable_discourse_connect && SiteSetting.enable_local_logins
      Jobs.enqueue(:invite_password_instructions_email, username: user.username)
    end
  end

  def send_activation_email(user)
    email_token = user.email_tokens.create!(email: user.email)

    Jobs.enqueue(:critical_user_email,
                 type: :signup,
                 user_id: user.id,
                 email_token: email_token.token
    )
  end
end<|MERGE_RESOLUTION|>--- conflicted
+++ resolved
@@ -16,10 +16,7 @@
     expires_now
 
     invite = Invite.find_by(invite_key: params[:id])
-<<<<<<< HEAD
     if invite.present? && invite.redeemable?
-=======
-    if invite.present? && !invite.expired? && !invite.redeemed?
       email = Email.obfuscate(invite.email)
 
       # Show email if the user already authenticated their email
@@ -30,7 +27,6 @@
         end
       end
 
->>>>>>> aee7ef0d
       store_preloaded("invite_info", MultiJson.dump(
         invited_by: UserNameSerializer.new(invite.invited_by, scope: guardian, root: false),
         email: email,
