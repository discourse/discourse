--- conflicted
+++ resolved
@@ -7,17 +7,6 @@
     per_chunk = 30
 
     user = fetch_user_from_params(include_inactive: current_user.try(:staff?) || (current_user && SiteSetting.show_inactive_accounts))
-<<<<<<< HEAD
-    action_types = (params[:filter] || "").split(",").map(&:to_i)
-
-    opts = { user_id: user.id,
-             user: user,
-             offset: params[:offset].to_i,
-             limit: per_chunk,
-             action_types: action_types,
-             guardian: guardian,
-             ignore_private_messages: params[:filter] ? false : true }
-=======
     raise Discourse::NotFound unless guardian.can_see_profile?(user)
 
     action_types = (params[:filter] || "").split(",").map(&:to_i)
@@ -32,7 +21,6 @@
       ignore_private_messages: params[:filter] ? false : true,
       acting_username: params[:acting_username]
     }
->>>>>>> c10941bb
 
     # Pending is restricted
     stream = if opts[:action_types].include?(UserAction::PENDING)
