require_dependency 'distributed_memoizer'
require_dependency 'file_helper'

class StaticController < ApplicationController

  skip_before_action :check_xhr, :redirect_to_login_if_required
  skip_before_action :verify_authenticity_token, only: [:brotli_asset, :cdn_asset, :enter, :favicon, :service_worker_asset]
  skip_before_action :preload_json, only: [:brotli_asset, :cdn_asset, :enter, :favicon, :service_worker_asset]
  skip_before_action :handle_theme, only: [:brotli_asset, :cdn_asset, :enter, :favicon, :service_worker_asset]

  PAGES_WITH_EMAIL_PARAM = ['login', 'password_reset', 'signup']

  def show
    return redirect_to(path '/') if current_user && (params[:id] == 'login' || params[:id] == 'signup')
<<<<<<< HEAD
    if SiteSetting.login_required? && current_user.nil? && ['faq', 'guidelines', 'rules'].include?(params[:id])
=======
    if SiteSetting.login_required? && current_user.nil? && ['faq', 'guidelines'].include?(params[:id])
>>>>>>> c10941bb
      return redirect_to path('/login')
    end

    map = {
      "faq" => { redirect: "faq_url", topic_id: "guidelines_topic_id" },
      "tos" => { redirect: "tos_url", topic_id: "tos_topic_id" },
      "privacy" => { redirect: "privacy_policy_url", topic_id: "privacy_topic_id" }
    }

    @page = params[:id]

    if map.has_key?(@page)
      site_setting_key = map[@page][:redirect]
      url = SiteSetting.send(site_setting_key)
      return redirect_to(url) unless url.blank?
    end

    # The /guidelines route ALWAYS shows our FAQ, ignoring the faq_url site setting.
    @page = 'faq' if @page == 'guidelines' || @page == 'rules'

    # Don't allow paths like ".." or "/" or anything hacky like that
    @page.gsub!(/[^a-z0-9\_\-]/, '')

    if map.has_key?(@page)
      @topic = Topic.find_by_id(SiteSetting.send(map[@page][:topic_id]))
      raise Discourse::NotFound unless @topic
<<<<<<< HEAD
      @title = "#{@topic.title} - #{SiteSetting.title}"
=======
      title_prefix = if I18n.exists?("js.#{@page}")
        I18n.t("js.#{@page}")
      else
        @topic.title
      end
      @title = "#{title_prefix} - #{SiteSetting.title}"
>>>>>>> c10941bb
      @body = @topic.posts.first.cooked
      @faq_overriden = !SiteSetting.faq_url.blank?
      render :show, layout: !request.xhr?, formats: [:html]
      return
    end

    if I18n.exists?("static.#{@page}")
      render html: I18n.t("static.#{@page}"), layout: !request.xhr?, formats: [:html]
      return
    end

    if PAGES_WITH_EMAIL_PARAM.include?(@page) && params[:email]
      cookies[:email] = { value: params[:email], expires: 1.day.from_now }
    end

    file = "static/#{@page}.#{I18n.locale}"
    file = "static/#{@page}.en" if lookup_context.find_all("#{file}.html").empty?
    file = "static/#{@page}"    if lookup_context.find_all("#{file}.html").empty?

    if lookup_context.find_all("#{file}.html").any?
      render file, layout: !request.xhr?, formats: [:html]
      return
    end

    raise Discourse::NotFound
  end

  # This method just redirects to a given url.
  # It's used when an ajax login was successful but we want the browser to see
  # a post of a login form so that it offers to remember your password.
  def enter
    params.delete(:username)
    params.delete(:password)

    destination = path("/")

    if params[:redirect].present? && !params[:redirect].match(login_path)
      begin
        forum_uri = URI(Discourse.base_url)
        uri = URI(params[:redirect])

        if uri.path.present? &&
           (uri.host.blank? || uri.host == forum_uri.host) &&
           uri.path !~ /\./

          destination = uri.path
          destination = "#{uri.path}?#{uri.query}" if uri.path =~ /new-topic/ || uri.path =~ /new-message/ || uri.path =~ /user-api-key/
        end
      rescue URI::Error
        # Do nothing if the URI is invalid
      end
    end

    redirect_to destination
  end

  FAVICON ||= -"favicon"

<<<<<<< HEAD
  # We need to be able to draw our favicon on a canvas
  # and pull it off the canvas into a data uri
  # This can work by ensuring people set all the right CORS
  # settings in the CDN asset, BUT its annoying and error prone
  # instead we cache the favicon in redis and serve it out real quick with
  # a huge expiry, we also cache these assets in nginx so it bypassed if needed
=======
  # We need to be able to draw our favicon on a canvas, this happens when you enable the feature
  # that draws the notification count on top of favicon (per user default off)
  #
  # With s3 the original upload is going to be stored at s3, we don't have a local copy of the favicon.
  # To allow canvas to work with s3 we are going to need to add special CORS headers and use
  # a special crossorigin hint on the original, this is not easily workable.
  #
  # Forcing all consumers to set magic CORS headers on a CDN is also not workable for us.
  #
  # So we cache the favicon in redis and serve it out real quick with
  # a huge expiry, we also cache these assets in nginx so it is bypassed if needed
>>>>>>> c10941bb
  def favicon
    is_asset_path

    hijack do
<<<<<<< HEAD
      data = DistributedMemoizer.memoize(FAVICON + SiteSetting.favicon_url, 60 * 30) do
        begin
          file = FileHelper.download(
            SiteSetting.favicon_url,
=======
      data = DistributedMemoizer.memoize(FAVICON + SiteSetting.site_favicon_url, 60 * 30) do
        begin
          file = FileHelper.download(
            UrlHelper.absolute(SiteSetting.site_favicon_url),
>>>>>>> c10941bb
            max_file_size: 50.kilobytes,
            tmp_file_name: FAVICON,
            follow_redirect: true
          )
          file ||= Tempfile.new([FAVICON, ".png"])
          data = file.read
          file.unlink
          data
        rescue => e
          AdminDashboardData.add_problem_message('dashboard.bad_favicon_url', 1800)
<<<<<<< HEAD
          Rails.logger.debug("Invalid favicon_url #{SiteSetting.favicon_url}: #{e}\n#{e.backtrace}")
=======
          Rails.logger.debug("Invalid favicon_url #{SiteSetting.site_favicon_url}: #{e}\n#{e.backtrace}")
>>>>>>> c10941bb
          ""
        end
      end

      if data.bytesize == 0
        @@default_favicon ||= File.read(Rails.root + "public/images/default-favicon.png")
        response.headers["Content-Length"] = @@default_favicon.bytesize.to_s
        render body: @@default_favicon, content_type: "image/png"
      else
        immutable_for 1.year
        response.headers["Expires"] = 1.year.from_now.httpdate
        response.headers["Content-Length"] = data.bytesize.to_s
        response.headers["Last-Modified"] = Time.new('2000-01-01').httpdate
        render body: data, content_type: "image/png"
      end
    end
  end

  def brotli_asset
    is_asset_path

    serve_asset(".br") do
      response.headers["Content-Encoding"] = 'br'
    end
  end

  def cdn_asset
    is_asset_path

    serve_asset
  end

  def service_worker_asset
    is_asset_path

    respond_to do |format|
      format.js do
        # https://github.com/w3c/ServiceWorker/blob/master/explainer.md#updating-a-service-worker
        # Maximum cache that the service worker will respect is 24 hours.
        # However, ensure that these may be cached and served for longer on servers.
        immutable_for 1.year

        if Rails.application.assets_manifest.assets['service-worker.js']
          path = File.expand_path(Rails.root + "public/assets/#{Rails.application.assets_manifest.assets['service-worker.js']}")
          response.headers["Last-Modified"] = File.ctime(path).httpdate
        end
        render(
          plain: Rails.application.assets_manifest.find_sources('service-worker.js').first,
          content_type: 'application/javascript'
        )
      end
    end
  end

  protected

  def serve_asset(suffix = nil)

    path = File.expand_path(Rails.root + "public/assets/#{params[:path]}#{suffix}")

    # SECURITY what if path has /../
    raise Discourse::NotFound unless path.start_with?(Rails.root.to_s + "/public/assets")

    response.headers["Expires"] = 1.year.from_now.httpdate
    response.headers["Access-Control-Allow-Origin"] = params[:origin] if params[:origin]

    begin
      response.headers["Last-Modified"] = File.ctime(path).httpdate
    rescue Errno::ENOENT
      begin
        if GlobalSetting.fallback_assets_path.present?
          path = File.expand_path("#{GlobalSetting.fallback_assets_path}/#{params[:path]}#{suffix}")
          response.headers["Last-Modified"] = File.ctime(path).httpdate
        else
          raise
        end
      rescue Errno::ENOENT
        expires_in 1.second, public: true, must_revalidate: false

        render plain: "can not find #{params[:path]}", status: 404
        return
      end
    end

    response.headers["Content-Length"] = File.size(path).to_s

    yield if block_given?

    immutable_for 1.year

    # disable NGINX mucking with transfer
    request.env['sendfile.type'] = ''

    opts = { disposition: nil }
    opts[:type] = "application/javascript" if params[:path] =~ /\.js$/
    send_file(path, opts)

  end

end<|MERGE_RESOLUTION|>--- conflicted
+++ resolved
@@ -12,11 +12,7 @@
 
   def show
     return redirect_to(path '/') if current_user && (params[:id] == 'login' || params[:id] == 'signup')
-<<<<<<< HEAD
-    if SiteSetting.login_required? && current_user.nil? && ['faq', 'guidelines', 'rules'].include?(params[:id])
-=======
     if SiteSetting.login_required? && current_user.nil? && ['faq', 'guidelines'].include?(params[:id])
->>>>>>> c10941bb
       return redirect_to path('/login')
     end
 
@@ -35,7 +31,7 @@
     end
 
     # The /guidelines route ALWAYS shows our FAQ, ignoring the faq_url site setting.
-    @page = 'faq' if @page == 'guidelines' || @page == 'rules'
+    @page = 'faq' if @page == 'guidelines'
 
     # Don't allow paths like ".." or "/" or anything hacky like that
     @page.gsub!(/[^a-z0-9\_\-]/, '')
@@ -43,16 +39,12 @@
     if map.has_key?(@page)
       @topic = Topic.find_by_id(SiteSetting.send(map[@page][:topic_id]))
       raise Discourse::NotFound unless @topic
-<<<<<<< HEAD
-      @title = "#{@topic.title} - #{SiteSetting.title}"
-=======
       title_prefix = if I18n.exists?("js.#{@page}")
         I18n.t("js.#{@page}")
       else
         @topic.title
       end
       @title = "#{title_prefix} - #{SiteSetting.title}"
->>>>>>> c10941bb
       @body = @topic.posts.first.cooked
       @faq_overriden = !SiteSetting.faq_url.blank?
       render :show, layout: !request.xhr?, formats: [:html]
@@ -111,14 +103,6 @@
 
   FAVICON ||= -"favicon"
 
-<<<<<<< HEAD
-  # We need to be able to draw our favicon on a canvas
-  # and pull it off the canvas into a data uri
-  # This can work by ensuring people set all the right CORS
-  # settings in the CDN asset, BUT its annoying and error prone
-  # instead we cache the favicon in redis and serve it out real quick with
-  # a huge expiry, we also cache these assets in nginx so it bypassed if needed
-=======
   # We need to be able to draw our favicon on a canvas, this happens when you enable the feature
   # that draws the notification count on top of favicon (per user default off)
   #
@@ -130,22 +114,14 @@
   #
   # So we cache the favicon in redis and serve it out real quick with
   # a huge expiry, we also cache these assets in nginx so it is bypassed if needed
->>>>>>> c10941bb
   def favicon
     is_asset_path
 
     hijack do
-<<<<<<< HEAD
-      data = DistributedMemoizer.memoize(FAVICON + SiteSetting.favicon_url, 60 * 30) do
-        begin
-          file = FileHelper.download(
-            SiteSetting.favicon_url,
-=======
       data = DistributedMemoizer.memoize(FAVICON + SiteSetting.site_favicon_url, 60 * 30) do
         begin
           file = FileHelper.download(
             UrlHelper.absolute(SiteSetting.site_favicon_url),
->>>>>>> c10941bb
             max_file_size: 50.kilobytes,
             tmp_file_name: FAVICON,
             follow_redirect: true
@@ -156,11 +132,7 @@
           data
         rescue => e
           AdminDashboardData.add_problem_message('dashboard.bad_favicon_url', 1800)
-<<<<<<< HEAD
-          Rails.logger.debug("Invalid favicon_url #{SiteSetting.favicon_url}: #{e}\n#{e.backtrace}")
-=======
           Rails.logger.debug("Invalid favicon_url #{SiteSetting.site_favicon_url}: #{e}\n#{e.backtrace}")
->>>>>>> c10941bb
           ""
         end
       end
