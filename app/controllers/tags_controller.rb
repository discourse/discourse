require_dependency 'topic_list_responder'
require_dependency 'topics_bulk_action'
require_dependency 'topic_query'

class TagsController < ::ApplicationController
  include TopicListResponder

  before_action :ensure_tags_enabled

  requires_login except: [
    :index,
    :show,
    :tag_feed,
    :search,
    :check_hashtag,
    Discourse.anonymous_filters.map { |f| :"show_#{f}" }
  ].flatten

  skip_before_action :check_xhr, only: [:tag_feed, :show, :index]

  before_action :set_category_from_params, except: [:index, :update, :destroy,
    :tag_feed, :search, :notifications, :update_notifications, :personal_messages]

  def index
    @description_meta = I18n.t("tags.title")
    @title = @description_meta

    respond_to do |format|

      format.html do
        render :index
      end

      format.json do
        show_all_tags = guardian.can_admin_tags? && guardian.is_admin?

        if SiteSetting.tags_listed_by_group
          ungrouped_tags = Tag.where("tags.id NOT IN (SELECT tag_id FROM tag_group_memberships)")
          ungrouped_tags = ungrouped_tags.where("tags.topic_count > 0") unless show_all_tags

          grouped_tag_counts = TagGroup.visible(guardian).order('name ASC').includes(:tags).map do |tag_group|
            { id: tag_group.id, name: tag_group.name, tags: self.class.tag_counts_json(tag_group.tags) }
          end

          render json: {
            tags: self.class.tag_counts_json(ungrouped_tags),
            extras: { tag_groups: grouped_tag_counts }
          }
        else
          tags = show_all_tags ? Tag.all : Tag.where("tags.topic_count > 0")
          unrestricted_tags = DiscourseTagging.filter_visible(tags, guardian)

          categories = Category.where("id IN (SELECT category_id FROM category_tags)")
            .where("id IN (?)", guardian.allowed_category_ids)
            .includes(:tags)

          category_tag_counts = categories.map do |c|
            { id: c.id, tags: self.class.tag_counts_json(c.tags) }
          end

          render json: {
            tags: self.class.tag_counts_json(unrestricted_tags),
            extras: { categories: category_tag_counts }
          }
        end
      end
    end
  end

  Discourse.filters.each do |filter|
    define_method("show_#{filter}") do
      @tag_id = params[:tag_id].force_encoding("UTF-8")
      @additional_tags = params[:additional_tag_ids].to_s.split('/').map { |t| t.force_encoding("UTF-8") }

      list_opts = build_topic_list_options

      @list = TopicQuery.new(current_user, list_opts).public_send("list_#{filter}")

      @list.draft_key = Draft::NEW_TOPIC
      @list.draft_sequence = DraftSequence.current(current_user, Draft::NEW_TOPIC)
      @list.draft = Draft.get(current_user, @list.draft_key, @list.draft_sequence) if current_user

      @list.more_topics_url = construct_url_with(:next, list_opts)
      @list.prev_topics_url = construct_url_with(:prev, list_opts)
      @rss = "tag"
      @description_meta = I18n.t("rss_by_tag", tag: tag_params.join(' & '))
      @title = @description_meta

      path_name = url_method(params.slice(:category, :parent_category))
      canonical_url "#{Discourse.base_url_no_prefix}#{public_send(path_name, *(params.slice(:parent_category, :category, :tag_id).values.map { |t| t.force_encoding("UTF-8") }))}"

<<<<<<< HEAD
      if @list.topics.size == 0 && params[:tag_id] != 'none' && !Tag.where(name: @tag_id).exists?
=======
      if @list.topics.size == 0 && params[:tag_id] != 'none' && !Tag.where_name(@tag_id).exists?
>>>>>>> c10941bb
        raise Discourse::NotFound.new("tag not found", check_permalinks: true)
      else
        respond_with_list(@list)
      end
    end
  end

  def show
    show_latest
  end

  def update
    guardian.ensure_can_admin_tags!

    tag = Tag.find_by_name(params[:tag_id])
    raise Discourse::NotFound if tag.nil?

    new_tag_name = DiscourseTagging.clean_tag(params[:tag][:id])
    tag.name = new_tag_name
    if tag.save
      StaffActionLogger.new(current_user).log_custom('renamed_tag', previous_value: params[:tag_id], new_value: new_tag_name)
      render json: { tag: { id: new_tag_name } }
    else
      render_json_error tag.errors.full_messages
    end
  end

  def upload
    guardian.ensure_can_admin_tags!

    file = params[:file] || params[:files].first

    hijack do
      begin
        Tag.transaction do
          CSV.foreach(file.tempfile) do |row|
            raise Discourse::InvalidParameters.new(I18n.t("tags.upload_row_too_long")) if row.length > 2

            tag_name = DiscourseTagging.clean_tag(row[0])
            tag_group_name = row[1] || nil

            tag = Tag.find_by_name(tag_name) || Tag.create!(name: tag_name)

            if tag_group_name
              tag_group = TagGroup.find_by(name: tag_group_name) || TagGroup.create!(name: tag_group_name)
              tag.tag_groups << tag_group unless tag.tag_groups.include?(tag_group)
            end
          end
        end
        render json: success_json
      rescue Discourse::InvalidParameters => e
        render json: failed_json.merge(errors: [e.message]), status: 422
      end
    end
  end

  def list_unused
    guardian.ensure_can_admin_tags!
    render json: { tags: Tag.unused.pluck(:name) }
  end

  def destroy_unused
    guardian.ensure_can_admin_tags!
    tags = Tag.unused
    StaffActionLogger.new(current_user).log_custom('deleted_unused_tags', tags: tags.pluck(:name))
    tags.destroy_all
    render json: success_json
  end

  def destroy
    guardian.ensure_can_admin_tags!
    tag_name = params[:tag_id]
    tag = Tag.find_by_name(tag_name)
    raise Discourse::NotFound if tag.nil?

    TopicCustomField.transaction do
      tag.destroy
      StaffActionLogger.new(current_user).log_custom('deleted_tag', subject: tag_name)
    end
    render json: success_json
  end

  def tag_feed
    discourse_expires_in 1.minute

    tag_id = params[:tag_id]
    @link = "#{Discourse.base_url}/tags/#{tag_id}"
    @description = I18n.t("rss_by_tag", tag: tag_id)
    @title = "#{SiteSetting.title} - #{@description}"
    @atom_link = "#{Discourse.base_url}/tags/#{tag_id}.rss"

    query = TopicQuery.new(current_user, tags: [tag_id])
    latest_results = query.latest_results
    @topic_list = query.create_list(:by_tag, {}, latest_results)

    render 'list/list', formats: [:rss]
  end

  def search
    clean_name = DiscourseTagging.clean_tag(params[:q])
    category = params[:categoryId] ? Category.find_by_id(params[:categoryId]) : nil

    # Prioritize exact matches when ordering
    order_query = Tag.sanitize_sql_for_order(
      ["lower(name) = lower(?) DESC, topic_count DESC", clean_name]
    )

    tags_with_counts = DiscourseTagging.filter_allowed_tags(
<<<<<<< HEAD
      Tag.order('topic_count DESC').limit(params[:limit]),
      guardian,
      for_input: params[:filterForInput],
      term: params[:q],
=======
      Tag.order(order_query).limit(params[:limit]),
      guardian,
      for_input: params[:filterForInput],
      term: clean_name,
>>>>>>> c10941bb
      category: category,
      selected_tags: params[:selected_tags]
    )

    tags = self.class.tag_counts_json(tags_with_counts)

    json_response = { results: tags }

<<<<<<< HEAD
    if Tag.where(name: params[:q]).exists? && !tags.find { |h| h[:id] == params[:q] }
      # filter_allowed_tags determined that the tag entered is not allowed
      json_response[:forbidden] = params[:q]
=======
    if !tags.find { |h| h[:id].downcase == clean_name.downcase } && tag = Tag.where_name(clean_name).first
      # filter_allowed_tags determined that the tag entered is not allowed
      json_response[:forbidden] = params[:q]

      category_names = tag.categories.where(id: guardian.allowed_category_ids).pluck(:name)
      category_names += Category.joins(tag_groups: :tags).where(id: guardian.allowed_category_ids, "tags.id": tag.id).pluck(:name)

      if category_names.present?
        category_names.uniq!
        json_response[:forbidden_message] = I18n.t(
          "tags.forbidden.restricted_to",
          count: category_names.count,
          tag_name: tag.name,
          category_names: category_names.join(", ")
        )
      else
        json_response[:forbidden_message] = I18n.t("tags.forbidden.in_this_category", tag_name: tag.name)
      end
>>>>>>> c10941bb
    end

    render json: json_response
  end

  def notifications
    tag = Tag.where_name(params[:tag_id]).first
    raise Discourse::NotFound unless tag
    level = tag.tag_users.where(user: current_user).first.try(:notification_level) || TagUser.notification_levels[:regular]
    render json: { tag_notification: { id: tag.name, notification_level: level.to_i } }
  end

  def update_notifications
    tag = Tag.find_by_name(params[:tag_id])
    raise Discourse::NotFound unless tag
    level = params[:tag_notification][:notification_level].to_i
    TagUser.change(current_user.id, tag.id, level)
    render json: { notification_level: level }
  end

  def check_hashtag
    valid_tags = Tag.where_name(params[:tag_values]).map do |tag|
      { value: tag.name, url: tag.full_url }
    end.compact

    render json: { valid: valid_tags }
  end

  def personal_messages
    guardian.ensure_can_tag_pms!
    allowed_user = fetch_user_from_params
    raise Discourse::NotFound if allowed_user.blank?
    raise Discourse::NotFound if current_user.id != allowed_user.id && !@guardian.is_admin?
    pm_tags = Tag.pm_tags(guardian: guardian, allowed_user: allowed_user)

    render json: { tags: pm_tags }
  end

  private

  def ensure_tags_enabled
    raise Discourse::NotFound unless SiteSetting.tagging_enabled?
  end

  def self.tag_counts_json(tags)
    tags.map { |t| { id: t.name, text: t.name, count: t.topic_count, pm_count: t.pm_topic_count } }
  end

  def set_category_from_params
    slug_or_id = params[:category]
    return true if slug_or_id.nil?

    if slug_or_id == 'none' && params[:parent_category]
      @filter_on_category = Category.query_category(params[:parent_category], nil)
      params[:no_subcategories] = 'true'
    else
      parent_slug_or_id = params[:parent_category]

      parent_category_id = nil
      if parent_slug_or_id.present?
        parent_category_id = Category.query_parent_category(parent_slug_or_id)
        category_redirect_or_not_found && (return) if parent_category_id.blank?
      end

      @filter_on_category = Category.query_category(slug_or_id, parent_category_id)
    end

    category_redirect_or_not_found && (return) if !@filter_on_category

    guardian.ensure_can_see!(@filter_on_category)
  end

  # TODO: this is duplication of ListController
  def page_params(opts = nil)
    opts ||= {}
    route_params = { format: 'json' }
    route_params[:category]        = @filter_on_category.slug_for_url                 if @filter_on_category
    route_params[:parent_category] = @filter_on_category.parent_category.slug_for_url if @filter_on_category && @filter_on_category.parent_category
    route_params[:order]           = opts[:order]      if opts[:order].present?
    route_params[:ascending]       = opts[:ascending]  if opts[:ascending].present?
    route_params
  end

  def next_page_params(opts = nil)
    page_params(opts).merge(page: params[:page].to_i + 1)
  end

  def prev_page_params(opts = nil)
    pg = params[:page].to_i
    if pg > 1
      page_params(opts).merge(page: pg - 1)
    else
      page_params(opts).merge(page: nil)
    end
  end

  def url_method(opts = {})
    if opts[:parent_category] && opts[:category]
      "tag_parent_category_category_#{action_name}_path"
    elsif opts[:category]
      "tag_category_#{action_name}_path"
    else
      "tag_#{action_name}_path"
    end
  end

  def construct_url_with(action, opts)
    method = url_method(opts)

    begin
      url = if action == :prev
        public_send(method, opts.merge(prev_page_params(opts)))
      else # :next
        public_send(method, opts.merge(next_page_params(opts)))
      end
    rescue ActionController::UrlGenerationError
      raise Discourse::NotFound
    end
    url.sub('.json?', '?')
  end

  def build_topic_list_options
    options = {
      page: params[:page],
      topic_ids: param_to_integer_list(:topic_ids),
      exclude_category_ids: params[:exclude_category_ids],
      category: @filter_on_category ? @filter_on_category.id : params[:category],
      order: params[:order],
      ascending: params[:ascending],
      min_posts: params[:min_posts],
      max_posts: params[:max_posts],
      status: params[:status],
      filter: params[:filter],
      state: params[:state],
      search: params[:search],
      q: params[:q]
    }
    options[:no_subcategories] = true if params[:no_subcategories] == 'true'
<<<<<<< HEAD
    options[:slow_platform] = true if slow_platform?
=======
>>>>>>> c10941bb

    if params[:tag_id] == 'none'
      options[:no_tags] = true
    else
      options[:tags] = tag_params
      options[:match_all_tags] = true
<<<<<<< HEAD
    end

      # damingo (Github ID), 2017-10-28, #blog
      # Sort topics in the blog view (https://edgeryders.eu/tags/blogposts) by creation date.
      if params[:tag_id] == 'blog' && params[:category].blank? && (params['order'].blank? || params['order'] == 'default')
        options[:order] = 'created'
        options[:ascending] = false
      end

      options
    end

  def category_redirect_or_not_found
    # automatic redirects for renamed categories
    url = params[:parent_category] ? "c/#{params[:parent_category]}/#{params[:category]}" : "c/#{params[:category]}"
    permalink = Permalink.find_by_url(url)

    if permalink.present? && permalink.category_id
      redirect_to "#{Discourse::base_uri}/tags#{permalink.target_url}/#{params[:tag_id]}", status: :moved_permanently
    else
      # redirect to 404
      raise Discourse::NotFound
    end
  end

=======
    end

    options
  end

  def category_redirect_or_not_found
    # automatic redirects for renamed categories
    url = params[:parent_category] ? "c/#{params[:parent_category]}/#{params[:category]}" : "c/#{params[:category]}"
    permalink = Permalink.find_by_url(url)

    if permalink.present? && permalink.category_id
      redirect_to "#{Discourse::base_uri}/tags#{permalink.target_url}/#{params[:tag_id]}", status: :moved_permanently
    else
      # redirect to 404
      raise Discourse::NotFound
    end
  end

>>>>>>> c10941bb
  def tag_params
    [@tag_id].concat(Array(@additional_tags))
  end
end<|MERGE_RESOLUTION|>--- conflicted
+++ resolved
@@ -89,11 +89,7 @@
       path_name = url_method(params.slice(:category, :parent_category))
       canonical_url "#{Discourse.base_url_no_prefix}#{public_send(path_name, *(params.slice(:parent_category, :category, :tag_id).values.map { |t| t.force_encoding("UTF-8") }))}"
 
-<<<<<<< HEAD
-      if @list.topics.size == 0 && params[:tag_id] != 'none' && !Tag.where(name: @tag_id).exists?
-=======
       if @list.topics.size == 0 && params[:tag_id] != 'none' && !Tag.where_name(@tag_id).exists?
->>>>>>> c10941bb
         raise Discourse::NotFound.new("tag not found", check_permalinks: true)
       else
         respond_with_list(@list)
@@ -202,17 +198,10 @@
     )
 
     tags_with_counts = DiscourseTagging.filter_allowed_tags(
-<<<<<<< HEAD
-      Tag.order('topic_count DESC').limit(params[:limit]),
-      guardian,
-      for_input: params[:filterForInput],
-      term: params[:q],
-=======
       Tag.order(order_query).limit(params[:limit]),
       guardian,
       for_input: params[:filterForInput],
       term: clean_name,
->>>>>>> c10941bb
       category: category,
       selected_tags: params[:selected_tags]
     )
@@ -221,11 +210,6 @@
 
     json_response = { results: tags }
 
-<<<<<<< HEAD
-    if Tag.where(name: params[:q]).exists? && !tags.find { |h| h[:id] == params[:q] }
-      # filter_allowed_tags determined that the tag entered is not allowed
-      json_response[:forbidden] = params[:q]
-=======
     if !tags.find { |h| h[:id].downcase == clean_name.downcase } && tag = Tag.where_name(clean_name).first
       # filter_allowed_tags determined that the tag entered is not allowed
       json_response[:forbidden] = params[:q]
@@ -244,7 +228,6 @@
       else
         json_response[:forbidden_message] = I18n.t("tags.forbidden.in_this_category", tag_name: tag.name)
       end
->>>>>>> c10941bb
     end
 
     render json: json_response
@@ -383,28 +366,16 @@
       q: params[:q]
     }
     options[:no_subcategories] = true if params[:no_subcategories] == 'true'
-<<<<<<< HEAD
-    options[:slow_platform] = true if slow_platform?
-=======
->>>>>>> c10941bb
 
     if params[:tag_id] == 'none'
       options[:no_tags] = true
     else
       options[:tags] = tag_params
       options[:match_all_tags] = true
-<<<<<<< HEAD
-    end
-
-      # damingo (Github ID), 2017-10-28, #blog
-      # Sort topics in the blog view (https://edgeryders.eu/tags/blogposts) by creation date.
-      if params[:tag_id] == 'blog' && params[:category].blank? && (params['order'].blank? || params['order'] == 'default')
-        options[:order] = 'created'
-        options[:ascending] = false
-      end
-
-      options
-    end
+    end
+
+    options
+  end
 
   def category_redirect_or_not_found
     # automatic redirects for renamed categories
@@ -419,26 +390,6 @@
     end
   end
 
-=======
-    end
-
-    options
-  end
-
-  def category_redirect_or_not_found
-    # automatic redirects for renamed categories
-    url = params[:parent_category] ? "c/#{params[:parent_category]}/#{params[:category]}" : "c/#{params[:category]}"
-    permalink = Permalink.find_by_url(url)
-
-    if permalink.present? && permalink.category_id
-      redirect_to "#{Discourse::base_uri}/tags#{permalink.target_url}/#{params[:tag_id]}", status: :moved_permanently
-    else
-      # redirect to 404
-      raise Discourse::NotFound
-    end
-  end
-
->>>>>>> c10941bb
   def tag_params
     [@tag_id].concat(Array(@additional_tags))
   end
