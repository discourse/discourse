--- conflicted
+++ resolved
@@ -311,11 +311,7 @@
       return fail_with("login.reserved_username")
     end
 
-<<<<<<< HEAD
     if user = User.where(staged: true).with_email(params[:email].strip.downcase).first
-=======
-    if user = User.find_by(staged: true, email: params[:email].strip.downcase)
->>>>>>> 59e5911b
       user_params.each { |k, v| user.send("#{k}=", v) }
       user.staged = false
     else
