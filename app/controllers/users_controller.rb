# frozen_string_literal: true

class UsersController < ApplicationController
  skip_before_action :authorize_mini_profiler, only: [:avatar]

  requires_login only: [
    :username, :update, :upload_user_image,
    :pick_avatar, :destroy_user_image, :destroy, :check_emails,
    :topic_tracking_state, :preferences, :create_second_factor_totp,
    :enable_second_factor_totp, :disable_second_factor, :list_second_factors,
    :update_second_factor, :create_second_factor_backup, :select_avatar,
    :notification_level, :revoke_auth_token, :register_second_factor_security_key,
    :create_second_factor_security_key, :feature_topic, :clear_featured_topic,
    :bookmarks, :invited
  ]

  skip_before_action :check_xhr, only: [
    :show, :badges, :password_reset_show, :password_reset_update, :update, :account_created,
    :activate_account, :perform_account_activation, :avatar,
    :my_redirect, :toggle_anon, :admin_login, :confirm_admin, :email_login, :summary,
    :feature_topic, :clear_featured_topic, :bookmarks
  ]

  before_action :second_factor_check_confirmed_password, only: [
                  :create_second_factor_totp, :enable_second_factor_totp,
                  :disable_second_factor, :update_second_factor, :create_second_factor_backup,
                  :register_second_factor_security_key, :create_second_factor_security_key
                ]

  before_action :respond_to_suspicious_request, only: [:create]

  # we need to allow account creation with bad CSRF tokens, if people are caching, the CSRF token on the
  #  page is going to be empty, this means that server will see an invalid CSRF and blow the session
  #  once that happens you can't log in with social
  skip_before_action :verify_authenticity_token, only: [:create]
  skip_before_action :redirect_to_login_if_required, only: [:check_username,
                                                            :create,
                                                            :get_honeypot_value,
                                                            :account_created,
                                                            :activate_account,
                                                            :perform_account_activation,
                                                            :send_activation_email,
                                                            :update_activation_email,
                                                            :password_reset_show,
                                                            :password_reset_update,
                                                            :confirm_email_token,
                                                            :email_login,
                                                            :admin_login,
                                                            :confirm_admin]

  after_action :add_noindex_header, only: [:show, :my_redirect]

  def index
  end

  def show(for_card: false)
    return redirect_to path('/login') if SiteSetting.hide_user_profiles_from_public && !current_user

    @user = fetch_user_from_params(
      include_inactive: current_user.try(:staff?) || (current_user && SiteSetting.show_inactive_accounts)
    )

    user_serializer = nil
    if guardian.can_see_profile?(@user)
      serializer_class = for_card ? UserCardSerializer : UserSerializer
      user_serializer = serializer_class.new(@user, scope: guardian, root: 'user')

      topic_id = params[:include_post_count_for].to_i
      if topic_id != 0
        user_serializer.topic_post_count = { topic_id => Post.secured(guardian).where(topic_id: topic_id, user_id: @user.id).count }
      end
    else
      user_serializer = HiddenProfileSerializer.new(@user, scope: guardian, root: 'user')
    end

    if !params[:skip_track_visit] && (@user != current_user)
      track_visit_to_user_profile
    end

    # This is a hack to get around a Rails issue where values with periods aren't handled correctly
    # when used as part of a route.
    if params[:external_id] && params[:external_id].ends_with?('.json')
      return render_json_dump(user_serializer)
    end

    respond_to do |format|
      format.html do
        @restrict_fields = guardian.restrict_user_fields?(@user)
        store_preloaded("user_#{@user.username}", MultiJson.dump(user_serializer))
        render :show
      end

      format.json do
        render_json_dump(user_serializer)
      end
    end
  end

  def show_card
    show(for_card: true)
  end

  def cards
    return redirect_to path('/login') if SiteSetting.hide_user_profiles_from_public && !current_user

    user_ids = params.require(:user_ids).split(",").map(&:to_i)
    raise Discourse::InvalidParameters.new(:user_ids) if user_ids.length > 50

    users = User.where(id: user_ids).includes(:user_option,
                                              :user_stat,
                                              :default_featured_user_badges,
                                              :user_profile,
                                              :card_background_upload,
                                              :primary_group,
                                              :primary_email
                                            )

    users = users.filter { |u| guardian.can_see_profile?(u) }

    preload_fields = User.whitelisted_user_custom_fields(guardian) + UserField.all.pluck(:id).map { |fid| "#{User::USER_FIELD_PREFIX}#{fid}" }
    User.preload_custom_fields(users, preload_fields)
    User.preload_recent_time_read(users)

    render json: users, each_serializer: UserCardSerializer
  end

  def badges
    raise Discourse::NotFound unless SiteSetting.enable_badges?
    show
  end

  def update
    user = fetch_user_from_params
    guardian.ensure_can_edit!(user)
    attributes = user_params

    # We can't update the username via this route. Use the username route
    attributes.delete(:username)

    if params[:user_fields].present?
      attributes[:custom_fields] ||= {}

      fields = UserField.all
      fields = fields.where(editable: true) unless current_user.staff?
      fields.each do |f|
        field_id = f.id.to_s
        next unless params[:user_fields].has_key?(field_id)

        val = params[:user_fields][field_id]
        val = nil if val === "false"
        val = val[0...UserField.max_length] if val

        return render_json_error(I18n.t("login.missing_user_field")) if val.blank? && f.required?
        attributes[:custom_fields]["#{User::USER_FIELD_PREFIX}#{f.id}"] = val
      end
    end

    json_result(user, serializer: UserSerializer, additional_errors: [:user_profile, :user_option]) do |u|
      updater = UserUpdater.new(current_user, user)
      updater.update(attributes.permit!)
    end
  end

  def username
    params.require(:new_username)

    if clashing_with_existing_route?(params[:new_username]) || User.reserved_username?(params[:new_username])
      return render_json_error(I18n.t("login.reserved_username"))
    end

    user = fetch_user_from_params
    guardian.ensure_can_edit_username!(user)

    result = UsernameChanger.change(user, params[:new_username], current_user)

    if result
      render json: { id: user.id, username: user.username }
    else
      render_json_error(user.errors.full_messages.join(','))
    end
  rescue Discourse::InvalidAccess
    if current_user&.staff?
      render_json_error(I18n.t('errors.messages.sso_overrides_username'))
    else
      render json: failed_json, status: 403
    end
  end

  def check_emails
    user = fetch_user_from_params(include_inactive: true)

    unless user == current_user
      guardian.ensure_can_check_emails!(user)
      StaffActionLogger.new(current_user).log_check_email(user, context: params[:context])
    end

    email, *secondary_emails = user.emails
    unconfirmed_emails = user.unconfirmed_emails

    render json: {
      email: email,
      secondary_emails: secondary_emails,
      unconfirmed_emails: unconfirmed_emails,
      associated_accounts: user.associated_accounts
    }
  rescue Discourse::InvalidAccess
    render json: failed_json, status: 403
  end

  def update_primary_email
    if !SiteSetting.enable_secondary_emails
      return render json: failed_json, status: 410
    end

    params.require(:email)

    user = fetch_user_from_params
    guardian.ensure_can_edit_email!(user)

    old_primary = user.primary_email
    if old_primary.email == params[:email]
      return render json: success_json
    end

    new_primary = user.user_emails.find_by(email: params[:email])
    if new_primary.blank?
      return render json: failed_json.merge(errors: [I18n.t("change_email.doesnt_exist")]), status: 428
    end

    User.transaction do
      old_primary.update!(primary: false)
      new_primary.update!(primary: true)

      if current_user.staff? && current_user != user
        StaffActionLogger.new(current_user).log_update_email(user)
      else
        UserHistory.create!(action: UserHistory.actions[:update_email], acting_user_id: user.id)
      end
    end

    render json: success_json
  end

  def destroy_email
    if !SiteSetting.enable_secondary_emails
      return render json: failed_json, status: 410
    end

    params.require(:email)

    user = fetch_user_from_params
    guardian.ensure_can_edit!(user)

    user_email = user.user_emails.find_by(email: params[:email])
    if user_email&.primary
      return render json: failed_json, status: 428
    end

    ActiveRecord::Base.transaction do
      if user_email
        user_email.destroy
      elsif
        user.email_change_requests.where(new_email: params[:email]).destroy_all
      end

      if current_user.staff? && current_user != user
        StaffActionLogger.new(current_user).log_destroy_email(user)
      else
        UserHistory.create(action: UserHistory.actions[:destroy_email], acting_user_id: user.id)
      end
    end

    render json: success_json
  end

  def topic_tracking_state
    user = fetch_user_from_params
    guardian.ensure_can_edit!(user)

    report = TopicTrackingState.report(user)
    serializer = ActiveModel::ArraySerializer.new(report, each_serializer: TopicTrackingStateSerializer)

    render json: MultiJson.dump(serializer)
  end

  def badge_title
    params.require(:user_badge_id)

    user = fetch_user_from_params
    guardian.ensure_can_edit!(user)

    user_badge = UserBadge.find_by(id: params[:user_badge_id])
    previous_title = user.title
    if user_badge && user_badge.user == user && user_badge.badge.allow_title?
      user.title = user_badge.badge.display_name
      user.save!

      log_params = {
        details: "title matching badge id #{user_badge.badge.id}",
        previous_value: previous_title,
        new_value: user.title
      }

      if current_user.staff? && current_user != user
        StaffActionLogger.new(current_user).log_title_change(user, log_params)
      else
        UserHistory.create!(log_params.merge(target_user_id: user.id, action: UserHistory.actions[:change_title]))
      end
    else
      user.title = ''
      user.save!

      log_params = {
        previous_value: previous_title
      }

      if current_user.staff? && current_user != user
        StaffActionLogger
          .new(current_user)
          .log_title_revoke(user, log_params.merge(revoke_reason: 'user title was same as revoked badge name or custom badge name'))
      else
        UserHistory.create!(log_params.merge(target_user_id: user.id, action: UserHistory.actions[:revoke_title]))
      end
    end

    render body: nil
  end

  def preferences
    render body: nil
  end

  def my_redirect
    raise Discourse::NotFound if params[:path] !~ /^[a-z_\-\/]+$/

    if current_user.blank?
      cookies[:destination_url] = path("/my/#{params[:path]}")
      redirect_to path("/login-preferences")
    else
      redirect_to(path("/u/#{current_user.encoded_username}/#{params[:path]}"))
    end
  end

  def profile_hidden
    render nothing: true
  end

  def summary
    @user = fetch_user_from_params(include_inactive: current_user.try(:staff?) || (current_user && SiteSetting.show_inactive_accounts))
    raise Discourse::NotFound unless guardian.can_see_profile?(@user)

    summary = UserSummary.new(@user, guardian)
    serializer = UserSummarySerializer.new(summary, scope: guardian)
    respond_to do |format|
      format.html do
        @restrict_fields = guardian.restrict_user_fields?(@user)
        render :show
      end
      format.json do
        render_json_dump(serializer)
      end
    end
  end

  def invited
    guardian.ensure_can_invite_to_forum!

<<<<<<< HEAD
    inviter = fetch_user_from_params(include_inactive: current_user.try(:staff?) || (current_user && SiteSetting.show_inactive_accounts))
=======
>>>>>>> 8e07ee7e
    offset = params[:offset].to_i || 0
    filter_by = params[:filter] || "redeemed"
    inviter = fetch_user_from_params(include_inactive: current_user.staff? || SiteSetting.show_inactive_accounts)

    invites = if guardian.can_see_invite_details?(inviter) && filter_by == "pending"
      Invite.find_pending_invites_from(inviter, offset)
    elsif filter_by == "redeemed"
      Invite.find_redeemed_invites_from(inviter, offset)
    else
      []
    end

    show_emails = guardian.can_see_invite_emails?(inviter)
    if params[:search].present? && invites.present?
      filter_sql = '(LOWER(users.username) LIKE :filter)'
      filter_sql = '(LOWER(invites.email) LIKE :filter) or (LOWER(users.username) LIKE :filter)' if show_emails
      invites = invites.where(filter_sql, filter: "%#{params[:search].downcase}%")
    end

<<<<<<< HEAD
    show_emails = guardian.can_see_invite_emails?(inviter)
    if params[:search].present?
      filter_sql = '(LOWER(users.username) LIKE :filter)'
      filter_sql = '(LOWER(invites.email) LIKE :filter) or (LOWER(users.username) LIKE :filter)' if show_emails
      invites = invites.where(filter_sql, filter: "%#{params[:search].downcase}%")
    end
    render_json_dump invites: serialize_data(invites.to_a, InviteSerializer, show_emails: show_emails),
                     can_see_invite_details: guardian.can_see_invite_details?(inviter)
=======
    render json: MultiJson.dump(InvitedSerializer.new(
      OpenStruct.new(invite_list: invites.to_a, show_emails: show_emails, inviter: inviter, type: filter_by),
      scope: guardian,
      root: false
    ))
  end

  def invite_links
    guardian.ensure_can_invite_to_forum!

    inviter = fetch_user_from_params(include_inactive: current_user.try(:staff?) || (current_user && SiteSetting.show_inactive_accounts))
    guardian.ensure_can_see_invite_details!(inviter)

    offset = params[:offset].to_i || 0
    invites = Invite.find_links_invites_from(inviter, offset)

    render json: MultiJson.dump(invites: serialize_data(invites.to_a, InviteLinkSerializer), can_see_invite_details:  guardian.can_see_invite_details?(inviter))
>>>>>>> 8e07ee7e
  end

  def invited_count
    guardian.ensure_can_invite_to_forum!

    inviter = fetch_user_from_params(include_inactive: current_user.try(:staff?) || (current_user && SiteSetting.show_inactive_accounts))

    pending_count = Invite.find_pending_invites_count(inviter)
    redeemed_count = Invite.find_redeemed_invites_count(inviter)
    links_count = Invite.find_links_invites_count(inviter)

    render json: { counts: { pending: pending_count, redeemed: redeemed_count, links: links_count,
                             total: (pending_count.to_i + redeemed_count.to_i) } }
  end

  def is_local_username
    usernames = params[:usernames] if params[:usernames].present?
    usernames = [params[:username]] if params[:username].present?

    raise Discourse::InvalidParameters.new(:usernames) if !usernames.kind_of?(Array)

    groups = Group.where(name: usernames).pluck(:name)
    mentionable_groups =
      if current_user
        Group.mentionable(current_user, include_public: false)
          .where(name: usernames)
          .pluck(:name, :user_count)
          .map do |name, user_count|
          {
            name: name,
            user_count: user_count
          }
        end
      end

    usernames -= groups
    usernames.each(&:downcase!)

    cannot_see = []
    topic_id = params[:topic_id]
    unless topic_id.blank?
      topic = Topic.find_by(id: topic_id)
      usernames.each { |username| cannot_see.push(username) unless Guardian.new(User.find_by_username(username)).can_see?(topic) }
    end

    result = User.where(staged: false)
      .where(username_lower: usernames)
      .pluck(:username_lower)

    render json: {
      valid: result,
      valid_groups: groups,
      mentionable_groups: mentionable_groups,
      cannot_see: cannot_see,
      max_users_notified_per_group_mention: SiteSetting.max_users_notified_per_group_mention
    }
  end

  def render_available_true
    render(json: { available: true })
  end

  def changing_case_of_own_username(target_user, username)
    target_user && username.downcase == (target_user.username.downcase)
  end

  # Used for checking availability of a username and will return suggestions
  # if the username is not available.
  def check_username
    if !params[:username].present?
      params.require(:username) if !params[:email].present?
      return render(json: success_json)
    end
    username = params[:username]&.unicode_normalize

    target_user = user_from_params_or_current_user

    # The special case where someone is changing the case of their own username
    return render_available_true if changing_case_of_own_username(target_user, username)

    checker = UsernameCheckerService.new
    email = params[:email] || target_user.try(:email)
    render json: checker.check_username(username, email)
  end

  def user_from_params_or_current_user
    params[:for_user_id] ? User.find(params[:for_user_id]) : current_user
  end

  def create
    params.require(:email)
    params.require(:username)
    params.require(:invite_code) if SiteSetting.require_invite_code
    params.permit(:user_fields)

    unless SiteSetting.allow_new_registrations
      return fail_with("login.new_registrations_disabled")
    end

    if params[:password] && params[:password].length > User.max_password_length
      return fail_with("login.password_too_long")
    end

    if params[:email].length > 254 + 1 + 253
      return fail_with("login.email_too_long")
    end

    if SiteSetting.require_invite_code && SiteSetting.invite_code.strip.downcase != params[:invite_code].strip.downcase
      return fail_with("login.wrong_invite_code")
    end

    if clashing_with_existing_route?(params[:username]) || User.reserved_username?(params[:username])
      return fail_with("login.reserved_username")
    end

    params[:locale] ||= I18n.locale unless current_user

    new_user_params = user_params.except(:timezone)

    user = User.where(staged: true).with_email(new_user_params[:email].strip.downcase).first

    if user
      user.active = false
      user.unstage!
    end

    user ||= User.new
    user.attributes = new_user_params

    # Handle API approval and
    # auto approve users based on auto_approve_email_domains setting
    if user.approved? || EmailValidator.can_auto_approve_user?(user.email)
      ReviewableUser.set_approved_fields!(user, current_user)
    end

    # Handle custom fields
    user_fields = UserField.all
    if user_fields.present?
      field_params = params[:user_fields] || {}
      fields = user.custom_fields

      user_fields.each do |f|
        field_val = field_params[f.id.to_s]
        if field_val.blank?
          return fail_with("login.missing_user_field") if f.required?
        else
          fields["#{User::USER_FIELD_PREFIX}#{f.id}"] = field_val[0...UserField.max_length]
        end
      end

      user.custom_fields = fields
    end

    authentication = UserAuthenticator.new(user, session)

    if !authentication.has_authenticator? && !SiteSetting.enable_local_logins && !(current_user&.admin? && is_api?)
      return render body: nil, status: :forbidden
    end

    authentication.start

    if authentication.email_valid? && !authentication.authenticated?
      # posted email is different that the already validated one?
      return fail_with('login.incorrect_username_email_or_password')
    end

    activation = UserActivator.new(user, request, session, cookies)
    activation.start

    # just assign a password if we have an authenticator and no password
    # this is the case for Twitter
    user.password = SecureRandom.hex if user.password.blank? && authentication.has_authenticator?

    if user.save
      authentication.finish
      activation.finish
      user.update_timezone_if_missing(params[:timezone])

      secure_session[HONEYPOT_KEY] = nil
      secure_session[CHALLENGE_KEY] = nil

      # save user email in session, to show on account-created page
      session["user_created_message"] = activation.message
      session[SessionController::ACTIVATE_USER_KEY] = user.id

      # If the user was created as active this will
      # ensure their email is confirmed and
      # add them to the review queue if they need to be approved
      user.activate if user.active?

      render json: {
        success: true,
        active: user.active?,
        message: activation.message,
        user_id: user.id
      }
    elsif SiteSetting.hide_email_address_taken && user.errors[:primary_email]&.include?(I18n.t('errors.messages.taken'))
      session["user_created_message"] = activation.success_message

      if existing_user = User.find_by_email(user.primary_email&.email)
        Jobs.enqueue(:critical_user_email, type: :account_exists, user_id: existing_user.id)
      end

      render json: {
        success: true,
        active: user.active?,
        message: activation.success_message,
        user_id: user.id
      }
    else
      errors = user.errors.to_hash
      errors[:email] = errors.delete(:primary_email) if errors[:primary_email]

      render json: {
        success: false,
        message: I18n.t(
          'login.errors',
          errors: user.errors.full_messages.join("\n")
        ),
        errors: errors,
        values: {
          name: user.name,
          username: user.username,
          email: user.primary_email&.email
        },
        is_developer: UsernameCheckerService.is_developer?(user.email)
      }
    end
  rescue ActiveRecord::StatementInvalid
    render json: {
      success: false,
      message: I18n.t("login.something_already_taken")
    }
  end

  def get_honeypot_value
    secure_session.set(HONEYPOT_KEY, honeypot_value, expires: 1.hour)
    secure_session.set(CHALLENGE_KEY, challenge_value, expires: 1.hour)

    render json: {
      value: honeypot_value,
      challenge: challenge_value,
      expires_in: SecureSession.expiry
    }
  end

  def password_reset_show
    expires_now
    token = params[:token]
    password_reset_find_user(token, committing_change: false)

    if !@error
      security_params = {
        is_developer: UsernameCheckerService.is_developer?(@user.email),
        admin: @user.admin?,
        second_factor_required: @user.totp_enabled?,
        security_key_required: @user.security_keys_enabled?,
        backup_enabled: @user.backup_codes_enabled?,
        multiple_second_factor_methods: @user.has_multiple_second_factor_methods?
      }
    end

    respond_to do |format|
      format.html do
        return render 'password_reset', layout: 'no_ember' if @error

        Webauthn.stage_challenge(@user, secure_session)
        store_preloaded(
          "password_reset",
          MultiJson.dump(security_params.merge(Webauthn.allowed_credentials(@user, secure_session)))
        )

        render 'password_reset'
      end

      format.json do
        return render json: { message: @error } if @error

        Webauthn.stage_challenge(@user, secure_session)
        render json: security_params.merge(Webauthn.allowed_credentials(@user, secure_session))
      end
    end
  end

  def password_reset_update
    expires_now
    token = params[:token]
    password_reset_find_user(token, committing_change: true)

    if params[:second_factor_token].present?
      RateLimiter.new(nil, "second-factor-min-#{request.remote_ip}", 3, 1.minute).performed!
    end

    # no point doing anything else if we can't even find
    # a user from the token
    if @user

      if !secure_session["second-factor-#{token}"]
        second_factor_authentication_result = @user.authenticate_second_factor(params, secure_session)
        if !second_factor_authentication_result.ok
          user_error_key = second_factor_authentication_result.reason == "invalid_security_key" ? :user_second_factors : :security_keys
          @user.errors.add(user_error_key, :invalid)
          @error = second_factor_authentication_result.error
        else

          # this must be set because the first call we authenticate e.g. TOTP, and we do
          # not want to re-authenticate on the second call to change the password as this
          # will cause a TOTP error saying the code has already been used
          secure_session["second-factor-#{token}"] = true
        end
      end

      if @invalid_password = params[:password].blank? || params[:password].size > User.max_password_length
        @user.errors.add(:password, :invalid)
      end

      # if we have run into no errors then the user is a-ok to
      # change the password
      if @user.errors.empty?
        @user.update_timezone_if_missing(params[:timezone]) if params[:timezone]
        @user.password = params[:password]
        @user.password_required!
        @user.user_auth_tokens.destroy_all
        if @user.save
          Invite.invalidate_for_email(@user.email) # invite link can't be used to log in anymore
          secure_session["password-#{token}"] = nil
          secure_session["second-factor-#{token}"] = nil
          UserHistory.create!(
            target_user: @user,
            acting_user: @user,
            action: UserHistory.actions[:change_password]
          )
          logon_after_password_reset
        end
      end
    end

    respond_to do |format|
      format.html do
        return render 'password_reset', layout: 'no_ember' if @error

        Webauthn.stage_challenge(@user, secure_session)

        security_params = {
          is_developer: UsernameCheckerService.is_developer?(@user.email),
          admin: @user.admin?,
          second_factor_required: @user.totp_enabled?,
          security_key_required: @user.security_keys_enabled?,
          backup_enabled: @user.backup_codes_enabled?,
          multiple_second_factor_methods: @user.has_multiple_second_factor_methods?
        }.merge(Webauthn.allowed_credentials(@user, secure_session))

        store_preloaded("password_reset", MultiJson.dump(security_params))

        return redirect_to(wizard_path) if Wizard.user_requires_completion?(@user)

        render 'password_reset'
      end

      format.json do
        if @error || @user&.errors&.any?
          render json: {
            success: false,
            message: @error,
            errors: @user&.errors&.to_hash,
            is_developer: UsernameCheckerService.is_developer?(@user&.email),
            admin: @user&.admin?
          }
        else
          render json: {
            success: true,
            message: @success,
            requires_approval: !Guardian.new(@user).can_access_forum?,
            redirect_to: Wizard.user_requires_completion?(@user) ? wizard_path : nil
          }
        end
      end
    end
  end

  def confirm_email_token
    expires_now
    EmailToken.confirm(params[:token])
    render json: success_json
  end

  def logon_after_password_reset
    message =
      if Guardian.new(@user).can_access_forum?
        # Log in the user
        log_on_user(@user)
        'password_reset.success'
      else
        @requires_approval = true
        'password_reset.success_unapproved'
      end

    @success = I18n.t(message)
  end

  def admin_login
    return redirect_to(path("/")) if current_user

    if request.put? && params[:email].present?
      RateLimiter.new(nil, "admin-login-hr-#{request.remote_ip}", 6, 1.hour).performed!
      RateLimiter.new(nil, "admin-login-min-#{request.remote_ip}", 3, 1.minute).performed!

      if user = User.with_email(params[:email]).admins.human_users.first
        email_token = user.email_tokens.create(email: user.email)
        Jobs.enqueue(:critical_user_email, type: :admin_login, user_id: user.id, email_token: email_token.token)
        @message = I18n.t("admin_login.success")
      else
        @message = I18n.t("admin_login.errors.unknown_email_address")
      end
    end

    render layout: 'no_ember'
  rescue RateLimiter::LimitExceeded
    @message = I18n.t("rate_limiter.slow_down")
    render layout: 'no_ember'
  end

  def email_login
    raise Discourse::NotFound if !SiteSetting.enable_local_logins_via_email
    return redirect_to path("/") if current_user

    expires_now
    params.require(:login)

    RateLimiter.new(nil, "email-login-hour-#{request.remote_ip}", 6, 1.hour).performed!
    RateLimiter.new(nil, "email-login-min-#{request.remote_ip}", 3, 1.minute).performed!
    user = User.human_users.find_by_username_or_email(params[:login])
    user_presence = user.present? && !user.staged

    if user
      RateLimiter.new(nil, "email-login-hour-#{user.id}", 6, 1.hour).performed!
      RateLimiter.new(nil, "email-login-min-#{user.id}", 3, 1.minute).performed!

      if user_presence
        email_token = user.email_tokens.create!(email: user.email)

        Jobs.enqueue(:critical_user_email,
          type: :email_login,
          user_id: user.id,
          email_token: email_token.token
        )
      end
    end

    json = success_json
    json[:hide_taken] = SiteSetting.hide_email_address_taken
    json[:user_found] = user_presence unless SiteSetting.hide_email_address_taken
    render json: json
  rescue RateLimiter::LimitExceeded
    render_json_error(I18n.t("rate_limiter.slow_down"))
  end

  def toggle_anon
    user = AnonymousShadowCreator.get_master(current_user) ||
           AnonymousShadowCreator.get(current_user)

    if user
      log_on_user(user)
      render json: success_json
    else
      render json: failed_json, status: 403
    end
  end

  def account_created
    if current_user.present?
      if SiteSetting.enable_sso_provider && payload = cookies.delete(:sso_payload)
        return redirect_to(session_sso_provider_url + "?" + payload)
      elsif destination_url = cookies.delete(:destination_url)
        return redirect_to(destination_url)
      else
        return redirect_to(path('/'))
      end
    end

    @custom_body_class = "static-account-created"
    @message = session['user_created_message'] || I18n.t('activation.missing_session')
    @account_created = { message: @message, show_controls: false }

    if session_user_id = session[SessionController::ACTIVATE_USER_KEY]
      if user = User.where(id: session_user_id.to_i).first
        @account_created[:username] = user.username
        @account_created[:email] = user.email
        @account_created[:show_controls] = !user.from_staged?
      end
    end

    store_preloaded("accountCreated", MultiJson.dump(@account_created))
    expires_now

    respond_to do |format|
      format.html { render "default/empty" }
      format.json { render json: success_json }
    end
  end

  def activate_account
    expires_now
    render layout: 'no_ember'
  end

  def perform_account_activation
    raise Discourse::InvalidAccess.new if honeypot_or_challenge_fails?(params)

    if @user = EmailToken.confirm(params[:token])
      # Log in the user unless they need to be approved
      if Guardian.new(@user).can_access_forum?
        @user.enqueue_welcome_message('welcome_user') if @user.send_welcome_message
        log_on_user(@user)

        if Wizard.user_requires_completion?(@user)
          return redirect_to(wizard_path)
        elsif destination_url = cookies[:destination_url]
          cookies[:destination_url] = nil
          return redirect_to(destination_url)
        elsif SiteSetting.enable_sso_provider && payload = cookies.delete(:sso_payload)
          return redirect_to(session_sso_provider_url + "?" + payload)
        end
      else
        @needs_approval = true
      end
    else
      flash.now[:error] = I18n.t('activation.already_done')
    end

    render layout: 'no_ember'
  end

  def update_activation_email
    RateLimiter.new(nil, "activate-edit-email-hr-#{request.remote_ip}", 5, 1.hour).performed!

    if params[:username].present?
      @user = User.find_by_username_or_email(params[:username])
      raise Discourse::InvalidAccess.new unless @user.present?
      raise Discourse::InvalidAccess.new unless @user.confirm_password?(params[:password])
    elsif user_key = session[SessionController::ACTIVATE_USER_KEY]
      @user = User.where(id: user_key.to_i).first
    end

    if @user.blank? || @user.active? || current_user.present? || @user.from_staged?
      raise Discourse::InvalidAccess.new
    end

    User.transaction do
      primary_email = @user.primary_email
      primary_email.email = params[:email]
      primary_email.skip_validate_email = false

      if primary_email.save
        @user.email_tokens.create!(email: @user.email)
        enqueue_activation_email
        render json: success_json
      else
        render_json_error(primary_email)
      end
    end
  end

  def send_activation_email
    if current_user.blank? || !current_user.staff?
      RateLimiter.new(nil, "activate-hr-#{request.remote_ip}", 30, 1.hour).performed!
      RateLimiter.new(nil, "activate-min-#{request.remote_ip}", 6, 1.minute).performed!
    end

    raise Discourse::InvalidAccess.new if SiteSetting.must_approve_users?

    if params[:username].present?
      @user = User.find_by_username_or_email(params[:username].to_s)
    end
    raise Discourse::NotFound unless @user

    if !current_user&.staff? &&
        @user.id != session[SessionController::ACTIVATE_USER_KEY]

      raise Discourse::InvalidAccess.new
    end

    session.delete(SessionController::ACTIVATE_USER_KEY)

    if @user.active && @user.email_confirmed?
      render_json_error(I18n.t('activation.activated'), status: 409)
    else
      @email_token = @user.email_tokens.unconfirmed.active.first
      enqueue_activation_email
      render body: nil
    end
  end

  def enqueue_activation_email
    @email_token ||= @user.email_tokens.create!(email: @user.email)
    Jobs.enqueue(:critical_user_email, type: :signup, user_id: @user.id, email_token: @email_token.token, to_address: @user.email)
  end

  def search_users
    term = params[:term].to_s.strip

    topic_id = params[:topic_id]
    topic_id = topic_id.to_i if topic_id

    category_id = params[:category_id].to_i if category_id.present?

    topic_allowed_users = params[:topic_allowed_users] || false

    group_names = params[:groups] || []
    group_names << params[:group] if params[:group]
    if group_names.present?
      @groups = Group.where(name: group_names)
    end

    options = {
     topic_allowed_users: topic_allowed_users,
     searching_user: current_user,
     groups: @groups
    }

    if topic_id
      options[:topic_id] = topic_id
    end

    if category_id
      options[:category_id] = category_id
    end

    results = UserSearch.new(term, options).search

    user_fields = [:username, :upload_avatar_template]
    user_fields << :name if SiteSetting.enable_names?

    to_render = { users: results.as_json(only: user_fields, methods: [:avatar_template]) }

    groups =
      if current_user
        if params[:include_groups] == 'true'
          Group.visible_groups(current_user)
        elsif params[:include_mentionable_groups] == 'true'
          Group.mentionable(current_user)
        elsif params[:include_messageable_groups] == 'true'
          Group.messageable(current_user)
        end
      end

    # blank term is only handy for in-topic search of users after @
    # we do not want group results ever if term is blank
    groups = nil if term.blank?

    if groups
      groups = Group.search_groups(term, groups: groups)
      groups = groups.order('groups.name asc')

      to_render[:groups] = groups.map do |m|
        { name: m.name, full_name: m.full_name }
      end
    end

    render json: to_render
  end

  AVATAR_TYPES_WITH_UPLOAD ||= %w{uploaded custom gravatar}

  def pick_avatar
    user = fetch_user_from_params
    guardian.ensure_can_edit!(user)

    type = params[:type]
    upload_id = params[:upload_id]

    if SiteSetting.sso_overrides_avatar
      return render json: failed_json, status: 422
    end

    if !SiteSetting.allow_uploaded_avatars
      if type == "uploaded" || type == "custom"
        return render json: failed_json, status: 422
      end
    end

    upload = Upload.find_by(id: upload_id)

    # old safeguard
    user.create_user_avatar unless user.user_avatar

    guardian.ensure_can_pick_avatar!(user.user_avatar, upload)

    if AVATAR_TYPES_WITH_UPLOAD.include?(type)

      if !upload
        return render_json_error I18n.t("avatar.missing")
      end

      if type == "gravatar"
        user.user_avatar.gravatar_upload_id = upload_id
      else
        user.user_avatar.custom_upload_id = upload_id
      end
    end

    user.uploaded_avatar_id = upload_id
    user.save!
    user.user_avatar.save!

    render json: success_json
  end

  def select_avatar
    user = fetch_user_from_params
    guardian.ensure_can_edit!(user)

    url = params[:url]

    if url.blank?
      return render json: failed_json, status: 422
    end

    unless SiteSetting.selectable_avatars_enabled
      return render json: failed_json, status: 422
    end

    if SiteSetting.selectable_avatars.blank?
      return render json: failed_json, status: 422
    end

    unless SiteSetting.selectable_avatars[url]
      return render json: failed_json, status: 422
    end

    unless upload = Upload.find_by(url: url)
      return render json: failed_json, status: 422
    end

    user.uploaded_avatar_id = upload.id
    user.save!

    avatar = user.user_avatar || user.create_user_avatar
    avatar.custom_upload_id = upload.id
    avatar.save!

    render json: {
      avatar_template: user.avatar_template,
      custom_avatar_template: user.avatar_template,
      uploaded_avatar_id: upload.id,
    }
  end

  def destroy_user_image
    user = fetch_user_from_params
    guardian.ensure_can_edit!(user)

    case params.require(:type)
    when "profile_background"
      user.user_profile.clear_profile_background
    when "card_background"
      user.user_profile.clear_card_background
    else
      raise Discourse::InvalidParameters.new(:type)
    end

    render json: success_json
  end

  def destroy
    @user = fetch_user_from_params
    guardian.ensure_can_delete_user!(@user)

    UserDestroyer.new(current_user).destroy(@user, delete_posts: true, context: params[:context])

    render json: success_json
  end

  def notification_level
    user = fetch_user_from_params

    if params[:notification_level] == "ignore"
      @error_message = "ignore_error"
      guardian.ensure_can_ignore_user!(user)
      MutedUser.where(user: current_user, muted_user: user).delete_all
      ignored_user = IgnoredUser.find_by(user: current_user, ignored_user: user)
      if ignored_user.present?
        ignored_user.update(expiring_at: DateTime.parse(params[:expiring_at]))
      else
        IgnoredUser.create!(user: current_user, ignored_user: user, expiring_at: Time.parse(params[:expiring_at]))
      end
    elsif params[:notification_level] == "mute"
      @error_message = "mute_error"
      guardian.ensure_can_mute_user!(user)
      IgnoredUser.where(user: current_user, ignored_user: user).delete_all
      MutedUser.find_or_create_by!(user: current_user, muted_user: user)
    elsif params[:notification_level] == "normal"
      MutedUser.where(user: current_user, muted_user: user).delete_all
      IgnoredUser.where(user: current_user, ignored_user: user).delete_all
    end

    render json: success_json
  rescue Discourse::InvalidAccess => e
    render_json_error(I18n.t("notification_level.#{@error_message}"))
  end

  def read_faq
    if user = current_user
      user.user_stat.read_faq = 1.second.ago
      user.user_stat.save
    end

    render json: success_json
  end

  def staff_info
    @user = fetch_user_from_params(include_inactive: true)
    guardian.ensure_can_see_staff_info!(@user)

    result = {}

    %W{
      number_of_deleted_posts number_of_flagged_posts number_of_flags_given
      number_of_suspensions warnings_received_count number_of_rejected_posts
    }.each do |info|
      result[info] = @user.public_send(info)
    end

    render json: result
  end

  def confirm_admin
    @confirmation = AdminConfirmation.find_by_code(params[:token])

    raise Discourse::NotFound unless @confirmation
    raise Discourse::InvalidAccess.new unless
      @confirmation.performed_by.id == (current_user&.id || @confirmation.performed_by.id)

    if request.post?
      @confirmation.email_confirmed!
      @confirmed = true
    end

    respond_to do |format|
      format.json { render json: success_json }
      format.html { render layout: 'no_ember' }
    end
  end

  def list_second_factors
    raise Discourse::NotFound if SiteSetting.enable_sso || !SiteSetting.enable_local_logins

    unless params[:password].empty?
      RateLimiter.new(nil, "login-hr-#{request.remote_ip}", SiteSetting.max_logins_per_ip_per_hour, 1.hour).performed!
      RateLimiter.new(nil, "login-min-#{request.remote_ip}", SiteSetting.max_logins_per_ip_per_minute, 1.minute).performed!
      unless current_user.confirm_password?(params[:password])
        return render json: failed_json.merge(
                        error: I18n.t("login.incorrect_password")
                      )
      end
      confirm_secure_session
    end

    if secure_session_confirmed?
      totp_second_factors = current_user.totps
        .select(:id, :name, :last_used, :created_at, :method)
        .where(enabled: true).order(:created_at)

      security_keys = current_user.security_keys.where(factor_type: UserSecurityKey.factor_types[:second_factor]).order(:created_at)

      render json: success_json.merge(
               totps: totp_second_factors,
               security_keys: security_keys
             )
    else
      render json: success_json.merge(
               password_required: true
             )
    end
  end

  def create_second_factor_backup
    backup_codes = current_user.generate_backup_codes

    render json: success_json.merge(
      backup_codes: backup_codes
    )
  end

  def create_second_factor_totp
    require 'rotp' if !defined? ROTP
    totp_data = ROTP::Base32.random
    secure_session["staged-totp-#{current_user.id}"] = totp_data
    qrcode_svg = RQRCode::QRCode.new(current_user.totp_provisioning_uri(totp_data)).as_svg(
      offset: 0,
      color: '000',
      shape_rendering: 'crispEdges',
      module_size: 4
    )

    render json: success_json.merge(
             key: totp_data.scan(/.{4}/).join(" "),
             qr: qrcode_svg
           )
  end

  def create_second_factor_security_key
    challenge_session = Webauthn.stage_challenge(current_user, secure_session)
    render json: success_json.merge(
      challenge: challenge_session.challenge,
      rp_id: challenge_session.rp_id,
      rp_name: challenge_session.rp_name,
      supported_algorithms: ::Webauthn::SUPPORTED_ALGORITHMS,
      user_secure_id: current_user.create_or_fetch_secure_identifier,
      existing_active_credential_ids: current_user.second_factor_security_key_credential_ids
    )
  end

  def register_second_factor_security_key
    params.require(:name)
    params.require(:attestation)
    params.require(:clientData)

    ::Webauthn::SecurityKeyRegistrationService.new(
      current_user,
      params,
      challenge: Webauthn.challenge(current_user, secure_session),
      rp_id: Webauthn.rp_id(current_user, secure_session),
      origin: Discourse.base_url
    ).register_second_factor_security_key
    render json: success_json
  rescue ::Webauthn::SecurityKeyError => err
    render json: failed_json.merge(error: err.message)
  end

  def update_security_key
    user_security_key = current_user.security_keys.find_by(id: params[:id].to_i)
    raise Discourse::InvalidParameters unless user_security_key

    if params[:name] && !params[:name].blank?
      user_security_key.update!(name: params[:name])
    end
    if params[:disable] == "true"
      user_security_key.update!(enabled: false)
    end

    render json: success_json
  end

  def enable_second_factor_totp
    if params[:second_factor_token].blank?
      return render json: failed_json.merge(error: I18n.t("login.missing_second_factor_code"))
    end
    if params[:name].blank?
      return render json: failed_json.merge(error: I18n.t("login.missing_second_factor_name"))
    end
    auth_token = params[:second_factor_token]

    totp_data = secure_session["staged-totp-#{current_user.id}"]
    totp_object = current_user.get_totp_object(totp_data)

    [request.remote_ip, current_user.id].each do |key|
      RateLimiter.new(nil, "second-factor-min-#{key}", 3, 1.minute).performed!
    end

    authenticated = !auth_token.blank? && totp_object.verify(
      auth_token,
      drift_ahead: SecondFactorManager::TOTP_ALLOWED_DRIFT_SECONDS,
      drift_behind: SecondFactorManager::TOTP_ALLOWED_DRIFT_SECONDS
    )
    unless authenticated
      return render json: failed_json.merge(
                      error: I18n.t("login.invalid_second_factor_code")
                    )
    end
    current_user.create_totp(data: totp_data, name: params[:name], enabled: true)
    render json: success_json
  end

  def disable_second_factor
    # delete all second factors for a user
    current_user.user_second_factors.destroy_all

    Jobs.enqueue(
      :critical_user_email,
      type: :account_second_factor_disabled,
      user_id: current_user.id
    )

    render json: success_json
  end

  def update_second_factor
    params.require(:second_factor_target)
    update_second_factor_method = params[:second_factor_target].to_i

    if update_second_factor_method == UserSecondFactor.methods[:totp]
      params.require(:id)
      second_factor_id = params[:id].to_i
      user_second_factor = current_user.user_second_factors.totps.find_by(id: second_factor_id)
    elsif update_second_factor_method == UserSecondFactor.methods[:backup_codes]
      user_second_factor = current_user.user_second_factors.backup_codes
    end

    raise Discourse::InvalidParameters unless user_second_factor

    if params[:name] && !params[:name].blank?
      user_second_factor.update!(name: params[:name])
    end
    if params[:disable] == "true"
      # Disabling backup codes deletes *all* backup codes
      if update_second_factor_method == UserSecondFactor.methods[:backup_codes]
        current_user.user_second_factors.where(method: UserSecondFactor.methods[:backup_codes]).destroy_all
      else
        user_second_factor.update!(enabled: false)
      end

    end

    render json: success_json
  end

  def second_factor_check_confirmed_password
    raise Discourse::NotFound if SiteSetting.enable_sso || !SiteSetting.enable_local_logins

    raise Discourse::InvalidAccess.new unless current_user && secure_session_confirmed?
  end

  def revoke_account
    user = fetch_user_from_params
    guardian.ensure_can_edit!(user)
    provider_name = params.require(:provider_name)

    # Using Discourse.authenticators rather than Discourse.enabled_authenticators so users can
    # revoke permissions even if the admin has temporarily disabled that type of login
    authenticator = Discourse.authenticators.find { |a| a.name == provider_name }
    raise Discourse::NotFound if authenticator.nil? || !authenticator.can_revoke?

    skip_remote = params.permit(:skip_remote)

    # We're likely going to contact the remote auth provider, so hijack request
    hijack do
      DiscourseEvent.trigger(:before_auth_revoke, authenticator, user)
      result = authenticator.revoke(user, skip_remote: skip_remote)
      if result
        render json: success_json
      else
        render json: {
          success: false,
          message: I18n.t("associated_accounts.revoke_failed", provider_name: provider_name)
        }
      end
    end
  end

  def revoke_auth_token
    user = fetch_user_from_params
    guardian.ensure_can_edit!(user)

    if params[:token_id]
      token = UserAuthToken.find_by(id: params[:token_id], user_id: user.id)
      # The user should not be able to revoke the auth token of current session.
      raise Discourse::InvalidParameters.new(:token_id) if !token || guardian.auth_token == token.auth_token
      UserAuthToken.where(id: params[:token_id], user_id: user.id).each(&:destroy!)

      MessageBus.publish "/file-change", ["refresh"], user_ids: [user.id]
    else
      UserAuthToken.where(user_id: user.id).each(&:destroy!)
    end

    render json: success_json
  end

  def feature_topic
    user = fetch_user_from_params
    topic = Topic.find(params[:topic_id].to_i)

    if !guardian.can_feature_topic?(user, topic)
      return render_json_error(I18n.t('activerecord.errors.models.user_profile.attributes.featured_topic_id.invalid'), 403)
    end

    user.user_profile.update(featured_topic_id: topic.id)
    render json: success_json
  end

  def clear_featured_topic
    user = fetch_user_from_params
    guardian.ensure_can_edit!(user)
    user.user_profile.update(featured_topic_id: nil)
    render json: success_json
  end

  def bookmarks
    user = fetch_user_from_params
    guardian.ensure_can_edit!(user)

    respond_to do |format|
      format.json do
        bookmark_list = UserBookmarkList.new(user: user, guardian: guardian, params: params)
        bookmark_list.load

        if bookmark_list.bookmarks.empty?
          render json: {
            bookmarks: [],
            no_results_help: I18n.t("user_activity.no_bookmarks.self")
          }
        else
          page = params[:page].to_i + 1
          bookmark_list.more_bookmarks_url = "#{Discourse.base_path}/u/#{params[:username]}/bookmarks.json?page=#{page}"
          render_serialized(bookmark_list, UserBookmarkListSerializer)
        end
      end
      format.ics do
        @bookmark_reminders = Bookmark.where(user_id: user.id).where.not(reminder_at: nil).joins(:topic)
      end
    end
  end

  HONEYPOT_KEY ||= 'HONEYPOT_KEY'
  CHALLENGE_KEY ||= 'CHALLENGE_KEY'

  protected

  def honeypot_value
    secure_session[HONEYPOT_KEY] ||= SecureRandom.hex
  end

  def challenge_value
    secure_session[CHALLENGE_KEY] ||= SecureRandom.hex
  end

  private

  def password_reset_find_user(token, committing_change:)
    if EmailToken.valid_token_format?(token)
      @user = committing_change ? EmailToken.confirm(token) : EmailToken.confirmable(token)&.user
      if @user
        secure_session["password-#{token}"] = @user.id
      else
        user_id = secure_session["password-#{token}"].to_i
        @user = User.find(user_id) if user_id > 0
      end
    end

    @error = I18n.t('password_reset.no_token') if !@user
  end

  def respond_to_suspicious_request
    if suspicious?(params)
      render json: {
        success: true,
        active: false,
        message: I18n.t("login.activate_email", email: params[:email])
      }
    end
  end

  def suspicious?(params)
    return false if current_user && is_api? && current_user.admin?
    honeypot_or_challenge_fails?(params) || SiteSetting.invite_only?
  end

  def honeypot_or_challenge_fails?(params)
    return false if is_api?
    params[:password_confirmation] != honeypot_value ||
    params[:challenge] != challenge_value.try(:reverse)
  end

  def user_params
    permitted = [
      :name,
      :email,
      :password,
      :username,
      :title,
      :date_of_birth,
      :muted_usernames,
      :ignored_usernames,
      :theme_ids,
      :locale,
      :bio_raw,
      :location,
      :website,
      :dismissed_banner_key,
      :profile_background_upload_url,
      :card_background_upload_url,
      :primary_group_id,
      :featured_topic_id
    ]

    editable_custom_fields = User.editable_user_custom_fields(by_staff: current_user.try(:staff?))
    permitted << { custom_fields: editable_custom_fields } unless editable_custom_fields.blank?
    permitted.concat UserUpdater::OPTION_ATTR
    permitted.concat UserUpdater::CATEGORY_IDS.keys.map { |k| { k => [] } }
    permitted.concat UserUpdater::TAG_NAMES.keys

    result = params
      .permit(permitted, theme_ids: [])
      .reverse_merge(
        ip_address: request.remote_ip,
        registration_ip_address: request.remote_ip
      )

    if !UsernameCheckerService.is_developer?(result['email']) &&
        is_api? &&
        current_user.present? &&
        current_user.admin?

      result.merge!(params.permit(:active, :staged, :approved))
    end

    modify_user_params(result)
  end

  # Plugins can use this to modify user parameters
  def modify_user_params(attrs)
    attrs
  end

  def fail_with(key)
    render json: { success: false, message: I18n.t(key) }
  end

  def track_visit_to_user_profile
    user_profile_id = @user.user_profile.id
    ip = request.remote_ip
    user_id = (current_user.id if current_user)

    Scheduler::Defer.later 'Track profile view visit' do
      UserProfileView.add(user_profile_id, ip, user_id)
    end
  end

  def clashing_with_existing_route?(username)
    normalized_username = User.normalize_username(username)
    http_verbs = %w[GET POST PUT DELETE PATCH]
    allowed_actions = %w[show update destroy]

    http_verbs.any? do |verb|
      begin
        path = Rails.application.routes.recognize_path("/u/#{normalized_username}", method: verb)
        allowed_actions.exclude?(path[:action])
      rescue ActionController::RoutingError
        false
      end
    end
  end

  def confirm_secure_session
    secure_session["confirmed-password-#{current_user.id}"] = "true"
  end

  def secure_session_confirmed?
    secure_session["confirmed-password-#{current_user.id}"] == "true"
  end
end<|MERGE_RESOLUTION|>--- conflicted
+++ resolved
@@ -365,10 +365,6 @@
   def invited
     guardian.ensure_can_invite_to_forum!
 
-<<<<<<< HEAD
-    inviter = fetch_user_from_params(include_inactive: current_user.try(:staff?) || (current_user && SiteSetting.show_inactive_accounts))
-=======
->>>>>>> 8e07ee7e
     offset = params[:offset].to_i || 0
     filter_by = params[:filter] || "redeemed"
     inviter = fetch_user_from_params(include_inactive: current_user.staff? || SiteSetting.show_inactive_accounts)
@@ -388,16 +384,6 @@
       invites = invites.where(filter_sql, filter: "%#{params[:search].downcase}%")
     end
 
-<<<<<<< HEAD
-    show_emails = guardian.can_see_invite_emails?(inviter)
-    if params[:search].present?
-      filter_sql = '(LOWER(users.username) LIKE :filter)'
-      filter_sql = '(LOWER(invites.email) LIKE :filter) or (LOWER(users.username) LIKE :filter)' if show_emails
-      invites = invites.where(filter_sql, filter: "%#{params[:search].downcase}%")
-    end
-    render_json_dump invites: serialize_data(invites.to_a, InviteSerializer, show_emails: show_emails),
-                     can_see_invite_details: guardian.can_see_invite_details?(inviter)
-=======
     render json: MultiJson.dump(InvitedSerializer.new(
       OpenStruct.new(invite_list: invites.to_a, show_emails: show_emails, inviter: inviter, type: filter_by),
       scope: guardian,
@@ -415,7 +401,6 @@
     invites = Invite.find_links_invites_from(inviter, offset)
 
     render json: MultiJson.dump(invites: serialize_data(invites.to_a, InviteLinkSerializer), can_see_invite_details:  guardian.can_see_invite_details?(inviter))
->>>>>>> 8e07ee7e
   end
 
   def invited_count
