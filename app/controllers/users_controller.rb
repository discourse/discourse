--- conflicted
+++ resolved
@@ -756,14 +756,6 @@
     activation = UserActivator.new(user, request, session, cookies)
     activation.start
 
-<<<<<<< HEAD
-=======
-    # just assign a password if we have an authenticator and no password
-    # this is the case for Twitter
-    user.password = SecureRandom.hex if user.password_required? && user.password.blank? &&
-      (authentication.has_authenticator? || associations.present?)
-
->>>>>>> 3106c30f
     if user.save
       authentication.finish
       activation.finish
