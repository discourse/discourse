require_dependency 'discourse_hub'
require_dependency 'user_name_suggester'
require_dependency 'rate_limiter'
require_dependency 'wizard'
require_dependency 'wizard/builder'
require_dependency 'admin_confirmation'

class UsersController < ApplicationController

  skip_before_action :authorize_mini_profiler, only: [:avatar]

  requires_login only: [
    :username, :update, :user_preferences_redirect, :upload_user_image,
    :pick_avatar, :destroy_user_image, :destroy, :check_emails,
    :topic_tracking_state, :preferences, :create_second_factor,
    :update_second_factor, :create_second_factor_backup, :select_avatar,
    :revoke_auth_token
  ]

  skip_before_action :check_xhr, only: [
    :show, :badges, :password_reset, :update, :account_created,
    :activate_account, :perform_account_activation, :user_preferences_redirect, :avatar,
<<<<<<< HEAD
    :my_redirect, :toggle_anon, :admin_login, :confirm_admin, :email_login
=======
    :my_redirect, :toggle_anon, :admin_login, :confirm_admin, :email_login, :summary
>>>>>>> c10941bb
  ]

  before_action :respond_to_suspicious_request, only: [:create]

  # we need to allow account creation with bad CSRF tokens, if people are caching, the CSRF token on the
  #  page is going to be empty, this means that server will see an invalid CSRF and blow the session
  #  once that happens you can't log in with social
  skip_before_action :verify_authenticity_token, only: [:create]
  skip_before_action :redirect_to_login_if_required, only: [:check_username,
                                                            :create,
                                                            :get_honeypot_value,
                                                            :account_created,
                                                            :activate_account,
                                                            :perform_account_activation,
                                                            :send_activation_email,
                                                            :update_activation_email,
                                                            :password_reset,
                                                            :confirm_email_token,
                                                            :email_login,
                                                            :admin_login,
                                                            :confirm_admin]

  def index
  end

  def show
    return redirect_to path('/login') if SiteSetting.hide_user_profiles_from_public && !current_user

    @user = fetch_user_from_params(
      include_inactive: current_user.try(:staff?) || (current_user && SiteSetting.show_inactive_accounts)
    )

    user_serializer = nil
    if guardian.can_see_profile?(@user)
      user_serializer = UserSerializer.new(@user, scope: guardian, root: 'user')
      # TODO remove this options from serializer
      user_serializer.omit_stats = true

<<<<<<< HEAD
    topic_id = params[:include_post_count_for].to_i
    if topic_id != 0
      user_serializer.topic_post_count = { topic_id => Post.secured(guardian).where(topic_id: topic_id, user_id: @user.id).count }
=======
      topic_id = params[:include_post_count_for].to_i
      if topic_id != 0
        user_serializer.topic_post_count = { topic_id => Post.secured(guardian).where(topic_id: topic_id, user_id: @user.id).count }
      end
    else
      user_serializer = HiddenProfileSerializer.new(@user, scope: guardian, root: 'user')
>>>>>>> c10941bb
    end

    if !params[:skip_track_visit] && (@user != current_user)
      track_visit_to_user_profile
    end

    # This is a hack to get around a Rails issue where values with periods aren't handled correctly
    # when used as part of a route.
    if params[:external_id] && params[:external_id].ends_with?('.json')
      return render_json_dump(user_serializer)
    end

    respond_to do |format|
      format.html do
        @restrict_fields = guardian.restrict_user_fields?(@user)
        store_preloaded("user_#{@user.username}", MultiJson.dump(user_serializer))
        render :show
      end

      format.json do
        render_json_dump(user_serializer)
      end
    end
  end

  def badges
    raise Discourse::NotFound unless SiteSetting.enable_badges?
    show
  end

  def user_preferences_redirect
    redirect_to email_preferences_path(current_user.username_lower)
  end

  def update
    user = fetch_user_from_params
    guardian.ensure_can_edit!(user)
    attributes = user_params

    # We can't update the username via this route. Use the username route
    attributes.delete(:username)

    if params[:user_fields].present?
      attributes[:custom_fields] ||= {}

      fields = UserField.all
      fields = fields.where(editable: true) unless current_user.staff?
      fields.each do |f|
        field_id = f.id.to_s
        next unless params[:user_fields].has_key?(field_id)

        val = params[:user_fields][field_id]
        val = nil if val === "false"
        val = val[0...UserField.max_length] if val

        return render_json_error(I18n.t("login.missing_user_field")) if val.blank? && f.required?
        attributes[:custom_fields]["#{User::USER_FIELD_PREFIX}#{f.id}"] = val
      end
    end

    json_result(user, serializer: UserSerializer, additional_errors: [:user_profile]) do |u|
      updater = UserUpdater.new(current_user, user)
      updater.update(attributes.permit!)
    end
  end

  def username
    params.require(:new_username)

    user = fetch_user_from_params
    guardian.ensure_can_edit_username!(user)

    result = UsernameChanger.change(user, params[:new_username], current_user)

    if result
      render json: { id: user.id, username: user.username }
    else
      render_json_error(user.errors.full_messages.join(','))
    end
  end

  def check_emails
    user = fetch_user_from_params(include_inactive: true)
    guardian.ensure_can_check_emails!(user)

    StaffActionLogger.new(current_user).log_check_email(user, context: params[:context])

    email, *secondary_emails = user.emails

    render json: {
      email: email,
      secondary_emails: secondary_emails,
      associated_accounts: user.associated_accounts
    }
  rescue Discourse::InvalidAccess
    render json: failed_json, status: 403
  end

  def topic_tracking_state
    user = fetch_user_from_params
    guardian.ensure_can_edit!(user)

    report = TopicTrackingState.report(user)
    serializer = ActiveModel::ArraySerializer.new(report, each_serializer: TopicTrackingStateSerializer)

    render json: MultiJson.dump(serializer)
  end

  def badge_title
    params.require(:user_badge_id)

    user = fetch_user_from_params
    guardian.ensure_can_edit!(user)

    user_badge = UserBadge.find_by(id: params[:user_badge_id])
    if user_badge && user_badge.user == user && user_badge.badge.allow_title?
      user.title = user_badge.badge.display_name
      user.user_profile.badge_granted_title = true
      user.save!
      user.user_profile.save!
    else
      user.title = ''
      user.save!
    end

    render body: nil
  end

  def preferences
    render body: nil
  end

  def my_redirect
    raise Discourse::NotFound if params[:path] !~ /^[a-z_\-\/]+$/

    if current_user.blank?
      cookies[:destination_url] = "/my/#{params[:path]}"
      redirect_to "/login-preferences"
    else
      redirect_to(path("/u/#{current_user.username}/#{params[:path]}"))
    end
  end

  def profile_hidden
    render nothing: true
  end

  def summary
<<<<<<< HEAD
    user = fetch_user_from_params(include_inactive: current_user.try(:staff?) || (current_user && SiteSetting.show_inactive_accounts))
    summary = UserSummary.new(user, guardian)
=======
    @user = fetch_user_from_params(include_inactive: current_user.try(:staff?) || (current_user && SiteSetting.show_inactive_accounts))
    raise Discourse::NotFound unless guardian.can_see_profile?(@user)

    summary = UserSummary.new(@user, guardian)
>>>>>>> c10941bb
    serializer = UserSummarySerializer.new(summary, scope: guardian)
    respond_to do |format|
      format.html do
        @restrict_fields = guardian.restrict_user_fields?(@user)
        render :show
      end
      format.json do
        render_json_dump(serializer)
      end
    end
  end

  def invited
    inviter = fetch_user_from_params(include_inactive: current_user.try(:staff?) || (current_user && SiteSetting.show_inactive_accounts))
    offset = params[:offset].to_i || 0
    filter_by = params[:filter]

    invites = if guardian.can_see_invite_details?(inviter) && filter_by == "pending"
      Invite.find_pending_invites_from(inviter, offset)
    else
      Invite.find_redeemed_invites_from(inviter, offset)
    end

    invites = invites.filter_by(params[:search])
    render_json_dump invites: serialize_data(invites.to_a, InviteSerializer),
                     can_see_invite_details: guardian.can_see_invite_details?(inviter)
  end

  def invited_count
    inviter = fetch_user_from_params(include_inactive: current_user.try(:staff?) || (current_user && SiteSetting.show_inactive_accounts))

    pending_count = Invite.find_pending_invites_count(inviter)
    redeemed_count = Invite.find_redeemed_invites_count(inviter)

    render json: { counts: { pending: pending_count, redeemed: redeemed_count,
                             total: (pending_count.to_i + redeemed_count.to_i) } }
  end

  def is_local_username
    usernames = params[:usernames]
    usernames = [params[:username]] if usernames.blank?

    groups = Group.where(name: usernames).pluck(:name)
    mentionable_groups =
      if current_user
        Group.mentionable(current_user)
          .where(name: usernames)
          .pluck(:name, :user_count)
          .map do |name, user_count|
          {
            name: name,
            user_count: user_count
          }
        end
      end

    usernames -= groups
    usernames.each(&:downcase!)

    cannot_see = []
    topic_id = params[:topic_id]
    unless topic_id.blank?
      topic = Topic.find_by(id: topic_id)
      usernames.each { |username| cannot_see.push(username) unless Guardian.new(User.find_by_username(username)).can_see?(topic) }
    end

    result = User.where(staged: false)
      .where(username_lower: usernames)
      .pluck(:username_lower)

    render json: {
      valid: result,
      valid_groups: groups,
      mentionable_groups: mentionable_groups,
      cannot_see: cannot_see,
      max_users_notified_per_group_mention: SiteSetting.max_users_notified_per_group_mention
    }
  end

  def render_available_true
    render(json: { available: true })
  end

  def changing_case_of_own_username(target_user, username)
    target_user && username.downcase == (target_user.username.downcase)
  end

  # Used for checking availability of a username and will return suggestions
  # if the username is not available.
  def check_username
    if !params[:username].present?
      params.require(:username) if !params[:email].present?
      return render(json: success_json)
    end
    username = params[:username]

    target_user = user_from_params_or_current_user

    # The special case where someone is changing the case of their own username
    return render_available_true if changing_case_of_own_username(target_user, username)

    checker = UsernameCheckerService.new
    email = params[:email] || target_user.try(:email)
    render json: checker.check_username(username, email)
  end

  def user_from_params_or_current_user
    params[:for_user_id] ? User.find(params[:for_user_id]) : current_user
  end

  def create
    params.require(:email)
    params.permit(:user_fields)

    unless SiteSetting.allow_new_registrations
      return fail_with("login.new_registrations_disabled")
    end

    if params[:password] && params[:password].length > User.max_password_length
      return fail_with("login.password_too_long")
    end

    if params[:email].length > 254 + 1 + 253
      return fail_with("login.email_too_long")
    end

    if User.reserved_username?(params[:username])
      return fail_with("login.reserved_username")
    end

    new_user_params = user_params
    user = User.unstage(new_user_params)
    user = User.new(new_user_params) if user.nil?

    # Handle API approval
    if user.approved
      user.approved_by_id ||= current_user.id
      user.approved_at ||= Time.zone.now
    end

    # Handle custom fields
    user_fields = UserField.all
    if user_fields.present?
      field_params = params[:user_fields] || {}
      fields = user.custom_fields

      user_fields.each do |f|
        field_val = field_params[f.id.to_s]
        if field_val.blank?
          return fail_with("login.missing_user_field") if f.required?
        else
          fields["#{User::USER_FIELD_PREFIX}#{f.id}"] = field_val[0...UserField.max_length]
        end
      end

      user.custom_fields = fields
    end

    authentication = UserAuthenticator.new(user, session)

    if !authentication.has_authenticator? && !SiteSetting.enable_local_logins
      return render body: nil, status: :forbidden
    end

    authentication.start

    if authentication.email_valid? && !authentication.authenticated?
      # posted email is different that the already validated one?
      return fail_with('login.incorrect_username_email_or_password')
    end

    activation = UserActivator.new(user, request, session, cookies)
    activation.start

    # just assign a password if we have an authenticator and no password
    # this is the case for Twitter
    user.password = SecureRandom.hex if user.password.blank? && authentication.has_authenticator?

    if user.save
      authentication.finish
      activation.finish


      # Use to notify community managers about new sign-ups.
      # Users can simply set the notification level of the posts thread accordingly ("Watching" to get immediate
      # e-mail notifications, "Tracking" to only get in-site and desktop notifications).
      if topic = Topic.find_by(id: 6710)
        manager = NewPostManager.new(
          Discourse.system_user,
          raw: "We're glad to welcome [#{user.username}](/u/#{user.username}) to our community. (#{UserCustomField.find_by(user_id: user.id, name: 'user_field_3').try(:value)})",
          topic_id: topic.id
        )
        manager.perform
      end


      # save user email in session, to show on account-created page
      session["user_created_message"] = activation.message
      session[SessionController::ACTIVATE_USER_KEY] = user.id

      render json: {
        success: true,
        active: user.active?,
        message: activation.message,
        user_id: user.id
      }
    elsif SiteSetting.hide_email_address_taken && user.errors[:primary_email]&.include?(I18n.t('errors.messages.taken'))
      session["user_created_message"] = activation.success_message

      if existing_user = User.find_by_email(user.primary_email&.email)
        Jobs.enqueue(:critical_user_email, type: :account_exists, user_id: existing_user.id)
      end

      render json: {
        success: true,
        active: user.active?,
        message: activation.success_message,
        user_id: user.id
      }
    else
      errors = user.errors.to_hash
      errors[:email] = errors.delete(:primary_email) if errors[:primary_email]

      render json: {
        success: false,
        message: I18n.t(
          'login.errors',
          errors: user.errors.full_messages.join("\n")
        ),
        errors: errors,
        values: {
          name: user.name,
          username: user.username,
          email: user.primary_email&.email
        },
        is_developer: UsernameCheckerService.is_developer?(user.email)
      }
    end
  rescue ActiveRecord::StatementInvalid
    render json: {
      success: false,
      message: I18n.t("login.something_already_taken")
    }
  end

  def get_honeypot_value
    render json: { value: honeypot_value, challenge: challenge_value }
  end

  def password_reset
    expires_now

    token = params[:token]

    if EmailToken.valid_token_format?(token)
      @user = if request.put?
        EmailToken.confirm(token)
      else
        EmailToken.confirmable(token)&.user
      end

      if @user
        secure_session["password-#{token}"] = @user.id
      else
        user_id = secure_session["password-#{token}"].to_i
        @user = User.find(user_id) if user_id > 0
      end
    end

<<<<<<< HEAD
    totp_enabled = @user&.totp_enabled?

    if !totp_enabled || @user.authenticate_second_factor(params[:second_factor_token], params[:second_factor_method].to_i)
=======
    second_factor_token = params[:second_factor_token]
    second_factor_method = params[:second_factor_method].to_i

    if second_factor_token.present? && second_factor_token[/\d{6}/] && UserSecondFactor.methods[second_factor_method]
      RateLimiter.new(nil, "second-factor-min-#{request.remote_ip}", 3, 1.minute).performed!
      second_factor_authenticated = @user&.authenticate_second_factor(second_factor_token, second_factor_method)
    end

    if second_factor_authenticated || !@user&.totp_enabled?
>>>>>>> c10941bb
      secure_session["second-factor-#{token}"] = "true"
    end

    valid_second_factor = secure_session["second-factor-#{token}"] == "true"

    if !@user
      @error = I18n.t('password_reset.no_token')
    elsif request.put?
<<<<<<< HEAD
      @invalid_password = params[:password].blank? || params[:password].length > User.max_password_length

      if !valid_second_factor
        RateLimiter.new(nil, "second-factor-min-#{request.remote_ip}", 3, 1.minute).performed!
        @user.errors.add(:user_second_factors, :invalid)
        @error = I18n.t('login.invalid_second_factor_code')
      elsif @invalid_password
=======
      if !valid_second_factor
        @user.errors.add(:user_second_factors, :invalid)
        @error = I18n.t('login.invalid_second_factor_code')
      elsif @invalid_password = params[:password].blank? || params[:password].size > User.max_password_length
>>>>>>> c10941bb
        @user.errors.add(:password, :invalid)
      else
        @user.password = params[:password]
        @user.password_required!
        @user.user_auth_tokens.destroy_all
        if @user.save
          Invite.invalidate_for_email(@user.email) # invite link can't be used to log in anymore
          secure_session["password-#{token}"] = nil
          secure_session["second-factor-#{token}"] = nil
<<<<<<< HEAD
=======
          UserHistory.create!(
            target_user: @user,
            acting_user: @user,
            action: UserHistory.actions[:change_password]
          )
>>>>>>> c10941bb
          logon_after_password_reset
        end
      end
    end

    respond_to do |format|
      format.html do
        if @error
          render layout: 'no_ember'
        else
          store_preloaded(
            "password_reset",
            MultiJson.dump(
              is_developer: UsernameCheckerService.is_developer?(@user.email),
              admin: @user.admin?,
              second_factor_required: !valid_second_factor,
              backup_enabled: @user.backup_codes_enabled?
            )
          )
        end

        return redirect_to(wizard_path) if request.put? && Wizard.user_requires_completion?(@user)
      end

      format.json do
        if request.put?
          if @error || @user&.errors&.any?
            render json: {
              success: false,
              message: @error,
              errors: @user&.errors&.to_hash,
              is_developer: UsernameCheckerService.is_developer?(@user&.email),
              admin: @user&.admin?
            }
          else
            render json: {
              success: true,
              message: @success,
              requires_approval: !Guardian.new(@user).can_access_forum?,
              redirect_to: Wizard.user_requires_completion?(@user) ? wizard_path : nil
            }
          end
        else
<<<<<<< HEAD
          render json: {
            is_developer: UsernameCheckerService.is_developer?(@user.email),
            admin: @user.admin?,
            second_factor_required: !valid_second_factor,
            backup_enabled: @user.backup_codes_enabled?
          }
=======
          if @error || @user&.errors&.any?
            render json: {
              message: @error,
              errors: @user&.errors&.to_hash
            }
          else
            render json: {
              is_developer: UsernameCheckerService.is_developer?(@user.email),
              admin: @user.admin?,
              second_factor_required: !valid_second_factor,
              backup_enabled: @user.backup_codes_enabled?
            }
          end
>>>>>>> c10941bb
        end
      end
    end
  rescue RateLimiter::LimitExceeded => e
    render_rate_limit_error(e)
  end

  def confirm_email_token
    expires_now
    EmailToken.confirm(params[:token])
    render json: success_json
  end

  def logon_after_password_reset
    message =
      if Guardian.new(@user).can_access_forum?
        # Log in the user
        log_on_user(@user)
        'password_reset.success'
      else
        @requires_approval = true
        'password_reset.success_unapproved'
      end

    @success = I18n.t(message)
  end

  def admin_login
    return redirect_to(path("/")) if current_user

    if request.put? && params[:email].present?
      RateLimiter.new(nil, "admin-login-hr-#{request.remote_ip}", 6, 1.hour).performed!
      RateLimiter.new(nil, "admin-login-min-#{request.remote_ip}", 3, 1.minute).performed!

      if user = User.with_email(params[:email]).admins.human_users.first
        email_token = user.email_tokens.create(email: user.email)
        Jobs.enqueue(:critical_user_email, type: :admin_login, user_id: user.id, email_token: email_token.token)
        @message = I18n.t("admin_login.success")
      else
        @message = I18n.t("admin_login.errors.unknown_email_address")
      end
    elsif (token = params[:token]).present?
      valid_token = EmailToken.valid_token_format?(token)

      if valid_token
        if params[:second_factor_token].present?
          RateLimiter.new(nil, "second-factor-min-#{request.remote_ip}", 3, 1.minute).performed!
        end

        email_token_user = EmailToken.confirmable(token)&.user
        totp_enabled = email_token_user&.totp_enabled?
        second_factor_token = params[:second_factor_token]
        second_factor_method = params[:second_factor_method].to_i
        confirm_email = false

        confirm_email =
          if totp_enabled
            @second_factor_required = true
            @backup_codes_enabled = true
            @message = I18n.t("login.second_factor_title")

            if second_factor_token.present?
              if email_token_user.authenticate_second_factor(second_factor_token, second_factor_method)
                true
              else
                @error = I18n.t("login.invalid_second_factor_code")
                false
              end
            end
          else
            true
          end

        if confirm_email
          @user = EmailToken.confirm(token)

          if @user && @user.admin?
            log_on_user(@user)
            return redirect_to path("/")
          else
            @message = I18n.t("admin_login.errors.unknown_email_address")
          end
        end
      else
        @message = I18n.t("admin_login.errors.invalid_token")
      end
    end

    render layout: false
  rescue RateLimiter::LimitExceeded
    @message = I18n.t("rate_limiter.slow_down")
    render layout: false
  end

  def email_login
    raise Discourse::NotFound if !SiteSetting.enable_local_logins_via_email
    return redirect_to path("/") if current_user

    expires_now
    params.require(:login)

    RateLimiter.new(nil, "email-login-hour-#{request.remote_ip}", 6, 1.hour).performed!
    RateLimiter.new(nil, "email-login-min-#{request.remote_ip}", 3, 1.minute).performed!
    user = User.human_users.find_by_username_or_email(params[:login])
    user_presence = user.present? && !user.staged

    if user
      RateLimiter.new(nil, "email-login-hour-#{user.id}", 6, 1.hour).performed!
      RateLimiter.new(nil, "email-login-min-#{user.id}", 3, 1.minute).performed!

      if user_presence
        email_token = user.email_tokens.create!(email: user.email)

        Jobs.enqueue(:critical_user_email,
          type: :email_login,
          user_id: user.id,
          email_token: email_token.token
        )
      end
    end

    json = success_json
    json[:user_found] = user_presence unless SiteSetting.hide_email_address_taken
    render json: json
  rescue RateLimiter::LimitExceeded
    render_json_error(I18n.t("rate_limiter.slow_down"))
  end

  def toggle_anon
    user = AnonymousShadowCreator.get_master(current_user) ||
           AnonymousShadowCreator.get(current_user)

    if user
      log_on_user(user)
      render json: success_json
    else
      render json: failed_json, status: 403
    end
  end

  def account_created
    if current_user.present?
      if SiteSetting.enable_sso_provider && payload = cookies.delete(:sso_payload)
        return redirect_to(session_sso_provider_url + "?" + payload)
      elsif destination_url = cookies.delete(:destination_url)
        return redirect_to(destination_url)
      else
        return redirect_to(path('/'))
      end
    end

    @custom_body_class = "static-account-created"
    @message = session['user_created_message'] || I18n.t('activation.missing_session')
    @account_created = { message: @message, show_controls: false }

    if session_user_id = session[SessionController::ACTIVATE_USER_KEY]
      if user = User.where(id: session_user_id.to_i).first
        @account_created[:username] = user.username
        @account_created[:email] = user.email
        @account_created[:show_controls] = !user.from_staged?
      end
    end

    store_preloaded("accountCreated", MultiJson.dump(@account_created))
    expires_now

    respond_to do |format|
      format.html { render "default/empty" }
      format.json { render json: success_json }
    end
  end

  def activate_account
    expires_now
    render layout: 'no_ember'
  end

  def perform_account_activation
    raise Discourse::InvalidAccess.new if honeypot_or_challenge_fails?(params)

    if @user = EmailToken.confirm(params[:token])
      # Log in the user unless they need to be approved
      if Guardian.new(@user).can_access_forum?
        @user.enqueue_welcome_message('welcome_user') if @user.send_welcome_message
        log_on_user(@user)

        if Wizard.user_requires_completion?(@user)
          return redirect_to(wizard_path)
        elsif destination_url = cookies[:destination_url]
          cookies[:destination_url] = nil
          return redirect_to(destination_url)
        elsif SiteSetting.enable_sso_provider && payload = cookies.delete(:sso_payload)
          return redirect_to(session_sso_provider_url + "?" + payload)
        end
      else
        @needs_approval = true
      end
    else
      flash.now[:error] = I18n.t('activation.already_done')
    end

    render layout: 'no_ember'
  end

  def update_activation_email
    RateLimiter.new(nil, "activate-edit-email-hr-#{request.remote_ip}", 5, 1.hour).performed!

    if params[:username].present?
      @user = User.find_by_username_or_email(params[:username])
      raise Discourse::InvalidAccess.new unless @user.present?
      raise Discourse::InvalidAccess.new unless @user.confirm_password?(params[:password])
    elsif user_key = session[SessionController::ACTIVATE_USER_KEY]
      @user = User.where(id: user_key.to_i).first
    end

    if @user.blank? || @user.active? || current_user.present? || @user.from_staged?
      raise Discourse::InvalidAccess.new
    end

    User.transaction do
      primary_email = @user.primary_email
      primary_email.email = params[:email]
      primary_email.skip_validate_email = false

      if primary_email.save
        @user.email_tokens.create!(email: @user.email)
        enqueue_activation_email
        render json: success_json
      else
        render_json_error(primary_email)
      end
    end
  end

  def send_activation_email
    if current_user.blank? || !current_user.staff?
      RateLimiter.new(nil, "activate-hr-#{request.remote_ip}", 30, 1.hour).performed!
      RateLimiter.new(nil, "activate-min-#{request.remote_ip}", 6, 1.minute).performed!
    end

    raise Discourse::InvalidAccess.new if SiteSetting.must_approve_users?

    if params[:username].present?
      @user = User.find_by_username_or_email(params[:username].to_s)
    end
    raise Discourse::NotFound unless @user

    if !current_user&.staff? &&
        @user.id != session[SessionController::ACTIVATE_USER_KEY]

      raise Discourse::InvalidAccess.new
    end

    session.delete(SessionController::ACTIVATE_USER_KEY)

    if @user.active && @user.email_confirmed?
      render_json_error(I18n.t('activation.activated'), status: 409)
    else
      @email_token = @user.email_tokens.unconfirmed.active.first
      enqueue_activation_email
      render body: nil
    end
  end

  def enqueue_activation_email
    @email_token ||= @user.email_tokens.create!(email: @user.email)
    Jobs.enqueue(:critical_user_email, type: :signup, user_id: @user.id, email_token: @email_token.token, to_address: @user.email)
  end

  def search_users
    term = params[:term].to_s.strip
    topic_id = params[:topic_id]
    topic_id = topic_id.to_i if topic_id
    topic_allowed_users = params[:topic_allowed_users] || false

    if params[:group].present?
      @group = Group.find_by(name: params[:group])
    end

    results = UserSearch.new(term,
                             topic_id: topic_id,
                             topic_allowed_users: topic_allowed_users,
                             searching_user: current_user,
                             group: @group
                            ).search

    user_fields = [:username, :upload_avatar_template]
    user_fields << :name if SiteSetting.enable_names?

    to_render = { users: results.as_json(only: user_fields, methods: [:avatar_template]) }

    groups =
      if current_user
        if params[:include_mentionable_groups] == 'true'
          Group.mentionable(current_user)
        elsif params[:include_messageable_groups] == 'true'
          Group.messageable(current_user)
        end
      end

    include_groups = params[:include_groups] == "true"

    if include_groups || groups
      groups = Group.search_groups(term, groups: groups)
      groups = groups.where(visibility_level: Group.visibility_levels[:public]) if include_groups
      groups = groups.order('groups.name asc')

      to_render[:groups] = groups.map do |m|
        { name: m.name, full_name: m.full_name }
      end
    end

    render json: to_render
  end

  AVATAR_TYPES_WITH_UPLOAD ||= %w{uploaded custom gravatar}

  def pick_avatar
    user = fetch_user_from_params
    guardian.ensure_can_edit!(user)

    type = params[:type]
    upload_id = params[:upload_id]

    if SiteSetting.sso_overrides_avatar
      return render json: failed_json, status: 422
    end

    if !SiteSetting.allow_uploaded_avatars
      if type == "uploaded" || type == "custom"
        return render json: failed_json, status: 422
      end
    end

    upload = Upload.find_by(id: upload_id)

    # old safeguard
    user.create_user_avatar unless user.user_avatar

    guardian.ensure_can_pick_avatar!(user.user_avatar, upload)

    if AVATAR_TYPES_WITH_UPLOAD.include?(type)

      if !upload
        return render_json_error I18n.t("avatar.missing")
      end

      user.create_user_avatar unless user.user_avatar

      if type == "gravatar"
        user.user_avatar.gravatar_upload_id = upload_id
      else
        user.user_avatar.custom_upload_id = upload_id
      end
    end

    user.uploaded_avatar_id = upload_id
    user.save!
    user.user_avatar.save!

    render json: success_json
  end

  def select_avatar
    user = fetch_user_from_params
    guardian.ensure_can_edit!(user)

    url = params[:url]

    if url.blank?
      return render json: failed_json, status: 422
    end

    unless SiteSetting.selectable_avatars_enabled
      return render json: failed_json, status: 422
    end

    if SiteSetting.selectable_avatars.blank?
      return render json: failed_json, status: 422
    end

    unless SiteSetting.selectable_avatars[url]
      return render json: failed_json, status: 422
    end

    unless upload = Upload.find_by(url: url)
      return render json: failed_json, status: 422
    end

    user.uploaded_avatar_id = upload.id
    user.save!

    avatar = user.user_avatar || user.create_user_avatar
    avatar.custom_upload_id = upload.id
    avatar.save!

    render json: {
      avatar_template: user.avatar_template,
      custom_avatar_template: user.avatar_template,
      uploaded_avatar_id: upload.id,
    }
  end

  def destroy_user_image
    user = fetch_user_from_params
    guardian.ensure_can_edit!(user)

    case params.require(:type)
    when "profile_background"
      user.user_profile.clear_profile_background
    when "card_background"
      user.user_profile.clear_card_background
    else
      raise Discourse::InvalidParameters.new(:type)
    end

    render json: success_json
  end

  def destroy
    @user = fetch_user_from_params
    guardian.ensure_can_delete_user!(@user)

    UserDestroyer.new(current_user).destroy(@user, delete_posts: true, context: params[:context])

    render json: success_json
  end

  def read_faq
    if user = current_user
      user.user_stat.read_faq = 1.second.ago
      user.user_stat.save
    end

    render json: success_json
  end

  def staff_info
    @user = fetch_user_from_params(include_inactive: true)
    guardian.ensure_can_see_staff_info!(@user)

    result = {}

    %W{number_of_deleted_posts number_of_flagged_posts number_of_flags_given number_of_suspensions warnings_received_count}.each do |info|
      result[info] = @user.send(info)
    end

    render json: result
  end

  def confirm_admin
    @confirmation = AdminConfirmation.find_by_code(params[:token])

    raise Discourse::NotFound unless @confirmation
    raise Discourse::InvalidAccess.new unless
      @confirmation.performed_by.id == (current_user&.id || @confirmation.performed_by.id)

    if request.post?
      @confirmation.email_confirmed!
      @confirmed = true
    end

    render layout: 'no_ember'
  end

  def create_second_factor
    raise Discourse::NotFound if SiteSetting.enable_sso || !SiteSetting.enable_local_logins
    RateLimiter.new(nil, "login-hr-#{request.remote_ip}", SiteSetting.max_logins_per_ip_per_hour, 1.hour).performed!
    RateLimiter.new(nil, "login-min-#{request.remote_ip}", SiteSetting.max_logins_per_ip_per_minute, 1.minute).performed!

    unless current_user.confirm_password?(params[:password])
      return render json: failed_json.merge(
        error: I18n.t("login.incorrect_password")
      )
    end

    qrcode_svg = RQRCode::QRCode.new(current_user.totp_provisioning_uri).as_svg(
      offset: 0,
      color: '000',
      shape_rendering: 'crispEdges',
      module_size: 4
    )

    render json: success_json.merge(
      key: current_user.user_second_factors.totp.data.scan(/.{4}/).join(" "),
      qr: qrcode_svg
    )
  end

  def create_second_factor_backup
    raise Discourse::NotFound if SiteSetting.enable_sso || !SiteSetting.enable_local_logins
<<<<<<< HEAD

=======

    unless current_user.authenticate_totp(params[:second_factor_token])
      return render json: failed_json.merge(
        error: I18n.t("login.invalid_second_factor_code")
      )
    end

    backup_codes = current_user.generate_backup_codes

    render json: success_json.merge(
      backup_codes: backup_codes
    )
  end

  def update_second_factor
    params.require(:second_factor_token)
    params.require(:second_factor_method)

    second_factor_method = params[:second_factor_method].to_i

    [request.remote_ip, current_user.id].each do |key|
      RateLimiter.new(nil, "second-factor-min-#{key}", 3, 1.minute).performed!
    end

    if second_factor_method == UserSecondFactor.methods[:totp]
      user_second_factor = current_user.user_second_factors.totp
    elsif second_factor_method == UserSecondFactor.methods[:backup_codes]
      user_second_factor = current_user.user_second_factors.backup_codes
    end

    raise Discourse::InvalidParameters unless user_second_factor

>>>>>>> c10941bb
    unless current_user.authenticate_totp(params[:second_factor_token])
      return render json: failed_json.merge(
        error: I18n.t("login.invalid_second_factor_code")
      )
<<<<<<< HEAD
    end

    backup_codes = current_user.generate_backup_codes

    render json: success_json.merge(
      backup_codes: backup_codes
    )
  end

  def update_second_factor
    params.require(:second_factor_token)
    params.require(:second_factor_method)

    second_factor_method = params[:second_factor_method].to_i

    [request.remote_ip, current_user.id].each do |key|
      RateLimiter.new(nil, "second-factor-min-#{key}", 3, 1.minute).performed!
=======
    end

    if params[:enable] == "true"
      user_second_factor.update!(enabled: true)
    else
      # when disabling totp, backup is disabled too
      if second_factor_method == UserSecondFactor.methods[:totp]
        current_user.user_second_factors.destroy_all

        Jobs.enqueue(
          :critical_user_email,
          type: :account_second_factor_disabled,
          user_id: current_user.id
        )
      elsif second_factor_method == UserSecondFactor.methods[:backup_codes]
        current_user.user_second_factors.where(method: UserSecondFactor.methods[:backup_codes]).destroy_all
      end
    end

    render json: success_json
  end

  def revoke_account
    user = fetch_user_from_params
    guardian.ensure_can_edit!(user)
    provider_name = params.require(:provider_name)

    # Using Discourse.authenticators rather than Discourse.enabled_authenticators so users can
    # revoke permissions even if the admin has temporarily disabled that type of login
    authenticator = Discourse.authenticators.find { |a| a.name == provider_name }
    raise Discourse::NotFound if authenticator.nil? || !authenticator.can_revoke?

    skip_remote = params.permit(:skip_remote)

    # We're likely going to contact the remote auth provider, so hijack request
    hijack do
      result = authenticator.revoke(user, skip_remote: skip_remote)
      if result
        render json: success_json
      else
        render json: {
          success: false,
          message: I18n.t("associated_accounts.revoke_failed", provider_name: provider_name)
        }
      end
>>>>>>> c10941bb
    end
  end

<<<<<<< HEAD
    if second_factor_method == UserSecondFactor.methods[:totp]
      user_second_factor = current_user.user_second_factors.totp
    elsif second_factor_method == UserSecondFactor.methods[:backup_codes]
      user_second_factor = current_user.user_second_factors.backup_codes
    end

    raise Discourse::InvalidParameters unless user_second_factor

    unless current_user.authenticate_totp(params[:second_factor_token])
      return render json: failed_json.merge(
        error: I18n.t("login.invalid_second_factor_code")
      )
    end

    if params[:enable] == "true"
      user_second_factor.update!(enabled: true)
    else
      # when disabling totp, backup is disabled too
      if second_factor_method == UserSecondFactor.methods[:totp]
        current_user.user_second_factors.destroy_all

        Jobs.enqueue(
          :critical_user_email,
          type: :account_second_factor_disabled,
          user_id: current_user.id
        )
      elsif second_factor_method == UserSecondFactor.methods[:backup_codes]
        current_user.user_second_factors.where(method: UserSecondFactor.methods[:backup_codes]).destroy_all
      end
    end

    render json: success_json
  end

  def revoke_account
    user = fetch_user_from_params
    guardian.ensure_can_edit!(user)
    provider_name = params.require(:provider_name)

    # Using Discourse.authenticators rather than Discourse.enabled_authenticators so users can
    # revoke permissions even if the admin has temporarily disabled that type of login
    authenticator = Discourse.authenticators.find { |a| a.name == provider_name }
    raise Discourse::NotFound if authenticator.nil? || !authenticator.can_revoke?

    skip_remote = params.permit(:skip_remote)

    # We're likely going to contact the remote auth provider, so hijack request
    hijack do
      result = authenticator.revoke(user, skip_remote: skip_remote)
      if result
        render json: success_json
      else
        render json: {
          success: false,
          message: I18n.t("associated_accounts.revoke_failed", provider_name: provider_name)
        }
      end
    end
  end

  def revoke_auth_token
    user = fetch_user_from_params
    guardian.ensure_can_edit!(user)

    UserAuthToken.where(user_id: user.id).each(&:destroy!)

    MessageBus.publish "/file-change", ["refresh"], user_ids: [user.id]

    render json: {
      success: true
    }
  end

  private

=======
  def revoke_auth_token
    user = fetch_user_from_params
    guardian.ensure_can_edit!(user)

    if params[:token_id]
      token = UserAuthToken.find_by(id: params[:token_id], user_id: user.id)
      # The user should not be able to revoke the auth token of current session.
      raise Discourse::InvalidParameters.new(:token_id) if guardian.auth_token == token.auth_token
      UserAuthToken.where(id: params[:token_id], user_id: user.id).each(&:destroy!)
    else
      UserAuthToken.where(user_id: user.id).each(&:destroy!)
    end

    MessageBus.publish "/file-change", ["refresh"], user_ids: [user.id]

    render json: success_json
  end

  private

>>>>>>> c10941bb
  def honeypot_value
    Digest::SHA1::hexdigest("#{Discourse.current_hostname}:#{GlobalSetting.safe_secret_key_base}")[0, 15]
  end

  def challenge_value
    challenge = $redis.get('SECRET_CHALLENGE')
    unless challenge && challenge.length == 16 * 2
      challenge = SecureRandom.hex(16)
      $redis.set('SECRET_CHALLENGE', challenge)
    end

    challenge
  end

  def respond_to_suspicious_request
    if suspicious?(params)
      render json: {
        success: true,
        active: false,
        message: I18n.t("login.activate_email", email: params[:email])
      }
    end
  end

  def suspicious?(params)
    return false if current_user && is_api? && current_user.admin?
    honeypot_or_challenge_fails?(params) || SiteSetting.invite_only?
  end

  def honeypot_or_challenge_fails?(params)
    return false if is_api?
    params[:password_confirmation] != honeypot_value ||
    params[:challenge] != challenge_value.try(:reverse)
  end

  def user_params
    permitted = [
      :name,
      :email,
      :password,
      :username,
      :title,
      :date_of_birth,
      :muted_usernames,
      :theme_ids,
      :locale,
      :bio_raw,
      :location,
      :website,
      :dismissed_banner_key,
      :profile_background,
      :card_background
    ]

    permitted << { custom_fields: User.editable_user_custom_fields } unless User.editable_user_custom_fields.blank?
    permitted.concat UserUpdater::OPTION_ATTR
    permitted.concat UserUpdater::CATEGORY_IDS.keys.map { |k| { k => [] } }
    permitted.concat UserUpdater::TAG_NAMES.keys

    result = params
      .permit(permitted, theme_ids: [])
      .reverse_merge(
        ip_address: request.remote_ip,
        registration_ip_address: request.remote_ip,
        locale: user_locale
      )

    if !UsernameCheckerService.is_developer?(result['email']) &&
        is_api? &&
        current_user.present? &&
        current_user.admin?

      result.merge!(params.permit(:active, :staged, :approved))
    end

    modify_user_params(result)
  end

  # Plugins can use this to modify user parameters
  def modify_user_params(attrs)
    attrs
  end

  def user_locale
    I18n.locale
  end

  def fail_with(key)
    render json: { success: false, message: I18n.t(key) }
  end

  def track_visit_to_user_profile
    user_profile_id = @user.user_profile.id
    ip = request.remote_ip
    user_id = (current_user.id if current_user)

    Scheduler::Defer.later 'Track profile view visit' do
      UserProfileView.add(user_profile_id, ip, user_id)
    end
  end

end<|MERGE_RESOLUTION|>--- conflicted
+++ resolved
@@ -20,11 +20,7 @@
   skip_before_action :check_xhr, only: [
     :show, :badges, :password_reset, :update, :account_created,
     :activate_account, :perform_account_activation, :user_preferences_redirect, :avatar,
-<<<<<<< HEAD
-    :my_redirect, :toggle_anon, :admin_login, :confirm_admin, :email_login
-=======
     :my_redirect, :toggle_anon, :admin_login, :confirm_admin, :email_login, :summary
->>>>>>> c10941bb
   ]
 
   before_action :respond_to_suspicious_request, only: [:create]
@@ -63,18 +59,12 @@
       # TODO remove this options from serializer
       user_serializer.omit_stats = true
 
-<<<<<<< HEAD
-    topic_id = params[:include_post_count_for].to_i
-    if topic_id != 0
-      user_serializer.topic_post_count = { topic_id => Post.secured(guardian).where(topic_id: topic_id, user_id: @user.id).count }
-=======
       topic_id = params[:include_post_count_for].to_i
       if topic_id != 0
         user_serializer.topic_post_count = { topic_id => Post.secured(guardian).where(topic_id: topic_id, user_id: @user.id).count }
       end
     else
       user_serializer = HiddenProfileSerializer.new(@user, scope: guardian, root: 'user')
->>>>>>> c10941bb
     end
 
     if !params[:skip_track_visit] && (@user != current_user)
@@ -223,15 +213,10 @@
   end
 
   def summary
-<<<<<<< HEAD
-    user = fetch_user_from_params(include_inactive: current_user.try(:staff?) || (current_user && SiteSetting.show_inactive_accounts))
-    summary = UserSummary.new(user, guardian)
-=======
     @user = fetch_user_from_params(include_inactive: current_user.try(:staff?) || (current_user && SiteSetting.show_inactive_accounts))
     raise Discourse::NotFound unless guardian.can_see_profile?(@user)
 
     summary = UserSummary.new(@user, guardian)
->>>>>>> c10941bb
     serializer = UserSummarySerializer.new(summary, scope: guardian)
     respond_to do |format|
       format.html do
@@ -413,20 +398,6 @@
     if user.save
       authentication.finish
       activation.finish
-
-
-      # Use to notify community managers about new sign-ups.
-      # Users can simply set the notification level of the posts thread accordingly ("Watching" to get immediate
-      # e-mail notifications, "Tracking" to only get in-site and desktop notifications).
-      if topic = Topic.find_by(id: 6710)
-        manager = NewPostManager.new(
-          Discourse.system_user,
-          raw: "We're glad to welcome [#{user.username}](/u/#{user.username}) to our community. (#{UserCustomField.find_by(user_id: user.id, name: 'user_field_3').try(:value)})",
-          topic_id: topic.id
-        )
-        manager.perform
-      end
-
 
       # save user email in session, to show on account-created page
       session["user_created_message"] = activation.message
@@ -501,11 +472,6 @@
       end
     end
 
-<<<<<<< HEAD
-    totp_enabled = @user&.totp_enabled?
-
-    if !totp_enabled || @user.authenticate_second_factor(params[:second_factor_token], params[:second_factor_method].to_i)
-=======
     second_factor_token = params[:second_factor_token]
     second_factor_method = params[:second_factor_method].to_i
 
@@ -515,7 +481,6 @@
     end
 
     if second_factor_authenticated || !@user&.totp_enabled?
->>>>>>> c10941bb
       secure_session["second-factor-#{token}"] = "true"
     end
 
@@ -524,20 +489,10 @@
     if !@user
       @error = I18n.t('password_reset.no_token')
     elsif request.put?
-<<<<<<< HEAD
-      @invalid_password = params[:password].blank? || params[:password].length > User.max_password_length
-
-      if !valid_second_factor
-        RateLimiter.new(nil, "second-factor-min-#{request.remote_ip}", 3, 1.minute).performed!
-        @user.errors.add(:user_second_factors, :invalid)
-        @error = I18n.t('login.invalid_second_factor_code')
-      elsif @invalid_password
-=======
       if !valid_second_factor
         @user.errors.add(:user_second_factors, :invalid)
         @error = I18n.t('login.invalid_second_factor_code')
       elsif @invalid_password = params[:password].blank? || params[:password].size > User.max_password_length
->>>>>>> c10941bb
         @user.errors.add(:password, :invalid)
       else
         @user.password = params[:password]
@@ -547,14 +502,11 @@
           Invite.invalidate_for_email(@user.email) # invite link can't be used to log in anymore
           secure_session["password-#{token}"] = nil
           secure_session["second-factor-#{token}"] = nil
-<<<<<<< HEAD
-=======
           UserHistory.create!(
             target_user: @user,
             acting_user: @user,
             action: UserHistory.actions[:change_password]
           )
->>>>>>> c10941bb
           logon_after_password_reset
         end
       end
@@ -598,14 +550,6 @@
             }
           end
         else
-<<<<<<< HEAD
-          render json: {
-            is_developer: UsernameCheckerService.is_developer?(@user.email),
-            admin: @user.admin?,
-            second_factor_required: !valid_second_factor,
-            backup_enabled: @user.backup_codes_enabled?
-          }
-=======
           if @error || @user&.errors&.any?
             render json: {
               message: @error,
@@ -619,7 +563,6 @@
               backup_enabled: @user.backup_codes_enabled?
             }
           end
->>>>>>> c10941bb
         end
       end
     end
@@ -967,8 +910,6 @@
         return render_json_error I18n.t("avatar.missing")
       end
 
-      user.create_user_avatar unless user.user_avatar
-
       if type == "gravatar"
         user.user_avatar.gravatar_upload_id = upload_id
       else
@@ -1111,9 +1052,6 @@
 
   def create_second_factor_backup
     raise Discourse::NotFound if SiteSetting.enable_sso || !SiteSetting.enable_local_logins
-<<<<<<< HEAD
-
-=======
 
     unless current_user.authenticate_totp(params[:second_factor_token])
       return render json: failed_json.merge(
@@ -1146,30 +1084,10 @@
 
     raise Discourse::InvalidParameters unless user_second_factor
 
->>>>>>> c10941bb
     unless current_user.authenticate_totp(params[:second_factor_token])
       return render json: failed_json.merge(
         error: I18n.t("login.invalid_second_factor_code")
       )
-<<<<<<< HEAD
-    end
-
-    backup_codes = current_user.generate_backup_codes
-
-    render json: success_json.merge(
-      backup_codes: backup_codes
-    )
-  end
-
-  def update_second_factor
-    params.require(:second_factor_token)
-    params.require(:second_factor_method)
-
-    second_factor_method = params[:second_factor_method].to_i
-
-    [request.remote_ip, current_user.id].each do |key|
-      RateLimiter.new(nil, "second-factor-min-#{key}", 3, 1.minute).performed!
-=======
     end
 
     if params[:enable] == "true"
@@ -1215,87 +1133,9 @@
           message: I18n.t("associated_accounts.revoke_failed", provider_name: provider_name)
         }
       end
->>>>>>> c10941bb
-    end
-  end
-
-<<<<<<< HEAD
-    if second_factor_method == UserSecondFactor.methods[:totp]
-      user_second_factor = current_user.user_second_factors.totp
-    elsif second_factor_method == UserSecondFactor.methods[:backup_codes]
-      user_second_factor = current_user.user_second_factors.backup_codes
-    end
-
-    raise Discourse::InvalidParameters unless user_second_factor
-
-    unless current_user.authenticate_totp(params[:second_factor_token])
-      return render json: failed_json.merge(
-        error: I18n.t("login.invalid_second_factor_code")
-      )
-    end
-
-    if params[:enable] == "true"
-      user_second_factor.update!(enabled: true)
-    else
-      # when disabling totp, backup is disabled too
-      if second_factor_method == UserSecondFactor.methods[:totp]
-        current_user.user_second_factors.destroy_all
-
-        Jobs.enqueue(
-          :critical_user_email,
-          type: :account_second_factor_disabled,
-          user_id: current_user.id
-        )
-      elsif second_factor_method == UserSecondFactor.methods[:backup_codes]
-        current_user.user_second_factors.where(method: UserSecondFactor.methods[:backup_codes]).destroy_all
-      end
-    end
-
-    render json: success_json
-  end
-
-  def revoke_account
-    user = fetch_user_from_params
-    guardian.ensure_can_edit!(user)
-    provider_name = params.require(:provider_name)
-
-    # Using Discourse.authenticators rather than Discourse.enabled_authenticators so users can
-    # revoke permissions even if the admin has temporarily disabled that type of login
-    authenticator = Discourse.authenticators.find { |a| a.name == provider_name }
-    raise Discourse::NotFound if authenticator.nil? || !authenticator.can_revoke?
-
-    skip_remote = params.permit(:skip_remote)
-
-    # We're likely going to contact the remote auth provider, so hijack request
-    hijack do
-      result = authenticator.revoke(user, skip_remote: skip_remote)
-      if result
-        render json: success_json
-      else
-        render json: {
-          success: false,
-          message: I18n.t("associated_accounts.revoke_failed", provider_name: provider_name)
-        }
-      end
-    end
-  end
-
-  def revoke_auth_token
-    user = fetch_user_from_params
-    guardian.ensure_can_edit!(user)
-
-    UserAuthToken.where(user_id: user.id).each(&:destroy!)
-
-    MessageBus.publish "/file-change", ["refresh"], user_ids: [user.id]
-
-    render json: {
-      success: true
-    }
-  end
-
-  private
-
-=======
+    end
+  end
+
   def revoke_auth_token
     user = fetch_user_from_params
     guardian.ensure_can_edit!(user)
@@ -1316,7 +1156,6 @@
 
   private
 
->>>>>>> c10941bb
   def honeypot_value
     Digest::SHA1::hexdigest("#{Discourse.current_hostname}:#{GlobalSetting.safe_secret_key_base}")[0, 15]
   end
