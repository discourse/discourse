require_dependency 'discourse_hub'
require_dependency 'user_name_suggester'
require_dependency 'avatar_upload_service'

class UsersController < ApplicationController

  skip_before_filter :authorize_mini_profiler, only: [:avatar]
  skip_before_filter :check_xhr, only: [:show, :password_reset, :update, :activate_account, :authorize_email, :user_preferences_redirect, :avatar]

  before_filter :ensure_logged_in, only: [:username, :update, :change_email, :user_preferences_redirect, :upload_user_image, :toggle_avatar, :clear_profile_background, :destroy]
  before_filter :respond_to_suspicious_request, only: [:create]

  # we need to allow account creation with bad CSRF tokens, if people are caching, the CSRF token on the
  #  page is going to be empty, this means that server will see an invalid CSRF and blow the session
  #  once that happens you can't log in with social
  skip_before_filter :verify_authenticity_token, only: [:create]
  skip_before_filter :redirect_to_login_if_required, only: [:check_username,
                                                            :create,
                                                            :get_honeypot_value,
                                                            :activate_account,
                                                            :send_activation_email,
                                                            :authorize_email,
                                                            :password_reset]

  def show
    @user = fetch_user_from_params
    user_serializer = UserSerializer.new(@user, scope: guardian, root: 'user')
    respond_to do |format|
      format.html do
        store_preloaded("user_#{@user.username}", MultiJson.dump(user_serializer))
      end

      format.json do
        render_json_dump(user_serializer)
      end
    end
  end

  def user_preferences_redirect
    redirect_to email_preferences_path(current_user.username_lower)
  end

  def update
    user = fetch_user_from_params
    guardian.ensure_can_edit!(user)
    json_result(user, serializer: UserSerializer) do |u|
      updater = UserUpdater.new(current_user, user)
      updater.update(params)
    end
  end

  def username
    params.require(:new_username)

    user = fetch_user_from_params
    guardian.ensure_can_edit_username!(user)

    result = user.change_username(params[:new_username])
    raise Discourse::InvalidParameters.new(:new_username) unless result

    render nothing: true
  end

  def preferences
    render nothing: true
  end

  def invited
    inviter = fetch_user_from_params

    invites = if guardian.can_see_invite_details?(inviter)
      Invite.find_all_invites_from(inviter)
    else
      Invite.find_redeemed_invites_from(inviter)
    end

    invites = invites.filter_by(params[:filter])
    render_json_dump invites: serialize_data(invites.to_a, InviteSerializer),
                     can_see_invite_details: guardian.can_see_invite_details?(inviter)
  end

  def is_local_username
    params.require(:username)
    u = params[:username].downcase
    r = User.exec_sql('select 1 from users where username_lower = ?', u).values
    render json: {valid: r.length == 1}
  end

  def render_available_true
    render(json: { available: true })
  end

  def changing_case_of_own_username(target_user, username)
    target_user and username.downcase == target_user.username.downcase
  end

  # Used for checking availability of a username and will return suggestions
  # if the username is not available.
  def check_username
    if !params[:username].present?
      params.require(:username) if !params[:email].present?
      return render(json: success_json) unless SiteSetting.call_discourse_hub?
    end
    username = params[:username]

    target_user = user_from_params_or_current_user

    # The special case where someone is changing the case of their own username
    return render_available_true if changing_case_of_own_username(target_user, username)

    checker = UsernameCheckerService.new
    email = params[:email] || target_user.try(:email)
    render json: checker.check_username(username, email)
  rescue RestClient::Forbidden
    render json: {errors: [I18n.t("discourse_hub.access_token_problem")]}
  end

  def user_from_params_or_current_user
    params[:for_user_id] ? User.find(params[:for_user_id]) : current_user
  end

  def create
    user = User.new(user_params)

    authentication = UserAuthenticator.new(user, session)

    if !authentication.has_authenticator? && !SiteSetting.enable_local_logins
      render nothing: true, status: 500
      return
    end

    authentication.start

    activation = UserActivator.new(user, request, session, cookies)
    activation.start

    # just assign a password if we have an authenticator and no password
    # this is the case for Twitter
    user.password = SecureRandom.hex if user.password.blank? && authentication.has_authenticator?

    if user.save
      authentication.finish
      activation.finish

      render json: {
        success: true,
        active: user.active?,
        message: activation.message
      }
    else
      render json: {
        success: false,
        message: I18n.t(
          'login.errors',
          errors: user.errors.full_messages.join("\n")
        ),
        errors: user.errors.to_hash,
        values: user.attributes.slice('name', 'username', 'email')
      }
    end
  rescue ActiveRecord::StatementInvalid
    render json: {
      success: false,
      message: I18n.t("login.something_already_taken")
    }
  rescue DiscourseHub::UsernameUnavailable => e
    render json: e.response_message
  rescue RestClient::Forbidden
    render json: { errors: [I18n.t("discourse_hub.access_token_problem")] }
  end

  def get_honeypot_value
    render json: {value: honeypot_value, challenge: challenge_value}
  end

  def password_reset
    expires_now()

    @user = EmailToken.confirm(params[:token])
    if @user.blank?
      flash[:error] = I18n.t('password_reset.no_token')
    elsif request.put?
      raise Discourse::InvalidParameters.new(:password) unless params[:password].present?
      @user.password = params[:password]
      @user.password_required!
      if @user.save
        Invite.invalidate_for_email(@user.email) # invite link can't be used to log in anymore
        logon_after_password_reset
      end
    end
    render layout: 'no_js'
  end

  def logon_after_password_reset
    message = if Guardian.new(@user).can_access_forum?
                # Log in the user
                log_on_user(@user)
                'password_reset.success'
              else
                @requires_approval = true
                'password_reset.success_unapproved'
              end

    flash[:success] = I18n.t(message)
   end

  def change_email
    params.require(:email)
    user = fetch_user_from_params
    guardian.ensure_can_edit_email!(user)
    lower_email = Email.downcase(params[:email]).strip

    # Raise an error if the email is already in use
    if User.where("email = ?", lower_email).exists?
      raise Discourse::InvalidParameters.new(:email)
    end

    email_token = user.email_tokens.create(email: lower_email)
    Jobs.enqueue(
      :user_email,
      to_address: lower_email,
      type: :authorize_email,
      user_id: user.id,
      email_token: email_token.token
    )

    render nothing: true
  end

  def authorize_email
    expires_now()
    if @user = EmailToken.confirm(params[:token])
      log_on_user(@user)
    else
      flash[:error] = I18n.t('change_email.error')
    end
    render layout: 'no_js'
  end

  def activate_account
    expires_now()
    if @user = EmailToken.confirm(params[:token])

      # Log in the user unless they need to be approved
      if Guardian.new(@user).can_access_forum?
        @user.enqueue_welcome_message('welcome_user') if @user.send_welcome_message
        log_on_user(@user)
      else
        @needs_approval = true
      end

    else
      flash[:error] = I18n.t('activation.already_done')
    end
    render layout: 'no_js'
  end

  def send_activation_email
    @user = fetch_user_from_params
    @email_token = @user.email_tokens.unconfirmed.active.first
    enqueue_activation_email if @user
    render nothing: true
  end

  def enqueue_activation_email
    @email_token ||= @user.email_tokens.create(email: @user.email)
    Jobs.enqueue(:user_email, type: :signup, user_id: @user.id, email_token: @email_token.token)
  end

  def search_users
    term = params[:term].to_s.strip
    topic_id = params[:topic_id]
    topic_id = topic_id.to_i if topic_id

    results = UserSearch.new(term, topic_id).search

    user_fields = [:username, :use_uploaded_avatar, :upload_avatar_template, :uploaded_avatar_id]
    user_fields << :name if SiteSetting.enable_names?

    to_render = { users: results.as_json(only: user_fields, methods: :avatar_template) }

    if params[:include_groups] == "true"
      to_render[:groups] = Group.search_group(term, current_user).map {|m| {:name=>m.name, :usernames=> m.usernames.split(",")} }
    end

    render json: to_render
  end

  # [LEGACY] avatars in quotes/oneboxes might still be pointing to this route
  # fixing it requires a rebake of all the posts
  def avatar
    user = User.where(username_lower: params[:username].downcase).first
    if user.present?
      size = determine_avatar_size(params[:size])
      url = user.avatar_template.gsub("{size}", size.to_s)
      expires_in 1.day
      redirect_to url
    else
      raise ActiveRecord::RecordNotFound
    end
  end

  def determine_avatar_size(size)
    size = size.to_i
    size = 64 if size == 0
    size = 10 if size < 10
    size = 128 if size > 128
    size
  end
  
  def upload_avatar
    params[:user_image_type] = "avatar"
    
    upload_user_image

  end
  
  def upload_user_image
    params.require(:user_image_type)
    user = fetch_user_from_params
    guardian.ensure_can_edit!(user)

    file = params[:file] || params[:files].first

    # Only allow url uploading for API users
    # TODO: Does not protect from huge uploads
    # https://github.com/discourse/discourse/pull/1512
    # check the file size (note: this might also be done in the web server)
    img        = build_user_image_from(file)
    upload_policy = AvatarUploadPolicy.new(img)

    if upload_policy.too_big?
      return render status: 413, text: I18n.t("upload.images.too_large",
                                              max_size_kb: upload_policy.max_size_kb)
    end

    raise FastImage::UnknownImageType unless SiteSetting.authorized_image?(img.file)
    
    upload_type = params[:user_image_type]
    
    if upload_type == "avatar"
      upload_avatar_for(user, img)
    elsif upload_type == "profile_background"
      upload_profile_background_for(user, img)
    else
      render status: 422, text: ""
    end
    

  rescue Discourse::InvalidParameters
    render status: 422, text: I18n.t("upload.images.unknown_image_type")
  rescue FastImage::ImageFetchFailure
    render status: 422, text: I18n.t("upload.images.fetch_failure")
  rescue FastImage::UnknownImageType
    render status: 422, text: I18n.t("upload.images.unknown_image_type")
  rescue FastImage::SizeNotFound
    render status: 422, text: I18n.t("upload.images.size_not_found")
  end

  def toggle_avatar
    params.require(:use_uploaded_avatar)
    user = fetch_user_from_params
    guardian.ensure_can_edit!(user)

    user.use_uploaded_avatar = params[:use_uploaded_avatar]
    user.save!

    render nothing: true
  end
  
  def clear_profile_background
    user = fetch_user_from_params
    guardian.ensure_can_edit!(user)
    
    user.profile_background = ""
    user.save!
    
    render nothing: true
  end
  
  def destroy
    @user = fetch_user_from_params
    guardian.ensure_can_delete_user!(@user)
    UserDestroyer.new(current_user).destroy(@user, {delete_posts: true, context: params[:context]})
    render json: success_json
  end

  private

    def honeypot_value
      Digest::SHA1::hexdigest("#{Discourse.current_hostname}:#{Discourse::Application.config.secret_token}")[0,15]
    end

    def challenge_value
      challenge = $redis.get('SECRET_CHALLENGE')
      unless challenge && challenge.length == 16*2
        challenge = SecureRandom.hex(16)
        $redis.set('SECRET_CHALLENGE',challenge)
      end

      challenge
    end
<<<<<<< HEAD
    
    def build_avatar_from(file)
=======

    def build_user_image_from(file)
>>>>>>> 512746b4
      source = if file.is_a?(String)
                 is_api? ? :url : (raise FastImage::UnknownImageType)
               else
                 :image
               end
      AvatarUploadService.new(file, source)
    end

    def upload_avatar_for(user, avatar)
      upload = Upload.create_for(user.id, avatar.file, avatar.filesize)
      user.upload_avatar(upload)

      Jobs.enqueue(:generate_avatars, user_id: user.id, upload_id: upload.id)
      render json: { url: upload.url, width: upload.width, height: upload.height }
    end
    
    def upload_profile_background_for(user, background)
      upload = Upload.create_for(user.id, background.file, background.filesize)
      user.profile_background = upload.url
      user.save!
      
      # TODO: maybe add a resize job here
      
      render json: { url: upload.url, width: upload.width, height: upload.height }
    end
    
    def respond_to_suspicious_request
      if suspicious?(params)
        render(
          json: {
            success: true,
            active: false,
            message: I18n.t("login.activate_email", email: params[:email])
          }
        )
      end
    end

    def suspicious?(params)
      honeypot_or_challenge_fails?(params) || SiteSetting.invite_only?
    end

    def honeypot_or_challenge_fails?(params)
      params[:password_confirmation] != honeypot_value ||
        params[:challenge] != challenge_value.try(:reverse)
    end

    def user_params
      params.permit(
        :name,
        :email,
        :password,
        :username,
        :active
      ).merge(ip_address: request.ip)
    end
end<|MERGE_RESOLUTION|>--- conflicted
+++ resolved
@@ -307,14 +307,14 @@
     size = 128 if size > 128
     size
   end
-  
+
   def upload_avatar
     params[:user_image_type] = "avatar"
-    
+
     upload_user_image
 
   end
-  
+
   def upload_user_image
     params.require(:user_image_type)
     user = fetch_user_from_params
@@ -335,9 +335,9 @@
     end
 
     raise FastImage::UnknownImageType unless SiteSetting.authorized_image?(img.file)
-    
+
     upload_type = params[:user_image_type]
-    
+
     if upload_type == "avatar"
       upload_avatar_for(user, img)
     elsif upload_type == "profile_background"
@@ -345,7 +345,7 @@
     else
       render status: 422, text: ""
     end
-    
+
 
   rescue Discourse::InvalidParameters
     render status: 422, text: I18n.t("upload.images.unknown_image_type")
@@ -367,17 +367,17 @@
 
     render nothing: true
   end
-  
+
   def clear_profile_background
     user = fetch_user_from_params
     guardian.ensure_can_edit!(user)
-    
+
     user.profile_background = ""
     user.save!
-    
-    render nothing: true
-  end
-  
+
+    render nothing: true
+  end
+
   def destroy
     @user = fetch_user_from_params
     guardian.ensure_can_delete_user!(@user)
@@ -400,13 +400,8 @@
 
       challenge
     end
-<<<<<<< HEAD
-    
-    def build_avatar_from(file)
-=======
 
     def build_user_image_from(file)
->>>>>>> 512746b4
       source = if file.is_a?(String)
                  is_api? ? :url : (raise FastImage::UnknownImageType)
                else
@@ -422,17 +417,17 @@
       Jobs.enqueue(:generate_avatars, user_id: user.id, upload_id: upload.id)
       render json: { url: upload.url, width: upload.width, height: upload.height }
     end
-    
+
     def upload_profile_background_for(user, background)
       upload = Upload.create_for(user.id, background.file, background.filesize)
       user.profile_background = upload.url
       user.save!
-      
+
       # TODO: maybe add a resize job here
-      
+
       render json: { url: upload.url, width: upload.width, height: upload.height }
     end
-    
+
     def respond_to_suspicious_request
       if suspicious?(params)
         render(
