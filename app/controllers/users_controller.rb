# frozen_string_literal: true

class UsersController < ApplicationController
  skip_before_action :authorize_mini_profiler, only: [:avatar]

  requires_login only: %i[
                   username
                   update
                   upload_user_image
                   pick_avatar
                   destroy_user_image
                   destroy
                   check_emails
                   topic_tracking_state
                   preferences
                   create_second_factor_totp
                   enable_second_factor_totp
                   disable_second_factor
                   list_second_factors
                   update_second_factor
                   create_second_factor_backup
                   select_avatar
                   notification_level
                   revoke_auth_token
                   register_second_factor_security_key
                   create_second_factor_security_key
                   feature_topic
                   clear_featured_topic
                   bookmarks
                   invited
                   check_sso_email
                   check_sso_payload
                   recent_searches
                   reset_recent_searches
                   user_menu_bookmarks
                   user_menu_messages
                 ]

  skip_before_action :check_xhr,
                     only: %i[
                       show
                       badges
                       password_reset_show
                       password_reset_update
                       update
                       account_created
                       activate_account
                       perform_account_activation
                       avatar
                       my_redirect
                       toggle_anon
                       admin_login
                       confirm_admin
                       email_login
                       summary
                       feature_topic
                       clear_featured_topic
                       bookmarks
                       user_menu_bookmarks
                       user_menu_messages
                     ]

  before_action :second_factor_check_confirmed_password,
                only: %i[
                  create_second_factor_totp
                  enable_second_factor_totp
                  disable_second_factor
                  update_second_factor
                  create_second_factor_backup
                  register_second_factor_security_key
                  create_second_factor_security_key
                ]

  before_action :respond_to_suspicious_request, only: [:create]

  # we need to allow account creation with bad CSRF tokens, if people are caching, the CSRF token on the
  #  page is going to be empty, this means that server will see an invalid CSRF and blow the session
  #  once that happens you can't log in with social
  skip_before_action :verify_authenticity_token, only: [:create]
  skip_before_action :redirect_to_login_if_required,
                     only: %i[
                       check_username
                       check_email
                       create
                       account_created
                       activate_account
                       perform_account_activation
                       send_activation_email
                       update_activation_email
                       password_reset_show
                       password_reset_update
                       confirm_email_token
                       email_login
                       admin_login
                       confirm_admin
                     ]

  after_action :add_noindex_header, only: %i[show my_redirect]

  allow_in_staff_writes_only_mode :admin_login
  allow_in_staff_writes_only_mode :email_login

  MAX_RECENT_SEARCHES = 5

  def index
  end

  def show(for_card: false)
    return redirect_to path("/login") if SiteSetting.hide_user_profiles_from_public && !current_user

    @user =
      fetch_user_from_params(
        include_inactive: current_user&.staff? || for_card || SiteSetting.show_inactive_accounts,
      )

    user_serializer = nil
    if !current_user&.staff? && !@user.active?
      user_serializer = InactiveUserSerializer.new(@user, scope: guardian, root: "user")
    elsif !guardian.can_see_profile?(@user)
      user_serializer = HiddenProfileSerializer.new(@user, scope: guardian, root: "user")
    else
      serializer_class = for_card ? UserCardSerializer : UserSerializer
      user_serializer = serializer_class.new(@user, scope: guardian, root: "user")

      topic_id = params[:include_post_count_for].to_i
      if topic_id != 0 && guardian.can_see?(Topic.find_by_id(topic_id))
        user_serializer.topic_post_count = {
          topic_id => Post.secured(guardian).where(topic_id: topic_id, user_id: @user.id).count,
        }
      end
    end

    track_visit_to_user_profile if !params[:skip_track_visit] && (@user != current_user)

    # This is a hack to get around a Rails issue where values with periods aren't handled correctly
    # when used as part of a route.
    if params[:external_id] && params[:external_id].ends_with?(".json")
      return render_json_dump(user_serializer)
    end

    respond_to do |format|
      format.html do
        @restrict_fields = guardian.restrict_user_fields?(@user)
        store_preloaded("user_#{@user.username}", MultiJson.dump(user_serializer))
        render :show
      end

      format.json { render_json_dump(user_serializer) }
    end
  end

  def show_card
    show(for_card: true)
  end

  # This route is not used in core, but is used by theme components (e.g. https://meta.discourse.org/t/144479)
  def cards
    return redirect_to path("/login") if SiteSetting.hide_user_profiles_from_public && !current_user

    user_ids = params.require(:user_ids).split(",").map(&:to_i)
    raise Discourse::InvalidParameters.new(:user_ids) if user_ids.length > 50

    users =
      User.where(id: user_ids).includes(
        :user_option,
        :user_stat,
        :default_featured_user_badges,
        :user_profile,
        :card_background_upload,
        :primary_group,
        :flair_group,
        :primary_email,
        :user_status,
      )

    users = users.filter { |u| guardian.can_see_profile?(u) }

    preload_fields =
      User.allowed_user_custom_fields(guardian) +
        UserField.all.pluck(:id).map { |fid| "#{User::USER_FIELD_PREFIX}#{fid}" }
    User.preload_custom_fields(users, preload_fields)
    User.preload_recent_time_read(users)

    render json: users, each_serializer: UserCardSerializer
  end

  def badges
    raise Discourse::NotFound unless SiteSetting.enable_badges?
    show
  end

  def update
    user = fetch_user_from_params
    guardian.ensure_can_edit!(user)
    attributes = user_params

    # We can't update the username via this route. Use the username route
    attributes.delete(:username)

    if params[:user_fields].present?
      attributes[:custom_fields] ||= {}

      fields = UserField.all
      fields = fields.where(editable: true) unless current_user.staff?
      fields.each do |field|
        field_id = field.id.to_s
        next unless params[:user_fields].has_key?(field_id)

        value = clean_custom_field_values(field)
        value = nil if value === "false"
        value = value[0...UserField.max_length] if value

        if value.blank? && field.required?
          return render_json_error(I18n.t("login.missing_user_field"))
        end
        attributes[:custom_fields]["#{User::USER_FIELD_PREFIX}#{field.id}"] = value
      end
    end

    if params[:external_ids]&.is_a?(ActionController::Parameters) && current_user&.admin? && is_api?
      attributes[:user_associated_accounts] = []

      params[:external_ids].each do |provider_name, provider_uid|
        if provider_name == "discourse_connect"
          unless SiteSetting.enable_discourse_connect
            raise Discourse::InvalidParameters.new(:external_ids)
          end

          attributes[:discourse_connect] = { external_id: provider_uid }

          next
        end

        authenticator = Discourse.enabled_authenticators.find { |a| a.name == provider_name }
        raise Discourse::InvalidParameters.new(:external_ids) if !authenticator&.is_managed?

        attributes[:user_associated_accounts] << {
          provider_name: provider_name,
          provider_uid: provider_uid,
        }
      end
    end

    json_result(
      user,
      serializer: UserSerializer,
      additional_errors: %i[user_profile user_option],
    ) do |u|
      updater = UserUpdater.new(current_user, user)
      updater.update(attributes.permit!)
    end
  end

  def username
    params.require(:new_username)

    if clashing_with_existing_route?(params[:new_username]) ||
         User.reserved_username?(params[:new_username])
      return render_json_error(I18n.t("login.reserved_username"))
    end

    user = fetch_user_from_params
    guardian.ensure_can_edit_username!(user)

    result = UsernameChanger.change(user, params[:new_username], current_user)

    if result
      render json: { id: user.id, username: user.username }
    else
      render_json_error(user.errors.full_messages.join(","))
    end
  rescue Discourse::InvalidAccess
    if current_user&.staff?
      render_json_error(I18n.t("errors.messages.auth_overrides_username"))
    else
      render json: failed_json, status: 403
    end
  end

  def check_emails
    user = fetch_user_from_params(include_inactive: true)

    unless user == current_user
      guardian.ensure_can_check_emails!(user)
      StaffActionLogger.new(current_user).log_check_email(user, context: params[:context])
    end

    email, *secondary_emails = user.emails
    unconfirmed_emails = user.unconfirmed_emails

    render json: {
             email: email,
             secondary_emails: secondary_emails,
             unconfirmed_emails: unconfirmed_emails,
             associated_accounts: user.associated_accounts,
           }
  rescue Discourse::InvalidAccess
    render json: failed_json, status: 403
  end

  def check_sso_email
    user = fetch_user_from_params(include_inactive: true)

    unless user == current_user
      guardian.ensure_can_check_sso_details!(user)
      StaffActionLogger.new(current_user).log_check_email(user, context: params[:context])
    end

    email = user&.single_sign_on_record&.external_email
    email = I18n.t("user.email.does_not_exist") if email.blank?

    render json: { email: email }
  rescue Discourse::InvalidAccess
    render json: failed_json, status: 403
  end

  def check_sso_payload
    user = fetch_user_from_params(include_inactive: true)

    guardian.ensure_can_check_sso_details!(user)
    unless user == current_user
      StaffActionLogger.new(current_user).log_check_email(user, context: params[:context])
    end

    payload = user&.single_sign_on_record&.last_payload
    payload = I18n.t("user.email.does_not_exist") if payload.blank?

    render json: { payload: payload }
  rescue Discourse::InvalidAccess
    render json: failed_json, status: 403
  end

  def update_primary_email
    return render json: failed_json, status: 410 if !SiteSetting.enable_secondary_emails

    params.require(:email)

    user = fetch_user_from_params
    guardian.ensure_can_edit_email!(user)

    old_primary = user.primary_email
    return render json: success_json if old_primary.email == params[:email]

    new_primary = user.user_emails.find_by(email: params[:email])
    if new_primary.blank?
      return(
        render json: failed_json.merge(errors: [I18n.t("change_email.doesnt_exist")]), status: 428
      )
    end

    User.transaction do
      old_primary.update!(primary: false)
      new_primary.update!(primary: true)
      DiscourseEvent.trigger(:user_updated, user)

      if current_user.staff? && current_user != user
        StaffActionLogger.new(current_user).log_update_email(user)
      else
        UserHistory.create!(action: UserHistory.actions[:update_email], acting_user_id: user.id)
      end
    end

    render json: success_json
  end

  def destroy_email
    return render json: failed_json, status: 410 if !SiteSetting.enable_secondary_emails

    params.require(:email)

    user = fetch_user_from_params
    guardian.ensure_can_edit!(user)

    ActiveRecord::Base.transaction do
      if change_requests = user.email_change_requests.where(new_email: params[:email]).presence
        change_requests.destroy_all
      elsif user.user_emails.where(email: params[:email], primary: false).destroy_all.present?
        DiscourseEvent.trigger(:user_updated, user)
      else
        return render json: failed_json, status: 428
      end

      if current_user.staff? && current_user != user
        StaffActionLogger.new(current_user).log_destroy_email(user)
      else
        UserHistory.create(action: UserHistory.actions[:destroy_email], acting_user_id: user.id)
      end
    end

    render json: success_json
  end

  def topic_tracking_state
    user = fetch_user_from_params
    guardian.ensure_can_edit!(user)

    report = TopicTrackingState.report(user)
    serializer = TopicTrackingStateSerializer.new(report, scope: guardian, root: false)

    render json: MultiJson.dump(serializer.as_json[:data])
  end

  def private_message_topic_tracking_state
    user = fetch_user_from_params
    guardian.ensure_can_edit!(user)

    report = PrivateMessageTopicTrackingState.report(user)

    serializer =
      ActiveModel::ArraySerializer.new(
        report,
        each_serializer: PrivateMessageTopicTrackingStateSerializer,
        scope: guardian,
      )

    render json: MultiJson.dump(serializer)
  end

  def badge_title
    params.require(:user_badge_id)

    user = fetch_user_from_params
    guardian.ensure_can_edit!(user)

    user_badge = UserBadge.find_by(id: params[:user_badge_id])
    previous_title = user.title
    if user_badge && user_badge.user == user && user_badge.badge.allow_title?
      user.title = user_badge.badge.display_name
      user.save!

      log_params = {
        details: "title matching badge id #{user_badge.badge.id}",
        previous_value: previous_title,
        new_value: user.title,
      }

      if current_user.staff? && current_user != user
        StaffActionLogger.new(current_user).log_title_change(user, log_params)
      else
        UserHistory.create!(
          log_params.merge(target_user_id: user.id, action: UserHistory.actions[:change_title]),
        )
      end
    else
      user.title = ""
      user.save!

      log_params = { previous_value: previous_title }

      if current_user.staff? && current_user != user
        StaffActionLogger.new(current_user).log_title_revoke(
          user,
          log_params.merge(
            revoke_reason: "user title was same as revoked badge name or custom badge name",
          ),
        )
      else
        UserHistory.create!(
          log_params.merge(target_user_id: user.id, action: UserHistory.actions[:revoke_title]),
        )
      end
    end

    render body: nil
  end

  def preferences
    render body: nil
  end

  def my_redirect
    raise Discourse::NotFound if params[:path] !~ %r{\A[a-z_\-/]+\z}

    if current_user.blank?
      cookies[:destination_url] = path("/my/#{params[:path]}")
      redirect_to path("/login-preferences")
    else
      redirect_to(path("/u/#{current_user.encoded_username}/#{params[:path]}"))
    end
  end

  def profile_hidden
    render nothing: true
  end

  def summary
    @user =
      fetch_user_from_params(
        include_inactive:
          current_user.try(:staff?) || (current_user && SiteSetting.show_inactive_accounts),
      )
    raise Discourse::NotFound unless guardian.can_see_profile?(@user)

    response.headers["X-Robots-Tag"] = "noindex"

    respond_to do |format|
      format.html do
        @restrict_fields = guardian.restrict_user_fields?(@user)
        render :show
      end
      format.json do
        summary_json =
          Discourse
            .cache
            .fetch(summary_cache_key(@user), expires_in: 1.hour) do
              summary = UserSummary.new(@user, guardian)
              serializer = UserSummarySerializer.new(summary, scope: guardian)
              MultiJson.dump(serializer)
            end
        render json: summary_json
      end
    end
  end

  def invited
    if guardian.can_invite_to_forum?
      filter = params[:filter] || "redeemed"
      inviter =
        fetch_user_from_params(
          include_inactive: current_user.staff? || SiteSetting.show_inactive_accounts,
        )

      invites =
        if filter == "pending" && guardian.can_see_invite_details?(inviter)
          Invite.includes(:topics, :groups).pending(inviter)
        elsif filter == "expired"
          Invite.expired(inviter)
        elsif filter == "redeemed"
          Invite.redeemed_users(inviter)
        else
          Invite.none
        end

      invites = invites.offset(params[:offset].to_i || 0).limit(SiteSetting.invites_per_page)

      show_emails = guardian.can_see_invite_emails?(inviter)
      if params[:search].present? && invites.present?
        filter_sql = "(LOWER(users.username) LIKE :filter)"
        filter_sql =
          "(LOWER(invites.email) LIKE :filter) or (LOWER(users.username) LIKE :filter)" if show_emails
        invites = invites.where(filter_sql, filter: "%#{params[:search].downcase}%")
      end

      pending_count = Invite.pending(inviter).reorder(nil).count.to_i
      expired_count = Invite.expired(inviter).reorder(nil).count.to_i
      redeemed_count = Invite.redeemed_users(inviter).reorder(nil).count.to_i

      render json:
               MultiJson.dump(
                 InvitedSerializer.new(
                   OpenStruct.new(
                     invite_list: invites.to_a,
                     show_emails: show_emails,
                     inviter: inviter,
                     type: filter,
                     counts: {
                       pending: pending_count,
                       expired: expired_count,
                       redeemed: redeemed_count,
                       total: pending_count + expired_count,
                     },
                   ),
                   scope: guardian,
                   root: false,
                 ),
               )
    elsif current_user&.staff?
      message =
        if SiteSetting.enable_discourse_connect
          I18n.t("invite.disabled_errors.discourse_connect_enabled")
        end

      render_invite_error(message)
    else
      render_json_error(I18n.t("invite.disabled_errors.invalid_access"))
    end
  end

  def render_available_true
    render(json: { available: true })
  end

  def changing_case_of_own_username(target_user, username)
    target_user && username.downcase == (target_user.username.downcase)
  end

  # Used for checking availability of a username and will return suggestions
  # if the username is not available.
  def check_username
    if !params[:username].present?
      params.require(:username) if !params[:email].present?
      return render(json: success_json)
    end
    username = params[:username]&.unicode_normalize

    target_user = user_from_params_or_current_user

    # The special case where someone is changing the case of their own username
    return render_available_true if changing_case_of_own_username(target_user, username)

    checker = UsernameCheckerService.new
    email = params[:email] || target_user.try(:email)
    render json: checker.check_username(username, email)
  end

  def check_email
    begin
      RateLimiter.new(nil, "check-email-#{request.remote_ip}", 10, 1.minute).performed!
    rescue RateLimiter::LimitExceeded
      return render json: success_json
    end

    email = Email.downcase((params[:email] || "").strip)

    return render json: success_json if email.blank? || SiteSetting.hide_email_address_taken?

    if !EmailAddressValidator.valid_value?(email)
      error = User.new.errors.full_message(:email, I18n.t(:"user.email.invalid"))
      return render json: failed_json.merge(errors: [error])
    end

    if !EmailValidator.allowed?(email)
      error = User.new.errors.full_message(:email, I18n.t(:"user.email.not_allowed"))
      return render json: failed_json.merge(errors: [error])
    end

    if ScreenedEmail.should_block?(email)
      error = User.new.errors.full_message(:email, I18n.t(:"user.email.blocked"))
      return render json: failed_json.merge(errors: [error])
    end

    if User.where(staged: false).find_by_email(email).present?
      error = User.new.errors.full_message(:email, I18n.t(:"errors.messages.taken"))
      return render json: failed_json.merge(errors: [error])
    end

    render json: success_json
  end

  def user_from_params_or_current_user
    params[:for_user_id] ? User.find(params[:for_user_id]) : current_user
  end

  def create
    params.require(:email)
    params.require(:username)
    params.require(:invite_code) if SiteSetting.require_invite_code
    params.permit(:user_fields)
    params.permit(:external_ids)

    return fail_with("login.new_registrations_disabled") unless SiteSetting.allow_new_registrations

    if params[:password] && params[:password].length > User.max_password_length
      return fail_with("login.password_too_long")
    end

    return fail_with("login.email_too_long") if params[:email].length > 254 + 1 + 253

    if SiteSetting.require_invite_code &&
         SiteSetting.invite_code.strip.downcase != params[:invite_code].strip.downcase
      return fail_with("login.wrong_invite_code")
    end

    if clashing_with_existing_route?(params[:username]) ||
         User.reserved_username?(params[:username])
      return fail_with("login.reserved_username")
    end

    params[:locale] ||= I18n.locale unless current_user

    new_user_params = user_params.except(:timezone)

    user = User.where(staged: true).with_email(new_user_params[:email].strip.downcase).first

    if user
      user.active = false
      user.unstage!
    end

    user ||= User.new
    user.attributes = new_user_params

    # Handle API approval and
    # auto approve users based on auto_approve_email_domains setting
    if user.approved? || EmailValidator.can_auto_approve_user?(user.email)
      ReviewableUser.set_approved_fields!(user, current_user)
    end

    # Handle custom fields
    user_fields = UserField.all
    if user_fields.present?
      field_params = params[:user_fields] || {}
      fields = user.custom_fields

      user_fields.each do |f|
        field_val = field_params[f.id.to_s]
        if field_val.blank?
          return fail_with("login.missing_user_field") if f.required?
        else
          fields["#{User::USER_FIELD_PREFIX}#{f.id}"] = field_val[0...UserField.max_length]
        end
      end

      user.custom_fields = fields
    end

    # Handle associated accounts
    associations = []
    if params[:external_ids]&.is_a?(ActionController::Parameters) && current_user&.admin? && is_api?
      params[:external_ids].each do |provider_name, provider_uid|
        authenticator = Discourse.enabled_authenticators.find { |a| a.name == provider_name }
        raise Discourse::InvalidParameters.new(:external_ids) if !authenticator&.is_managed?

        association =
          UserAssociatedAccount.find_or_initialize_by(
            provider_name: provider_name,
            provider_uid: provider_uid,
          )
        associations << association
      end
    end

    authentication = UserAuthenticator.new(user, session)

    if !authentication.has_authenticator? && !SiteSetting.enable_local_logins &&
         !(current_user&.admin? && is_api?)
      return render body: nil, status: :forbidden
    end

    authentication.start

    if authentication.email_valid? && !authentication.authenticated?
      # posted email is different that the already validated one?
      return fail_with("login.incorrect_username_email_or_password")
    end

    activation = UserActivator.new(user, request, session, cookies)
    activation.start

    # just assign a password if we have an authenticator and no password
    # this is the case for Twitter
    user.password = SecureRandom.hex if user.password.blank? &&
      (authentication.has_authenticator? || associations.present?)

    if user.save
      authentication.finish
      activation.finish
      associations.each { |a| a.update!(user: user) }
      user.update_timezone_if_missing(params[:timezone])

      secure_session[HONEYPOT_KEY] = nil
      secure_session[CHALLENGE_KEY] = nil

      # save user email in session, to show on account-created page
      session["user_created_message"] = activation.message
      session[SessionController::ACTIVATE_USER_KEY] = user.id

      # If the user was created as active this will
      # ensure their email is confirmed and
      # add them to the review queue if they need to be approved
      user.activate if user.active?

<<<<<<< HEAD
      self.initialize_credits(user)

      render json: {
        success: true,
        active: user.active?,
        message: activation.message,
      }.merge(SiteSetting.hide_email_address_taken ? {} : { user_id: user.id })
    elsif SiteSetting.hide_email_address_taken && user.errors[:primary_email]&.include?(I18n.t('errors.messages.taken'))
=======
      render json: { success: true, active: user.active?, message: activation.message }.merge(
               SiteSetting.hide_email_address_taken ? {} : { user_id: user.id },
             )
    elsif SiteSetting.hide_email_address_taken &&
          user.errors[:primary_email]&.include?(I18n.t("errors.messages.taken"))
>>>>>>> f933c9fc
      session["user_created_message"] = activation.success_message

      if existing_user = User.find_by_email(user.primary_email&.email)
        Jobs.enqueue(:critical_user_email, type: "account_exists", user_id: existing_user.id)
      end

      render json: { success: true, active: false, message: activation.success_message }
    else
      errors = user.errors.to_hash
      errors[:email] = errors.delete(:primary_email) if errors[:primary_email]

      render json: {
               success: false,
               message: I18n.t("login.errors", errors: user.errors.full_messages.join("\n")),
               errors: errors,
               values: {
                 name: user.name,
                 username: user.username,
                 email: user.primary_email&.email,
               },
               is_developer: UsernameCheckerService.is_developer?(user.email),
             }
    end
  rescue ActiveRecord::StatementInvalid
    render json: { success: false, message: I18n.t("login.something_already_taken") }
  end

  def initialize_credits(params)
    # Initialize the credit balance of created users
    UserCustomField.create!(
      [
        {
          user_id: params[:id].to_i,
          name: 'credit_balance',
          value: 100
        },
        {
          user_id: params[:id].to_i,
          name: 'actor_polarity',
          value: 1
        }
      ]
    )
    p "========================"
  end

  def password_reset_show
    expires_now
    token = params[:token]

    password_reset_find_user(token, committing_change: false)

    if !@error
      security_params = {
        is_developer: UsernameCheckerService.is_developer?(@user.email),
        admin: @user.admin?,
        second_factor_required: @user.totp_enabled?,
        security_key_required: @user.security_keys_enabled?,
        backup_enabled: @user.backup_codes_enabled?,
        multiple_second_factor_methods: @user.has_multiple_second_factor_methods?,
      }
    end

    respond_to do |format|
      format.html do
        return render "password_reset", layout: "no_ember" if @error

        Webauthn.stage_challenge(@user, secure_session)
        store_preloaded(
          "password_reset",
          MultiJson.dump(
            security_params.merge(Webauthn.allowed_credentials(@user, secure_session)),
          ),
        )

        render "password_reset"
      end

      format.json do
        return render json: { message: @error } if @error

        Webauthn.stage_challenge(@user, secure_session)
        render json: security_params.merge(Webauthn.allowed_credentials(@user, secure_session))
      end
    end
  end

  def password_reset_update
    expires_now
    token = params[:token]
    password_reset_find_user(token, committing_change: true)

    rate_limit_second_factor!(@user)

    # no point doing anything else if we can't even find
    # a user from the token
    if @user
      if !secure_session["second-factor-#{token}"]
        second_factor_authentication_result =
          @user.authenticate_second_factor(params, secure_session)
        if !second_factor_authentication_result.ok
          user_error_key =
            (
              if second_factor_authentication_result.reason == "invalid_security_key"
                :user_second_factors
              else
                :security_keys
              end
            )
          @user.errors.add(user_error_key, :invalid)
          @error = second_factor_authentication_result.error
        else
          # this must be set because the first call we authenticate e.g. TOTP, and we do
          # not want to re-authenticate on the second call to change the password as this
          # will cause a TOTP error saying the code has already been used
          secure_session["second-factor-#{token}"] = true
        end
      end

      if @invalid_password =
           params[:password].blank? || params[:password].size > User.max_password_length
        @user.errors.add(:password, :invalid)
      end

      # if we have run into no errors then the user is a-ok to
      # change the password
      if @user.errors.empty?
        @user.update_timezone_if_missing(params[:timezone]) if params[:timezone]
        @user.password = params[:password]
        @user.password_required!
        @user.user_auth_tokens.destroy_all
        if @user.save
          Invite.invalidate_for_email(@user.email) # invite link can't be used to log in anymore
          secure_session["password-#{token}"] = nil
          secure_session["second-factor-#{token}"] = nil
          UserHistory.create!(
            target_user: @user,
            acting_user: @user,
            action: UserHistory.actions[:change_password],
          )
          logon_after_password_reset
        end
      end
    end

    respond_to do |format|
      format.html do
        return render "password_reset", layout: "no_ember" if @error

        Webauthn.stage_challenge(@user, secure_session)

        security_params = {
          is_developer: UsernameCheckerService.is_developer?(@user.email),
          admin: @user.admin?,
          second_factor_required: @user.totp_enabled?,
          security_key_required: @user.security_keys_enabled?,
          backup_enabled: @user.backup_codes_enabled?,
          multiple_second_factor_methods: @user.has_multiple_second_factor_methods?,
        }.merge(Webauthn.allowed_credentials(@user, secure_session))

        store_preloaded("password_reset", MultiJson.dump(security_params))

        return redirect_to(wizard_path) if Wizard.user_requires_completion?(@user)

        render "password_reset"
      end

      format.json do
        if @error || @user&.errors&.any?
          render json: {
                   success: false,
                   message: @error,
                   errors: @user&.errors&.to_hash,
                   is_developer: UsernameCheckerService.is_developer?(@user&.email),
                   admin: @user&.admin?,
                 }
        else
          render json: {
                   success: true,
                   message: @success,
                   requires_approval: !Guardian.new(@user).can_access_forum?,
                   redirect_to: Wizard.user_requires_completion?(@user) ? wizard_path : nil,
                 }
        end
      end
    end
  end

  def confirm_email_token
    expires_now
    EmailToken.confirm(params[:token], scope: EmailToken.scopes[:signup])
    render json: success_json
  end

  def logon_after_password_reset
    message =
      if Guardian.new(@user).can_access_forum?
        # Log in the user
        log_on_user(@user)
        "password_reset.success"
      else
        @requires_approval = true
        "password_reset.success_unapproved"
      end

    @success = I18n.t(message)
  end

  def admin_login
    return redirect_to(path("/")) if current_user

    if request.put? && params[:email].present?
      RateLimiter.new(nil, "admin-login-hr-#{request.remote_ip}", 6, 1.hour).performed!
      RateLimiter.new(nil, "admin-login-min-#{request.remote_ip}", 3, 1.minute).performed!

      if user = User.with_email(params[:email]).admins.human_users.first
        email_token =
          user.email_tokens.create!(email: user.email, scope: EmailToken.scopes[:email_login])
        token_string = email_token.token
        token_string += "?safe_mode=no_plugins,no_themes" if params["use_safe_mode"]
        Jobs.enqueue(
          :critical_user_email,
          type: "admin_login",
          user_id: user.id,
          email_token: token_string,
        )
        @message = I18n.t("admin_login.success")
      else
        @message = I18n.t("admin_login.errors.unknown_email_address")
      end
    end

    render layout: "no_ember"
  rescue RateLimiter::LimitExceeded
    @message = I18n.t("rate_limiter.slow_down")
    render layout: "no_ember"
  end

  def email_login
    raise Discourse::NotFound if !SiteSetting.enable_local_logins_via_email
    return redirect_to path("/") if current_user

    expires_now
    params.require(:login)

    RateLimiter.new(nil, "email-login-hour-#{request.remote_ip}", 6, 1.hour).performed!
    RateLimiter.new(nil, "email-login-min-#{request.remote_ip}", 3, 1.minute).performed!
    user = User.human_users.find_by_username_or_email(params[:login])
    user_presence = user.present? && !user.staged

    if user
      RateLimiter.new(nil, "email-login-hour-#{user.id}", 6, 1.hour).performed!
      RateLimiter.new(nil, "email-login-min-#{user.id}", 3, 1.minute).performed!

      if user_presence
        DiscourseEvent.trigger(:before_email_login, user)

        email_token =
          user.email_tokens.create!(email: user.email, scope: EmailToken.scopes[:email_login])

        Jobs.enqueue(
          :critical_user_email,
          type: "email_login",
          user_id: user.id,
          email_token: email_token.token,
        )
      end
    end

    json = success_json
    json[:hide_taken] = SiteSetting.hide_email_address_taken
    json[:user_found] = user_presence unless SiteSetting.hide_email_address_taken
    render json: json
  rescue RateLimiter::LimitExceeded
    render_json_error(I18n.t("rate_limiter.slow_down"))
  end

  def toggle_anon
    user =
      AnonymousShadowCreator.get_master(current_user) || AnonymousShadowCreator.get(current_user)

    if user
      log_on_user(user)
      render json: success_json
    else
      render json: failed_json, status: 403
    end
  end

  def account_created
    if current_user.present?
      if SiteSetting.enable_discourse_connect_provider && payload = cookies.delete(:sso_payload)
        return redirect_to(session_sso_provider_url + "?" + payload)
      elsif destination_url = cookies.delete(:destination_url)
        return redirect_to(destination_url, allow_other_host: true)
      else
        return redirect_to(path("/"))
      end
    end

    @custom_body_class = "static-account-created"
    @message = session["user_created_message"] || I18n.t("activation.missing_session")
    @account_created = { message: @message, show_controls: false }

    if session_user_id = session[SessionController::ACTIVATE_USER_KEY]
      if user = User.where(id: session_user_id.to_i).first
        @account_created[:username] = user.username
        @account_created[:email] = user.email
        @account_created[:show_controls] = !user.from_staged?
      end
    end

    store_preloaded("accountCreated", MultiJson.dump(@account_created))
    expires_now

    respond_to do |format|
      format.html { render "default/empty" }
      format.json { render json: success_json }
    end
  end

  def activate_account
    expires_now
    render layout: "no_ember"
  end

  def perform_account_activation
    raise Discourse::InvalidAccess.new if honeypot_or_challenge_fails?(params)

    if @user = EmailToken.confirm(params[:token], scope: EmailToken.scopes[:signup])
      # Log in the user unless they need to be approved
      if Guardian.new(@user).can_access_forum?
        @user.enqueue_welcome_message("welcome_user") if @user.send_welcome_message
        log_on_user(@user)

        # invites#perform_accept_invitation already sets destination_url, but
        # sometimes it is lost (user changes browser, uses incognito, etc)
        #
        # The code below checks if the user was invited and redirects them to
        # the topic they were originally invited to.
        destination_url = cookies.delete(:destination_url)
        if destination_url.blank?
          topic =
            Invite
              .joins(:invited_users)
              .find_by(invited_users: { user_id: @user.id })
              &.topics
              &.first

          destination_url = path(topic.relative_url) if @user.guardian.can_see?(topic)
        end

        if Wizard.user_requires_completion?(@user)
          return redirect_to(wizard_path)
        elsif destination_url.present?
          return redirect_to(destination_url, allow_other_host: true)
        elsif SiteSetting.enable_discourse_connect_provider &&
              payload = cookies.delete(:sso_payload)
          return redirect_to(session_sso_provider_url + "?" + payload)
        end
      else
        @needs_approval = true
      end
    else
      flash.now[:error] = I18n.t("activation.already_done")
    end

    render layout: "no_ember"
  end

  def update_activation_email
    RateLimiter.new(nil, "activate-edit-email-hr-#{request.remote_ip}", 5, 1.hour).performed!

    if params[:username].present?
      RateLimiter.new(
        nil,
        "activate-edit-email-hr-username-#{params[:username]}",
        5,
        1.hour,
      ).performed!
      @user = User.find_by_username_or_email(params[:username])
      raise Discourse::InvalidAccess.new unless @user.present?
      raise Discourse::InvalidAccess.new unless @user.confirm_password?(params[:password])
    elsif user_key = session[SessionController::ACTIVATE_USER_KEY]
      RateLimiter.new(nil, "activate-edit-email-hr-user-key-#{user_key}", 5, 1.hour).performed!
      @user = User.where(id: user_key.to_i).first
    end

    if @user.blank? || @user.active? || current_user.present? || @user.from_staged?
      raise Discourse::InvalidAccess.new
    end

    User.transaction do
      primary_email = @user.primary_email
      primary_email.email = params[:email]
      primary_email.skip_validate_email = false

      if primary_email.save
        @email_token =
          @user.email_tokens.create!(email: @user.email, scope: EmailToken.scopes[:signup])
        EmailToken.enqueue_signup_email(@email_token, to_address: @user.email)
        render json: success_json
      else
        render_json_error(primary_email)
      end
    end
  end

  def send_activation_email
    if current_user.blank? || !current_user.staff?
      RateLimiter.new(nil, "activate-hr-#{request.remote_ip}", 30, 1.hour).performed!
      RateLimiter.new(nil, "activate-min-#{request.remote_ip}", 6, 1.minute).performed!
    end

    raise Discourse::InvalidAccess.new if SiteSetting.must_approve_users?

    @user = User.find_by_username_or_email(params[:username].to_s) if params[:username].present?

    raise Discourse::NotFound unless @user

    if !current_user&.staff? && @user.id != session[SessionController::ACTIVATE_USER_KEY]
      raise Discourse::InvalidAccess.new
    end

    session.delete(SessionController::ACTIVATE_USER_KEY)

    if @user.active && @user.email_confirmed?
      render_json_error(I18n.t("activation.activated"), status: 409)
    else
      @email_token =
        @user.email_tokens.create!(email: @user.email, scope: EmailToken.scopes[:signup])
      EmailToken.enqueue_signup_email(@email_token, to_address: @user.email)
      render body: nil
    end
  end

  def search_users
    term = params[:term].to_s.strip

    topic_id = params[:topic_id].to_i if params[:topic_id].present?
    category_id = params[:category_id].to_i if params[:category_id].present?

    topic_allowed_users = params[:topic_allowed_users] || false

    group_names = params[:groups] || []
    group_names << params[:group] if params[:group]
    @groups = Group.where(name: group_names) if group_names.present?

    options = {
      topic_allowed_users: topic_allowed_users,
      searching_user: current_user,
      groups: @groups,
    }

    options[:include_staged_users] = !!ActiveModel::Type::Boolean.new.cast(
      params[:include_staged_users],
    )
    options[:last_seen_users] = !!ActiveModel::Type::Boolean.new.cast(params[:last_seen_users])
    if params[:limit].present?
      options[:limit] = params[:limit].to_i
      raise Discourse::InvalidParameters.new(:limit) if options[:limit] <= 0
    end
    options[:topic_id] = topic_id if topic_id
    options[:category_id] = category_id if category_id

    results = UserSearch.new(term, options).search
    to_render = serialize_found_users(results)

    # blank term is only handy for in-topic search of users after @
    # we do not want group results ever if term is blank
    groups =
      if term.present? && current_user
        if params[:include_groups] == "true"
          Group.visible_groups(current_user)
        elsif params[:include_mentionable_groups] == "true"
          Group.mentionable(current_user)
        elsif params[:include_messageable_groups] == "true"
          Group.messageable(current_user)
        end
      end

    if groups
      DiscoursePluginRegistry
        .groups_callback_for_users_search_controller_action
        .each do |param_name, block|
        groups = block.call(groups, current_user) if params[param_name.to_s]
      end

      # the plugin registry callbacks above are only evaluated when a param
      # is present matching the name of the callback. Any modifier registered using
      # register_modifier(:groups_for_users_search) will be evaluated without needing the
      # param.
      groups = DiscoursePluginRegistry.apply_modifier(:groups_for_users_search, groups)
      groups = Group.search_groups(term, groups: groups, sort: :auto)

      to_render[:groups] = groups.map { |m| { name: m.name, full_name: m.full_name } }
    end

    render json: to_render
  end

  AVATAR_TYPES_WITH_UPLOAD ||= %w[uploaded custom gravatar]

  def pick_avatar
    user = fetch_user_from_params
    guardian.ensure_can_edit!(user)

    return render json: failed_json, status: 422 if SiteSetting.discourse_connect_overrides_avatar

    type = params[:type]

    invalid_type = type.present? && !AVATAR_TYPES_WITH_UPLOAD.include?(type) && type != "system"
    return render json: failed_json, status: 422 if invalid_type

    if type.blank? || type == "system"
      upload_id = nil
    elsif !TrustLevelAndStaffAndDisabledSetting.matches?(SiteSetting.allow_uploaded_avatars, user)
      return render json: failed_json, status: 422
    else
      upload_id = params[:upload_id]
      upload = Upload.find_by(id: upload_id)

      return render_json_error I18n.t("avatar.missing") if upload.nil?

      # old safeguard
      user.create_user_avatar unless user.user_avatar

      guardian.ensure_can_pick_avatar!(user.user_avatar, upload)

      if type == "gravatar"
        user.user_avatar.gravatar_upload_id = upload_id
      else
        user.user_avatar.custom_upload_id = upload_id
      end
    end

    SiteSetting.use_site_small_logo_as_system_avatar = false if user.is_system_user?

    user.uploaded_avatar_id = upload_id
    user.save!
    user.user_avatar.save!

    render json: success_json
  end

  def select_avatar
    user = fetch_user_from_params
    guardian.ensure_can_edit!(user)

    url = params[:url]

    return render json: failed_json, status: 422 if url.blank?

    if SiteSetting.selectable_avatars_mode == "disabled"
      return render json: failed_json, status: 422
    end

    return render json: failed_json, status: 422 if SiteSetting.selectable_avatars.blank?

    unless upload = Upload.get_from_url(url)
      return render json: failed_json, status: 422
    end

    unless SiteSetting.selectable_avatars.include?(upload)
      return render json: failed_json, status: 422
    end

    user.uploaded_avatar_id = upload.id

    SiteSetting.use_site_small_logo_as_system_avatar = false if user.is_system_user?

    user.save!

    avatar = user.user_avatar || user.create_user_avatar
    avatar.custom_upload_id = upload.id
    avatar.save!

    render json: {
             avatar_template: user.avatar_template,
             custom_avatar_template: user.avatar_template,
             uploaded_avatar_id: upload.id,
           }
  end

  def destroy_user_image
    user = fetch_user_from_params
    guardian.ensure_can_edit!(user)

    case params.require(:type)
    when "profile_background"
      user.user_profile.clear_profile_background
    when "card_background"
      user.user_profile.clear_card_background
    else
      raise Discourse::InvalidParameters.new(:type)
    end

    render json: success_json
  end

  def destroy
    @user = fetch_user_from_params
    guardian.ensure_can_delete_user!(@user)

    UserDestroyer.new(current_user).destroy(@user, delete_posts: true, context: params[:context])

    render json: success_json
  end

  def notification_level
    target_user = fetch_user_from_params
    acting_user = current_user

    # the admin should be able to change notification levels
    # on behalf of other users, so we cannot rely on current_user
    # for this case
    if params[:acting_user_id].present? && params[:acting_user_id].to_i != current_user.id
      if current_user.staff?
        acting_user = User.find(params[:acting_user_id])
      else
        @error_message = "error"
        raise Discourse::InvalidAccess
      end
    end

    if params[:notification_level] == "ignore"
      @error_message = "ignore_error"
      guardian.ensure_can_ignore_user!(target_user)
      MutedUser.where(user: acting_user, muted_user: target_user).delete_all
      ignored_user = IgnoredUser.find_by(user: acting_user, ignored_user: target_user)
      if ignored_user.present?
        ignored_user.update(expiring_at: DateTime.parse(params[:expiring_at]))
      else
        IgnoredUser.create!(
          user: acting_user,
          ignored_user: target_user,
          expiring_at: Time.parse(params[:expiring_at]),
        )
      end
    elsif params[:notification_level] == "mute"
      @error_message = "mute_error"
      guardian.ensure_can_mute_user!(target_user)
      IgnoredUser.where(user: acting_user, ignored_user: target_user).delete_all
      MutedUser.find_or_create_by!(user: acting_user, muted_user: target_user)
    elsif params[:notification_level] == "normal"
      MutedUser.where(user: acting_user, muted_user: target_user).delete_all
      IgnoredUser.where(user: acting_user, ignored_user: target_user).delete_all
    else
      return(
        render_json_error(
          I18n.t("notification_level.invalid_value", value: params[:notification_level]),
        )
      )
    end

    render json: success_json
  rescue Discourse::InvalidAccess
    render_json_error(I18n.t("notification_level.#{@error_message}"))
  end

  def read_faq
    if user = current_user
      user.user_stat.read_faq = 1.second.ago
      user.user_stat.save
    end

    render json: success_json
  end

  def recent_searches
    if !SiteSetting.log_search_queries
      return(
        render json: failed_json.merge(error: I18n.t("user_activity.no_log_search_queries")),
               status: 403
      )
    end

    query = SearchLog.where(user_id: current_user.id)

    if current_user.user_option.oldest_search_log_date
      query = query.where("created_at > ?", current_user.user_option.oldest_search_log_date)
    end

    results =
      query.group(:term).order("max(created_at) DESC").limit(MAX_RECENT_SEARCHES).pluck(:term)

    render json: success_json.merge(recent_searches: results)
  end

  def reset_recent_searches
    current_user.user_option.update!(oldest_search_log_date: 1.second.ago)
    render json: success_json
  end

  def staff_info
    @user = fetch_user_from_params(include_inactive: true)
    guardian.ensure_can_see_staff_info!(@user)

    result = {}

    %W[
      number_of_deleted_posts
      number_of_flagged_posts
      number_of_flags_given
      number_of_suspensions
      warnings_received_count
      number_of_rejected_posts
    ].each { |info| result[info] = @user.public_send(info) }

    render json: result
  end

  def confirm_admin
    @confirmation = AdminConfirmation.find_by_code(params[:token])

    raise Discourse::NotFound unless @confirmation
    unless @confirmation.performed_by.id == (current_user&.id || @confirmation.performed_by.id)
      raise Discourse::InvalidAccess.new
    end

    if request.post?
      @confirmation.email_confirmed!
      @confirmed = true
    end

    respond_to do |format|
      format.json { render json: success_json }
      format.html { render layout: "no_ember" }
    end
  end

  def list_second_factors
    if SiteSetting.enable_discourse_connect || !SiteSetting.enable_local_logins
      raise Discourse::NotFound
    end

    unless params[:password].empty?
      RateLimiter.new(
        nil,
        "login-hr-#{request.remote_ip}",
        SiteSetting.max_logins_per_ip_per_hour,
        1.hour,
      ).performed!
      RateLimiter.new(
        nil,
        "login-min-#{request.remote_ip}",
        SiteSetting.max_logins_per_ip_per_minute,
        1.minute,
      ).performed!
      unless current_user.confirm_password?(params[:password])
        return render json: failed_json.merge(error: I18n.t("login.incorrect_password"))
      end
      confirm_secure_session
    end

    if secure_session_confirmed?
      totp_second_factors =
        current_user
          .totps
          .select(:id, :name, :last_used, :created_at, :method)
          .where(enabled: true)
          .order(:created_at)

      security_keys =
        current_user
          .security_keys
          .where(factor_type: UserSecurityKey.factor_types[:second_factor])
          .order(:created_at)

      render json: success_json.merge(totps: totp_second_factors, security_keys: security_keys)
    else
      render json: success_json.merge(password_required: true)
    end
  end

  def create_second_factor_backup
    backup_codes = current_user.generate_backup_codes

    render json: success_json.merge(backup_codes: backup_codes)
  end

  def create_second_factor_totp
    require "rotp" if !defined?(ROTP)
    totp_data = ROTP::Base32.random
    secure_session["staged-totp-#{current_user.id}"] = totp_data
    qrcode_png =
      RQRCode::QRCode.new(current_user.totp_provisioning_uri(totp_data)).as_png(
        border_modules: 1,
        size: 240,
      )

    render json:
             success_json.merge(key: totp_data.scan(/.{4}/).join(" "), qr: qrcode_png.to_data_url)
  end

  def create_second_factor_security_key
    challenge_session = Webauthn.stage_challenge(current_user, secure_session)
    render json:
             success_json.merge(
               challenge: challenge_session.challenge,
               rp_id: challenge_session.rp_id,
               rp_name: challenge_session.rp_name,
               supported_algorithms: ::Webauthn::SUPPORTED_ALGORITHMS,
               user_secure_id: current_user.create_or_fetch_secure_identifier,
               existing_active_credential_ids:
                 current_user.second_factor_security_key_credential_ids,
             )
  end

  def register_second_factor_security_key
    params.require(:name)
    params.require(:attestation)
    params.require(:clientData)

    ::Webauthn::SecurityKeyRegistrationService.new(
      current_user,
      params,
      challenge: Webauthn.challenge(current_user, secure_session),
      rp_id: Webauthn.rp_id(current_user, secure_session),
      origin: Discourse.base_url,
    ).register_second_factor_security_key
    render json: success_json
  rescue ::Webauthn::SecurityKeyError => err
    render json: failed_json.merge(error: err.message)
  end

  def update_security_key
    user_security_key = current_user.security_keys.find_by(id: params[:id].to_i)
    raise Discourse::InvalidParameters unless user_security_key

    user_security_key.update!(name: params[:name]) if params[:name] && !params[:name].blank?
    user_security_key.update!(enabled: false) if params[:disable] == "true"

    render json: success_json
  end

  def enable_second_factor_totp
    if params[:second_factor_token].blank?
      return render json: failed_json.merge(error: I18n.t("login.missing_second_factor_code"))
    end
    if params[:name].blank?
      return render json: failed_json.merge(error: I18n.t("login.missing_second_factor_name"))
    end
    auth_token = params[:second_factor_token]

    totp_data = secure_session["staged-totp-#{current_user.id}"]
    totp_object = current_user.get_totp_object(totp_data)

    rate_limit_second_factor!(current_user)

    authenticated =
      !auth_token.blank? &&
        totp_object.verify(
          auth_token,
          drift_ahead: SecondFactorManager::TOTP_ALLOWED_DRIFT_SECONDS,
          drift_behind: SecondFactorManager::TOTP_ALLOWED_DRIFT_SECONDS,
        )
    unless authenticated
      return render json: failed_json.merge(error: I18n.t("login.invalid_second_factor_code"))
    end
    current_user.create_totp(data: totp_data, name: params[:name], enabled: true)
    render json: success_json
  end

  def disable_second_factor
    # delete all second factors for a user
    current_user.user_second_factors.destroy_all
    current_user.security_keys.destroy_all

    Jobs.enqueue(
      :critical_user_email,
      type: "account_second_factor_disabled",
      user_id: current_user.id,
    )

    render json: success_json
  end

  def update_second_factor
    params.require(:second_factor_target)
    update_second_factor_method = params[:second_factor_target].to_i

    if update_second_factor_method == UserSecondFactor.methods[:totp]
      params.require(:id)
      second_factor_id = params[:id].to_i
      user_second_factor = current_user.user_second_factors.totps.find_by(id: second_factor_id)
    elsif update_second_factor_method == UserSecondFactor.methods[:backup_codes]
      user_second_factor = current_user.user_second_factors.backup_codes
    end

    raise Discourse::InvalidParameters unless user_second_factor

    user_second_factor.update!(name: params[:name]) if params[:name] && !params[:name].blank?
    if params[:disable] == "true"
      # Disabling backup codes deletes *all* backup codes
      if update_second_factor_method == UserSecondFactor.methods[:backup_codes]
        current_user
          .user_second_factors
          .where(method: UserSecondFactor.methods[:backup_codes])
          .destroy_all
      else
        user_second_factor.update!(enabled: false)
      end
    end

    render json: success_json
  end

  def second_factor_check_confirmed_password
    if SiteSetting.enable_discourse_connect || !SiteSetting.enable_local_logins
      raise Discourse::NotFound
    end

    raise Discourse::InvalidAccess.new unless current_user && secure_session_confirmed?
  end

  def revoke_account
    user = fetch_user_from_params
    guardian.ensure_can_edit!(user)
    provider_name = params.require(:provider_name)

    # Using Discourse.authenticators rather than Discourse.enabled_authenticators so users can
    # revoke permissions even if the admin has temporarily disabled that type of login
    authenticator = Discourse.authenticators.find { |a| a.name == provider_name }
    raise Discourse::NotFound if authenticator.nil? || !authenticator.can_revoke?

    skip_remote = params.permit(:skip_remote)

    # We're likely going to contact the remote auth provider, so hijack request
    hijack do
      DiscourseEvent.trigger(:before_auth_revoke, authenticator, user)
      result = authenticator.revoke(user, skip_remote: skip_remote)
      if result
        render json: success_json
      else
        render json: {
                 success: false,
                 message: I18n.t("associated_accounts.revoke_failed", provider_name: provider_name),
               }
      end
    end
  end

  def revoke_auth_token
    user = fetch_user_from_params
    guardian.ensure_can_edit!(user)

    if params[:token_id]
      token = UserAuthToken.find_by(id: params[:token_id], user_id: user.id)
      # The user should not be able to revoke the auth token of current session.
      if !token || guardian.auth_token == token.auth_token
        raise Discourse::InvalidParameters.new(:token_id)
      end
      UserAuthToken.where(id: params[:token_id], user_id: user.id).each(&:destroy!)

      MessageBus.publish "/file-change", ["refresh"], user_ids: [user.id]
    else
      UserAuthToken.where(user_id: user.id).each(&:destroy!)
    end

    render json: success_json
  end

  def feature_topic
    user = fetch_user_from_params
    topic = Topic.find(params[:topic_id].to_i)

    if !guardian.can_feature_topic?(user, topic)
      return(
        render_json_error(
          I18n.t("activerecord.errors.models.user_profile.attributes.featured_topic_id.invalid"),
          403,
        )
      )
    end

    user.user_profile.update(featured_topic_id: topic.id)
    render json: success_json
  end

  def clear_featured_topic
    user = fetch_user_from_params
    guardian.ensure_can_edit!(user)
    user.user_profile.update(featured_topic_id: nil)
    render json: success_json
  end

  def bookmarks
    user = fetch_user_from_params
    guardian.ensure_can_edit!(user)
    user_guardian = Guardian.new(user)

    respond_to do |format|
      format.json do
        bookmark_list = UserBookmarkList.new(user: user, guardian: guardian, params: params)
        bookmark_list.load

        if bookmark_list.bookmarks.empty?
          render json: { bookmarks: [] }
        else
          page = params[:page].to_i + 1
          bookmark_list.more_bookmarks_url =
            "#{Discourse.base_path}/u/#{params[:username]}/bookmarks.json?page=#{page}"
          render_serialized(bookmark_list, UserBookmarkListSerializer)
        end
      end
      format.ics do
        @bookmark_reminders =
          Bookmark
            .with_reminders
            .where(user_id: user.id)
            .order(:reminder_at)
            .map do |bookmark|
              bookmark.registered_bookmarkable.serializer.new(
                bookmark,
                scope: user_guardian,
                root: false,
              )
            end
      end
    end
  end

  USER_MENU_LIST_LIMIT = 20
  def user_menu_bookmarks
    if !current_user.username_equals_to?(params[:username])
      raise Discourse::InvalidAccess.new("username doesn't match current_user's username")
    end

    reminder_notifications =
      Notification
        .for_user_menu(current_user.id, limit: USER_MENU_LIST_LIMIT)
        .unread
        .where(notification_type: Notification.types[:bookmark_reminder])

    if reminder_notifications.size < USER_MENU_LIST_LIMIT
      exclude_bookmark_ids =
        reminder_notifications.filter_map { |notification| notification.data_hash[:bookmark_id] }

      bookmark_list =
        UserBookmarkList.new(
          user: current_user,
          guardian: guardian,
          params: {
            per_page: USER_MENU_LIST_LIMIT - reminder_notifications.size,
          },
        )
      bookmark_list.load do |query|
        if exclude_bookmark_ids.present?
          query.where("bookmarks.id NOT IN (?)", exclude_bookmark_ids)
        end
      end
    end

    if reminder_notifications.present?
      serialized_notifications =
        ActiveModel::ArraySerializer.new(
          reminder_notifications,
          each_serializer: NotificationSerializer,
          scope: guardian,
        )
    end

    if bookmark_list
      bookmark_list.bookmark_serializer_opts = { link_to_first_unread_post: true }
      serialized_bookmarks =
        serialize_data(bookmark_list, UserBookmarkListSerializer, scope: guardian, root: false)[
          :bookmarks
        ]
    end

    render json: {
             notifications: serialized_notifications || [],
             bookmarks: serialized_bookmarks || [],
           }
  end

  def user_menu_messages
    if !current_user.username_equals_to?(params[:username])
      raise Discourse::InvalidAccess.new("username doesn't match current_user's username")
    end

    if !current_user.staff? &&
         !current_user.in_any_groups?(SiteSetting.personal_message_enabled_groups_map)
      raise Discourse::InvalidAccess.new("personal messages are disabled.")
    end

    unread_notifications =
      Notification
        .for_user_menu(current_user.id, limit: USER_MENU_LIST_LIMIT)
        .unread
        .where(
          notification_type: [
            Notification.types[:private_message],
            Notification.types[:group_message_summary],
          ],
        )
        .to_a

    if unread_notifications.size < USER_MENU_LIST_LIMIT
      exclude_topic_ids = unread_notifications.filter_map(&:topic_id).uniq
      limit = USER_MENU_LIST_LIMIT - unread_notifications.size

      messages_list =
        TopicQuery
          .new(current_user, per_page: limit)
          .list_private_messages_direct_and_groups(
            current_user,
            groups_messages_notification_level: :watching,
          ) do |query|
            if exclude_topic_ids.present?
              query.where("topics.id NOT IN (?)", exclude_topic_ids)
            else
              query
            end
          end

      read_notifications =
        Notification
          .for_user_menu(current_user.id, limit: limit)
          .where(read: true, notification_type: Notification.types[:group_message_summary])
          .to_a
    end

    if unread_notifications.present?
      serialized_unread_notifications =
        ActiveModel::ArraySerializer.new(
          unread_notifications,
          each_serializer: NotificationSerializer,
          scope: guardian,
        )
    end

    if messages_list
      serialized_messages =
        serialize_data(messages_list, TopicListSerializer, scope: guardian, root: false)[:topics]
    end

    if read_notifications.present?
      serialized_read_notifications =
        ActiveModel::ArraySerializer.new(
          read_notifications,
          each_serializer: NotificationSerializer,
          scope: guardian,
        )
    end

    render json: {
             unread_notifications: serialized_unread_notifications || [],
             read_notifications: serialized_read_notifications || [],
             topics: serialized_messages || [],
           }
  end

  private

  def clean_custom_field_values(field)
    field_values = params[:user_fields][field.id.to_s]

    return field_values if field_values.nil? || field_values.empty?

    if field.field_type == "dropdown"
      field.user_field_options.find_by_value(field_values)&.value
    elsif field.field_type == "multiselect"
      field_values = Array.wrap(field_values)
      bad_values = field_values - field.user_field_options.map(&:value)
      field_values - bad_values
    else
      field_values
    end
  end

  def password_reset_find_user(token, committing_change:)
    @user =
      if committing_change
        EmailToken.confirm(token, scope: EmailToken.scopes[:password_reset])
      else
        EmailToken.confirmable(token, scope: EmailToken.scopes[:password_reset])&.user
      end

    if @user
      secure_session["password-#{token}"] = @user.id
    else
      user_id = secure_session["password-#{token}"].to_i
      @user = User.find(user_id) if user_id > 0
    end

    @error = I18n.t("password_reset.no_token", base_url: Discourse.base_url) if !@user
  end

  def respond_to_suspicious_request
    if suspicious?(params)
      render json: {
               success: true,
               active: false,
               message: I18n.t("login.activate_email", email: params[:email]),
             }
    end
  end

  def suspicious?(params)
    return false if current_user && is_api? && current_user.admin?
    honeypot_or_challenge_fails?(params) || SiteSetting.invite_only?
  end

  def honeypot_or_challenge_fails?(params)
    return false if is_api?
    params[:password_confirmation] != honeypot_value ||
      params[:challenge] != challenge_value.try(:reverse)
  end

  def user_params
    permitted = %i[
      name
      email
      password
      username
      title
      date_of_birth
      muted_usernames
      allowed_pm_usernames
      theme_ids
      locale
      bio_raw
      location
      website
      dismissed_banner_key
      profile_background_upload_url
      card_background_upload_url
      primary_group_id
      flair_group_id
      featured_topic_id
    ]

    editable_custom_fields = User.editable_user_custom_fields(by_staff: current_user.try(:staff?))
    permitted << { custom_fields: editable_custom_fields } unless editable_custom_fields.blank?
    permitted.concat UserUpdater::OPTION_ATTR
    permitted.concat UserUpdater::CATEGORY_IDS.keys.map { |k| { k => [] } }
    permitted.concat UserUpdater::TAG_NAMES.keys
    permitted << UserUpdater::NOTIFICATION_SCHEDULE_ATTRS

    if !SiteSetting.legacy_navigation_menu?
      if params.has_key?(:sidebar_category_ids) && params[:sidebar_category_ids].blank?
        params[:sidebar_category_ids] = []
      end

      permitted << { sidebar_category_ids: [] }

      if SiteSetting.tagging_enabled
        if params.has_key?(:sidebar_tag_names) && params[:sidebar_tag_names].blank?
          params[:sidebar_tag_names] = []
        end

        permitted << { sidebar_tag_names: [] }
      end
    end

    if SiteSetting.enable_user_status
      permitted << :status
      permitted << { status: %i[emoji description ends_at] }
    end

    result =
      params.permit(permitted, theme_ids: [], seen_popups: []).reverse_merge(
        ip_address: request.remote_ip,
        registration_ip_address: request.remote_ip,
      )

    if !UsernameCheckerService.is_developer?(result["email"]) && is_api? && current_user.present? &&
         current_user.admin?
      result.merge!(params.permit(:active, :staged, :approved))
    end

    deprecate_modify_user_params_method
    result = modify_user_params(result)
    DiscoursePluginRegistry.apply_modifier(
      :users_controller_update_user_params,
      result,
      current_user,
      params,
    )
  end

  # Plugins can use this to modify user parameters
  def modify_user_params(attrs)
    attrs
  end

  def deprecate_modify_user_params_method
    # only issue a deprecation warning if the method is overriden somewhere
    if method(:modify_user_params).source_location[0] !=
         "#{Rails.root}/app/controllers/users_controller.rb"
      Discourse.deprecate(
        "`UsersController#modify_user_params` method is deprecated. Please use the `users_controller_update_user_params` modifier instead.",
        since: "3.1.0.beta4",
        drop_from: "3.2.0",
      )
    end
  end

  def fail_with(key)
    render json: { success: false, message: I18n.t(key) }
  end

  def track_visit_to_user_profile
    user_profile_id = @user.user_profile.id
    ip = request.remote_ip
    user_id = (current_user.id if current_user)

    Scheduler::Defer.later "Track profile view visit" do
      UserProfileView.add(user_profile_id, ip, user_id)
    end
  end

  def clashing_with_existing_route?(username)
    normalized_username = User.normalize_username(username)
    http_verbs = %w[GET POST PUT DELETE PATCH]
    allowed_actions = %w[show update destroy]

    http_verbs.any? do |verb|
      begin
        path = Rails.application.routes.recognize_path("/u/#{normalized_username}", method: verb)
        allowed_actions.exclude?(path[:action])
      rescue ActionController::RoutingError
        false
      end
    end
  end

  def confirm_secure_session
    secure_session["confirmed-password-#{current_user.id}"] = "true"
  end

  def secure_session_confirmed?
    secure_session["confirmed-password-#{current_user.id}"] == "true"
  end

  def summary_cache_key(user)
    "user_summary:#{user.id}:#{current_user ? current_user.id : 0}"
  end

  def render_invite_error(message)
    render json: { invites: [], can_see_invite_details: false, error: message }
  end

  def serialize_found_users(users)
    each_serializer =
      SiteSetting.enable_user_status? ? FoundUserWithStatusSerializer : FoundUserSerializer

    { users: ActiveModel::ArraySerializer.new(users, each_serializer: each_serializer).as_json }
  end
end<|MERGE_RESOLUTION|>--- conflicted
+++ resolved
@@ -760,7 +760,6 @@
       # add them to the review queue if they need to be approved
       user.activate if user.active?
 
-<<<<<<< HEAD
       self.initialize_credits(user)
 
       render json: {
@@ -769,13 +768,6 @@
         message: activation.message,
       }.merge(SiteSetting.hide_email_address_taken ? {} : { user_id: user.id })
     elsif SiteSetting.hide_email_address_taken && user.errors[:primary_email]&.include?(I18n.t('errors.messages.taken'))
-=======
-      render json: { success: true, active: user.active?, message: activation.message }.merge(
-               SiteSetting.hide_email_address_taken ? {} : { user_id: user.id },
-             )
-    elsif SiteSetting.hide_email_address_taken &&
-          user.errors[:primary_email]&.include?(I18n.t("errors.messages.taken"))
->>>>>>> f933c9fc
       session["user_created_message"] = activation.success_message
 
       if existing_user = User.find_by_email(user.primary_email&.email)
