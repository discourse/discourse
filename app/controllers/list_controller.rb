--- conflicted
+++ resolved
@@ -107,11 +107,8 @@
             @title = I18n.t('js.filters.with_topics', filter: filter_title)
           end
           @title << " - #{SiteSetting.title}"
-<<<<<<< HEAD
-=======
         elsif (filter.to_s == current_homepage) && SiteSetting.short_site_description.present?
           @title = "#{SiteSetting.title} - #{SiteSetting.short_site_description}"
->>>>>>> c10941bb
         end
       end
 
