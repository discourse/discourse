--- conflicted
+++ resolved
@@ -96,26 +96,6 @@
   def mailgun_success
     render body: nil, status: 200
   end
-<<<<<<< HEAD
-
-  def mailgun_verify(timestamp, token, signature)
-    digest = OpenSSL::Digest::SHA256.new
-    data = "#{timestamp}#{token}"
-    signature == OpenSSL::HMAC.hexdigest(digest, SiteSetting.mailgun_api_key, data)
-  end
-
-  def process_bounce(message_id, to_address, bounce_score)
-    return if message_id.blank? || to_address.blank?
-
-    email_log = EmailLog.find_by(message_id: message_id, to_address: to_address)
-    return if email_log.nil?
-
-    email_log.update_columns(bounced: true)
-    return if email_log.user.nil? || email_log.user.email.blank?
-
-    Email::Receiver.update_bounce_score(email_log.user.email, bounce_score)
-  end
-=======
 
   def valid_mailgun_signature?(token, timestamp, signature)
     # token is a random 50 characters string
@@ -168,7 +148,6 @@
         process_bounce(message_id, to_address, SiteSetting.hard_bounce_score)
       end
     end
->>>>>>> c10941bb
 
     mailgun_success
   end
