class GroupsController < ApplicationController

  def show
    render_serialized(find_group(:id), BasicGroupSerializer)
  end

  def counts
    group = find_group(:group_id)
    render json: {counts: { posts: group.posts_for(guardian).count,
                            members: group.users.count } }
  end

  def posts
    group = find_group(:group_id)
    posts = group.posts_for(guardian, params[:before_post_id]).limit(20)
    render_serialized posts.to_a, GroupPostSerializer
  end

  def members
    group = find_group(:group_id)
<<<<<<< HEAD

    limit = (params[:limit] || 200).to_i
    offset = (params[:offset] || 0).to_i

    render_serialized(group.users.order('username_lower asc').limit(limit).offset(offset).to_a, GroupUserSerializer)
=======
    members = group.users.order('username_lower asc')
    members = members.limit(200) if group.automatic
    render_serialized(members.to_a, GroupUserSerializer)
>>>>>>> 27801287
  end

  private

  def find_group(param_name)
    name = params.require(param_name)
    group = Group.find_by("lower(name) = ?", name.downcase)
    guardian.ensure_can_see!(group)
    group
  end

end<|MERGE_RESOLUTION|>--- conflicted
+++ resolved
@@ -18,17 +18,13 @@
 
   def members
     group = find_group(:group_id)
-<<<<<<< HEAD
 
     limit = (params[:limit] || 200).to_i
     offset = (params[:offset] || 0).to_i
 
-    render_serialized(group.users.order('username_lower asc').limit(limit).offset(offset).to_a, GroupUserSerializer)
-=======
-    members = group.users.order('username_lower asc')
-    members = members.limit(200) if group.automatic
-    render_serialized(members.to_a, GroupUserSerializer)
->>>>>>> 27801287
+    paginated_members = group.users.order('username_lower asc').limit(limit).offset(offset)
+
+    render_serialized(paginated_members.to_a, GroupUserSerializer)
   end
 
   private
