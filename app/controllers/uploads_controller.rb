# frozen_string_literal: true

require "mini_mime"

class UploadsController < ApplicationController
  requires_login except: [:show, :show_short]

  skip_before_action :preload_json, :check_xhr, :redirect_to_login_if_required, only: [:show, :show_short, :show_secure]
  protect_from_forgery except: :show

  before_action :is_asset_path, only: [:show, :show_short, :show_secure]

  def create
    # capture current user for block later on
    me = current_user

    # 50 characters ought to be enough for the upload type
    type = params.require(:type).parameterize(separator: "_")[0..50]

    if type == "avatar" && !me.admin? && (SiteSetting.sso_overrides_avatar || !SiteSetting.allow_uploaded_avatars)
      return render json: failed_json, status: 422
    end

    url    = params[:url]
    file   = params[:file] || params[:files]&.first
    pasted = params[:pasted] == "true"
    for_private_message = params[:for_private_message] == "true"
    for_site_setting = params[:for_site_setting] == "true"
    is_api = is_api?
    retain_hours = params[:retain_hours].to_i

    # note, atm hijack is processed in its own context and has not access to controller
    # longer term we may change this
    hijack do
      begin
        info = UploadsController.create_upload(
          current_user: me,
          file: file,
          url: url,
          type: type,
          for_private_message: for_private_message,
          for_site_setting: for_site_setting,
          pasted: pasted,
          is_api: is_api,
          retain_hours: retain_hours
        )
      rescue => e
        render json: failed_json.merge(message: e.message&.split("\n")&.first), status: 422
      else
        render json: UploadsController.serialize_upload(info), status: Upload === info ? 200 : 422
      end
    end
  end

  def lookup_urls
    params.permit(short_urls: [])
    uploads = []

    if (params[:short_urls] && params[:short_urls].length > 0)
      PrettyText::Helpers.lookup_upload_urls(params[:short_urls]).each do |short_url, paths|
        uploads << {
          short_url: short_url,
          url: paths[:url],
          short_path: paths[:short_path]
        }
      end
    end

    render json: uploads.to_json
  end

  def show
    # do not serve uploads requested via XHR to prevent XSS
    return xhr_not_allowed if request.xhr?

    return render_404 if !RailsMultisite::ConnectionManagement.has_db?(params[:site])

    RailsMultisite::ConnectionManagement.with_connection(params[:site]) do |db|
      return render_404 if SiteSetting.prevent_anons_from_downloading_files && current_user.nil?

      if upload = Upload.find_by(sha1: params[:sha]) || Upload.find_by(id: params[:id], url: request.env["PATH_INFO"])
        unless Discourse.store.internal?
          local_store = FileStore::LocalStore.new
          return render_404 unless local_store.has_been_uploaded?(upload.url)
        end

        send_file_local_upload(upload)
      else
        render_404
      end
    end
  end

  def show_short
    # do not serve uploads requested via XHR to prevent XSS
    return xhr_not_allowed if request.xhr?

    if SiteSetting.prevent_anons_from_downloading_files && current_user.nil?
      return render_404
    end

    sha1 = Upload.sha1_from_base62_encoded(params[:base62])

    if upload = Upload.find_by(sha1: sha1)
      return handle_secure_upload_request(upload, Discourse.store.get_path_for_upload(upload)) if upload.secure? && SiteSetting.secure_media?

      if Discourse.store.internal?
        send_file_local_upload(upload)
      else
        redirect_to Discourse.store.url_for(upload, force_download: params[:dl] == "1")
      end
    else
      render_404
    end
  end

  def show_secure
    # do not serve uploads requested via XHR to prevent XSS
    return xhr_not_allowed if request.xhr?
    return render_404 if !Discourse.store.external?

    path_with_ext = "#{params[:path]}.#{params[:extension]}"

    sha1 = File.basename(path_with_ext, File.extname(path_with_ext))
    # this takes care of optimized image requests
    sha1 = sha1.partition("_").first if sha1.include?("_")

    upload = Upload.find_by(sha1: sha1)
    return render_404 if upload.blank?

    if SiteSetting.secure_media?
<<<<<<< HEAD
      path_with_ext = "#{params[:path]}.#{params[:extension]}"
      sha1 = File.basename(path_with_ext, File.extname(path_with_ext))

      # this takes care of optimized image requests
      sha1 = sha1.partition("_").first if sha1.include?("_")

      upload = Upload.find_by(sha1: sha1)
      return render_404 if upload.blank?

      handle_secure_upload_request(upload, path_with_ext)
    else
      render_404
=======
      return redirect_to Discourse.store.signed_url_for_path(path_with_ext)
>>>>>>> abca91cc
    end

    # we don't want to 404 here if secure media gets disabled
    # because all posts with secure uploads will show broken media
    # until rebaked, which could take some time
    redirect_to Discourse.store.cdn_url(upload.url)
  end

  def handle_secure_upload_request(upload, path_with_ext)
    if upload.access_control_post_id.present?
      raise Discourse::InvalidAccess if !guardian.can_see?(upload.access_control_post)
    end

    redirect_to Discourse.store.signed_url_for_path(path_with_ext)
  end

  def metadata
    params.require(:url)
    upload = Upload.get_from_url(params[:url])
    raise Discourse::NotFound unless upload

    render json: {
      original_filename: upload.original_filename,
      width: upload.width,
      height: upload.height,
      human_filesize: upload.human_filesize
    }
  end

  protected

  def xhr_not_allowed
    raise Discourse::InvalidParameters.new("XHR not allowed")
  end

  def render_404
    raise Discourse::NotFound
  end

  def self.serialize_upload(data)
    # as_json.as_json is not a typo... as_json in AM serializer returns keys as symbols, we need them
    # as strings here
    serialized = UploadSerializer.new(data, root: nil).as_json.as_json if Upload === data
    serialized ||= (data || {}).as_json
  end

  def self.create_upload(current_user:,
                         file:,
                         url:,
                         type:,
                         for_private_message:,
                         for_site_setting:,
                         pasted:,
                         is_api:,
                         retain_hours:)

    if file.nil?
      if url.present? && is_api
        maximum_upload_size = [SiteSetting.max_image_size_kb, SiteSetting.max_attachment_size_kb].max.kilobytes
        tempfile = FileHelper.download(
          url,
          follow_redirect: true,
          max_file_size: maximum_upload_size,
          tmp_file_name: "discourse-upload-#{type}"
        ) rescue nil
        filename = File.basename(URI.parse(url).path)
      end
    else
      tempfile = file.tempfile
      filename = file.original_filename
    end

    return { errors: [I18n.t("upload.file_missing")] } if tempfile.nil?

    opts = {
      type: type,
      for_private_message: for_private_message,
      for_site_setting: for_site_setting,
      pasted: pasted,
    }

    upload = UploadCreator.new(tempfile, filename, opts).create_for(current_user.id)

    if upload.errors.empty? && current_user.admin?
      upload.update_columns(retain_hours: retain_hours) if retain_hours > 0
    end

    upload.errors.empty? ? upload : { errors: upload.errors.to_hash.values.flatten }
  ensure
    tempfile&.close!
  end

  private

  def send_file_local_upload(upload)
    opts = {
      filename: upload.original_filename,
      content_type: MiniMime.lookup_by_filename(upload.original_filename)&.content_type
    }

    if !FileHelper.is_supported_image?(upload.original_filename)
      opts[:disposition] = "attachment"
    elsif params[:inline]
      opts[:disposition] = "inline"
    end

    file_path = Discourse.store.path_for(upload)
    return render_404 unless file_path

    send_file(file_path, opts)
  end

end<|MERGE_RESOLUTION|>--- conflicted
+++ resolved
@@ -129,22 +129,7 @@
     return render_404 if upload.blank?
 
     if SiteSetting.secure_media?
-<<<<<<< HEAD
-      path_with_ext = "#{params[:path]}.#{params[:extension]}"
-      sha1 = File.basename(path_with_ext, File.extname(path_with_ext))
-
-      # this takes care of optimized image requests
-      sha1 = sha1.partition("_").first if sha1.include?("_")
-
-      upload = Upload.find_by(sha1: sha1)
-      return render_404 if upload.blank?
-
-      handle_secure_upload_request(upload, path_with_ext)
-    else
-      render_404
-=======
-      return redirect_to Discourse.store.signed_url_for_path(path_with_ext)
->>>>>>> abca91cc
+      return handle_secure_upload_request(upload, path_with_ext)
     end
 
     # we don't want to 404 here if secure media gets disabled
