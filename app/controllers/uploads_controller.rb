--- conflicted
+++ resolved
@@ -389,15 +389,10 @@
   def multipart_upload_exists?(external_upload_stub)
     store = multipart_store(external_upload_stub.upload_type)
     begin
-<<<<<<< HEAD
       store.list_multipart_parts(
-        upload_id: external_upload_stub.external_upload_identifier, key: external_upload_stub.key
-=======
-      Discourse.store.list_multipart_parts(
         upload_id: external_upload_stub.external_upload_identifier,
-        key: external_upload_stub.key,
+        key: external_upload_stub.key
         max_parts: 1
->>>>>>> 6a68bd48
       )
     rescue Aws::S3::Errors::NoSuchUpload => err
       debug_upload_error(err, "upload.external_upload_not_found", { additional_detail: "path: #{external_upload_stub.key}" })
