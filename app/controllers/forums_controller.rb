--- conflicted
+++ resolved
@@ -1,13 +1,4 @@
 # frozen_string_literal: true
-<<<<<<< HEAD
-
-class ForumsController < ApplicationController
-
-  skip_before_action :preload_json, :check_xhr
-  skip_before_action :authorize_mini_profiler, only: [:status]
-  skip_before_action :redirect_to_login_if_required, only: [:status]
-=======
->>>>>>> c10941bb
 
 class ForumsController < ActionController::Base
   def status
