--- conflicted
+++ resolved
@@ -11,11 +11,8 @@
 
     if params[:group]
       result = result.includes(user: :groups).where(users: { groups: { name: params[:group] } })
-<<<<<<< HEAD
-=======
     else
       result = result.includes(user: :primary_group)
->>>>>>> c10941bb
     end
 
     if params[:exclude_usernames]
