--- conflicted
+++ resolved
@@ -2,11 +2,8 @@
 require_dependency 'email/message_builder'
 require_dependency 'age_words'
 require_dependency 'rtl'
-<<<<<<< HEAD
-=======
 require_dependency 'discourse_ip_info'
 require_dependency 'browser_detection'
->>>>>>> c10941bb
 
 class UserNotifications < ActionMailer::Base
   include UserNotificationsHelper
@@ -36,8 +33,6 @@
                 new_user_tips: tips)
   end
 
-<<<<<<< HEAD
-=======
   def suspicious_login(user, opts = {})
     ipinfo = DiscourseIpInfo.get(opts[:client_ip])
     location = ipinfo[:location]
@@ -57,7 +52,6 @@
     )
   end
 
->>>>>>> c10941bb
   def notify_old_email(user, opts = {})
     build_email(user.email,
                 template: "user_notifications.notify_old_email",
@@ -414,10 +408,6 @@
     allow_reply_by_email = opts[:allow_reply_by_email] unless user.suspended?
     original_username = notification_data[:original_username] || notification_data[:display_username]
 
-<<<<<<< HEAD
-    email_options = {
-      title: notification_data[:topic_title],
-=======
     if user.staged && post
       original_subject = IncomingEmail.joins(:post)
         .where("posts.topic_id = ? AND posts.post_number = 1", post.topic_id)
@@ -437,7 +427,6 @@
 
     email_options = {
       title: topic_title,
->>>>>>> c10941bb
       post: post,
       username: original_username,
       from_alias: I18n.t('email_from', user_name: user_name, site_name: Email.site_title),
