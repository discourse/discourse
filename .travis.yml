--- conflicted
+++ resolved
@@ -1,11 +1,8 @@
 language: ruby
 
-<<<<<<< HEAD
-=======
 git:
   depth: false
 
->>>>>>> c10941bb
 branches:
   only:
     - master
@@ -35,17 +32,9 @@
 
 matrix:
   fast_finish: true
-  exclude:
-  - rvm: 2.4.4
-    env: "RAILS_MASTER=0 QUNIT_RUN=0 RUN_LINT=1"
 
 rvm:
-<<<<<<< HEAD
-  - 2.5.1
-  - 2.4.4
-=======
   - 2.5.3
->>>>>>> c10941bb
 
 services:
   - redis-server
@@ -60,16 +49,10 @@
     - vendor/bundle
 
 before_install:
-<<<<<<< HEAD
-  - nvm install node
-  - node --version
-  - gem install bundler
-=======
   - wget -qO- https://raw.githubusercontent.com/discourse/discourse_docker/master/image/base/install-pngquant | sudo sh
   - nvm install node
   - node --version
   - gem install bundler -v 1.17.3
->>>>>>> c10941bb
   - git clone --depth=1 https://github.com/discourse/discourse-backup-uploads-to-s3.git plugins/discourse-backup-uploads-to-s3
   - git clone --depth=1 https://github.com/discourse/discourse-spoiler-alert.git plugins/discourse-spoiler-alert
   - git clone --depth=1 https://github.com/discourse/discourse-cakeday.git plugins/discourse-cakeday
@@ -82,17 +65,10 @@
   - export PATH=$HOME/.yarn/bin:$PATH
 
 install:
-<<<<<<< HEAD
-  - bash -c "if [ '$RAILS_MASTER' == '1' ]; then bundle update --retry=3 --jobs=3 arel rails seed-fu > /dev/null; fi"
-  - bash -c "if [ '$RAILS_MASTER' == '0' ]; then bundle install --without development --deployment --retry=3 --jobs=3 > /dev/null; fi"
-  - bash -c "if [ '$QUNIT_RUN' == '1' ] || [ '$RUN_LINT' == '1' ]; then yarn install --dev > /dev/null; fi"
-  - bash -c "if [ '$RUN_LINT' != '1' ]; then bundle exec rake db:create db:migrate > /dev/null; fi"
-=======
   - bash -c "if [ '$RAILS_MASTER' == '1' ]; then bundle update --retry=3 --jobs=3 arel rails seed-fu; fi"
   - bash -c "if [ '$RAILS_MASTER' == '0' ]; then bundle install --without development --deployment --retry=3 --jobs=3; fi"
   - bash -c "if [ '$QUNIT_RUN' == '1' ] || [ '$RUN_LINT' == '1' ]; then yarn install --dev; fi"
   - bash -c "if [ '$RUN_LINT' != '1' ]; then LOAD_PLUGINS=1 bundle exec rake db:create db:migrate; fi"
->>>>>>> c10941bb
 
 script:
   - |
@@ -108,10 +84,7 @@
       else
         if [ '$QUNIT_RUN' == '1' ]; then
           bundle exec rake qunit:test['500000'] && \
-<<<<<<< HEAD
-=======
           bundle exec rake qunit:test['500000','/wizard/qunit'] && \
->>>>>>> c10941bb
           bundle exec rake plugin:qunit
         else
           bundle exec rspec && bundle exec rake plugin:spec
